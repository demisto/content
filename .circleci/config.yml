--- conflicted
+++ resolved
@@ -656,8 +656,4 @@
                 - master
     jobs:
       - build:
-<<<<<<< HEAD
-          context: nightly_env
-=======
-          context: nightly_env
->>>>>>> 03dc3d57
+          context: nightly_env