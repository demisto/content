version: 2
jobs:
  build:
    docker:
      - image: circleci/node:9.11
    environment:
<<<<<<< HEAD
      CONTENT_VERSION: "18.7.3"
=======
      CONTENT_VERSION: "18.8.1"
>>>>>>> 8d2857f0
    steps:
      - checkout
      - run:
          name: Prepare Environment
          command: |
              echo 'export CIRCLE_ARTIFACTS="/home/circleci/project/artifacts"' >> $BASH_ENV
              source $BASH_ENV
              sudo mkdir -p -m 777 $CIRCLE_ARTIFACTS
      - run:
          name: Install dependencies
          command: |
              sudo apt-get install -y python-dev libxml2-dev libxslt1-dev zlib1g-dev python-setuptools jq
              sudo easy_install pip
              sudo npm install npm -g
              sudo pip install pykwalify
              sudo pip install awscli
              sudo pip install requests
              sudo pip install git+https://github.com/demisto/demisto-py.git@test-content
              sudo npm install -g jsdoc-to-markdown
              sudo pip install git+https://github.com/rahulrrixe/parinx.git@master
              chmod +x ./Tests/scripts/*
      - run:
          name: Validate Files and Yaml
          command: |
              chmod +x ./Tests/yamlvalidator
              ./Tests/yamlvalidator
              ./Tests/scripts/validate_files_structure.sh
      - run:
          name: Build Content Descriptor
<<<<<<< HEAD
          command: ./setContentDescriptor.sh $CIRCLE_BUILD_NUM 25b5a133f08f367764a846e6ae029fa8a319b085 $CONTENT_VERSION
=======
          command: ./setContentDescriptor.sh $CIRCLE_BUILD_NUM 4b45c75fc80658d18905b1c1b1ebb48005a50884 $CONTENT_VERSION
>>>>>>> 8d2857f0
      - run:
          name: Common Server Documentation
          command: ./Docs/commonServerDocs.sh
      - run:
          name: Create Content Artifacts
          command: python content_creator.py $CIRCLE_ARTIFACTS
      - store_artifacts:
          path: artifacts
          destination: artifacts
      - run:
          name: Download Artifacts
          command: |
              ./Tests/scripts/server_get_artifact.sh $SERVER_CI_TOKEN
      - run:
          name: Create Instance
          command: |
              ./Tests/scripts/create_instance.sh
      - run:
          name: Download Configuration
          command: |
              ./Tests/scripts/download_demisto_conf.sh
      - run:
          name: Setup Instance
          command: |
              ./Tests/scripts/run_installer_on_instance.sh
              ./Tests/scripts/wait_until_server_ready.sh
      - run:
          name: Run Tests
          shell: /bin/bash
          command: ./Tests/scripts/run_tests.sh
      - run:
          name: Destroy Instances
          command: ./Tests/scripts/destroy_instances.sh $CIRCLE_ARTIFACTS
          when: always
      - store_artifacts:
          path: artifacts
          destination: artifacts
          when: always<|MERGE_RESOLUTION|>--- conflicted
+++ resolved
@@ -4,11 +4,7 @@
     docker:
       - image: circleci/node:9.11
     environment:
-<<<<<<< HEAD
-      CONTENT_VERSION: "18.7.3"
-=======
       CONTENT_VERSION: "18.8.1"
->>>>>>> 8d2857f0
     steps:
       - checkout
       - run:
@@ -38,11 +34,7 @@
               ./Tests/scripts/validate_files_structure.sh
       - run:
           name: Build Content Descriptor
-<<<<<<< HEAD
-          command: ./setContentDescriptor.sh $CIRCLE_BUILD_NUM 25b5a133f08f367764a846e6ae029fa8a319b085 $CONTENT_VERSION
-=======
           command: ./setContentDescriptor.sh $CIRCLE_BUILD_NUM 4b45c75fc80658d18905b1c1b1ebb48005a50884 $CONTENT_VERSION
->>>>>>> 8d2857f0
       - run:
           name: Common Server Documentation
           command: ./Docs/commonServerDocs.sh
