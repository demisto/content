--- conflicted
+++ resolved
@@ -171,21 +171,14 @@
             fi
             if [ -n "${GITHUB_TOKEN}" ] ;
               then
-<<<<<<< HEAD
-                python3 release_notes.py $CONTENT_VERSION $GIT_SHA1 $CIRCLE_BUILD_NUM $SERVER_VERSION --github-token $GITHUB_TOKEN
+                python3 release_notes.py $CONTENT_VERSION $GIT_SHA1 $CIRCLE_BUILD_NUM $SERVER_VERSION --github-token $GITHUB_TOKEN || echo "ignore errors"
                 # new release notes summary generator in packs format
                 python3 release_notes_generator.py $CONTENT_VERSION $GIT_SHA1 $CIRCLE_BUILD_NUM --output $CIRCLE_ARTIFACTS/packs-release-notes.md --github-token $GITHUB_TOKEN
 
               else
-                python3 release_notes.py $CONTENT_VERSION $GIT_SHA1 $CIRCLE_BUILD_NUM $SERVER_VERSION
+                python3 release_notes.py $CONTENT_VERSION $GIT_SHA1 $CIRCLE_BUILD_NUM $SERVER_VERSION || echo "ignore errors"
                 # new release notes summary generator in packs format
                 python3 release_notes_generator.py $CONTENT_VERSION $GIT_SHA1 $CIRCLE_BUILD_NUM --output $CIRCLE_ARTIFACTS/packs-release-notes.md
-=======
-                python3 release_notes.py $CONTENT_VERSION $GIT_SHA1 $CIRCLE_BUILD_NUM $SERVER_VERSION --github-token $GITHUB_TOKEN || echo "ignore errors"
-
-              else
-                python3 release_notes.py $CONTENT_VERSION $GIT_SHA1 $CIRCLE_BUILD_NUM $SERVER_VERSION || echo "ignore errors"
->>>>>>> 8dc4aa46
             fi
       - run:
           name: Common Server Documentation
