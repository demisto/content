--- conflicted
+++ resolved
@@ -170,14 +170,10 @@
                 echo "Skipping - running only in container number 0"
                 exit 0
             fi
-<<<<<<< HEAD
-            python3 content_creator.py $CIRCLE_ARTIFACTS  $CONTENT_VERSION
+            demisto-sdk create -a $CIRCLE_ARTIFACTS
             # create zip with contents of content_new.zip and content_test.zip for use in updating content on instances
-            cp ./content_new.zip ./all_content.zip
-            zip -j ./all_content.zip ./bundle_test/*
-=======
-            demisto-sdk create -a $CIRCLE_ARTIFACTS
->>>>>>> c4d3bb05
+            cp "$CIRCLE_ARTIFACTS/content_new.zip" "$CIRCLE_ARTIFACTS/all_content.zip"
+            zip -j "$CIRCLE_ARTIFACTS/all_content.zip" "$CIRCLE_ARTIFACTS/bundle_test/*"
       - store_artifacts:
           path: artifacts
           destination: artifacts
