--- conflicted
+++ resolved
@@ -81,7 +81,7 @@
         fi
 
         echo "========== Build Parameters =========="
-        echo "Parameters: NIGHTLY: $NIGHTLY, INSTANCE_TESTS: $INSTANCE_TESTS, NON_AMI_RUN: $NON_AMI_RUN, SERVER_BRANCH_NAME: $SERVER_BRANCH_NAME, ARTIFACT_BUILD_NUM: $ARTIFACT_BUILD_NUM, DEMISTO_SDK_NIGHTLY: $DEMISTO_SDK_NIGHTLY"
+        echo "Parameters: NIGHTLY: $NIGHTLY, INSTANCE_TESTS: $INSTANCE_TESTS, NON_AMI_RUN: $NON_AMI_RUN, SERVER_BRANCH_NAME: $SERVER_BRANCH_NAME, ARTIFACT_BUILD_NUM: $ARTIFACT_BUILD_NUM, DEMISTO_SDK_NIGHTLY: $DEMISTO_SDK_NIGHTLY, TIME_TO_LIVE: $TIME_TO_LIVE, CONTRIB_BRANCH: $CONTRIB_BRANCH"
         python --version
         python3 --version
         demisto-sdk --version
@@ -133,49 +133,7 @@
       - setup_remote_docker
       - restore_cache:
           key: venv-{{ checksum "dev-requirements-py2.txt" }}-{{ checksum "dev-requirements-py3.txt" }}-{{ checksum ".circleci/build-requirements.txt" }}-{{ checksum "package-lock.json" }}
-<<<<<<< HEAD
-      - run:
-          name: Prepare Environment
-          when: always
-          command: |
-            if [ -n "${INSTANCE_TESTS}" ] && [ $CIRCLE_NODE_INDEX -ne 0 ] ;
-              then
-                echo "Skipping - instance tests tasks are running only in container number 0"
-                exit 0
-            fi
-            echo 'export CIRCLE_ARTIFACTS="/home/circleci/project/artifacts"' >> $BASH_ENV
-            echo 'export PATH="/home/circleci/.local/bin:${PWD}/node_modules/.bin:${PATH}"' >> $BASH_ENV # disable-secrets-detection
-            echo 'export PYTHONPATH="/home/circleci/project:${PYTHONPATH}"' >> $BASH_ENV
-            echo 'export DEMISTO_README_VALIDATION=true' >> $BASH_ENV
-            echo "=== sourcing $BASH_ENV ==="
-            source $BASH_ENV
-            sudo mkdir -p -m 777 $CIRCLE_ARTIFACTS
-            chmod +x ./Tests/scripts/*
-            chmod +x ./Tests/lastest_server_build_scripts/*
-            if [ ! -e "venv" ]; then
-              echo "installing venv"
-              NO_HOOKS=1 SETUP_PY2=yes .hooks/bootstrap
-              source ./venv/bin/activate
-              pip install -r .circleci/build-requirements.txt
-              pip3 install -r .circleci/build-requirements.txt
-            else
-              echo "venv exists (from cache). activating"
-              source ./venv/bin/activate
-            fi
-            # Install node packages
-            npm install .
-            # store in bash env so we load our venv in each step
-            echo 'source /home/circleci/project/venv/bin/activate' >> $BASH_ENV
-            git config diff.renameLimit 6000
-
-            echo "========== Build Parameters =========="
-            echo "Parameters: NIGHTLY: $NIGHTLY, INSTANCE_TESTS: $INSTANCE_TESTS, NON_AMI_RUN: $NON_AMI_RUN, SERVER_BRANCH_NAME: $SERVER_BRANCH_NAME, ARTIFACT_BUILD_NUM: $ARTIFACT_BUILD_NUM, TIME_TO_LIVE: $TIME_TO_LIVE, CONTRIB_BRANCH: $CONTRIB_BRANCH"
-            python --version
-            python3 --version
-            demisto-sdk --version
-=======
       - *prepare_environment
->>>>>>> 6d9b45b5
       - save_cache:
           paths:
             - venv
@@ -481,14 +439,12 @@
           name: Create Instance
           when: always
           command: |
-<<<<<<< HEAD
             [ -n "${TIME_TO_LIVE}" ] && TTL=${TIME_TO_LIVE} || TTL=180
-=======
+
             if [ -n "${DEMISTO_SDK_NIGHTLY}" ]; then
               echo "Skipping instance tests for sdk nightly build"
               exit 0
             fi
->>>>>>> 6d9b45b5
 
             if [[ $CIRCLE_BRANCH =~ pull/[0-9]+ ]]; then
               echo "Skipping instance tests for forked PRs"
@@ -626,9 +582,9 @@
               echo "Skipping instance tests for forked PRs"
               exit 0
             fi
-            if [ -n "${INSTANCE_TESTS}" ] || [ $CIRCLE_NODE_INDEX -ne 0 ] || [ -n "${NIGHTLY}" ];
-              then
-                echo "Skipping - not running in INSTANCE_TESTS build, unit-tests container or Nightly run"
+            if [ -n "${INSTANCE_TESTS}" ] || [ $CIRCLE_NODE_INDEX -ne 0 ] || [ -n "${NIGHTLY}" ] || [ -n "${CONTRIB_BRANCH}" ];
+              then
+                echo "Skipping - not running in INSTANCE_TESTS build, unit-tests container, Nightly run or on contributor branch"
                 exit 0
             fi
             export TEMP=$(cat ./Tests/filter_envs.json | jq '."Demisto GA"')
@@ -696,9 +652,9 @@
               echo "Skipping instance tests for forked PRs"
               exit 0
             fi
-            if [ -n "${INSTANCE_TESTS}" ] || [ $CIRCLE_NODE_INDEX -ne 0 ]  || [ -n "${CONTRIB_BRANCH}" ] ;
-              then
-                echo "Skipping - not running in INSTANCE_TESTS build, unit-tests container or on contributor branch"
+            if [ -n "${INSTANCE_TESTS}" ] || [ $CIRCLE_NODE_INDEX -ne 0 ];
+              then
+                echo "Skipping - not running in INSTANCE_TESTS build and unit-tests container"
                 exit 0
             fi
             export TEMP=$(cat ./Tests/filter_envs.json | jq '."Demisto Marketplace"')
