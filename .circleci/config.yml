--- conflicted
+++ resolved
@@ -159,10 +159,7 @@
         echo 'export PATH="/home/circleci/.local/bin:${PWD}/node_modules/.bin:${PATH}"' >> $BASH_ENV # disable-secrets-detection
         echo 'export PYTHONPATH="/home/circleci/project:${PYTHONPATH}"' >> $BASH_ENV
         echo 'export DEMISTO_README_VALIDATION=true' >> $BASH_ENV
-        echo 'export ENV_RESULTS_PATH=/home/circleci/project/artifacts/env_results.json' >> $BASH_ENV
         echo 'source /home/circleci/project/.circleci/content_release_vars.sh' >> $BASH_ENV
-        chmod +x .circleci/gitlab-ci-env-variables.sh
-        ./.circleci/gitlab-ci-env-variables.sh
         if [ -n "${NIGHTLY_PARAMETER}" ];
         then
             echo 'export NIGHTLY=true' >> $BASH_ENV
@@ -264,19 +261,11 @@
             else
               export IFRA_ENV_TYPE=Content-Env # disable-secrets-detection
             fi
-<<<<<<< HEAD
-            python3 ./Tests/scripts/awsinstancetool/aws_instance_tool.py -envType "$IFRA_ENV_TYPE" -timetolive $TTL -outfile $ENV_RESULTS_PATH
+            python3 ./Tests/scripts/awsinstancetool/aws_instance_tool.py -envType "$IFRA_ENV_TYPE" -timetolive $TTL -outfile ./env_results.json
 
           else
             . ./Tests/scripts/server_get_artifact.sh $SERVER_CI_TOKEN
-            python3 ./Tests/scripts/awsinstancetool/aws_instance_tool.py -envType CustomBuild -custombuild true -circleurl $SERVER_DOWNLOAD_LINK -circleToken $SERVER_CI_TOKEN -timetolive $TTL -outfile $ENV_RESULTS_PATH
-=======
-            python3 ./Tests/scripts/awsinstancetool/aws_instance_tool.py -envType "$IFRA_ENV_TYPE" -timetolive $TTL -outfile $CIRCLE_ARTIFACTS/env_results.json
-
-          else
-            . ./Tests/scripts/server_get_artifact.sh $SERVER_CI_TOKEN
-            python3 ./Tests/scripts/awsinstancetool/aws_instance_tool.py -envType CustomBuild -custombuild true -circleurl $SERVER_DOWNLOAD_LINK -circleToken $SERVER_CI_TOKEN -timetolive $TTL -outfile $CIRCLE_ARTIFACTS/env_results.json
->>>>>>> 4f6ccd5a
+            python3 ./Tests/scripts/awsinstancetool/aws_instance_tool.py -envType CustomBuild -custombuild true -circleurl $SERVER_DOWNLOAD_LINK -circleToken $SERVER_CI_TOKEN -timetolive $TTL -outfile ./env_results.json
         fi
 
   trigger_private_build: &trigger_private_build
@@ -348,11 +337,7 @@
             echo "Skipping - not running in contribution instance"
             exit 0
         fi
-<<<<<<< HEAD
-        python3 ./Tests/scripts/destroy_instances.py $CIRCLE_ARTIFACTS $ENV_RESULTS_PATH "$INSTANCE_ROLE" "$TIME_TO_LIVE"
-=======
-        python3 ./Tests/scripts/destroy_instances.py $CIRCLE_ARTIFACTS $CIRCLE_ARTIFACTS/env_results.json "$INSTANCE_ROLE" "$TIME_TO_LIVE"
->>>>>>> 4f6ccd5a
+        python3 ./Tests/scripts/destroy_instances.py $CIRCLE_ARTIFACTS ./env_results.json "$INSTANCE_ROLE" "$TIME_TO_LIVE"
 
         export PSWD=$(jq .serverLogsZipPassword < $(cat secret_conf_path) | cut -d \" -f 2)
         zip -P $PSWD -j $CIRCLE_ARTIFACTS/Logs.zip $CIRCLE_ARTIFACTS/server*.log || ((($? > 0)) && echo "Didn’t find any server logs, skipping this stage" && exit 0)
@@ -533,11 +518,7 @@
             name: Comment on the contribution Pull Request
             when: always
             command: |
-<<<<<<< HEAD
-              SERVER_URL=$(jq -r 'select(.[].Role == "Server Master") | .[].InstanceDNS' $ENV_RESULTS_PATH)
-=======
-              SERVER_URL=$(jq -r 'select(.[].Role == "Server Master") | .[].InstanceDNS' $CIRCLE_ARTIFACTS/env_results.json)
->>>>>>> 4f6ccd5a
+              SERVER_URL=$(jq -r 'select(.[].Role == "Server Master") | .[].InstanceDNS' ./env_results.json)
               python3 ./Utils/comment_on_pr.py -p $PULL_REQUEST_NUMBER -c "Instance is ready. Server link: https://$SERVER_URL, Build link: $CIRCLE_BUILD_URL"
 
   upload_entities_to_cortex_xsoar: &upload_entities_to_cortex_xsoar
@@ -711,11 +692,7 @@
             if [ -n "${BUCKET_UPLOAD}" ]; then
               ./Tests/scripts/slack_notifier.sh 'bucket_upload_flow' '' "$SLACK_CHANNEL"
             else
-<<<<<<< HEAD
               ./Tests/scripts/slack_notifier.sh 'unittests' $ENV_RESULTS_PATH
-=======
-              ./Tests/scripts/slack_notifier.sh 'unittests' $CIRCLE_ARTIFACTS/env_results.json
->>>>>>> 4f6ccd5a
             fi
           when: always
       - *store_artifacts
@@ -1024,11 +1001,7 @@
                 name: Slack Notifier
                 shell: /bin/bash
                 command: |
-<<<<<<< HEAD
                   ./Tests/scripts/slack_notifier.sh 'test_playbooks' $ENV_RESULTS_PATH
-=======
-                  ./Tests/scripts/slack_notifier.sh 'test_playbooks' $CIRCLE_ARTIFACTS/env_results.json
->>>>>>> 4f6ccd5a
                 when: always
             - *destroy_instances
             - *store_artifacts
@@ -1069,11 +1042,7 @@
           name: Slack Notifier
           shell: /bin/bash
           command: |
-<<<<<<< HEAD
             ./Tests/scripts/slack_notifier.sh 'test_playbooks' $ENV_RESULTS_PATH
-=======
-            ./Tests/scripts/slack_notifier.sh 'test_playbooks' $CIRCLE_ARTIFACTS/env_results.json
->>>>>>> 4f6ccd5a
           when: always
       - *comment_on_contrib_pr
       - *destroy_instances
@@ -1203,13 +1172,8 @@
           name: Slack Notifier
           shell: /bin/bash
           command: |
-<<<<<<< HEAD
             ./Tests/scripts/slack_notifier.sh 'sdk_unittests' $ENV_RESULTS_PATH
             ./Tests/scripts/slack_notifier.sh 'sdk_faild_steps' $ENV_RESULTS_PATH
-=======
-            ./Tests/scripts/slack_notifier.sh 'sdk_unittests' $CIRCLE_ARTIFACTS/env_results.json
-            ./Tests/scripts/slack_notifier.sh 'sdk_faild_steps' $CIRCLE_ARTIFACTS/env_results.json
->>>>>>> 4f6ccd5a
           when: always
 
   Demisto SDK Nightly - Run against Cortex XSOAR:
@@ -1231,11 +1195,7 @@
           name: Set Environment Variables
           command: |
             echo "export DEMISTO_API_KEY=$(cat $SECRET_CONF_PATH | jq -r '.temp_apikey')" >> $BASH_ENV
-<<<<<<< HEAD
             echo "export DEMISTO_BASE_URL=\"https://localhost:$(cat $ENV_RESULTS_PATH | jq -r '.[0].TunnelPort')\"" >> $BASH_ENV
-=======
-            echo "export DEMISTO_BASE_URL=\"https://localhost:$(cat $CIRCLE_ARTIFACTS/env_results.json | jq -r '.[0].TunnelPort')\"" >> $BASH_ENV
->>>>>>> 4f6ccd5a
             echo "Server URL: $DEMISTO_BASE_URL"
       - run:
           name: Install SDK Master
@@ -1272,11 +1232,7 @@
           name: Slack Notifier
           shell: /bin/bash
           command: |
-<<<<<<< HEAD
             ./Tests/scripts/slack_notifier.sh 'sdk_run_against_failed_steps' $ENV_RESULTS_PATH
-=======
-            ./Tests/scripts/slack_notifier.sh 'sdk_run_against_failed_steps' $CIRCLE_ARTIFACTS/env_results.json
->>>>>>> 4f6ccd5a
           when: always
 
   Install Packs in Server 6_0:
