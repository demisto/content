version: 2
jobs:
  build:
    docker:
      - image: devdemisto/content-build:3.0.0.3368  # disable-secrets-detection
    resource_class: medium+
    parallelism: 2
    environment:
      CONTENT_VERSION: "20.3.3"
      SERVER_VERSION: "5.0.1"
      GIT_SHA1: "ff7008afef82c5c88470d076f6c6eb673aa0ce51" # guardrails-disable-line disable-secrets-detection
    steps:
      - checkout
      - setup_remote_docker
      - restore_cache:
          key: venv-{{ checksum "dev-requirements-py2.txt" }}-{{ checksum "dev-requirements-py3.txt" }}-{{ checksum ".circleci/build-requirements.txt" }}-{{ checksum "package-lock.json" }}
      - run:
          name: Prepare Environment
          when: always
          command: |
            if [ -n "${INSTANCE_TESTS}" ] && [ $CIRCLE_NODE_INDEX -ne 0 ] ;
              then
                echo "Skipping - instance tests tasks are running only in container number 0"
                exit 0
            fi
            echo 'export CIRCLE_ARTIFACTS="/home/circleci/project/artifacts"' >> $BASH_ENV
            echo 'export PATH="/home/circleci/.local/bin:${PWD}/node_modules/.bin:${PATH}"' >> $BASH_ENV # disable-secrets-detection
            echo 'export PYTHONPATH="/home/circleci/project:${PYTHONPATH}"' >> $BASH_ENV
            echo 'export DEMISTO_README_VALIDATION=true' >> $BASH_ENV
            echo "=== sourcing $BASH_ENV ==="
            source $BASH_ENV
            sudo mkdir -p -m 777 $CIRCLE_ARTIFACTS
            chmod +x ./Tests/scripts/*
            chmod +x ./Tests/lastest_server_build_scripts/*
            echo "Parameters: NIGHTLY: $NIGHTLY, NON_AMI_RUN: $NON_AMI_RUN, SERVER_BRANCH_NAME: $SERVER_BRANCH_NAME, INSTANCE_TESTS: $INSTANCE_TESTS"
            if [ ! -e "venv" ]; then
              echo "installing venv"
              NO_HOOKS=1 SETUP_PY2=yes .hooks/bootstrap
              source ./venv/bin/activate
              pip install -r .circleci/build-requirements.txt
              pip3 install -r .circleci/build-requirements.txt
            else
              echo "venv exists (from cache). activating"
              source ./venv/bin/activate
            fi
            # Install node packages
            npm install .
            # store in bash env so we load our venv in each step
            echo 'source /home/circleci/project/venv/bin/activate' >> $BASH_ENV
            python --version
            python3 --version
      - save_cache:
          paths:
            - venv
            - node_modules
          key: venv-{{ checksum "dev-requirements-py2.txt" }}-{{ checksum "dev-requirements-py3.txt" }}-{{ checksum ".circleci/build-requirements.txt" }}-{{ checksum "package-lock.json" }}
      - add_ssh_keys:
          fingerprints:
            - "02:df:a5:6a:53:9a:f5:5d:bd:a6:fc:b2:db:9b:c9:47" # disable-secrets-detection
            - "f5:25:6a:e5:ac:4b:84:fb:60:54:14:82:f1:e9:6c:f9" # disable-secrets-detection
      - run:
          name: Create ID Set
          when: always
          command: |
            if [ $CIRCLE_NODE_INDEX -ne 0 ] ;
              then
                echo "Skipping - running only in container number 0"
                exit 0
            fi
<<<<<<< HEAD
            python ./Tests/scripts/update_id_set.py -r
=======
            demisto-sdk create-id-set -o ./Tests/id_set.json
>>>>>>> a0fe2900
      - run:
          name: Infrastructure testing
          when: always
          command: |
            if [ -n "${INSTANCE_TESTS}" ] || [ $CIRCLE_NODE_INDEX -ne 0 ] ;
              then
                echo "Skipping - not running in INSTANCE_TESTS build or unit-tests container"
                exit 0
            fi

            python -m pytest ./Tests/scripts/hook_validations/tests/ -v
            # after moving to all to python3, run the tests by folder
            # python -m pytest ./Tests/scripts/infrastructure_tests/ -v

            python3 -m pytest ./Tests/scripts/infrastructure_tests/constants_regex_test.py -v
            python -m pytest ./Tests/scripts/infrastructure_tests/mock_unit_test.py -v
            python3 -m pytest ./Tests/scripts/infrastructure_tests/release_notes_test.py -v
            python -m pytest ./Tests/scripts/infrastructure_tests/validate_files_test.py -v
            python3 -m pytest ./Tests/scripts/infrastructure_tests/update_id_set_test.py -v
            python3 -m pytest ./Tests/scripts/infrastructure_tests/store_packs_test.py -v
            python -m pytest ./Tests/scripts/test_configure_tests.py -v
      - run:
          name: Validate Files and Yaml
          when: always
          command: |
            if [ -n "${INSTANCE_TESTS}" ] || [ $CIRCLE_NODE_INDEX -ne 0 ] ;
              then
                echo "Skipping - not running in INSTANCE_TESTS build or unit-tests container"
                exit 0
            fi

            # Run flake8 on all excluding Integraions and Scripts (they will be handled in linting)
            ./Tests/scripts/pyflake.sh *.py
            find . -maxdepth 1 -type d -not \( -path . -o -path ./Integrations -o -path ./Scripts -o -path ./Beta_Integrations -o -path ./venv \) | xargs ./Tests/scripts/pyflake.sh

            [ -n "${BACKWARD_COMPATIBILITY}" ] && CHECK_BACKWARD="false" || CHECK_BACKWARD="true"

            if [ "${CHECK_BACKWARD}" = "true" ] ;
              then
                 demisto-sdk validate -g --post-commit

              else
                 demisto-sdk validate -g --post-commit --no-backward-comp
            fi
      - run:
          name: Secrets
          when: always
          command: |
            if [ -n "${INSTANCE_TESTS}" ] || [ $CIRCLE_NODE_INDEX -ne 0 ] ;
              then
                echo "Skipping - not running in INSTANCE_TESTS build or unit-tests container"
                exit 0
            fi

            demisto-sdk secrets --post-commit --ignore-entropy
      - run:
          name: Configure Test Filter
          when: always
          command: |
            if [ -n "${INSTANCE_TESTS}" ] || [ $CIRCLE_NODE_INDEX -ne 0 ] ;
              then
                echo "Skipping - not running in INSTANCE_TESTS build or unit-tests container"
                exit 0
            fi

            [ -n "${NIGHTLY}" ] && IS_NIGHTLY=true || IS_NIGHTLY=false
            python ./Tests/scripts/configure_tests.py -n $IS_NIGHTLY
      - run:
          name: Spell Checks
          command: |
            if [ -n "${INSTANCE_TESTS}" ] || [ $CIRCLE_NODE_INDEX -ne 0 ] ;
              then
                echo "Skipping - not running in INSTANCE_TESTS build or unit-tests container"
                exit 0
            fi
            python ./Tests/scripts/circleci_spell_checker.py $CIRCLE_BRANCH
      - run:
          name: Build Content Descriptor
          when: always
          command: |
            if [ $CIRCLE_NODE_INDEX -ne 0 ] ;
              then
                echo "Skipping - running only in container number 0"
                exit 0
            fi
            if [ -n "${GITHUB_TOKEN}" ] ;
              then
                python3 release_notes.py $CONTENT_VERSION $GIT_SHA1 $CIRCLE_BUILD_NUM $SERVER_VERSION --github-token $GITHUB_TOKEN

              else
                python3 release_notes.py $CONTENT_VERSION $GIT_SHA1 $CIRCLE_BUILD_NUM $SERVER_VERSION
            fi
      - run:
          name: Common Server Documentation
          when: always
          command: |
            if [ $CIRCLE_NODE_INDEX -ne 0 ] ;
              then
                echo "Skipping - running only in container number 0"
                exit 0
            fi
            ./Documentation/commonServerDocs.sh
      - run:
          name: Create Content Artifacts
          when: always
          command: |
            if [ $CIRCLE_NODE_INDEX -ne 0 ] ;
              then
                echo "Skipping - running only in container number 0"
                exit 0
            fi
            python copy_beta.py $CIRCLE_ARTIFACTS
            demisto-sdk create-content-artifacts -a $CIRCLE_ARTIFACTS
            # create zip with contents of content_new.zip and content_test.zip for use in updating content on instances
            cp "$CIRCLE_ARTIFACTS/content_new.zip" "$CIRCLE_ARTIFACTS/all_content.zip"
            unzip -q "$CIRCLE_ARTIFACTS/content_test.zip" -d "test_content_dir"
            zip -j "$CIRCLE_ARTIFACTS/all_content.zip" test_content_dir/*
            rm -r test_content_dir
      - store_artifacts:
          path: artifacts
          destination: artifacts
      - run:
          name: Run Unit Testing and Lint
          when: always
          command: |
            if [ -n "${INSTANCE_TESTS}" ] || [ $CIRCLE_NODE_INDEX -ne 1 ] ;
              then
                echo "Skipping - unit tests are running only in container number 1"
                exit 0
            fi
<<<<<<< HEAD

=======
            echo "demisto-sdk version: $(demisto-sdk --version)"
            echo "mypy version: $(mypy --version)"
            echo "flake8 py2 version: $(python2 -m flake8 --version)"
            echo "flake8 py3 version: $(python3 -m flake8 --version)"
            echo "bandit py2 version: $(python2 -m bandit --version 2>&1)"
            echo "bandit py3 version: $(python3 -m bandit --version 2>&1)"
            echo "vulture py2 version: $(python2 -m vulture --version) 2>&1"
            echo "vulture py3 version: $(python3 -m vulture --version) 2>&1"
>>>>>>> a0fe2900
            SHOULD_LINT_ALL=$(./Tests/scripts/should_lint_all.sh)
            if [ -n "$SHOULD_LINT_ALL" ]; then
              echo -e  "----------\nLinting all because:\n${SHOULD_LINT_ALL}\n----------"
              demisto-sdk lint --run-all-tests --parallel --outfile ./artifacts/failed_unittests.txt -v
            else
              demisto-sdk lint --git --parallel --outfile ./artifacts/failed_unittests.txt -v
            fi
      - run:
          name: Verify Base Branch for Contribution
          when: always
          command: |
            if [[ $CIRCLE_BRANCH =~ pull/[0-9]+ ]] ;
              then
                python ./Tests/scripts/verify_base_branch_for_contribution.py $CIRCLE_BRANCH
            fi
      - run:
          name: Download Artifacts
          when: always
          command: |
            if [[ $CIRCLE_BRANCH =~ pull/[0-9]+ ]]; then
              echo "Skipping instance tests for forked PRs"
              exit 0
            fi
            if [ $CIRCLE_NODE_INDEX -ne 0 ] ;
              then
                echo 'Skipping - running only in container number 0.'
                exit 0;
            fi
            if ./Tests/scripts/is_ami.sh ;
              then
                echo "Using AMI - Not downloading artifacts"

              else
                ./Tests/scripts/server_get_artifact.sh $SERVER_CI_TOKEN
                cp demistoserver.sh ./Tests/scripts/awsinstancetool/ansibleinstall/demistoserver.sh
            fi
      - run:
          name: Download Configuration
          when: always
          command: |
            if [[ $CIRCLE_BRANCH =~ pull/[0-9]+ ]]; then
              echo "Skipping instance tests for forked PRs"
              exit 0
            fi
            if [ $CIRCLE_NODE_INDEX -ne 0 ] ;
              then
                echo 'Skipping - running only in container number 0.'
                exit 0;
            fi
            if ./Tests/scripts/is_ami.sh ;
              then
                ./Tests/scripts/download_demisto_conf.sh

              else
                ./Tests/lastest_server_build_scripts/download_demisto_conf.sh
            fi
      - run:
          name: Create Instance
          when: always
          command: |
            if [[ $CIRCLE_BRANCH =~ pull/[0-9]+ ]]; then
              echo "Skipping instance tests for forked PRs"
              exit 0
            fi
            if [ $CIRCLE_NODE_INDEX -ne 0 ] ;
              then
                echo 'Skipping - running only in container number 0.'
                exit 0;
            fi
            if ./Tests/scripts/is_ami.sh ;
              then
                if [ -n "${NIGHTLY}" ] || [ -n "${INSTANCE_TESTS}" ] ;
                  then
                    export IFRA_ENV_TYPE=Nightly # disable-secrets-detection

                  else
                    export IFRA_ENV_TYPE=Content-Env # disable-secrets-detection
                fi
                python ./Tests/scripts/awsinstancetool/aws_instance_tool.py -envType $IFRA_ENV_TYPE -outfile ./env_results.json

              else
                python ./Tests/scripts/awsinstancetool/aws_instance_tool.py -envType CustomBuild -outfile ./env_results.json
            fi
      - run:
          name: Setup Instance
          when: always
          command: |
            if [[ $CIRCLE_BRANCH =~ pull/[0-9]+ ]]; then
              echo "Skipping instance tests for forked PRs"
              exit 0
            fi
            if [ $CIRCLE_NODE_INDEX -ne 0 ] ;
              then
                echo 'Skipping - running only in container number 0.'
                exit 0;
            fi
            if ./Tests/scripts/is_ami.sh ;
              then
                python ./Tests/scripts/run_content_installation.py
              else
                ./Tests/lastest_server_build_scripts/run_installer_on_instance.sh
            fi
            python ./Tests/scripts/wait_until_server_ready.py
      - run:
          name: Run Tests - Latest GA
          shell: /bin/bash
          when: always
          command: |
            if [[ $CIRCLE_BRANCH =~ pull/[0-9]+ ]]; then
              echo "Skipping instance tests for forked PRs"
              exit 0
            fi
            if [ -n "${INSTANCE_TESTS}" ] || [ $CIRCLE_NODE_INDEX -ne 0 ] || [ -n "${NIGHTLY}" ];
              then
<<<<<<< HEAD
                echo "Skipping - not running in INSTANCE_TESTS build, unit-tests container or NIghtly run"
=======
                echo "Skipping - not running in INSTANCE_TESTS build, unit-tests container or Nightly run"
>>>>>>> a0fe2900
                exit 0
            fi
            if ./Tests/scripts/is_ami.sh ;
              then
                ./Tests/scripts/run_tests.sh "Demisto GA"

              else
                ./Tests/lastest_server_build_scripts/run_tests.sh
            fi
      - run:
          name: Run Tests - One Before GA
          shell: /bin/bash
          when: always
          command: |
            if [[ $CIRCLE_BRANCH =~ pull/[0-9]+ ]]; then
              echo "Skipping instance tests for forked PRs"
              exit 0
            fi
            if [ -n "${INSTANCE_TESTS}" ] || [ $CIRCLE_NODE_INDEX -ne 0 ] || [ -n "${NIGHTLY}" ];
              then
<<<<<<< HEAD
                echo "Skipping - not running in INSTANCE_TESTS build, unit-tests container or NIghtly run"
=======
                echo "Skipping - not running in INSTANCE_TESTS build, unit-tests container or Nightly run"
>>>>>>> a0fe2900
                exit 0
            fi
            if ./Tests/scripts/is_ami.sh ;
              then
                ./Tests/scripts/run_tests.sh "Demisto one before GA"

              else
                echo "Not AMI run, can't run on this version"
            fi
      - run:
          name: Run Tests - Two Before GA
          shell: /bin/bash
          when: always
<<<<<<< HEAD
=======
          command: |
            if [[ $CIRCLE_BRANCH =~ pull/[0-9]+ ]]; then
              echo "Skipping instance tests for forked PRs"
              exit 0
            fi
            if [ -n "${INSTANCE_TESTS}" ] || [ $CIRCLE_NODE_INDEX -ne 0 ] || [ -n "${NIGHTLY}" ];
              then
                echo "Skipping - not running in INSTANCE_TESTS build, unit-tests container or Nightly run"
                exit 0
            fi
            if ./Tests/scripts/is_ami.sh ;
              then
                ./Tests/scripts/run_tests.sh "Demisto two before GA"

              else
                echo "Not AMI run, can't run on this version"
            fi
      - run:
          name: Run Tests - Server Master
          shell: /bin/bash
          when: always
>>>>>>> a0fe2900
          command: |
            if [[ $CIRCLE_BRANCH =~ pull/[0-9]+ ]]; then
              echo "Skipping instance tests for forked PRs"
              exit 0
            fi
            if [ -n "${INSTANCE_TESTS}" ] || [ $CIRCLE_NODE_INDEX -ne 0 ] || [ -n "${NIGHTLY}" ];
              then
<<<<<<< HEAD
                echo "Skipping - not running in INSTANCE_TESTS build, unit-tests container or NIghtly run"
=======
                echo "Skipping - not running in INSTANCE_TESTS build, unit-tests container or Nightly run"
>>>>>>> a0fe2900
                exit 0
            fi
            if ./Tests/scripts/is_ami.sh ;
              then
<<<<<<< HEAD
                ./Tests/scripts/run_tests.sh "Demisto two before GA"

              else
                echo "Not AMI run, can't run on this version"
            fi
      - run:
          name: Run Tests - Server Master
=======
                ./Tests/scripts/run_tests.sh "Server Master"

            else
                echo "Not AMI run, can't run on this version"
            fi
      - run:
          name: Run Tests - Demisto PreGA
>>>>>>> a0fe2900
          shell: /bin/bash
          when: always
          command: |
            if [[ $CIRCLE_BRANCH =~ pull/[0-9]+ ]]; then
              echo "Skipping instance tests for forked PRs"
              exit 0
            fi
            if [ -n "${INSTANCE_TESTS}" ] || [ $CIRCLE_NODE_INDEX -ne 0 ] ;
              then
                echo "Skipping - not running in INSTANCE_TESTS build or unit-tests container"
                exit 0
            fi
            if ./Tests/scripts/is_ami.sh ;
              then
<<<<<<< HEAD
                ./Tests/scripts/run_tests.sh "Server Master"
=======
                ./Tests/scripts/run_tests.sh "Demisto PreGA"
>>>>>>> a0fe2900
                export RETVAL=$?
                cp ./Tests/failed_tests.txt $CIRCLE_ARTIFACTS/failed_tests.txt
                exit $RETVAL

            else
                echo "Not AMI run, can't run on this version"
            fi
      - store_artifacts:
          path: artifacts
          destination: artifacts
          when: always
      - run:
          name: Slack Notifier
          shell: /bin/bash
          command: |
            if [[ $CIRCLE_BRANCH =~ pull/[0-9]+ ]]; then
              echo "Skipping instance tests for forked PRs"
              exit 0
            fi
            if [ -n "${INSTANCE_TESTS}" ] ;
              then
                echo "Skipping - not running in INSTANCE_TESTS build"
                exit 0
            fi
            ./Tests/scripts/slack_notifier.sh $CIRCLE_NODE_INDEX ./env_results.json

          when: always
      - run:
          name: Validate Docker Images
          shell: /bin/bash
          command: ./Tests/scripts/validate_docker_images.sh
          when: always
      - run:
          name: Instance Test
          command: |
            if [ -n "${INSTANCE_TESTS}" ] && [ $CIRCLE_NODE_INDEX -ne 1 ] ;
              then
                ./Tests/scripts/instance_test.sh
              else
                echo "Skipping instance tests"
                exit 0
            fi
          when: always
      - run:
          name: Destroy Instances
          command: |
            if [[ $CIRCLE_BRANCH =~ pull/[0-9]+ ]]; then
              echo "Skipping instance tests for forked PRs"
              exit 0
            fi
            if [ $CIRCLE_NODE_INDEX -ne 0 ] ;
              then
                echo 'Skipping - running only in container number 0.'
                exit 0;
              else
                python ./Tests/scripts/destroy_instances.py $CIRCLE_ARTIFACTS ./env_results.json

                export PSWD=$(jq .serverLogsZipPassword < $(cat secret_conf_path) | cut -d \" -f 2)
                zip -P $PSWD $CIRCLE_ARTIFACTS/ServerLogs.zip $CIRCLE_ARTIFACTS/server*.log
                rm -f $CIRCLE_ARTIFACTS/server*.log
            fi
          when: always
      - run:
          name: Upload Packs To Marketplace Storage
          command: |
            if [[ $CIRCLE_BRANCH != master ]]; then
              echo "Skipping packs uploading on non master branch"
              exit 0
            fi

            if [ $CIRCLE_NODE_INDEX -ne 0 ] ;
              then
                echo 'Skipping - running only in container number 0.'
                exit 0;
            fi
            EXTRACT_FOLDER=$(mktemp -d)
            PACK_ARTIFACTS=$CIRCLE_ARTIFACTS/content_packs.zip
            GCS_PATH=$(mktemp)
            echo $GCS_MARKET_KEY > $GCS_PATH
            python3 ./Tests/store_packs.py -a $PACK_ARTIFACTS -e $EXTRACT_FOLDER -s $GCS_PATH -b 'marketplace-dist' -n $CIRCLE_BUILD_NUM -p 'All' -o
            rm $GCS_PATH
          when: on_success
      - store_artifacts:
          path: artifacts
          destination: artifacts
          when: always

workflows:
  version: 2
  commit:
    jobs:
      - build<|MERGE_RESOLUTION|>--- conflicted
+++ resolved
@@ -67,11 +67,7 @@
                 echo "Skipping - running only in container number 0"
                 exit 0
             fi
-<<<<<<< HEAD
-            python ./Tests/scripts/update_id_set.py -r
-=======
             demisto-sdk create-id-set -o ./Tests/id_set.json
->>>>>>> a0fe2900
       - run:
           name: Infrastructure testing
           when: always
@@ -202,9 +198,6 @@
                 echo "Skipping - unit tests are running only in container number 1"
                 exit 0
             fi
-<<<<<<< HEAD
-
-=======
             echo "demisto-sdk version: $(demisto-sdk --version)"
             echo "mypy version: $(mypy --version)"
             echo "flake8 py2 version: $(python2 -m flake8 --version)"
@@ -213,7 +206,6 @@
             echo "bandit py3 version: $(python3 -m bandit --version 2>&1)"
             echo "vulture py2 version: $(python2 -m vulture --version) 2>&1"
             echo "vulture py3 version: $(python3 -m vulture --version) 2>&1"
->>>>>>> a0fe2900
             SHOULD_LINT_ALL=$(./Tests/scripts/should_lint_all.sh)
             if [ -n "$SHOULD_LINT_ALL" ]; then
               echo -e  "----------\nLinting all because:\n${SHOULD_LINT_ALL}\n----------"
@@ -328,11 +320,7 @@
             fi
             if [ -n "${INSTANCE_TESTS}" ] || [ $CIRCLE_NODE_INDEX -ne 0 ] || [ -n "${NIGHTLY}" ];
               then
-<<<<<<< HEAD
-                echo "Skipping - not running in INSTANCE_TESTS build, unit-tests container or NIghtly run"
-=======
                 echo "Skipping - not running in INSTANCE_TESTS build, unit-tests container or Nightly run"
->>>>>>> a0fe2900
                 exit 0
             fi
             if ./Tests/scripts/is_ami.sh ;
@@ -353,11 +341,7 @@
             fi
             if [ -n "${INSTANCE_TESTS}" ] || [ $CIRCLE_NODE_INDEX -ne 0 ] || [ -n "${NIGHTLY}" ];
               then
-<<<<<<< HEAD
-                echo "Skipping - not running in INSTANCE_TESTS build, unit-tests container or NIghtly run"
-=======
                 echo "Skipping - not running in INSTANCE_TESTS build, unit-tests container or Nightly run"
->>>>>>> a0fe2900
                 exit 0
             fi
             if ./Tests/scripts/is_ami.sh ;
@@ -371,8 +355,6 @@
           name: Run Tests - Two Before GA
           shell: /bin/bash
           when: always
-<<<<<<< HEAD
-=======
           command: |
             if [[ $CIRCLE_BRANCH =~ pull/[0-9]+ ]]; then
               echo "Skipping instance tests for forked PRs"
@@ -394,7 +376,6 @@
           name: Run Tests - Server Master
           shell: /bin/bash
           when: always
->>>>>>> a0fe2900
           command: |
             if [[ $CIRCLE_BRANCH =~ pull/[0-9]+ ]]; then
               echo "Skipping instance tests for forked PRs"
@@ -402,24 +383,11 @@
             fi
             if [ -n "${INSTANCE_TESTS}" ] || [ $CIRCLE_NODE_INDEX -ne 0 ] || [ -n "${NIGHTLY}" ];
               then
-<<<<<<< HEAD
-                echo "Skipping - not running in INSTANCE_TESTS build, unit-tests container or NIghtly run"
-=======
                 echo "Skipping - not running in INSTANCE_TESTS build, unit-tests container or Nightly run"
->>>>>>> a0fe2900
-                exit 0
-            fi
-            if ./Tests/scripts/is_ami.sh ;
-              then
-<<<<<<< HEAD
-                ./Tests/scripts/run_tests.sh "Demisto two before GA"
-
-              else
-                echo "Not AMI run, can't run on this version"
-            fi
-      - run:
-          name: Run Tests - Server Master
-=======
+                exit 0
+            fi
+            if ./Tests/scripts/is_ami.sh ;
+              then
                 ./Tests/scripts/run_tests.sh "Server Master"
 
             else
@@ -427,7 +395,6 @@
             fi
       - run:
           name: Run Tests - Demisto PreGA
->>>>>>> a0fe2900
           shell: /bin/bash
           when: always
           command: |
@@ -442,11 +409,7 @@
             fi
             if ./Tests/scripts/is_ami.sh ;
               then
-<<<<<<< HEAD
-                ./Tests/scripts/run_tests.sh "Server Master"
-=======
                 ./Tests/scripts/run_tests.sh "Demisto PreGA"
->>>>>>> a0fe2900
                 export RETVAL=$?
                 cp ./Tests/failed_tests.txt $CIRCLE_ARTIFACTS/failed_tests.txt
                 exit $RETVAL
