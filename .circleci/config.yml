--- conflicted
+++ resolved
@@ -213,7 +213,6 @@
             rm -r test_content_dir
       - run:
           name: Calculate Packs Dependencies
-<<<<<<< HEAD
           when: always
           command: |
             if [ $CIRCLE_NODE_INDEX -ne 0 ] ;
@@ -222,18 +221,6 @@
                 exit 0
             fi
             python3 ./Tests/Marketplace/packs_dependencies.py -i ./Tests/id_set.json -o $CIRCLE_ARTIFACTS/packs_dependencies.json
-      - run:
-          name: Prepare Content Packs For Testing
-=======
->>>>>>> 9c765ae4
-          when: always
-          command: |
-            if [ $CIRCLE_NODE_INDEX -ne 0 ] ;
-              then
-                echo 'Skipping - running only in container number 0.'
-                exit 0;
-            fi
-            ./Tests/scripts/prepare_content_packs_for_testing.sh
       - run:
           name: Run Unit Testing and Lint
           when: always
