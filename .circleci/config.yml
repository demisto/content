--- conflicted
+++ resolved
@@ -66,12 +66,8 @@
               python ./Tests/scripts/configure_tests.py -n $IS_NIGHTLY
       - run:
           name: Build Content Descriptor
-<<<<<<< HEAD
+          when: always
           command: python release_notes.py $CONTENT_VERSION $GIT_SHA1 $CIRCLE_BUILD_NUM $SERVER_VERSION $GITHUB_TOKEN
-=======
-          when: always
-          command: ./setContentDescriptor.sh $CIRCLE_BUILD_NUM $GIT_SHA1 $CONTENT_VERSION $SERVER_VERSION
->>>>>>> f6a4db2a
       - run:
           name: Common Server Documentation
           when: always
