version: 2.1
orbs:
  python: circleci/python@<< pipeline.parameters.python-orb-version >>
  node: circleci/node@<< pipeline.parameters.node-orb-version >>

commands:
  set-instance-role-env-variable:
    description: "Sets INSTANCE_ROLE env variable into $BASH_ENV file"
    parameters:
      instance_role:
        type: string
      instance_created:
        type: string
        default: ""
    steps:
      - run:
          name: Set INSTANCE_ROLE env variable
          command: |
            echo 'export INSTANCE_ROLE="<< parameters.instance_role >>"' >> $BASH_ENV
            echo 'export INSTANCE_WAS_CREATED="<< parameters.instance_created >>"' >> $BASH_ENV

parameters:
  artifact_build_num:
    type: string
    default: ""
  nightly:
    type: string
    default: ""
  legacy_nightly:
    type: string
    default: ""
  pr_number:
    type: string
    default: ""
  contrib_branch:
    type: string
    default: ""
  contrib_pack_name:
    type: string
    default: ""
  sdk_ref:
    type: string
    default: "master"
  gcs_market_bucket:
    type: string
    default: "marketplace-dist"
  cache-version:
    type: string
    default: v1  # Change this parameter to clear cache.
  python-orb-version:
    type: string
    default: "2.0.3" # disable-secrets-detection
  node-orb-version:
    type: string
    default: "5.0.1" # disable-secrets-detection

references:
  environment: &environment
    environment:
      # A flag for the demisto_client to not cache its last response in order to avoid memory leaks.
      DONT_CACHE_LAST_RESPONSE: "true"
      DEMISTO_SDK_LOG_FILE_SIZE: 1073741824  # 1GB
      ARTIFACT_BUILD_NUM: << pipeline.parameters.artifact_build_num >>
      CONTRIB_BRANCH: << pipeline.parameters.contrib_branch >>
      CONTRIB_PACK_NAME: << pipeline.parameters.contrib_pack_name >>
      SDK_REF: << pipeline.parameters.sdk_ref >>
      # Giving different names to the following pipeline parameters to avoid collision, handling such collision case
      # is done in 'Setup Environment' step.
      PULL_REQUEST_NUMBER: << pipeline.parameters.pr_number >>
      NIGHTLY_PARAMETER: << pipeline.parameters.nightly >>
      GCS_MARKET_BUCKET: << pipeline.parameters.gcs_market_bucket >>

  install_build_dependencies: &install_build_dependencies
    python/install-packages:
        pkg-manager: "poetry"
        args: "--with ci"
        cache-version: << pipeline.parameters.cache-version >>
        pre-install-steps:
          - run:
              name: Check if pyproject.toml is consistent with poetry.lock
              command: poetry lock --check

  install_node_ci: &install_node_ci
    node/install-packages:
        cache-version: << pipeline.parameters.cache-version >>


  install_neo4j: &install_neo4j
    run:
        name: Install Neo4j
        command: |
          sudo add-apt-repository -y ppa:openjdk-r/ppa
          sudo apt-get update

          wget -O - https://debian.neo4j.com/neotechnology.gpg.key | sudo apt-key add -
          echo 'deb https://debian.neo4j.com stable 5' | sudo tee /etc/apt/sources.list.d/neo4j.list
          sudo apt-get update
          apt list -a neo4j
          # The neo4j version should be consistent with APOC version below!
          sudo apt-get install neo4j=1:5.13.0
          sudo chown -R circleci /var/log/neo4j
          sudo chown -R circleci /var/lib/neo4j
          sudo chown -R circleci /etc/neo4j
          mkdir -p /var/lib/neo4j/plugins
          wget -O /var/lib/neo4j/plugins/apoc-5.13.0-core.jar https://github.com/neo4j/apoc/releases/download/5.13.0/apoc-5.13.0-core.jar
          neo4j_conf_file="/etc/neo4j/neo4j.conf"
          sudo echo "dbms.security.procedures.unrestricted=apoc.*" >> $neo4j_conf_file
          sudo echo "dbms.security.procedures.allowlist=apoc.*" >> $neo4j_conf_file
          sudo echo "dbms.memory.transaction.total.max=2000m" >> $neo4j_conf_file

          apoc_conf_file="/etc/neo4j/apoc.conf"
          sudo echo "apoc.export.file.enabled=true" > $apoc_conf_file
          sudo echo "apoc.import.file.enabled=true" >> $apoc_conf_file
          sudo echo "apoc.import.file.use_neo4j_config=true" >> $apoc_conf_file
          neo4j-admin dbms set-initial-password contentgraph

  container_config: &container_config
    docker:
      - image: devdemisto/content-build:3.0.0.93625  # disable-secrets-detection
        auth:
          username: $DOCKERHUB_USER
          password: $DOCKERHUB_PASSWORD

  workspace_root: &workspace_root
    /home/circleci/

  store_artifacts: &store_artifacts
     store_artifacts:
        path: artifacts
        destination: artifacts
        when: always

  attach_workspace: &attach_workspace
    attach_workspace:
      at: *workspace_root

  prepare_environment: &prepare_environment
    run:
      name: Prepare Environment
      when: always
      command: |
        # add github to known hosts
        [ ! -d ~/.ssh ] && mkdir -p ~/.ssh
        chmod 700 ~/.ssh
        ssh-keyscan github.com >> ~/.ssh/known_hosts

        poetry --version
        # Check if CircleCI's config file and poetry files files are up to date
        # if poetry isn't up-to-date, checkout from origin/master.
        ./.circleci/is_file_up_to_date.sh .circleci/config.yml $CIRCLE_BRANCH
        ./.circleci/is_file_up_to_date.sh poetry.lock $CIRCLE_BRANCH true
        ./.circleci/is_file_up_to_date.sh pyproject.toml $CIRCLE_BRANCH true

        echo 'export CIRCLE_ARTIFACTS="/home/circleci/project/artifacts"' >> $BASH_ENV
        echo 'export PATH="/home/circleci/.local/bin:${PWD}/node_modules/.bin:${PATH}"' >> $BASH_ENV # disable-secrets-detection
        echo 'export PYTHONPATH="/home/circleci/project:${PYTHONPATH}"' >> $BASH_ENV
        echo 'export DEMISTO_README_VALIDATION=true' >> $BASH_ENV
        echo 'export ENV_RESULTS_PATH=/home/circleci/project/artifacts/env_results.json' >> $BASH_ENV
        echo 'export GCS_PRODUCTION_BUCKET="marketplace-dist"' >> $BASH_ENV
        echo 'source /home/circleci/project/.circleci/content_release_vars.sh' >> $BASH_ENV
        chmod +x .circleci/gitlab-ci-env-variables.sh
        ./.circleci/gitlab-ci-env-variables.sh
        if [ -n "${NIGHTLY_PARAMETER}" ] || [ -n "${LEGACY_NIGHTLY_PARAMETER}" ];
        then
            echo 'export NIGHTLY=true' >> $BASH_ENV
        fi

        echo "=== sourcing $BASH_ENV ==="
        source $BASH_ENV
        sudo mkdir -p -m 777 $CIRCLE_ARTIFACTS/

        # Creating new clean logs folder
        rm -rf $CIRCLE_ARTIFACTS/logs
        mkdir -p $CIRCLE_ARTIFACTS/logs

        chmod +x ./Tests/scripts/*
        chmod +x ./Tests/Marketplace/*

        source ./.venv/bin/activate

        # store in bash env so we load our venv in each step
        echo 'source /home/circleci/project/.venv/bin/activate' >> $BASH_ENV
        git config diff.renameLimit 6000

        echo "========== Build Parameters =========="
        set | grep -E "^NIGHTLY=|^CONTRIB_BRANCH=|^SDK_REF"
        python3 --version | tee -a $CIRCLE_ARTIFACTS/installed_python_libraries.txt
        python3 -m pip list | tee -a $CIRCLE_ARTIFACTS/installed_python_libraries.txt
        node --version
        npm --version
        demisto-sdk --version

  remote_docker: &remote_docker
    setup_remote_docker:
      version: 20.10.17
      docker_layer_caching: true

  persist_to_workspace: &persist_to_workspace
    persist_to_workspace:
      root: /home/circleci/
      paths:
        - project

  secrets: &secrets
    run:
      name: Secrets
      when: always
      no_output_timeout: 5h
      command: |
        demisto-sdk secrets --post-commit --ignore-entropy

  validate_files_and_yaml: &validate_files_and_yaml
    run:
      name: Validate Files and Yaml
      when: always
      no_output_timeout: 1h
      command: |
        if [[ "$(echo "$GCS_MARKET_BUCKET" | tr '[:upper:]' '[:lower:]')" != "marketplace-dist" ]]; then
          echo "Skipping the -Validate Files and Yaml- step when uploading to a test bucket."
          exit 0
        fi

        neo4j start
        # poll for neo4j status until available
        while ! curl --fail http://127.0.0.1:7474 &> /dev/null; do sleep 1; done

        ./.circleci/linters_runner.sh
        ./.circleci/validate.sh

  run_unit_testing_and_lint: &run_unit_testing_and_lint
    run:
      parameters:
        dockerimageflag:
          type: string
      name: Run Unit Testing And Lint - Docker Image:<< parameters.dockerimageflag >>
      when: always
      no_output_timeout: 5h
      command: |
        if [[ "$(echo "$GCS_MARKET_BUCKET" | tr '[:upper:]' '[:lower:]')" != "marketplace-dist" ]]; then
          echo "Skipping validations when uploading to a test bucket."
          exit 0
        fi

        echo "demisto-sdk version: $(demisto-sdk --version)"
        echo "mypy version: $(mypy --version)"
        echo "flake8 py3 version: $(python3 -m flake8 --version)"
        echo "bandit py3 version: $(python3 -m bandit --version 2>&1)"
        echo "vulture py3 version: $(python3 -m vulture --version 2>&1)"
        mkdir ./unit-tests

        neo4j start
        # poll for neo4j status until available
        while ! curl --fail http://127.0.0.1:7474 &> /dev/null; do sleep 1; done

        demisto-sdk lint -p 8 -g --test-xml ./unit-tests --log-path ./artifacts --failure-report ./artifacts --coverage-report $ARTIFACTS_FOLDER/coverage_report --docker-image << parameters.dockerimageflag >> --check-dependent-api-module

  # generate_coverage_reports: &generate_coverage_reports
  #   run:
  #     name: Generate coverage reports
  #     when: always
  #     no_output_timeout: 1h
  #     command: |
  #       EXIT_CODE=0
  #       if [[ -f $ARTIFACTS_FOLDER/coverage_report/.coverage ]]; then
  #         demisto-sdk coverage-analyze -i $ARTIFACTS_FOLDER/coverage_report/.coverage --report-dir $ARTIFACTS_FOLDER/coverage_report --report-type all --previous-coverage-report-url https://storage.googleapis.com/marketplace-dist-dev/code-coverage-reports/coverage-min.json || EXIT_CODE=1
  #         # Checks if the $XSOAR_BOT_TEST_CONTENT exist. for security reasons only non forked pr's have access to it.
  #         if [[ -n $XSOAR_BOT_TEST_CONTENT && -e $ARTIFACTS_FOLDER/coverage_report/html/index.html ]]; then
  #           echo "Adding unit tests coverage comment to the pr"
  #           python3 ./.circleci/add_pr_comment.py
  #         fi
  #         exit $EXIT_CODE
  #       fi

  get_contribution_pack: &get_contribution_pack
    when:
      condition: << pipeline.parameters.contrib_branch >>
      steps:
        - run:
            name: Get Contributor pack
            when: always
            command: |
                USERNAME=$(echo $CONTRIB_BRANCH | cut -d ":" -f 1)
                BRANCH=$(echo $CONTRIB_BRANCH | cut -d ":" -f 2)
                $CONTRIB_REPO="content"
                python3 ./.circleci/update_contribution_pack_in_base_branch.py -p $PULL_REQUEST_NUMBER -b $BRANCH -u $USERNAME -c $CONTRIB_REPO -gt $GITHUB_TOKEN

  comment_on_contrib_pr: &comment_on_contrib_pr
    when:
      condition: << pipeline.parameters.contrib_branch >>
      steps:
        - run:
            name: Comment on the contribution Pull Request
            when: always
            command: |
              SERVER_URL=$(jq -r 'select(.[].Role == "Server Master") | .[].InstanceDNS' $ENV_RESULTS_PATH)
              python3 ./.circleci/comment_on_pr.py -p $PULL_REQUEST_NUMBER -c "Instance is ready. Server link: https://$SERVER_URL, Build link: $CIRCLE_BUILD_URL"

  nightly_jobs: &nightly_jobs
    - Setup Environment:
        context: nightly_env
    - Run Unit Testing And Lint:
        context: nightly_env
        requires:
          - Setup Environment
        matrix:
          parameters:
            dockerimageflag: [ "native:ga", "native:maintenance", "native:dev", "from-yml" ]
        name: Run Unit Testing And Lint - Docker Image:<< matrix.dockerimageflag >>
    - Run Validations:
        requires:
          - Setup Environment


jobs:
  Setup Environment:
    <<: *container_config
    resource_class: medium
    <<: *environment
    steps:
      - checkout
      - *install_build_dependencies
      - *install_node_ci
      - *prepare_environment
      - *get_contribution_pack
      - *persist_to_workspace

  Run Unit Testing And Lint:
    <<: *container_config
    resource_class: large
    <<: *environment
    parameters:
      dockerimageflag:
        type: string
    steps:
      - *attach_workspace
      - *remote_docker
      - *install_build_dependencies
      - *install_node_ci
      - *install_neo4j
      - *prepare_environment
      - *run_unit_testing_and_lint
      # - *generate_coverage_reports
      - store_test_results:
          path: ./unit-tests
      - *store_artifacts

  Run Validations:
    <<: *container_config
    resource_class: large
    <<: *environment
    steps:
      - *attach_workspace
      - *install_build_dependencies
      - *install_node_ci
      - *install_neo4j
      - *prepare_environment
      - *secrets
      - *validate_files_and_yaml
      - run:
          name: Spell Checks
          command: |
            python3 ./.circleci/circleci_spell_checker.py $CIRCLE_BRANCH
      - run:
          name: Verify Base Branch for Contribution
          when: always
          command: |
            if [[ $CIRCLE_BRANCH =~ pull/[0-9]+ ]] ;
              then
                python3 ./.circleci/verify_base_branch_for_contribution.py $CIRCLE_BRANCH
            fi
      - run:
          name: Validate landingPageSections.json
          when: always
          command: |
            # Download index.zip
            INDEX_PATH=$(mktemp)
            gsutil cp gs://marketplace-dist/content/packs/index.zip $INDEX_PATH
            echo "successfully downloaded index.zip into $INDEX_PATH"

            UNZIP_PATH=$(mktemp -d)
            unzip $INDEX_PATH -d $UNZIP_PATH

            python3 ./.circleci/validate_landing_page_sections.py -i $UNZIP_PATH
      - *store_artifacts
      - store_artifacts:
          path: $ARTIFACTS_FOLDER



workflows:
  version: 2
<<<<<<< HEAD
    commit:
=======
  commit:
>>>>>>> f5cd2412
    when:
      matches:
        # matching the environment variable << pipeline.git.branch >> to contributions branch pattern.
        pattern: pull/[0-9]+
        value: << pipeline.git.branch >>
    jobs:
      - Setup Environment
      - Run Validations:
          requires:
            - Setup Environment

  nightly:
    triggers:
      - schedule:
          # should trigger every day at 12 AM UTC (3 AM Israel Time)
          cron: "0 0 * * *"
          filters:
            branches:
              only:
                - master
    jobs:
      *nightly_jobs

  nightly_trigger:
    # will initiate when using the trigger script.
    when: << pipeline.parameters.nightly >>
    jobs:
      *nightly_jobs<|MERGE_RESOLUTION|>--- conflicted
+++ resolved
@@ -389,11 +389,7 @@
 
 workflows:
   version: 2
-<<<<<<< HEAD
-    commit:
-=======
   commit:
->>>>>>> f5cd2412
     when:
       matches:
         # matching the environment variable << pipeline.git.branch >> to contributions branch pattern.
