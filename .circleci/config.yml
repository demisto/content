version: 2.1
orbs:
  python: circleci/python@<< pipeline.parameters.python-orb-version >>
  node: circleci/node@<< pipeline.parameters.node-orb-version >>

commands:
  set-instance-role-env-variable:
    description: "Sets INSTANCE_ROLE env variable into $BASH_ENV file"
    parameters:
      instance_role:
        type: string
      instance_created:
        type: string
        default: ""
    steps:
      - run:
          name: Set INSTANCE_ROLE env variable
          command: |
            echo 'export INSTANCE_ROLE="<< parameters.instance_role >>"' >> $BASH_ENV
            echo 'export INSTANCE_WAS_CREATED="<< parameters.instance_created >>"' >> $BASH_ENV

parameters:
  artifact_build_num:
    type: string
    default: ""
  nightly:
    type: string
    default: ""
  legacy_nightly:
    type: string
    default: ""
  pr_number:
    type: string
    default: ""
  contrib_branch:
    type: string
    default: ""
  contrib_pack_name:
    type: string
    default: ""
  sdk_ref:
    type: string
    default: "master"
  gcs_market_bucket:
    type: string
    default: "marketplace-dist"
  cache-version:
    type: string
    default: v1  # Change this parameter to clear cache.
  python-orb-version:
    type: string
    default: "2.0.3" # disable-secrets-detection
  node-orb-version:
    type: string
    default: "5.0.1" # disable-secrets-detection
  
references:
  environment: &environment
    environment:
      # A flag for the demisto_client to not cache its last response in order to avoid memory leaks.
      DONT_CACHE_LAST_RESPONSE: "true"
      DEMISTO_SDK_LOG_FILE_SIZE: 1073741824  # 1GB
      ARTIFACT_BUILD_NUM: << pipeline.parameters.artifact_build_num >>
      CONTRIB_BRANCH: << pipeline.parameters.contrib_branch >>
      CONTRIB_PACK_NAME: << pipeline.parameters.contrib_pack_name >>
      SDK_REF: << pipeline.parameters.sdk_ref >>
      # Giving different names to the following pipeline parameters to avoid collision, handling such collision case
      # is done in 'Setup Environment' step.
      PULL_REQUEST_NUMBER: << pipeline.parameters.pr_number >>
      NIGHTLY_PARAMETER: << pipeline.parameters.nightly >>
      GCS_MARKET_BUCKET: << pipeline.parameters.gcs_market_bucket >>
  
  install_build_dependencies: &install_build_dependencies
    python/install-packages: 
        pkg-manager: "poetry"
        args: "--with ci"
        cache-version: << pipeline.parameters.cache-version >>
        pre-install-steps:
          - run:
              name: Check if pyproject.toml is consistent with poetry.lock
              command: poetry lock --check

  install_node_ci: &install_node_ci
    node/install-packages:
        cache-version: << pipeline.parameters.cache-version >>


  install_neo4j: &install_neo4j
    run:
<<<<<<< HEAD
      name: Install Neo4j
      command: |
        wget -O - https://debian.neo4j.com/neotechnology.gpg.key | sudo apt-key add -
        echo 'deb https://debian.neo4j.com stable 5' | sudo tee /etc/apt/sources.list.d/neo4j.list
        sudo apt-get update
        apt list -a neo4j
        sudo apt-get install neo4j
        sudo chown -R circleci /var/log/neo4j
        sudo chown -R circleci /var/lib/neo4j
        sudo chown -R circleci /etc/neo4j
        mkdir -p /var/lib/neo4j/plugins
        wget -O /var/lib/neo4j/plugins/apoc-5.5.0-core.jar https://github.com/neo4j/apoc/releases/download/5.5.0/apoc-5.5.0-core.jar
        neo4j_conf_file="/etc/neo4j/neo4j.conf"
        sudo echo "dbms.security.procedures.unrestricted=apoc.*" >> $neo4j_conf_file
        sudo echo "dbms.security.procedures.allowlist=apoc.*" >> $neo4j_conf_file
        apoc_conf_file="/etc/neo4j/apoc.conf"
        sudo echo "apoc.export.file.enabled=true" > $apoc_conf_file
        sudo echo "apoc.import.file.enabled=true" >> $apoc_conf_file
        sudo echo "apoc.import.file.use_neo4j_config=true" >> $apoc_conf_file
        neo4j-admin dbms set-initial-password contentgraph
=======
        name: Install Neo4j
        command: |
          sudo add-apt-repository -y ppa:openjdk-r/ppa
          sudo apt-get update

          wget -O - https://debian.neo4j.com/neotechnology.gpg.key | sudo apt-key add -
          echo 'deb https://debian.neo4j.com stable 5' | sudo tee /etc/apt/sources.list.d/neo4j.list
          sudo apt-get update
          apt list -a neo4j
          # The neo4j version should be consistent with APOC version below!
          sudo apt-get install neo4j=1:5.13.0
          sudo chown -R circleci /var/log/neo4j
          sudo chown -R circleci /var/lib/neo4j
          sudo chown -R circleci /etc/neo4j
          mkdir -p /var/lib/neo4j/plugins
          wget -O /var/lib/neo4j/plugins/apoc-5.13.0-core.jar https://github.com/neo4j/apoc/releases/download/5.13.0/apoc-5.13.0-core.jar
          neo4j_conf_file="/etc/neo4j/neo4j.conf"
          sudo echo "dbms.security.procedures.unrestricted=apoc.*" >> $neo4j_conf_file
          sudo echo "dbms.security.procedures.allowlist=apoc.*" >> $neo4j_conf_file
          sudo echo "dbms.memory.transaction.total.max=600m" >> $neo4j_conf_file

          apoc_conf_file="/etc/neo4j/apoc.conf"
          sudo echo "apoc.export.file.enabled=true" > $apoc_conf_file
          sudo echo "apoc.import.file.enabled=true" >> $apoc_conf_file
          sudo echo "apoc.import.file.use_neo4j_config=true" >> $apoc_conf_file
          neo4j-admin dbms set-initial-password contentgraph
>>>>>>> ae29c3ad

  container_config: &container_config
    docker:
      - image: devdemisto/content-build:3.0.0.49685  # disable-secrets-detection
        auth:
          username: $DOCKERHUB_USER
          password: $DOCKERHUB_PASSWORD

  workspace_root: &workspace_root
    /home/circleci/

  store_artifacts: &store_artifacts
     store_artifacts:
        path: artifacts
        destination: artifacts
        when: always

  attach_workspace: &attach_workspace
    attach_workspace:
      at: *workspace_root

  prepare_environment: &prepare_environment
    run:
      name: Prepare Environment
      when: always
      command: |
        # add github to known hosts
        [ ! -d ~/.ssh ] && mkdir -p ~/.ssh
        chmod 700 ~/.ssh
        ssh-keyscan github.com >> ~/.ssh/known_hosts

        poetry --version
        # Check if CircleCI's config file and poetry files files are up to date
        # if poetry isn't up-to-date, checkout from origin/master.
        ./Tests/scripts/is_file_up_to_date.sh .circleci/config.yml $CIRCLE_BRANCH
        ./Tests/scripts/is_file_up_to_date.sh poetry.lock $CIRCLE_BRANCH true
        ./Tests/scripts/is_file_up_to_date.sh pyproject.toml $CIRCLE_BRANCH true
        ./Tests/scripts/is_file_up_to_date.sh Tests/Marketplace/core_packs_list.json $CIRCLE_BRANCH true
        ./Tests/scripts/is_file_up_to_date.sh Tests/Marketplace/core_packs_mpv2_list.json $CIRCLE_BRANCH true
        ./Tests/scripts/is_file_up_to_date.sh Tests/Marketplace/core_packs_xpanse_list.json $CIRCLE_BRANCH true

        echo 'export CIRCLE_ARTIFACTS="/home/circleci/project/artifacts"' >> $BASH_ENV
        echo 'export PATH="/home/circleci/.local/bin:${PWD}/node_modules/.bin:${PATH}"' >> $BASH_ENV # disable-secrets-detection
        echo 'export PYTHONPATH="/home/circleci/project:${PYTHONPATH}"' >> $BASH_ENV
        echo 'export DEMISTO_README_VALIDATION=true' >> $BASH_ENV
        echo 'export ENV_RESULTS_PATH=/home/circleci/project/artifacts/env_results.json' >> $BASH_ENV
        echo 'export GCS_PRODUCTION_BUCKET="${TEST_XDR_PREFIX}marketplace-dist"' >> $BASH_ENV
        echo 'source /home/circleci/project/.circleci/content_release_vars.sh' >> $BASH_ENV
        chmod +x .circleci/gitlab-ci-env-variables.sh
        ./.circleci/gitlab-ci-env-variables.sh
        if [ -n "${NIGHTLY_PARAMETER}" ] || [ -n "${LEGACY_NIGHTLY_PARAMETER}" ];
        then
            echo 'export NIGHTLY=true' >> $BASH_ENV
        fi

        echo "=== sourcing $BASH_ENV ==="
        source $BASH_ENV
        sudo mkdir -p -m 777 $CIRCLE_ARTIFACTS/

        # Creating new clean logs folder
        rm -rf $CIRCLE_ARTIFACTS/logs
        mkdir -p $CIRCLE_ARTIFACTS/logs

        chmod +x ./Tests/scripts/*
        chmod +x ./Tests/Marketplace/*

        source ./.venv/bin/activate

        # store in bash env so we load our venv in each step
        echo 'source /home/circleci/project/.venv/bin/activate' >> $BASH_ENV
        git config diff.renameLimit 6000

        echo "========== Build Parameters =========="
        set | grep -E "^NIGHTLY=|^CONTRIB_BRANCH=|^SDK_REF"
        python3 --version | tee -a $CIRCLE_ARTIFACTS/installed_python_libraries.txt
        python3 -m pip list | tee -a $CIRCLE_ARTIFACTS/installed_python_libraries.txt
        node --version
        npm --version
        demisto-sdk --version

  remote_docker: &remote_docker
    setup_remote_docker:
      version: 20.10.17
      docker_layer_caching: true

  persist_to_workspace: &persist_to_workspace
    persist_to_workspace:
      root: /home/circleci/
      paths:
        - project

  secrets: &secrets
    run:
      name: Secrets
      when: always
      no_output_timeout: 5h
      command: |
        demisto-sdk secrets --post-commit --ignore-entropy

  validate_files_and_yaml: &validate_files_and_yaml
    run:
      name: Validate Files and Yaml
      when: always
      no_output_timeout: 1h
      command: |
        if [[ "$(echo "$GCS_MARKET_BUCKET" | tr '[:upper:]' '[:lower:]')" != "${TEST_XDR_PREFIX}marketplace-dist" ]]; then
          echo "Skipping the -Validate Files and Yaml- step when uploading to a test bucket."
          exit 0
        fi

        neo4j start
        # poll for neo4j status until available
        while ! curl --fail http://127.0.0.1:7474 &> /dev/null; do sleep 1; done

        ./Tests/scripts/linters_runner.sh
        ./Tests/scripts/validate.sh

  run_unit_testing_and_lint: &run_unit_testing_and_lint
    run:
      parameters:
        dockerimageflag:
          type: string
      name: Run Unit Testing And Lint - Docker Image:<< parameters.dockerimageflag >>
      when: always
      no_output_timeout: 5h
      command: |
        if [[ "$(echo "$GCS_MARKET_BUCKET" | tr '[:upper:]' '[:lower:]')" != "${TEST_XDR_PREFIX}marketplace-dist" ]]; then
          echo "Skipping validations when uploading to a test bucket."
          exit 0
        fi

        echo "demisto-sdk version: $(demisto-sdk --version)"
        echo "mypy version: $(mypy --version)"
        echo "flake8 py3 version: $(python3 -m flake8 --version)"
        echo "bandit py3 version: $(python3 -m bandit --version 2>&1)"
        echo "vulture py3 version: $(python3 -m vulture --version 2>&1)"
        mkdir ./unit-tests

        neo4j start
        # poll for neo4j status until available
        while ! curl --fail http://127.0.0.1:7474 &> /dev/null; do sleep 1; done

        demisto-sdk lint -p 8 -g --test-xml ./unit-tests --log-path ./artifacts --failure-report ./artifacts --coverage-report $ARTIFACTS_FOLDER/coverage_report --docker-image << parameters.dockerimageflag >> --check-dependent-api-module

  generate_coverage_reports: &generate_coverage_reports
    run:
      name: Generate coverage reports
      when: always
      no_output_timeout: 1h
      command: |
        EXIT_CODE=0
        if [[ -f $ARTIFACTS_FOLDER/coverage_report/.coverage ]]; then
          demisto-sdk coverage-analyze -i $ARTIFACTS_FOLDER/coverage_report/.coverage --report-dir $ARTIFACTS_FOLDER/coverage_report --report-type all --previous-coverage-report-url https://storage.googleapis.com/${TEST_XDR_PREFIX}marketplace-dist-dev/code-coverage-reports/coverage-min.json || EXIT_CODE=1
          # Checks if the $XSOAR_BOT_TEST_CONTENT exist. for security reasons only non forked pr's have access to it.
          if [[ -n $XSOAR_BOT_TEST_CONTENT && -e $ARTIFACTS_FOLDER/coverage_report/html/index.html ]]; then
            echo "Adding unit tests coverage comment to the pr"
            python3 ./Tests/scripts/add_pr_comment.py
          fi
          exit $EXIT_CODE
        fi

  infrastructure_testing: &infrastructure_testing
    run:
      name: Infrastructure testing
      when: always
      command: |
        python3 -m pytest ./Tests/scripts/infrastructure_tests/ -v
        python3 -m pytest ./Tests/Marketplace/Tests/ -v
        python3 -m pytest ./Tests/tests -v
        python3 -m pytest ./Tests/private_build/tests -v
        python3 -m pytest Utils -v

        if [ -n "${DEMISTO_SDK_NIGHTLY}" ] ; then
          ./Tests/scripts/sdk_pylint_check.sh
        fi

  get_contribution_pack: &get_contribution_pack
    when:
      condition: << pipeline.parameters.contrib_branch >>
      steps:
        - run:
            name: Get Contributor pack
            when: always
            command: |
                REPO=$(echo $CONTRIB_BRANCH | cut -d ":" -f 1)
                BRANCH=$(echo $CONTRIB_BRANCH | cut -d ":" -f 2)
                python3 ./Utils/update_contribution_pack_in_base_branch.py -p $PULL_REQUEST_NUMBER -b $BRANCH -c $REPO

  comment_on_contrib_pr: &comment_on_contrib_pr
    when:
      condition: << pipeline.parameters.contrib_branch >>
      steps:
        - run:
            name: Comment on the contribution Pull Request
            when: always
            command: |
              SERVER_URL=$(jq -r 'select(.[].Role == "Server Master") | .[].InstanceDNS' $ENV_RESULTS_PATH)
              python3 ./Utils/comment_on_pr.py -p $PULL_REQUEST_NUMBER -c "Instance is ready. Server link: https://$SERVER_URL, Build link: $CIRCLE_BUILD_URL"

  nightly_jobs: &nightly_jobs
    - Setup Environment:
        context: nightly_env
    - Run Unit Testing And Lint:
        context: nightly_env
        requires:
          - Setup Environment
        matrix:
          parameters:
            dockerimageflag: [ "native:ga", "native:maintenance", "native:dev", "from-yml" ]
        name: Run Unit Testing And Lint - Docker Image:<< matrix.dockerimageflag >>
    - Run Validations:
        requires:
          - Setup Environment


jobs:
  Setup Environment:
    <<: *container_config
    resource_class: medium
    <<: *environment
    steps:
      - checkout
      - *install_build_dependencies
      - *install_node_ci
      - *prepare_environment
      - *get_contribution_pack
      - *persist_to_workspace

  Run Unit Testing And Lint:
    <<: *container_config
    resource_class: large
    <<: *environment
    parameters:
      dockerimageflag:
        type: string
    steps:
      - *attach_workspace
      - *remote_docker
      - *install_build_dependencies
      - *install_node_ci
      - *install_neo4j
      - *prepare_environment
      - *infrastructure_testing
      - *run_unit_testing_and_lint
      - *generate_coverage_reports
      - store_test_results:
          path: ./unit-tests
      - *store_artifacts

  Run Validations:
    <<: *container_config
    resource_class: large
    <<: *environment
    steps:
      - *attach_workspace
      - *install_build_dependencies
      - *install_node_ci
      - *install_neo4j
      - *prepare_environment
      - *secrets
      - *validate_files_and_yaml
      - run:
          name: Spell Checks
          command: |
            python3 ./Tests/scripts/circleci_spell_checker.py $CIRCLE_BRANCH
      - run:
          name: Verify Base Branch for Contribution
          when: always
          command: |
            if [[ $CIRCLE_BRANCH =~ pull/[0-9]+ ]] ;
              then
                python3 ./Tests/scripts/verify_base_branch_for_contribution.py $CIRCLE_BRANCH
            fi
      - run:
          name: Validate landingPageSections.json
          when: always
          command: |
            # Download index.zip
            INDEX_PATH=$(mktemp)
            gsutil cp gs://${TEST_XDR_PREFIX}marketplace-dist/content/packs/index.zip $INDEX_PATH
            echo "successfully downloaded index.zip into $INDEX_PATH"

            UNZIP_PATH=$(mktemp -d)
            unzip $INDEX_PATH -d $UNZIP_PATH

            python3 Tests/Marketplace/validate_landing_page_sections.py -i $UNZIP_PATH
      - *store_artifacts
      - store_artifacts:
          path: $ARTIFACTS_FOLDER



workflows:
  version: 2
  commit:
    when:
      matches:
        # matching the environment variable << pipeline.git.branch >> to contributions branch pattern.
        pattern: pull/[0-9]+
        value: << pipeline.git.branch >>
    jobs:
      - Setup Environment
      - Run Unit Testing And Lint:
          requires:
            - Setup Environment
          matrix:
            parameters:
              dockerimageflag: [ "native:ga", "native:maintenance", "native:dev", "native:candidate", "from-yml" ]
          name: Run Unit Testing And Lint - Docker Image:<< matrix.dockerimageflag >>
      - Run Validations:
          requires:
            - Setup Environment

  nightly:
    triggers:
      - schedule:
          # should trigger every day at 12 AM UTC (3 AM Israel Time)
          cron: "0 0 * * *"
          filters:
            branches:
              only:
                - master
    jobs:
      *nightly_jobs

  nightly_trigger:
    # will initiate when using the trigger script.
    when: << pipeline.parameters.nightly >>
    jobs:
      *nightly_jobs<|MERGE_RESOLUTION|>--- conflicted
+++ resolved
@@ -87,28 +87,6 @@
 
   install_neo4j: &install_neo4j
     run:
-<<<<<<< HEAD
-      name: Install Neo4j
-      command: |
-        wget -O - https://debian.neo4j.com/neotechnology.gpg.key | sudo apt-key add -
-        echo 'deb https://debian.neo4j.com stable 5' | sudo tee /etc/apt/sources.list.d/neo4j.list
-        sudo apt-get update
-        apt list -a neo4j
-        sudo apt-get install neo4j
-        sudo chown -R circleci /var/log/neo4j
-        sudo chown -R circleci /var/lib/neo4j
-        sudo chown -R circleci /etc/neo4j
-        mkdir -p /var/lib/neo4j/plugins
-        wget -O /var/lib/neo4j/plugins/apoc-5.5.0-core.jar https://github.com/neo4j/apoc/releases/download/5.5.0/apoc-5.5.0-core.jar
-        neo4j_conf_file="/etc/neo4j/neo4j.conf"
-        sudo echo "dbms.security.procedures.unrestricted=apoc.*" >> $neo4j_conf_file
-        sudo echo "dbms.security.procedures.allowlist=apoc.*" >> $neo4j_conf_file
-        apoc_conf_file="/etc/neo4j/apoc.conf"
-        sudo echo "apoc.export.file.enabled=true" > $apoc_conf_file
-        sudo echo "apoc.import.file.enabled=true" >> $apoc_conf_file
-        sudo echo "apoc.import.file.use_neo4j_config=true" >> $apoc_conf_file
-        neo4j-admin dbms set-initial-password contentgraph
-=======
         name: Install Neo4j
         command: |
           sudo add-apt-repository -y ppa:openjdk-r/ppa
@@ -135,7 +113,6 @@
           sudo echo "apoc.import.file.enabled=true" >> $apoc_conf_file
           sudo echo "apoc.import.file.use_neo4j_config=true" >> $apoc_conf_file
           neo4j-admin dbms set-initial-password contentgraph
->>>>>>> ae29c3ad
 
   container_config: &container_config
     docker:
