--- conflicted
+++ resolved
@@ -1003,16 +1003,10 @@
             echo $GCS_MARKET_KEY > $GCS_PATH
 
             GCS_BUILD_BUCKET="marketplace-ci-build"
-<<<<<<< HEAD
             GCS_MARKET_BUCKET="marketplace-dist-dev"
             STORAGE_BATH_PATH="wow/content/packs"
 
             python3 ./Tests/Marketplace/copy_and_upload_packs.py -a $PACK_ARTIFACTS -e $EXTRACT_FOLDER -pb $GCS_MARKET_BUCKET" -bb "$GCS_BUILD_BUCKET" -s $GCS_PATH -n $CREATE_INSTANCES_JOB_NUMBER -c $CIRCLE_BRANCH -p "${PACKS_TO_UPLOAD}" -pbp "${STORAGE_BATH_PATH}"
-=======
-            GCS_MARKET_BUCKET="marketplace-dist"
-
-            python3 ./Tests/Marketplace/copy_and_upload_packs.py -a $PACK_ARTIFACTS -e $EXTRACT_FOLDER -pb $GCS_MARKET_BUCKET" -bb "$GCS_BUILD_BUCKET" -s $GCS_PATH -n $CREATE_INSTANCES_JOB_NUMBER -c $CIRCLE_BRANCH -p "${PACKS_TO_UPLOAD}"
->>>>>>> 8feca0b8
             rm $GCS_PATH
           when: on_success
       - *store_artifacts
@@ -1043,14 +1037,10 @@
                   echo $GCS_MARKET_KEY > $GCS_PATH
 
                   GCS_BUILD_BUCKET="marketplace-ci-build"
-<<<<<<< HEAD
                   GCS_MARKET_TESTING_BUCKET="marketplace-dist-dev"
                   SOURCE_TESTING_PATH="wow/content/packs"
-=======
-                  GCS_MARKET_BUCKET="marketplace-dist"
->>>>>>> 8feca0b8
-
-                  python3 ./Tests/Marketplace/copy_and_upload_packs.py -a $PACK_ARTIFACTS -e $EXTRACT_FOLDER -pb "$GCS_MARKET_BUCKET" -bb "$GCS_BUILD_BUCKET" -s $GCS_PATH -n $CREATE_INSTANCES_JOB_NUMBER -c $CIRCLE_BRANCH
+
+                  python3 ./Tests/Marketplace/copy_and_upload_packs.py -a $PACK_ARTIFACTS -e $EXTRACT_FOLDER -pb "$GCS_MARKET_TESTING_BUCKET" -bb "$GCS_BUILD_BUCKET" -s $GCS_PATH -n $CREATE_INSTANCES_JOB_NUMBER -c $CIRCLE_BRANCH -pbp "$SOURCE_TESTING_PATH"
                   rm $GCS_PATH
       - run:
           name: Slack Notifier
