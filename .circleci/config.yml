--- conflicted
+++ resolved
@@ -1,453 +1,3 @@
-<<<<<<< HEAD
-version: 2
-jobs:
-  build:
-    docker:
-      - image: devdemisto/content-build:3.0.0.3368  # disable-secrets-detection
-    resource_class: medium+
-    parallelism: 2
-    environment:
-      CONTENT_VERSION: "20.1.2"
-      SERVER_VERSION: "5.0.1"
-      GIT_SHA1: "899b28ac9128640a98f81f9c30ba36cf8c45aba8" # guardrails-disable-line disable-secrets-detection
-    steps:
-      - checkout
-      - setup_remote_docker
-      - restore_cache:
-          key: venv-{{ checksum "dev-requirements-py2.txt" }}-{{ checksum "dev-requirements-py3.txt" }}-{{ checksum ".circleci/build-requirements.txt" }}
-      - run:
-          name: Prepare Environment
-          when: always
-          command: |
-            if [ -n "${INSTANCE_TESTS}" ] && [ $CIRCLE_NODE_INDEX -ne 0 ] ;
-              then
-                echo "Skipping - instance tests tasks are running only in container number 0"
-                exit 0
-            fi
-
-            echo 'export CIRCLE_ARTIFACTS="/home/circleci/project/artifacts"' >> $BASH_ENV
-            echo 'export PATH="/home/circleci/.local/bin:${PATH}"' >> $BASH_ENV # disable-secrets-detection
-            echo 'export PYTHONPATH="/home/circleci/project:${PYTHONPATH}"' >> $BASH_ENV
-            echo "=== sourcing $BASH_ENV ==="
-            source $BASH_ENV
-            sudo mkdir -p -m 777 $CIRCLE_ARTIFACTS
-            chmod +x ./Tests/scripts/*
-            chmod +x ./Tests/lastest_server_build_scripts/*
-            echo "Parameters: NIGHTLY: $NIGHTLY, NON_AMI_RUN: $NON_AMI_RUN, SERVER_BRANCH_NAME: $SERVER_BRANCH_NAME, INSTANCE_TESTS: $INSTANCE_TESTS"
-            if [ ! -e "venv" ]; then
-              echo "installing venv"
-              NO_HOOKS=1 .hooks/bootstrap
-              source ./venv/bin/activate
-              pip install -r .circleci/build-requirements.txt
-              pip3 install -r .circleci/build-requirements.txt
-            else
-              echo "venv exists (from cache). activating"
-              source ./venv/bin/activate
-            fi
-            # store in bash env so we load our venv in each step
-            echo 'source /home/circleci/project/venv/bin/activate' >> $BASH_ENV
-            python --version
-            python3 --version
-      - save_cache:
-          paths:
-            - venv
-          key: venv-{{ checksum "dev-requirements-py2.txt" }}-{{ checksum "dev-requirements-py3.txt" }}-{{ checksum ".circleci/build-requirements.txt" }}
-
-      - add_ssh_keys:
-          fingerprints:
-              - "02:df:a5:6a:53:9a:f5:5d:bd:a6:fc:b2:db:9b:c9:47" # disable-secrets-detection
-              - "f5:25:6a:e5:ac:4b:84:fb:60:54:14:82:f1:e9:6c:f9" # disable-secrets-detection
-      - run:
-          name: Create ID Set
-          when: always
-          command: |
-            if [ $CIRCLE_NODE_INDEX -ne 0 ] ;
-              then
-                echo "Skipping - running only in container number 0"
-                exit 0
-            fi
-            python ./Tests/scripts/update_id_set.py -r
-      - run:
-          name: Infrastructure testing
-          when: always
-          command: |
-            if [ -n "${INSTANCE_TESTS}" ] || [ $CIRCLE_NODE_INDEX -ne 0 ] ;
-              then
-                echo "Skipping - not running in INSTANCE_TESTS build or unit-tests container"
-                exit 0
-            fi
-
-            python -m pytest ./Tests/scripts/hook_validations/tests/ -v
-            # after moving to all to python3, run the tests by folder
-            # python -m pytest ./Tests/scripts/infrastructure_tests/ -v
-
-            python3 -m pytest ./Tests/scripts/infrastructure_tests/constants_regex_test.py -v
-            python -m pytest ./Tests/scripts/infrastructure_tests/mock_unit_test.py -v
-            python3 -m pytest ./Tests/scripts/infrastructure_tests/release_notes_test.py -v
-            python -m pytest ./Tests/scripts/infrastructure_tests/validate_files_test.py -v
-            python3 -m pytest ./Tests/scripts/infrastructure_tests/update_id_set_test.py -v
-            python -m pytest ./Tests/scripts/test_configure_tests.py -v
-      - run:
-          name: Validate Files and Yaml
-          when: always
-          command: |
-            if [ -n "${INSTANCE_TESTS}" ] || [ $CIRCLE_NODE_INDEX -ne 0 ] ;
-              then
-                echo "Skipping - not running in INSTANCE_TESTS build or unit-tests container"
-                exit 0
-            fi
-
-            # Run flake8 on all excluding Integraions and Scripts (they will be handled in linting)
-            ./Tests/scripts/pyflake.sh *.py
-            find . -maxdepth 1 -type d -not \( -path . -o -path ./Integrations -o -path ./Scripts -o -path ./Beta_Integrations -o -path ./venv \) | xargs ./Tests/scripts/pyflake.sh
-
-            [ -n "${BACKWARD_COMPATIBILITY}" ] && CHECK_BACKWARD="false" || CHECK_BACKWARD="true"
-
-            if [ "${CHECK_BACKWARD}" = "true" ] ;
-              then
-                 demisto-sdk validate -g --post-commit
-
-              else
-                 demisto-sdk validate -g --post-commit --no-backward-comp
-            fi
-      - run:
-          name: Secrets
-          when: always
-          command: |
-            if [ -n "${INSTANCE_TESTS}" ] || [ $CIRCLE_NODE_INDEX -ne 0 ] ;
-              then
-                echo "Skipping - not running in INSTANCE_TESTS build or unit-tests container"
-                exit 0
-            fi
-
-            demisto-sdk secrets --post-commit --ignore-entropy
-      - run:
-          name: Configure Test Filter
-          when: always
-          command: |
-            if [ -n "${INSTANCE_TESTS}" ] || [ $CIRCLE_NODE_INDEX -ne 0 ] ;
-              then
-                echo "Skipping - not running in INSTANCE_TESTS build or unit-tests container"
-                exit 0
-            fi
-
-            [ -n "${NIGHTLY}" ] && IS_NIGHTLY=true || IS_NIGHTLY=false
-            python ./Tests/scripts/configure_tests.py -n $IS_NIGHTLY
-      - run:
-          name: Spell Checks
-          command: |
-            if [ -n "${INSTANCE_TESTS}" ] || [ $CIRCLE_NODE_INDEX -ne 0 ] ;
-              then
-                echo "Skipping - not running in INSTANCE_TESTS build or unit-tests container"
-                exit 0
-            fi
-            python ./Tests/scripts/circleci_spell_checker.py $CIRCLE_BRANCH
-      - run:
-          name: Build Content Descriptor
-          when: always
-          command: |
-            if [ $CIRCLE_NODE_INDEX -ne 0 ] ;
-              then
-                echo "Skipping - running only in container number 0"
-                exit 0
-            fi
-            if [ -n "${GITHUB_TOKEN}" ] ;
-              then
-                python3 release_notes.py $CONTENT_VERSION $GIT_SHA1 $CIRCLE_BUILD_NUM $SERVER_VERSION --github-token $GITHUB_TOKEN
-
-              else
-                python3 release_notes.py $CONTENT_VERSION $GIT_SHA1 $CIRCLE_BUILD_NUM $SERVER_VERSION
-            fi
-      - run:
-          name: Common Server Documentation
-          when: always
-          command: |
-            if [ $CIRCLE_NODE_INDEX -ne 0 ] ;
-              then
-                echo "Skipping - running only in container number 0"
-                exit 0
-            fi
-            ./Documentation/commonServerDocs.sh
-      - run:
-          name: Create Content Artifacts
-          when: always
-          command: |
-            if [ $CIRCLE_NODE_INDEX -ne 0 ] ;
-              then
-                echo "Skipping - running only in container number 0"
-                exit 0
-            fi
-            demisto-sdk create-content-artifacts -a $CIRCLE_ARTIFACTS
-            # create zip with contents of content_new.zip and content_test.zip for use in updating content on instances
-            cp "$CIRCLE_ARTIFACTS/content_new.zip" "$CIRCLE_ARTIFACTS/all_content.zip"
-            unzip -q "$CIRCLE_ARTIFACTS/content_test.zip" -d "test_content_dir"
-            zip -j "$CIRCLE_ARTIFACTS/all_content.zip" test_content_dir/*
-            rm -r test_content_dir
-      - store_artifacts:
-          path: artifacts
-          destination: artifacts
-      - run:
-          name: Run Unit Testing and Lint
-          when: always
-          command: |
-            if [ -n "${INSTANCE_TESTS}" ] || [ $CIRCLE_NODE_INDEX -ne 1 ] ;
-              then
-                echo "Skipping - unit tests are running only in container number 1"
-                exit 0
-            fi
-            if [ $NIGHTLY ] ;
-              then
-                demisto-sdk lint --run-all-tests --parallel --outfile ./artifacts/failed_unittests.txt
-
-              else
-                demisto-sdk lint --git --parallel --outfile ./artifacts/failed_unittests.txt
-            fi
-      - run:
-          name: Verify Base Branch for Contribution
-          when: always
-          command: |
-            if [[ $CIRCLE_BRANCH =~ pull/[0-9]+ ]] ;
-              then
-                python ./Tests/scripts/verify_base_branch_for_contribution.py $CIRCLE_BRANCH
-            fi
-      - run:
-          name: Download Artifacts
-          when: always
-          command: |
-            if [[ $CIRCLE_BRANCH =~ pull/[0-9]+ ]]; then
-              echo "Skipping instance tests for forked PRs"
-              exit 0
-            fi
-            if [ $CIRCLE_NODE_INDEX -ne 0 ] ;
-              then
-                echo 'Skipping - running only in container number 0.'
-                exit 0;
-            fi
-            if ./Tests/scripts/is_ami.sh ;
-              then
-                echo "Using AMI - Not downloading artifacts"
-
-              else
-                ./Tests/scripts/server_get_artifact.sh $SERVER_CI_TOKEN
-                cp demistoserver.sh ./Tests/scripts/awsinstancetool/ansibleinstall/demistoserver.sh
-            fi
-      - run:
-          name: Download Configuration
-          when: always
-          command: |
-            if [[ $CIRCLE_BRANCH =~ pull/[0-9]+ ]]; then
-              echo "Skipping instance tests for forked PRs"
-              exit 0
-            fi
-            if [ $CIRCLE_NODE_INDEX -ne 0 ] ;
-              then
-                echo 'Skipping - running only in container number 0.'
-                exit 0;
-            fi
-            if ./Tests/scripts/is_ami.sh ;
-              then
-                ./Tests/scripts/download_demisto_conf.sh
-
-              else
-                ./Tests/lastest_server_build_scripts/download_demisto_conf.sh
-            fi
-      - run:
-          name: Create Instance
-          when: always
-          command: |
-            if [[ $CIRCLE_BRANCH =~ pull/[0-9]+ ]]; then
-              echo "Skipping instance tests for forked PRs"
-              exit 0
-            fi
-            if [ $CIRCLE_NODE_INDEX -ne 0 ] ;
-              then
-                echo 'Skipping - running only in container number 0.'
-                exit 0;
-            fi
-            if ./Tests/scripts/is_ami.sh ;
-              then
-                if [ -n "${NIGHTLY}" ] || [ -n "${INSTANCE_TESTS}" ] ;
-                  then
-                    export IFRA_ENV_TYPE=Content-Master
-
-                  else
-                    export IFRA_ENV_TYPE=Content-Env
-                fi
-                python ./Tests/scripts/awsinstancetool/aws_instance_tool.py -envType $IFRA_ENV_TYPE -outfile ./env_results.json
-
-              else
-                python ./Tests/scripts/awsinstancetool/aws_instance_tool.py -envType CustomBuild -outfile ./env_results.json
-            fi
-      - run:
-          name: Setup Instance
-          when: always
-          command: |
-            if [[ $CIRCLE_BRANCH =~ pull/[0-9]+ ]]; then
-              echo "Skipping instance tests for forked PRs"
-              exit 0
-            fi
-            if [ $CIRCLE_NODE_INDEX -ne 0 ] ;
-              then
-                echo 'Skipping - running only in container number 0.'
-                exit 0;
-            fi
-            if ./Tests/scripts/is_ami.sh ;
-              then
-
-                python ./Tests/scripts/run_content_installation.py
-                python ./Tests/scripts/wait_until_server_ready.py -c $(cat secret_conf_path) -v $CONTENT_VERSION
-
-              else
-                ./Tests/lastest_server_build_scripts/run_installer_on_instance.sh
-                python ./Tests/scripts/wait_until_server_ready.py -c $(cat secret_conf_path) -v $CONTENT_VERSION --non-ami
-            fi
-      - run:
-          name: Run Tests - Latest GA
-          shell: /bin/bash
-          when: always
-          command: |
-            if [[ $CIRCLE_BRANCH =~ pull/[0-9]+ ]]; then
-              echo "Skipping instance tests for forked PRs"
-              exit 0
-            fi
-            if [ -n "${INSTANCE_TESTS}" ] || [ $CIRCLE_NODE_INDEX -ne 0 ] ;
-              then
-                echo "Skipping - not running in INSTANCE_TESTS build or unit-tests container"
-                exit 0
-            fi
-            if ./Tests/scripts/is_ami.sh ;
-              then
-                ./Tests/scripts/run_tests.sh "Demisto GA"
-
-              else
-                ./Tests/lastest_server_build_scripts/run_tests.sh
-            fi
-      - run:
-          name: Run Tests - One Before GA
-          shell: /bin/bash
-          when: always
-          command: |
-            if [[ $CIRCLE_BRANCH =~ pull/[0-9]+ ]]; then
-              echo "Skipping instance tests for forked PRs"
-              exit 0
-            fi
-            if [ -n "${INSTANCE_TESTS}" ] || [ $CIRCLE_NODE_INDEX -ne 0 ] ;
-              then
-                echo "Skipping - not running in INSTANCE_TESTS build or unit-tests container"
-                exit 0
-            fi
-            if ./Tests/scripts/is_ami.sh ;
-              then
-                ./Tests/scripts/run_tests.sh "Demisto one before GA"
-
-              else
-                echo "Not AMI run, can't run on this version"
-            fi
-      - run:
-          name: Run Tests - Two Before GA
-          shell: /bin/bash
-          when: always
-          command: |
-            if [[ $CIRCLE_BRANCH =~ pull/[0-9]+ ]]; then
-              echo "Skipping instance tests for forked PRs"
-              exit 0
-            fi
-            if [ -n "${INSTANCE_TESTS}" ] || [ $CIRCLE_NODE_INDEX -ne 0 ] ;
-              then
-                echo "Skipping - not running in INSTANCE_TESTS build or unit-tests container"
-                exit 0
-            fi
-            if ./Tests/scripts/is_ami.sh ;
-              then
-                ./Tests/scripts/run_tests.sh "Demisto two before GA"
-
-              else
-                echo "Not AMI run, can't run on this version"
-            fi
-      - run:
-          name: Run Tests - Server Master
-          shell: /bin/bash
-          when: always
-          command: |
-            if [[ $CIRCLE_BRANCH =~ pull/[0-9]+ ]]; then
-              echo "Skipping instance tests for forked PRs"
-              exit 0
-            fi
-            if [ -n "${INSTANCE_TESTS}" ] || [ $CIRCLE_NODE_INDEX -ne 0 ] ;
-              then
-                echo "Skipping - not running in INSTANCE_TESTS build or unit-tests container"
-                exit 0
-            fi
-            if ./Tests/scripts/is_ami.sh ;
-              then
-                ./Tests/scripts/run_tests.sh "Server Master"
-                export RETVAL=$?
-                cp ./Tests/failed_tests.txt $CIRCLE_ARTIFACTS/failed_tests.txt
-                exit $RETVAL
-
-            else
-                echo "Not AMI run, can't run on this version"
-            fi
-      - store_artifacts:
-          path: artifacts
-          destination: artifacts
-          when: always
-      - run:
-          name: Slack Notifier
-          shell: /bin/bash
-          command: |
-            if [[ $CIRCLE_BRANCH =~ pull/[0-9]+ ]]; then
-              echo "Skipping instance tests for forked PRs"
-              exit 0
-            fi
-            if [ -n "${INSTANCE_TESTS}" ] ;
-              then
-                echo "Skipping - not running in INSTANCE_TESTS build"
-                exit 0
-            fi
-            ./Tests/scripts/slack_notifier.sh $CIRCLE_NODE_INDEX ./env_results.json
-
-          when: always
-      - run:
-          name: Validate Docker Images
-          shell: /bin/bash
-          command: ./Tests/scripts/validate_docker_images.sh
-          when: always
-      - run:
-          name: Instance Test
-          command: |
-            if [ -n "${INSTANCE_TESTS}" ] && [ $CIRCLE_NODE_INDEX -ne 1 ] ;
-              then
-                ./Tests/scripts/instance_test.sh
-              else
-                echo "Skipping instance tests"
-                exit 0
-            fi
-          when: always
-      - run:
-          name: Destroy Instances
-          command: |
-            if [[ $CIRCLE_BRANCH =~ pull/[0-9]+ ]]; then
-              echo "Skipping instance tests for forked PRs"
-              exit 0
-            fi
-            if [ $CIRCLE_NODE_INDEX -ne 0 ] ;
-              then
-                echo 'Skipping - running only in container number 0.'
-                exit 0;
-              else
-                python ./Tests/scripts/destroy_instances.py $CIRCLE_ARTIFACTS ./env_results.json
-
-                export PSWD=$(jq .serverLogsZipPassword < $(cat secret_conf_path) | cut -d \" -f 2)
-                zip -P $PSWD $CIRCLE_ARTIFACTS/ServerLogs.zip $CIRCLE_ARTIFACTS/server*.log
-                rm -f $CIRCLE_ARTIFACTS/server*.log
-            fi
-          when: always
-      - store_artifacts:
-          path: artifacts
-          destination: artifacts
-          when: always
-=======
 version: 2.1
 parameters:
   non_ami_run:
@@ -1465,15 +1015,10 @@
           command: |
             ./Tests/scripts/slack_notifier.sh 'sdk_run_against_failed_steps' ./env_results.json
           when: always
->>>>>>> 0a5a914e
 
 workflows:
   version: 2
   commit:
-<<<<<<< HEAD
-    jobs:
-      - build
-=======
     when:
       not:
         or:
@@ -1600,5 +1145,4 @@
     # will initiate when using the trigger script.
     when: << pipeline.parameters.demisto_sdk_nightly>>
     jobs:
-      *sdk_nightly_jobs
->>>>>>> 0a5a914e
+      *sdk_nightly_jobs