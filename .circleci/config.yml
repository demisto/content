version: 2.1
orbs:
  python: circleci/python@<< pipeline.parameters.python-orb-version >>
  node: circleci/node@<< pipeline.parameters.node-orb-version >>

commands:
  set-instance-role-env-variable:
    description: "Sets INSTANCE_ROLE env variable into $BASH_ENV file"
    parameters:
      instance_role:
        type: string
      instance_created:
        type: string
        default: ""
    steps:
      - run:
          name: Set INSTANCE_ROLE env variable
          command: |
            echo 'export INSTANCE_ROLE="<< parameters.instance_role >>"' >> $BASH_ENV
            echo 'export INSTANCE_WAS_CREATED="<< parameters.instance_created >>"' >> $BASH_ENV

parameters:
  artifact_build_num:
    type: string
    default: ""
  nightly:
    type: string
    default: ""
  legacy_nightly:
    type: string
    default: ""
  pr_number:
    type: string
    default: ""
  contrib_branch:
    type: string
    default: ""
  contrib_pack_name:
    type: string
    default: ""
  sdk_ref:
    type: string
    default: "master"
  gcs_market_bucket:
    type: string
    default: "marketplace-dist"
  cache-version:
    type: string
    default: v1  # Change this parameter to clear cache.
  python-orb-version:
    type: string
    default: "2.0.3" # disable-secrets-detection
  node-orb-version:
    type: string
    default: "5.0.1" # disable-secrets-detection
<<<<<<< HEAD
  
=======

>>>>>>> 90cf3b88
references:
  environment: &environment
    environment:
      # A flag for the demisto_client to not cache its last response in order to avoid memory leaks.
      DONT_CACHE_LAST_RESPONSE: "true"
      DEMISTO_SDK_LOG_FILE_SIZE: 1073741824  # 1GB
      ARTIFACT_BUILD_NUM: << pipeline.parameters.artifact_build_num >>
      CONTRIB_BRANCH: << pipeline.parameters.contrib_branch >>
      CONTRIB_PACK_NAME: << pipeline.parameters.contrib_pack_name >>
      SDK_REF: << pipeline.parameters.sdk_ref >>
      # Giving different names to the following pipeline parameters to avoid collision, handling such collision case
      # is done in 'Setup Environment' step.
      PULL_REQUEST_NUMBER: << pipeline.parameters.pr_number >>
      NIGHTLY_PARAMETER: << pipeline.parameters.nightly >>
      GCS_MARKET_BUCKET: << pipeline.parameters.gcs_market_bucket >>
<<<<<<< HEAD
  
  install_build_dependencies: &install_build_dependencies
    python/install-packages: 
=======

  install_build_dependencies: &install_build_dependencies
    python/install-packages:
>>>>>>> 90cf3b88
        pkg-manager: "poetry"
        args: "--with ci"
        cache-version: << pipeline.parameters.cache-version >>
        pre-install-steps:
          - run:
              name: Check if pyproject.toml is consistent with poetry.lock
              command: poetry lock --check

  install_node_ci: &install_node_ci
    node/install-packages:
        cache-version: << pipeline.parameters.cache-version >>


  install_neo4j: &install_neo4j
    run:
<<<<<<< HEAD
      name: Install Neo4j
      command: |
        wget -O - https://debian.neo4j.com/neotechnology.gpg.key | sudo apt-key add -
        echo 'deb https://debian.neo4j.com stable 5' | sudo tee /etc/apt/sources.list.d/neo4j.list
        sudo apt-get update
        apt list -a neo4j
        sudo apt-get install neo4j
        sudo chown -R circleci /var/log/neo4j
        sudo chown -R circleci /var/lib/neo4j
        sudo chown -R circleci /etc/neo4j
        mkdir -p /var/lib/neo4j/plugins
        wget -O /var/lib/neo4j/plugins/apoc-5.5.0-core.jar https://github.com/neo4j/apoc/releases/download/5.5.0/apoc-5.5.0-core.jar
        neo4j_conf_file="/etc/neo4j/neo4j.conf"
        sudo echo "dbms.security.procedures.unrestricted=apoc.*" >> $neo4j_conf_file
        sudo echo "dbms.security.procedures.allowlist=apoc.*" >> $neo4j_conf_file
        apoc_conf_file="/etc/neo4j/apoc.conf"
        sudo echo "apoc.export.file.enabled=true" > $apoc_conf_file
        sudo echo "apoc.import.file.enabled=true" >> $apoc_conf_file
        sudo echo "apoc.import.file.use_neo4j_config=true" >> $apoc_conf_file
        neo4j-admin dbms set-initial-password contentgraph
=======
        name: Install Neo4j
        command: |
          sudo add-apt-repository -y ppa:openjdk-r/ppa
          sudo apt-get update

          wget -O - https://debian.neo4j.com/neotechnology.gpg.key | sudo apt-key add -
          echo 'deb https://debian.neo4j.com stable 5' | sudo tee /etc/apt/sources.list.d/neo4j.list
          sudo apt-get update
          apt list -a neo4j
          # The neo4j version should be consistent with APOC version below!
          sudo apt-get install neo4j=1:5.13.0
          sudo chown -R circleci /var/log/neo4j
          sudo chown -R circleci /var/lib/neo4j
          sudo chown -R circleci /etc/neo4j
          mkdir -p /var/lib/neo4j/plugins
          wget -O /var/lib/neo4j/plugins/apoc-5.13.0-core.jar https://github.com/neo4j/apoc/releases/download/5.13.0/apoc-5.13.0-core.jar
          neo4j_conf_file="/etc/neo4j/neo4j.conf"
          sudo echo "dbms.security.procedures.unrestricted=apoc.*" >> $neo4j_conf_file
          sudo echo "dbms.security.procedures.allowlist=apoc.*" >> $neo4j_conf_file
          sudo echo "dbms.memory.transaction.total.max=2000m" >> $neo4j_conf_file

          apoc_conf_file="/etc/neo4j/apoc.conf"
          sudo echo "apoc.export.file.enabled=true" > $apoc_conf_file
          sudo echo "apoc.import.file.enabled=true" >> $apoc_conf_file
          sudo echo "apoc.import.file.use_neo4j_config=true" >> $apoc_conf_file
          neo4j-admin dbms set-initial-password contentgraph
>>>>>>> 90cf3b88

  container_config: &container_config
    docker:
      - image: devdemisto/content-build:3.0.0.49685  # disable-secrets-detection
        auth:
          username: $DOCKERHUB_USER
          password: $DOCKERHUB_PASSWORD

  workspace_root: &workspace_root
    /home/circleci/

  store_artifacts: &store_artifacts
     store_artifacts:
        path: artifacts
        destination: artifacts
        when: always

  attach_workspace: &attach_workspace
    attach_workspace:
      at: *workspace_root

  prepare_environment: &prepare_environment
    run:
      name: Prepare Environment
      when: always
      command: |
        # add github to known hosts
        [ ! -d ~/.ssh ] && mkdir -p ~/.ssh
        chmod 700 ~/.ssh
        ssh-keyscan github.com >> ~/.ssh/known_hosts

        poetry --version
        # Check if CircleCI's config file and poetry files files are up to date
        # if poetry isn't up-to-date, checkout from origin/master.
        ./Tests/scripts/is_file_up_to_date.sh .circleci/config.yml $CIRCLE_BRANCH
        ./Tests/scripts/is_file_up_to_date.sh poetry.lock $CIRCLE_BRANCH true
        ./Tests/scripts/is_file_up_to_date.sh pyproject.toml $CIRCLE_BRANCH true
        ./Tests/scripts/is_file_up_to_date.sh Tests/Marketplace/core_packs_list.json $CIRCLE_BRANCH true
        ./Tests/scripts/is_file_up_to_date.sh Tests/Marketplace/core_packs_mpv2_list.json $CIRCLE_BRANCH true
        ./Tests/scripts/is_file_up_to_date.sh Tests/Marketplace/core_packs_xpanse_list.json $CIRCLE_BRANCH true

        echo 'export CIRCLE_ARTIFACTS="/home/circleci/project/artifacts"' >> $BASH_ENV
        echo 'export PATH="/home/circleci/.local/bin:${PWD}/node_modules/.bin:${PATH}"' >> $BASH_ENV # disable-secrets-detection
        echo 'export PYTHONPATH="/home/circleci/project:${PYTHONPATH}"' >> $BASH_ENV
        echo 'export DEMISTO_README_VALIDATION=true' >> $BASH_ENV
        echo 'export ENV_RESULTS_PATH=/home/circleci/project/artifacts/env_results.json' >> $BASH_ENV
        echo 'export GCS_PRODUCTION_BUCKET="${TEST_XDR_PREFIX}marketplace-dist"' >> $BASH_ENV
        echo 'source /home/circleci/project/.circleci/content_release_vars.sh' >> $BASH_ENV
        chmod +x .circleci/gitlab-ci-env-variables.sh
        ./.circleci/gitlab-ci-env-variables.sh
        if [ -n "${NIGHTLY_PARAMETER}" ] || [ -n "${LEGACY_NIGHTLY_PARAMETER}" ];
        then
            echo 'export NIGHTLY=true' >> $BASH_ENV
        fi

        echo "=== sourcing $BASH_ENV ==="
        source $BASH_ENV
        sudo mkdir -p -m 777 $CIRCLE_ARTIFACTS/

        # Creating new clean logs folder
        rm -rf $CIRCLE_ARTIFACTS/logs
        mkdir -p $CIRCLE_ARTIFACTS/logs

        chmod +x ./Tests/scripts/*
        chmod +x ./Tests/Marketplace/*

        source ./.venv/bin/activate

        # store in bash env so we load our venv in each step
        echo 'source /home/circleci/project/.venv/bin/activate' >> $BASH_ENV
        git config diff.renameLimit 6000

        echo "========== Build Parameters =========="
        set | grep -E "^NIGHTLY=|^CONTRIB_BRANCH=|^SDK_REF"
        python3 --version | tee -a $CIRCLE_ARTIFACTS/installed_python_libraries.txt
        python3 -m pip list | tee -a $CIRCLE_ARTIFACTS/installed_python_libraries.txt
        node --version
        npm --version
        demisto-sdk --version

  remote_docker: &remote_docker
    setup_remote_docker:
      version: 20.10.17
      docker_layer_caching: true

  persist_to_workspace: &persist_to_workspace
    persist_to_workspace:
      root: /home/circleci/
      paths:
        - project

  secrets: &secrets
    run:
      name: Secrets
      when: always
      no_output_timeout: 5h
      command: |
        demisto-sdk secrets --post-commit --ignore-entropy

  validate_files_and_yaml: &validate_files_and_yaml
    run:
      name: Validate Files and Yaml
      when: always
      no_output_timeout: 1h
      command: |
        if [[ "$(echo "$GCS_MARKET_BUCKET" | tr '[:upper:]' '[:lower:]')" != "${TEST_XDR_PREFIX}marketplace-dist" ]]; then
          echo "Skipping the -Validate Files and Yaml- step when uploading to a test bucket."
          exit 0
        fi

        neo4j start
        # poll for neo4j status until available
        while ! curl --fail http://127.0.0.1:7474 &> /dev/null; do sleep 1; done

        ./Tests/scripts/linters_runner.sh
        ./Tests/scripts/validate.sh

  run_unit_testing_and_lint: &run_unit_testing_and_lint
    run:
      parameters:
        dockerimageflag:
          type: string
      name: Run Unit Testing And Lint - Docker Image:<< parameters.dockerimageflag >>
      when: always
      no_output_timeout: 5h
      command: |
        if [[ "$(echo "$GCS_MARKET_BUCKET" | tr '[:upper:]' '[:lower:]')" != "${TEST_XDR_PREFIX}marketplace-dist" ]]; then
          echo "Skipping validations when uploading to a test bucket."
          exit 0
        fi

        echo "demisto-sdk version: $(demisto-sdk --version)"
        echo "mypy version: $(mypy --version)"
        echo "flake8 py3 version: $(python3 -m flake8 --version)"
        echo "bandit py3 version: $(python3 -m bandit --version 2>&1)"
        echo "vulture py3 version: $(python3 -m vulture --version 2>&1)"
        mkdir ./unit-tests

        neo4j start
        # poll for neo4j status until available
        while ! curl --fail http://127.0.0.1:7474 &> /dev/null; do sleep 1; done

        demisto-sdk lint -p 8 -g --test-xml ./unit-tests --log-path ./artifacts --failure-report ./artifacts --coverage-report $ARTIFACTS_FOLDER/coverage_report --docker-image << parameters.dockerimageflag >> --check-dependent-api-module

  generate_coverage_reports: &generate_coverage_reports
    run:
      name: Generate coverage reports
      when: always
      no_output_timeout: 1h
      command: |
        EXIT_CODE=0
        if [[ -f $ARTIFACTS_FOLDER/coverage_report/.coverage ]]; then
          demisto-sdk coverage-analyze -i $ARTIFACTS_FOLDER/coverage_report/.coverage --report-dir $ARTIFACTS_FOLDER/coverage_report --report-type all --previous-coverage-report-url https://storage.googleapis.com/${TEST_XDR_PREFIX}marketplace-dist-dev/code-coverage-reports/coverage-min.json || EXIT_CODE=1
          # Checks if the $XSOAR_BOT_TEST_CONTENT exist. for security reasons only non forked pr's have access to it.
          if [[ -n $XSOAR_BOT_TEST_CONTENT && -e $ARTIFACTS_FOLDER/coverage_report/html/index.html ]]; then
            echo "Adding unit tests coverage comment to the pr"
            python3 ./Tests/scripts/add_pr_comment.py
          fi
          exit $EXIT_CODE
        fi

  infrastructure_testing: &infrastructure_testing
    run:
      name: Infrastructure testing
      when: always
      command: |
        python3 -m pytest ./Tests/scripts/infrastructure_tests/ -v
        python3 -m pytest ./Tests/Marketplace/Tests/ -v
        python3 -m pytest ./Tests/tests -v
        python3 -m pytest ./Tests/private_build/tests -v
        python3 -m pytest Utils -v

        if [ -n "${DEMISTO_SDK_NIGHTLY}" ] ; then
          ./Tests/scripts/sdk_pylint_check.sh
        fi

  get_contribution_pack: &get_contribution_pack
    when:
      condition: << pipeline.parameters.contrib_branch >>
      steps:
        - run:
            name: Get Contributor pack
            when: always
            command: |
                USERNAME=$(echo $CONTRIB_BRANCH | cut -d ":" -f 1)
                BRANCH=$(echo $CONTRIB_BRANCH | cut -d ":" -f 2)
                $CONTRIB_REPO="content"
                python3 ./Utils/update_contribution_pack_in_base_branch.py -p $PULL_REQUEST_NUMBER -b $BRANCH -u $USERNAME -c $CONTRIB_REPO -gt $GITHUB_TOKEN

  comment_on_contrib_pr: &comment_on_contrib_pr
    when:
      condition: << pipeline.parameters.contrib_branch >>
      steps:
        - run:
            name: Comment on the contribution Pull Request
            when: always
            command: |
              SERVER_URL=$(jq -r 'select(.[].Role == "Server Master") | .[].InstanceDNS' $ENV_RESULTS_PATH)
              python3 ./Utils/comment_on_pr.py -p $PULL_REQUEST_NUMBER -c "Instance is ready. Server link: https://$SERVER_URL, Build link: $CIRCLE_BUILD_URL"

  nightly_jobs: &nightly_jobs
    - Setup Environment:
        context: nightly_env
    - Run Unit Testing And Lint:
        context: nightly_env
        requires:
          - Setup Environment
        matrix:
          parameters:
            dockerimageflag: [ "native:ga", "native:maintenance", "native:dev", "from-yml" ]
        name: Run Unit Testing And Lint - Docker Image:<< matrix.dockerimageflag >>
    - Run Validations:
        requires:
          - Setup Environment


jobs:
  Setup Environment:
    <<: *container_config
    resource_class: medium
    <<: *environment
    steps:
      - checkout
      - *install_build_dependencies
      - *install_node_ci
      - *prepare_environment
      - *get_contribution_pack
      - *persist_to_workspace

  Run Unit Testing And Lint:
    <<: *container_config
    resource_class: large
    <<: *environment
    parameters:
      dockerimageflag:
        type: string
    steps:
      - *attach_workspace
      - *remote_docker
      - *install_build_dependencies
      - *install_node_ci
      - *install_neo4j
      - *prepare_environment
      - *infrastructure_testing
      - *run_unit_testing_and_lint
      - *generate_coverage_reports
      - store_test_results:
          path: ./unit-tests
      - *store_artifacts

  Run Validations:
    <<: *container_config
    resource_class: large
    <<: *environment
    steps:
      - *attach_workspace
      - *install_build_dependencies
      - *install_node_ci
      - *install_neo4j
      - *prepare_environment
      - *secrets
      - *validate_files_and_yaml
      - run:
          name: Spell Checks
          command: |
            python3 ./Tests/scripts/circleci_spell_checker.py $CIRCLE_BRANCH
      - run:
          name: Verify Base Branch for Contribution
          when: always
          command: |
            if [[ $CIRCLE_BRANCH =~ pull/[0-9]+ ]] ;
              then
                python3 ./Tests/scripts/verify_base_branch_for_contribution.py $CIRCLE_BRANCH
            fi
      - run:
          name: Validate landingPageSections.json
          when: always
          command: |
            # Download index.zip
            INDEX_PATH=$(mktemp)
            gsutil cp gs://${TEST_XDR_PREFIX}marketplace-dist/content/packs/index.zip $INDEX_PATH
            echo "successfully downloaded index.zip into $INDEX_PATH"

            UNZIP_PATH=$(mktemp -d)
            unzip $INDEX_PATH -d $UNZIP_PATH

            python3 Tests/Marketplace/validate_landing_page_sections.py -i $UNZIP_PATH
      - *store_artifacts
      - store_artifacts:
          path: $ARTIFACTS_FOLDER



workflows:
  version: 2
  commit:
    when:
      matches:
        # matching the environment variable << pipeline.git.branch >> to contributions branch pattern.
        pattern: pull/[0-9]+
        value: << pipeline.git.branch >>
    jobs:
      - Setup Environment
      - Run Unit Testing And Lint:
          requires:
            - Setup Environment
          matrix:
            parameters:
              dockerimageflag: [ "native:ga", "native:maintenance", "native:dev", "native:candidate", "from-yml" ]
          name: Run Unit Testing And Lint - Docker Image:<< matrix.dockerimageflag >>
      - Run Validations:
          requires:
            - Setup Environment

  nightly:
    triggers:
      - schedule:
          # should trigger every day at 12 AM UTC (3 AM Israel Time)
          cron: "0 0 * * *"
          filters:
            branches:
              only:
                - master
    jobs:
      *nightly_jobs

  nightly_trigger:
    # will initiate when using the trigger script.
    when: << pipeline.parameters.nightly >>
    jobs:
      *nightly_jobs<|MERGE_RESOLUTION|>--- conflicted
+++ resolved
@@ -53,11 +53,7 @@
   node-orb-version:
     type: string
     default: "5.0.1" # disable-secrets-detection
-<<<<<<< HEAD
-  
-=======
-
->>>>>>> 90cf3b88
+
 references:
   environment: &environment
     environment:
@@ -73,15 +69,9 @@
       PULL_REQUEST_NUMBER: << pipeline.parameters.pr_number >>
       NIGHTLY_PARAMETER: << pipeline.parameters.nightly >>
       GCS_MARKET_BUCKET: << pipeline.parameters.gcs_market_bucket >>
-<<<<<<< HEAD
   
   install_build_dependencies: &install_build_dependencies
     python/install-packages: 
-=======
-
-  install_build_dependencies: &install_build_dependencies
-    python/install-packages:
->>>>>>> 90cf3b88
         pkg-manager: "poetry"
         args: "--with ci"
         cache-version: << pipeline.parameters.cache-version >>
@@ -90,6 +80,16 @@
               name: Check if pyproject.toml is consistent with poetry.lock
               command: poetry lock --check
 
+  install_build_dependencies: &install_build_dependencies
+    python/install-packages:
+        pkg-manager: "poetry"
+        args: "--with ci"
+        cache-version: << pipeline.parameters.cache-version >>
+        pre-install-steps:
+          - run:
+              name: Check if pyproject.toml is consistent with poetry.lock
+              command: poetry lock --check
+
   install_node_ci: &install_node_ci
     node/install-packages:
         cache-version: << pipeline.parameters.cache-version >>
@@ -97,28 +97,6 @@
 
   install_neo4j: &install_neo4j
     run:
-<<<<<<< HEAD
-      name: Install Neo4j
-      command: |
-        wget -O - https://debian.neo4j.com/neotechnology.gpg.key | sudo apt-key add -
-        echo 'deb https://debian.neo4j.com stable 5' | sudo tee /etc/apt/sources.list.d/neo4j.list
-        sudo apt-get update
-        apt list -a neo4j
-        sudo apt-get install neo4j
-        sudo chown -R circleci /var/log/neo4j
-        sudo chown -R circleci /var/lib/neo4j
-        sudo chown -R circleci /etc/neo4j
-        mkdir -p /var/lib/neo4j/plugins
-        wget -O /var/lib/neo4j/plugins/apoc-5.5.0-core.jar https://github.com/neo4j/apoc/releases/download/5.5.0/apoc-5.5.0-core.jar
-        neo4j_conf_file="/etc/neo4j/neo4j.conf"
-        sudo echo "dbms.security.procedures.unrestricted=apoc.*" >> $neo4j_conf_file
-        sudo echo "dbms.security.procedures.allowlist=apoc.*" >> $neo4j_conf_file
-        apoc_conf_file="/etc/neo4j/apoc.conf"
-        sudo echo "apoc.export.file.enabled=true" > $apoc_conf_file
-        sudo echo "apoc.import.file.enabled=true" >> $apoc_conf_file
-        sudo echo "apoc.import.file.use_neo4j_config=true" >> $apoc_conf_file
-        neo4j-admin dbms set-initial-password contentgraph
-=======
         name: Install Neo4j
         command: |
           sudo add-apt-repository -y ppa:openjdk-r/ppa
@@ -145,7 +123,6 @@
           sudo echo "apoc.import.file.enabled=true" >> $apoc_conf_file
           sudo echo "apoc.import.file.use_neo4j_config=true" >> $apoc_conf_file
           neo4j-admin dbms set-initial-password contentgraph
->>>>>>> 90cf3b88
 
   container_config: &container_config
     docker:
