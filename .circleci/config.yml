version: 2.1
commands:
  set-instance-role-env-variable:
    description: "Sets INSTANCE_ROLE env variable into $BASH_ENV file"
    parameters:
      instance_role:
        type: string
      instance_created:
        type: string
        default: ""
    steps:
      - run:
          name: Set INSTANCE_ROLE env variable
          command: |
            echo 'export INSTANCE_ROLE="<< parameters.instance_role >>"' >> $BASH_ENV
            echo 'export INSTANCE_WAS_CREATED="<< parameters.instance_created >>"' >> $BASH_ENV
  start-tunnel:
    description: "Opens an ssh tunnel to the demisto servers and wait until the tunnels are established"
    parameters:
      timeout:
        type: integer
        default: 10
    steps:
      - run:
          name: add ssh configurations
          shell: /bin/bash
          command: |
            if [ -z $INSTANCE_WAS_CREATED ];
              then
                echo "Skipping - instance was not created"
                exit 0
            fi
            # Modifying ssh config file
            echo "Host 10.0.*
              StrictHostKeyChecking no
              LogLevel ERROR
              ProxyJump content-build@content-build-lb.demisto.works  # disable-secrets-detection
             Host content-build-lb.demisto.works
              Port 43567
              UserKnownHostsFile /dev/null
              StrictHostKeyChecking no
              LogLevel ERROR" >> ~/.ssh/config
      - run:
          name: Open SSH Tunnel
          command: |
            if [ -z $INSTANCE_WAS_CREATED ];
              then
                echo "Skipping - instance was not created"
                exit 0
            fi
            ./Tests/scripts/open_ssh_tunnel.sh

parameters:
  artifact_build_num:
    type: string
    default: ""
  nightly:
    type: string
    default: ""
  legacy_nightly:
    type: string
    default: ""
  pr_number:
    type: string
    default: ""
  contrib_branch:
    type: string
    default: ""
  contrib_pack_name:
    type: string
    default: ""
  sdk_ref:
    type: string
    default: "master"

references:
  environment: &environment
    environment:
      # A flag for the demisto_client to not cache it's last response in order to avoid memory leaks
      DONT_CACHE_LAST_RESPONSE: "true"
      ARTIFACT_BUILD_NUM: << pipeline.parameters.artifact_build_num >>
      CONTRIB_BRANCH: << pipeline.parameters.contrib_branch >>
      CONTRIB_PACK_NAME: << pipeline.parameters.contrib_pack_name >>
      SDK_REF: << pipeline.parameters.sdk_ref >>
      # Giving different names to the following pipeline parameters to avoid collision, handling such collision case
      # is done in 'Setup Environment' step.
      PULL_REQUEST_NUMBER: << pipeline.parameters.pr_number >>
      NIGHTLY_PARAMETER: << pipeline.parameters.nightly >>

  container_config: &container_config
    docker:
      - image: devdemisto/content-build:3.0.0.12681  # disable-secrets-detection
        auth:
          username: $DOCKERHUB_USER
          password: $DOCKERHUB_PASSWORD

  workspace_root: &workspace_root
    /home/circleci/

  store_artifacts: &store_artifacts
     store_artifacts:
        path: artifacts
        destination: artifacts
        when: always

  attach_workspace: &attach_workspace
    attach_workspace:
      at: *workspace_root

  add_ssh_keys: &add_ssh_keys
    add_ssh_keys:
      fingerprints:
        - "02:df:a5:6a:53:9a:f5:5d:bd:a6:fc:b2:db:9b:c9:47" # disable-secrets-detection
        - "f5:25:6a:e5:ac:4b:84:fb:60:54:14:82:f1:e9:6c:f9" # disable-secrets-detection

  prepare_environment: &prepare_environment
    run:
      name: Prepare Environment
      when: always
      command: |
        echo 'export CIRCLE_ARTIFACTS="/home/circleci/project/artifacts"' >> $BASH_ENV
        echo 'export PATH="/home/circleci/.local/bin:${PWD}/node_modules/.bin:${PATH}"' >> $BASH_ENV # disable-secrets-detection
        echo 'export PYTHONPATH="/home/circleci/project:${PYTHONPATH}"' >> $BASH_ENV
        echo 'export DEMISTO_README_VALIDATION=true' >> $BASH_ENV
        echo 'export ENV_RESULTS_PATH=/home/circleci/project/artifacts/env_results.json' >> $BASH_ENV
        echo 'export GCS_PRODUCTION_BUCKET="marketplace-dist"' >> $BASH_ENV
        echo 'source /home/circleci/project/.circleci/content_release_vars.sh' >> $BASH_ENV
        chmod +x .circleci/gitlab-ci-env-variables.sh
        ./.circleci/gitlab-ci-env-variables.sh
        if [ -n "${NIGHTLY_PARAMETER}" ] || [ -n "${LEGACY_NIGHTLY_PARAMETER}" ];
        then
            echo 'export NIGHTLY=true' >> $BASH_ENV
        fi

        echo "=== sourcing $BASH_ENV ==="
        source $BASH_ENV
        sudo mkdir -p -m 777 $CIRCLE_ARTIFACTS/

        # Creating new clean logs folder
        rm -rf $CIRCLE_ARTIFACTS/logs
        mkdir -p $CIRCLE_ARTIFACTS/logs

        chmod +x ./Tests/scripts/*
        chmod +x ./Tests/Marketplace/*
        if [ ! -e "venv" ]; then
          echo "installing venv"
          NO_HOOKS=1 SETUP_PY2=yes .hooks/bootstrap
          source ./venv/bin/activate
          pip3 install -r .circleci/build-requirements.txt
        else
          echo "venv exists (from cache). activating"
          source ./venv/bin/activate
        fi
        # store in bash env so we load our venv in each step
        echo 'source /home/circleci/project/venv/bin/activate' >> $BASH_ENV
        git config diff.renameLimit 6000

        echo "========== Build Parameters =========="
        set | grep -E "^NIGHTLY=|^CONTRIB_BRANCH=|^SDK_REF"
        python --version
        python3 --version
        node --version
        npm --version
        demisto-sdk --version

  restore_cache: &restore_cache
    restore_cache:
      key: virtualenv-venv-{{ checksum "dev-requirements-py2.txt" }}-{{ checksum "dev-requirements-py3.txt" }}-{{ checksum ".circleci/build-requirements.txt" }}-{{ checksum "package-lock.json" }}

  remote_docker: &remote_docker
    setup_remote_docker:
      version: 20.10.6

  persist_to_workspace: &persist_to_workspace
    persist_to_workspace:
      root: /home/circleci/
      paths:
        - project

  secrets: &secrets
    run:
      name: Secrets
      when: always
      no_output_timeout: 5h
      command: |
        demisto-sdk secrets --post-commit --ignore-entropy

  validate_files_and_yaml: &validate_files_and_yaml
    run:
      name: Validate Files and Yaml
      when: always
      command: |
        if [[ "$(echo "$GCS_MARKET_BUCKET" | tr '[:upper:]' '[:lower:]')" != "marketplace-dist" ]]; then
          echo "Skipping the -Validate Files and Yaml- step when uploading to a test bucket."
          exit 0
        fi

        ./Tests/scripts/linters_runner.sh
        ./Tests/scripts/validate.sh

  run_unit_testing_and_lint: &run_unit_testing_and_lint
    run:
      name: Run Unit Testing and Lint
      when: always
      no_output_timeout: 5h
      command: |
        if [[ "$(echo "$GCS_MARKET_BUCKET" | tr '[:upper:]' '[:lower:]')" != "marketplace-dist" ]]; then
          echo "Skipping validations when uploading to a test bucket."
          exit 0
        fi

        echo "demisto-sdk version: $(demisto-sdk --version)"
        echo "mypy version: $(mypy --version)"
        echo "flake8 py2 version: $(python2 -m flake8 --version)"
        echo "flake8 py3 version: $(python3 -m flake8 --version)"
        echo "bandit py2 version: $(python2 -m bandit --version 2>&1)"
        echo "bandit py3 version: $(python3 -m bandit --version 2>&1)"
        echo "vulture py2 version: $(python2 -m vulture --version 2>&1)"
        echo "vulture py3 version: $(python3 -m vulture --version 2>&1)"
        mkdir ./unit-tests
<<<<<<< HEAD
        if [ -n "$SHOULD_LINT_ALL" ]; then
          echo -e "linting Base pack only before lint all packages (workaround for build timeouts - make sure Base passes lint)"
          demisto-sdk lint -p 8 -i Packs/Base
          echo -e "----------\nLinting all because:\n${SHOULD_LINT_ALL}\n----------"
          # demisto-sdk lint -p 8 -a -q --test-xml ./unit-tests --log-path ./artifacts --failure-report ./artifacts --coverage-report $ARTIFACTS_FOLDER/coverage_report -dt 120

        else
          demisto-sdk lint -p 8 -g -v --test-xml ./unit-tests --log-path ./artifacts --failure-report ./artifacts --coverage-report $ARTIFACTS_FOLDER/coverage_report
        fi
=======
        demisto-sdk lint -p 8 -g -v --test-xml ./unit-tests --log-path ./artifacts --failure-report ./artifacts --coverage-report $ARTIFACTS_FOLDER/coverage_report
>>>>>>> 648f6636

  generate_coverage_reports: &generate_coverage_reports
    run:
      name: Generate coverage reports
      when: always
      no_output_timeout: 1h
      command: |
        if [[ -f $ARTIFACTS_FOLDER/coverage_report/.coverage ]]; then
          demisto-sdk coverage-analyze -i $ARTIFACTS_FOLDER/coverage_report/.coverage --report-dir $ARTIFACTS_FOLDER/coverage_report --report-type all --previous-coverage-report-url https://storage.googleapis.com/marketplace-dist-dev/code-coverage-reports/coverage-min.json
        fi

  infrastructure_testing: &infrastructure_testing
    run:
      name: Infrastructure testing
      when: always
      command: |
        python3 -m pytest ./Tests/scripts/infrastructure_tests/ -v
        python3 -m pytest ./Tests/Marketplace/Tests/ -v
        python3 -m pytest ./Tests/scripts/utils/tests -v
        python3 -m pytest ./Tests/tests -v
        python3 -m pytest ./Tests/private_build/tests -v
        python3 -m pytest Utils -v

        if [ -n "${DEMISTO_SDK_NIGHTLY}" ] ; then
          ./Tests/scripts/sdk_pylint_check.sh
        fi

  create_id_set: &create_id_set
    run:
      name: Create ID Set
      when: always
      command: |
        demisto-sdk create-id-set -o ./Tests/id_set.json --fail-duplicates
        cp ./Tests/id_set.json $CIRCLE_ARTIFACTS

  merge_public_and_private_id_sets: &merge_public_and_private_id_sets
    run:
      name: Merge public and private ID sets
      when: always
      command: |
        if [[ $CIRCLE_BRANCH =~ pull/[0-9]+ ]]; then
            echo "Skipping, Should not run on contributor's branch."
            exit 0
        fi

        # Download private ID set
        gsutil cp gs://marketplace-dist/content/private_id_set.json $CIRCLE_ARTIFACTS/unified_id_set.json
        echo "successfully downloaded private ID set"

        # Merge public and private ID sets
        demisto-sdk merge-id-sets -i1 ./Tests/id_set.json -i2 $CIRCLE_ARTIFACTS/unified_id_set.json -o $CIRCLE_ARTIFACTS/unified_id_set.json
        echo "successfully merged public and private ID sets"

  get_contribution_pack: &get_contribution_pack
    when:
      condition: << pipeline.parameters.contrib_branch >>
      steps:
        - run:
            name: Get Contributor pack
            when: always
            command: |
                REPO=$(echo $CONTRIB_BRANCH | cut -d ":" -f 1)
                BRANCH=$(echo $CONTRIB_BRANCH | cut -d ":" -f 2)
                python3 ./Utils/update_contribution_pack_in_base_branch.py -p $PULL_REQUEST_NUMBER -b $BRANCH -c $REPO

  comment_on_contrib_pr: &comment_on_contrib_pr
    when:
      condition: << pipeline.parameters.contrib_branch >>
      steps:
        - run:
            name: Comment on the contribution Pull Request
            when: always
            command: |
              SERVER_URL=$(jq -r 'select(.[].Role == "Server Master") | .[].InstanceDNS' $ENV_RESULTS_PATH)
              python3 ./Utils/comment_on_pr.py -p $PULL_REQUEST_NUMBER -c "Instance is ready. Server link: https://$SERVER_URL, Build link: $CIRCLE_BUILD_URL"

  nightly_jobs: &nightly_jobs
    - Setup Environment:
        context: nightly_env
    - Run Unit Testing And Lint:
        context: nightly_env
        requires:
          - Setup Environment
    - Run Validations:
        requires:
          - Setup Environment


jobs:
  Setup Environment:
    <<: *container_config
    resource_class: medium
    <<: *environment
    steps:
      - checkout
      - *restore_cache
      - *prepare_environment
      - save_cache:
          paths:
            - venv
            - node_modules
          key: virtualenv-venv-{{ checksum "dev-requirements-py2.txt" }}-{{ checksum "dev-requirements-py3.txt" }}-{{ checksum ".circleci/build-requirements.txt" }}-{{ checksum "package-lock.json" }}
      - *get_contribution_pack
      - *add_ssh_keys
      - *persist_to_workspace

  Run Unit Testing And Lint:
    <<: *container_config
    resource_class: medium
    <<: *environment
    steps:
      - *attach_workspace
      - *remote_docker
      - *restore_cache
      - *add_ssh_keys
      - *prepare_environment
      - *infrastructure_testing
      - *run_unit_testing_and_lint
      - *generate_coverage_reports
      - store_test_results:
          path: ./unit-tests
      - run:
          name: Slack Notifier
          shell: /bin/bash
          command: |
            if [ -n "${BUCKET_UPLOAD}" ]; then
              ./Tests/scripts/slack_notifier.sh 'bucket_upload_flow' '' "$SLACK_CHANNEL"
            else
              ./Tests/scripts/slack_notifier.sh 'unittests' $ENV_RESULTS_PATH
            fi
          when: always
      - *store_artifacts

  Run Validations:
    <<: *container_config
    resource_class: medium
    <<: *environment
    steps:
      - *attach_workspace
      - *restore_cache
      - *add_ssh_keys
      - *prepare_environment
      - *secrets
      - *create_id_set
      - *merge_public_and_private_id_sets
      - *validate_files_and_yaml
      - run:
          name: Spell Checks
          command: |
            python3 ./Tests/scripts/circleci_spell_checker.py $CIRCLE_BRANCH
      - run:
          name: Check if CircleCI's config file and requirements.txt files are up to date
          when: always
          command: |
            if [[ $CIRCLE_BRANCH =~ pull/[0-9]+ ]]; then
              echo "Skipping, Should not run on contributor's branch."
              exit 0
            fi
            ./Tests/scripts/is_file_up_to_date.sh .circleci/config.yml
            ./Tests/scripts/is_file_up_to_date.sh .dev-requirements-py2.txt
            ./Tests/scripts/is_file_up_to_date.sh .dev-requirements-py3.txt
      - run:
          name: Verify Base Branch for Contribution
          when: always
          command: |
            if [[ $CIRCLE_BRANCH =~ pull/[0-9]+ ]] ;
              then
                python3 ./Tests/scripts/verify_base_branch_for_contribution.py $CIRCLE_BRANCH
            fi
      - run:
          name: Validate landingPageSections.json
          when: always
          command: |
            # Download index.zip
            INDEX_PATH=$(mktemp)
            gsutil cp gs://marketplace-dist/content/packs/index.zip $INDEX_PATH
            echo "successfully downloaded index.zip into $INDEX_PATH"

            UNZIP_PATH=$(mktemp -d)
            unzip $INDEX_PATH -d $UNZIP_PATH

            python3 Tests/Marketplace/validate_landing_page_sections.py -i $UNZIP_PATH
      - run:
          name: Slack Notifier
          shell: /bin/bash
          command: |
            if [ -n "${BUCKET_UPLOAD}" ]; then
              ./Tests/scripts/slack_notifier.sh 'bucket_upload_flow' '' "$SLACK_CHANNEL"
            fi
          when: always
      - *store_artifacts



workflows:
  version: 2
  commit:
    when:
      not:
        or:
          - << pipeline.parameters.nightly >>
    jobs:
      - Setup Environment
      - Run Unit Testing And Lint:
          requires:
            - Setup Environment
      - Run Validations:
          requires:
            - Setup Environment

  nightly:
    triggers:
      - schedule:
          # should trigger every day at 12 AM UTC (3 AM Israel Time)
          cron: "0 0 * * *"
          filters:
            branches:
              only:
                - master
    jobs:
      *nightly_jobs

  nightly_trigger:
    # will initiate when using the trigger script.
    when: << pipeline.parameters.nightly >>
    jobs:
      *nightly_jobs
<|MERGE_RESOLUTION|>--- conflicted
+++ resolved
@@ -218,19 +218,7 @@
         echo "vulture py2 version: $(python2 -m vulture --version 2>&1)"
         echo "vulture py3 version: $(python3 -m vulture --version 2>&1)"
         mkdir ./unit-tests
-<<<<<<< HEAD
-        if [ -n "$SHOULD_LINT_ALL" ]; then
-          echo -e "linting Base pack only before lint all packages (workaround for build timeouts - make sure Base passes lint)"
-          demisto-sdk lint -p 8 -i Packs/Base
-          echo -e "----------\nLinting all because:\n${SHOULD_LINT_ALL}\n----------"
-          # demisto-sdk lint -p 8 -a -q --test-xml ./unit-tests --log-path ./artifacts --failure-report ./artifacts --coverage-report $ARTIFACTS_FOLDER/coverage_report -dt 120
-
-        else
-          demisto-sdk lint -p 8 -g -v --test-xml ./unit-tests --log-path ./artifacts --failure-report ./artifacts --coverage-report $ARTIFACTS_FOLDER/coverage_report
-        fi
-=======
         demisto-sdk lint -p 8 -g -v --test-xml ./unit-tests --log-path ./artifacts --failure-report ./artifacts --coverage-report $ARTIFACTS_FOLDER/coverage_report
->>>>>>> 648f6636
 
   generate_coverage_reports: &generate_coverage_reports
     run:
