--- conflicted
+++ resolved
@@ -148,12 +148,7 @@
 
   restore_cache: &restore_cache
     restore_cache:
-<<<<<<< HEAD
       key: venv-{{ checksum "package-lock.json" }}
-=======
-      key: venv-{{ checksum "dev-requirements-py2.txt" }}-{{ checksum "dev-requirements-py3.txt" }}-{{ checksum ".circleci/build-requirements.txt" }}-{{ checksum "package-lock.json" }}
-
->>>>>>> f7322eb1
   destroy_instances: &destroy_instances
     run:
       name: Destroy Instances
@@ -193,12 +188,7 @@
       name: Secrets
       when: always
       command: |
-<<<<<<< HEAD
         demisto-sdk secrets --post-commit --ignore-entropy --prev-ver freeze_4_1
-=======
-        demisto-sdk secrets --post-commit --ignore-entropy
-
->>>>>>> f7322eb1
   validate_files_and_yaml: &validate_files_and_yaml
     run:
       name: Validate Files and Yaml
@@ -228,37 +218,15 @@
         echo "flake8 py3 version: $(python3 -m flake8 --version)"
         echo "bandit py2 version: $(python2 -m bandit --version 2>&1)"
         echo "bandit py3 version: $(python3 -m bandit --version 2>&1)"
-<<<<<<< HEAD
-        echo "vulture py2 version: $(python2 -m vulture --version) 2>&1"
-        echo "vulture py3 version: $(python3 -m vulture --version) 2>&1"
-        SHOULD_LINT_ALL=$(./Tests/scripts/should_lint_all.sh freeze_4_1)
-=======
         echo "vulture py2 version: $(python2 -m vulture --version 2>&1)"
         echo "vulture py3 version: $(python3 -m vulture --version 2>&1)"
         SHOULD_LINT_ALL=$(./Tests/scripts/should_lint_all.sh)
->>>>>>> f7322eb1
         mkdir ./unit-tests
         if [ -n "$SHOULD_LINT_ALL" ]; then
           echo -e  "----------\nLinting all because:\n${SHOULD_LINT_ALL}\n----------"
           demisto-sdk lint -p 8 -a -q --test-xml ./unit-tests --log-path ./artifacts --failure-report ./artifacts
         else
-<<<<<<< HEAD
           demisto-sdk lint -p 8 -g --prev-ver 'freeze_4_1' -v --test-xml ./unit-tests --log-path ./artifacts --failure-report ./artifacts
-=======
-          demisto-sdk lint -p 8 -g -v --test-xml ./unit-tests --log-path ./artifacts --failure-report ./artifacts
-        fi
-
-  infrastructure_testing: &infrastructure_testing
-    run:
-      name: Infrastructure testing
-      when: always
-      command: |
-        python3 -m pytest ./Tests/scripts/infrastructure_tests/ -v
-        python3 -m pytest ./Tests/Marketplace/Tests/ -v
-
-        if [ -n "${DEMISTO_SDK_NIGHTLY}" ] ; then
-          ./Tests/scripts/sdk_pylint_check.sh
->>>>>>> f7322eb1
         fi
 
   create_id_set: &create_id_set
@@ -334,7 +302,7 @@
                 git fetch $USER $BRANCH
                 git checkout $USER/$BRANCH $PACK
                 exit 0
-    
+
 jobs:
   Setup Environment:
     <<: *container_config
@@ -349,27 +317,8 @@
           paths:
             - venv
             - node_modules
-<<<<<<< HEAD
-          key: venv-{{ checksum "package-lock.json" }}
-      - when:
-          condition: << pipeline.parameters.contrib_branch >>
-          steps:
-            - run:
-                name: Get Contributor pack
-                when: always
-                command: |
-                    USER=$(echo $CONTRIB_BRANCH | cut -d ":" -f 1)
-                    BRANCH=$(echo $CONTRIB_BRANCH | cut -d ":" -f 2)
-                    PACK=$(echo $CONTRIB_BRANCH | cut -d ":" -f 3)
-                    echo 'Copy the changes from the contributor branch $USER/$BRANCH in the pack $PACK'
-                    git remote add $USER git@github.com:$USER/content.git
-                    git fetch $USER $BRANCH
-                    git checkout $USER/$BRANCH $PACK
-                    exit 0
-=======
           key: venv-{{ checksum "dev-requirements-py2.txt" }}-{{ checksum "dev-requirements-py3.txt" }}-{{ checksum ".circleci/build-requirements.txt" }}-{{ checksum "package-lock.json" }}
       - *get_contribution_pack
->>>>>>> f7322eb1
       - *add_ssh_keys
       - *persist_to_workspace
 
