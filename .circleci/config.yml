version: 2.1
commands:
  set-instance-role-env-variable:
    description: "Sets INSTANCE_ROLE env variable into $BASH_ENV file"
    parameters:
      instance_role:
        type: string
      instance_created:
        type: string
        default: ""
    steps:
      - run:
          name: Set INSTANCE_ROLE env variable
          command: |
            echo 'export INSTANCE_ROLE="<< parameters.instance_role >>"' >> $BASH_ENV
            echo 'export INSTANCE_WAS_CREATED="<< parameters.instance_created >>"' >> $BASH_ENV
  start-tunnel:
    description: "Opens an ssh tunnel to the demisto servers and wait until the tunnels are established"
    parameters:
      timeout:
        type: integer
        default: 10
    steps:
      - run:
          name: add ssh configurations
          shell: /bin/bash
          command: |
            if [ -z $INSTANCE_WAS_CREATED ];
              then
                echo "Skipping - instance was not created"
                exit 0
            fi
            # Modifying ssh config file
            echo "Host 10.0.*
              StrictHostKeyChecking no
              LogLevel ERROR
              ProxyJump content-build@content-build-lb.demisto.works  # disable-secrets-detection
             Host content-build-lb.demisto.works
              Port 43567
              UserKnownHostsFile /dev/null
              StrictHostKeyChecking no
              LogLevel ERROR" >> ~/.ssh/config
      - run:
          name: Open SSH Tunnel
          command: |
            if [ -z $INSTANCE_WAS_CREATED ];
              then
                echo "Skipping - instance was not created"
                exit 0
            fi
            ./Tests/scripts/open_ssh_tunnel.sh

parameters:
  non_ami_run:
    type: string
    default: ""
  artifact_build_num:
    type: string
    default: ""
  server_branch_name:
    type: string
    default: ""
  nightly:
    type: string
    default: ""
  legacy_nightly:
    type: string
    default: ""
  instance_tests:
    type: string
    default: ""
  demisto_sdk_nightly:
    type: string
    default: ""
  mem_check:
    type: string
    default: ""
  time_to_live:
    type: string
    default: ""
  pr_number:
    type: string
    default: ""
  contrib_branch:
    type: string
    default: ""
  contrib_pack_name:
    type: string
    default: ""
  force_pack_upload:
    type: string
    default: ""
  packs_to_upload:
    type: string
    default: ""
  bucket_upload:
    type: string
    default: ""
  gcs_market_bucket:
    type: string
    default: "marketplace-dist"
  storage_base_path:
    type: string
    default: ""
  slack_channel:
    type: string
    default: "dmst-content-team"
  sdk_ref:
    type: string
    default: "master"

references:
  environment: &environment
    environment:
      # A flag for the demisto_client to not cache it's last response in order to avoid memory leaks
      DONT_CACHE_LAST_RESPONSE: "true"
      NON_AMI_RUN: << pipeline.parameters.non_ami_run >>
      ARTIFACT_BUILD_NUM: << pipeline.parameters.artifact_build_num >>
      SERVER_BRANCH_NAME: << pipeline.parameters.server_branch_name >>
      MEM_CHECK: << pipeline.parameters.mem_check >>
      CONTRIB_BRANCH: << pipeline.parameters.contrib_branch >>
      CONTRIB_PACK_NAME: << pipeline.parameters.contrib_pack_name >>
      GCS_MARKET_BUCKET: << pipeline.parameters.gcs_market_bucket >>
      SLACK_CHANNEL: << pipeline.parameters.slack_channel >>
      SDK_REF: << pipeline.parameters.sdk_ref >>
      # Giving different names to the following pipeline parameters to avoid collision, handling such collision case
      # is done in 'Setup Environment' step.
      STORAGE_BASE_PATH_PAREMETER: << pipeline.parameters.storage_base_path >>
      TIME_TO_LIVE_PARAMETER: << pipeline.parameters.time_to_live >>
      PULL_REQUEST_NUMBER: << pipeline.parameters.pr_number >>
      NIGHTLY_PARAMETER: << pipeline.parameters.nightly >>
      LEGACY_NIGHTLY_PARAMETER: << pipeline.parameters.legacy_nightly >>
      INSTANCE_TESTS_PARAMETER: << pipeline.parameters.instance_tests >>
      DEMISTO_SDK_NIGHTLY_PARAMETER: << pipeline.parameters.demisto_sdk_nightly >>
      FORCE_PACK_UPLOAD_PARAMETER: << pipeline.parameters.force_pack_upload >>
      PACKS_TO_UPLOAD_PARAMETER: << pipeline.parameters.packs_to_upload >>
      BUCKET_UPLOAD_PARAMETER: << pipeline.parameters.bucket_upload >>

  container_config: &container_config
    docker:
      - image: devdemisto/content-build:3.0.0.12681  # disable-secrets-detection
        auth:
          username: $DOCKERHUB_USER
          password: $DOCKERHUB_PASSWORD

  workspace_root: &workspace_root
    /home/circleci/

  store_artifacts: &store_artifacts
     store_artifacts:
        path: artifacts
        destination: artifacts
        when: always

  attach_workspace: &attach_workspace
    attach_workspace:
      at: *workspace_root

  add_ssh_keys: &add_ssh_keys
    add_ssh_keys:
      fingerprints:
        - "02:df:a5:6a:53:9a:f5:5d:bd:a6:fc:b2:db:9b:c9:47" # disable-secrets-detection
        - "f5:25:6a:e5:ac:4b:84:fb:60:54:14:82:f1:e9:6c:f9" # disable-secrets-detection

  prepare_environment: &prepare_environment
    run:
      name: Prepare Environment
      when: always
      command: |
        echo 'export CIRCLE_ARTIFACTS="/home/circleci/project/artifacts"' >> $BASH_ENV
        echo 'export PATH="/home/circleci/.local/bin:${PWD}/node_modules/.bin:${PATH}"' >> $BASH_ENV # disable-secrets-detection
        echo 'export PYTHONPATH="/home/circleci/project:${PYTHONPATH}"' >> $BASH_ENV
        echo 'export DEMISTO_README_VALIDATION=true' >> $BASH_ENV
        echo 'export ENV_RESULTS_PATH=/home/circleci/project/artifacts/env_results.json' >> $BASH_ENV
        echo 'export GCS_PRODUCTION_BUCKET="marketplace-dist"' >> $BASH_ENV
        echo 'source /home/circleci/project/.circleci/content_release_vars.sh' >> $BASH_ENV
        chmod +x .circleci/gitlab-ci-env-variables.sh
        ./.circleci/gitlab-ci-env-variables.sh
        if [ -n "${NIGHTLY_PARAMETER}" ] || [ -n "${LEGACY_NIGHTLY_PARAMETER}" ];
        then
            echo 'export NIGHTLY=true' >> $BASH_ENV
        fi
        if [ -n "${INSTANCE_TESTS_PARAMETER}" ];
        then
            echo 'export INSTANCE_TESTS=true' >> $BASH_ENV
        fi
        if [ -n "${DEMISTO_SDK_NIGHTLY_PARAMETER}" ];
        then
            echo 'export DEMISTO_SDK_NIGHTLY=true' >> $BASH_ENV
        fi
        if [ -n "${TIME_TO_LIVE_PARAMETER}" ];
        then
            echo "export TIME_TO_LIVE=$TIME_TO_LIVE_PARAMETER" >> $BASH_ENV
        fi
        if [ -n "${FORCE_PACK_UPLOAD_PARAMETER}" ];
        then
            echo "export FORCE_PACK_UPLOAD=$FORCE_PACK_UPLOAD_PARAMETER" >> $BASH_ENV
        fi
        if [ -n "${PACKS_TO_UPLOAD_PARAMETER}" ];
        then
            echo "export PACKS_TO_UPLOAD=$PACKS_TO_UPLOAD_PARAMETER" >> $BASH_ENV
        fi
        if [ -n "${BUCKET_UPLOAD_PARAMETER}" ];
        then
            echo "export BUCKET_UPLOAD=$BUCKET_UPLOAD_PARAMETER" >> $BASH_ENV
        fi
        if [ -n "${STORAGE_BASE_PATH_PAREMETER}" ];
        then
            echo "export STORAGE_BASE_PATH=$STORAGE_BASE_PATH_PAREMETER" >> $BASH_ENV
        fi

        echo "=== sourcing $BASH_ENV ==="
        source $BASH_ENV
        sudo mkdir -p -m 777 $CIRCLE_ARTIFACTS/

        # Creating new clean logs folder
        rm -rf $CIRCLE_ARTIFACTS/logs
        mkdir -p $CIRCLE_ARTIFACTS/logs

        chmod +x ./Tests/scripts/*
        chmod +x ./Tests/Marketplace/*
        if [ ! -e "venv" ]; then
          echo "installing venv"
          NO_HOOKS=1 SETUP_PY2=yes .hooks/bootstrap
          source ./venv/bin/activate
          pip3 install -r .circleci/build-requirements.txt
        else
          echo "venv exists (from cache). activating"
          source ./venv/bin/activate
        fi
        # store in bash env so we load our venv in each step
        echo 'source /home/circleci/project/venv/bin/activate' >> $BASH_ENV
        git config diff.renameLimit 6000

        if [ -n "${DEMISTO_SDK_NIGHTLY}" ]; then
          pip3 install git+https://github.com/demisto/demisto-sdk.git@"$SDK_REF"
        fi

        echo "========== Build Parameters =========="
        set | grep -E "^NIGHTLY=|^INSTANCE_TESTS=|^NON_AMI_RUN=|^SERVER_BRANCH_NAME=|^ARTIFACT_BUILD_NUM=|^DEMISTO_SDK_NIGHTLY=|^TIME_TO_LIVE=|^CONTRIB_BRANCH=|^FORCE_PACK_UPLOAD=|^PACKS_TO_UPLOAD=|^BUCKET_UPLOAD=|^STORAGE_BASE_PATH=|^GCS_MARKET_BUCKET=|^SLACK_CHANNEL=|^SDK_REF"
        python --version
        python3 --version
        node --version
        npm --version
        demisto-sdk --version

  download_configuration: &download_configuration
    run:
      name: Download Configuration
      when: always
      command: ./Tests/scripts/download_demisto_conf.sh

  create_instance: &create_instance
    run:
      name: Create Instance
      when: on_success
      command: |
        [ -n "${TIME_TO_LIVE}" ] && TTL=${TIME_TO_LIVE} || TTL=300
        if ./Tests/scripts/is_ami.sh ;
          then
            if [ -n "${NIGHTLY}" ] ;
              then
                export IFRA_ENV_TYPE=Nightly # disable-secrets-detection
            elif [ -n "${INSTANCE_TESTS}" ] ;
              then
                export IFRA_ENV_TYPE="Server 5.5" # disable-secrets-detection
            elif [[ -n "${CONTRIB_BRANCH}" || -n "${DEMISTO_SDK_NIGHTLY}" ]] ;
              then
                export IFRA_ENV_TYPE="Server Master" # disable-secrets-detection
            elif [ -n "${BUCKET_UPLOAD}" ] ;
              then
                export IFRA_ENV_TYPE="Bucket-Upload" # disable-secrets-detection
            else
              export IFRA_ENV_TYPE=Content-Env # disable-secrets-detection
            fi
            python3 ./Tests/scripts/awsinstancetool/aws_instance_tool.py -envType "$IFRA_ENV_TYPE" -timetolive $TTL -outfile $ENV_RESULTS_PATH

          else
            . ./Tests/scripts/server_get_artifact.sh $SERVER_CI_TOKEN
            python3 ./Tests/scripts/awsinstancetool/aws_instance_tool.py -envType CustomBuild -custombuild true -circleurl $SERVER_DOWNLOAD_LINK -circleToken $SERVER_CI_TOKEN -timetolive $TTL -outfile $ENV_RESULTS_PATH
        fi

  create_artifact: &create_artifact
    run:
      name: Create Content Artifacts
      when: always
      command: |
        demisto-sdk create-content-artifacts -a $CIRCLE_ARTIFACTS --cpus 8 --content_version $CONTENT_VERSION

        gcloud auth activate-service-account --key-file="$GCS_ARTIFACTS_KEY" > auth.out 2>&1
        echo "successfully activated google cloud service account"

        FEATURE_BRANCH_NAME="v4.5.0"
        successful_feature_branch_build=$(gsutil ls "gs://xsoar-ci-artifacts/content/$FEATURE_BRANCH_NAME/*" | tail -n 1 | grep -o -E "content/$FEATURE_BRANCH_NAME/[0-9]*")
        gcloud auth revoke --all

        python3 Utils/merge_content_new_zip.py -f $FEATURE_BRANCH_NAME -b $successful_feature_branch_build

        zip -j $CIRCLE_ARTIFACTS/uploadable_packs.zip $CIRCLE_ARTIFACTS/uploadable_packs/* || ((($? > 0)) && echo "failed to zip the uploadable packs, ignoring the failure" && exit 0)
        rm -rf $CIRCLE_ARTIFACTS/uploadable_packs


  restore_cache: &restore_cache
    restore_cache:
      key: virtualenv-venv-{{ checksum "dev-requirements-py2.txt" }}-{{ checksum "dev-requirements-py3.txt" }}-{{ checksum ".circleci/build-requirements.txt" }}-{{ checksum "package-lock.json" }}

  remote_docker: &remote_docker
    setup_remote_docker:
      version: 20.10.6

  destroy_instances: &destroy_instances
    run:
      name: Destroy Instances
      command: |
        if [ -n "${CONTRIB_BRANCH}" ]
          then
            echo "Skipping - not running in contribution instance"
            exit 0
        fi
        python3 ./Tests/scripts/destroy_instances.py $CIRCLE_ARTIFACTS $ENV_RESULTS_PATH "$INSTANCE_ROLE" "$TIME_TO_LIVE"

        export PSWD=$(jq .serverLogsZipPassword < $(cat secret_conf_path) | cut -d \" -f 2)
        zip -P $PSWD -j $CIRCLE_ARTIFACTS/Logs.zip $CIRCLE_ARTIFACTS/server*.log || ((($? > 0)) && echo "Didn’t find any server logs, skipping this stage" && exit 0)
        rm -f $CIRCLE_ARTIFACTS/server*.log
      when: always

  persist_to_workspace: &persist_to_workspace
    persist_to_workspace:
      root: /home/circleci/
      paths:
        - project

  secrets: &secrets
    run:
      name: Secrets
      when: always
      no_output_timeout: 5h
      command: |
        demisto-sdk secrets --post-commit --ignore-entropy

  validate_files_and_yaml: &validate_files_and_yaml
    run:
      name: Validate Files and Yaml
      when: always
      command: |
        if [[ "$(echo "$GCS_MARKET_BUCKET" | tr '[:upper:]' '[:lower:]')" != "marketplace-dist" ]]; then
          echo "Skipping the -Validate Files and Yaml- step when uploading to a test bucket."
          exit 0
        fi

        # Run flake8 on all excluding Packs (Integraions and Scripts) - they will be handled in linting
        ./Tests/scripts/pyflake.sh *.py
        find . -maxdepth 1 -type d -not \( -path . -o -path ./Packs -o -path ./venv \) | xargs ./Tests/scripts/pyflake.sh

        ./Tests/scripts/validate.sh

  run_unit_testing_and_lint: &run_unit_testing_and_lint
    run:
      name: Run Unit Testing and Lint
      when: always
      no_output_timeout: 5h
      command: |
        if [[ "$(echo "$GCS_MARKET_BUCKET" | tr '[:upper:]' '[:lower:]')" != "marketplace-dist" ]]; then
          echo "Skipping validations when uploading to a test bucket."
          exit 0
        fi

        echo "demisto-sdk version: $(demisto-sdk --version)"
        echo "mypy version: $(mypy --version)"
        echo "flake8 py2 version: $(python2 -m flake8 --version)"
        echo "flake8 py3 version: $(python3 -m flake8 --version)"
        echo "bandit py2 version: $(python2 -m bandit --version 2>&1)"
        echo "bandit py3 version: $(python3 -m bandit --version 2>&1)"
        echo "vulture py2 version: $(python2 -m vulture --version 2>&1)"
        echo "vulture py3 version: $(python3 -m vulture --version 2>&1)"
        SHOULD_LINT_ALL=$(./Tests/scripts/should_lint_all.sh)
        mkdir ./unit-tests
        if [ -n "$SHOULD_LINT_ALL" ]; then
          echo -e  "----------\nLinting all because:\n${SHOULD_LINT_ALL}\n----------"
          demisto-sdk lint -p 8 -a -q --test-xml ./unit-tests --log-path ./artifacts --failure-report ./artifacts --coverage-report $ARTIFACTS_FOLDER/coverage_report -dt 120
        else
          demisto-sdk lint -p 8 -g -v --test-xml ./unit-tests --log-path ./artifacts --failure-report ./artifacts --coverage-report $ARTIFACTS_FOLDER/coverage_report
        fi

  generate_coverage_reports: &generate_coverage_reports
    run:
      name: Generate coverage reports
      when: always
      no_output_timeout: 1h
      command: |
        if [[ -f $ARTIFACTS_FOLDER/coverage_report/.coverage ]]; then
          demisto-sdk coverage-analyze -i $ARTIFACTS_FOLDER/coverage_report/.coverage --report-dir $ARTIFACTS_FOLDER/coverage_report --report-type all
        fi

  infrastructure_testing: &infrastructure_testing
    run:
      name: Infrastructure testing
      when: always
      command: |
        python3 -m pytest ./Tests/scripts/infrastructure_tests/ -v
        python3 -m pytest ./Tests/Marketplace/Tests/ -v
        python3 -m pytest ./Tests/scripts/utils/tests -v
        python3 -m pytest ./Tests/tests -v
        python3 -m pytest ./Tests/private_build/ -v
        python3 -m pytest Utils -v

        if [ -n "${DEMISTO_SDK_NIGHTLY}" ] ; then
          ./Tests/scripts/sdk_pylint_check.sh
        fi

  create_id_set: &create_id_set
    run:
      name: Create ID Set
      when: always
      command: |
        demisto-sdk create-id-set -o ./Tests/id_set.json
        cp ./Tests/id_set.json $CIRCLE_ARTIFACTS

  merge_public_and_private_id_sets: &merge_public_and_private_id_sets
    run:
      name: Merge public and private ID sets
      when: always
      command: |
        if [[ $CIRCLE_BRANCH =~ pull/[0-9]+ ]]; then
            echo "Skipping, Should not run on contributor's branch."
            exit 0
        fi

        gcloud auth activate-service-account --key-file="$GCS_MARKET_KEY" > auth.out 2>&1
        echo "successfully activated google cloud service account"

        # Download private ID set
        gsutil cp gs://marketplace-dist/content/private_id_set.json $CIRCLE_ARTIFACTS/unified_id_set.json
        echo "successfully downloaded private ID set"
        gcloud auth revoke --all &> /dev/null

        # Merge public and private ID sets
        demisto-sdk merge-id-sets -i1 ./Tests/id_set.json -i2 $CIRCLE_ARTIFACTS/unified_id_set.json -o $CIRCLE_ARTIFACTS/unified_id_set.json
        echo "successfully merged public and private ID sets"

  build_content_descriptor: &build_content_descriptor
    run:
      name: Build Content Descriptor
      when: always
      command: |
        if [ -n "${GITHUB_TOKEN}" ] ;
          then
            # new release notes summary generator in packs format
            python3 Utils/release_notes_generator.py $CONTENT_VERSION $GIT_SHA1 $CIRCLE_BUILD_NUM --output $CIRCLE_ARTIFACTS/packs-release-notes.md --github-token $GITHUB_TOKEN
          else
            # new release notes summary generator in packs format
            python3 Utils/release_notes_generator.py $CONTENT_VERSION $GIT_SHA1 $CIRCLE_BUILD_NUM --output $CIRCLE_ARTIFACTS/packs-release-notes.md
        fi
        cp content-descriptor.json $ARTIFACTS_FOLDER

  common_server_documentation: &common_server_documentation
    run:
      name: Common Server Documentation
      when: always
      command: |
        ./Documentation/commonServerDocs.sh

  collect_test_list_and_content_packs: &collect_test_list_and_content_packs
    run:
      name: Collect Test List And Content Packs
      when: always
      command: |
        if [ -n "${INSTANCE_TESTS}" ];
          then
            echo "Skipping - not running in INSTANCE_TESTS build"
            exit 0
        fi

        [ -n "${NIGHTLY}" ] && IS_NIGHTLY=true || IS_NIGHTLY=false
        python3 ./Tests/scripts/collect_tests_and_content_packs.py -n $IS_NIGHTLY

  calculate_packs_dependencies: &calculate_packs_dependencies
    run:
      name: Calculate Packs Dependencies
      when: always
      command: |
        python3 ./Tests/Marketplace/packs_dependencies.py -i ./Tests/id_set.json -o $CIRCLE_ARTIFACTS/packs_dependencies.json

  copy_tests_to_circle_artifact: &copy_tests_to_circle_artifact
    run:
      name: Copy Tests To Artifact Folder
      when: always
      command: |
        cp "./Tests/conf.json" "$CIRCLE_ARTIFACTS/conf.json"

  get_contribution_pack: &get_contribution_pack
    when:
      condition: << pipeline.parameters.contrib_branch >>
      steps:
        - run:
            name: Get Contributor pack
            when: always
            command: |
                REPO=$(echo $CONTRIB_BRANCH | cut -d ":" -f 1)
                BRANCH=$(echo $CONTRIB_BRANCH | cut -d ":" -f 2)
                python3 ./Utils/update_contribution_pack_in_base_branch.py -p $PULL_REQUEST_NUMBER -b $BRANCH -c $REPO

  comment_on_contrib_pr: &comment_on_contrib_pr
    when:
      condition: << pipeline.parameters.contrib_branch >>
      steps:
        - run:
            name: Comment on the contribution Pull Request
            when: always
            command: |
              SERVER_URL=$(jq -r 'select(.[].Role == "Server Master") | .[].InstanceDNS' $ENV_RESULTS_PATH)
              python3 ./Utils/comment_on_pr.py -p $PULL_REQUEST_NUMBER -c "Instance is ready. Server link: https://$SERVER_URL, Build link: $CIRCLE_BUILD_URL"

  instance_tests_jobs: &instance_tests_jobs
    - Create Instances:
        context: instances_test_env
    - Instance Test:
        context: instances_test_env
        requires:
          - Create Instances

  nightly_jobs: &nightly_jobs
    - Setup Environment:
        context: nightly_env
    - Run Unit Testing And Lint:
        context: nightly_env
        requires:
          - Setup Environment
    - Run Validations:
        requires:
          - Setup Environment

  legacy_nightly_jobs: &legacy_nightly_jobs
    - Setup Environment:
        context: nightly_env
    - Create Instances:
        context: nightly_env
    - Run Unit Testing And Lint:
        context: nightly_env
        requires:
          - Setup Environment
    - Run Validations:
        requires:
          - Setup Environment
    - Server Master:
        requires:
          - Create Instances
        context: nightly_env

  bucket_upload_jobs: &bucket_upload_jobs
    - Setup Environment:
        context: bucket_upload_env
    - Create Instances:
        context: bucket_upload_env
        requires:
          - Setup Environment
    - Install Packs in Server 6_2:
        context: bucket_upload_env
        requires:
          - Create Instances
    - Install Packs in Server 6_1:
        context: bucket_upload_env
        requires:
          - Create Instances
    - Install Packs in Server 6_0:
        context: bucket_upload_env
        requires:
          - Create Instances
    - Install Packs in Server Master:
        context: bucket_upload_env
        requires:
          - Create Instances
    - Upload Packs To Marketplace:
        context: bucket_upload_env
        requires:
          - Install Packs in Server 6_2
          - Install Packs in Server 6_1
          - Install Packs in Server 6_0
          - Install Packs in Server Master

  check_user_permissions_to_upload_packs: &check_user_permissions_to_upload_packs
    when:
      condition:
        and:
          - or:
            - << pipeline.parameters.force_pack_upload >>
            - << pipeline.parameters.bucket_upload >>
          - equal: [ marketplace-dist, << pipeline.parameters.gcs_market_bucket >> ]
      steps:
        - run:
            name: Check User Permissions to Upload Pack
            command: |
              CONTENT_LEADERS=$(curl -sS https://api.github.com/orgs/demisto/teams/content-leaders/members -H "Authorization: token ${GITHUB_TOKEN}")
              LEADER_NAMES=$(echo $CONTENT_LEADERS | jq -r ".[].login")
              LEADER_NAMES=$(echo "${LEADER_NAMES}" "content-bot" )
              if [[ -z "${CIRCLE_USERNAME}" ]] || [[ -z "`echo $LEADER_NAMES | grep -w "${CIRCLE_USERNAME}"`" ]]; then
                  echo -e "User '${CIRCLE_USERNAME}' is not allowed to trigger this build, only one of:\n${LEADER_NAMES}"
                  exit 1
              else
                  echo "User '${CIRCLE_USERNAME}' is allowed to upload packs / force upload packs."
              fi

  wait_until_server_ready: &wait_until_server_ready
    run:
      name: Wait until server ready
      shell: /bin/bash
      when: always
      command: |
        python3 ./Tests/scripts/wait_until_server_ready.py "$INSTANCE_ROLE"

  check_if_instance_was_created: &check_if_instance_was_created
    run:
      name: Check If Instance Was Created
      when: always
      command: |
        export TEMP=$(cat $CIRCLE_ARTIFACTS/filter_envs.json | jq ".\"$INSTANCE_ROLE\"")
        echo "$INSTANCE_ROLE filter=$TEMP"
        if [[ "$TEMP" == "true" || -n "${NIGHTLY}" ]];
          then
            echo 'export INSTANCE_WAS_CREATED="True"' >> $BASH_ENV
            exit 0
        fi
        source $BASH_ENV

  install_content_and_configure_integrations_on_server: &install_content_and_configure_integrations_on_server
    run:
      name: Install Content And Configure Integrations On Server
      shell: /bin/bash
      when: always
      command: |
        if [ -z $INSTANCE_WAS_CREATED ];
          then
            echo "Skipping - instance was not created"
            exit 0
        fi
        ./Tests/scripts/install_content_and_test_integrations.sh "$INSTANCE_ROLE"

jobs:
  Setup Environment:
    <<: *container_config
    resource_class: medium
    <<: *environment
    steps:
      - checkout
      - *restore_cache
      - *prepare_environment
      - save_cache:
          paths:
            - venv
            - node_modules
          key: virtualenv-venv-{{ checksum "dev-requirements-py2.txt" }}-{{ checksum "dev-requirements-py3.txt" }}-{{ checksum ".circleci/build-requirements.txt" }}-{{ checksum "package-lock.json" }}
      - *get_contribution_pack
      - *add_ssh_keys
      - *persist_to_workspace

  Run Unit Testing And Lint:
    <<: *container_config
    resource_class: medium
    <<: *environment
    steps:
      - *attach_workspace
      - *remote_docker
      - *restore_cache
      - *add_ssh_keys
      - *prepare_environment
      - *infrastructure_testing
      - *run_unit_testing_and_lint
      - *generate_coverage_reports
<<<<<<< HEAD
      - *get_private_build_status
=======
>>>>>>> 73c93c73
      - store_test_results:
          path: ./unit-tests
      - run:
          name: Slack Notifier
          shell: /bin/bash
          command: |
            if [ -n "${BUCKET_UPLOAD}" ]; then
              ./Tests/scripts/slack_notifier.sh 'bucket_upload_flow' '' "$SLACK_CHANNEL"
            else
              ./Tests/scripts/slack_notifier.sh 'unittests' $ENV_RESULTS_PATH
            fi
          when: always
      - *store_artifacts

  Run Validations:
    <<: *container_config
    resource_class: medium
    <<: *environment
    steps:
      - *attach_workspace
      - *restore_cache
      - *add_ssh_keys
      - *prepare_environment
      - *secrets
      - *create_id_set
      - *merge_public_and_private_id_sets
      - *copy_tests_to_circle_artifact
      - *validate_files_and_yaml
      - run:
          name: Spell Checks
          command: |
            python3 ./Tests/scripts/circleci_spell_checker.py $CIRCLE_BRANCH
      - run:
          name: Check if CircleCI's config file and requirements.txt files are up to date
          when: always
          command: |
            if [[ $CIRCLE_BRANCH =~ pull/[0-9]+ ]]; then
              echo "Skipping, Should not run on contributor's branch."
              exit 0
            fi
            ./Tests/scripts/is_file_up_to_date.sh .circleci/config.yml
            ./Tests/scripts/is_file_up_to_date.sh .dev-requirements-py2.txt
            ./Tests/scripts/is_file_up_to_date.sh .dev-requirements-py3.txt
      - run:
          name: Verify Base Branch for Contribution
          when: always
          command: |
            if [[ $CIRCLE_BRANCH =~ pull/[0-9]+ ]] ;
              then
                python3 ./Tests/scripts/verify_base_branch_for_contribution.py $CIRCLE_BRANCH
            fi
      - run:
          name: Validate landingPageSections.json
          when: always
          command: |
            # Download index.zip
            INDEX_PATH=$(mktemp)
            gsutil cp gs://marketplace-dist/content/packs/index.zip $INDEX_PATH
            echo "successfully downloaded index.zip into $INDEX_PATH"

            UNZIP_PATH=$(mktemp -d)
            unzip $INDEX_PATH -d $UNZIP_PATH

            python3 Tests/Marketplace/validate_landing_page_sections.py -i $UNZIP_PATH
      - run:
          name: Slack Notifier
          shell: /bin/bash
          command: |
            if [ -n "${BUCKET_UPLOAD}" ]; then
              ./Tests/scripts/slack_notifier.sh 'bucket_upload_flow' '' "$SLACK_CHANNEL"
            fi
          when: always

  Create Instances:
    <<: *container_config
    resource_class: medium
    <<: *environment
    steps:
      - checkout
      - *restore_cache
      - *prepare_environment
      - *get_contribution_pack
      - *add_ssh_keys
      - *create_id_set
      - *build_content_descriptor
      - *common_server_documentation
      - *create_artifact
      - *copy_tests_to_circle_artifact
      - *download_configuration
      - when:
          # If this is an ami run - No need to download server artifacts
          condition: << pipeline.parameters.non_ami_run >>
          steps:
            - run:
                name: Download Artifacts
                when: always
                command: |
                  ./Tests/scripts/server_get_artifact.sh $SERVER_CI_TOKEN
                  cp demistoserver.sh ./Tests/scripts/awsinstancetool/ansibleinstall/demistoserver.sh
      - *collect_test_list_and_content_packs
      - *calculate_packs_dependencies
      - unless:
          condition: << pipeline.parameters.demisto_sdk_nightly >>
          steps:
            - run:
                name: Prepare Content Packs For Testing
                when: always
                command: |
                  if [ -n "$NIGHTLY" ] ; then
                    echo "Skipping Preparing Content Packs For Testing since nightly instances uses production bucket"
                    exit 0
                  fi
                  ./Tests/scripts/prepare_content_packs_for_testing.sh "$GCS_MARKET_BUCKET" "$STORAGE_BASE_PATH"
            - run:
                name: Store Artifacts to GCS
                command: ./Tests/scripts/upload_artifacts.sh
                when: always
            - *create_instance
            - *store_artifacts
      - *persist_to_workspace
      - run:
          name: Slack Notifier
          shell: /bin/bash
          command: |
            if [ -n "${BUCKET_UPLOAD}" ]; then
              ./Tests/scripts/slack_notifier.sh 'bucket_upload_flow' '' "$SLACK_CHANNEL"
            fi
          when: always

  Server 5_0:
    <<: *container_config
    resource_class: medium
    <<: *environment
    steps:
      - when:
          condition:
            or:
              - << pipeline.parameters.contrib_branch >>
              - << pipeline.parameters.non_ami_run >>
          steps:
            - run:
                name:  Not running this job
                when: always
                command: |
                  echo "Not running this job when triggered with one of contrib_branch, non_ami_run"
      - unless:
          condition:
            or:
              - << pipeline.parameters.contrib_branch >>
              - << pipeline.parameters.non_ami_run >>
          steps:
            - *attach_workspace
            - *restore_cache
            - *add_ssh_keys
            - *prepare_environment
            - set-instance-role-env-variable:
                instance_role: Server 5.0
            - *check_if_instance_was_created
            - start-tunnel
            - *wait_until_server_ready
            - *install_content_and_configure_integrations_on_server
            - run:
                name: Run Tests - Server 5.0
                no_output_timeout: 5h
                shell: /bin/bash
                command: |
                  if [ -z $INSTANCE_WAS_CREATED ];
                    then
                      echo "Skipping - instance was not created"
                      exit 0
                  fi
                  if ./Tests/scripts/is_ami.sh ;
                    then
                      ./Tests/scripts/run_tests.sh "$INSTANCE_ROLE"
                    else
                      echo "Not AMI run, can't run on this version"
                      exit 0
                  fi
            - *destroy_instances
            - *store_artifacts
  Server 5_5:
    <<: *container_config
    resource_class: medium
    <<: *environment
    steps:
      - when:
          condition:
            or:
              - << pipeline.parameters.contrib_branch >>
              - << pipeline.parameters.non_ami_run >>
          steps:
            - run:
                name: Not running this job
                when: always
                command: |
                  echo "Not running this job when triggered with one of instance_tests or non_ami_run"
      - unless:
          condition:
            or:
              - << pipeline.parameters.contrib_branch >>
              - << pipeline.parameters.non_ami_run >>
          steps:
            - *attach_workspace
            - *add_ssh_keys
            - *prepare_environment
            - set-instance-role-env-variable:
                instance_role: Server 5.5
            - *check_if_instance_was_created
            - start-tunnel
            - *wait_until_server_ready
            - *install_content_and_configure_integrations_on_server
            - run:
                name: Run Tests - 5.5
                no_output_timeout: 5h
                shell: /bin/bash
                command: |
                  if [ -z $INSTANCE_WAS_CREATED ];
                    then
                      echo "Skipping - instance was not created"
                      exit 0
                  fi
                  if ./Tests/scripts/is_ami.sh ;
                    then
                      ./Tests/scripts/run_tests.sh "$INSTANCE_ROLE"
                    else
                      echo "Not AMI run, can't run on this version"
                      exit 0
                  fi
            - *destroy_instances
            - *store_artifacts
  Server 6_0:
    <<: *container_config
    resource_class: medium
    <<: *environment
    steps:
      - when:
          condition:
            or:
              - << pipeline.parameters.contrib_branch >>
              - << pipeline.parameters.non_ami_run >>
          steps:
            - run:
                name: Not running this job
                when: always
                command: |
                  echo "Not running this job when triggered with one of contrib_branch or non_ami_run"
      - unless:
          condition:
            or:
              - << pipeline.parameters.contrib_branch >>
              - << pipeline.parameters.non_ami_run >>
          steps:
            - *attach_workspace
            - *add_ssh_keys
            - *prepare_environment
            - set-instance-role-env-variable:
                instance_role: Server 6.0
            - *check_if_instance_was_created
            - start-tunnel
            - *wait_until_server_ready
            - *install_content_and_configure_integrations_on_server
            - run:
                name: Run Tests - Server 6.0
                shell: /bin/bash
                when: always
                no_output_timeout: 5h
                command: |
                  if [ -z $INSTANCE_WAS_CREATED ];
                    then
                      echo "Skipping - instance was not created"
                      exit 0
                  fi
                  ./Tests/scripts/run_tests.sh "$INSTANCE_ROLE"
                  export RETVAL=$?
                  if [ -f ./Tests/failed_tests.txt ];
                    then
                      cp ./Tests/failed_tests.txt $CIRCLE_ARTIFACTS/failed_tests.txt
                  fi
                  exit $RETVAL
            - run:
                name: Slack Notifier
                shell: /bin/bash
                command: |
                  ./Tests/scripts/slack_notifier.sh 'test_playbooks' $ENV_RESULTS_PATH
                when: always
            - *destroy_instances
            - *store_artifacts

  Server 6_2:
    <<: *container_config
    resource_class: medium
    <<: *environment
    steps:
      - when:
          condition:
            or:
              - << pipeline.parameters.contrib_branch >>
              - << pipeline.parameters.non_ami_run >>
          steps:
            - run:
                name: Not running this job
                when: always
                command: |
                  echo "Not running this job when triggered with one of contrib_branch or non_ami_run"
      - unless:
          condition:
            or:
              - << pipeline.parameters.contrib_branch >>
              - << pipeline.parameters.non_ami_run >>
          steps:
            - *attach_workspace
            - *add_ssh_keys
            - *prepare_environment
            - set-instance-role-env-variable:
                instance_role: Server 6.2
            - *check_if_instance_was_created
            - start-tunnel
            - *wait_until_server_ready
            - *install_content_and_configure_integrations_on_server
            - run:
                name: Run Tests - Server 6.2
                shell: /bin/bash
                when: always
                no_output_timeout: 5h
                command: |
                  if [ -z $INSTANCE_WAS_CREATED ];
                    then
                      echo "Skipping - instance was not created"
                      exit 0
                  fi
                  ./Tests/scripts/run_tests.sh "$INSTANCE_ROLE"
                  export RETVAL=$?
                  if [ -f ./Tests/failed_tests.txt ];
                    then
                      cp ./Tests/failed_tests.txt $CIRCLE_ARTIFACTS/failed_tests.txt
                  fi
                  exit $RETVAL
            - run:
                name: Slack Notifier
                shell: /bin/bash
                command: |
                  ./Tests/scripts/slack_notifier.sh 'test_playbooks' $ENV_RESULTS_PATH
                when: always
            - *destroy_instances
            - *store_artifacts

  Server 6_1:
    <<: *container_config
    resource_class: medium
    <<: *environment
    steps:
      - when:
          condition:
            or:
              - << pipeline.parameters.contrib_branch >>
              - << pipeline.parameters.non_ami_run >>
          steps:
            - run:
                name: Not running this job
                when: always
                command: |
                  echo "Not running this job when triggered with one of contrib_branch or non_ami_run"
      - unless:
          condition:
            or:
              - << pipeline.parameters.contrib_branch >>
              - << pipeline.parameters.non_ami_run >>
          steps:
            - *attach_workspace
            - *add_ssh_keys
            - *prepare_environment
            - set-instance-role-env-variable:
                instance_role: Server 6.1
            - *check_if_instance_was_created
            - start-tunnel
            - *wait_until_server_ready
            - *install_content_and_configure_integrations_on_server
            - run:
                name: Run Tests - Server 6.1
                shell: /bin/bash
                when: always
                no_output_timeout: 5h
                command: |
                  if [ -z $INSTANCE_WAS_CREATED ];
                    then
                      echo "Skipping - instance was not created"
                      exit 0
                  fi
                  ./Tests/scripts/run_tests.sh "$INSTANCE_ROLE"
                  export RETVAL=$?
                  if [ -f ./Tests/failed_tests.txt ];
                    then
                      cp ./Tests/failed_tests.txt $CIRCLE_ARTIFACTS/failed_tests.txt
                  fi
                  exit $RETVAL
            - run:
                name: Slack Notifier
                shell: /bin/bash
                command: |
                  ./Tests/scripts/slack_notifier.sh 'test_playbooks' $ENV_RESULTS_PATH
                when: always
            - *destroy_instances
            - *store_artifacts

  Server Master:
    <<: *container_config
    resource_class: medium
    <<: *environment
    steps:
      - *attach_workspace
      - *add_ssh_keys
      - *prepare_environment
      - set-instance-role-env-variable:
          instance_role: Server Master
      - *check_if_instance_was_created
      - start-tunnel
      - *wait_until_server_ready
      - *install_content_and_configure_integrations_on_server
      - run:
          name: Run Tests - Demisto Master
          shell: /bin/bash
          when: always
          no_output_timeout: 5h
          command: |
            if [ -z $INSTANCE_WAS_CREATED ];
              then
                echo "Skipping - instance was not created"
                exit 0
            fi
            ./Tests/scripts/run_tests.sh "$INSTANCE_ROLE"
            export RETVAL=$?
            if [ -f ./Tests/failed_tests.txt ];
              then
                cp ./Tests/failed_tests.txt $CIRCLE_ARTIFACTS/failed_tests.txt
            fi
            exit $RETVAL
      - run:
          name: Slack Notifier
          shell: /bin/bash
          command: |
            ./Tests/scripts/slack_notifier.sh 'test_playbooks' $ENV_RESULTS_PATH
          when: always
      - *comment_on_contrib_pr
      - *destroy_instances
      - *store_artifacts

  Force Upload Packs To Marketplace:
    <<: *container_config
    resource_class: medium
    <<: *environment
    steps:
      - *attach_workspace
      - *add_ssh_keys
      - *prepare_environment
      - *check_user_permissions_to_upload_packs
      - run:
          name: Force Upload Packs To Marketplace Storage
          command: |
            EXTRACT_FOLDER=$(mktemp -d)
            PACK_ARTIFACTS=$CIRCLE_ARTIFACTS/content_packs.zip
            PACKS_DEPENDENCIES=$CIRCLE_ARTIFACTS/packs_dependencies.json
            CIRCLE_BRANCH=${CIRCLE_BRANCH:-unknown}

            GCS_BUILD_BUCKET="marketplace-ci-build"
            if [[ $GCS_MARKET_BUCKET == $GCS_PRODUCTION_BUCKET ]] && [[ -z $STORAGE_BASE_PATH ]]; then
              STORAGE_BASE_PATH="content"
            fi

            if [[ $GCS_MARKET_BUCKET != $GCS_PRODUCTION_BUCKET ]] && [[ -z $STORAGE_BASE_PATH ]]; then
             STORAGE_BASE_PATH="upload-flow/builds/$CI_COMMIT_BRANCH/$CI_PIPELINE_ID/content"
            fi

            python3 ./Tests/Marketplace/copy_and_upload_packs.py -a $PACK_ARTIFACTS -e $EXTRACT_FOLDER -pb "$GCS_MARKET_BUCKET" -bb "$GCS_BUILD_BUCKET" -s $GCS_MARKET_KEY -n $CI_PIPELINE_ID -c $CIRCLE_BRANCH -p "${PACKS_TO_UPLOAD}" -pbp "$STORAGE_BASE_PATH/packs"
          when: on_success
      - *store_artifacts

  Upload Packs To Marketplace:
    <<: *container_config
    resource_class: medium
    <<: *environment
    steps:
      - *attach_workspace
      - *add_ssh_keys
      - *prepare_environment
      - *check_user_permissions_to_upload_packs
      - when:
          condition:
            or:
              - equal: [ master , << pipeline.git.branch >> ]
              - not:
                  equal: [ marketplace-dist, << pipeline.parameters.gcs_market_bucket >> ]
          steps:
            - set-instance-role-env-variable:
                instance_role: Server Master
                instance_created: "true"
            - start-tunnel
            - run:
                name: Upload Packs To Marketplace Storage
                command: |
                  EXTRACT_FOLDER=$(mktemp -d)
                  PACK_ARTIFACTS=$CIRCLE_ARTIFACTS/content_packs.zip
                  PACKS_DEPENDENCIES=$CIRCLE_ARTIFACTS/packs_dependencies.json
                  CIRCLE_BRANCH=${CIRCLE_BRANCH:-unknown}

                  GCS_BUILD_BUCKET="marketplace-ci-build"
                  if [[ $GCS_MARKET_BUCKET == $GCS_PRODUCTION_BUCKET ]] && [[ -z $STORAGE_BASE_PATH ]]; then
                     STORAGE_BASE_PATH="content"
                  fi

                  if [[ $GCS_MARKET_BUCKET != $GCS_PRODUCTION_BUCKET ]] && [[ -z $STORAGE_BASE_PATH ]]; then
                    STORAGE_BASE_PATH="upload-flow/builds/$CI_COMMIT_BRANCH/$CI_PIPELINE_ID/content"
                  fi
                  python3 ./Tests/Marketplace/copy_and_upload_packs.py -a $PACK_ARTIFACTS -e $EXTRACT_FOLDER -pb "$GCS_MARKET_BUCKET" -bb "$GCS_BUILD_BUCKET" -s $GCS_MARKET_KEY -n $CI_PIPELINE_ID -c $CIRCLE_BRANCH -pbp "$STORAGE_BASE_PATH/packs"
            - run:
                name: Download packs from GCP
                command: |
                  if [[ -z $STORAGE_BASE_PATH ]]; then
                    if [[ $GCS_MARKET_BUCKET == $GCS_PRODUCTION_BUCKET ]]; then
                      STORAGE_BASE_PATH="content"
                    else
                      STORAGE_BASE_PATH="upload-flow/builds/$CI_COMMIT_BRANCH/$CI_PIPELINE_ID/content"
                    fi
                  fi

                  PACKS_SRC="gs://$GCS_MARKET_BUCKET/$STORAGE_BASE_PATH/packs"
                  ZIP_FOLDER=$(mktemp -d)
                  echo "export ZIP_FOLDER=$ZIP_FOLDER" >> $BASH_ENV
                  gsutil -m cp -r $PACKS_SRC $ZIP_FOLDER
                when: always
            - run:
                name: Zip Content Packs From GCS
                command: |
                  python3 ./Tests/Marketplace/zip_packs.py -z $ZIP_FOLDER -a $CIRCLE_ARTIFACTS -s $GCS_MARKET_KEY
                when: always
            - run:
                name: Validate Premium Packs
                shell: /bin/bash
                when: always
                command: |
                  ./Tests/scripts/validate_premium_packs.sh "$INSTANCE_ROLE"
      - run:
          name: Slack Notifier
          shell: /bin/bash
          command: |
            if [ -n "${BUCKET_UPLOAD}" ]; then
              ./Tests/scripts/slack_notifier.sh 'bucket_upload_flow' '' "$SLACK_CHANNEL"
            fi
          when: always
      - *store_artifacts

  Instance Test:
    <<: *container_config
    resource_class: medium
    <<: *environment
    steps:
      - *attach_workspace
      - *add_ssh_keys
      - *prepare_environment
      - set-instance-role-env-variable:
          instance_role: Server 5.5
          instance_created: "true"
      - start-tunnel
      - *wait_until_server_ready
      - run:
          name: Instance Test
          command: |
            ./Tests/scripts/instance_test.sh
          when: always
      - *destroy_instances
      - *store_artifacts

  Install Packs in Server 6_2:
    <<: *container_config
    resource_class: medium
    <<: *environment
    steps:
      - *attach_workspace
      - *add_ssh_keys
      - *prepare_environment
      - set-instance-role-env-variable:
          instance_role: Server 6.2
          instance_created: "true"
      - start-tunnel
      - *wait_until_server_ready
      - run:
          name: Install Packs
          shell: /bin/bash
          when: always
          no_output_timeout: 5h
          command: |
            ./Tests/Marketplace/install_packs.sh "$INSTANCE_ROLE"
            exit $RETVAL
      - run:
          name: Slack Notifier
          shell: /bin/bash
          command: |
            if [ -n "${BUCKET_UPLOAD}" ]; then
              ./Tests/scripts/slack_notifier.sh 'bucket_upload_flow' '' "$SLACK_CHANNEL"
            fi
          when: always
      - *destroy_instances
      - *store_artifacts

  Install Packs in Server 6_1:
    <<: *container_config
    resource_class: medium
    <<: *environment
    steps:
      - *attach_workspace
      - *add_ssh_keys
      - *prepare_environment
      - set-instance-role-env-variable:
          instance_role: Server 6.1
          instance_created: "true"
      - start-tunnel
      - *wait_until_server_ready
      - run:
          name: Install Packs
          shell: /bin/bash
          when: always
          no_output_timeout: 5h
          command: |
            ./Tests/Marketplace/install_packs.sh "$INSTANCE_ROLE"
            exit $RETVAL
      - run:
          name: Slack Notifier
          shell: /bin/bash
          command: |
            if [ -n "${BUCKET_UPLOAD}" ]; then
              ./Tests/scripts/slack_notifier.sh 'bucket_upload_flow' '' "$SLACK_CHANNEL"
            fi
          when: always
      - *destroy_instances
      - *store_artifacts

  Install Packs in Server 6_0:
    <<: *container_config
    resource_class: medium
    <<: *environment
    steps:
      - *attach_workspace
      - *add_ssh_keys
      - *prepare_environment
      - set-instance-role-env-variable:
          instance_role: Server 6.0
          instance_created: "true"
      - start-tunnel
      - *wait_until_server_ready
      - run:
          name: Install Packs
          shell: /bin/bash
          when: always
          no_output_timeout: 5h
          command: |
            ./Tests/Marketplace/install_packs.sh "$INSTANCE_ROLE"
            exit $RETVAL
      - run:
          name: Slack Notifier
          shell: /bin/bash
          command: |
            if [ -n "${BUCKET_UPLOAD}" ]; then
              ./Tests/scripts/slack_notifier.sh 'bucket_upload_flow' '' "$SLACK_CHANNEL"
            fi
          when: always
      - *destroy_instances
      - *store_artifacts

  Install Packs in Server Master:
    <<: *container_config
    resource_class: medium
    <<: *environment
    steps:
      - *attach_workspace
      - *add_ssh_keys
      - *prepare_environment
      - set-instance-role-env-variable:
          instance_role: Server Master
          instance_created: "true"
      - start-tunnel
      - *wait_until_server_ready
      - run:
          name: Install Packs
          shell: /bin/bash
          when: always
          no_output_timeout: 5h
          command: |
            ./Tests/Marketplace/install_packs.sh "$INSTANCE_ROLE"
            exit $RETVAL
      - run:
          name: Slack Notifier
          shell: /bin/bash
          command: |
            if [ -n "${BUCKET_UPLOAD}" ]; then
              ./Tests/scripts/slack_notifier.sh 'bucket_upload_flow' '' "$SLACK_CHANNEL"
            fi
          when: always
      - *persist_to_workspace
      - *destroy_instances
      - *store_artifacts

workflows:
  version: 2
  commit:
    when:
      not:
        or:
          - << pipeline.parameters.force_pack_upload >>
          - << pipeline.parameters.bucket_upload >>
          - << pipeline.parameters.demisto_sdk_nightly >>
          - << pipeline.parameters.legacy_nightly >>
          - << pipeline.parameters.nightly >>
          - << pipeline.parameters.instance_tests >>
    jobs:
      - Setup Environment
      - Run Unit Testing And Lint:
          requires:
            - Setup Environment
      - Run Validations:
          requires:
            - Setup Environment

  force_pack_upload:
    when: << pipeline.parameters.force_pack_upload >>
    jobs:
      - Setup Environment:
          context: bucket_upload_env
      - Create Instances:
          context: bucket_upload_env
          requires:
            - Setup Environment
      - Force Upload Packs To Marketplace:
          context: bucket_upload_env
          requires:
            - Create Instances

  instances_testing:
    # for details of triggered builds see https://circleci.com/docs/2.0/workflows/#nightly-example
    # for details of cron syntax see https://www.unix.com/man-page/POSIX/1posix/crontab/ disable-secrets-detection
    triggers:
      - schedule:
          # should trigger every day at 2 AM UTC (5 AM Israel Time)
          cron: "0 2 * * *"
          filters:
            branches:
              only:
                - master
    jobs:
      *instance_tests_jobs
  instances_testing_trigger:
    when: << pipeline.parameters.instance_tests >>
    jobs:
      *instance_tests_jobs

  nightly:
    triggers:
      - schedule:
          # should trigger every day at 12 AM UTC (3 AM Israel Time)
          cron: "0 0 * * *"
          filters:
            branches:
              only:
                - master
    jobs:
      *nightly_jobs

  nightly_trigger:
    # will initiate when using the trigger script.
    when: << pipeline.parameters.nightly >>
    jobs:
      *nightly_jobs

  legacy_nightly_trigger:
    # considered legacy since we now run the nightly (test playbooks against live xsoar instances) in gitlab
    # use to trigger a fullblown nightly in circle including the jobs to test against xsoar instances
    # will initiate when using the trigger script with the appropriate option.
    when: << pipeline.parameters.legacy_nightly >>
    jobs:
      *legacy_nightly_jobs

  bucket_upload_trigger:
    # will initiate when using the trigger script.
    when: << pipeline.parameters.bucket_upload>>
    jobs:
      *bucket_upload_jobs<|MERGE_RESOLUTION|>--- conflicted
+++ resolved
@@ -666,10 +666,6 @@
       - *infrastructure_testing
       - *run_unit_testing_and_lint
       - *generate_coverage_reports
-<<<<<<< HEAD
-      - *get_private_build_status
-=======
->>>>>>> 73c93c73
       - store_test_results:
           path: ./unit-tests
       - run:
