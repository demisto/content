--- conflicted
+++ resolved
@@ -1,8 +1,8 @@
-version: 2
+version: 2.0
 jobs:
   build:
     docker:
-    - image: ronykoz/content-build-node911:latest
+      - image: ronykoz/content-build-node911:latest
     environment:
       CONTENT_VERSION: "18.11.2"
       GIT_SHA1: "3ac083b891d2f146ffbad6c7ce0a3be9e4f94b92"
@@ -11,9 +11,9 @@
       - run:
           name: Prepare Environment
           command: |
-            echo 'export CIRCLE_ARTIFACTS="/home/circleci/project/artifacts"' >> $BASH_ENV
-            source $BASH_ENV
-            sudo mkdir -p -m 777 $CIRCLE_ARTIFACTS
+              echo 'export CIRCLE_ARTIFACTS="/home/circleci/project/artifacts"' >> $BASH_ENV
+              source $BASH_ENV
+              sudo mkdir -p -m 777 $CIRCLE_ARTIFACTS
       - run:
           name: Install dependencies
           command: |
@@ -21,17 +21,11 @@
             chmod +x ./Tests/lastest_server_build_scripts/*
       - add_ssh_keys:
           fingerprints:
-          - "02:df:a5:6a:53:9a:f5:5d:bd:a6:fc:b2:db:9b:c9:47"
+              - "02:df:a5:6a:53:9a:f5:5d:bd:a6:fc:b2:db:9b:c9:47"
       - run:
           name: Validate Files and Yaml
           command: |
-<<<<<<< HEAD
-            chmod +x ./Tests/yamlvalidator
-            ./Tests/yamlvalidator
-            python ./Tests/scripts/validate_files_structure.py
-=======
               python ./Tests/scripts/validate_files_structure.py -c true
->>>>>>> 71ef6b7c
       - run:
           name: Configure Test Filter
           command: python ./Tests/scripts/configure_tests.py
