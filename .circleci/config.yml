version: 2

jobs:
  build:
    docker:
      - image: devdemisto/content-build-2and3:2.0.0.1785  # disable-secrets-detection
    environment:
      CONTENT_VERSION: "19.9.1"
      SERVER_VERSION: "5.0.0"
      GIT_SHA1: "117f6b907c87a7a9d1a008285b6643cc1ddd4d18" # guardrails-disable-line disable-secrets-detection
    steps:
      - checkout
      - run:
          name: Prepare Environment
          command: |
            echo 'export CIRCLE_ARTIFACTS="/home/circleci/project/artifacts"' >> $BASH_ENV
            echo 'export PATH="/home/circleci/.pyenv/shims:/home/circleci/.local/bin:/home/circleci/.pyenv/bin:${PATH}"' >> $BASH_ENV # disable-secrets-detection
            echo 'export PYTHONPATH="/home/circleci/project:${PYTHONPATH}"' >> $BASH_ENV
            echo "=== sourcing $BASH_ENV ==="
            source $BASH_ENV
            sudo mkdir -p -m 777 $CIRCLE_ARTIFACTS
            chmod +x ./Tests/scripts/*
            chmod +x ./Tests/lastest_server_build_scripts/*
            pyenv versions
            python --version
            python3 --version
            echo "Parameters: NIGHTLY: $NIGHTLY, NON_AMI_RUN: $NON_AMI_RUN, SERVER_BRANCH_NAME: $SERVER_BRANCH_NAME"
      - run:
          name: Create ID Set
          when: always
          command: |
            python ./Tests/scripts/update_id_set.py -r
      - run:
          name: Infrastucture testing
          when: always
          command: |
            pytest ./Tests/scripts/hook_validations/tests/ -v
            pytest ./Tests/scripts/infrastructure_tests/ -v
            pytest ./Tests/scripts/test_configure_tests.py -v
      - run:
          name: Spell Checks
          when: always
          command: |
            python ./Tests/scripts/circleci_spell_checker.py $CIRCLE_BRANCH
      - run:
          name: Common Server Documentation
          when: always
          command: ./Documentation/commonServerDocs.sh
      - run:
          name: Validate Files and Yaml
          when: always
          command: |
            # Run flake8 on all excluding Integrations and Scripts (they will be handled in linting)
            ./Tests/scripts/pyflake.sh *.py
            find . -maxdepth 1 -type d -not \( -path . -o -path ./Integrations -o -path ./Scripts -o -path ./Beta_Integrations  \) | xargs ./Tests/scripts/pyflake.sh
            [ -n "${BACKWARD_COMPATIBILITY}" ] && CHECK_BACKWARD=false || CHECK_BACKWARD=true
            python ./Tests/scripts/validate_files.py -c true -b $CHECK_BACKWARD
      - run:
          name: Run Unit Testing and Lint
          when: always
<<<<<<< HEAD
          command: SKIP_GIT_COMPARE_FILTER=${NIGHTLY} ./Tests/scripts/run_all_pkg_dev_tasks.sh
=======
          command: |
            if [ -n "${GITHUB_TOKEN}" ] ;
              then
                python release_notes.py $CONTENT_VERSION $GIT_SHA1 $CIRCLE_BUILD_NUM $SERVER_VERSION --github-token $GITHUB_TOKEN

              else
                python release_notes.py $CONTENT_VERSION $GIT_SHA1 $CIRCLE_BUILD_NUM $SERVER_VERSION
            fi
>>>>>>> 3c4c4e15
      - run:
          name: Validate Docker Images
          shell: /bin/bash
          command: ./Tests/scripts/validate_docker_images.sh
          when: always
      - run:
          name: Build Content Descriptor
          when: always
          command: python release_notes.py $CONTENT_VERSION $GIT_SHA1 $CIRCLE_BUILD_NUM $SERVER_VERSION $GITHUB_TOKEN
      - run:
          name: Create Content Artifacts
          when: always
          command: python content_creator.py $CIRCLE_ARTIFACTS
      - store_artifacts:
          path: artifacts
          destination: artifacts
          when: always
      # Persist the specified paths (Tests/id_set.json Documentation/doc-CommonServer.json) into the workspace for use in downstream job. 
      - persist_to_workspace:
          # Must be an absolute path, or relative path from working_directory. This is a directory on the container which is 
          # taken to be the root directory of the workspace.
          root: /home/circleci/project
          # Must be relative path from root
          paths:
            - Tests/id_set.json
            - Documentation/doc-CommonServer.json
            - content_new.zip
            - content_test.zip
            - content_yml.zip
            - release-notes.md
  
  instance_testing:
    docker:
      - image: devdemisto/content-build-2and3:2.0.0.1785  # disable-secrets-detection
    environment:
      CONTENT_VERSION: "19.9.1"
      SERVER_VERSION: "5.0.0"
      GIT_SHA1: "117f6b907c87a7a9d1a008285b6643cc1ddd4d18" # guardrails-disable-line disable-secrets-detection
    resource_class: medium+
    steps:
      - checkout
      - setup_remote_docker
      - run:
          name: Prepare Environment
          command: |
            echo 'export CIRCLE_ARTIFACTS="/home/circleci/project/artifacts"' >> $BASH_ENV
            echo 'export PATH="/home/circleci/.pyenv/shims:/home/circleci/.local/bin:/home/circleci/.pyenv/bin:${PATH}"' >> $BASH_ENV # disable-secrets-detection
            echo 'export PYTHONPATH="/home/circleci/project:${PYTHONPATH}"' >> $BASH_ENV
            echo "=== sourcing $BASH_ENV ==="
            source $BASH_ENV
            sudo mkdir -p -m 777 $CIRCLE_ARTIFACTS
            chmod +x ./Tests/scripts/*
            chmod +x ./Tests/lastest_server_build_scripts/*
            pyenv versions
            python --version
            python3 --version
            echo "Parameters: NIGHTLY: $NIGHTLY, NON_AMI_RUN: $NON_AMI_RUN, SERVER_BRANCH_NAME: $SERVER_BRANCH_NAME"
      - add_ssh_keys:
          fingerprints:
              - "02:df:a5:6a:53:9a:f5:5d:bd:a6:fc:b2:db:9b:c9:47" # disable-secrets-detection
              - "f5:25:6a:e5:ac:4b:84:fb:60:54:14:82:f1:e9:6c:f9" # disable-secrets-detection
      - attach_workspace:
          # Must be absolute path or relative path from working_directory
          at: /home/circleci/project
      - run:
          name: Configure Test Filter
          when: always
          command: |
              [ -n "${NIGHTLY}" ] && IS_NIGHTLY=true || IS_NIGHTLY=false
              python ./Tests/scripts/configure_tests.py -n $IS_NIGHTLY
      - run:
          name: Download Artifacts
          when: always
          command: |
            if ./Tests/scripts/is_ami.sh ;
              then
                echo "Using AMI - Not downloading artifacts"

              else
                ./Tests/scripts/server_get_artifact.sh $SERVER_CI_TOKEN
                cp demistoserver.sh ./Tests/scripts/awsinstancetool/ansibleinstall/demistoserver.sh
            fi
      - run:
          name: Download Configuration
          when: always
          command: |
            if ./Tests/scripts/is_ami.sh ;
              then
                ./Tests/scripts/download_demisto_conf.sh

              else
                ./Tests/lastest_server_build_scripts/download_demisto_conf.sh
            fi
      - run:
          name: Create Instance
          when: always
          command: |
            if ./Tests/scripts/is_ami.sh ;
              then
                if [ -n "${NIGHTLY}" ] ;
                  then
                    export IFRA_ENV_TYPE=Content-Master

                  else
                    export IFRA_ENV_TYPE=Content-Env
                fi
                python ./Tests/scripts/awsinstancetool/aws_instance_tool.py -envType $IFRA_ENV_TYPE -outfile ./env_results.json

              else
                python ./Tests/scripts/awsinstancetool/aws_instance_tool.py -envType CustomBuild -outfile ./env_results.json
            fi
      - run:
          name: Setup Instance
          when: always
          command: |
            if ./Tests/scripts/is_ami.sh ;
              then
                python ./Tests/scripts/run_content_installation.py
                python ./Tests/scripts/wait_until_server_ready.py -c $(cat secret_conf_path) -v $CONTENT_VERSION

              else
                ./Tests/lastest_server_build_scripts/run_installer_on_instance.sh
                python ./Tests/scripts/wait_until_server_ready.py -c $(cat secret_conf_path) -v $CONTENT_VERSION --non-ami
            fi
      - run:
          name: Run Tests - Latest GA
          shell: /bin/bash
          when: always
          command: |
            if ./Tests/scripts/is_ami.sh ;
              then
                ./Tests/scripts/run_tests.sh "Demisto GA"

              else
                ./Tests/lastest_server_build_scripts/run_tests.sh
            fi
      - run:
          name: Run Tests - One Before GA
          shell: /bin/bash
          when: always
          command: |
            if ./Tests/scripts/is_ami.sh ;
              then
                ./Tests/scripts/run_tests.sh "Demisto one before GA"

              else
                echo "Not AMI run, can't run on this version"
            fi
      - run:
          name: Run Tests - Two Before GA
          shell: /bin/bash
          when: always
          command: |
            if ./Tests/scripts/is_ami.sh ;
              then
                ./Tests/scripts/run_tests.sh "Demisto two before GA"

              else
                echo "Not AMI run, can't run on this version"
            fi
      - run:
          name: Run Tests - Server Master
          shell: /bin/bash
          when: always
          command: |
            if ./Tests/scripts/is_ami.sh ;
              then
                ./Tests/scripts/run_tests.sh "Server Master"

              else
                echo "Not AMI run, can't run on this version"
            fi
      - run:
          name: Slack Notifier
          shell: /bin/bash
          command: ./Tests/scripts/slack_notifier.sh
          when: always
      - run:
          name: Validate Docker Images
          shell: /bin/bash
          command: ./Tests/scripts/validate_docker_images.sh
          when: always
      - run:
          name: Instance Test
          command: ./Tests/scripts/instance_test.sh
          when: always
      - run:
          name: Destroy Instances
          command: |
            python ./Tests/scripts/destroy_instances.py $CIRCLE_ARTIFACTS ./env_results.json
          when: always
      - store_artifacts:
          path: artifacts
          destination: artifacts
          when: always


workflows:
  version: 2
  commit:
    jobs:
      - build
      - instance_testing:
          requires:
            - build
          filters:
            branches:
              # Forked pull requests have CIRCLE_BRANCH set to pull/XXX
              ignore: /pull\/[0-9]+/<|MERGE_RESOLUTION|>--- conflicted
+++ resolved
@@ -58,9 +58,15 @@
       - run:
           name: Run Unit Testing and Lint
           when: always
-<<<<<<< HEAD
           command: SKIP_GIT_COMPARE_FILTER=${NIGHTLY} ./Tests/scripts/run_all_pkg_dev_tasks.sh
-=======
+      - run:
+          name: Validate Docker Images
+          shell: /bin/bash
+          command: ./Tests/scripts/validate_docker_images.sh
+          when: always
+      - run:
+          name: Build Content Descriptor
+          when: always
           command: |
             if [ -n "${GITHUB_TOKEN}" ] ;
               then
@@ -69,16 +75,6 @@
               else
                 python release_notes.py $CONTENT_VERSION $GIT_SHA1 $CIRCLE_BUILD_NUM $SERVER_VERSION
             fi
->>>>>>> 3c4c4e15
-      - run:
-          name: Validate Docker Images
-          shell: /bin/bash
-          command: ./Tests/scripts/validate_docker_images.sh
-          when: always
-      - run:
-          name: Build Content Descriptor
-          when: always
-          command: python release_notes.py $CONTENT_VERSION $GIT_SHA1 $CIRCLE_BUILD_NUM $SERVER_VERSION $GITHUB_TOKEN
       - run:
           name: Create Content Artifacts
           when: always
