--- conflicted
+++ resolved
@@ -6,15 +6,9 @@
     resource_class: medium+
     parallelism: 2
     environment:
-<<<<<<< HEAD
-      CONTENT_VERSION: "20.1.1"
-      SERVER_VERSION: "5.0.1"
-      GIT_SHA1: "a3c93edfbd64fbc5a4d94e2a42acfbc6c32a12dd" # guardrails-disable-line disable-secrets-detection
-=======
       CONTENT_VERSION: "20.1.2"
       SERVER_VERSION: "5.0.1"
       GIT_SHA1: "899b28ac9128640a98f81f9c30ba36cf8c45aba8" # guardrails-disable-line disable-secrets-detection
->>>>>>> 67bcd335
     steps:
       - checkout
       - setup_remote_docker
