--- conflicted
+++ resolved
@@ -108,13 +108,7 @@
                 exit 0
             fi
 
-<<<<<<< HEAD
-            python3 -m pytest ./Tests/scripts/infrastructure_tests/mock_unit_test.py -v
-            python3 -m pytest ./Tests/scripts/infrastructure_tests/release_notes_test.py -v
-            python3 -m pytest ./Tests/scripts/infrastructure_tests/test_collect_tests_and_content_packs.py -v
-=======
             python3 -m pytest ./Tests/scripts/infrastructure_tests/ -v
->>>>>>> 893e0db8
             python3 -m pytest ./Tests/Marketplace/Tests/marketplace_services_test.py -v
             python3 -m pytest ./Tests/Marketplace/Tests/upload_packs_test.py -v
             python3 -m pytest ./Tests/Marketplace/Tests/search_and_install_packs_test.py -v
