--- conflicted
+++ resolved
@@ -514,25 +514,28 @@
     <<: *environment
     steps:
       - *attach_workspace
-      - setup_remote_docker
-      - *restore_cache
-      - *add_ssh_keys
-      - *prepare_environment
-      - *infrastructure_testing
-      - *run_unit_testing_and_lint
-      - store_test_results:
-          path: ./unit-tests
-      - run:
-          name: Slack Notifier
-          shell: /bin/bash
-          command: |
-            if [ -n "${BUCKET_UPLOAD}" ]; then
-              ./Tests/scripts/slack_notifier.sh 'bucket_upload_flow'
-            else
-              ./Tests/scripts/slack_notifier.sh 'unittests' ./env_results.json
-            fi
-          when: always
-      - *store_artifacts
+      - unless:
+          condition: << pipeline.parameters.instance_tests >>
+          steps:
+            - setup_remote_docker
+            - *restore_cache
+            - *add_ssh_keys
+            - *prepare_environment
+            - *infrastructure_testing
+            - *run_unit_testing_and_lint
+            - store_test_results:
+                path: ./unit-tests
+            - run:
+                name: Slack Notifier
+                shell: /bin/bash
+                command: |
+                  if [ -n "${BUCKET_UPLOAD}" ]; then
+                    ./Tests/scripts/slack_notifier.sh 'bucket_upload_flow'
+                  else
+                    ./Tests/scripts/slack_notifier.sh 'unittests' ./env_results.json
+                  fi
+                when: always
+            - *store_artifacts
 
   Run Validations:
     <<: *container_config
@@ -540,56 +543,61 @@
     <<: *environment
     steps:
       - *attach_workspace
-      - *restore_cache
-      - *add_ssh_keys
-      - *prepare_environment
-      - *secrets
-      - *create_id_set
-      - *update_tests_step
-      - *validate_files_and_yaml
-      - run:
-          name: Content Docs Site
-          when: always
-          command: |
-            ./Documentation/docs_site_update.sh
-      - run:
-          name: Spell Checks
-          command: |
-            python3 ./Tests/scripts/circleci_spell_checker.py $CIRCLE_BRANCH
-      - run:
-          name: Check if CircleCI's config file is up to date
-          when: always
-          command: |
-            if [[ $CIRCLE_BRANCH =~ pull/[0-9]+ ]]; then
-              echo "Skipping, Should not run on contributor's branch."
-              exit 0
-            fi
-            # Checks if there's any diff from master
-            if [[ `git diff origin/master -- .circleci/config.yml` ]]; then
-                # Checks if part of the branch's changes
-                if [[ -z `git diff origin/master..."$CIRCLE_BRANCH" --name-only | grep .circleci/config.yml` ]]; then
-                    echo ".circleci/config.yml has been changed. Merge from master"
-                    exit 1
-                else
-                    echo ".circleci/config.yml is part of the branch changes, proceeding"
+      - unless:
+          condition: << pipeline.parameters.instance_tests >>
+          steps:
+            - *restore_cache
+            - *add_ssh_keys
+            - *prepare_environment
+            - *secrets
+            - *create_id_set
+            - *update_tests_step
+            - *validate_files_and_yaml
+            - run:
+                name: Content Docs Site
+                when: always
+                command: |
+                  ./Documentation/docs_site_update.sh
+            - run:
+                name: Spell Checks
+                command: |
+                  python3 ./Tests/scripts/circleci_spell_checker.py $CIRCLE_BRANCH
+            - run:
+                name: Check if CircleCI's config file is up to date
+                when: always
+                command: |
+                  if [[ $CIRCLE_BRANCH =~ pull/[0-9]+ ]]; then
+                    echo "Skipping, Should not run on contributor's branch."
                     exit 0
-                fi
-            else
-                echo ".circleci/config.yml is up to date!"
-            fi
-      - run:
-          name: Verify Base Branch for Contribution
-          when: always
-          command: |
-            if [[ $CIRCLE_BRANCH =~ pull/[0-9]+ ]] ;
-              then
-                python3 ./Tests/scripts/verify_base_branch_for_contribution.py $CIRCLE_BRANCH
-            fi
+                  fi
+                  # Checks if there's any diff from master
+                  if [[ `git diff origin/master -- .circleci/config.yml` ]]; then
+                      # Checks if part of the branch's changes
+                      if [[ -z `git diff origin/master..."$CIRCLE_BRANCH" --name-only | grep .circleci/config.yml` ]]; then
+                          echo ".circleci/config.yml has been changed. Merge from master"
+                          exit 1
+                      else
+                          echo ".circleci/config.yml is part of the branch changes, proceeding"
+                          exit 0
+                      fi
+                  else
+                      echo ".circleci/config.yml is up to date!"
+                  fi
+            - run:
+                name: Verify Base Branch for Contribution
+                when: always
+                command: |
+                  if [[ $CIRCLE_BRANCH =~ pull/[0-9]+ ]] ;
+                    then
+                      python3 ./Tests/scripts/verify_base_branch_for_contribution.py $CIRCLE_BRANCH
+                  fi
       - unless:
           condition:
-            equal:
-              - master
-              - << pipeline.git.branch >>
+            or:
+              - << pipeline.parameters.instance_tests >>
+              - equal:
+                  - master
+                  - << pipeline.git.branch >>
           steps:
             - run:
                 name: validate content-test-conf branch merged
@@ -690,18 +698,24 @@
       - when:
           condition:
             or:
+              - << pipeline.parameters.instance_tests >>
               - << pipeline.parameters.contrib_branch >>
+              - << pipeline.parameters.demisto_sdk_nightly >>
+              - << pipeline.parameters.nightly >>
               - << pipeline.parameters.non_ami_run >>
           steps:
             - run:
                 name:  Not running this job
                 when: always
                 command: |
-                  echo "Not running this job when triggered with one of contrib_branch, non_ami_run"
+                  echo "Not running this job when triggered with one of instance_tests, contrib_branch, demisto_sdk_nightly, nightly or non_ami_run"
       - unless:
           condition:
             or:
+              - << pipeline.parameters.instance_tests >>
               - << pipeline.parameters.contrib_branch >>
+              - << pipeline.parameters.demisto_sdk_nightly >>
+              - << pipeline.parameters.nightly >>
               - << pipeline.parameters.non_ami_run >>
           steps:
             - *attach_workspace
@@ -764,18 +778,24 @@
       - when:
           condition:
             or:
+              - << pipeline.parameters.instance_tests >>
               - << pipeline.parameters.contrib_branch >>
+              - << pipeline.parameters.demisto_sdk_nightly >>
+              - << pipeline.parameters.nightly >>
               - << pipeline.parameters.non_ami_run >>
           steps:
             - run:
                 name: Not running this job
                 when: always
                 command: |
-                  echo "Not running this job when triggered with one of instance_tests or non_ami_run"
+                  echo "Not running this job when triggered with one of instance_tests, contrib_branch, demisto_sdk_nightly, nightly or non_ami_run"
       - unless:
           condition:
             or:
+              - << pipeline.parameters.instance_tests >>
               - << pipeline.parameters.contrib_branch >>
+              - << pipeline.parameters.demisto_sdk_nightly >>
+              - << pipeline.parameters.nightly >>
               - << pipeline.parameters.non_ami_run >>
           steps:
             - *attach_workspace
@@ -837,18 +857,24 @@
       - when:
           condition:
             or:
+              - << pipeline.parameters.instance_tests >>
               - << pipeline.parameters.contrib_branch >>
+              - << pipeline.parameters.demisto_sdk_nightly >>
+              - << pipeline.parameters.nightly >>
               - << pipeline.parameters.non_ami_run >>
           steps:
             - run:
                 name: Not running this job
                 when: always
                 command: |
-                  echo "Not running this job when triggered with one of contrib_branch or non_ami_run"
+                  echo "Not running this job when triggered with one of instance_tests, contrib_branch, demisto_sdk_nightly, nightly or non_ami_run"
       - unless:
           condition:
             or:
+              - << pipeline.parameters.instance_tests >>
               - << pipeline.parameters.contrib_branch >>
+              - << pipeline.parameters.demisto_sdk_nightly >>
+              - << pipeline.parameters.nightly >>
               - << pipeline.parameters.non_ami_run >>
           steps:
             - *attach_workspace
@@ -916,94 +942,6 @@
     resource_class: medium
     <<: *environment
     steps:
-<<<<<<< HEAD
-      - when:
-          condition:
-            or:
-              - << pipeline.parameters.instance_tests >>
-              - << pipeline.parameters.demisto_sdk_nightly >>
-          steps:
-            - run:
-                name: Not running this job
-                when: always
-                command: |
-                  echo "Not running this job when triggered with one of instance_tests or demisto_sdk_nightly"
-      - unless:
-          condition:
-            or:
-              - << pipeline.parameters.instance_tests >>
-              - << pipeline.parameters.demisto_sdk_nightly >>
-          steps:
-            - *attach_workspace
-            - *add_ssh_keys
-            - *prepare_environment
-            - run:
-                name: Collect Instance Role And Check If Instance Was Created
-                when: always
-                command: |
-                  echo 'export INSTANCE_ROLE="Demisto Marketplace"' >> $BASH_ENV
-                  export TEMP=$(cat ./Tests/filter_envs.json | jq '."Demisto Marketplace"')
-                  echo "Demisto Marketplace filter=$TEMP"
-                  if [[ "$TEMP" == "true" || -n "${NIGHTLY}" ]];
-                    then
-                      echo 'export INSTANCE_WAS_CREATED="True"' >> $BASH_ENV
-                      exit 0
-                  fi
-                  source $BASH_ENV
-            - run:
-                name: Wait until server ready
-                shell: /bin/bash
-                when: always
-                command: |
-                  python3 ./Tests/scripts/wait_until_server_ready.py "$INSTANCE_ROLE"
-            - run:
-                name: Install Content And Configure Integrations On Server
-                shell: /bin/bash
-                when: always
-                command: |
-                  if [ -z $INSTANCE_WAS_CREATED ];
-                    then
-                      echo "Skipping - instance was not created"
-                      exit 0
-                  fi
-                  ./Tests/scripts/install_content_and_test_integrations.sh "$INSTANCE_ROLE"
-            - run:
-                name: Validate Premium Packs
-                shell: /bin/bash
-                when: always
-                command: |
-                  if [ -n "${NIGHTLY}" ] ;
-                    then
-                        ./Tests/scripts/validate_premium_packs.sh "$INSTANCE_ROLE"
-                  fi
-            - run:
-                name: Run Tests - Demisto Master
-                shell: /bin/bash
-                when: always
-                no_output_timeout: 5h
-                command: |
-                  if [ -z $INSTANCE_WAS_CREATED ];
-                    then
-                      echo "Skipping - instance was not created"
-                      exit 0
-                  fi
-                  ./Tests/scripts/run_tests.sh "$INSTANCE_ROLE"
-                  export RETVAL=$?
-                  if [ -f ./Tests/failed_tests.txt ];
-                    then
-                      cp ./Tests/failed_tests.txt $CIRCLE_ARTIFACTS/failed_tests.txt
-                  fi
-                  exit $RETVAL
-            - run:
-                name: Slack Notifier
-                shell: /bin/bash
-                command: |
-                  ./Tests/scripts/slack_notifier.sh 'test_playbooks' ./env_results.json
-                when: always
-            - *comment_on_contrib_pr
-            - *destroy_instances
-            - *store_artifacts
-=======
       - *attach_workspace
       - *add_ssh_keys
       - *prepare_environment
@@ -1037,6 +975,15 @@
                 exit 0
             fi
             ./Tests/scripts/install_content_and_test_integrations.sh "$INSTANCE_ROLE"
+      - run:
+          name: Validate Premium Packs
+          shell: /bin/bash
+          when: always
+          command: |
+            if [ -n "${NIGHTLY}" ] ;
+              then
+                  ./Tests/scripts/validate_premium_packs.sh "$INSTANCE_ROLE"
+            fi
       - run:
           name: Run Tests - Demisto Master
           shell: /bin/bash
@@ -1064,7 +1011,6 @@
       - *comment_on_contrib_pr
       - *destroy_instances
       - *store_artifacts
->>>>>>> e13fc431
 
   Force Upload Packs To Marketplace:
     <<: *container_config
@@ -1334,7 +1280,6 @@
           - << pipeline.parameters.bucket_upload >>
           - << pipeline.parameters.demisto_sdk_nightly >>
           - << pipeline.parameters.nightly >>
-          - << pipeline.parameters.instance_tests >>
     jobs:
       - Setup Environment
       - Create Instances:
@@ -1371,6 +1316,9 @@
               ignore: /pull\/[0-9]+/
           requires:
             - Create Instances
+      - Instance Test:
+          requires:
+            - Create Instances
 
   force_pack_upload:
     when: << pipeline.parameters.force_pack_upload >>
@@ -1406,11 +1354,12 @@
               only:
                 - master
     jobs:
-      *instance_tests_jobs
-  instances_testing_trigger:
-    when: << pipeline.parameters.instance_tests >>
-    jobs:
-      *instance_tests_jobs
+      - Create Instances:
+          context: instances_test_env
+      - Instance Test:
+          context: instances_test_env
+          requires:
+            - Create Instances
 
   nightly:
     triggers:
