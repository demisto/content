--- conflicted
+++ resolved
@@ -665,11 +665,7 @@
       - *prepare_environment
       - *infrastructure_testing
       - *run_unit_testing_and_lint
-<<<<<<< HEAD
       - *generate_coverage_reports
-      - *get_private_build_status
-=======
->>>>>>> 59eb9bd0
       - store_test_results:
           path: ./unit-tests
       - run:
