--- conflicted
+++ resolved
@@ -4,11 +4,7 @@
     docker:
       - image: circleci/node:9.11
     environment:
-<<<<<<< HEAD
-      CONTENT_VERSION: "18.6.0"
-=======
       CONTENT_VERSION: "18.6.1"
->>>>>>> 1984f739
     steps:
       - checkout
       - run:
@@ -38,11 +34,7 @@
               ./Tests/scripts/validate_files_structure.sh
       - run:
           name: Build Content Descriptor
-<<<<<<< HEAD
-          command: ./setContentDescriptor.sh $CIRCLE_BUILD_NUM 917ff634f14779a031e7d3b481037fc26167c4c2 $CONTENT_VERSION
-=======
           command: ./setContentDescriptor.sh $CIRCLE_BUILD_NUM 42711a31f4687854c713ac4b87b513f2077f9bb9 $CONTENT_VERSION
->>>>>>> 1984f739
       - run:
           name: Common Server Documentation
           command: ./Docs/commonServerDocs.sh
