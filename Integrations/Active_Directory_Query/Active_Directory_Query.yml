--- conflicted
+++ resolved
@@ -1,1251 +1,395 @@
-category: Data Enrichment & Threat Intelligence
 commonfields:
   id: Active Directory Query v2
   version: -1
-<<<<<<< HEAD
-=======
 name: Active Directory Query v2
 display: Active Directory Query v2
 category: Data Enrichment & Threat Intelligence
 description: Active Directory Query integration enables you to  access and manage Active
   Directory objects (users, contacts, and computers).
->>>>>>> 7d175f90
 configuration:
 - display: Server IP address (e.g., 192.168.0.1)
   name: server_ip
-  required: true
+  defaultvalue: ""
   type: 0
+  required: true
 - display: Port. If not specified, default the port is 389, or 636 for LDAPS.
   name: port
+  defaultvalue: ""
+  type: 0
   required: false
-  type: 0
 - display: Credentials
   name: credentials
-  required: true
+  defaultvalue: ""
   type: 9
+  required: true
 - display: NTLM authentication
   name: ntlm
+  defaultvalue: ""
+  type: 8
   required: false
-  type: 8
 - display: Base DN (for example "dc=company,dc=com")
   name: base_dn
-  required: true
+  defaultvalue: ""
   type: 0
-- defaultvalue: '500'
-  display: Page size
+  required: true
+- display: Page size
   name: page_size
-  required: true
+  defaultvalue: "500"
   type: 0
-- defaultvalue: SSL
-  display: Secure Connection
+  required: true
+- display: Secure Connection
   name: secure_connection
+  defaultvalue: SSL
+  type: 15
+  required: true
   options:
   - None
   - SSL
-  required: true
-  type: 15
 - display: Trust any certificate (unsecure)
   name: unsecure
+  defaultvalue: ""
+  type: 8
   required: false
-  type: 8
-description: Active Directory Query integration enables you to  access and manage
-  Active Directory objects (users, contacts, and computers).
-detaileddescription: |-
-  Active Directory search uses paging. You set the page size by specifying the 'page size'
-  parameter in the instance settings.
-display: Active Directory Query v2
-name: Active Directory Query v2
 script:
-<<<<<<< HEAD
-=======
   script: ''
   type: python
->>>>>>> 7d175f90
   commands:
-  - arguments:
-    - default: false
+  - name: ad-expire-password
+    arguments:
+    - name: username
+      required: true
       description: The username (samAccountName) of the user to modify
-      isArray: false
-      name: username
-      required: true
-      secret: false
-    - default: false
+    - name: base-dn
       description: Root (e.g., DC=domain,DC=com)
-      isArray: false
-      name: base-dn
-      required: false
-      secret: false
-    deprecated: false
     description: Expires the password of an Active Directory user.
-    execution: false
-    name: ad-expire-password
-  - arguments:
-    - default: false
+  - name: ad-create-user
+    arguments:
+    - name: username
+      required: true
       description: The username (samAccountName) of the user to be modified
-      isArray: false
-      name: username
-      required: true
-      secret: false
-    - default: false
-      description: The initial password to set for the user. The user will be asked
-        to change the password after login.
-      isArray: false
-      name: password
-      required: true
-      secret: false
-    - default: false
+    - name: password
+      required: true
+      description: 'The initial password to set for the user. The user will be asked
+        to change the password after login.'
+    - name: user-dn
+      required: true
       description: The user's DN
-      isArray: false
-      name: user-dn
-      required: true
-      secret: false
-    - default: false
+    - name: display-name
       description: The user's display name
-      isArray: false
-      name: display-name
-      required: false
-      secret: false
-    - default: false
+    - name: description
       description: Short description of the user
-      isArray: false
-      name: description
-      required: false
-      secret: false
-    - default: false
+    - name: email
       description: User email.
-      isArray: false
-      name: email
-      required: false
-      secret: false
-    - default: false
+    - name: telephone-number
       description: The user's telephone number
-      isArray: false
-      name: telephone-number
-      required: false
-      secret: false
-    - default: false
+    - name: title
       description: The user's job title
-      isArray: false
-      name: title
-      required: false
-      secret: false
-    - default: false
+    - name: custom-attributes
       description: Use to set basic or custom attributes of the user object, e.g.,
         custom-attributes="{"notes":"a note about the contact","company":"company
         name"}"
-      isArray: false
-      name: custom-attributes
-      required: false
-      secret: false
-    deprecated: false
-    description: Creates an Active Directory user. This command requires a secure
-      connection (SSL,TLS). in order to use this command.
-    execution: false
-    name: ad-create-user
-  - arguments:
-    - default: false
-      description: 'Query Active Directory in Active Directory syntax, e.g., this
-        query will find all user objects, except Andy: "(&(objectCategory=person)(objectClass=user)(!(cn=andy)))"'
-      isArray: false
-      name: filter
-      required: true
-      secret: false
-    - default: false
-      description: Root (e.g. DC=domain,DC=com). By default, the Base DN configured
-        for the instance will be used.
-      isArray: false
-      name: base-dn
-      required: false
-      secret: false
-    - default: false
-      description: CSV list of the object attributes to return, e.g., "dn,memberOf".
-        To get all objects atributes, specify 'ALL'.
-      isArray: false
-      name: attributes
-      required: false
-      secret: false
-    - default: false
-      defaultValue: '50'
+    description: Creates an Active Directory user. This command requires a secure connection (SSL,TLS).
+      in order to use this command.
+  - name: ad-search
+    arguments:
+    - name: filter
+      required: true
+      description: 'Query Active Directory in Active Directory syntax, e.g., this query will find all user objects, except Andy: "(&(objectCategory=person)(objectClass=user)(!(cn=andy)))"'
+    - name: base-dn
+      description: Root (e.g. DC=domain,DC=com). By default, the Base DN configured for the instance
+        will be used.
+    - name: attributes
+      description: CSV list of the object attributes to return, e.g.,
+        "dn,memberOf". To get all objects atributes, specify 'ALL'.
+    - name: size-limit
       description: Maximum number of records to return
-      isArray: false
-      name: size-limit
-      required: false
-      secret: false
-    - default: false
+      defaultValue: "50"
+    - name: time-limit
       description: Maximum time to pull records (in seconds)
-      isArray: false
-      name: time-limit
-      required: false
-      secret: false
-    - auto: PREDEFINED
-      default: false
-      defaultValue: 'yes'
+    - name: context-output
+      auto: PREDEFINED
+      predefined:
+      - "yes"
+      - "no"
+      defaultValue: "yes"
       description: If set to 'no' will not output the the results of the search to
         the context.
-      isArray: false
-      name: context-output
-      predefined:
-      - 'yes'
-      - 'no'
-      required: false
-      secret: false
-    deprecated: false
-    description: Runs Active Directory queries.
-    execution: false
-    name: ad-search
     outputs:
-    - contextPath: ActiveDirectory.Search.dn
+    - contextPath: 'ActiveDirectory.Search.dn'
       description: The distinguished names that match the query.
       type: string
-    - contextPath: ActiveDirectory.Search
+    - contextPath: 'ActiveDirectory.Search'
       description: Result of the search.
       type: unknown
-  - arguments:
-    - default: false
-      description: "The username of the user to add to the group. If this argument\
-        \ is not specified, the computer name argument must be specified.\t"
-      isArray: false
-      name: username
-      required: false
-      secret: false
-    - default: false
-      description: The name of the computer to add to the group. If this argument
-        is not specified, the username argument must be specified.
-      isArray: false
-      name: computer-name
-      required: false
-      secret: false
-    - default: false
+    description: Runs Active Directory queries.
+  - name: ad-add-to-group
+    arguments:
+    - name: username
+      description: "The username of the user to add to the group. If this argument is not specified,
+        the computer name argument must be specified.\t"
+    - name: computer-name
+      description: The name of the computer to add to the group. If this argument is not specified,
+        the username argument must be specified.
+    - name: group-cn
+      required: true
       description: The name of the group to add the user to
-      isArray: false
-      name: group-cn
-      required: true
-      secret: false
-    - default: false
-      description: Root (e.g., DC=domain,DC=com). By default, the Base DN configured
-        for the instance will be used.
-      isArray: false
-      name: base-dn
-      required: false
-      secret: false
-    deprecated: false
+    - name: base-dn
+      description: Root (e.g., DC=domain,DC=com). By default, the Base DN configured for the instance
+        will be used.
     description: Adds an Active Directory user or computer to a group.
-    execution: false
-    name: ad-add-to-group
-  - arguments:
-    - default: false
-      description: "The name of the user to remove from the group. If this argument\
-        \ is not specified, the computer name argument must be specified.\t"
-      isArray: false
-      name: username
-      required: false
-      secret: false
-    - default: false
-      description: The name of the computer to remove from the group. If this argument
-        is not specified, the username argument must be specified.
-      isArray: false
-      name: computer-name
-      required: false
-      secret: false
-    - default: false
+  - name: ad-remove-from-group
+    arguments:
+    - name: username
+      description: "The name of the user to remove from the group. If this argument is not specified,
+        the computer name argument must be specified.\t"
+    - name: computer-name
+      description: The name of the computer to remove from the group. If this argument is not specified,
+        the username argument must be specified.
+    - name: group-cn
+      required: true
       description: "The name of the group to remove the user from\t"
-      isArray: false
-      name: group-cn
-      required: true
-      secret: false
-    - default: false
-      description: Root (e.g., DC=domain,DC=com). By default, the Base DN configured
-        for the instance will be used.
-      isArray: false
-      name: base-dn
-      required: false
-      secret: false
-    deprecated: false
+    - name: base-dn
+      description: Root (e.g., DC=domain,DC=com). By default, the Base DN configured for the instance
+        will be used.
     description: Removes an Active Directory user or computer from a group.
-    execution: false
-    name: ad-remove-from-group
-  - arguments:
-    - default: false
+  - name: ad-update-user
+    arguments:
+    - name: username
+      required: true
       description: "The username of the account to update (sAMAccountName)\t"
-      isArray: false
-      name: username
-      required: true
-      secret: false
-    - default: false
+    - name: attribute-name
+      required: true
       description: The name of the attribute to modify (e.g., sn, displayName, mail,
         etc.)
-      isArray: false
-      name: attribute-name
-      required: true
-      secret: false
-    - default: false
+    - name: attribute-value
+      required: true
       description: "The value the attribute should be changed to\t"
-      isArray: false
-      name: attribute-value
-      required: true
-      secret: false
-    - default: false
-      description: Root (e.g. DC=domain,DC=com). By default, the Base DN configured
-        for the instance will be used.
-      isArray: false
-      name: base-dn
-      required: false
-      secret: false
-    deprecated: false
+    - name: base-dn
+      description: Root (e.g. DC=domain,DC=com). By default, the Base DN configured for the instance
+        will be used.
     description: Updates attributes of an existing Active Directory user.
-    execution: false
-    name: ad-update-user
-  - arguments:
-    - default: false
+  - name: ad-delete-user
+    arguments:
+    - name: user-dn
+      required: true
       description: The DN of the user to delete
-      isArray: false
-      name: user-dn
-      required: true
-      secret: false
-    deprecated: false
     description: Deletes an Active Directory user.
-    execution: false
-    name: ad-delete-user
-  - arguments:
-    - default: false
+  - name: ad-create-contact
+    arguments:
+    - name: contact-dn
+      required: true
       description: "The contact's DN\t"
-      isArray: false
-      name: contact-dn
-      required: true
-      secret: false
-    - default: false
+    - name: display-name
       description: "The contact's display name\t"
-      isArray: false
-      name: display-name
-      required: false
-      secret: false
-    - default: false
+    - name: description
       description: Short description of the contact
-      isArray: false
-      name: description
-      required: false
-      secret: false
-    - default: false
+    - name: email
       description: The contact's email address
-      isArray: false
-      name: email
-      required: false
-      secret: false
-    - default: false
+    - name: telephone-number
       description: The contact's telephone number
-      isArray: false
-      name: telephone-number
-      required: false
-      secret: false
-    - default: false
+    - name: custom-attributes
       description: Use to set basic or custom attributes of the contact object, e.g.,
         custom-attributes="{"notes":"some note about the contact","company":"some
         company"}"
-      isArray: false
-      name: custom-attributes
-      required: false
-      secret: false
-    - default: false
+    - name: title
       description: The contact's job title
-      isArray: false
-      name: title
-      required: false
-      secret: false
-    deprecated: false
     description: Creates an Active Directory contact.
-    execution: false
-    name: ad-create-contact
-  - arguments:
-    - default: false
+  - name: ad-update-contact
+    arguments:
+    - name: contact-dn
+      required: true
       description: "The contact's DN\t"
-      isArray: false
-      name: contact-dn
-      required: true
-      secret: false
-    - default: false
+    - name: attribute-name
+      required: true
       description: "The attribute name to update\t"
-      isArray: false
-      name: attribute-name
-      required: true
-      secret: false
-    - default: false
+    - name: attribute-value
+      required: true
       description: "The attribute value to be updated\t"
-      isArray: false
-      name: attribute-value
-      required: true
-      secret: false
-    deprecated: false
     description: Updates attributes of an existing Active Directory contact.
-    execution: false
-    name: ad-update-contact
-  - arguments:
-    - default: false
+  - name: ad-disable-account
+    arguments:
+    - name: username
+      required: true
       description: "The username of the account to disable (sAMAccountName)\t"
-      isArray: false
-      name: username
-      required: true
-      secret: false
-    - default: false
-      description: Root (e.g., DC=domain,DC=com). By default, the Base DN configured
-        for the instance will be used.
-      isArray: false
-      name: base-dn
-      required: false
-      secret: false
-    deprecated: false
+    - name: base-dn
+      description: Root (e.g., DC=domain,DC=com). By default, the Base DN configured for the instance
+        will be used.
     description: Disables an Active Directory user account.
-    execution: false
-    name: ad-disable-account
-  - arguments:
-    - default: false
+  - name: ad-enable-account
+    arguments:
+    - name: username
+      required: true
       description: "The username of the account to enable (sAMAccountName)\t"
-      isArray: false
-      name: username
-      required: true
-      secret: false
-    - default: false
-      description: Root (e.g., DC=domain,DC=com). By default, the Base DN configured
-        for the instance will be used.
-      isArray: false
-      name: base-dn
-      required: false
-      secret: false
-    deprecated: false
+    - name: base-dn
+      description: Root (e.g., DC=domain,DC=com). By default, the Base DN configured for the instance
+        will be used.
     description: Enables a previously disabled Active Directory account.
-    execution: false
-    name: ad-enable-account
-  - arguments:
-    - default: false
+  - name: ad-unlock-account
+    arguments:
+    - name: username
+      required: true
       description: "The username of the account to unlock (sAMAccountName)\t"
-      isArray: false
-      name: username
-      required: true
-      secret: false
-    - default: false
-      description: Root (e.g., DC=domain,DC=com). By default, the Base DN configured
-        for the instance will be used.
-      isArray: false
-      name: base-dn
-      required: false
-      secret: false
-    deprecated: false
+    - name: base-dn
+      description: Root (e.g., DC=domain,DC=com). By default, the Base DN configured for the instance
+        will be used.
     description: Unlocks a previously locked Active Directory user account.
-    execution: false
-    name: ad-unlock-account
-  - arguments:
-    - default: false
+  - name: ad-set-new-password
+    arguments:
+    - name: username
+      required: true
       description: "The username of the account to be disabled (sAMAccountName)\t"
-      isArray: false
-      name: username
-      required: true
-      secret: false
-    - default: false
+    - name: password
+      required: true
       description: "The password to set for the user\t"
-      isArray: false
-      name: password
-      required: true
-      secret: false
-    - default: false
+    - name: base-dn
       description: Root (e.g. DC=domain,DC=com). Base DN configured for the instance
         will be used as default.
-      isArray: false
-      name: base-dn
-      required: false
-      secret: false
-    deprecated: false
-    description: Sets a new password for an Active Directory user. This command requires
-      a secure connection (SSL,TLS).
-    execution: false
-    name: ad-set-new-password
-  - arguments:
-    - default: false
+    description: Sets a new password for an Active Directory user. This command requires a secure connection (SSL,TLS).
+  - name: ad-modify-computer-ou
+    arguments:
+    - name: computer-name
+      required: true
       description: "The computer name\t"
-      isArray: false
-      name: computer-name
-      required: true
-      secret: false
-    - default: false
-      description: Superior DN, e.g., OU=computers,DC=domain,DC=com (The specified
-        domain must be the same as the current computer domain)
-      isArray: false
-      name: full-superior-dn
-      required: false
-      secret: false
-    deprecated: false
+    - name: full-superior-dn
+      description: Superior DN, e.g., OU=computers,DC=domain,DC=com (The specified domain
+        must be the same as the current computer domain)
     description: Modifies the computer organizational unit within a domain.
-    execution: false
-    name: ad-modify-computer-ou
-  - arguments:
-    - default: true
+  - name: ad-get-user
+    arguments:
+    - name: dn
+      default: true
       description: Query by the user's Active Directory Distinguished Name
-      isArray: false
-      name: dn
-      required: false
-      secret: false
-    - default: false
+    - name: name
       description: Query by the user's name
-      isArray: false
-      name: name
-      required: false
-      secret: false
-    - default: false
+    - name: attributes
       description: Include these AD attributes of the resulting objects in addition
         to the default attributes
-      isArray: false
-      name: attributes
-      required: false
-      secret: false
-    - default: false
+    - name: custom-field-type
       description: Query users by this custom field type
-      isArray: false
-      name: custom-field-type
-      required: false
-      secret: false
-    - default: false
-      description: Query users by this custom field data (relevant only if the `custom-field-type`
-        argument is provided)
-      isArray: false
-      name: custom-field-data
-      required: false
-      secret: false
-    - default: false
+    - name: custom-field-data
+      description: Query users by this custom field data (relevant only if the `custom-field-type` argument
+        is provided)
+    - name: username
       description: Query users by the samAccountName attribute
-      isArray: false
-      name: username
-      required: false
-      secret: false
-    - default: false
+    - name: limit
       description: Maximum number of objects to return (default is 20)
-      isArray: false
-      name: limit
-      required: false
-      secret: false
-    - default: false
+    - name: email
       description: Query by the user's email address
-      isArray: false
-      name: email
-      required: false
-      secret: false
-    - auto: PREDEFINED
-      default: false
-      defaultValue: 'false'
+    - name: user-account-control-out
+      auto: PREDEFINED
+      predefined:
+      - "true"
+      - "false"
       description: Include verbose translation for UserAccountControl flags
-      isArray: false
-      name: user-account-control-out
-      predefined:
-      - 'true'
-      - 'false'
-      required: false
-      secret: false
-    deprecated: false
-    description: Retrieves detailed information about a user account. The user can
-      be specified by name, email address, or as an Active Directory Distinguished
-      Name (DN). If no filter is specified, all users are returned.
-    execution: false
-    name: ad-get-user
+      defaultValue: "false"
     outputs:
-    - contextPath: ActiveDirectory.Users.dn
+    - contextPath: 'ActiveDirectory.Users.dn'
       description: The user's distinguished name
       type: string
-    - contextPath: ActiveDirectory.Users.displayName
+    - contextPath: 'ActiveDirectory.Users.displayName'
       description: The user's display name
       type: string
-    - contextPath: ActiveDirectory.Users.name
+    - contextPath: 'ActiveDirectory.Users.name'
       description: The user's common name
       type: string
-    - contextPath: ActiveDirectory.Users.sAMAccountName
+    - contextPath: 'ActiveDirectory.Users.sAMAccountName'
       description: The user's sAMAccountName
       type: string
-    - contextPath: ActiveDirectory.Users.userAccountControl
+    - contextPath: 'ActiveDirectory.Users.userAccountControl'
       description: The user's account control flag
       type: number
-    - contextPath: ActiveDirectory.Users.mail
+    - contextPath: 'ActiveDirectory.Users.mail'
       description: The user's email address
       type: string
-    - contextPath: ActiveDirectory.Users.manager
+    - contextPath: 'ActiveDirectory.Users.manager'
       description: The user's manager
       type: string
-    - contextPath: ActiveDirectory.Users.memberOf
+    - contextPath: 'ActiveDirectory.Users.memberOf'
       description: Groups the user is member of
       type: string
-    - contextPath: Account.DisplayName
+    - contextPath: 'Account.DisplayName'
       description: The user's display name
       type: string
-    - contextPath: Account.Groups
+    - contextPath: 'Account.Groups'
       description: Groups the user is member of
       type: string
-    - contextPath: Account.Manager
-      description: The user's manager
-      type: string
-    - contextPath: Account.ID
+    - contextPath: 'Account.Manager'
+      description: "The user's manager"
+      type: string
+    - contextPath: 'Account.ID'
       description: The user's distinguished name
       type: string
-    - contextPath: Account.Username
+    - contextPath: 'Account.Username'
       description: The user's samAccountName
       type: string
-    - contextPath: Account.Email
+    - contextPath: 'Account.Email'
       description: The user's email address
       type: string
-  - arguments:
-    - default: false
+    description: Retrieves detailed information about a user account. The user can
+      be specified by name, email address, or as an Active Directory Distinguished Name (DN).
+      If no filter is specified, all users are returned.
+  - name: ad-get-computer
+    arguments:
+    - name: dn
       description: The computer's DN
-      isArray: false
-      name: dn
-      required: false
-      secret: false
-    - default: false
+    - name: name
       description: Name of the computer to get information for
-      isArray: false
-      name: name
-      required: false
-      secret: false
-    - default: false
+    - name: attributes
       description: Include these AD attributes of the resulting objects in addition
         to the default attributes
-      isArray: false
-      name: attributes
-      required: false
-      secret: false
-    - default: false
-      description: Search computers by this custom field data (relevant only if the
-        `customFieldType` argument is provided)
-      isArray: false
-      name: custom-field-data
-      required: false
-      secret: false
-    - default: false
+    - name: custom-field-data
+      description: Search computers by this custom field data (relevant only if the `customFieldType` argument
+        is provided)
+    - name: custom-field-type
       description: Search computer by this custom field type
-      isArray: false
-      name: custom-field-type
-      required: false
-      secret: false
-    deprecated: false
-    description: Retrieves detailed information about a computer account. The computer
-      can be specified by name, email address, or as an Active Directory Distinguished
-      Name (DN). If no filters are provided, all computers are returned.
-    execution: false
-    name: ad-get-computer
     outputs:
-    - contextPath: ActiveDirectory.Computers.dn
+    - contextPath: 'ActiveDirectory.Computers.dn'
       description: The computer distinguished name
-      type: Unknown
-    - contextPath: ActiveDirectory.Computers.memberOf
+    - contextPath: 'ActiveDirectory.Computers.memberOf'
       description: Groups the computer is listed as a member
-      type: Unknown
-    - contextPath: ActiveDirectory.Computers.name
+    - contextPath: 'ActiveDirectory.Computers.name'
       description: The computer name
-      type: Unknown
-    - contextPath: Endpoint.ID
+    - contextPath: 'Endpoint.ID'
       description: The computer DN
-      type: Unknown
-    - contextPath: Endpoint.Hostname
+    - contextPath: 'Endpoint.Hostname'
       description: The computer name
-      type: Unknown
-    - contextPath: Endpoint.Groups
+    - contextPath: 'Endpoint.Groups'
       description: Groups the computer is listed as a member of
-      type: Unknown
-  - arguments:
-    - default: false
-      description: Group's Active Directory Distinguished Name
-      isArray: false
-      name: group-dn
-      required: true
-      secret: false
-    - auto: PREDEFINED
-      default: false
-      defaultValue: person
-      description: Which members type to query
-      isArray: false
-      name: member-type
+    description: 'Retrieves detailed information about a computer account. The computer
+      can be specified by name, email address, or as an Active Directory Distinguished Name
+      (DN). If no filters are provided, all computers are returned. '
+  - name: ad-get-group-members
+    arguments:
+    - name: group-dn
+      required: true
+      description: "Group's Active Directory Distinguished Name"
+    - name: member-type
+      required: true
+      auto: PREDEFINED
       predefined:
       - person
       - computer
-      required: true
-      secret: false
-    - default: false
-      description: CSV list of attributes to include in the results, in addition to
-        the default attributes
-      isArray: false
-      name: attributes
-      required: false
-      secret: false
-    deprecated: false
+      description: Which members type to query
+      defaultValue: person
+    - name: attributes
+      description: CSV list of attributes to include in the results, in addition to the
+        default attributes
+    outputs:
+    - contextPath: 'ActiveDirectory.Groups.dn'
+      description: The group DN
+      type: string
+    - contextPath: 'ActiveDirectory.Groups.members.dn'
+      description: The group member DN
+      type: string
+    - contextPath: 'ActiveDirectory.Groups.members.category'
+      description: Person/computer
+      type: string
     description: Retrieves the list of users or computers that are members of the
       specified group
-    execution: false
-    name: ad-get-group-members
-    outputs:
-    - contextPath: ActiveDirectory.Groups.dn
-      description: The group DN
-      type: string
-    - contextPath: ActiveDirectory.Groups.members.dn
-      description: The group member DN
-      type: string
-    - contextPath: ActiveDirectory.Groups.members.category
-      description: Person/computer
-      type: string
+  runonce: false
   dockerimage: demisto/ldap:1.0.0.75
-<<<<<<< HEAD
-  isfetch: false
-  runonce: false
-  script: |-
-    import demistomock as demisto
-    from CommonServerPython import *
-    from CommonServerUserPython import *
-    ''' IMPORTS '''
-
-    # TODO: ADD crowdstrike-get-behavior command
-
-    import json
-    import requests
-    from requests.auth import HTTPBasicAuth
-    import base64
-
-    # Disable insecure warnings
-    requests.packages.urllib3.disable_warnings()
-
-    ''' GLOBALS/PARAMS '''
-
-    USERNAME = demisto.params().get('credentials').get('identifier')
-    PASSWORD = demisto.params().get('credentials').get('password')
-    # Remove trailing slash to prevent wrong URL path to service
-    SERVER = demisto.params()['url'][:-1] if (demisto.params()['url'] and demisto.params()['url'].endswith('/')) else \
-        demisto.params()['url']
-    # Should we use SSL
-    USE_SSL = not demisto.params().get('insecure', False)
-    # How many time before the first fetch to retrieve incidents
-    FETCH_TIME = demisto.params().get('fetch_time', '3 days')
-    # Headers to be sent in requests
-    HEADERS = {
-        'Content-Type': 'application/json',
-        'Accept': 'application/json',
-        'Authorization': 'Basic {}'.format(base64.b64encode('{0}:{1}'.format(USERNAME, PASSWORD).encode('utf-8')).decode())
-    }
-    # Note: True life time is actually 30 mins
-    TOKEN_LIFE_TIME = 28
-    # Remove proxy if not set to true in params
-    if not demisto.params().get('proxy'):
-        del os.environ['HTTP_PROXY']
-        del os.environ['HTTPS_PROXY']
-        del os.environ['http_proxy']
-        del os.environ['https_proxy']
-
-    ''' KEY DICTIONARY '''
-
-    DETECTIONS_BASE_KEY_MAP = {
-        'device.hostname': 'System',
-        'device.cid': 'CustomerID',
-        'hostinfo.domain': 'MachineDomain',
-        'detection_id': 'ID',
-        'created_timestamp': 'ProcessStartTime'
-    }
-
-    DETECTIONS_BEHAVIORS_KEY_MAP = {
-        'filename': 'FileName',
-        'scenario': 'Scenario',
-        'md5': 'MD5',
-        'sha256': 'SHA256',
-        'ioc_type': 'IOCType',
-        'ioc_value': 'IOCValue',
-        'cmdline': 'CommandLine',
-        'user_name': 'UserName',
-        'behavior_id': 'ID',
-    }
-
-    SEARCH_IOC_KEY_MAP = {
-        'type': 'Type',
-        'value': 'Value',
-        'policy': 'Policy',
-        'source': 'Source',
-        'share_level': 'ShareLevel',
-        'expiration_timestamp': 'Expiration',
-        'description': 'Description',
-        'created_timestamp': 'CreatedTime',
-        'created_by': 'CreatedBy',
-        'modified_timestamp': 'ModifiedTime',
-        'modified_by': 'ModifiedBy'
-    }
-
-    SEARCH_DEVICE_KEY_MAP = {
-        'device_id': 'ID',
-        'external_ip': 'ExternalIP',
-        'local_ip': 'LocalIP',
-        'hostname': 'Hostname',
-        'os_version': 'OS',
-        'mac_address': 'MacAddress',
-        'first_seen': 'FirstSeen',
-        'last_seen': 'LastSeen'
-    }  # TODO: Add PolicyType via a function - key is policies
-
-    ''' SPLIT KEY DICTIONARY '''
-
-    #   Pattern: {'Path': 'Path to item', 'NewKey': 'Value of output key', 'Delim': 'Delimiter char', 'Index': Split Array Index}
-    DETECTIONS_BEHAVIORS_SPLIT_KEY_MAP = [
-        {
-            'Path': 'parent_details.parent_process_graph_id',
-            'NewKey': 'SensorID',
-            'Delim': ':',
-            'Index': 1
-        },
-        {
-            'Path': 'parent_details.parent_process_graph_id',
-            'NewKey': 'ParentProcessID',
-            'Delim': ':',
-            'Index': 2
-        },
-        {
-            'Path': 'triggering_process_graph_id',
-            'NewKey': 'ProcessID',
-            'Delim': ':',
-            'Index': 2
-        },
-    ]
-
-    ''' HELPER FUNCTIONS '''
-
-
-    def http_request(method, url_suffix, params=None, data=None, headers=HEADERS, safe=False):
-        """
-            A wrapper for requests lib to send our requests and handle requests and responses better.
-
-            :type method: ``str``
-            :param method: HTTP method for the request.
-
-            :type url_suffix: ``str``
-            :param url_suffix: The suffix of the URL (endpoint)
-
-            :type params: ``dict``
-            :param params: The URL params to be passed.
-
-            :type data: ``str``
-            :param data: The body data of the request.
-
-            :param headers:
-            :param safe:
-            :return:
-        """
-        url = SERVER + url_suffix
-        demisto.info("\n\n####SENDING URL: {}\n".format(url))
-        res = requests.request(
-            method,
-            url,
-            verify=USE_SSL,
-            params=params,
-            data=data,
-            headers=headers,
-        )
-        # Handle error responses gracefully
-        demisto.info('\n\n#### Request: {}\n'.format(str(data)))
-        demisto.info('\n\n#### Response: {}\n'.format(str(res.status_code)))
-        if res.status_code not in {200, 201}:
-            if safe:
-                return None
-            return_error('Error in API call [{0}] - {1}'.format(res.status_code, res.reason))
-        return res.json()
-
-
-    def create_entry_object(contents='', ec=None, hr=''):
-        return {
-            'Type': entryTypes['note'],
-            'Contents': contents,
-            'ContentsFormat': formats['json'],
-            'ReadableContentsFormat': formats['markdown'],
-            'HumanReadable': hr,
-            'EntryContext': ec
-        }
-
-
-    def detection_to_incident(detection):
-        incident = {
-            'name': 'Detection ID: ' + str(detection.get('detection_id')),
-            'occurred': str(detection.get('first_behavior')),
-            'rawJSON': json.dumps(detection),
-            'severity': severity_string_to_int(detection.get('max_severity_displayname'))
-        }
-        return incident
-
-
-    def severity_string_to_int(severity):
-        if severity in ('Critical', 'High'):
-            return 3
-        elif severity in ('Medium', 'Low'):
-            return 2
-        return 0
-
-
-    def get_trasnformed_dict(old_dict, transformation_dict):
-        """
-        Returns a dictionary with the same values as old_dict, with the correlating key:value in transformation_dict
-        """
-        new_dict = {}
-        for k in list(old_dict.keys()):
-            if k in transformation_dict:
-                new_dict[transformation_dict[k]] = old_dict[k]
-        return new_dict
-
-
-    def extract_transformed_dict_with_split(old_dict, transformation_dict_arr):
-        """
-        Extracts new values out of old_dict using a json structure of:
-        {'Path': 'Path to item', 'NewKey': 'Value of output key', 'Delim': 'Delimiter char', 'Index': Split Array Index}
-        """
-        new_dict = {}
-        for trans_dict in transformation_dict_arr:
-            try:
-                val = demisto.get(old_dict, trans_dict['Path'])
-                if 'split' in dir(val):
-                    i = trans_dict['Index']
-                    new_dict[trans_dict['NewKey']] = val.split(trans_dict['Delim'])[i]
-            except:
-                LOG('Error with: {}'.format(trans_dict))
-        return new_dict
-
-
-    ''' COMMAND SPECIFIC FUNCTIONS '''
-
-
-    def get_token():
-        now = datetime.now()
-        ctx = demisto.getIntegrationContext()
-        if ctx:
-            time_delta = now - datetime.fromtimestamp(ctx.get('time'))
-            passed_mins = time_delta.seconds / 60
-            demisto.info('\n\n##### PASSED MINS: {}\n\n'.format(passed_mins))
-            auth_token = get_token_request() if passed_mins >= TOKEN_LIFE_TIME else ctx.get('auth_token')
-        else:
-            auth_token = get_token_request()
-            demisto.setIntegrationContext({'auth_token': auth_token, 'time': date_to_timestamp(now) / 1000})
-        HEADERS['Authorization'] = 'Bearer {}'.format(auth_token)
-        return auth_token
-
-
-    def get_token_request():
-        body = {
-            'client_id': USERNAME,
-            'client_secret': PASSWORD
-        }
-        headers = {
-            'Authorization': HEADERS['Authorization']
-        }
-        token_res = http_request('POST', '/oauth2/token', data=body, headers=headers, safe=True)
-        if not token_res:
-            err_msg = 'Authorization Error: User has no authorization to create a token.'
-            if demisto.command() != 'fetch-incidents':
-                return_error(err_msg)
-            raise Exception(err_msg)
-        return token_res.get('access_token')
-
-
-    def get_detections(last_behavior_time=None, behavior_id=None, filter_arg=None):
-        endpoint_url = '/detects/queries/detects/v1'
-        params = {
-            'sort': 'first_behavior.asc'
-        }
-        if filter_arg:
-            params['filter'] = filter_arg
-        elif behavior_id:
-            params['filter'] = "behaviors.behavior_id:'{0}'".format(behavior_id)
-        elif last_behavior_time:
-            params['filter'] = "first_behavior:>'{0}'".format(last_behavior_time)
-
-        response = http_request('GET', endpoint_url, params)
-        return response
-
-
-    def get_detections_entities(detections_ids):
-        ids_json = {'ids': detections_ids}
-        if detections_ids:
-            response = http_request(
-                'POST',
-                '/detects/entities/summaries/GET/v1',
-                data=json.dumps(ids_json)
-            )
-            return response
-        return detections_ids
-
-
-    def create_ioc():
-        args = demisto.args()
-        input_args = {}
-        # req args:
-        input_args['type'] = args['ioc_type']
-        input_args['value'] = args['ioc_value']
-        input_args['policy'] = args['policy']
-        # opt args:
-        input_args['expiration_days'] = args.get('expiration_days')
-        input_args['source'] = args.get('source')
-        input_args['description'] = args.get('description')
-
-        payload = {k: str(v) for k, v in input_args.items() if v}
-        headers = {'Authorization': HEADERS['Authorization']}
-        return http_request('POST', '/indicators/entities/iocs/v1', params=payload, headers=headers)
-
-
-    def search_iocs():
-        args = demisto.args()
-        ids = args.get('ids')
-        if not ids:
-            search_args = {
-                'types': str(args.get('ioc_types', '')).split(','),
-                'values': str(args.get('ioc_values', '')).split(','),
-                'policies': str(args.get('policy', '')),
-                'sources': str(args.get('sources', '')).split(','),
-                'from.expiration_timestamp': str(args.get('expiration_from', '')),
-                'to.expiration_timestamp': str(args.get('expiration_to', '')),
-                'limit': str(args.get('limit', 50))
-            }
-            payload = {}
-            for k, arg in search_args.items():
-                if type(arg) is list:
-                    if arg[0]:
-                        payload[k] = arg
-                elif arg:
-                    payload[k] = arg
-            ids = http_request('GET', '/indicators/queries/iocs/v1', payload).get('resources')
-            if not ids:
-                return None
-        else:
-            ids = str(ids)
-        payload = {
-            'ids': ids
-        }
-        return http_request('GET', '/indicators/entities/iocs/v1', params=payload)
-
-
-    def enrich_ioc_dict_with_ids(ioc_dict):
-        for ioc in ioc_dict:
-            ioc['ID'] = '{0}:{1}'.format(ioc.get('Type'), ioc.get('Value'))
-
-
-    def delete_ioc():
-        ids = str(demisto.args().get('ids'))
-        payload = {
-            'ids': ids
-        }
-        return http_request('DELETE', '/indicators/entities/iocs/v1', payload)
-
-
-    def update_iocs():
-        args = demisto.args()
-        input_args = {
-            'ids': args.get('ids'),
-            'policy': args.get('policy', ''),
-            'expiration_days': args.get('expiration_days', ''),
-            'source': args.get('source'),
-            'description': args.get('description')
-        }
-        payload = {k: str(v) for k, v in input_args.items() if v}
-        headers = {'Authorization': HEADERS['Authorization']}
-        return http_request('PATCH', '/indicators/entities/iocs/v1', params=payload, headers=headers)
-
-
-    def search_device():
-        """
-        Searches for devices using the argument provided by the command execution. Returns empty result of no device was found.
-        """
-        args = demisto.args()
-        input_arg_dict = {
-            'device_id': str(args.get('ids', '')).split(','),
-            'status': str(args.get('status', '')).split(','),
-            'hostname': str(args.get('hostname', '')).split(','),
-            'platform_name': str(args.get('platform_name', '')).split(','),
-            'site_name': str(args.get('site_name', '')).split(',')
-        }
-        url_filter = ''.format(str(args.get('filter', '')))
-        for k, arg in input_arg_dict.items():
-            if arg:
-                if type(arg) is list:
-                    arg_filter = ''
-                    for arg_elem in arg:
-                        if arg_elem:
-                            arg_filter = "{0}:'{1}'".format('{0},{1}'.format(arg_filter, k) if arg_filter else k, arg_elem)
-                    if arg_filter:
-                        url_filter = "{0}{1}".format(url_filter + '+' if url_filter else '', arg_filter)
-                else:
-                    # All args should be a list. this is a fallback
-                    url_filter = "{0}+{1}:'{2}'".format(url_filter, k, arg)
-        raw_res = http_request('GET', '/devices/queries/devices/v1', params={'filter': url_filter})
-        device_ids = raw_res.get('resources')
-        if not device_ids:
-            return None
-        return http_request('GET', '/devices/entities/devices/v1', params={'ids': device_ids})
-
-
-    def behavior_to_entry_context(behavior):
-        raw_entry = get_trasnformed_dict(behavior, DETECTIONS_BEHAVIORS_KEY_MAP)
-        raw_entry.update(extract_transformed_dict_with_split(behavior, DETECTIONS_BEHAVIORS_SPLIT_KEY_MAP))
-        return raw_entry
-
-
-    def resolve_detection(ids, status, assigned_to_uuid, show_in_ui):
-        payload = {
-            'ids': ids
-        }
-        if status:
-            payload['status'] = status
-        if assigned_to_uuid:
-            payload['assigned_to_uuid'] = assigned_to_uuid
-        if show_in_ui:
-            payload['show_in_ui'] = show_in_ui
-        return http_request('PATCH', '/detects/entities/detects/v2', data=json.dumps(payload))
-
-
-    ''' COMMANDS FUNCTIONS '''
-
-
-    def fetch_incidents():
-        last_run = demisto.getLastRun()
-        # Get the last fetch time, if exists
-        last_fetch = last_run.get('first_behavior_time')
-
-        # Handle first time fetch, fetch incidents retroactively
-        if last_fetch is None:
-            last_fetch, _ = parse_date_range(FETCH_TIME, date_format='%Y-%m-%dT%H:%M:%SZ')
-        last_fetch_timestamp = date_to_timestamp(last_fetch, date_format='%Y-%m-%dT%H:%M:%SZ')
-        fetch_query = demisto.params().get('fetch_query')
-        if fetch_query:
-            fetch_query = "first_behavior:>'{0}'+{1}".format(last_fetch, fetch_query)
-            detections_ids = demisto.get(get_detections(filter_arg=fetch_query), 'resources')
-        else:
-            detections_ids = demisto.get(get_detections(last_behavior_time=last_fetch), 'resources')
-
-        incidents = []
-        raw_res = get_detections_entities(detections_ids)
-        if "resources" in raw_res:
-            for detection in demisto.get(raw_res, "resources"):
-                incident = detection_to_incident(detection)
-                incident_date = incident['occurred']
-                incident_date_timestamp = date_to_timestamp(incident_date, date_format='%Y-%m-%dT%H:%M:%SZ')
-                # Update last run and add incident if the incident is newer than last fetch
-                if incident_date_timestamp > last_fetch_timestamp:
-                    last_fetch = incident_date
-                incidents.append(incident)
-
-        demisto.setLastRun({'first_behavior_time': last_fetch})
-        return incidents
-
-
-    def create_ioc_command():
-        raw_res = create_ioc()
-        return create_entry_object(contents=raw_res, hr="Custom IoC was created successfully.")
-
-
-    def search_iocs_command():
-        raw_res = search_iocs()
-        if not raw_res:
-            return create_entry_object(hr='Could not find any Indicators of Compromise.')
-        iocs = raw_res.get('resources')
-        ec = [get_trasnformed_dict(ioc, SEARCH_IOC_KEY_MAP) for ioc in iocs]
-        enrich_ioc_dict_with_ids(ec)
-        return create_entry_object(contents=raw_res, ec={'CrowdStrike.IoC(val.ID === obj.ID)': ec},
-                                   hr=tableToMarkdown('Indicators of Compromise', ec))
-
-
-    def delete_iocs_command():
-        raw_res = delete_ioc()
-        ids = demisto.args().get('ids')
-        return create_entry_object(contents=raw_res, hr="Custom IoC {0} successfully deleted.".format(ids))
-
-
-    def update_iocs_command():
-        raw_res = update_iocs()
-        ids = demisto.args().get('ids')
-        return create_entry_object(contents=raw_res, hr="Custom IoC {0} successfully updated.".format(ids))
-
-
-    def search_device_command():
-        raw_res = search_device()
-        if not raw_res:
-            return create_entry_object(hr='Could not find any devices.')
-        devices = raw_res.get('resources')
-        entries = [get_trasnformed_dict(device, SEARCH_DEVICE_KEY_MAP) for device in devices]
-        headers = ['ID', 'Hostname', 'OS', 'MacAddress', 'LocalIP', 'ExternalIP', 'FirstSeen', 'LastSeen']
-        hr = tableToMarkdown('Devices', entries, headers=headers)
-        ec = {'CrowdStrike.Device(val.ID === obj.ID)': entries}
-        return create_entry_object(contents=raw_res, ec=ec, hr=hr)
-
-
-    def get_behavior_command():
-        behavior_id = demisto.args().get('behavior_id')
-        detections_ids = demisto.get(get_detections(behavior_id=behavior_id), 'resources')
-        raw_res = get_detections_entities(detections_ids)
-        entries = []
-        if "resources" in raw_res:
-            for resource in demisto.get(raw_res, "resources"):
-                for behavior in demisto.get(resource, 'behaviors'):
-                    entries.append(behavior_to_entry_context(behavior))
-        hr = tableToMarkdown('Behavior ID: {}'.format(behavior_id), entries)
-        # no dt since behavior vary by more than their ID
-        ec = {'CrowdStrike.Behavior': entries}
-        return create_entry_object(contents=raw_res, ec=ec, hr=hr)
-
-
-    def search_detections_command():
-        d_args = demisto.args()
-        detections_ids = argToList(d_args.get('ids'))
-        if not detections_ids:
-            filter_arg = d_args.get('filter')
-            if not filter_arg:
-                return_error('Command Error: Please provide at least one argument.')
-            detections_ids = get_detections(filter_arg=filter_arg).get('resources')
-        raw_res = get_detections_entities(detections_ids)
-        entries = []
-        headers = ['ID', 'System', 'ProcessStartTime', 'CustomerID']
-        if "resources" in raw_res:
-            for detection in demisto.get(raw_res, "resources"):
-                detection_entry = {}
-                for path, new_key in DETECTIONS_BASE_KEY_MAP.items():
-                    detection_entry[new_key] = demisto.get(detection, path)
-                behaviors = []
-                for behavior in demisto.get(detection, 'behaviors'):
-                    behaviors.append(behavior_to_entry_context(behavior))
-                detection_entry['Behavior'] = behaviors
-                entries.append(detection_entry)
-        hr = tableToMarkdown('Detections Found:', entries, headers=headers, removeNull=True)
-        ec = {'CrowdStrike.Detection(val.ID === obj.ID)': entries}
-        return create_entry_object(contents=raw_res, ec=ec, hr=hr)
-
-
-    def resolve_detection_command():
-        args = demisto.args()
-        ids = str(argToList(args.get('ids')))[1:-1]
-        status = args.get('status')
-        assigned_to_uuid = args.get('assigned_to_uuid')
-        show_in_ui = args.get('show_in_ui')
-        raw_res = resolve_detection(ids, status, assigned_to_uuid, show_in_ui)
-        args.pop('ids')
-        hr = "Detection {0} was updated\n".format(ids)
-        hr += 'With the following values:\n'
-        for k, arg in args.items():
-            hr += '\t{0}:{1}\n'.format(k, arg)
-        return create_entry_object(contents=raw_res, hr=hr)
-
-
-    ''' COMMANDS MANAGER / SWITCH PANEL '''
-
-    LOG('Command being called is {}'.format(demisto.command()))
-
-    TOKEN = get_token()
-
-    if demisto.command() == 'test-module':
-        # if not set properly will fail when trying to get_token, so if reached here then test passed
-        demisto.results('ok')
-    elif demisto.command() == 'fetch-incidents':
-        demisto.incidents(fetch_incidents())
-    elif demisto.command() == 'crowdstrike-search-device':
-        demisto.results(search_device_command())
-    elif demisto.command() == 'crowdstrike-get-behavior':
-        demisto.results(get_behavior_command())
-    elif demisto.command() == 'crowdstrike-search-detections':
-        demisto.results(search_detections_command())
-    elif demisto.command() == 'crowdstrike-resolve-detection':
-        demisto.results(resolve_detection_command())
-  type: python
-=======
 releaseNotes: "-"
->>>>>>> 7d175f90
 tests:
-- Active Directory Test
-releaseNotes: Added new argument 'context-output' to command 'ad-search' - If set
-  to no, will not output results. Improved functionality of 'size-limit' argument
-  in command 'ad-search'+  - Active Directory Test
+releaseNotes: "Added new argument 'context-output' to command 'ad-search' - If set to no, will not output results.
+          Improved functionality of 'size-limit' argument in command 'ad-search'"