--- conflicted
+++ resolved
@@ -808,9 +808,6 @@
     description: Sets the state of a detection in Falcon Host. You can obtain detection
       IDs from the Falcon Host UI or from the Falcon Streaming API.
     execution: true
-<<<<<<< HEAD
-  runonce: false
-=======
   - name: cs-detection-search
     arguments:
     - name: query
@@ -940,5 +937,4 @@
   runonce: false
 releaseNotes: "Added new commands cs-detection-search, cs-detection-details"
 tests:
-- CrowdStrike Endpoint Enrichment - Test
->>>>>>> 491e6206
+- CrowdStrike Endpoint Enrichment - Test