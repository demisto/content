commonfields:
  id: QRadar
  version: -1
name: QRadar
display: IBM QRadar
category: Analytics & SIEM
image: data:image/png;base64,iVBORw0KGgoAAAANSUhEUgAAAHMAAAAfCAYAAADUdfLHAAAHgElEQVR4Ae3YA6xlWRaA4VW2bdu2bVdbZbRt27a7y7Zt27ZtvFrzJ1mT7Nnpvnicmb6VfPXeuzzJn3P2OltC+bd0z8eJUB4P4RcswVGcwXGsxCA8hRpIComIX/4DvsRohUmIgoZoIW5HCkhEwscsgjHQGFiIqpCIhIvZBsegnrOYg0/wKHriQbyLKTgB9VxCb0hE/MfsBfUcwXPICDFJkB6pICY5emAn1PMGJCL+YnaGen51IubBs1iPS1DcxHGMQUskNm/76yyehMS9SMzSOAU1t/AYBCnwnj2mOIc1mIl52A81W1EPgs64BDU30BQStyIxx0IdT0CQA8uhGIYq3rSbCIIi+AO3vPd3ch5TrEQySNyIxOwCdXwPQWZsxToUg6AAvsMOnMERzMM9EFTGASieguBpqOMRSNyIxJwKNXuQDYJBmI8UELwIxXnMxB9YgstQbEJRFMJRKOpBsAhqNiI5JHZFYlaFOl6CoCW2IysE7yEKPf0QSOGEPm4xW0IxE4JuUEdDSPRFvDSgW2bkRSqI2JCj5jQKQDAYAyDoiGOoCEEZe349FqEXBO2hWADBcCdcImyDmm8h0RYJ2RYd0Bh3orTYpVLNdAjyYS7SQDADfSGoj5V4Cb3sOcVvELwFRWs0h+IjCL6EmqUQIy/07ZKIA6qPtmgdQBs0Q05IPMuL9miNdsgCSQDVLWQztEBLdBVnUlV8DEFLDIOgPOYhERJjEKpCHH9A0R0FnCEqGxSzIOgDNfuX7fskLQTyYr+uyTigTdAQncMolIbEkx5QR2NIArgHRdAfr6M56oq3bfckBD3wKQSdLIygFt6GeGpCMQiCPViCJDiEzRC0hpqzy/Z+kgMCeaFPFydmWI6iAiQePPBfErMD6qAp6qIV2oi3UTAAgr74AILbnICN8DDEUwSKcRBsxCokwi7sgKAB1FwgYj4I5HkvptmAJVjm2A31zP+HxUyD+9AM+dETzcTuE9U8DUFXfAtBIydsPrwM8bSE4gVkgWI00uIqlkHQDmrOcHnNDoGwZvoxb6EixJMUz0Ad11HqnxLTpEZL3IcK/55mF0PN5xBUwTAIstjjiSG4G2UgjjKYhGwYCMXDKA/FHxAMgJq9REzjrZlBY5rk2AJ1NII4kqAWHsfn+Alf4RV0RnqIz9TGi/gMb6EdBPcFiZkSzfE8vsKP+BzPoZk9L45KaGbKQZABd+ML9ICExGL+DDWzIUiCH5ENgifQGoJkRowf9SJOISNehqI3BN9BzQKICSumWQx11IGYPBgHDWArakAcafADFL4ReDJAzCpYAQ1gLgpAzCyoGYp8WAM1U8KNOdBdx1AcgsfRF4LceC2EXZuyOIiByIGz9nc6sw9qPvuPmP3/MmYFCHwZsR9qziCPE2SZ9zlbsQC7oI69yAwxw6Dee68gCoqT9pgfsyAOQ80NrMNC93Ez2Y9ppmKe/9pwY5bDDah5B4Ls+BwpIciCFJAg0iA1JnoT8n1QRw3vJvivYrZDXhQ1RVAJg6COX7yxXR3vQEwiDIY6GkLQDerYg07Ii6qYCTV+zB+hjnsgJgOWQM1VFIMfMwqKG9iIlfg8rJj8JzasqDmCAhC0Qh9ImArhNGZAkBproWYVEgeKaa7hiueWdwYMQlqI6YllmIvJyAlx3A51tIJghve9leEPHBv+Zp3+DIsxH0OQCuL40L/i+DHNKbSGmEQIO2YrqGMYxJRCEkiYiiA3BG9DHQ9AgsYMbjcqQYJIheyojgVQRzMk8S6HMyDwvRLiNJsIaZAbzbEtxJi9Ib6wYlrQ36GOtyCxoBfUMQ8CP2ao95lHoI5LqAF/2u2CP7EUe3ER6rMg2XAZal6AwNcoQMwM6ItRWIWDuAo1wWJeRpHYilkA+6H++hkD/REFNedRLUjMYNNsGvwKdYyHmNxYAfXcwC7MgR8kJ65CzRMQ+Or+TcwaOAD1XMN6rAsh5kGki5WYFrQJrkIdU1AAEobM+BXq6QGJSUxT1DuT9iI1BEOhju9RCwUgaAt1NEUanIGaHyHw3Q11NIBgjbeB8TIqIw8Eb4YQcx/SxFpMC9oRV6COc/gKJb3BxZcfr+Mo1HEd90NiKab/2nPIijQ4GmTt6wd1tIB4Z89+ZIR4hkAdtZEH16DmDYjn6/iPaWxDfTvUcw3rMQTv4xW8g9+xApeg8I1HVwv6AHrg3uX7PkkPAdt5YW8azIaaK8iP9N4ZNiHI+9xp9l2o41sk9ja3/TWwFgojCmqegTiyYHvCxDR2n/kNoqAxdAvqucoGezF/oz2MmD9CTRTKQrDeW7M+QifcbXHV0xaCnDgEdazEdxiPS1BPPaTGcag5jefREX2wAuqpGC8xfTaw/IBz0Njix3wh/JjPQh13QHAnNICd3hnWA2Lae2uxb6wXtREE70B9Jgr+cNQIfswDSBtXMf2oedAd72EU5mFZNK3EAiLmdWIm4Xt+xgLMwcwgo3pdLMIsLMVzEHO7PXcCZ3AcK/AcimA05mIpHoI4qmMEDuAMTmEN+qI4pmMOFqISBEnxONbhFM7gMObhXtTHPMzGErSF4ENvsyElJLr+BYNjupf20vh5AAAAAElFTkSuQmCC
description: Get incidents and search QRadar
configuration:
- display: Server URL (e.g. https://192.168.0.1)
  name: server
  defaultvalue: ""
  type: 0
  required: true
- display: Username
  name: credentials
  defaultvalue: ""
  type: 9
  required: false
- display: Authentication token
  name: token
  defaultvalue: ""
  type: 4
  required: false
- display: Query to fetch offenses
  name: query
  defaultvalue: ""
  type: 0
  required: false
- display: Fetch incidents
  name: isFetch
  defaultvalue: ""
  type: 8
  required: false
- display: Number of offenses to pull per API call
  name: offensesPerCall
  defaultvalue: "50"
  type: 0
  required: false
- display: Trust any certificate (unsecure)
  name: insecure
  defaultvalue: "true"
  type: 8
  required: false
- display: Incident type
  name: incidentType
  defaultvalue: ""
  type: 13
  required: false
- display: Use system proxy settings
  name: proxy
  defaultvalue: "true"
  type: 8
  required: false
script:
  script: |-
    // The command input arg holds the command sent from the user.
    var username = params.credentials ? params.credentials.identifier : '';
    var password = params.credentials ? params.credentials.password : '';
    var token = params.token;
    if (!token && !password) {
        throw 'Either credentials or auth token should be provided.'
    }
    var server = params.server+'/';
    var insecure = params.insecure;
    var query = params.query;
    var offensesPerCall = parseInt(params.offensesPerCall || 50);

    var createIncidentFromOffense = function(incident) {
        var keys = Object.keys(incident);
        var labels = [];
        for (var i = 0; i<keys.length; i++) {
            labels.push({'type': keys[i], 'value': String(incident[keys[i]])});
        }
        return {
            "name": incident.id + ' ' + incident.description,
            "labels": labels,
            "rawJSON": JSON.stringify(incident)
        }
    }

    var sendRequest = function(method, url, headers, queryName, body) {
        var httpParams = {
                    Headers: headers,
                    Method: method,
                    Body: body,
                };
        if (token) {
            if (!httpParams.Headers) {
                httpParams.Headers = {};
            }
            httpParams.Headers['SEC'] = [token];
        } else {
            httpParams.Username = username;
            httpParams.Password = password;
        }
        var res = http(
                url,
                httpParams,
                insecure,
                params.proxy
            );
        if (res.StatusCode < 200 || res.StatusCode >= 300) {
            throw 'Failed to ' + queryName + ', request status code: ' + res.StatusCode + ' and Body: ' + res.Body + '.';
        }
        try {
          return JSON.parse(res.Body);
        } catch (err) {
            logInfo('QRadar error: Could stringify respons for ' + url + '. Error is ' + err + '. Returned body is ' + res.Body);
            throw 'QRadar error\n Could stringify respons for ' + url + '\n Error is ' + err + '\n Returned body is ' + res.Body;
        }
    }

    var getOffenses = function(filter, fields, range) {
        var urlArgs = {};
        if (filter) {
            urlArgs.filter = filter;
        }
        if (fields) {
            urlArgs.fields = fields;
        }
        var headers = {'Content-Type': ['application/json']};
        if (range) {
            headers.Range = ['items=' + range];
        }
        return sendRequest('GET', server + 'api/siem/offenses' + encodeToURLQuery(urlArgs), headers, 'siem offenses');
    }

    var search = function(query_expression, fields) {
        var urlArgs = {query_expression: query_expression};
        if (fields) {
            urlArgs.fields = fields;
        }
        return sendRequest('POST', server + 'api/ariel/searches' + encodeToURLQuery(urlArgs), {'Content-Type': ['application/json']}, 'searches');
    }

    var getClosingReasons = function(filter, fields, include_deleted, include_reserved, range) {
        var urlArgs = {};
        if (filter) {
            urlArgs.filter = filter;
        }
        if (fields) {
            urlArgs.fields = fields;
        }
        if (include_deleted) {
            urlArgs.include_deleted = include_deleted;
        }
        if (include_reserved) {
            urlArgs.include_reserved = include_reserved;
        }
        var headers = {'Content-Type': ['application/json']};
        if (range) {
            headers.Range = ['items=' + range];
        }
        return sendRequest('GET', server + 'api/siem/offense_closing_reasons' + encodeToURLQuery(urlArgs), headers);
    }

    var getSearch = function(search_id, fields) {
        var urlArgs = {};
        if (fields) {
            urlArgs.fields = fields;
        }
        return sendRequest('GET', server + 'api/ariel/searches/' + search_id + encodeToURLQuery(urlArgs), {'Content-Type': ['application/json']}, 'get search');
    }

    var getSearchResults = function(search_id, range) {
        var headers = {'Content-Type': ['application/json']};
        if (range) {
            headers.Range = ['items=' + range];
        }
        return sendRequest('GET', server + 'api/ariel/searches/' + search_id + '/results', headers, 'get search results');
    }

    var getAssets = function(query_expression, fields, range) {
        var headers = {'Content-Type': ['application/json']};
        if (range) {
            headers.Range = ['items=' + range];
        }
        var urlArgs = {};
        if (fields) {
            urlArgs.fields = fields;
        }
        if (query_expression) {
            urlArgs.query_expression = query_expression;
        }
        return sendRequest('GET', server + 'api/asset_model/assets' + encodeToURLQuery(urlArgs), headers, 'get-assets');
    }

    var addHumanRedable = function(object, title, headers, path) {
      var obj = path ? dq(object, path) : object;
      return {
        Type: entryTypes.note,
        Contents: object,
        ContentsFormat: formats.json,
        HumanReadable: obj && ((obj instanceof Array && obj.length >0) || (obj instanceof Object && Object.keys(obj).length > 0)) ? tblToMd(title, obj, headers) : 'no results'
      };
    }

    var updateOffense = function(offense_id, args) {
        if (!args['closing_reason_id'] && args['status'] === 'CLOSED') {
            throw 'Invalid input - must provide closing reason id (may use "qradar-get-closing-reasons" command to get them) to close offense';
        }
        var booleanFields = ['protected', 'follow_up'];
        var keys = Object.keys(args);
        for (var i = 0; i < keys.length; i++) {
            if (keys[i] === 'closing_reason_id') {
                args[keys[i]] = parseInt(args[keys[i]]);
            }
            if (booleanFields.indexOf(keys[i]) !== -1) {
                args[keys[i]] = args[keys[i]] === 'true';
            }
        }
        return sendRequest(
            'POST', server + 'api/siem/offenses/' + offense_id + encodeToURLQuery(args),
            undefined,
            'update offense'
            );
    }
    var headers = args.headers;
    if (headers) {
        headers = headers.split(',');
    }
    delete(args.headers);

    switch (command) {
        case 'test-module':
            if (getOffenses(undefined, undefined, '0-1')) {
                return 'ok';
            }
            return 'not ok';
        case 'fetch-incidents':
            var lastRun = getLastRun();
            var startTime = lastRun && lastRun.startTime ? lastRun.startTime : 0;
            var res = getOffenses('start_time>' + startTime + (query ? (' AND (' + query +')') : ''), undefined, '0-' + (offensesPerCall-1));
            var totalOffenses = res.length;
            var lastCallOffenses = res.length;
            while (startTime && lastCallOffenses >= offensesPerCall) {
                var from = totalOffenses; // we're counting from zero
                var to = from + offensesPerCall - 1;
                var lastIncidentTime = res[res.length-1].start_time;

                res = res.concat(getOffenses('start_time>' + startTime + ' AND start_time<' + lastIncidentTime + (query ? (' AND (' + query +')') : ''), undefined, from + '-' + to));
                lastCallOffenses = res.length;
                totalOffenses = totalOffenses + res.length;
            }

            var incidents = [];
            for (var i = 0; i < res.length; i++) {
                var offense = res[i];
                startTime = Math.max(startTime, offense.start_time);
                incidents.push(createIncidentFromOffense(res[i]));
            }
            setLastRun({startTime: startTime});
            return JSON.stringify(incidents);
        case 'qr-offenses':
        case 'qradar-offenses':
            return addHumanRedable(getOffenses(args.filter, args.fields, args.range), 'QRadar offenses', headers);
        case 'qr-get-assets':
        case 'qradar-get-assets':
            return addHumanRedable(getAssets(args.filter, args.fields, args.range), 'QRadar get assets', headers);
        case 'qr-update-offense':
        case 'qradar-update-offense':
            return addHumanRedable(updateOffense(args.offense_id, args), 'QRadar update offense', headers);
        case 'qr-searches':
        case 'qradar-searches':
            return addHumanRedable(search(args.query_expression, args.fields), 'QRadar searches', headers);
        case 'qr-get-search':
        case 'qradar-get-search':
            return addHumanRedable(getSearch(args.search_id, args.fields), 'QRadar get search', headers);
        case 'qr-get-search-results':
        case 'qradar-get-search-results':
            return addHumanRedable(getSearchResults(args.search_id, args.range), 'QRadar get search results', headers, 'events');
        case 'qradar-get-closing-reasons':
            return addHumanRedable(getClosingReasons(args.filter, args.fields, args.include_deleted, args.include_reserved, args.range), 'QRadar get closing reasons', headers);
        case 'qradar-create-note':
            return addHumanRedable(
                sendRequest(
                    'POST',
                    server + replaceInTemplatesAndRemove('api/siem/offenses/%offense_id%/notes', args) + encodeToURLQuery(args),
                    null,
                    'create note'),
                'QRadar create note',
                headers);
        case 'qradar-get-note':
            return addHumanRedable(
                sendRequest(
                    'GET',
                    server + replaceInTemplatesAndRemove('api/siem/offenses/%offense_id%/notes/%note_id%', args) + encodeToURLQuery(args),
                    null,
                    'get note'),
                'QRadar get note',
                headers);
    }
  type: javascript
  commands:
  - name: qradar-offenses
    arguments:
    - name: filter
      description: Query to filter offenses
    - name: fields
      description: 'Fields to filter in '
    - name: range
      description: Number of results in return
    - name: headers
      description: Table headers
    description: Gets offenses from qradar
  - name: qradar-searches
    arguments:
    - name: query_expression
      required: true
      default: true
      description: The query expressions in AQL
    - name: headers
      description: Table headers
    description: Searches in QRadar
  - name: qradar-get-search
    arguments:
    - name: search_id
      required: true
      default: true
      description: The search id
    - name: headers
      description: Table headers
    description: Gets a specific search id
  - name: qradar-get-search-results
    arguments:
    - name: search_id
      required: true
      default: true
      description: The search id
    - name: range
      description: Number of results in return
    - name: headers
      description: Table headers
    description: Gets search results
  - name: qradar-update-offense
    arguments:
    - name: offense_id
      required: true
      default: true
      description: The ID of the offense to update
    - name: protected
      auto: PREDEFINED
      predefined:
      - "true"
      - "false"
      description: Set to true to protect the offense
    - name: follow_up
      auto: PREDEFINED
      predefined:
      - "true"
      - "false"
      description: Set to true to set the follow up flag on the offense
    - name: status
      auto: PREDEFINED
      predefined:
      - OPEN
      - HIDDEN
      - CLOSED
      description: The new status for the offense
    - name: closing_reason_id
      description: The ID of a closing reason. You must provide a valid closing_reason_id
        when you close an offense
    - name: assigned_to
      description: A user to assign the offense to
    - name: headers
      description: Table headers
    - name: fields
      description: Use this parameter to specify which fields you would like to get
        back in the response. Fields that are not named are excluded. Specify subfields
        in brackets and multiple fields in the same object are separated by commas
    description: Update an offense
  - name: qradar-get-assets
    arguments:
    - name: range
      description: Number of results in return
    - name: fields
      description: Fields to filter in
    - name: filter
      description: Query to filter offenses
    - name: headers
      description: Table headers
    description: List all assets found in the model
  - name: qr-offenses
    deprecated: true
    arguments:
    - name: filter
      description: Query to filter offenses
    - name: fields
      description: 'Fields to filter in '
    - name: range
      description: Number of results in return
    - name: headers
      description: Table headers
    description: Gets offenses from qradar
  - name: qr-searches
    deprecated: true
    arguments:
    - name: query_expression
      required: true
      default: true
      description: The query expressions in AQL
    - name: headers
      description: Table headers
    description: Searches in QRadar
  - name: qr-get-search
    deprecated: true
    arguments:
    - name: search_id
      required: true
      default: true
      description: The search id
    - name: headers
      description: Table headers
    description: Gets a specific search id
  - name: qr-get-search-results
    deprecated: true
    arguments:
    - name: search_id
      required: true
      default: true
      description: The search id
    - name: range
      description: Number of results in return
    - name: headers
      description: Table headers
    description: Gets search results
  - name: qr-update-offense
    deprecated: true
    arguments:
    - name: offense_id
      required: true
      default: true
      description: The ID of the offense to update
    - name: protected
      auto: PREDEFINED
      predefined:
      - "true"
      - "false"
      description: Set to true to protect the offense
    - name: follow_up
      auto: PREDEFINED
      predefined:
      - "true"
      - "false"
      description: Set to true to set the follow up flag on the offense
    - name: status
      auto: PREDEFINED
      predefined:
      - OPEN
      - HIDDEN
      - CLOSED
      description: he new status for the offense
    - name: closing_reason_id
      description: The ID of a closing reason. You must provide a valid closing_reason_id
        when you close an offense
    - name: assigned_to
      description: A user to assign the offense to
    - name: headers
      description: Table headers
    - name: fields
      description: Use this parameter to specify which fields you would like to get
        back in the response. Fields that are not named are excluded. Specify subfields
        in brackets and multiple fields in the same object are separated by commas
    description: Update an offense
  - name: qr-get-assets
    deprecated: true
    arguments:
    - name: range
      description: Number of results in return
    - name: fields
      description: Fields to filter in
    - name: filter
      description: Query to filter offenses
    - name: headers
      description: Table headers
    description: List all assets found in the model
  - name: qradar-get-closing-reasons
    arguments:
    - name: include_reserved
      auto: PREDEFINED
      predefined:
      - "true"
      - "false"
      description: If true, reserved closing reasons are included in the response
      defaultValue: "true"
    - name: include_deleted
      auto: PREDEFINED
      predefined:
      - "true"
      - "false"
      description: If true, deleted closing reasons are included in the response
      defaultValue: "true"
    - name: fields
      description: Use this parameter to specify which fields you would like to get
        back in the response
    - name: filter
      description: This parameter is used to restrict the elements in a list base
        on the contents of various fields
    - name: range
      description: Number of results in return
    description: Get closing reasons
  - name: qradar-create-note
    arguments:
    - name: offense_id
      required: true
      default: true
      description: The offense ID to add the note to
    - name: note_text
      required: true
      description: The note text
    - name: fields
      description: Use this parameter to specify which fields you would like to get
        back in the response. Fields that are not named are excluded. Specify subfields
        in brackets and multiple fields in the same object are separated by commas
    - name: headers
      description: Table headers
    description: Create a note on an offense
  - name: qradar-get-note
    arguments:
    - name: offense_id
      required: true
      default: true
      description: The offense ID to retrieve the note from
    - name: note_id
      required: true
      description: The note ID
    - name: fields
      description: Use this parameter to specify which fields you would like to get
        back in the response. Fields that are not named are excluded. Specify subfields
        in brackets and multiple fields in the same object are separated by commas
    - name: headers
      description: Table headers
    description: Retrieve a note for an offense
  isfetch: true
  runonce: false
<<<<<<< HEAD
releaseNotes: "Fix bug where pagination missed some incidents"
=======
releaseNotes: "-"
>>>>>>> f61213a3
<|MERGE_RESOLUTION|>--- conflicted
+++ resolved
@@ -534,8 +534,4 @@
     description: Retrieve a note for an offense
   isfetch: true
   runonce: false
-<<<<<<< HEAD
-releaseNotes: "Fix bug where pagination missed some incidents"
-=======
-releaseNotes: "-"
->>>>>>> f61213a3
+releaseNotes: "Fix bug where pagination missed some incidents"