--- conflicted
+++ resolved
@@ -573,9 +573,5 @@
       description: Table headers
     description: Retrieve a note for an offense
   isfetch: true
-<<<<<<< HEAD
   runonce: false
-=======
-  runonce: false
-releaseNotes: "Fix bug where pagination missed some incidents"
->>>>>>> 12018087
+releaseNotes: "Fix bug where pagination missed some incidents"