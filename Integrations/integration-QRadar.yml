commonfields:
  id: QRadar
  version: -1
name: QRadar
display: IBM QRadar
category: Analytics & SIEM
image: data:image/png;base64,iVBORw0KGgoAAAANSUhEUgAAAHMAAAAfCAYAAADUdfLHAAAHgElEQVR4Ae3YA6xlWRaA4VW2bdu2bVdbZbRt27a7y7Zt27ZtvFrzJ1mT7Nnpvnicmb6VfPXeuzzJn3P2OltC+bd0z8eJUB4P4RcswVGcwXGsxCA8hRpIComIX/4DvsRohUmIgoZoIW5HCkhEwscsgjHQGFiIqpCIhIvZBsegnrOYg0/wKHriQbyLKTgB9VxCb0hE/MfsBfUcwXPICDFJkB6pICY5emAn1PMGJCL+YnaGen51IubBs1iPS1DcxHGMQUskNm/76yyehMS9SMzSOAU1t/AYBCnwnj2mOIc1mIl52A81W1EPgs64BDU30BQStyIxx0IdT0CQA8uhGIYq3rSbCIIi+AO3vPd3ch5TrEQySNyIxOwCdXwPQWZsxToUg6AAvsMOnMERzMM9EFTGASieguBpqOMRSNyIxJwKNXuQDYJBmI8UELwIxXnMxB9YgstQbEJRFMJRKOpBsAhqNiI5JHZFYlaFOl6CoCW2IysE7yEKPf0QSOGEPm4xW0IxE4JuUEdDSPRFvDSgW2bkRSqI2JCj5jQKQDAYAyDoiGOoCEEZe349FqEXBO2hWADBcCdcImyDmm8h0RYJ2RYd0Bh3orTYpVLNdAjyYS7SQDADfSGoj5V4Cb3sOcVvELwFRWs0h+IjCL6EmqUQIy/07ZKIA6qPtmgdQBs0Q05IPMuL9miNdsgCSQDVLWQztEBLdBVnUlV8DEFLDIOgPOYhERJjEKpCHH9A0R0FnCEqGxSzIOgDNfuX7fskLQTyYr+uyTigTdAQncMolIbEkx5QR2NIArgHRdAfr6M56oq3bfckBD3wKQSdLIygFt6GeGpCMQiCPViCJDiEzRC0hpqzy/Z+kgMCeaFPFydmWI6iAiQePPBfErMD6qAp6qIV2oi3UTAAgr74AILbnICN8DDEUwSKcRBsxCokwi7sgKAB1FwgYj4I5HkvptmAJVjm2A31zP+HxUyD+9AM+dETzcTuE9U8DUFXfAtBIydsPrwM8bSE4gVkgWI00uIqlkHQDmrOcHnNDoGwZvoxb6EixJMUz0Ad11HqnxLTpEZL3IcK/55mF0PN5xBUwTAIstjjiSG4G2UgjjKYhGwYCMXDKA/FHxAMgJq9REzjrZlBY5rk2AJ1NII4kqAWHsfn+Alf4RV0RnqIz9TGi/gMb6EdBPcFiZkSzfE8vsKP+BzPoZk9L45KaGbKQZABd+ML9ICExGL+DDWzIUiCH5ENgifQGoJkRowf9SJOISNehqI3BN9BzQKICSumWQx11IGYPBgHDWArakAcafADFL4ReDJAzCpYAQ1gLgpAzCyoGYp8WAM1U8KNOdBdx1AcgsfRF4LceC2EXZuyOIiByIGz9nc6sw9qPvuPmP3/MmYFCHwZsR9qziCPE2SZ9zlbsQC7oI69yAwxw6Dee68gCoqT9pgfsyAOQ80NrMNC93Ez2Y9ppmKe/9pwY5bDDah5B4Ls+BwpIciCFJAg0iA1JnoT8n1QRw3vJvivYrZDXhQ1RVAJg6COX7yxXR3vQEwiDIY6GkLQDerYg07Ii6qYCTV+zB+hjnsgJgOWQM1VFIMfMwqKG9iIlfg8rJj8JzasqDmCAhC0Qh9ImArhNGZAkBproWYVEgeKaa7hiueWdwYMQlqI6YllmIvJyAlx3A51tIJghve9leEPHBv+Zp3+DIsxH0OQCuL40L/i+DHNKbSGmEQIO2YrqGMYxJRCEkiYiiA3BG9DHQ9AgsYMbjcqQYJIheyojgVQRzMk8S6HMyDwvRLiNJsIaZAbzbEtxJi9Ib6wYlrQ36GOtyCxoBfUMQ8CP2ao95lHoI5LqAF/2u2CP7EUe3ER6rMg2XAZal6AwNcoQMwM6ItRWIWDuAo1wWJeRpHYilkA+6H++hkD/REFNedRLUjMYNNsGvwKdYyHmNxYAfXcwC7MgR8kJ65CzRMQ+Or+TcwaOAD1XMN6rAsh5kGki5WYFrQJrkIdU1AAEobM+BXq6QGJSUxT1DuT9iI1BEOhju9RCwUgaAt1NEUanIGaHyHw3Q11NIBgjbeB8TIqIw8Eb4YQcx/SxFpMC9oRV6COc/gKJb3BxZcfr+Mo1HEd90NiKab/2nPIijQ4GmTt6wd1tIB4Z89+ZIR4hkAdtZEH16DmDYjn6/iPaWxDfTvUcw3rMQTv4xW8g9+xApeg8I1HVwv6AHrg3uX7PkkPAdt5YW8azIaaK8iP9N4ZNiHI+9xp9l2o41sk9ja3/TWwFgojCmqegTiyYHvCxDR2n/kNoqAxdAvqucoGezF/oz2MmD9CTRTKQrDeW7M+QifcbXHV0xaCnDgEdazEdxiPS1BPPaTGcag5jefREX2wAuqpGC8xfTaw/IBz0Njix3wh/JjPQh13QHAnNICd3hnWA2Lae2uxb6wXtREE70B9Jgr+cNQIfswDSBtXMf2oedAd72EU5mFZNK3EAiLmdWIm4Xt+xgLMwcwgo3pdLMIsLMVzEHO7PXcCZ3AcK/AcimA05mIpHoI4qmMEDuAMTmEN+qI4pmMOFqISBEnxONbhFM7gMObhXtTHPMzGErSF4ENvsyElJLr+BYNjupf20vh5AAAAAElFTkSuQmCC
description: Get incidents and search QRadar
configuration:
- display: Server URL (e.g. https://192.168.0.1)
  name: server
  defaultvalue: ""
  type: 0
  required: true
- display: Username
  name: credentials
  defaultvalue: ""
  type: 9
  required: false
- display: Authentication token
  name: token
  defaultvalue: ""
  type: 4
  required: false
- display: Query to fetch offenses
  name: query
  defaultvalue: ""
  type: 0
  required: false
- display: Fetch incidents
  name: isFetch
  defaultvalue: ""
  type: 8
  required: false
- display: "Number of offenses to pull per API call (max: 50)"
  name: offensesPerCall
  defaultvalue: "50"
  type: 0
  required: false
- display: Trust any certificate (unsecure)
  name: insecure
  defaultvalue: "true"
  type: 8
  required: false
- display: Incident type
  name: incidentType
  defaultvalue: ""
  type: 13
  required: false
- display: Use system proxy settings
  name: proxy
  defaultvalue: "true"
  type: 8
  required: false
script:
  script: |-
    // The command input arg holds the command sent from the user.
    var username = params.credentials ? params.credentials.identifier : '';
    var password = params.credentials ? params.credentials.password : '';
    var token = params.token;
    if (!token && !password) {
        throw 'Either credentials or auth token should be provided.'
    }
    var server = params.server+'/';
    var insecure = params.insecure;
    var query = params.query;
    var offensesPerCall = parseInt(params.offensesPerCall || 50);
    offensesPerCall = offensesPerCall > 50 ? 50 : offensesPerCall;

    var createIncidentFromOffense = function(incident) {
        var keys = Object.keys(incident);
        var labels = [];
        var occured = (new Date(incident.start_time)).toISOString();
        for (var i = 0; i<keys.length; i++) {
            labels.push({'type': keys[i], 'value': String(incident[keys[i]])});
        }

        return {
            "name": incident.id + ' ' + incident.description,
            "labels": labels,
            "rawJSON": JSON.stringify(incident),
            "occurred": occured
        }
    }

    var sendRequest = function(method, url, headers, queryName, body) {
        var httpParams = {
                    Headers: headers,
                    Method: method,
                    Body: body,
                };
        if (token) {
            if (!httpParams.Headers) {
                httpParams.Headers = {};
            }
            httpParams.Headers['SEC'] = [token];
        } else {
            httpParams.Username = username;
            httpParams.Password = password;
        }
        var res = http(
                url,
                httpParams,
                insecure,
                params.proxy
            );
        if (res.StatusCode < 200 || res.StatusCode >= 300) {
            throw 'Failed to ' + queryName + ', request status code: ' + res.StatusCode + ' and Body: ' + res.Body + '.';
        }
        try {
          return JSON.parse(res.Body);
        } catch (err) {
            logInfo('QRadar error: Could stringify respons for ' + url + '. Error is ' + err + '. Returned body is ' + res.Body);
            throw 'QRadar error\n Could stringify respons for ' + url + '\n Error is ' + err + '\n Returned body is ' + res.Body;
        }
    }

    var getOffenses = function(filter, fields, range) {
        var urlArgs = {};
        if (filter) {
            urlArgs.filter = filter;
        }
        if (fields) {
            urlArgs.fields = fields;
        }
        var headers = {'Content-Type': ['application/json']};
        if (range) {
            headers.Range = ['items=' + range];
        }
        return sendRequest('GET', server + 'api/siem/offenses' + encodeToURLQuery(urlArgs), headers, 'siem offenses');
    }

    var search = function(query_expression, fields) {
        var urlArgs = {query_expression: query_expression};
        if (fields) {
            urlArgs.fields = fields;
        }
        return sendRequest('POST', server + 'api/ariel/searches' + encodeToURLQuery(urlArgs), {'Content-Type': ['application/json']}, 'searches');
    }

    var getClosingReasons = function(filter, fields, include_deleted, include_reserved, range) {
        var urlArgs = {};
        if (filter) {
            urlArgs.filter = filter;
        }
        if (fields) {
            urlArgs.fields = fields;
        }
        if (include_deleted) {
            urlArgs.include_deleted = include_deleted;
        }
        if (include_reserved) {
            urlArgs.include_reserved = include_reserved;
        }
        var headers = {'Content-Type': ['application/json']};
        if (range) {
            headers.Range = ['items=' + range];
        }
        return sendRequest('GET', server + 'api/siem/offense_closing_reasons' + encodeToURLQuery(urlArgs), headers);
    }

    var getSearch = function(search_id, fields) {
        var urlArgs = {};
        if (fields) {
            urlArgs.fields = fields;
        }
        return sendRequest('GET', server + 'api/ariel/searches/' + search_id + encodeToURLQuery(urlArgs), {'Content-Type': ['application/json']}, 'get search');
    }

    var getSearchResults = function(search_id, range) {
        var headers = {'Content-Type': ['application/json']};
        if (range) {
            headers.Range = ['items=' + range];
        }
        return sendRequest('GET', server + 'api/ariel/searches/' + search_id + '/results', headers, 'get search results');
    }

    var getAssets = function(query_expression, fields, range) {
        var headers = {'Content-Type': ['application/json']};
        if (range) {
            headers.Range = ['items=' + range];
        }
        var urlArgs = {};
        if (fields) {
            urlArgs.fields = fields;
        }
        if (query_expression) {
            urlArgs.query_expression = query_expression;
        }
        return sendRequest('GET', server + 'api/asset_model/assets' + encodeToURLQuery(urlArgs), headers, 'get-assets');
    }

    var addHumanRedable = function(object, title, headers, path) {
      var obj = path ? dq(object, path) : object;
      return {
        Type: entryTypes.note,
        Contents: object,
        ContentsFormat: formats.json,
        HumanReadable: obj && ((obj instanceof Array && obj.length >0) || (obj instanceof Object && Object.keys(obj).length > 0)) ? tblToMd(title, obj, headers) : 'no results'
      };
    }

    var updateOffense = function(offense_id, args) {
        if (!args['closing_reason_id'] && args['status'] === 'CLOSED') {
            throw 'Invalid input - must provide closing reason id (may use "qradar-get-closing-reasons" command to get them) to close offense';
        }
        var booleanFields = ['protected', 'follow_up'];
        var keys = Object.keys(args);
        for (var i = 0; i < keys.length; i++) {
            if (keys[i] === 'closing_reason_id') {
                args[keys[i]] = parseInt(args[keys[i]]);
            }
            if (booleanFields.indexOf(keys[i]) !== -1) {
                args[keys[i]] = args[keys[i]] === 'true';
            }
        }
        return sendRequest(
            'POST', server + 'api/siem/offenses/' + offense_id + encodeToURLQuery(args),
            undefined,
            'update offense'
            );
    }
    var headers = args.headers;
    if (headers) {
        headers = headers.split(',');
    }
    delete(args.headers);

    var findLastPagePos = function (fetchQuery) {
        // make sure it's not a fluke and we simply have exactly offensePerCall results
        if (getOffenses(fetchQuery, undefined, offensesPerCall + '-' + offensesPerCall).length == 0) {
            return offensesPerCall-1;
        }

        // search up until we don't have any more results
        pos = offensesPerCall*2;
        while (getOffenses(fetchQuery, undefined, pos + '-' + pos).length == 1) {
            pos *= 2;
        }

        // binary search the gap from the last step
        var high = pos; // doesn't have results
        var low = pos / 2; // last place we saw results
        while (high > low+1) { // if
            pos = parseInt((high + low) / 2); // split the gap and round down
            if (getOffenses(fetchQuery, undefined, pos + '-' + pos).length == 1) {
                // we still have results, raise the bar
                low = pos;
            } else {
                // we're too high, lower the bar
                high = pos;
            }
        }
        // low holds the last pos of the list
        return low;
    }

    switch (command) {
        case 'test-module':
            if (getOffenses(undefined, undefined, '0-0')) { // return only one offense
                return 'ok';
            }
            return 'not ok';
        case 'fetch-incidents':
            var lastRun = getLastRun();

            // Using startTime is deprecated, and is being supported here for backward compability
            // it should be removed once everyone use this code at least once
            var offenseId = lastRun && lastRun.id ? lastRun.id : 0;
            var startTime = lastRun && lastRun.startTime ? lastRun.startTime : 0;
            var fetchQuery = (startTime ? 'start_time>' + startTime : 'id>' + offenseId) + (query ? (' AND (' + query +')') : '');
            /*
                qradar returns offenses sorted desc on id and there's no way to change sorting.
                if we get `offernsesPerCall` offenses it means we (probably) have more than that so we
                start looking for the end of the list by doubling the page position until we're empty.
                then start binary search back until you find the end of the list and finally return
                `offensesPerCall` from the end.
            */
            var res = getOffenses(fetchQuery, undefined, '0-' + (offensesPerCall-1));
            if (res.length >= offensesPerCall) {
                var lastOffensePos = findLastPagePos(fetchQuery);
                res = getOffenses(fetchQuery, undefined, lastOffensePos-offensesPerCall+1 + '-' + lastOffensePos);
            }

            var incidents = [];
            for (var i = 0; i < res.length; i++) {
                var offense = res[i];
                startTime = Math.max(startTime, offense.start_time);
                offenseId = Math.max(offenseId, offense.id);
                incidents.push(createIncidentFromOffense(res[i]));
            }
            setLastRun({id: offenseId});
            return JSON.stringify(incidents);

        case 'qr-offenses':
        case 'qradar-offenses':
            return addHumanRedable(getOffenses(args.filter, args.fields, args.range), 'QRadar offenses', headers);
        case 'qr-get-assets':
        case 'qradar-get-assets':
            return addHumanRedable(getAssets(args.filter, args.fields, args.range), 'QRadar get assets', headers);
        case 'qr-update-offense':
        case 'qradar-update-offense':
            return addHumanRedable(updateOffense(args.offense_id, args), 'QRadar update offense', headers);
        case 'qr-searches':
        case 'qradar-searches':
            return addHumanRedable(search(args.query_expression, args.fields), 'QRadar searches', headers);
        case 'qr-get-search':
        case 'qradar-get-search':
            return addHumanRedable(getSearch(args.search_id, args.fields), 'QRadar get search', headers);
        case 'qr-get-search-results':
        case 'qradar-get-search-results':
            return addHumanRedable(getSearchResults(args.search_id, args.range), 'QRadar get search results', headers, 'events');
        case 'qradar-get-closing-reasons':
            return addHumanRedable(getClosingReasons(args.filter, args.fields, args.include_deleted, args.include_reserved, args.range), 'QRadar get closing reasons', headers);
        case 'qradar-create-note':
            return addHumanRedable(
                sendRequest(
                    'POST',
                    server + replaceInTemplatesAndRemove('api/siem/offenses/%offense_id%/notes', args) + encodeToURLQuery(args),
                    null,
                    'create note'),
                'QRadar create note',
                headers);
        case 'qradar-get-note':
            return addHumanRedable(
                sendRequest(
                    'GET',
                    server + replaceInTemplatesAndRemove('api/siem/offenses/%offense_id%/notes/%note_id%', args) + encodeToURLQuery(args),
                    null,
                    'get note'),
                'QRadar get note',
                headers);
    }
  type: javascript
  commands:
  - name: qradar-offenses
    arguments:
    - name: filter
      description: Query to filter offenses
    - name: fields
      description: 'Fields to filter in '
    - name: range
      description: Number of results in return
    - name: headers
      description: Table headers
    description: Gets offenses from qradar
  - name: qradar-searches
    arguments:
    - name: query_expression
      required: true
      default: true
      description: The query expressions in AQL
    - name: headers
      description: Table headers
    description: Searches in QRadar
  - name: qradar-get-search
    arguments:
    - name: search_id
      required: true
      default: true
      description: The search id
    - name: headers
      description: Table headers
    description: Gets a specific search id
  - name: qradar-get-search-results
    arguments:
    - name: search_id
      required: true
      default: true
      description: The search id
    - name: range
      description: Number of results in return
    - name: headers
      description: Table headers
    description: Gets search results
  - name: qradar-update-offense
    arguments:
    - name: offense_id
      required: true
      default: true
      description: The ID of the offense to update
    - name: protected
      auto: PREDEFINED
      predefined:
      - "true"
      - "false"
      description: Set to true to protect the offense
    - name: follow_up
      auto: PREDEFINED
      predefined:
      - "true"
      - "false"
      description: Set to true to set the follow up flag on the offense
    - name: status
      auto: PREDEFINED
      predefined:
      - OPEN
      - HIDDEN
      - CLOSED
      description: The new status for the offense
    - name: closing_reason_id
      description: The ID of a closing reason. You must provide a valid closing_reason_id
        when you close an offense
    - name: assigned_to
      description: A user to assign the offense to
    - name: headers
      description: Table headers
    - name: fields
      description: Use this parameter to specify which fields you would like to get
        back in the response. Fields that are not named are excluded. Specify subfields
        in brackets and multiple fields in the same object are separated by commas
    description: Update an offense
  - name: qradar-get-assets
    arguments:
    - name: range
      description: Number of results in return
    - name: fields
      description: Fields to filter in
    - name: filter
      description: Query to filter offenses
    - name: headers
      description: Table headers
    description: List all assets found in the model
  - name: qr-offenses
    deprecated: true
    arguments:
    - name: filter
      description: Query to filter offenses
    - name: fields
      description: 'Fields to filter in '
    - name: range
      description: Number of results in return
    - name: headers
      description: Table headers
    description: Gets offenses from qradar
  - name: qr-searches
    deprecated: true
    arguments:
    - name: query_expression
      required: true
      default: true
      description: The query expressions in AQL
    - name: headers
      description: Table headers
    description: Searches in QRadar
  - name: qr-get-search
    deprecated: true
    arguments:
    - name: search_id
      required: true
      default: true
      description: The search id
    - name: headers
      description: Table headers
    description: Gets a specific search id
  - name: qr-get-search-results
    deprecated: true
    arguments:
    - name: search_id
      required: true
      default: true
      description: The search id
    - name: range
      description: Number of results in return
    - name: headers
      description: Table headers
    description: Gets search results
  - name: qr-update-offense
    deprecated: true
    arguments:
    - name: offense_id
      required: true
      default: true
      description: The ID of the offense to update
    - name: protected
      auto: PREDEFINED
      predefined:
      - "true"
      - "false"
      description: Set to true to protect the offense
    - name: follow_up
      auto: PREDEFINED
      predefined:
      - "true"
      - "false"
      description: Set to true to set the follow up flag on the offense
    - name: status
      auto: PREDEFINED
      predefined:
      - OPEN
      - HIDDEN
      - CLOSED
      description: he new status for the offense
    - name: closing_reason_id
      description: The ID of a closing reason. You must provide a valid closing_reason_id
        when you close an offense
    - name: assigned_to
      description: A user to assign the offense to
    - name: headers
      description: Table headers
    - name: fields
      description: Use this parameter to specify which fields you would like to get
        back in the response. Fields that are not named are excluded. Specify subfields
        in brackets and multiple fields in the same object are separated by commas
    description: Update an offense
  - name: qr-get-assets
    deprecated: true
    arguments:
    - name: range
      description: Number of results in return
    - name: fields
      description: Fields to filter in
    - name: filter
      description: Query to filter offenses
    - name: headers
      description: Table headers
    description: List all assets found in the model
  - name: qradar-get-closing-reasons
    arguments:
    - name: include_reserved
      auto: PREDEFINED
      predefined:
      - "true"
      - "false"
      description: If true, reserved closing reasons are included in the response
      defaultValue: "true"
    - name: include_deleted
      auto: PREDEFINED
      predefined:
      - "true"
      - "false"
      description: If true, deleted closing reasons are included in the response
      defaultValue: "true"
    - name: fields
      description: Use this parameter to specify which fields you would like to get
        back in the response
    - name: filter
      description: This parameter is used to restrict the elements in a list base
        on the contents of various fields
    - name: range
      description: Number of results in return
    description: Get closing reasons
  - name: qradar-create-note
    arguments:
    - name: offense_id
      required: true
      default: true
      description: The offense ID to add the note to
    - name: note_text
      required: true
      description: The note text
    - name: fields
      description: Use this parameter to specify which fields you would like to get
        back in the response. Fields that are not named are excluded. Specify subfields
        in brackets and multiple fields in the same object are separated by commas
    - name: headers
      description: Table headers
    description: Create a note on an offense
  - name: qradar-get-note
    arguments:
    - name: offense_id
      required: true
      default: true
      description: The offense ID to retrieve the note from
    - name: note_id
      required: true
      description: The note ID
    - name: fields
      description: Use this parameter to specify which fields you would like to get
        back in the response. Fields that are not named are excluded. Specify subfields
        in brackets and multiple fields in the same object are separated by commas
    - name: headers
      description: Table headers
    description: Retrieve a note for an offense
  isfetch: true
  runonce: false
<<<<<<< HEAD
releaseNotes: "Fix bug where pagination missed some incidents"
=======
releaseNotes: "-"
>>>>>>> a1657f11
<|MERGE_RESOLUTION|>--- conflicted
+++ resolved
@@ -574,8 +574,4 @@
     description: Retrieve a note for an offense
   isfetch: true
   runonce: false
-<<<<<<< HEAD
-releaseNotes: "Fix bug where pagination missed some incidents"
-=======
-releaseNotes: "-"
->>>>>>> a1657f11
+releaseNotes: "Fix bug where pagination missed some incidents"