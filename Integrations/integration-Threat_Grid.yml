--- conflicted
+++ resolved
@@ -2259,9 +2259,6 @@
       description: File containing result
     description: Returns data regarding the analysis processes
   runonce: false
-<<<<<<< HEAD
-=======
 releaseNotes: "Bug fix - submit a file with unicode chars in its name"
->>>>>>> 6ab877ca
 tests:
   - ThreatGridTest