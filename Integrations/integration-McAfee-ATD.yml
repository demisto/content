--- conflicted
+++ resolved
@@ -638,7 +638,6 @@
 
             else:
                 demisto.results(res)
-
 
     def logout():
         res = http_request('/php/session.php','delete', API_HEADERS)
@@ -1215,11 +1214,7 @@
       description: Submission time of the sample
       type: string
     description: Checks the analysis status of up to 100 jobIDs/taskIDs
-<<<<<<< HEAD
   runonce: false
 releaseNotes: "Handle errors gracefully"
 tests:
-- Test Playbook McAfee ATD
-=======
-  runonce: false
->>>>>>> 20024660
+- Test Playbook McAfee ATD