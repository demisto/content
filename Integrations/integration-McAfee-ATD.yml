commonfields:
  id: McAfee Advanced Threat Defense_4.0.1
  version: -1
name: McAfee Advanced Threat Defense_4.0.1
display: McAfee Advanced Threat Defense_4.0.1
category: Forensics & Malware Analysis
image: data:image/png;base64,iVBORw0KGgoAAAANSUhEUgAAAHgAAAAiCAYAAACUcR1DAAAAAXNSR0IArs4c6QAAGA9JREFUaAXtWwmYVNWVPnd5VfWquroBg4ACSdyiGHdHEYGm2eI6LowI0dFE1LjPxLiNJsYsjl/UZDRRictEMkaNW0aNQlTo6m4Q0RjjgkKMEVFxA9mqqqvqvXfvnf+86sLqhgYCMTjfl/t9Ve/VXc4995xzz3ZviQ5fPSCcuXRUmd6krSz/nqZBXlIdkFllZl5FZDcEbl42+aVVVPn46Dyt2FD7purmpr0D3u8MX5xMZDbVd3Pb5xFlTdab6gxpD2AjY99trtCjmzue+7Wn6IvCS+xNoekrPLXGVoLFmYDeOJAo/Gvg/K37ivnZhDPOrnKRvc8Ye2tLSC/+tZNc1JT6olLRaVK4aZGjhdetNBN7g9GW9s5OkDuzHEZfGxvSS73161n/BFEm48vrQimHtRSjMT3bt+b3q0SJFWn5TFbp/Q05KloqCqv3aC6V3tkU3LlNTX3Jlq+RNpoipWoSXQMCZ9e6IBreHNCiTcH4NNtl6Bi86Jv09FmelvPnZrz7OlK6eXMmvbQP7XPpduoWqYLntZDfVkSDQJ/KxsYKayspJfdNJPWcXMY7dWN9a23tCdojnU3Oymh9tuxFM9T6bslzT6LACXUDI97pBPlSZKysfHVTsHJEKRMW7vad/YYVsikALSv4cHHWLfgwoNerv7bdN+jFFBNUBmJWKd+TYrJU1Do3o5/syCaOeZ7I64nepQ00+pJ+6tdOqmc0qbOFkP1CQGE4m1OCuJPYDjt5RnuDuplVZG/jcr46UXsq55GDFYlLFwl7G7Fl9RA85k9cIssrkafOJ/I3Bs1lvMm+UocX0ZtHeFi+dlUqANYNf0szsjE8Ntam6xsdkGQJFOCYJ8QEGNEJnRn9XIdx01doM3O+UAcrj87DmPEafdgIMmO3pBjMJUCQlJDnVBrEfu1B9A2os1dqsJi4oS9/oKS40AEhxiuxefIDJUJQJmTRHa+bLvejP9Z+bq1nJCTPtUeQVuOp0/y2Vt/zKYWYVJtAW2MDoa53JnqqolM7lfNBa8/+n/bv2UQDUtnkwSasFESZFrmUOrwbgxkBAZowo2vi7El5kJJ0UF7R+6TkIIXWCP34s7WF52HNkRDykCihW3Mp+c2WtcGv5maTuxlrbk1JOabiqvhsaq55WT0Km2cSVOO+c6Xsi1GVuST+bK19tFgyDx8B7dkbjAEpfagSbkTVXFV7xapNqDPgy22QwUBbtjs31EBKmSYY+36iM7hqBFGJyl26pm7C9sbkrsqExxorhgP29k6KCknxMmz+b1ryEZRY7wUIpJt8dYQTbgL21c5knSe1fNtZ+2S+aB7B2tby6JV4Dgyjfk7pXWyaRgslvrkegx0EUSmZgHQy0vHHMsutGOiwL2qMZQLwhjKWAoLA8wRbWliYFInPKevuas94R9koHJHUeggzvzpL75BzWcI47wZh7NQEEI+AGA+DfgBa9E8k1VeVTx2tWp85Nl/504YgWS3OSQqpTDxftUcAwVLWjJ/dQMPGF+i1nuOwdpvjSbqKULJ0CJn1hCgHra3S+nJlogvBlSYLpFjn8UCQc1xg7AUdvryXSvbC0UTLa/Bqz/aUHi2V+C8txf5Mcx7r8MLvWNvJTRmxcE4UfWtchZ48gajcZs3zHhhmPT3YCLk67sd9uSQxq5PywdDYKfCs57NksloUWCxKHJaw7mOpQNVrsFXnANMf6ep03OevLhJz8DyssrlAsk5USg2JTQXq2ab1VkC8Psrph31JJxkpZRlIMRTGjxcW4jfD8bQa7Tn7eDvRrj1htSJsk84dxQzlwhqMC0NKaO1rlzg1rqj7Qmg5ZUFD4kF0+YLBuJjojga1p9UDzzR497WldAt3Z9Uv0uoWOJXfYyeM8ePCNGQ8WTtZuN4prU8WDfpRFlZur5U5TcmJSrnHmLm8CZgBvC4ez+8xjaT8ckqph3NpOhYwXUtAC0cG9OroYvREy9rKDd0YzJMCTqmlZO6LClGzDcOjImNmgcEGqlpzZ2PdM5Fxp+RXRgdft8pOx9ZeweO2pDBzYbreDq1dFgsXll1dSFXt8fqhRXoN22Ta+4EvxKHs+TIOwNMC1pxOa28sR+YeZ80qjQYmZFbQzrbB+z7W1w1dFYWnwxRkmKGMD9TezRjXyYxmASFnpuYgSN3WZ91+KeEmwXA38bh4rKAMCH18SojJTrqduX//tPo6nLAzSusmdXkw+Y5OG12G5+2YbY3CHNwODTIconhdbR7MOVAH4R3gf5ZpwoIeRaa9ZOyVZRNdDT68xE4da1k4M76S+rZcir5QG197rqeiMSYmQAtr4wo9DpY+/kxWHwrCTYq0yzWtMrOu+kRTs0TI7iSrgd70E44alZX6I4XBRaEQt4HQLcwMOHgUObfcCscagjXLA7xILnC44mcuSbuAG6eVoa+YMSBz3lr39dEl81DcAV8dCdrbCPcIiLPjGqLbIE3XY3QXJLSDB1bqk5mRvCuQ4FhaSDR8pzEofBk4NPOcYNqQUkYeQ8XwlzW4kKfYz64DFTfxruLdrMAL7N6EcOIS9sjZ3IGZy2F/j2jpDBGYcLGUS9BPyfNmQoPF5kg7d1Kuj3djy+rwRZHWZ4JrQ5j5iCAcsiU/ai6Z/6iO5ZntdzrScoan9CkhKOAL6l8SEg6wvajWh5/rMbi+sfZ+SD56Gu/8+ZsXAX6OqdAb91eiIwdl9HexyItCKRZE8KrHQtW0+Wqq2ACWQnkTU1CAbKd591eM+zEIsI65jOjogF5uVeEU53SyuRyBn92L9eVUqPeBZXAsBRiRVPcdtWbNqlxa3QWnopl7AzyUlJuG513oEtsLmOu3KyZ6wTmxB2xvHEpBE1WsEK+hD6RFvN/fp/21ErtGEL3YBBlaJYU5ti2TQPRULVA4gXVuBYRriIPnnpLCiyJ7FFpZax3D/g6LBoQ9gmA35jKJa+IqfLXHuMBnh1STkAIbELXy6BzZb7fAFuNHXDZAulrT3/eJVZeoGF3W7tOjqkCvjCXKbxQDSchPVAlQsXANE+IR6lx/xNgSPVuvcGo9cticTqkz45iXNYl1RSvVL7g96jQPln26Sis5mFUgoohD2nw6CBgu4PbRneHPsQ3vqGS8P0AL7eVYlSu5rKkQjtobuRJmMjJ257AmYseN/QvkFnZLCH0Fj/+kyNgMsBBwiVnkxJdnEjUCxFC276yboII9COA5Xcpr3XCOuJGhiX+zNw8Ig02KdgB736x1+swwuIZQc4kQAm9GsdYjxYoVxTorO6P1PNhq44a/RTZxOHbpniGIFCtQfMPT/SkcJd61FnTz8YwJnJRCG+GdBosXM5irQUG7fQ/QRdSBzDyMJS9Z31xlQ31N9Z2FwOuq5lAEW29AA5QSnK91vGH8GGDPIlHBmocLr8LAX6eyaarWVL/XAamv/H/xbt1bbDhZwhNaeWVJB1Ng1sv7zs7SduU8sd5bVVsXyCXanDsX+ZO4imEgj57xpJpY6wO1iB1VbY89bGuPh47/7mhCPgClfw+Ko6/7uK5OWvs2NEIMjh290Lg/ws94EjLQjeZgEpQEOlqrInSEYL0OW54HbivhNPZh5iKW7yxJ+Qth2BR/UuAKGCe1EzaKZQTTIMKkjz7psZk2uH7AZ+Udq2qF3YHZE6AlSCTkFXNTpqP+VAxqNF006h4/I4a2W3cFHLCHmQhQtwfD1jdXqVX1nnldzNT6Env5YDIzGt7wdp2+ORFq+ob6Pr29G0o8C9doDTzQpliDO5tWOrp2xFrOR3xS2n1/yJgNHGp0RNF8T+ud2McA95KBFM+OKYS/+mQkUQ4bONkYpEcUu8Os79NNmuIGKWu5jPp+vb87FXQJeu99PoWW5SX6/YC0mw3Pe2IZCCBk2AWBfa4tRbciS/SysNS/qMXpnpAjmG1JSQ+1N8hbqBCeS0KdlYAKZOLFOwThinOyxGgiW1TdtniH5CDJxlkxqD/8hmP39ZkUTkfmaJPmoKVUerc9Je/lQ5zYE9b6S1EUzW337dVSJ5+H19BgpZgEK3zB3Ab9MoT06mKnmVODjX07PbB2CgRYc6ysjL29o0HvYSrRAzKkIiRuf+B2OeAMbEu5G72yveNQ6r57eT2sxteV2OGw9iDOnqyr3MjLRX1pb8j3EXzM8PcucMqMicyF2MUfcTKGnSGh1NCUp69OKvXblKd+wcyN40R4mNaYQIThEznfH4z89nGsdpm5zpiyNdFhZZXaM6GCPY0I131w+DICSmIF72SGA3u5t5+pJjE2Z722bL9XiqLFbCd5vBJymKcTd5soegnG+jnUXw4sGhhP4Px4qkHBklQL+yIRyR8jrsbsKEKkIG2Xi4T3e+HLl5C8+TXWsTcSKNv39dTVYVpNh8aqmfMuKGBw1/C4gpPsmty+sAi5jox+oj1J/7yhQRdnadQlfb17pVALpBRHsnTXCtO59t7bkzvwvJvs2AWgt/4cRgWV6Hio1tcRB4IG7FXGYUX8RAjC8SF7PsuR9TmFD/GRAj4LBxyNTLQEE0+IXAu848PWrl3J6nN8nj6ufVrywWKEL49wP8aX1R3s4hldaLG9BP3iOo7F+bVbaSH6wGp9XBCZ52P8pIRXjShKSUR4pNgkJAEbQlosR9GlKwo98t7F4Nuo/4mGlDEOcbwuSEOQfYbDu5OdtDXGPhlZc/GGLhfwIUg5pVWKJ2N3npmMxfBp0kQgN7Gk6dl2ctOXCjPrRaEOwpWH87CSCUjO4zSpqrp4Vbw6TlyEnMTcSLFwJxC9hTh/RZ4CqXapujkOPYcCLvgE5wJgoScENGg3EzI2oqc7CuHIclqfhYTCcSDzzmCCD88kxA5cVrF2JlTjTS2ItdnhclafhDrcS+CsHLtGdEfPOet/w4m5s2LDk9ETKh1JCynGzybabQzRn9sBArjxB0IUH67VD43fWUjmEY2tZMQZmHMKBOpL6J6RUCno8EEg1RyEOjeNK9kXeg5u4fiuZL/Vjs0mnT0b45Dtou3wQeqe1iIIfhnux52Lyubub0BJ9BzPv0Uum9gd4cFULPRryL0OZTXNTK4VToexL7hImfcWKrkDznDXHThwH+6p8B26aCV20L2RM7f8eOX6yXnuyyWHtJ+XoB3BLM6Zi5Ly8xNKpberret/P0XU1JSgwQU0NeBTlFRsKdNb6/eMYWvp+4OUKTWGOPnMVug9SPW66PgJ3ApJe7RLhbcjCtZlswH9aUOSX4N/FZY4GhcOPGxgpmDK82QlkVnSsnr1as5je9am4nWIMJhXoMXo36u9QnZLDfD9HWRU6getEgQBvTeBCEm2zStxrrpCAxMeFLTVK4bDzm9qJNhXLR3w/F1j8qsiCs9E+msYUyC2X3hyZPgmMvJIfvK+iwdgUXE9+rwDPs2wRt95/ZrykrjxH1+fGQqsY3ANoxw2is4oqDpxNpLph+CQhuMw+ouiCAzWvIN5EHQcYk57mwrs3dcU1j/mqsH7x3PbUmA9BtfQAaO1TtJhSOedC+diwlIctr4AjiN0WAAeT8+vNr+5hYg15z/KZ5gCvTK4HucFWT3ydUGT/ihdW3G1mXlbLwa9fkxv70/5/tAGKh1Y1gkrEbpAgOKUnlPpHNu13sZtST37FwimfohrN6e3EG017Jwvz4MLuhyHGvdtCT7bYgw256bL8OqVEjiDW1+UZ/egSH0TJzRNCNT3gv5/Ds5pRYrSQkDfeiZk5GWyaB9qhpdrogAhojehMU5TbD3uOEXyrBIeleoDw62H+2lC2Kwd/GkgkGv0h4soeCyvzO58CR4mISXTcppHYj/kbBevLka3HoOcLHuO0iAEIjcQaQmk+WRYkNHPGwqkZVqfh0h0O8SHD+Ou9O9a0+pI3Ai5G2HSzEhK3GShV3Ab4n8x7jLEnaNcZJZUyvYW9lw5vi+mvdMSZA6Ao/iKKdnbscvLuYz6GhLHz2tPn4Ro6hUkHO6prb8tmzgOQevqMeUo19qY/EoiCI/FSR0u24nf8vy1fljLQEqro0DcZciYHQt/ZbEphtNj+FinTtM0RWo/nAAt8ovR9Lzv98OypiwvRje/hizZmIz3b8B5EcPEleG9rJLNLSV7Uy7tHeiRPRWxWhQG4X/z7Y32tLefoXAo4IW4jXOkK4RXYJ51G4Wd4W1SENPFmfh++TjSIpnxbkLi5CxmLrIHk3DJ7JcOjrow6lbEmfsgAn4MSYfTcd1oSB/kC6yvH8XNiT4Uhb+HNri9NUXjEOpl0eIB9sc4YFoDOBx2fw4O4yTA+LNU8jzP11fygvO+/k8E1aeFWncI7Z0gMt6PuB65iwtVwnsI14d3RGpsHaG4DRH52U6LY+YkaWfEpQ/YhPcn3Mh4E4cAg+L2ri/n0QAl5e3AfxpuxPwFUdnFEmfd3Ix5bibhxevEZP9SaEjMCDO48SbEdz/X5A1rSdHn0e1afC7j/k57Z8AbOqw9vm5kH4bwLsHFwo+B4yMc+eCweq+UUP8D5n4LuZY1/XqYz23GYEaeS5Aly7sUQfEJOLS/oLkYXV+haBqkdOLT2eQuYOzuzlOPjII0g0kLkQZ6Kwxpd/j2wyInn4ODv0JLuUJ5ycljSuYBo1SxEpo7WwrmQeVCiastkY6CC3FH6TrspBmY54CZfEdAyZNwPWc+1HgBB+9/AOkn51iLcGhvzGPD8+EpzZ0GXeuLKCPREkjpV+A/RHA4P19y9qExZXNnfS9oCwQetlMrffnokr0WQvtDmKFJc4h2xN+EJuHK0/m8TvzzYRpyqEfKQmcK459TgRkJmR6L0Y/B1qfYX4EQDHdRcI9LyROwznJZ6yWRdIvB+u1tNjESOfdiJISVhXDKmGJw+T5IFdTjss0ZjNsY1osoDc9cKhvFtwoTqfQqJnNQrqSwO36C25ZXzkurO3Fw1OiC4H5kqHYAg/iQ50BI+HhPUit2yaw2XKAH0wROUvlolRMySAjKoitXLw84SDd2ikHCNiWsSSHgG0zSw87HEQNFNw4G1Qz0Kgj2aj2R6t/5aI4PEgzx0aIYmtLegraMvrhbHzQATCWKZCfXa2M/BOgEEjw4q8Xpfdc6qTG9Cn4IBAUX7J37HbJm4yCAyO3TvcjILdWu9K9sgnQJ+SGpBkKgcPJgm6WVzUhJ3CoqwRvGmRQSgh+Mog3/12ubMhhEkNFaZHdK9CHW/RGYdgRneyiIxuEarDEhvQU16uPE5GXOklWK4fGccsT9HCyMj1loRnNneP7SfHhJIR/MMllcYMfBEnYLLsPFeWJo7/hUFlMxt6EXjMVtdspD3b+LM+DXWgrh+dAO/x4U7c92gUIBoRXGx+aDx9QXaI0Yznxcyg86w0UjC8EkSMyNGHN+jHdXZ7hgED7RKCk4FFpBQ30ejt/LdEBLEDWswJXWeJ22FI7Hbo1EQMukE3NYYKFmh1lt5gBCGzTAOSKy747GGTQyTAuRTvaSxehKXvM7+fA7OeTiodEg33wZl5fHmUk9cm6Kdqrhvc0YDBHHfTiXLzWQ2BXSLow5H4dipw/y1QLs2u9jgRexM2SU7IPrnGOQ9742ndGtcCp+lg3pVWfCa7DL72/3VccOWe/ZdEqPGJfHuaiQv0snEj/vSMmbORWJLZwHwcFvfNmogh1aAiUs5jgPWbkTcAQ3f15aL0im9aWoxzEzFWCrq/+uqVGp6wndUMKnUMkmPu9nvKfx956nlLVTYZunT+abOV0FRIUmF3kw9izPF89gnsPAxyv5UjzE9gII6xm8TuD3Pazz4hY4RaYzfA0IroJAL+XDDrhR7aBPE9jWymAz+fBXyNvPMw2JBXOx5v5p/dThWepLKlEGTqyWHRxHDWV9l1EJpKarhbm+TQrbwYzvb/9hqfRejTh8GJA19MVKJy1jqW1t8g7A6fQMHPNNDgNaqbN6N6jVWTYI98FF77/wYTlilkG497Ti/TItZTjYSYkvZLxhq0y4ZnCZlq3w/QG1ObCb+viYFxl7qEwi4NDYmKbdMEcFe/cNZgBiwR2Qc14Loq+XxHmigbZPq6Zw5Jo1q+fg76IZQ/0DRR81l2lJPRH5NicU8mxcQhgJ9dxQ7gzfA7wPan16rrNWj/tAAwpZipjBkEgxG+uzpdLHX6mzq/HZQRQ04uLBO0wjrKkBJqcRxvs9hsP5cZ2vrERbbO62GYNri9rYsyPt7Y9D8cdkZK6EM7JcanU0DkJ2gqo+un7RG4OxLdqYwRZ/mBM2se/m/AX108Rxm6nozVkUbi++gDDgRARLpztP3+yUfM7BDn+WmVu/LhVbg/qav//7/wH4JfbRE0Fu5QAAAABJRU5ErkJggg==
<<<<<<< HEAD
description: 'Integrated advanced threat detection: Enhancing protection from network
  edge to endpoint'
detaileddescription: When entering a user to work with API with, please make sure
  the user has capability of "Allow Multiple Logins"
=======
description: 'Integrated advanced threat detection: Enhancing protection from network edge to endpoint'
detaileddescription: |-
  When entering a is a user to use the API with, please make sure the user has capability of "Allow Multiple Logins"
>>>>>>> 1afdf571
configuration:
- display: Server URL (e.g. https://192.168.0.1)
  name: baseUrl
  defaultvalue: ""
  type: 0
  required: true
- display: username
  name: username
  defaultvalue: ""
  type: 0
  required: true
- display: password
  name: password
  defaultvalue: ""
  type: 4
  required: true
- display: Trust any certificate (unsecure)
  name: unsecure
  defaultvalue: "true"
  type: 8
  required: false
- display: Use system proxy settings
  name: proxy
  defaultvalue: ""
  type: 8
  required: false
script:
  script: |-
    //GLOBALS//
    var BASE = params.baseUrl;
    // handle '/' at the end of the url
    if (BASE[BASE.length - 1] === '/') {
        BASE = BASE.substring(0, BASE.length - 1);
    }

    var USERNAME = params.username;
    var PASSWORD = params.password;
    var UNSECURE = params.unsecure;
    var PROXY = params.proxy;

    //DICTIONARIES//
    var LOGINHEADERS = {
        'Accept': ['application/vnd.ve.v1.0+json'],
        'Content-Type': ['application/json'],
        'VE-SDK-API': [Base64.encode(USERNAME + ':' + PASSWORD)]
    };
    var HEARTBEATHEADERS = {
        'Accept': ['application/vnd.ve.v1.0+json'],
        'Content-Type': ['application/json']
    };

    //HELPER FUNCTIONS//
    function stringArrToIntArr(stringArr){
        var intArr = [];
        if (stringArr.length > 0){
            for (index = 0; index < stringArr.length; index++) {
                if(stringArr[index]){
                    intArr.push(parseInt(stringArr[index]));
                }
            }
        }
        else{
            intArr = [parseInt(stringArr)]
        }
        return intArr;
    }

    function resToMD(body, title){
        return tblToMd(title, body, Object.keys(body));
    }

    function castToInt(val){
        if (typeof val === 'string') {
            return parseInt(val);
        } else {
            return val;
        }
    }

    function getSessionCredentials(){
        res = sendRequest('/php/session.php','GET', LOGINHEADERS);
        if (res) {
            return res.results;
        }
    }

    function getHeaders(){
        var sess = getSessionCredentials();
        return {'Accept': ['application/vnd.ve.v1.0+json'],
                'VE-SDK-API':[Base64.encode(sess.session + ':' + sess.userId)]
        };
    }

    function sendRequestRaw(uri, method, headers, body){
        var res = http(
                BASE+uri,
                {
                    Method: method,
                    Headers: headers,
                    Body: body
                },
                UNSECURE,
                PROXY
            );
        if (res.StatusCode < 200 || res.StatusCode >= 300) {
            throw 'Failed to use uri ' + BASE+uri + ', request status code: ' + res.StatusCode + ' and Body: ' + res.Body + '.';
        }

        var uriStr = String(uri);
        if (uriStr.indexOf("session") === -1) {
            logout();
        }
        return res;
    }

    function sendRequest(uri, method, headers, body){
        body = sendRequestRaw(uri,method, headers, body).Body;
        var res = JSON.parse(body);
        if (res.success) {
            if (res.success === 'false') {
                throw 'ATD Api call to '+uri+' failed with request body: '+body;
            }
        }
        return res;
    }

    //COMMAND FUNCTIONS//

    function verifyHash(){
        var body = {};
        holder = {};
        holder.md5 = args.hash;
        body.data = JSON.stringify(holder);
        return sendRequest('/php/atdHashLookup.php','POST', getHeaders(), body);
    }

    function heartBeat(){
        return sendRequest('/php/heartbeat.php','GET', getHeaders(), HEARTBEATHEADERS);
    }

    function prettifyCurrentUserRes(currentUser){
        var prettyCurrentUser = {
            'APIVersion': currentUser.apiVersion,
            'IsAdmin': currentUser.isAdmin === '1' ? 'True' : 'False',
            'SessionId': currentUser.session,
            'UserId': currentUser.userId
        };
        return prettyCurrentUser;
    }

    function getSession(){
        var res = sendRequest('/php/session.php','GET', LOGINHEADERS);
        var md = tableToMarkdown('ATD Current User',prettifyCurrentUserRes(res.results),
                                ['APIVersion', 'IsAdmin', 'SessionId', 'UserId']);
        return {
            Type: entryTypes.note,
            Contents: res.results,
            ContentsFormat: formats.json,
            ReadableContentsFormat: formats.markdown,
            HumanReadable: md,
            EntryContext: {
                "ATD.Session(val.SessionId==obj.SessionId)": prettifyCurrentUserRes(res.results)
            }
        };
    }

    function prettifyListUsersRes(users){
        var prettyUsers = [];
        for (i = 0; i < users.length; i++) {
            var user = users[i];
            prettyUsers[i] = {
                'FullName': user.fullName,
                'UserId': user.idx,
                'LoginId': user.loginId,
                'UserType': user.userType
            };
        }
        return prettyUsers;
    }

    function listUsers (userType){
        userType = userType ? userType : 'STAND_ALONE';
        var result = sendRequest('/php/briefUserList.php?userType='+userType,'GET', getHeaders());
        var users = result.results;
        return users;
    }

    function listUsersCommand(){
        var users = listUsers(args.userType);

        var prettyUsers = prettifyListUsersRes(users);
        var md = tableToMarkdown('ATD User List', prettyUsers,
                                ['FullName', 'UserId', 'LoginId', 'UserType']);
        return {
            Type: entryTypes.note,
            Contents: users,
            ContentsFormat: formats.json,
            HumanReadable: md,
            EntryContext: {
                "ATD.Users(val.UserId==obj.UserId)": prettyUsers,
            }
        };
    }

    function prettifyListProfilesRes(profiles){
        var prettyProfiles = [];
        for (i = 0; i < profiles.length; i++){
            prettyProfiles[i] = {
                'Name': profiles[i].name,
                'AnalyzerProfileId': profiles[i].vmProfileid,
                'Description': profiles[i].vmDesc,
                'Sandbox': profiles[i].sandbox === 1 ? 'True' : 'False',
                'Internet': profiles[i].internet === 1 ? 'True' : 'False',
                'LocalBlackList': profiles[i].locBlackList === 1 ? 'True' : 'False'
            }
        }
        return prettyProfiles;
    }

    function listProfiles(){
        var res =  sendRequest('/php/vmprofiles.php','GET', getHeaders());
        var md = tableToMarkdown('ATD Analyzers Profile List',prettifyListProfilesRes(res.results),
                                    ['Name','AnalyzerProfileId','Description',
                                    'Sandbox','Internet','LocalBlackList']);

        return {Type: entryTypes.note,
              Contents: res.results,
              ContentsFormat: formats.json,
              HumanReadable: md,
              EntryContext: {
                  "ATD.ListAnalyzerProfiles(val.AnalyzerProfileId==obj.AnalyzerProfileId)":
                  prettifyListProfilesRes(res.results)
              }
        };
    }

    function prettifyTaskStatusByTaskIdRes(taskStatus){
        var prettyTaskStatus = {
            'taskId': taskStatus.taskid,
            'jobId': taskStatus.jobid,
            'status': taskStatus.status,
            'filename': taskStatus.filename,
            'MD5': taskStatus.md5,
            'submitTime': taskStatus.submitTime
        }
        return prettyTaskStatus;
    }

    function checkTaskStatusByTaskId(taskIds){
        var res;
        var multipleResults = [];
        var tasks = [];
        var requestSuffix;

        for (i = 0; i < taskIds.length; i++) {
            requestSuffix = 'iTaskId=' + taskIds[i];
            res = sendRequest('/php/samplestatus.php?'+requestSuffix,'GET', getHeaders());
            // when you use TaskID, you get results in res.results
            tasks.push(prettifyTaskStatusByTaskIdRes(res.results));
            multipleResults.push(res.results);
        }

        var status = res.results.status; //backward compatability
        return {
            status: status,
            tasks: tasks,
            multipleResults: multipleResults
        };
    }

    function checkTaskStatusByJobId(jobIds){
        var taskIds = [];
        for (i = 0; i < jobIds.length; i++) {
            taskIds.push((sendRequest('/php/getTaskIdList.php?jobId='+jobIds[i],'GET', getHeaders())).result.taskIdList);
        }
        return checkTaskStatusByTaskId(taskIds);
    }

    function checkTaskStatusCommand(){
        var ids = [];
        var result;

        if ( (!args.jobId && !args.taskId) || (args.jobId && args.taskId) ){
            throw 'You must specify one (and only one) of the following: jobId, taskId.';
        }

        if (args.jobId) {
            ids = stringArrToIntArr(argToList(args.jobId));
            result = checkTaskStatusByJobId(ids);
        }

        if (args.taskId) {
            ids = stringArrToIntArr(argToList(args.taskId));
            result = checkTaskStatusByTaskId(ids);
        }

        var md = tableToMarkdown('ATD Sandbox Task Status', result.tasks, Object.keys(result.tasks[0]));

        return {
            Type: entryTypes.note,
            Contents: result.multipleResults,
            ContentsFormat: formats.json,
            HumanReadable: md,
            EntryContext: {
                "ATD.status": result.status, //backward compatability
                "ATD.Task(val.taskId==obj.taskId)": result.tasks
            }
        };
    }

    function getTaskIds(jobIds){
        var results = [];
        var res;
        for (i = 0; i < jobIds.length; i++) {
            res = sendRequest('/php/getTaskIdList.php?jobId='+jobIds[i],'GET', getHeaders());
            results.push(res);
        }
        return results;
    }

    function getTaskIdsCommand(){
        var jobIds = stringArrToIntArr(argToList(args.jobId));
        var results = getTaskIds(jobIds);

        var multipleMd = [];
        var ec = [];
        for (i = 0; i < results.length; i++) {
            multipleMd.push({
                taskId: results[i].result.taskIdList,
                jobId: jobIds[i]
            });
            ec.push({
                taskId: results[i].result.taskIdList,
                jobId: jobIds[i]
            });
        }

        var md = tblToMd('ATD TaskIds and JobIds List', multipleMd, ["taskId", "jobId"]);
        return {
            Type: entryTypes.note,
            Contents: results,
            ContentsFormat: formats.json,
            HumanReadable: md,
            EntryContext: {
                "ATD.Task(val.jobId==obj.jobId)": ec
            }
        };
    }

    function prettifyFileUploadRes(fileUploadRes){
        var prettyFileUpload = {
            'taskId': fileUploadRes.results[0].taskId,
            'jobId': fileUploadRes.subId,
            'messageId': fileUploadRes.fileId,
            'url': fileUploadRes.results[0].url,
            'srcIp': fileUploadRes.results[0].srcIp,
            'destIp': fileUploadRes.results[0].destIp,
            'MD5': fileUploadRes.results[0].md5,
            'SHA1': fileUploadRes.results[0].sha1,
            'SHA256': fileUploadRes.results[0].sha256,
        }
        return prettyFileUpload;
    }

    function fileUploadRaw(body, fileEntryId, filenameToUpload) {
        var uri = '/php/fileupload.php'


        if (typeof fileEntryId !== undefined) { //checking that it's a file upload and not url
            if (typeof filenameToUpload == undefined) { //first priority for the file name is user's argument
                //second priority for the file name is the file name in the context
                var filenameDq = dq(invContext, 'File(val=val.EntryID==="' + fileEntryId +'")=val.Name');
                if (filenameDq && filenameDq[0]) {
                    filenameToUpload = filenameDq;
                }
                else {
                    filenameToUpload = fileEntryId; //last priority for the file name is demisto's entryID
                }
            }
        }

        res = httpMultipart(
            BASE+uri,
            fileEntryId,
            {
                Method: 'POST',
                Headers: getHeaders(),
            },
            body,
            UNSECURE,
            PROXY,
            false,
            'amas_filename',
            filenameToUpload
        );
        if (res.StatusCode < 200 || res.StatusCode >= 300) {
            throw 'Failed to use uri ' + BASE+uri + ', request status code: ' + res.StatusCode + ' and Body: ' + res.Body + '.';
        }

        var result = res.Body;
        var uriStr = String(uri);
        if (uriStr.indexOf("session") === -1) {
            logout();
        }
        return result;
    };

    function fileUpload(submitType, sample, vmProfileList,
                                skipTaskId, analyzeAgain, xMode, messageId,
                                filePriorityQ, srcIp, destIp, fileName){
        var body = {};
        body.data = {};
        var data = {};
        data.data = {};

        data.data.vmProfileList = vmProfileList;
        data.data.submitType = submitType;
        data.data.messageId = messageId;
        data.data.srcIp = srcIp;
        data.data.destIp = destIp;
        data.data.url = (submitType == '0') ? '' : sample;
        data.data.skipTaskId = castToInt(skipTaskId);
        data.data.analyzeAgain = analyzeAgain;
        data.data.xMode = xMode;
        data.filePriorityQ = filePriorityQ ? filePriorityQ : 'run_now';

        body.data = JSON.stringify(data);
        var file = (submitType == '0') ? sample : undefined;
        var filenameToUpload = (submitType == '0' && fileName) ? fileName : undefined;
        var resultObj = fileUploadRaw(body, file, filenameToUpload);
        resultObj = JSON.parse(resultObj);
        if (resultObj.success === false){
            throw 'Command failed due to: ' + resultObj.errorMessage;
        }

        return{
            taskId: resultObj.results[0].taskId,
            resultObj: resultObj
        };
    }

    function fileUploadCommand(){
        var sample = args.entryID ? args.entryID : args.url;
        var vmProfileList = args.vmProfileList ? castToInt(args.vmProfileList) : null;

        var result = fileUpload(castToInt(args.submitType), sample,
                                vmProfileList, castToInt(args.skipTaskId),
                                castToInt(args.analyzeAgain), castToInt(args.xMode), args.messageId,
                                args.filePriorityQ, args.srcIp, args.destIp, args.fileName);

        var md = tableToMarkdown('ATD sandbox sample submission', prettifyFileUploadRes(result.resultObj),
                                ['taskId', 'jobId', 'messageId', 'url', 'destIp', 'srcIp', 'MD5', 'SHA1', 'SHA256']);

        return {
            Type: entryTypes.note,
            Contents: result.resultObj,
            ContentsFormat: formats.json,
            HumanReadable: md,
            EntryContext: {
                "ATD.Task(val.taskId==obj.taskId)": prettifyFileUploadRes(result.resultObj),
                "ATD.taskId": result.resultObj.results[0].taskId //backward compatabillity
            }
        };
    }

    function buildReportContext(reportSummary, uploadData, status, threshold){
        var context = {};

        if ((reportSummary) && (reportSummary.Subject)) {
            var subject = reportSummary.Subject;
            context = { DBotScore: {Vendor: 'McAfee-Advanced-Threat-Defense', Score: 0 }};
            if ( subject.FileType ) {//file
                context.DBotScore.Indicator = subject.md5;
                context.DBotScore.Type = 'hash';
                if (reportSummary.Verdict.Severity > threshold) {//default threshold for McAfee ATD is 3
                    context.DBotScore.Score = 3;

                    addMalicious(context, outputPaths.file, {
                        Type : subject.Type,
                        MD5 : subject.md5,
                        SHA1 : subject['sha-1'],
                        SHA256 : subject['sha-256'],
                        Size : subject.size,
                        Name : subject.Name,
                        Malicious: {Vendor: 'McAfee-Advanced-Threat-Defense',
                            Description: 'Severity: ' + reportSummary.Verdict.Severity}
                    });
                }
                else {
                    context.DBotScore.Score = 1;
                }
            }
            if (uploadData){

                if (reportSummary.Ips){
                    var ip_addresses = [];
                    for (i=0; i < reportSummary.Ips.length; i++){
                        ip_addresses.push(reportSummary.Ips[i].Ipv4);
                    };
                    context["IP.Address"] = ip_addresses;
                }

                context["ATD.Task(val.taskId===obj.taskId)"] =
                    {
                    'status': status,
                    'taskId': uploadData.taskId,
                    'jobId': uploadData.subId,
                    'messageId': uploadData.messageId,
                    'url': uploadData.url,
                    'srcIp': uploadData.srcIp,
                    'destIp': uploadData.destIp,
                    'MD5': uploadData.md5,
                    'SHA1': uploadData.sha1,
                    'SHA256': uploadData.sha256,
                    'Report':
                        {
                        'Attachments': reportSummary.Attachments,
                        'Environment': reportSummary.Environment,
                        'Environment': reportSummary.Environment,
                        'Ips': reportSummary.Ips,
                        'Verdict':reportSummary.Verdict,
                        'Data': reportSummary.Data,
                        'Selectors': reportSummary.Selectors,
                        }
                    }
            }
        }
        return context;
    }

    function getReport(uriSuffix, filename, type, uploadData, status, threshold){
        var jres = sendRequest('/php/showreport.php?'+uriSuffix+'&iType=json', 'GET', getHeaders());
        var summary = jres.Summary;
        summary.VerdictDescription = summary.Verdict.Description;
        summary.VerdictSeverity = summary.Verdict.Severity;

        var ec = buildReportContext(summary, uploadData, status, threshold);
        var jresString = JSON.stringify(jres);

        if (type === 'json'){
            summary = formatTableValues(summary);
            var md = resToMD(summary,'ATD Sandbox Report');
            return{
                content: jresString,
                md: md,
                ec: ec
            };
        }

        var res = sendRequestRaw('/php/showreport.php?'+uriSuffix+'&iType='+type, 'GET', getHeaders());
        if (type === 'pdf' || type === 'zip') {
            if(type === 'pdf' && !getSessionCredentials().isAdmin){
                return 'No permission to download PDF';
            }
            else{
                filename = filename + '.' + type;
                return{
                    content: res.Bytes,
                    filename: filename,
                    ec: ec
                };
            }
        }
        if (type === 'sample') {
            if (res.Body.substring(11,16) === 'false') {
                return 'No permission to download sample'
            }
            else{
                return{
                        content: res.Bytes,
                        filename: filename + '.zip',
                        ec: ec
                    };
            }
        }
        return res;
    }

    function getReportCommand(){
        var uriSuffix = jobOrTaskId();
        var type = args.type ? args.type : 'pdf';
        var threshold = args.threshold;

        var filename = args.jobId;
        if ((!filename) || (filename.length === 0)) {
            filename = args.taskId;
        }
        try{
            return returnReport(uriSuffix, filename, type, threshold);
        }
        catch(error){
            if (error.message === 'EOF'){
                throw "The submission doesn't exist in McAfee ATD";
            }
        }
    }

    function jobOrTaskId(){
        uriSuffix = '';
        if ( (!args.jobId && !args.taskId) || (args.jobId && args.taskId) ){
            throw 'You must specify one (and only one) of the following: jobId, taskId.';
        }

        if (args.jobId) {
            uriSuffix = 'jobId='+ args.jobId;
        }
        if (args.taskId) {
            uriSuffix = 'iTaskId='+ args.taskId;
        }
        return uriSuffix;
    }
    /*
    function detonate(submitType ,sample, timeout, type, threshold, fileName){
        var result = fileUpload(submitType, sample, fileName);
        var taskId = result.taskId;
        var uploadData = result.resultObj.results[0];

        var status;
        var start = (new Date).getTime();
        var diff = 0;

        while (diff < timeout) {
            status = checkTaskStatusByTaskId([taskId]).status;
            if (status === 'Completed'){
                var uriSuffix = 'iTaskId='+ taskId;
                return returnReport(uriSuffix, taskId, type, uploadData, status, threshold);
            }
            diff = ( (new Date).getTime() - start ) / 1000;
        }
        throw ("Timeout due to no answer after " + args.timeout +
                " seconds. Check the status using '!atd-check-status' in a while and if 'completed' execute '!atd-get-report'.");
    }
    */

    function returnReport(uriSuffix, taskId, type, uploadData, status, threshold){
        var res = getReport(uriSuffix, taskId, type, uploadData, status, threshold);
        if(type === 'json'){
            return {
                Type: entryTypes.note,
                Contents: res.content,
                ContentsFormat: formats.json,
                HumanReadable: res.md,
                EntryContext: res.ec
            };
        }
        else if (type === 'pdf' || type === 'zip'){
            return {
                Type: 9,
                FileID: saveFile(res.content),
                Contents: res.filename,
                File: res.filename,
                EntryContext: res.ec
            };
        }
        else if (type === 'sample'){
            //used to retrieve a sample from McAfee ATD to demisto
            return {
                Type: 3,
                FileID: saveFile(res.content),
                Contents: res.filename,
                File: res.filename,
                EntryContext: res.ec
            };
        }
        else{
            return res;
        }
    }

    function logout(){
        res = sendRequest('/php/session.php','DELETE', getHeaders());
        if (res) {
            return res.results;
        }
    }

    // The command input arg holds the command sent from the user.
    switch (command) {
        // This is the call made when pressing the integration test button.
        case 'test-module':
            getSession();
            return 'ok';
        case 'atd-login':
            return getSession();
        case 'atd-list-analyzer-profiles':
            return listProfiles();
        case 'atd-list-user':
            return listUsersCommand();
        //case 'atd-verify-blacklisted-whitelisted-hashs':
        //    return verifyHash();
        case 'atd-check-status':
            return checkTaskStatusCommand();
        case 'atd-get-task-ids':
            return getTaskIdsCommand();
        case 'atd-file-upload':
            return fileUploadCommand();
        case 'atd-get-report':
            return getReportCommand();

        //In order to detonate a submission, please use the Detonate playbooks//

        //case 'detonate-file':
            //return detonate(0, args.upload, args.timeout, args.format, args.threshold);
            //submit type for regular file is 0
        //case 'detonate-url':
            //return detonate(1, args.url, args.timeout, args.format, args.threshold, args.fileName);
            //submit type for url submission is 1
        //case 'detonate-file-remote':
            //return detonate(3, args.url, args.timeout, args.format, args.threshold);
            //submit type for url-download is 3
        default:
    }
  type: javascript
  commands:
  - name: atd-file-upload
    arguments:
    - name: vmProfileList
      description: Analyzer profile ID. The profile ID number can be found in the
        UI Policy/Analyzer Profile page, OR using command atd-list-analyzer-profiles,
        under vmProfileid key result
    - name: submitType
      required: true
      auto: PREDEFINED
      predefined:
      - "0"
      - "1"
      - "2"
      - "3"
      description: This parameter accepts four values — '0', '1', '2' and '3'. • 0
        — Regular file upload • 1 — URL submission — URL link is processed inside
        analyzer VM • 2 — Submit file with URL • 3 — URL Download — File from URL
        is firstly downloaded and then analyzed
    - name: url
      description: Any valid web URL.
    - name: messageId
      description: Maximum 128-character string.
    - name: srcIp
      description: ' IPv4 address of the source system or gateway from where the file
        is downloaded.'
    - name: dstIp
      description: ' IPv4 address of the target endpoint.'
    - name: skipTaskId
      auto: PREDEFINED
      predefined:
      - "0"
      - "1"
      description: Value '0' indicates corresponding taskid in API response. Value
        '1' indicates -1 as taskid in API response.
    - name: analyzeAgain
      auto: PREDEFINED
      predefined:
      - "0"
      - "1"
      description: Value '0' indicates skip sample analysis if it is analyzed previously
        . Value '1' indicates do not skip sample analysis if it is not analyzed previously.
    - name: xMode
      auto: PREDEFINED
      predefined:
      - "0"
      - "1"
      description: Value '0' indicates no user interaction is needed during sample
        analysis. Value '1' indicates user interaction is needed during sample analysis.
    - name: filePriorityQ
      auto: PREDEFINED
      predefined:
      - run_now
      - add_to_q
      description: ' This parameter indicates priority of sample analysis. run_now
        assigns highest priority (i.e., sample is analyzed right away), add_to_q puts
        sample in waiting state if there is a waiting queue of samples, default is
        run_now'
    - name: entryID
      description: entry ID f the file to upload
    - name: fileName
      description: The name of the file
    outputs:
    - contextPath: ATD.Task.taskId
      description: The task ID of the sample uploaded
      type: number
    - contextPath: ATD.Task.jobId
      description: The job ID of the sample uploaded
      type: number
    - contextPath: ATD.Task.messageId
      description: The message Id relevant to the sample uploaded
      type: string
    - contextPath: ATD.Task.url
      description: The URL detonated
      type: string
    - contextPath: ATD.Task.srcIp
      description: Source IPv4 address
      type: string
    - contextPath: ATD.Task.destIp
      description: Destination IPv4 address
      type: string
    - contextPath: ATD.Task.MD5
      description: MD5 of the sample uploaded
      type: string
    - contextPath: ATD.Task.SHA1
      description: SHA1 of the sample uploaded
      type: string
    - contextPath: ATD.Task.SHA256
      description: SHA256 of the sample uploaded
      type: string
    - contextPath: ATD.taskId
      description: The task ID of the sample uploaded
      type: number
    description: upload a file/web URL for dynamic analysis by using the provided
      Analyzer Profile. Only single file/web URL can be submitted at a time.
  - name: atd-get-task-ids
    arguments:
    - name: jobId
      required: true
      description: Serves as an identifier for the previously submitted file.
      isArray: true
    outputs:
    - contextPath: ATD.Task.jobId
      description: The corresponding taskId of the jobId sent
      type: number
    - contextPath: ATD.Task.jobId
      description: The jobId sent
      type: number
    description: fetches the list of task id's associated with a job id
  - name: atd-get-report
    arguments:
    - name: taskId
      description: This is the returned TaskId value in the submission step, previously
        returned value in the File/URL submission step
    - name: jobId
      description: Job id
    - name: type
      required: true
      auto: PREDEFINED
      predefined:
      - html
      - txt
      - xml
      - zip
      - json
      - ioc
      - stix
      - pdf
      - sample
      description: 'Type can be one of the following types: • html — HTML report •
        txt — Text report • xml — XML report • zip — All files packaged in a single
        zip file • json — Same as xml but in the JSON format • ioc - Indicators of
        Compromise format • stix - Structured Threat Information expression. Stix
        generation is disabled, by default. Use set stixreportstatus enable to enable
        it. • pdf - Portable Document Format • sample - Download sample from McAfee
        Advanced Threat Defense'
      defaultValue: pdf
    - name: threshold
      auto: PREDEFINED
      predefined:
      - "1"
      - "2"
      - "3"
      - "4"
      - "5"
      description: If ATD severity is bigger than the threshold we will consider it
        malicious
      defaultValue: "3"
    outputs:
    - contextPath: File.Name
      description: Filename (only in case of report type=json)
      type: string
    - contextPath: File.Type
      description: File type e.g. "PE" (only in case of report type=json)
      type: string
    - contextPath: File.Size
      description: File size (only in case of report type=json)
      type: number
    - contextPath: File.MD5
      description: MD5 hash of the file (only in case of report type=json)
      type: string
    - contextPath: File.SHA1
      description: SHA1 hash of the file (only in case of report type=json)
      type: string
    - contextPath: File.SHA256
      description: SHA256 hash of the file (only in case of report type=json)
      type: string
    - contextPath: File.Malicious.Vendor
      description: For malicious files, the vendor that made the decision
      type: string
    - contextPath: File.Malicious.Description
      description: For malicious files, the reason for the vendor to make the decision
      type: string
    - contextPath: DBotScore.Indicator
      description: The indicator we tested (only in case of report type=json)
      type: string
    - contextPath: DBotScore.Type
      description: The type of the indicator (only in case of report type=json)
      type: string
    - contextPath: DBotScore.Vendor
      description: Vendor used to calculate the score (only in case of report type=json)
      type: string
    - contextPath: DBotScore.Score
      description: The actual score (only in case of report type=json)
      type: number
    - contextPath: File.EntryID
      description: The Entry ID of the sample
      type: string
    - contextPath: IP.Address
      description: IP's relevant to the sample
      type: string
    - contextPath: InfoFile.EntryID
      description: The EntryID of the report file
      type: string
    - contextPath: InfoFile.Extension
      description: The extension of the report file
      type: string
    - contextPath: InfoFile.Name
      description: The name of the report file
      type: string
    - contextPath: InfoFile.Info
      description: The info of the report file
      type: string
    - contextPath: InfoFile.Size
      description: The size of the report file
      type: number
    - contextPath: InfoFile.Type
      description: The type of the report file
      type: string
    description: ' download the analysis report files'
  - name: atd-list-analyzer-profiles
    arguments: []
    outputs:
    - contextPath: ATD.ListAnalyzerProfiles.Name
      description: The Analyzer's profile name
      type: string
    - contextPath: ATD.ListAnalyzerProfiles.AnalyzerProfileId
      description: The Analyzer's profile id
      type: number
    - contextPath: ATD.ListAnalyzerProfiles.Description
      description: The Analyzer's profile description
      type: string
    - contextPath: ATD.ListAnalyzerProfiles.Sandbox
      description: If the Analyzer's profile has access to the sandbox
      type: boolean
    - contextPath: ATD.ListAnalyzerProfiles.Internet
      description: If the Analyzer's profile has access to the internet
      type: boolean
    - contextPath: ATD.ListAnalyzerProfiles.LocalBlackList
      description: If the Analyzer's profile has access to the local black list
      type: boolean
    description: ' display the analyzer profiles. Only the analyzer profiles to which
      the user has access are displayed.'
  - name: atd-list-user
    arguments:
    - name: userType
      default: true
      auto: PREDEFINED
      predefined:
      - STAND_ALONE
      - MWG
      - NSP
      description: This is the user type associated with a user profile. For example
        NSP, MWG, STAND_ALONE (default) and so on.
      isArray: true
      defaultValue: STAND_ALONE
    outputs:
    - contextPath: ATD.Users.FullName
      description: The user's fullname
      type: string
    - contextPath: ATD.Users.UserId
      description: The user's id
      type: number
    - contextPath: ATD.Users.LoginId
      description: The user's login id
      type: string
    - contextPath: ATD.Users.UserType
      description: The user type
      type: string
    description: ' displays the user profile information present on the McAfee Advanced
      Threat Defense.'
  - name: atd-login
    arguments: []
    outputs:
    - contextPath: ATD.Session.APIVersion
      description: The API version used in the session
      type: string
    - contextPath: ATD.Session.IsAdmin
      description: If the current user is admin
      type: boolean
    - contextPath: ATD.Session.SessionId
      description: The session id
      type: string
    - contextPath: ATD.Session.UserId
      description: The UserId of the User logged in in the session
      type: number
    description: Returns the current session details
  - name: atd-check-status
    arguments:
    - name: taskId
      description: This is the returned TaskId value in the submission step, previously
        returned value in the File/URL submission step
      isArray: true
    - name: jobId
      description: Job Id
      isArray: true
    outputs:
    - contextPath: ATD.status
      description: The task ID status (Completed or Analyzing)
      type: string
    - contextPath: ATD.Task.taskId
      description: This is the returned TaskId value in the submission step, previously
        returned value in the File/URL submission step
      type: number
    - contextPath: ATD.Task.jobId
      description: This is the returned JobId value in the submission step, previously
        returned value in the File/URL submission step
      type: number
    - contextPath: ATD.Task.status
      description: The task ID status (Completed or Analyzing)
      type: string
    - contextPath: ATD.Task.filename
      description: The name of the uploaded sample
      type: string
    - contextPath: ATD.Task.MD5
      description: The MD5 of the sample
      type: string
    - contextPath: ATD.Task.submitTime
      description: Submission time of the sample
      type: string
    description: Checks the analysis status of up to 100 jobIDs/taskIDs
<<<<<<< HEAD
  runonce: false
fromversion: 4.0.1
releaseNotes: add credentials option and deprecate 'detonate' commands
=======
  runonce: false
>>>>>>> 1afdf571
<|MERGE_RESOLUTION|>--- conflicted
+++ resolved
@@ -1,20 +1,13 @@
 commonfields:
-  id: McAfee Advanced Threat Defense_4.0.1
+  id: McAfee Advanced Threat Defense
   version: -1
-name: McAfee Advanced Threat Defense_4.0.1
-display: McAfee Advanced Threat Defense_4.0.1
+name: McAfee Advanced Threat Defense
+display: McAfee Advanced Threat Defense
 category: Forensics & Malware Analysis
 image: data:image/png;base64,iVBORw0KGgoAAAANSUhEUgAAAHgAAAAiCAYAAACUcR1DAAAAAXNSR0IArs4c6QAAGA9JREFUaAXtWwmYVNWVPnd5VfWquroBg4ACSdyiGHdHEYGm2eI6LowI0dFE1LjPxLiNJsYsjl/UZDRRictEMkaNW0aNQlTo6m4Q0RjjgkKMEVFxA9mqqqvqvXfvnf+86sLqhgYCMTjfl/t9Ve/VXc4995xzz3ZviQ5fPSCcuXRUmd6krSz/nqZBXlIdkFllZl5FZDcEbl42+aVVVPn46Dyt2FD7purmpr0D3u8MX5xMZDbVd3Pb5xFlTdab6gxpD2AjY99trtCjmzue+7Wn6IvCS+xNoekrPLXGVoLFmYDeOJAo/Gvg/K37ivnZhDPOrnKRvc8Ye2tLSC/+tZNc1JT6olLRaVK4aZGjhdetNBN7g9GW9s5OkDuzHEZfGxvSS73161n/BFEm48vrQimHtRSjMT3bt+b3q0SJFWn5TFbp/Q05KloqCqv3aC6V3tkU3LlNTX3Jlq+RNpoipWoSXQMCZ9e6IBreHNCiTcH4NNtl6Bi86Jv09FmelvPnZrz7OlK6eXMmvbQP7XPpduoWqYLntZDfVkSDQJ/KxsYKayspJfdNJPWcXMY7dWN9a23tCdojnU3Oymh9tuxFM9T6bslzT6LACXUDI97pBPlSZKysfHVTsHJEKRMW7vad/YYVsikALSv4cHHWLfgwoNerv7bdN+jFFBNUBmJWKd+TYrJU1Do3o5/syCaOeZ7I64nepQ00+pJ+6tdOqmc0qbOFkP1CQGE4m1OCuJPYDjt5RnuDuplVZG/jcr46UXsq55GDFYlLFwl7G7Fl9RA85k9cIssrkafOJ/I3Bs1lvMm+UocX0ZtHeFi+dlUqANYNf0szsjE8Ntam6xsdkGQJFOCYJ8QEGNEJnRn9XIdx01doM3O+UAcrj87DmPEafdgIMmO3pBjMJUCQlJDnVBrEfu1B9A2os1dqsJi4oS9/oKS40AEhxiuxefIDJUJQJmTRHa+bLvejP9Z+bq1nJCTPtUeQVuOp0/y2Vt/zKYWYVJtAW2MDoa53JnqqolM7lfNBa8/+n/bv2UQDUtnkwSasFESZFrmUOrwbgxkBAZowo2vi7El5kJJ0UF7R+6TkIIXWCP34s7WF52HNkRDykCihW3Mp+c2WtcGv5maTuxlrbk1JOabiqvhsaq55WT0Km2cSVOO+c6Xsi1GVuST+bK19tFgyDx8B7dkbjAEpfagSbkTVXFV7xapNqDPgy22QwUBbtjs31EBKmSYY+36iM7hqBFGJyl26pm7C9sbkrsqExxorhgP29k6KCknxMmz+b1ryEZRY7wUIpJt8dYQTbgL21c5knSe1fNtZ+2S+aB7B2tby6JV4Dgyjfk7pXWyaRgslvrkegx0EUSmZgHQy0vHHMsutGOiwL2qMZQLwhjKWAoLA8wRbWliYFInPKevuas94R9koHJHUeggzvzpL75BzWcI47wZh7NQEEI+AGA+DfgBa9E8k1VeVTx2tWp85Nl/504YgWS3OSQqpTDxftUcAwVLWjJ/dQMPGF+i1nuOwdpvjSbqKULJ0CJn1hCgHra3S+nJlogvBlSYLpFjn8UCQc1xg7AUdvryXSvbC0UTLa/Bqz/aUHi2V+C8txf5Mcx7r8MLvWNvJTRmxcE4UfWtchZ48gajcZs3zHhhmPT3YCLk67sd9uSQxq5PywdDYKfCs57NksloUWCxKHJaw7mOpQNVrsFXnANMf6ep03OevLhJz8DyssrlAsk5USg2JTQXq2ab1VkC8Psrph31JJxkpZRlIMRTGjxcW4jfD8bQa7Tn7eDvRrj1htSJsk84dxQzlwhqMC0NKaO1rlzg1rqj7Qmg5ZUFD4kF0+YLBuJjojga1p9UDzzR497WldAt3Z9Uv0uoWOJXfYyeM8ePCNGQ8WTtZuN4prU8WDfpRFlZur5U5TcmJSrnHmLm8CZgBvC4ez+8xjaT8ckqph3NpOhYwXUtAC0cG9OroYvREy9rKDd0YzJMCTqmlZO6LClGzDcOjImNmgcEGqlpzZ2PdM5Fxp+RXRgdft8pOx9ZeweO2pDBzYbreDq1dFgsXll1dSFXt8fqhRXoN22Ta+4EvxKHs+TIOwNMC1pxOa28sR+YeZ80qjQYmZFbQzrbB+z7W1w1dFYWnwxRkmKGMD9TezRjXyYxmASFnpuYgSN3WZ91+KeEmwXA38bh4rKAMCH18SojJTrqduX//tPo6nLAzSusmdXkw+Y5OG12G5+2YbY3CHNwODTIconhdbR7MOVAH4R3gf5ZpwoIeRaa9ZOyVZRNdDT68xE4da1k4M76S+rZcir5QG197rqeiMSYmQAtr4wo9DpY+/kxWHwrCTYq0yzWtMrOu+kRTs0TI7iSrgd70E44alZX6I4XBRaEQt4HQLcwMOHgUObfcCscagjXLA7xILnC44mcuSbuAG6eVoa+YMSBz3lr39dEl81DcAV8dCdrbCPcIiLPjGqLbIE3XY3QXJLSDB1bqk5mRvCuQ4FhaSDR8pzEofBk4NPOcYNqQUkYeQ8XwlzW4kKfYz64DFTfxruLdrMAL7N6EcOIS9sjZ3IGZy2F/j2jpDBGYcLGUS9BPyfNmQoPF5kg7d1Kuj3djy+rwRZHWZ4JrQ5j5iCAcsiU/ai6Z/6iO5ZntdzrScoan9CkhKOAL6l8SEg6wvajWh5/rMbi+sfZ+SD56Gu/8+ZsXAX6OqdAb91eiIwdl9HexyItCKRZE8KrHQtW0+Wqq2ACWQnkTU1CAbKd591eM+zEIsI65jOjogF5uVeEU53SyuRyBn92L9eVUqPeBZXAsBRiRVPcdtWbNqlxa3QWnopl7AzyUlJuG513oEtsLmOu3KyZ6wTmxB2xvHEpBE1WsEK+hD6RFvN/fp/21ErtGEL3YBBlaJYU5ti2TQPRULVA4gXVuBYRriIPnnpLCiyJ7FFpZax3D/g6LBoQ9gmA35jKJa+IqfLXHuMBnh1STkAIbELXy6BzZb7fAFuNHXDZAulrT3/eJVZeoGF3W7tOjqkCvjCXKbxQDSchPVAlQsXANE+IR6lx/xNgSPVuvcGo9cticTqkz45iXNYl1RSvVL7g96jQPln26Sis5mFUgoohD2nw6CBgu4PbRneHPsQ3vqGS8P0AL7eVYlSu5rKkQjtobuRJmMjJ257AmYseN/QvkFnZLCH0Fj/+kyNgMsBBwiVnkxJdnEjUCxFC276yboII9COA5Xcpr3XCOuJGhiX+zNw8Ig02KdgB736x1+swwuIZQc4kQAm9GsdYjxYoVxTorO6P1PNhq44a/RTZxOHbpniGIFCtQfMPT/SkcJd61FnTz8YwJnJRCG+GdBosXM5irQUG7fQ/QRdSBzDyMJS9Z31xlQ31N9Z2FwOuq5lAEW29AA5QSnK91vGH8GGDPIlHBmocLr8LAX6eyaarWVL/XAamv/H/xbt1bbDhZwhNaeWVJB1Ng1sv7zs7SduU8sd5bVVsXyCXanDsX+ZO4imEgj57xpJpY6wO1iB1VbY89bGuPh47/7mhCPgClfw+Ko6/7uK5OWvs2NEIMjh290Lg/ws94EjLQjeZgEpQEOlqrInSEYL0OW54HbivhNPZh5iKW7yxJ+Qth2BR/UuAKGCe1EzaKZQTTIMKkjz7psZk2uH7AZ+Udq2qF3YHZE6AlSCTkFXNTpqP+VAxqNF006h4/I4a2W3cFHLCHmQhQtwfD1jdXqVX1nnldzNT6Env5YDIzGt7wdp2+ORFq+ob6Pr29G0o8C9doDTzQpliDO5tWOrp2xFrOR3xS2n1/yJgNHGp0RNF8T+ud2McA95KBFM+OKYS/+mQkUQ4bONkYpEcUu8Os79NNmuIGKWu5jPp+vb87FXQJeu99PoWW5SX6/YC0mw3Pe2IZCCBk2AWBfa4tRbciS/SysNS/qMXpnpAjmG1JSQ+1N8hbqBCeS0KdlYAKZOLFOwThinOyxGgiW1TdtniH5CDJxlkxqD/8hmP39ZkUTkfmaJPmoKVUerc9Je/lQ5zYE9b6S1EUzW337dVSJ5+H19BgpZgEK3zB3Ab9MoT06mKnmVODjX07PbB2CgRYc6ysjL29o0HvYSrRAzKkIiRuf+B2OeAMbEu5G72yveNQ6r57eT2sxteV2OGw9iDOnqyr3MjLRX1pb8j3EXzM8PcucMqMicyF2MUfcTKGnSGh1NCUp69OKvXblKd+wcyN40R4mNaYQIThEznfH4z89nGsdpm5zpiyNdFhZZXaM6GCPY0I131w+DICSmIF72SGA3u5t5+pJjE2Z722bL9XiqLFbCd5vBJymKcTd5soegnG+jnUXw4sGhhP4Px4qkHBklQL+yIRyR8jrsbsKEKkIG2Xi4T3e+HLl5C8+TXWsTcSKNv39dTVYVpNh8aqmfMuKGBw1/C4gpPsmty+sAi5jox+oj1J/7yhQRdnadQlfb17pVALpBRHsnTXCtO59t7bkzvwvJvs2AWgt/4cRgWV6Hio1tcRB4IG7FXGYUX8RAjC8SF7PsuR9TmFD/GRAj4LBxyNTLQEE0+IXAu848PWrl3J6nN8nj6ufVrywWKEL49wP8aX1R3s4hldaLG9BP3iOo7F+bVbaSH6wGp9XBCZ52P8pIRXjShKSUR4pNgkJAEbQlosR9GlKwo98t7F4Nuo/4mGlDEOcbwuSEOQfYbDu5OdtDXGPhlZc/GGLhfwIUg5pVWKJ2N3npmMxfBp0kQgN7Gk6dl2ctOXCjPrRaEOwpWH87CSCUjO4zSpqrp4Vbw6TlyEnMTcSLFwJxC9hTh/RZ4CqXapujkOPYcCLvgE5wJgoScENGg3EzI2oqc7CuHIclqfhYTCcSDzzmCCD88kxA5cVrF2JlTjTS2ItdnhclafhDrcS+CsHLtGdEfPOet/w4m5s2LDk9ETKh1JCynGzybabQzRn9sBArjxB0IUH67VD43fWUjmEY2tZMQZmHMKBOpL6J6RUCno8EEg1RyEOjeNK9kXeg5u4fiuZL/Vjs0mnT0b45Dtou3wQeqe1iIIfhnux52Lyubub0BJ9BzPv0Uum9gd4cFULPRryL0OZTXNTK4VToexL7hImfcWKrkDznDXHThwH+6p8B26aCV20L2RM7f8eOX6yXnuyyWHtJ+XoB3BLM6Zi5Ly8xNKpberret/P0XU1JSgwQU0NeBTlFRsKdNb6/eMYWvp+4OUKTWGOPnMVug9SPW66PgJ3ApJe7RLhbcjCtZlswH9aUOSX4N/FZY4GhcOPGxgpmDK82QlkVnSsnr1as5je9am4nWIMJhXoMXo36u9QnZLDfD9HWRU6getEgQBvTeBCEm2zStxrrpCAxMeFLTVK4bDzm9qJNhXLR3w/F1j8qsiCs9E+msYUyC2X3hyZPgmMvJIfvK+iwdgUXE9+rwDPs2wRt95/ZrykrjxH1+fGQqsY3ANoxw2is4oqDpxNpLph+CQhuMw+ouiCAzWvIN5EHQcYk57mwrs3dcU1j/mqsH7x3PbUmA9BtfQAaO1TtJhSOedC+diwlIctr4AjiN0WAAeT8+vNr+5hYg15z/KZ5gCvTK4HucFWT3ydUGT/ihdW3G1mXlbLwa9fkxv70/5/tAGKh1Y1gkrEbpAgOKUnlPpHNu13sZtST37FwimfohrN6e3EG017Jwvz4MLuhyHGvdtCT7bYgw256bL8OqVEjiDW1+UZ/egSH0TJzRNCNT3gv5/Ds5pRYrSQkDfeiZk5GWyaB9qhpdrogAhojehMU5TbD3uOEXyrBIeleoDw62H+2lC2Kwd/GkgkGv0h4soeCyvzO58CR4mISXTcppHYj/kbBevLka3HoOcLHuO0iAEIjcQaQmk+WRYkNHPGwqkZVqfh0h0O8SHD+Ou9O9a0+pI3Ai5G2HSzEhK3GShV3Ab4n8x7jLEnaNcZJZUyvYW9lw5vi+mvdMSZA6Ao/iKKdnbscvLuYz6GhLHz2tPn4Ro6hUkHO6prb8tmzgOQevqMeUo19qY/EoiCI/FSR0u24nf8vy1fljLQEqro0DcZciYHQt/ZbEphtNj+FinTtM0RWo/nAAt8ovR9Lzv98OypiwvRje/hizZmIz3b8B5EcPEleG9rJLNLSV7Uy7tHeiRPRWxWhQG4X/z7Y32tLefoXAo4IW4jXOkK4RXYJ51G4Wd4W1SENPFmfh++TjSIpnxbkLi5CxmLrIHk3DJ7JcOjrow6lbEmfsgAn4MSYfTcd1oSB/kC6yvH8XNiT4Uhb+HNri9NUXjEOpl0eIB9sc4YFoDOBx2fw4O4yTA+LNU8jzP11fygvO+/k8E1aeFWncI7Z0gMt6PuB65iwtVwnsI14d3RGpsHaG4DRH52U6LY+YkaWfEpQ/YhPcn3Mh4E4cAg+L2ri/n0QAl5e3AfxpuxPwFUdnFEmfd3Ix5bibhxevEZP9SaEjMCDO48SbEdz/X5A1rSdHn0e1afC7j/k57Z8AbOqw9vm5kH4bwLsHFwo+B4yMc+eCweq+UUP8D5n4LuZY1/XqYz23GYEaeS5Aly7sUQfEJOLS/oLkYXV+haBqkdOLT2eQuYOzuzlOPjII0g0kLkQZ6Kwxpd/j2wyInn4ODv0JLuUJ5ycljSuYBo1SxEpo7WwrmQeVCiastkY6CC3FH6TrspBmY54CZfEdAyZNwPWc+1HgBB+9/AOkn51iLcGhvzGPD8+EpzZ0GXeuLKCPREkjpV+A/RHA4P19y9qExZXNnfS9oCwQetlMrffnokr0WQvtDmKFJc4h2xN+EJuHK0/m8TvzzYRpyqEfKQmcK459TgRkJmR6L0Y/B1qfYX4EQDHdRcI9LyROwznJZ6yWRdIvB+u1tNjESOfdiJISVhXDKmGJw+T5IFdTjss0ZjNsY1osoDc9cKhvFtwoTqfQqJnNQrqSwO36C25ZXzkurO3Fw1OiC4H5kqHYAg/iQ50BI+HhPUit2yaw2XKAH0wROUvlolRMySAjKoitXLw84SDd2ikHCNiWsSSHgG0zSw87HEQNFNw4G1Qz0Kgj2aj2R6t/5aI4PEgzx0aIYmtLegraMvrhbHzQATCWKZCfXa2M/BOgEEjw4q8Xpfdc6qTG9Cn4IBAUX7J37HbJm4yCAyO3TvcjILdWu9K9sgnQJ+SGpBkKgcPJgm6WVzUhJ3CoqwRvGmRQSgh+Mog3/12ubMhhEkNFaZHdK9CHW/RGYdgRneyiIxuEarDEhvQU16uPE5GXOklWK4fGccsT9HCyMj1loRnNneP7SfHhJIR/MMllcYMfBEnYLLsPFeWJo7/hUFlMxt6EXjMVtdspD3b+LM+DXWgrh+dAO/x4U7c92gUIBoRXGx+aDx9QXaI0Yznxcyg86w0UjC8EkSMyNGHN+jHdXZ7hgED7RKCk4FFpBQ30ejt/LdEBLEDWswJXWeJ22FI7Hbo1EQMukE3NYYKFmh1lt5gBCGzTAOSKy747GGTQyTAuRTvaSxehKXvM7+fA7OeTiodEg33wZl5fHmUk9cm6Kdqrhvc0YDBHHfTiXLzWQ2BXSLow5H4dipw/y1QLs2u9jgRexM2SU7IPrnGOQ9742ndGtcCp+lg3pVWfCa7DL72/3VccOWe/ZdEqPGJfHuaiQv0snEj/vSMmbORWJLZwHwcFvfNmogh1aAiUs5jgPWbkTcAQ3f15aL0im9aWoxzEzFWCrq/+uqVGp6wndUMKnUMkmPu9nvKfx956nlLVTYZunT+abOV0FRIUmF3kw9izPF89gnsPAxyv5UjzE9gII6xm8TuD3Pazz4hY4RaYzfA0IroJAL+XDDrhR7aBPE9jWymAz+fBXyNvPMw2JBXOx5v5p/dThWepLKlEGTqyWHRxHDWV9l1EJpKarhbm+TQrbwYzvb/9hqfRejTh8GJA19MVKJy1jqW1t8g7A6fQMHPNNDgNaqbN6N6jVWTYI98FF77/wYTlilkG497Ti/TItZTjYSYkvZLxhq0y4ZnCZlq3w/QG1ObCb+viYFxl7qEwi4NDYmKbdMEcFe/cNZgBiwR2Qc14Loq+XxHmigbZPq6Zw5Jo1q+fg76IZQ/0DRR81l2lJPRH5NicU8mxcQhgJ9dxQ7gzfA7wPan16rrNWj/tAAwpZipjBkEgxG+uzpdLHX6mzq/HZQRQ04uLBO0wjrKkBJqcRxvs9hsP5cZ2vrERbbO62GYNri9rYsyPt7Y9D8cdkZK6EM7JcanU0DkJ2gqo+un7RG4OxLdqYwRZ/mBM2se/m/AX108Rxm6nozVkUbi++gDDgRARLpztP3+yUfM7BDn+WmVu/LhVbg/qav//7/wH4JfbRE0Fu5QAAAABJRU5ErkJggg==
-<<<<<<< HEAD
-description: 'Integrated advanced threat detection: Enhancing protection from network
-  edge to endpoint'
-detaileddescription: When entering a user to work with API with, please make sure
-  the user has capability of "Allow Multiple Logins"
-=======
 description: 'Integrated advanced threat detection: Enhancing protection from network edge to endpoint'
 detaileddescription: |-
   When entering a is a user to use the API with, please make sure the user has capability of "Allow Multiple Logins"
->>>>>>> 1afdf571
 configuration:
 - display: Server URL (e.g. https://192.168.0.1)
   name: baseUrl
@@ -626,7 +619,7 @@
         }
         return uriSuffix;
     }
-    /*
+
     function detonate(submitType ,sample, timeout, type, threshold, fileName){
         var result = fileUpload(submitType, sample, fileName);
         var taskId = result.taskId;
@@ -647,7 +640,6 @@
         throw ("Timeout due to no answer after " + args.timeout +
                 " seconds. Check the status using '!atd-check-status' in a while and if 'completed' execute '!atd-get-report'.");
     }
-    */
 
     function returnReport(uriSuffix, taskId, type, uploadData, status, threshold){
         var res = getReport(uriSuffix, taskId, type, uploadData, status, threshold);
@@ -713,14 +705,11 @@
             return fileUploadCommand();
         case 'atd-get-report':
             return getReportCommand();
-
-        //In order to detonate a submission, please use the Detonate playbooks//
-
-        //case 'detonate-file':
-            //return detonate(0, args.upload, args.timeout, args.format, args.threshold);
+        case 'detonate-file':
+            return detonate(0, args.upload, args.timeout, args.format, args.threshold);
             //submit type for regular file is 0
-        //case 'detonate-url':
-            //return detonate(1, args.url, args.timeout, args.format, args.threshold, args.fileName);
+        case 'detonate-url':
+            return detonate(1, args.url, args.timeout, args.format, args.threshold, args.fileName);
             //submit type for url submission is 1
         //case 'detonate-file-remote':
             //return detonate(3, args.url, args.timeout, args.format, args.threshold);
@@ -1005,6 +994,220 @@
       description: The UserId of the User logged in in the session
       type: number
     description: Returns the current session details
+  - name: detonate-file
+    arguments:
+    - name: upload
+      required: true
+      description: ID of the entry containing the file to detonate
+    - name: timeout
+      description: Total wait time (in seconds)
+      defaultValue: "210"
+    - name: format
+      auto: PREDEFINED
+      predefined:
+      - html
+      - txt
+      - xml
+      - zip
+      - json
+      - ioc
+      - stix
+      - pdf
+      - sample
+      description: Optional - request the format of the report
+      defaultValue: json
+    - name: threshold
+      auto: PREDEFINED
+      predefined:
+      - "1"
+      - "2"
+      - "3"
+      - "4"
+      - "5"
+      description: If ATD severity is bigger than the threshold we will consider it
+        malicious
+      defaultValue: "3"
+    - name: fileName
+      description: The name of the file
+    outputs:
+    - contextPath: InfoFile.Name
+      description: Filename (only in case of report type=json)
+      type: string
+    - contextPath: InfoFile.Type
+      description: File type e.g. "PE" (only in case of report type=json)
+      type: string
+    - contextPath: InfoFile.Size
+      description: File size (only in case of report type=json)
+      type: number
+    - contextPath: InfoFile.MD5
+      description: MD5 hash of the file (only in case of report type=json)
+      type: string
+    - contextPath: InfoFile.SHA1
+      description: SHA1 hash of the file (only in case of report type=json)
+      type: string
+    - contextPath: InfoFile.SHA256
+      description: SHA256 hash of the file (only in case of report type=json)
+      type: string
+    - contextPath: InfoFile.Malicious.Vendor
+      description: For malicious files, the vendor that made the decision
+      type: string
+    - contextPath: InfoFile.Malicious.Description
+      description: For malicious files, the reason for the vendor to make the decision
+      type: string
+    - contextPath: DBotScore.Indicator
+      description: The indicator we tested (only in case of report type=json)
+      type: string
+    - contextPath: DBotScore.Type
+      description: The type of the indicator (only in case of report type=json)
+      type: string
+    - contextPath: DBotScore.Vendor
+      description: Vendor used to calculate the score (only in case of report type=json)
+      type: string
+    - contextPath: DBotScore.Score
+      description: The actual score (only in case of report type=json)
+      type: number
+    - contextPath: ATD.Task.taskId
+      description: This is the returned TaskId value in the submission step, previously
+        returned value in the File/URL submission step
+      type: number
+    - contextPath: ATD.Task.jobId
+      description: This is the returned JobId value in the submission step, previously
+        returned value in the File/URL submission step
+      type: number
+    - contextPath: ATD.Task.status
+      description: The task ID status (Completed or Analyzing)
+      type: string
+    - contextPath: ATD.Task.messageId
+      description: The message Id relevant to the sample uploaded
+      type: string
+    - contextPath: ATD.Task.url
+      description: The URL detonated
+      type: string
+    - contextPath: ATD.Task.srcIp
+      description: Source IPv4 address
+      type: string
+    - contextPath: ATD.Task.destIp
+      description: Destination IPv4 address
+      type: string
+    - contextPath: ATD.Task.MD5
+      description: MD5 of the sample uploaded
+      type: string
+    - contextPath: ATD.Task.SHA256
+      description: SHA256 of the sample uploaded
+      type: string
+    - contextPath: ATD.Task.SHA1
+      description: SHA1 of the sample uploaded
+      type: string
+    - contextPath: IP.Address
+      description: IP's relevant to the sample
+      type: string
+    description: Detonate file through McAfee ATD
+  - name: detonate-url
+    arguments:
+    - name: url
+      required: true
+      description: URL to detonate
+    - name: timeout
+      description: Total wait time (in seconds)
+      defaultValue: "200"
+    - name: format
+      auto: PREDEFINED
+      predefined:
+      - html
+      - txt
+      - xml
+      - zip
+      - json
+      - ioc
+      - stix
+      - pdf
+      - sample
+      description: Optional - request the format of the report
+      defaultValue: json
+    - name: threshold
+      auto: PREDEFINED
+      predefined:
+      - "1"
+      - "2"
+      - "3"
+      - "4"
+      - "5"
+      description: If ATD severity is bigger than the threshold we will consider it
+        malicious
+      defaultValue: "3"
+    outputs:
+    - contextPath: InfoFile.Name
+      description: Filename (only in case of report type=json)
+      type: string
+    - contextPath: InfoFile.Type
+      description: File type e.g. "PE" (only in case of report type=json)
+      type: string
+    - contextPath: InfoFile.Size
+      description: File size (only in case of report type=json)
+      type: number
+    - contextPath: InfoFile.MD5
+      description: MD5 hash of the file (only in case of report type=json)
+      type: string
+    - contextPath: InfoFile.SHA1
+      description: SHA1 hash of the file (only in case of report type=json)
+      type: string
+    - contextPath: InfoFile.SHA256
+      description: SHA256 hash of the file (only in case of report type=json)
+      type: string
+    - contextPath: InfoFile.Malicious.Vendor
+      description: For malicious files, the vendor that made the decision
+      type: string
+    - contextPath: InfoFile.Malicious.Description
+      description: For malicious files, the reason for the vendor to make the decision
+      type: string
+    - contextPath: DBotScore.Indicator
+      description: The indicator we tested (only in case of report type=json)
+      type: string
+    - contextPath: DBotScore.Type
+      description: The type of the indicator (only in case of report type=json)
+      type: string
+    - contextPath: DBotScore.Vendor
+      description: Vendor used to calculate the score (only in case of report type=json)
+      type: string
+    - contextPath: DBotScore.Score
+      description: The actual score (only in case of report type=json)
+      type: number
+    - contextPath: ATD.Task.taskId
+      description: This is the returned TaskId value in the submission step, previously
+        returned value in the File/URL submission step
+      type: number
+    - contextPath: ATD.Task.jobId
+      description: This is the returned JobId value in the submission step, previously
+        returned value in the File/URL submission step
+      type: number
+    - contextPath: ATD.Task.status
+      description: The task ID status (Completed or Analyzing)
+      type: string
+    - contextPath: ATD.Task.messageId
+      description: The message Id relevant to the sample uploaded
+      type: string
+    - contextPath: ATD.Task.url
+      description: The URL detonated
+      type: string
+    - contextPath: ATD.Task.srcIp
+      description: Source IPv4 address
+      type: string
+    - contextPath: ATD.Task.destIp
+      description: Destination IPv4 address
+      type: string
+    - contextPath: ATD.Task.MD5
+      description: MD5 of the sample uploaded
+      type: string
+    - contextPath: ATD.Task.SHA256
+      description: SHA256 of the sample uploaded
+      type: string
+    - contextPath: ATD.Task.SHA1
+      description: SHA1 of the sample uploaded
+      type: string
+    - contextPath: IP.Address
+      description: IP's relevant to the sample
+      type: string
+    description: Detonate URL through McAfee ATD
   - name: atd-check-status
     arguments:
     - name: taskId
@@ -1039,10 +1242,4 @@
       description: Submission time of the sample
       type: string
     description: Checks the analysis status of up to 100 jobIDs/taskIDs
-<<<<<<< HEAD
-  runonce: false
-fromversion: 4.0.1
-releaseNotes: add credentials option and deprecate 'detonate' commands
-=======
-  runonce: false
->>>>>>> 1afdf571
+  runonce: false