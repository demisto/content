commonfields:
  id: McAfee Advanced Threat Defense
  version: -1
name: McAfee Advanced Threat Defense
display: McAfee Advanced Threat Defense
fromversion: 3.5.0
category: Forensics & Malware Analysis
image: data:image/png;base64,iVBORw0KGgoAAAANSUhEUgAAAHgAAAAiCAYAAACUcR1DAAAAAXNSR0IArs4c6QAAGA9JREFUaAXtWwmYVNWVPnd5VfWquroBg4ACSdyiGHdHEYGm2eI6LowI0dFE1LjPxLiNJsYsjl/UZDRRictEMkaNW0aNQlTo6m4Q0RjjgkKMEVFxA9mqqqvqvXfvnf+86sLqhgYCMTjfl/t9Ve/VXc4995xzz3ZviQ5fPSCcuXRUmd6krSz/nqZBXlIdkFllZl5FZDcEbl42+aVVVPn46Dyt2FD7purmpr0D3u8MX5xMZDbVd3Pb5xFlTdab6gxpD2AjY99trtCjmzue+7Wn6IvCS+xNoekrPLXGVoLFmYDeOJAo/Gvg/K37ivnZhDPOrnKRvc8Ye2tLSC/+tZNc1JT6olLRaVK4aZGjhdetNBN7g9GW9s5OkDuzHEZfGxvSS73161n/BFEm48vrQimHtRSjMT3bt+b3q0SJFWn5TFbp/Q05KloqCqv3aC6V3tkU3LlNTX3Jlq+RNpoipWoSXQMCZ9e6IBreHNCiTcH4NNtl6Bi86Jv09FmelvPnZrz7OlK6eXMmvbQP7XPpduoWqYLntZDfVkSDQJ/KxsYKayspJfdNJPWcXMY7dWN9a23tCdojnU3Oymh9tuxFM9T6bslzT6LACXUDI97pBPlSZKysfHVTsHJEKRMW7vad/YYVsikALSv4cHHWLfgwoNerv7bdN+jFFBNUBmJWKd+TYrJU1Do3o5/syCaOeZ7I64nepQ00+pJ+6tdOqmc0qbOFkP1CQGE4m1OCuJPYDjt5RnuDuplVZG/jcr46UXsq55GDFYlLFwl7G7Fl9RA85k9cIssrkafOJ/I3Bs1lvMm+UocX0ZtHeFi+dlUqANYNf0szsjE8Ntam6xsdkGQJFOCYJ8QEGNEJnRn9XIdx01doM3O+UAcrj87DmPEafdgIMmO3pBjMJUCQlJDnVBrEfu1B9A2os1dqsJi4oS9/oKS40AEhxiuxefIDJUJQJmTRHa+bLvejP9Z+bq1nJCTPtUeQVuOp0/y2Vt/zKYWYVJtAW2MDoa53JnqqolM7lfNBa8/+n/bv2UQDUtnkwSasFESZFrmUOrwbgxkBAZowo2vi7El5kJJ0UF7R+6TkIIXWCP34s7WF52HNkRDykCihW3Mp+c2WtcGv5maTuxlrbk1JOabiqvhsaq55WT0Km2cSVOO+c6Xsi1GVuST+bK19tFgyDx8B7dkbjAEpfagSbkTVXFV7xapNqDPgy22QwUBbtjs31EBKmSYY+36iM7hqBFGJyl26pm7C9sbkrsqExxorhgP29k6KCknxMmz+b1ryEZRY7wUIpJt8dYQTbgL21c5knSe1fNtZ+2S+aB7B2tby6JV4Dgyjfk7pXWyaRgslvrkegx0EUSmZgHQy0vHHMsutGOiwL2qMZQLwhjKWAoLA8wRbWliYFInPKevuas94R9koHJHUeggzvzpL75BzWcI47wZh7NQEEI+AGA+DfgBa9E8k1VeVTx2tWp85Nl/504YgWS3OSQqpTDxftUcAwVLWjJ/dQMPGF+i1nuOwdpvjSbqKULJ0CJn1hCgHra3S+nJlogvBlSYLpFjn8UCQc1xg7AUdvryXSvbC0UTLa/Bqz/aUHi2V+C8txf5Mcx7r8MLvWNvJTRmxcE4UfWtchZ48gajcZs3zHhhmPT3YCLk67sd9uSQxq5PywdDYKfCs57NksloUWCxKHJaw7mOpQNVrsFXnANMf6ep03OevLhJz8DyssrlAsk5USg2JTQXq2ab1VkC8Psrph31JJxkpZRlIMRTGjxcW4jfD8bQa7Tn7eDvRrj1htSJsk84dxQzlwhqMC0NKaO1rlzg1rqj7Qmg5ZUFD4kF0+YLBuJjojga1p9UDzzR497WldAt3Z9Uv0uoWOJXfYyeM8ePCNGQ8WTtZuN4prU8WDfpRFlZur5U5TcmJSrnHmLm8CZgBvC4ez+8xjaT8ckqph3NpOhYwXUtAC0cG9OroYvREy9rKDd0YzJMCTqmlZO6LClGzDcOjImNmgcEGqlpzZ2PdM5Fxp+RXRgdft8pOx9ZeweO2pDBzYbreDq1dFgsXll1dSFXt8fqhRXoN22Ta+4EvxKHs+TIOwNMC1pxOa28sR+YeZ80qjQYmZFbQzrbB+z7W1w1dFYWnwxRkmKGMD9TezRjXyYxmASFnpuYgSN3WZ91+KeEmwXA38bh4rKAMCH18SojJTrqduX//tPo6nLAzSusmdXkw+Y5OG12G5+2YbY3CHNwODTIconhdbR7MOVAH4R3gf5ZpwoIeRaa9ZOyVZRNdDT68xE4da1k4M76S+rZcir5QG197rqeiMSYmQAtr4wo9DpY+/kxWHwrCTYq0yzWtMrOu+kRTs0TI7iSrgd70E44alZX6I4XBRaEQt4HQLcwMOHgUObfcCscagjXLA7xILnC44mcuSbuAG6eVoa+YMSBz3lr39dEl81DcAV8dCdrbCPcIiLPjGqLbIE3XY3QXJLSDB1bqk5mRvCuQ4FhaSDR8pzEofBk4NPOcYNqQUkYeQ8XwlzW4kKfYz64DFTfxruLdrMAL7N6EcOIS9sjZ3IGZy2F/j2jpDBGYcLGUS9BPyfNmQoPF5kg7d1Kuj3djy+rwRZHWZ4JrQ5j5iCAcsiU/ai6Z/6iO5ZntdzrScoan9CkhKOAL6l8SEg6wvajWh5/rMbi+sfZ+SD56Gu/8+ZsXAX6OqdAb91eiIwdl9HexyItCKRZE8KrHQtW0+Wqq2ACWQnkTU1CAbKd591eM+zEIsI65jOjogF5uVeEU53SyuRyBn92L9eVUqPeBZXAsBRiRVPcdtWbNqlxa3QWnopl7AzyUlJuG513oEtsLmOu3KyZ6wTmxB2xvHEpBE1WsEK+hD6RFvN/fp/21ErtGEL3YBBlaJYU5ti2TQPRULVA4gXVuBYRriIPnnpLCiyJ7FFpZax3D/g6LBoQ9gmA35jKJa+IqfLXHuMBnh1STkAIbELXy6BzZb7fAFuNHXDZAulrT3/eJVZeoGF3W7tOjqkCvjCXKbxQDSchPVAlQsXANE+IR6lx/xNgSPVuvcGo9cticTqkz45iXNYl1RSvVL7g96jQPln26Sis5mFUgoohD2nw6CBgu4PbRneHPsQ3vqGS8P0AL7eVYlSu5rKkQjtobuRJmMjJ257AmYseN/QvkFnZLCH0Fj/+kyNgMsBBwiVnkxJdnEjUCxFC276yboII9COA5Xcpr3XCOuJGhiX+zNw8Ig02KdgB736x1+swwuIZQc4kQAm9GsdYjxYoVxTorO6P1PNhq44a/RTZxOHbpniGIFCtQfMPT/SkcJd61FnTz8YwJnJRCG+GdBosXM5irQUG7fQ/QRdSBzDyMJS9Z31xlQ31N9Z2FwOuq5lAEW29AA5QSnK91vGH8GGDPIlHBmocLr8LAX6eyaarWVL/XAamv/H/xbt1bbDhZwhNaeWVJB1Ng1sv7zs7SduU8sd5bVVsXyCXanDsX+ZO4imEgj57xpJpY6wO1iB1VbY89bGuPh47/7mhCPgClfw+Ko6/7uK5OWvs2NEIMjh290Lg/ws94EjLQjeZgEpQEOlqrInSEYL0OW54HbivhNPZh5iKW7yxJ+Qth2BR/UuAKGCe1EzaKZQTTIMKkjz7psZk2uH7AZ+Udq2qF3YHZE6AlSCTkFXNTpqP+VAxqNF006h4/I4a2W3cFHLCHmQhQtwfD1jdXqVX1nnldzNT6Env5YDIzGt7wdp2+ORFq+ob6Pr29G0o8C9doDTzQpliDO5tWOrp2xFrOR3xS2n1/yJgNHGp0RNF8T+ud2McA95KBFM+OKYS/+mQkUQ4bONkYpEcUu8Os79NNmuIGKWu5jPp+vb87FXQJeu99PoWW5SX6/YC0mw3Pe2IZCCBk2AWBfa4tRbciS/SysNS/qMXpnpAjmG1JSQ+1N8hbqBCeS0KdlYAKZOLFOwThinOyxGgiW1TdtniH5CDJxlkxqD/8hmP39ZkUTkfmaJPmoKVUerc9Je/lQ5zYE9b6S1EUzW337dVSJ5+H19BgpZgEK3zB3Ab9MoT06mKnmVODjX07PbB2CgRYc6ysjL29o0HvYSrRAzKkIiRuf+B2OeAMbEu5G72yveNQ6r57eT2sxteV2OGw9iDOnqyr3MjLRX1pb8j3EXzM8PcucMqMicyF2MUfcTKGnSGh1NCUp69OKvXblKd+wcyN40R4mNaYQIThEznfH4z89nGsdpm5zpiyNdFhZZXaM6GCPY0I131w+DICSmIF72SGA3u5t5+pJjE2Z722bL9XiqLFbCd5vBJymKcTd5soegnG+jnUXw4sGhhP4Px4qkHBklQL+yIRyR8jrsbsKEKkIG2Xi4T3e+HLl5C8+TXWsTcSKNv39dTVYVpNh8aqmfMuKGBw1/C4gpPsmty+sAi5jox+oj1J/7yhQRdnadQlfb17pVALpBRHsnTXCtO59t7bkzvwvJvs2AWgt/4cRgWV6Hio1tcRB4IG7FXGYUX8RAjC8SF7PsuR9TmFD/GRAj4LBxyNTLQEE0+IXAu848PWrl3J6nN8nj6ufVrywWKEL49wP8aX1R3s4hldaLG9BP3iOo7F+bVbaSH6wGp9XBCZ52P8pIRXjShKSUR4pNgkJAEbQlosR9GlKwo98t7F4Nuo/4mGlDEOcbwuSEOQfYbDu5OdtDXGPhlZc/GGLhfwIUg5pVWKJ2N3npmMxfBp0kQgN7Gk6dl2ctOXCjPrRaEOwpWH87CSCUjO4zSpqrp4Vbw6TlyEnMTcSLFwJxC9hTh/RZ4CqXapujkOPYcCLvgE5wJgoScENGg3EzI2oqc7CuHIclqfhYTCcSDzzmCCD88kxA5cVrF2JlTjTS2ItdnhclafhDrcS+CsHLtGdEfPOet/w4m5s2LDk9ETKh1JCynGzybabQzRn9sBArjxB0IUH67VD43fWUjmEY2tZMQZmHMKBOpL6J6RUCno8EEg1RyEOjeNK9kXeg5u4fiuZL/Vjs0mnT0b45Dtou3wQeqe1iIIfhnux52Lyubub0BJ9BzPv0Uum9gd4cFULPRryL0OZTXNTK4VToexL7hImfcWKrkDznDXHThwH+6p8B26aCV20L2RM7f8eOX6yXnuyyWHtJ+XoB3BLM6Zi5Ly8xNKpberret/P0XU1JSgwQU0NeBTlFRsKdNb6/eMYWvp+4OUKTWGOPnMVug9SPW66PgJ3ApJe7RLhbcjCtZlswH9aUOSX4N/FZY4GhcOPGxgpmDK82QlkVnSsnr1as5je9am4nWIMJhXoMXo36u9QnZLDfD9HWRU6getEgQBvTeBCEm2zStxrrpCAxMeFLTVK4bDzm9qJNhXLR3w/F1j8qsiCs9E+msYUyC2X3hyZPgmMvJIfvK+iwdgUXE9+rwDPs2wRt95/ZrykrjxH1+fGQqsY3ANoxw2is4oqDpxNpLph+CQhuMw+ouiCAzWvIN5EHQcYk57mwrs3dcU1j/mqsH7x3PbUmA9BtfQAaO1TtJhSOedC+diwlIctr4AjiN0WAAeT8+vNr+5hYg15z/KZ5gCvTK4HucFWT3ydUGT/ihdW3G1mXlbLwa9fkxv70/5/tAGKh1Y1gkrEbpAgOKUnlPpHNu13sZtST37FwimfohrN6e3EG017Jwvz4MLuhyHGvdtCT7bYgw256bL8OqVEjiDW1+UZ/egSH0TJzRNCNT3gv5/Ds5pRYrSQkDfeiZk5GWyaB9qhpdrogAhojehMU5TbD3uOEXyrBIeleoDw62H+2lC2Kwd/GkgkGv0h4soeCyvzO58CR4mISXTcppHYj/kbBevLka3HoOcLHuO0iAEIjcQaQmk+WRYkNHPGwqkZVqfh0h0O8SHD+Ou9O9a0+pI3Ai5G2HSzEhK3GShV3Ab4n8x7jLEnaNcZJZUyvYW9lw5vi+mvdMSZA6Ao/iKKdnbscvLuYz6GhLHz2tPn4Ro6hUkHO6prb8tmzgOQevqMeUo19qY/EoiCI/FSR0u24nf8vy1fljLQEqro0DcZciYHQt/ZbEphtNj+FinTtM0RWo/nAAt8ovR9Lzv98OypiwvRje/hizZmIz3b8B5EcPEleG9rJLNLSV7Uy7tHeiRPRWxWhQG4X/z7Y32tLefoXAo4IW4jXOkK4RXYJ51G4Wd4W1SENPFmfh++TjSIpnxbkLi5CxmLrIHk3DJ7JcOjrow6lbEmfsgAn4MSYfTcd1oSB/kC6yvH8XNiT4Uhb+HNri9NUXjEOpl0eIB9sc4YFoDOBx2fw4O4yTA+LNU8jzP11fygvO+/k8E1aeFWncI7Z0gMt6PuB65iwtVwnsI14d3RGpsHaG4DRH52U6LY+YkaWfEpQ/YhPcn3Mh4E4cAg+L2ri/n0QAl5e3AfxpuxPwFUdnFEmfd3Ix5bibhxevEZP9SaEjMCDO48SbEdz/X5A1rSdHn0e1afC7j/k57Z8AbOqw9vm5kH4bwLsHFwo+B4yMc+eCweq+UUP8D5n4LuZY1/XqYz23GYEaeS5Aly7sUQfEJOLS/oLkYXV+haBqkdOLT2eQuYOzuzlOPjII0g0kLkQZ6Kwxpd/j2wyInn4ODv0JLuUJ5ycljSuYBo1SxEpo7WwrmQeVCiastkY6CC3FH6TrspBmY54CZfEdAyZNwPWc+1HgBB+9/AOkn51iLcGhvzGPD8+EpzZ0GXeuLKCPREkjpV+A/RHA4P19y9qExZXNnfS9oCwQetlMrffnokr0WQvtDmKFJc4h2xN+EJuHK0/m8TvzzYRpyqEfKQmcK459TgRkJmR6L0Y/B1qfYX4EQDHdRcI9LyROwznJZ6yWRdIvB+u1tNjESOfdiJISVhXDKmGJw+T5IFdTjss0ZjNsY1osoDc9cKhvFtwoTqfQqJnNQrqSwO36C25ZXzkurO3Fw1OiC4H5kqHYAg/iQ50BI+HhPUit2yaw2XKAH0wROUvlolRMySAjKoitXLw84SDd2ikHCNiWsSSHgG0zSw87HEQNFNw4G1Qz0Kgj2aj2R6t/5aI4PEgzx0aIYmtLegraMvrhbHzQATCWKZCfXa2M/BOgEEjw4q8Xpfdc6qTG9Cn4IBAUX7J37HbJm4yCAyO3TvcjILdWu9K9sgnQJ+SGpBkKgcPJgm6WVzUhJ3CoqwRvGmRQSgh+Mog3/12ubMhhEkNFaZHdK9CHW/RGYdgRneyiIxuEarDEhvQU16uPE5GXOklWK4fGccsT9HCyMj1loRnNneP7SfHhJIR/MMllcYMfBEnYLLsPFeWJo7/hUFlMxt6EXjMVtdspD3b+LM+DXWgrh+dAO/x4U7c92gUIBoRXGx+aDx9QXaI0Yznxcyg86w0UjC8EkSMyNGHN+jHdXZ7hgED7RKCk4FFpBQ30ejt/LdEBLEDWswJXWeJ22FI7Hbo1EQMukE3NYYKFmh1lt5gBCGzTAOSKy747GGTQyTAuRTvaSxehKXvM7+fA7OeTiodEg33wZl5fHmUk9cm6Kdqrhvc0YDBHHfTiXLzWQ2BXSLow5H4dipw/y1QLs2u9jgRexM2SU7IPrnGOQ9742ndGtcCp+lg3pVWfCa7DL72/3VccOWe/ZdEqPGJfHuaiQv0snEj/vSMmbORWJLZwHwcFvfNmogh1aAiUs5jgPWbkTcAQ3f15aL0im9aWoxzEzFWCrq/+uqVGp6wndUMKnUMkmPu9nvKfx956nlLVTYZunT+abOV0FRIUmF3kw9izPF89gnsPAxyv5UjzE9gII6xm8TuD3Pazz4hY4RaYzfA0IroJAL+XDDrhR7aBPE9jWymAz+fBXyNvPMw2JBXOx5v5p/dThWepLKlEGTqyWHRxHDWV9l1EJpKarhbm+TQrbwYzvb/9hqfRejTh8GJA19MVKJy1jqW1t8g7A6fQMHPNNDgNaqbN6N6jVWTYI98FF77/wYTlilkG497Ti/TItZTjYSYkvZLxhq0y4ZnCZlq3w/QG1ObCb+viYFxl7qEwi4NDYmKbdMEcFe/cNZgBiwR2Qc14Loq+XxHmigbZPq6Zw5Jo1q+fg76IZQ/0DRR81l2lJPRH5NicU8mxcQhgJ9dxQ7gzfA7wPan16rrNWj/tAAwpZipjBkEgxG+uzpdLHX6mzq/HZQRQ04uLBO0wjrKkBJqcRxvs9hsP5cZ2vrERbbO62GYNri9rYsyPt7Y9D8cdkZK6EM7JcanU0DkJ2gqo+un7RG4OxLdqYwRZ/mBM2se/m/AX108Rxm6nozVkUbi++gDDgRARLpztP3+yUfM7BDn+WmVu/LhVbg/qav//7/wH4JfbRE0Fu5QAAAABJRU5ErkJggg==
description: 'Integrated advanced threat detection: Enhancing protection from network
  edge to endpoint'
detaileddescription: |
  Users must to have the "Allow Multiple Logins" capability.
  Go to Manage -> ATD Configuration -> ATD Users -> User Configuration
  Enable the "Allow Multiple Logins" checkbox for the relevant user.
configuration:
- display: Server URL (e.g. https://192.168.0.1)
  name: baseUrl
  defaultvalue: ""
  type: 0
  required: true
- display: username
  name: username
  defaultvalue: ""
  type: 0
  required: true
- display: password
  name: password
  defaultvalue: ""
  type: 4
  required: true
- display: Trust any certificate (unsecure)
  name: unsecure
  defaultvalue: "true"
  type: 8
  required: false
- display: Use system proxy settings
  name: proxy
  defaultvalue: ""
  type: 8
  required: false
script:
  script: |-
    ''' IMPORTS '''
    import string
    import requests
    import json
    import re
    import base64
    import shutil
    import time

    # disable insecure warnings
    requests.packages.urllib3.disable_warnings()

    if not demisto.params().get("proxy", False):
        del os.environ["HTTP_PROXY"]
        del os.environ["HTTPS_PROXY"]
        del os.environ["http_proxy"]
        del os.environ["https_proxy"]

    ''' PREREQUISITES '''
    def load_server_url():
        ''' Cleans and loads the server url from the configuration '''
        url = demisto.params()['baseUrl']
        url = re.sub('/[\/]+$/', '', url)
        url = re.sub('\/$', '', url)
        return url

    ''' GLOBALS '''
    USERNAME = demisto.params()['username']
    PASSWORD = demisto.params()['password']
    USE_SSL = not demisto.params()['unsecure']
    BASE_URL = load_server_url()
    LOGINHEADERS = {
        'Accept': 'application/vnd.ve.v1.0+json',
        'Content-Type': 'application/json',
        'VE-SDK-API': base64.b64encode(USERNAME + ':' + PASSWORD)
    }
    HEARTBEATHEADERS = {
        'Accept': 'application/vnd.ve.v1.0+json',
        'Content-Type': 'application/json'
    }

    ''' HELPERS '''
    def get_session_credentials():
        res = http_request('php/session.php','get', LOGINHEADERS)
        if (res):
            return res['results']

    def heart_beat():
        return http_request('php/heartbeat.php','get', API_HEADERS, HEARTBEATHEADERS)

    def get_headers():
        sess = get_session_credentials()
        return {
            'Accept': 'application/vnd.ve.v1.0+json',
            'VE-SDK-API': base64.b64encode(sess['session'] + ':' + sess['userId'])
        }

    def http_request(uri, method, headers ={}, body ={}, params={}, files={}):
        ''' Makes an API call with the supplied uri, method, headers, body '''
        url = '%s/%s' % (BASE_URL, uri)
        res = requests.request(
            method,
            url,
            headers=headers,
            data=body,
            verify=USE_SSL,
            params=params,
            files=files
        )
        if res.status_code < 200 or res.status_code >= 300:
                return_error('Request Failed with status: ' + str(res.status_code) + '. Reason is: ' + str(res.reason))
        result = res.content

        if not uri.startswith('php/showreport.php?'):
            # parsing the int as string is vital for long taskId/jobId that round up by json.loads
            result = json.loads(result, parse_int = str)
            if 'success' in result:
                if (result['success'] == 'false'):
                    return_error('ATD Api call to ' + uri + ' failed. Reason is: ' + str(res.reason))
        return result

    def prettify_current_user_res(current_user):
        pretty_current_user = {
            'APIVersion': current_user['apiVersion'],
            'IsAdmin': 'True' if current_user['isAdmin'] == '1' else 'False',
            'SessionId': current_user['session'],
            'UserId': current_user['userId']
        }
        return pretty_current_user

    def prettify_list_users_res(users):
        pretty_users = [] if len(users) > 0 else ''

        for i in range(len(users)):
            user = users[i]
            pretty_users.append({
                'FullName': user['fullName'],
                'UserId': user['idx'],
                'LoginId': user['loginId'],
                'UserType': user['userType']
            })

        return pretty_users

    def prettify_list_profiles_res(profiles):
        pretty_profiles = []
        for i in range(len(profiles)):
            pretty_profiles.append({
                'Name': profiles[i]['name'],
                'AnalyzerProfileId': profiles[i]['vmProfileid'],
                'Description': profiles[i]['vmDesc'],
                'Sandbox': 'True' if profiles[i]['sandbox'] == 1 else 'False',
                'Internet': 'True' if profiles[i]['internet'] == 1 else 'False',
                'LocalBlackList': 'True' if profiles[i]['locBlackList'] == 1 else 'False'
            })
        return pretty_profiles

    def prettify_task_status_by_taskId_res(task_status):
        pretty_task_status = {
            'taskId': task_status['taskid'],
            'jobId': task_status['jobid'],
            'status': task_status['status'],
            'filename': task_status['filename'],
            'MD5': task_status['md5'],
            'submitTime': task_status['submitTime']
        }
        return pretty_task_status

    def prettify_file_upload_res(file_upload_res):
        pretty_file_upload = {
            'taskId': file_upload_res['results'][0]['taskId'],
            'jobId': file_upload_res['subId'],
            'messageId': file_upload_res['results'][0]['messageId'],
            'url': file_upload_res['results'][0]['url'],
            'srcIp': file_upload_res['results'][0]['srcIp'],
            'destIp': file_upload_res['results'][0]['destIp'],
            'MD5': file_upload_res['results'][0]['md5'],
            'SHA1': file_upload_res['results'][0]['sha1'],
            'SHA256': file_upload_res['results'][0]['sha256'],
        }
        return pretty_file_upload

    ''' FUNCTIONS '''
    def test_get_session():
        result = get_session()

    def get_session():
        result = http_request('php/session.php','get', LOGINHEADERS)
        return result

    def get_session_command():
        result = get_session()
        result = result['results']
        md = tableToMarkdown('ATD Current User',prettify_current_user_res(result),
                                ['APIVersion', 'IsAdmin', 'SessionId', 'UserId'])
        demisto.results({
            'Type': entryTypes['note'],
            'ContentsFormat': formats['json'],
            'Contents': result,
            'ReadableContentsFormat': formats['markdown'],
            'HumanReadable': md,
            'EntryContext': {
                  'ATD.Session(val.SessionId == obj.SessionId)': prettify_current_user_res(result)
            }
        })

    def list_users(userType):
        userType = userType if userType else 'STAND_ALONE'
        result = http_request('php/briefUserList.php?userType='+userType,'get', API_HEADERS)
        users = result['results']
        return users

    def list_users_command():
        users = list_users(demisto.args()['userType'])

        pretty_users = prettify_list_users_res(users)
        md = tableToMarkdown(
            'ATD User List',
            pretty_users,
            ['FullName', 'UserId', 'LoginId', 'UserType']
            )

        demisto.results({
            'Type': entryTypes['note'],
            'ContentsFormat': formats['json'],
            'Contents': users,
            'ReadableContentsFormat': formats['markdown'],
            'HumanReadable': md,
            'EntryContext': {
                  'ATD.Users(val.UserId == obj.UserId)': pretty_users,
            }
        })

    def list_profiles():
        result =  http_request('php/vmprofiles.php','get', API_HEADERS)
        return result['results']

    def list_profiles_command():
        result = list_profiles()

        md = tableToMarkdown(
            'ATD Analyzers Profile List',prettify_list_profiles_res(result),
            ['Name','AnalyzerProfileId','Description',
            'Sandbox','Internet','LocalBlackList']);

        demisto.results({
            'Type': entryTypes['note'],
            'ContentsFormat': formats['json'],
            'Contents': result,
            'ReadableContentsFormat': formats['markdown'],
            'HumanReadable': md,
            'EntryContext': {
                  'ATD.ListAnalyzerProfiles(val.AnalyzerProfileId == obj.AnalyzerProfileId)': prettify_list_profiles_res(result)
            }
        })

    def check_task_status_by_taskId(taskIds):
        res = {}
        multipleResults = []
        tasks = []
        requestSuffix = ''

        for i in range(len(taskIds)):
            requestSuffix = 'iTaskId=' + str(taskIds[i])
            res = http_request('php/samplestatus.php?' + requestSuffix ,'get', API_HEADERS)

            # when you use TaskID, you get results in res.results
            tasks.append(prettify_task_status_by_taskId_res(res['results']))
            multipleResults.append(res['results'])

        status = res['results']['status'] #backward compatability
        return {
            'status': status,
            'tasks': tasks,
            'multipleResults': multipleResults
        }

    def check_task_status_by_jobId(jobIds):
        taskIds = []
        for i in range(len(jobIds)):
            result = http_request('php/getTaskIdList.php?jobId='+jobIds[i],'get', API_HEADERS)
            task_id = result['result']['taskIdList']
            taskIds.append(task_id)
        return check_task_status_by_taskId(taskIds)

    def check_task_status_command():
        ids = []
        result = {}
        args = demisto.args()

        if ( ('jobId' not in args and 'taskId' not in args) or ('jobId' in args and 'taskId' in args) ):
            return_error('You must specify one (and only one) of the following: jobId, taskId.')

        if 'jobId' in args:
            ids = argToList(args['jobId'])
            result = check_task_status_by_jobId(ids)

        elif 'taskId' in args:
            ids = argToList(args['taskId'])
            result = check_task_status_by_taskId(ids)

        md = tableToMarkdown(
            'ATD Sandbox Task Status',
            result['tasks'],
            (result['tasks'][0]).keys()
        )

        demisto.results({
            'Type': entryTypes['note'],
            'ContentsFormat': formats['json'],
            'Contents': result['multipleResults'],
            'ReadableContentsFormat': formats['markdown'],
            'HumanReadable': md,
            'EntryContext': {
                  'ATD.status': result['status'], #backward compatability
                  'ATD.Task(val.taskId == obj.taskId)': result['tasks']
            }
        })

    def get_taskIds(jobIds):
        results = []
        result = {}
        for i in range(len(jobIds)):
            result = http_request('php/getTaskIdList.php?jobId=' + str(jobIds[i]),'get', API_HEADERS)
            results.append(result)
        return results

    def get_taskIds_command():
        jobIds = argToList(demisto.args()['jobId'])
        results = get_taskIds(jobIds)

        multipleMd = []
        ec = []
        for i in range(len(results)):
            multipleMd.append({
                'taskId': results[i]['result']['taskIdList'],
                'jobId': jobIds[i]
            })
            ec.append({
                'taskId': results[i]['result']['taskIdList'],
                'jobId': jobIds[i]
            })

        md = tableToMarkdown('ATD TaskIds and JobIds List', multipleMd, ['taskId', 'jobId'])

        demisto.results({
            'Type': entryTypes['note'],
            'ContentsFormat': formats['json'],
            'Contents': results,
            'ReadableContentsFormat': formats['markdown'],
            'HumanReadable': md,
            'EntryContext': {
                  'ATD.Task(val.jobId == obj.jobId)': ec
            }
        })

    def file_upload_raw(body, fileEntryId, filenameToUpload):
        uri = 'php/fileupload.php'
        if len(filenameToUpload) == 0: # first priority for the file name is user's argument
            #second priority for the file name is the file name in the context
            filenameDq = demisto.dt(demisto.context(), 'File(val=val.EntryID=="' + fileEntryId +'")=val.Name')
            if (filenameDq and filenameDq[0]):
                filenameToUpload = filenameDq
            else:
                filenameToUpload = fileEntryId # last priority for the file name is demisto's entryID

        with open(demisto.getFilePath(fileEntryId)['path'], 'rb') as f:
            file_up = {'amas_filename': f}
            res = http_request(
                uri,
                'post',
                API_HEADERS,
                body,
                '',
                files=file_up,
            )

        if (not res['success']):
            return_error('Failed to upload sample due to: ' + res['errorMessage'])
        return res

    def url_upload_raw(body):
        uri = 'php/fileupload.php'
        res = http_request(
            uri,
            'post',
            API_HEADERS,
            body
            )

        if (res['success'] == False):
            return_error('Failed to upload sample due to: ' + res['errorMessage'])
        return res

    def file_upload(submitType, sample, vmProfileList,
                                skipTaskId = None, analyzeAgain = None, xMode = None, messageId = None,
                                filePriorityQ = None, srcIp = None, destIp = None, fileName = None):
        body = {}
        body['data'] = {}
        data = {}
        data['data'] = {}

        data['data']['vmProfileList'] = vmProfileList
        data['data']['submitType'] = submitType
        data['data']['messageId'] = messageId
        data['data']['srcIp'] = srcIp
        data['data']['destIp'] = destIp
        data['data']['url'] = '' if submitType == 0 else sample
        data['data']['skipTaskId'] = int(skipTaskId) if skipTaskId else None
        data['data']['analyzeAgain'] = analyzeAgain
        data['data']['xMode'] = xMode
        data['data']['filePriorityQ'] = filePriorityQ if filePriorityQ else 'run_now'

        body['data'] = json.dumps(data)
        file = sample if submitType == 0 else ''
        filenameToUpload = fileName if (submitType == 0 and fileName) else ''
        if (submitType == 0):
            resultObj = file_upload_raw(body, file, filenameToUpload)
        elif (submitType == 1):
            resultObj = url_upload_raw(body)
        return{
            'taskId': resultObj['results'][0]['taskId'],
            'resultObj': resultObj
        }

    def file_upload_command():
        args = demisto.args()

        if (('entryID' in args and 'url' in args) or ('entryID' not in args and 'url' not in args)):
            return_error('You must submit one and only one of the following: url, entryID')
        if (('entryID' in args and args['submitType'] != '0') or ('url' in args and args['submitType'] != '1')):
            return_error('In order to detonate a file submitType must be 0 and an entryID of a file must be given.\n' +
                'In order to detonate a url submitType must be 1 and a url must be given.')

        sample = args['entryID'] if 'entryID' in args else args['url']
        vmProfileList = int(args['vmProfileList']) if 'vmProfileList' in args else None
        analyzeAgain = int(args['analyzeAgain']) if 'analyzeAgain' in args else None
        skipTaskId = int(args['skipTaskId']) if 'skipTaskId' in args else None
        xMode = int(args['xMode']) if 'xMode' in args else None
        messageId = args['messageId'] if 'messageId' in args else None
        filePriorityQ = args['filePriorityQ'] if 'filePriorityQ' in args else None
        srcIp = args['srcIp'] if 'srcIp' in args else None
        destIp = args['destIp'] if 'destIp' in args else None
        fileName = args['fileName'] if 'fileName' in args else None

        result = file_upload(int(args['submitType']), sample, vmProfileList,
                            skipTaskId, analyzeAgain, xMode, messageId, filePriorityQ,
                            srcIp, destIp, fileName)
        md = tableToMarkdown('ATD sandbox sample submission', prettify_file_upload_res(result['resultObj']),
                                ['taskId', 'jobId', 'messageId', 'url', 'destIp', 'srcIp', 'MD5', 'SHA1', 'SHA256'])

        upload_file_output = {
            'ATD.Task(val.taskId == obj.taskId)': prettify_file_upload_res(result['resultObj']),
            'ATD.taskId': result['taskId'] # backward compatabillity
        }
        if 'url' in args:
            upload_file_output[outputPaths['url']] = sample

        demisto.results({
            'Type': entryTypes['note'],
            'ContentsFormat': formats['json'],
            'Contents': result['resultObj'],
            'ReadableContentsFormat': formats['markdown'],
            'HumanReadable': md,
            'EntryContext': upload_file_output
        })

    def build_report_context(reportSummary, uploadData, status, threshold):
        context = {}
        if reportSummary and reportSummary['Subject']:
            subject = reportSummary['Subject']
            context = {
                'DBotScore': {
                    'Vendor': 'McAfee Advanced Threat Defense',
                    'Score': 0
                }
            }
            if ('FileType' in subject):
                context['DBotScore']['Indicator'] = subject['md5']
                context['DBotScore']['Type'] = 'hash'
                # default threshold for McAfee ATD is 3
                if (reportSummary['Verdict']['Severity'] > threshold):
                    context['DBotScore']['Score'] = 3
                    if subject['Type'] == 'application/url':
                        context['URL(val.Name == obj.Data)'] = {
                            'Type' : subject['Type'],
                            'MD5' : subject['md5'],
                            'SHA1' : subject['sha-1'],
                            'SHA256' : subject['sha-256'],
                            'Size' : subject['size'],
                            'Name' : subject['Name'],
                            'Malicious': {
                                'Vendor': 'McAfee Advanced Threat Defense',
                                'Description': 'Severity: ' + reportSummary['Verdict']['Severity']
                            }
                        }
                    else:
                        context['File(val.MD5 == obj.MD5)'] = {
                            'Type' : subject['Type'],
                            'MD5' : subject['md5'],
                            'SHA1' : subject['sha-1'],
                            'SHA256' : subject['sha-256'],
                            'Size' : subject['size'],
                            'Name' : subject['Name'],
                            'Malicious': {
                                'Vendor': 'McAfee Advanced Threat Defense',
                                'Description': 'Severity: ' + reportSummary['Verdict']['Severity']
                            }
                        }
                else:
                    context['DBotScore']['Score'] = 1

            context['IP'] = {}
            if ('Ips' in reportSummary):
                ip_addresses = []
                for i in range(len(reportSummary['Ips'])):
                    ip_addresses.append(reportSummary['Ips'][i]['Ipv4'])
                context['IP']['Address'] = ip_addresses

            if (uploadData):
                context['ATD'] = {}
                context['ATD']['Task(val.taskId == obj.taskId)'] = {
                    'status': status,
                    'taskId': uploadData['taskId'],
                    'jobId': uploadData['subId'] if 'subId' in uploadData else None,
                    'messageId': uploadData['messageId'],
                    'url': uploadData['url'],
                    'srcIp': uploadData['srcIp'],
                    'destIp': uploadData['destIp'],
                    'MD5': uploadData['md5'],
                    'SHA1': uploadData['sha1'],
                    'SHA256': uploadData['sha256'],
                    'Report':
                        {
                        'Attachments': reportSummary['Attachments'] if 'Attachment' in reportSummary else None,
                        'Environment': reportSummary['Environment'] if 'Environment' in reportSummary else None,
                        'Ips': reportSummary['Ips'] if 'Ips' in reportSummary else None,
                        'Verdict':reportSummary['Verdict'] if 'Verdict' in reportSummary else None,
                        'Data': reportSummary['Data'] if 'Data' in reportSummary else None,
                        'Selectors': reportSummary['Selectors'] if 'Selectors' in reportSummary else None,
                        }
                    }
        return context

    def get_report(uriSuffix, filename, report_type, uploadData, status, threshold):
        jres = http_request('php/showreport.php?' + uriSuffix + '&iType=json', 'get', API_HEADERS)
        if (not jres):
            return_error('You cannot download this report because you do not have the same permissions as the user that uploaded the submission to McAfee ATD.\nMake sure you have the same permissions as the user that uploaded the submissions. Admin users have full permissions.')
        jres = json.loads(jres)
        summary = jres['Summary']
        summary['VerdictDescription'] = summary['Verdict']['Description']
        summary['VerdictSeverity'] = summary['Verdict']['Severity']
        ec = build_report_context(summary, uploadData, status, threshold)
        jresString = json.dumps(jres)
        if (report_type == 'json'):
            md = tableToMarkdown('McAfee ATD Sandbox Report', summary, summary.keys(), None, True)
            return {
                'content': jresString,
                'md': md,
                'ec': ec
            }

        res = http_request('php/showreport.php?' + uriSuffix + '&iType=' + report_type, 'get', API_HEADERS)

        if (report_type == 'pdf' or report_type == 'zip'):
            filename = str(filename) + '.' + report_type
            return {
                'content': res,
                'filename': filename,
                'ec': ec
            }

        if (report_type == 'sample'):
            return {
                'content': res,
                'filename': filename + '.zip',
                'ec': ec
            }
        return res

    def get_report_command():
        uriSuffix = job_or_taskId();
        args = demisto.args()
        report_type = args['type'] if 'type' in args else 'pdf'
        threshold = args['threshold']

        filename = args['jobId'] if 'jobId' in args else args['taskId']

        return_report(uriSuffix, filename, report_type, '', '', threshold)

    def job_or_taskId():
        uriSuffix = ''
        args = demisto.args()
        if ( ('jobId' not in args and 'taskId' not in args) or ('jobId' in args and 'taskId' in args) ):
            return_error('You must specify one (and only one) of the following: jobId, taskId.')

        if 'jobId' in args:
            uriSuffix = 'jobId=' + str(args['jobId'])
        else:
            uriSuffix = 'iTaskId=' + str(args['taskId'])

        return uriSuffix;

    def detonate(submitType ,sample, timeout, report_type, threshold, fileName):
        result = file_upload(submitType, sample, fileName)
        taskId = result['taskId']
        uploadData = result['resultObj']['results'][0]

        status = ''
        timeout = int(timeout)
        while (0 < timeout):
            status = str(check_task_status_by_taskId([taskId])['status'])
            if (status == 'Completed'):
                uriSuffix = 'iTaskId=' + str(taskId)
                return_report(uriSuffix, taskId, report_type, uploadData, status, threshold)
                sys.exit(0)
            time.sleep(1)
            timeout -= 1

        return_error("Timeout due to no answer after " + demisto.args()['timeout'] +
                " seconds. Check the status using '!atd-check-status' in a while and if 'completed' execute '!atd-get-report'.")

    def return_report(uriSuffix, taskId, report_type, uploadData, status, threshold):
        current_status = check_task_status_by_taskId([taskId])['status']
        if (current_status != 'Completed'):
            demisto.results('Please wait in order to download the report, the sample is still being analyzed.')
        else:
            res = get_report(uriSuffix, taskId, report_type, uploadData, status, threshold)

            if report_type == 'json':
                demisto.results({
                    'Type': entryTypes['note'],
                    'ContentsFormat': formats['json'],
                    'Contents': res['content'],
                    'ReadableContentsFormat': formats['markdown'],
                    'HumanReadable': res['md'],
                    'EntryContext': res['ec']
                })

            elif report_type == 'pdf' or report_type == 'zip':
                file_type = entryTypes['entryInfoFile']
                result = fileResult(res['filename'], res['content'], file_type) # will be saved under 'InfoFile' in the context.
                result['EntryContext'] = res['ec']
                demisto.results(result)


            elif report_type == 'sample':
                # used to retrieve a sample from McAfee ATD to demisto
                file_type = entryTypes['file']
                result = fileResult(res['filename'], res['content'], file_type) # will be saved under 'File' in the context, can be farther investigated.
                demisto.results(result)

            else:
                demisto.results(res)

    def logout():
        res = http_request('/php/session.php','delete', API_HEADERS)

    ''' EXECUTION '''
    LOG('command is %s' % (demisto.command(), ))
    API_HEADERS = get_headers()

    try:
        if demisto.command() == 'test-module':
            test_get_session()
            demisto.results('ok')

        if demisto.command() == 'atd-login':
            get_session_command()

        elif demisto.command() == 'atd-list-analyzer-profiles':
            list_profiles_command()

        elif demisto.command() == 'atd-list-user':
            list_users_command()

        elif demisto.command() == 'atd-check-status':
            check_task_status_command()

        elif demisto.command() == 'atd-get-task-ids':
            get_taskIds_command()

        elif demisto.command() == 'atd-file-upload':
            file_upload_command()

        elif demisto.command() == 'atd-get-report':
            get_report_command()

        elif demisto.command() == 'detonate-file': #deprecated, please use 'ATD - Detonate File' playbook
            detonate(0, demisto.args().get('upload'), demisto.args().get('timeout'), demisto.args().get('format'), demisto.args().get('threshold'), demisto.args().get('fileName'))
            # submit type for regular file is 0

        elif demisto.command() == 'detonate-url': #deprecated, please use 'Detonate URL - McAfee ATD_python' playbook
            detonate(1, demisto.args().get('url'), demisto.args().get('timeout'), demisto.args().get('format'), demisto.args().get('threshold'), demisto.args().get('fileName'))
            # submit type for url submission is 1

        # elif demisto.command() == 'detonate-file-remote':
            # return detonate(3, args.url, args.timeout, args.format, args.threshold);
            # submit type for url-download is 3

    except Exception, e:
        LOG(e.message)
        LOG.print_log()
        return_error(e.message)

    finally:
        logout()
  type: python
  commands:
  - name: atd-file-upload
    arguments:
    - name: vmProfileList
      description: Analyzer profile ID. The profile ID number can be found in the
        UI Policy/Analyzer Profile page, OR using command atd-list-analyzer-profiles,
        under vmProfileid key result
    - name: submitType
      required: true
      auto: PREDEFINED
      predefined:
      - "0"
      - "1"
      - "2"
      - "3"
      description: This parameter accepts four values — '0', '1', '2' and '3'. • 0
        — Regular file upload • 1 — URL submission — URL link is processed inside
        analyzer VM • 2 — Submit file with URL • 3 — URL Download — File from URL
        is firstly downloaded and then analyzed
    - name: url
      description: Any valid web URL.
    - name: messageId
      description: Maximum 128-character string.
    - name: srcIp
      description: ' IPv4 address of the source system or gateway from where the file
        is downloaded.'
    - name: dstIp
      description: ' IPv4 address of the target endpoint.'
    - name: skipTaskId
      auto: PREDEFINED
      predefined:
      - "0"
      - "1"
      description: Value '0' indicates corresponding taskid in API response. Value
        '1' indicates -1 as taskid in API response.
    - name: analyzeAgain
      auto: PREDEFINED
      predefined:
      - "0"
      - "1"
      description: Value '0' indicates skip sample analysis if it is analyzed previously
        . Value '1' indicates do not skip sample analysis if it is not analyzed previously.
    - name: xMode
      auto: PREDEFINED
      predefined:
      - "0"
      - "1"
      description: Value '0' indicates no user interaction is needed during sample
        analysis. Value '1' indicates user interaction is needed during sample analysis.
    - name: filePriorityQ
      auto: PREDEFINED
      predefined:
      - run_now
      - add_to_q
      description: ' This parameter indicates priority of sample analysis. run_now
        assigns highest priority (i.e., sample is analyzed right away), add_to_q puts
        sample in waiting state if there is a waiting queue of samples, default is
        run_now'
    - name: entryID
      description: entry ID f the file to upload
    - name: fileName
      description: The name of the file
    outputs:
    - contextPath: ATD.Task.taskId
      description: The task ID of the sample uploaded
      type: string
    - contextPath: ATD.Task.jobId
      description: The job ID of the sample uploaded
      type: number
    - contextPath: ATD.Task.messageId
      description: The message Id relevant to the sample uploaded
      type: string
    - contextPath: ATD.Task.url
      description: The URL detonated
      type: string
    - contextPath: ATD.Task.srcIp
      description: Source IPv4 address
      type: string
    - contextPath: ATD.Task.destIp
      description: Destination IPv4 address
      type: string
    - contextPath: ATD.Task.MD5
      description: MD5 of the sample uploaded
      type: string
    - contextPath: ATD.Task.SHA1
      description: SHA1 of the sample uploaded
      type: string
    - contextPath: ATD.Task.SHA256
      description: SHA256 of the sample uploaded
      type: string
    - contextPath: ATD.taskId
      description: The task ID of the sample uploaded
      type: string
    - contextPath: URL.Data
      description: In case of a url upload, the url uploaded
      type: string
    description: upload a file/web URL for dynamic analysis by using the provided
      Analyzer Profile. Only single file/web URL can be submitted at a time.
  - name: atd-get-task-ids
    arguments:
    - name: jobId
      required: true
      description: Serves as an identifier for the previously submitted file.
      isArray: true
    outputs:
    - contextPath: ATD.Task.taskId
      description: The corresponding taskId of the jobId sent
      type: string
    - contextPath: ATD.Task.jobId
      description: The jobId sent
      type: number
    description: fetches the list of task id's associated with a job id
  - name: atd-get-report
    arguments:
    - name: taskId
      description: This is the returned TaskId value in the submission step, previously
        returned value in the File/URL submission step
    - name: jobId
      description: Job id
    - name: type
      required: true
      auto: PREDEFINED
      predefined:
      - html
      - txt
      - xml
      - zip
      - json
      - ioc
      - stix
      - pdf
      - sample
      description: 'Type can be one of the following types: • html — HTML report •
        txt — Text report • xml — XML report • zip — All files packaged in a single
        zip file • json — Same as xml but in the JSON format • ioc - Indicators of
        Compromise format • stix - Structured Threat Information expression. Stix
        generation is disabled, by default. Use set stixreportstatus enable to enable
        it. • pdf - Portable Document Format • sample - Download sample from McAfee
        Advanced Threat Defense'
      defaultValue: pdf
    - name: threshold
      auto: PREDEFINED
      predefined:
      - "1"
      - "2"
      - "3"
      - "4"
      - "5"
      description: If ATD severity is bigger than the threshold we will consider it
        malicious
      defaultValue: "3"
    outputs:
    - contextPath: File.Name
      description: Filename (only in case of report type=json)
      type: string
    - contextPath: File.Type
      description: File type e.g. "PE" (only in case of report type=json)
      type: string
    - contextPath: File.Size
      description: File size (only in case of report type=json)
      type: number
    - contextPath: File.MD5
      description: MD5 hash of the file (only in case of report type=json)
      type: string
    - contextPath: File.SHA1
      description: SHA1 hash of the file (only in case of report type=json)
      type: string
    - contextPath: File.SHA256
      description: SHA256 hash of the file (only in case of report type=json)
      type: string
    - contextPath: File.Malicious.Vendor
      description: For malicious files, the vendor that made the decision
      type: string
    - contextPath: File.Malicious.Description
      description: For malicious files, the reason for the vendor to make the decision
      type: string
    - contextPath: DBotScore.Indicator
      description: The indicator we tested (only in case of report type=json)
      type: string
    - contextPath: DBotScore.Type
      description: The type of the indicator (only in case of report type=json)
      type: string
    - contextPath: DBotScore.Vendor
      description: Vendor used to calculate the score (only in case of report type=json)
      type: string
    - contextPath: DBotScore.Score
      description: The actual score (only in case of report type=json)
      type: number
    - contextPath: File.EntryID
      description: The Entry ID of the sample
      type: string
    - contextPath: IP.Address
      description: IP's relevant to the sample
      type: string
    - contextPath: InfoFile.EntryID
      description: The EntryID of the report file
      type: string
    - contextPath: InfoFile.Extension
      description: The extension of the report file
      type: string
    - contextPath: InfoFile.Name
      description: The name of the report file
      type: string
    - contextPath: InfoFile.Info
      description: The info of the report file
      type: string
    - contextPath: InfoFile.Size
      description: The size of the report file
      type: number
    - contextPath: InfoFile.Type
      description: The type of the report file
      type: string
    - contextPath: URL.Malicious.Vendor
      description: For malicious files, the vendor that made the decision
      type: string
    - contextPath: URL.Malicious.Description
      description: For malicious urls, the reason for the vendor to make the decision
      type: string
    description: ' download the analysis report files'
  - name: atd-list-analyzer-profiles
    arguments: []
    outputs:
    - contextPath: ATD.ListAnalyzerProfiles.Name
      description: The Analyzer's profile name
      type: string
    - contextPath: ATD.ListAnalyzerProfiles.AnalyzerProfileId
      description: The Analyzer's profile id
      type: number
    - contextPath: ATD.ListAnalyzerProfiles.Description
      description: The Analyzer's profile description
      type: string
    - contextPath: ATD.ListAnalyzerProfiles.Sandbox
      description: If the Analyzer's profile has access to the sandbox
      type: boolean
    - contextPath: ATD.ListAnalyzerProfiles.Internet
      description: If the Analyzer's profile has access to the internet
      type: boolean
    - contextPath: ATD.ListAnalyzerProfiles.LocalBlackList
      description: If the Analyzer's profile has access to the local black list
      type: boolean
    description: ' display the analyzer profiles. Only the analyzer profiles to which
      the user has access are displayed.'
  - name: atd-list-user
    arguments:
    - name: userType
      default: true
      auto: PREDEFINED
      predefined:
      - STAND_ALONE
      - MWG
      - NSP
      description: This is the user type associated with a user profile. For example
        NSP, MWG, STAND_ALONE (default) and so on.
      isArray: true
      defaultValue: STAND_ALONE
    outputs:
    - contextPath: ATD.Users.FullName
      description: The user's fullname
      type: string
    - contextPath: ATD.Users.UserId
      description: The user's id
      type: number
    - contextPath: ATD.Users.LoginId
      description: The user's login id
      type: string
    - contextPath: ATD.Users.UserType
      description: The user type
      type: string
    description: ' displays the user profile information present on the McAfee Advanced
      Threat Defense.'
  - name: atd-login
    arguments: []
    outputs:
    - contextPath: ATD.Session.APIVersion
      description: The API version used in the session
      type: string
    - contextPath: ATD.Session.IsAdmin
      description: If the current user is admin
      type: boolean
    - contextPath: ATD.Session.SessionId
      description: The session id
      type: string
    - contextPath: ATD.Session.UserId
      description: The UserId of the User logged in in the session
      type: number
    description: Returns the current session details
  - name: detonate-file
    arguments:
    - name: upload
      required: true
      description: ID of the entry containing the file to detonate
    - name: timeout
      description: Total wait time (in seconds)
      defaultValue: "210"
    - name: format
      auto: PREDEFINED
      predefined:
      - html
      - txt
      - xml
      - zip
      - json
      - ioc
      - stix
      - pdf
      - sample
      description: Optional - request the format of the report
      defaultValue: json
    - name: threshold
      auto: PREDEFINED
      predefined:
      - "1"
      - "2"
      - "3"
      - "4"
      - "5"
      description: If ATD severity is bigger than the threshold we will consider it
        malicious
      defaultValue: "3"
    - name: fileName
      description: The name of the file
    outputs:
    - contextPath: InfoFile.Name
      description: Filename (only in case of report type=json)
      type: string
    - contextPath: InfoFile.Type
      description: File type e.g. "PE" (only in case of report type=json)
      type: string
    - contextPath: InfoFile.Size
      description: File size (only in case of report type=json)
      type: number
    - contextPath: InfoFile.MD5
      description: MD5 hash of the file (only in case of report type=json)
      type: string
    - contextPath: InfoFile.SHA1
      description: SHA1 hash of the file (only in case of report type=json)
      type: string
    - contextPath: InfoFile.SHA256
      description: SHA256 hash of the file (only in case of report type=json)
      type: string
    - contextPath: DBotScore.Indicator
      description: The indicator we tested (only in case of report type=json)
      type: string
    - contextPath: DBotScore.Type
      description: The type of the indicator (only in case of report type=json)
      type: string
    - contextPath: DBotScore.Vendor
      description: Vendor used to calculate the score (only in case of report type=json)
      type: string
    - contextPath: DBotScore.Score
      description: The actual score (only in case of report type=json)
      type: number
    - contextPath: ATD.Task.taskId
      description: This is the returned TaskId value in the submission step, previously
        returned value in the File/URL submission step
      type: number
    - contextPath: ATD.Task.jobId
      description: This is the returned JobId value in the submission step, previously
        returned value in the File/URL submission step
      type: number
    - contextPath: ATD.Task.status
      description: The task ID status (Completed or Analyzing)
      type: string
    - contextPath: ATD.Task.messageId
      description: The message Id relevant to the sample uploaded
      type: string
    - contextPath: ATD.Task.url
      description: The URL detonated
      type: string
    - contextPath: ATD.Task.srcIp
      description: Source IPv4 address
      type: string
    - contextPath: ATD.Task.destIp
      description: Destination IPv4 address
      type: string
    - contextPath: ATD.Task.MD5
      description: MD5 of the sample uploaded
      type: string
    - contextPath: ATD.Task.SHA256
      description: SHA256 of the sample uploaded
      type: string
    - contextPath: ATD.Task.SHA1
      description: SHA1 of the sample uploaded
      type: string
    - contextPath: IP.Address
      description: IP's relevant to the sample
      type: string
    description: Deprecated, use detonate playbook instead.
  - name: detonate-url
    arguments:
    - name: url
      required: true
      description: URL to detonate
    - name: timeout
      description: Total wait time (in seconds)
      defaultValue: "200"
    - name: format
      auto: PREDEFINED
      predefined:
      - html
      - txt
      - xml
      - zip
      - json
      - ioc
      - stix
      - pdf
      - sample
      description: Optional - request the format of the report
      defaultValue: json
    - name: threshold
      auto: PREDEFINED
      predefined:
      - "1"
      - "2"
      - "3"
      - "4"
      - "5"
      description: If ATD severity is bigger than the threshold we will consider it
        malicious
      defaultValue: "3"
    outputs:
    - contextPath: InfoFile.Name
      description: Filename (only in case of report type=json)
      type: string
    - contextPath: InfoFile.Type
      description: File type e.g. "PE" (only in case of report type=json)
      type: string
    - contextPath: InfoFile.Size
      description: File size (only in case of report type=json)
      type: number
    - contextPath: InfoFile.MD5
      description: MD5 hash of the file (only in case of report type=json)
      type: string
    - contextPath: InfoFile.SHA1
      description: SHA1 hash of the file (only in case of report type=json)
      type: string
    - contextPath: InfoFile.SHA256
      description: SHA256 hash of the file (only in case of report type=json)
      type: string
    - contextPath: DBotScore.Indicator
      description: The indicator we tested (only in case of report type=json)
      type: string
    - contextPath: DBotScore.Type
      description: The type of the indicator (only in case of report type=json)
      type: string
    - contextPath: DBotScore.Vendor
      description: Vendor used to calculate the score (only in case of report type=json)
      type: string
    - contextPath: DBotScore.Score
      description: The actual score (only in case of report type=json)
      type: number
    - contextPath: ATD.Task.taskId
      description: This is the returned TaskId value in the submission step, previously
        returned value in the File/URL submission step
      type: number
    - contextPath: ATD.Task.jobId
      description: This is the returned JobId value in the submission step, previously
        returned value in the File/URL submission step
      type: number
    - contextPath: ATD.Task.status
      description: The task ID status (Completed or Analyzing)
      type: string
    - contextPath: ATD.Task.messageId
      description: The message Id relevant to the sample uploaded
      type: string
    - contextPath: ATD.Task.url
      description: The URL detonated
      type: string
    - contextPath: ATD.Task.srcIp
      description: Source IPv4 address
      type: string
    - contextPath: ATD.Task.destIp
      description: Destination IPv4 address
      type: string
    - contextPath: ATD.Task.MD5
      description: MD5 of the sample uploaded
      type: string
    - contextPath: ATD.Task.SHA256
      description: SHA256 of the sample uploaded
      type: string
    - contextPath: ATD.Task.SHA1
      description: SHA1 of the sample uploaded
      type: string
    - contextPath: IP.Address
      description: IP's relevant to the sample
      type: string
    description: Deprecated, use detonate playbook instead.
  - name: atd-check-status
    arguments:
    - name: taskId
      description: This is the returned TaskId value in the submission step, previously
        returned value in the File/URL submission step
      isArray: true
    - name: jobId
      description: Job Id
      isArray: true
    outputs:
    - contextPath: ATD.status
      description: The task ID status (Completed or Analyzing)
      type: string
    - contextPath: ATD.Task.taskId
      description: This is the returned TaskId value in the submission step, previously
        returned value in the File/URL submission step
      type: string
    - contextPath: ATD.Task.jobId
      description: This is the returned JobId value in the submission step, previously
        returned value in the File/URL submission step
      type: number
    - contextPath: ATD.Task.status
      description: The task ID status (Completed or Analyzing)
      type: string
    - contextPath: ATD.Task.filename
      description: The name of the uploaded sample
      type: string
    - contextPath: ATD.Task.MD5
      description: The MD5 of the sample
      type: string
    - contextPath: ATD.Task.submitTime
      description: Submission time of the sample
      type: string
    description: Checks the analysis status of up to 100 jobIDs/taskIDs
  runonce: false
<<<<<<< HEAD
=======
releaseNotes: "Handle error when trying to get a report for unanalyzed submission. detonate-url, detonate-file fix"
>>>>>>> ef050af2
tests:
- Test Playbook McAfee ATD<|MERGE_RESOLUTION|>--- conflicted
+++ resolved
@@ -1231,9 +1231,6 @@
       type: string
     description: Checks the analysis status of up to 100 jobIDs/taskIDs
   runonce: false
-<<<<<<< HEAD
-=======
 releaseNotes: "Handle error when trying to get a report for unanalyzed submission. detonate-url, detonate-file fix"
->>>>>>> ef050af2
 tests:
 - Test Playbook McAfee ATD