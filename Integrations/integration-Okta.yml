--- conflicted
+++ resolved
@@ -2091,8 +2091,5 @@
       type: string
     description: Enumerates all users that are members of a group
   runonce: false
-<<<<<<< HEAD
-=======
 releaseNotes: "Added list-groups and get-groups-members, also added arguments for other group commands"
->>>>>>> a0285ea8
 fromversion: 3.6.0