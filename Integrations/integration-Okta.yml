--- conflicted
+++ resolved
@@ -2093,9 +2093,5 @@
       type: string
     description: Enumerates all users that are members of a group
   runonce: false
-<<<<<<< HEAD
 fromversion: 3.6.0
-=======
-fromversion: 3.6.0
-releaseNotes: "-"
->>>>>>> 8d2857f0
+releaseNotes: "-"