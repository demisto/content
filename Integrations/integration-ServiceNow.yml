commonfields:
  id: ServiceNow
  version: -1
name: ServiceNow
display: ServiceNow
category: Case Management
image: data:image/png;base64,iVBORw0KGgoAAAANSUhEUgAAAHgAAAAOCAYAAADkH9gOAAAOgklEQVR42pVZB1gUVxcF1KioqZbE2LBirDH22Fs0YFQQUBDFgggKihUVsCEq2EEiFoKgCBYENIIKSK9Slg7L0ll6RzrMf+64w082C8H5vvlm57V57517zz33rRR3FRQU9AgPD1/s7Ox89t69ezYODg5mAQEBf6Snp/eX6uQKDg6ej7ZWFhYWAVZWVp7u7u4msbGxcuLt4uPjl+fk5Eym36GhoTMdHR3N7ezsbHg83rzGxsbeL1680AkJCVGU6uKqq6uTdnFx0fD29lZqbW3t9erVq534vUG8XV5enrSvr+/cR48enfjrr7+sbWxszr57926tQCDo29nYGRkZMn5+fovQ/vT9+/dvPXz40DgmJmaOeLvWhoaeNQGhy6q830/nymrCI4cVXf9ze8HF6yfzTcz2Vnn7YZ3/fX2MiPk1R9/Ivo6XMFtSfQOf3z/3mOnuUruHa6U+8yp3ezU3a8+BQ9WBoePYgtTU1DkXLlwI0tTUZFRVVZktW7awTw0NDcbIyEjw5s0bnY4DAPQx165de71z5842ardp0yZGTU2NUVFRYfT09GqePn16rqmp6QtqW1xcPFBXV7fG2Ng4BaAc3b17d/3GjRsZJSUlBuWVAHznrl276nfs2MEAhAVdGJM2fefkyZOJuFbTHI8cOcJPSUnpzbWBga7AOkK3b9/Ozp++Q/NCW+onvg72CgsLW3nu3LlILS0t6kPt2Sfm03L58mWv/Pz8iVzbCvfXq2JHj2HiJ05tqnrrp1x80/ZI4oz55VQWM2oUEztmHBM/6ef6bN1Djs2lZV93BUKG2g7PyGH9GIHaDj9J9bn7jzvHjBzO8MbKM1We79S6C25TnvCblF9X5lDflMVrEqXgQX3Pnj0bTQsDCEl37ty5CFANb9++bWliYpKgrq7OAIBGbP40dpEVFXInTpzIUFZWZvT19UvQztbf31/F1dVV58qVK39v27atlTbIzc3NnNoXFhYOMjAwqKBN37p1KxlAKXn7jRs33h4+fLgAG/jzrVu3XgFw6mPW2cRv3rzpTm1gJKcTEhJ+JeND/4ygoCDWM9PS0pbDeJrIyA4ePCjEN57issR67LGuRFoH3T4+PgbcmElJSQra2totNN9Dhw5l2tra2qG9Ebz+MeZcSAZy/Pjx7PLKSpaVyu46rOeNGYtNH88kTp9bgWdjzKiRTNz4nxjeuIkMb8x49hk9/AdGaHrhVsf5lzo9mVtw6fquOl78EHa+q9ZHxIwcwaStUeaxTBAWMaTQ8sauat+AGfQuPGNxjcYmw8ncpvvkH0xSV9+35J6jav7ZSzrV7wOndqyreOm5jOZARpf2m1KUFOhsC4ELK44vLS3tLb6xd+/evYONY+C1s+gdlOxE4MIoEuE9/6JjbLg2QGZ0dHTqi4qK5MvLywfs37+/XFTWCFqeSe3q6+ulS0pKBtBvlK3fvHkzA8PJRPmX4mMifIyDYTTs2bOnCeMNRfvF8EoCJQP0LwOWGG1oaFhCHg5wHoJy/zUGwDYnoyDw8Y1+tbW136O/kPogXDiAkvt0bJ+cnDz89OnTSbRWx0eP7rIA2zutI3DjJkwGmOPgydMas/cdvVLtG7iw0st7OV9x0zvyYgKcPK/aP2gR9asNj5oPz66LGfEjgzahVMZXUA2Fl+FdLZreBSrbfaNHDGUSJs9sqItPmlGXmDwd3wFQY5nUZQqxMAAZbm7FN+6co76xAB9eKmgsKpZtr7O6e4oMg27hGcvrUvC8C7QIeJ+/JM+prq7uj02cQL8B6BJQGQHVLBQKYTmSL0tLy2CyfsTBG/D4vgQwAfjgwQN7Se3LysoGHzhwoITawEB2iddjjpdojoj1QfT+4cOHlQCYwMqg9ydPnlyj+lOnTiXRfDubl7W1tQdALaXw8fjxY2vqA0oPa2trk5HUns/nL6D16urp1ReXFA+tdnq2mgDmjZ8IcKe31ASGrezYvrm8ok+GunYIR9n5xuZnWfCUNEMABkCfwJQ7PtVnx/5dOZxASlNQiWXj5gMXA+pHZTn6xxzZ/V74W1bs6NFM0uzFJQ15+QNZx0hL6wdQ08nAOOb4GBmzrJ36N+/yi5WTY8urA0KXSEEUKZFlk3fByk/Do+eBVgdIWjDEhznojDYyDcLlF4ilGQBxJnfjfebr16/lQdsu5BlmZmYB8OJvAXAZAQJgVDrbfCcnJxuiYFCkc8fyqqqqLxEysohlIIT0RAD/JvLgdFBz74sXLwa113dxQYDJR0dHszH16NGj8WRQXl5exjU1NbJgr6FglKHcE0Y3KCsr6ycyTnXsj897X+Va5xdLCWACgr9OPZZhmH8ZRqHFzRO0wSzARuduNggyBsJ7P5Inpixand4oLOjzCeCNEZ8AVmUBbi6rGJw8e0kJ9U1dqiBorqn5QqCi9TZWbjTLGJWe7xazDucXAgqWJwDJYOg77eGgqbD4u6RZi4tjaIwVa/nNlZWyHA270IZR/CKxc+zYsXx4oSsWr4U4NYqbPGLUfWoHccUQ5VJcFb/J4qkOG07CJhYAD0U8K4cBMaDOSZ1tPoxqEjEDbShtcAcFvgTfpFiYBXr+uiPAEFmpGPNHPAugExjMdUp3hAhA/oqomua7d+/ej7jrJd379u2rRxtWSD51e2Fa+8xjCQdwurJmpKSxheZX9YmmCZjc/Sdsa/yCJ8TJT2Fi5BBLtfZ6ce3SVit/isGKarzq6Ghp1tM3bnsDjyXqby13dRtVYmtvQGAR6IWWViaf6Nn2KAyDvLoIbBEYi3GT56/Maamt7V0fnzyR+hI9Z+856NI+KViwzPv375XPnz8fAmXbRB5NAJEX0qYj/TETGYI9WT2sXwiFGXjp0qVQSTeoNMTc3Dzq2bNn1wDKdxBjlRi3GWJsNI3TBYWyQsrT0/MkVwZmuEdlSKVYuhMHGF42EmKrFPG5FTphfHcAhtENBMClZMy0Fhh0Lu48STd0QfbhI0eKg8PD1WqfuC3/P8BbPkgau+DiNX14qwjg47YQTfJxE6ewMTFn3zHX9kxk3eagqGHfMfw/NrePg3j8go3h8lMZodmlqR+jeaPiJ//STF6asVnbR0TBAVHDBjN5h0weVHp4qVEd0XXVO79FlV4+q2h+9K2iKzbGkmKONGhuPOh3HeLeAYBFqRN5JImshaDRcxS3AMTf1L6bmzkIAFcBgGYY0Ziu2uLbe8hboN5Toe57wDiGw/urSH0jlVskDjCA5cNrv0TIiKd5IpVa0505gdZl0TdLNO5qKmtpaenX3NzM3vRb9N4f8blXaVlZT1ahOris6+DB/w2wgdGdar+gEXETpjSTZ6Yrbopqz1WfeaglL1wRUP7UfSO9M0xbr3RFtXjy2MQZ82pqkV9/MgT1SPL+pDlL8qp8/BUhwuoxNlIn7z8a8wuGwQAayKPL7Jz0Ib7OgBWI0hGXRXl8Q0NDDzps6CI9cSPqBj3fRM66jrwb1FWNzR/VWR8IK9nIyMhZGFuG8mAOYADYJcBQtgPJo2jjkT7JR0REqJBYQ4wNxYZLiwMMLxSImOUxvJzU8KOuxkcebAidcJV+I2vwp7FxsPNnV30QLgbnCYU/sGLQ7tFnAZyz94hdU25eT8TWPOpDYOBgY66kfgBkQdyESW1ExwJlzWCuPMfA6D68FH1nNGRq6PiThydgnPpUPruXmVt1vaOHf89kbtHxgxIPI7BB/4nNVZW92AFwOmQNEF8jFeGktnh6cZW89urVq3b0DuqNJi9DHvsSIPTrpM91agNA9SGSencXYLoQDs6L8t3zUN0ONE5UVJQ6Vy8mslgVDWNSIcMD5VJbiV6cmZkpDzYohn5ohAF+A+PRpHCDeTXg4GRpJ+B+debMmcQTxsa5UOcyFY7OCp8DcLaOoQM7jtW9U+RZ6AtPXFpYExjyc8c+SLPmQBnnUB5NAJXY2J1sn8Ntuz2c0CLVTEwAIAPaMxBnVy2aDw91MBBWdBVaWFm0D45c78OGDRsoB03BcaEG6PlbnFL1xXMAANGiQwo6IMAmrBWdei2HoGkRHYykeXh4HAQ1zsIp0kwcbWog7fCjzSaxhXx1BdSo7OcAjPxzIYUExOw6fKcVcTaHy40lUHQGgGJV6fPnzy+TMdBJmb29/W3MdwoUMSnh0RCLhphDqSi8uHHj2OOiMsrZEX6uIw2cAmYaDAofibmq00EP1ZuYmiawtGrvpMgbO+4TwEpboiSLrCsG7QDvPsCmO22trT0zVHf4U57LIw+cNqc6dcX64OSFy90Rd0Ogsmu4FClzm557S11DL2485MNyidPn1EI1iwCUY8pd3LS5+oYUPgmrJqRuorRJHulRyLKO8Wg+FKqAAOPoFzmpkIQRd/qDM1pHpATSHY73FEGlOdwRJU6DGFKx9E50DiVchE3dx51k0fElNr4FMXhsd2IkYn8geReNjYOVh+L18NjV+BZRNHeSRTFUFlR9H4ZFqpedD9ZRB0NpobY0Hmg5CDG73cgITLCXK8VvUZ829CFV3Up7wRkxXyBYxLZ/7qFAQJA3pm/QCJOYDVyx1qP66BHDWYrmyhuzcydkaux+Q15KXkYGQGCTCqabgMnQ2O2Bw5FB4mPCY71pTPp20syFJY3Cwh+5upa6ul5pq5TiIKy4o9KPjYLMf4ZPWO5A5LgnIVYisMBseK0QIGWDnoIBlAbXTqzP1/BeQ1C2H4whHn3ioMIDoZzPxMXFDeHa0aECAPPBRsUiHn/THYBxFKkAQxOSSs7NzZ0uXo9xxqEuHancK3ipjBj4a1D+EuvgY175WEcGWCoYf0zowpv7iI+FP0Gk3759q4I5vgHlc30yTU1NwxG+juNbsu3ekps3hP+7SiSETlGJ7QN9iX+KRPHmJ89bJkiYNltY+vDJ1o51DdnZPQqvWmukb9D0RZqTjDszae7SJMHGrZ4ldx6odrYf1d7+CgA2K2HqrMKC0xbnxesrX3qpJ/6yIBuenp93yNSmY93/AOqKax2P2eVLAAAAAElFTkSuQmCC
description: IT service management
configuration:
- display: ServiceNow URL, in the format https://company.service-now.com/
  name: url
  defaultvalue: ""
  type: 0
  required: true
- display: Username
  name: credentials
  defaultvalue: ""
  type: 9
  required: false
- display: Use system proxy settings
  name: proxy
  defaultvalue: "True"
  type: 8
  required: false
- display: Trust any certificate (unsecure)
  name: insecure
  defaultvalue: "false"
  type: 8
  required: false
- display: Default ticket type of commands. Can be incident, sc_request, problem or
    change_reuquest. Commands also take ticket_type argument
  name: ticket_type
  defaultvalue: incident
  type: 0
  required: false
- display: ServiceNow API Version (e.g. 'v1')
  name: api_version
  defaultvalue: ""
  type: 0
  required: false
- display: Fetch incidents
  name: isFetch
  defaultvalue: ""
  type: 8
  required: false
- display: The query to use when fetching ServiceNow incidents
  name: sysparm_query
  defaultvalue: stateNOT IN6,7
  type: 0
  required: false
- display: How many ServiceNow incidents to fetch each time
  name: fetch_limit
  defaultvalue: "10"
  type: 0
  required: false
- display: Incident type
  name: incidentType
  defaultvalue: ""
  type: 13
  required: false
- display: Get incident attachments
  name: get_attachments
  defaultvalue: ""
  type: 8
  required: false
script:
  script: |-
    import re
    import requests
    import json
    import datetime
    import time
    import shutil

    # disable insecure warnings
    requests.packages.urllib3.disable_warnings()

    ''' GLOBAL VARIABLESS '''

    def get_server_url():
        url = demisto.params()['url']
        url = re.sub('/[\/]+$/', '', url)
        url = re.sub('\/$', '', url)
        return url

    def load_proxy():
        proxy = {}
        if demisto.params().get('proxy', False):
            proxy["http"] = os.environ["http_proxy"]
            proxy["https"] = os.environ["https_proxy"]
        return proxy

    USERNAME = demisto.params()['credentials']['identifier']
    PASSWORD = demisto.params()['credentials']['password']
    VERIFY_SSL = not demisto.params().get('insecure', False)
    API = '/api/now/'
    VERSION = demisto.params().get('api_version')
    PARAMS_TICKET_TYPE = demisto.params().get('ticket_type', 'incident')
    SYSPARM_QUERY = demisto.params().get('sysparm_query')

    if VERSION:
        API += VERSION + '/'

    SERVER_URL = get_server_url() + API
    PROXY = load_proxy()

    DEFAULTS = {
        'limit':10,
        'fetch_limit':10
    }

    SNOW_ARGS = ["active", "activity_due", "short_description", "additional_assignee_list", "approval_history", "approval_set", "assigned_to", "assignment_group",
         "business_duration", "business_service", "business_stc", "calendar_duration", "calendar_stc", "caller_id", "caused_by", "close_code", "close_notes",
         "closed_at", "closed_by", "cmdb_ci", "comments", "comments_and_work_notes", "company", "contact_type", "correlation_display", "correlation_id",
         "delivery_plan", "delivery_task", "description", "due_date", "expected_start", "follow_up", "group_list", "hold_reason", "impact", "incident_state",
         "knowledge", "location", "made_sla", "notify", "order", "parent", "parent_incident", "priority", "problem_id", "resolved_at", "resolved_by", "rfc",
         "severity", "sla_due", "state", "subcategory", "sys_tags", "time_worked", "urgency", "user_input", "watch_list", "work_end", "work_notes", "work_notes_list",
         "work_start", "impact", "incident_state", "title", "type", "category", "state"]

    ''' HELPER FUNCTIONS '''

    def send_request(path, method='get', body=None, params=None, headers=None, file=None):
        body = body if body is not None else {}
        params = params if params is not None else {}

        url = '{}{}'.format(SERVER_URL, path)
        if not headers:
            headers = {
                    'Accept': 'application/json',
                    'Content-Type': 'application/json'
            }
        if file:
            # Not supported in v2
            url = url.replace('v2', 'v1')
            try:
                file_entry = file['id']
                file_name = file['name']
                shutil.copy(demisto.getFilePath(file_entry)['path'], file_name)
                with open(file_name, 'rb') as f:
                    files = {'file': f}
                    res = requests.request(method, url, headers=headers, params=params, data=body,files=files, auth=(USERNAME, PASSWORD),
                    verify=VERIFY_SSL, proxies=PROXY)
                shutil.rmtree(demisto.getFilePath(file_entry)['name'], ignore_errors=True)
            except Exception as e:
                raise Exception('Failed to upload file - ' + e.message)
        else:
            res = requests.request(method, url, headers=headers, data=json.dumps(body), params=params, auth=(USERNAME, PASSWORD),
            verify=VERIFY_SSL, proxies=PROXY)


        try:
            obj = res.json()
        except Exception as e:
            raise Exception('Error parsing reply - {} - {}'.format(res.content, e.message))

        if 'error' in obj:
            raise Exception('ServiceNow Error: {}, details: {}'.format(obj['error']['message'], obj['error']['detail']))

        if res.status_code < 200 or res.status_code >= 300:
            raise Exception('Got status code {} with url {} with body {} with headers {}'.format(str(res.status_code), url, str(res.content), str(res.headers)))

        return obj

    def get_table_name(ticket_type=None):
        if ticket_type:
            return ticket_type
        else:
            if PARAMS_TICKET_TYPE:
                return PARAMS_TICKET_TYPE
            else:
                return 'incident'

    def create_ticket_context(data):
        context =  {
            'ID': data["sys_id"],
        }

        if 'opened_by' in data:
            context['Creator'] = data["opened_by"]['value'] if 'value' in data['opened_by'] else ''
        if 'assigned_to' in data:
            context['Assignee'] = data["assigned_to"]['value'] if 'value' in data['assigned_to'] else ''

        context['State'] = data.get('state')
        context['Summary'] = data.get('short_description')
        context['Number'] = data.get('number')

        return context

    def get_ticket_context(data):
        if not isinstance(data, list):
            return create_ticket_context(data)

        tickets = []
        for d in data:
            tickets.append(create_ticket_context(d))
        return tickets

    def get_ticket_human_readable(tickets):
        if not isinstance(tickets, list):
            tickets = [tickets]

        result = []
        for ticket in tickets:
            hr = {
                'Number': ticket['number'],
                'System ID': ticket['sys_id'],
                'State': ticket['state'],
                'Impact': ticket.get('impact'),
                'Priority': ticket.get('priority'),
                'Severity': ticket.get('severity'),
                'Urgency': ticket.get('urgency'),
                'Created On': ticket.get('sys_created_on'),
                'Created By': ticket.get('sys_created_by'),
                'Active': ticket.get('active'),
                'Close notes': ticket.get('close_notes'),
                'Description': ticket.get('description'),
                'Opened at': ticket.get('opened_at'),
                'Due date': ticket.get('due_date'),
                'Resolved by': ticket.get('closed_by'),
                'Resolved at': ticket.get('resolved_at'),
                'SLA due': ticket.get('sla_due'),
                'Short description': ticket.get('short_description')
            }
            result.append(hr)

        return result

    def get_body(template_name, custom_fields):
        body = {}
        template = template_name

        if template:
            template = get_template(template_name)

        for arg in SNOW_ARGS:
            input_arg = demisto.args().get(arg)
            if input_arg:
                body[arg] = input_arg
            elif template_name and arg in template:
                body[arg] = template[arg]

        if custom_fields:
            for field in custom_fields:
                body['u_' + field] = custom_fields[field]

        return body


    def split_custom_fields(fields):
        dic_fields = {}
        arr_fields = fields.split(';')

        for f in arr_fields:
            field = f.split('=')
            if len(field) > 1:
                dic_fields[field[0]] = field[1]

        return dic_fields

    def get_snow_time(minutes_offset):
        now = datetime.datetime.now()
        ts = time.time()
        utc_offset_minutes = (datetime.datetime.utcfromtimestamp(ts) - datetime.datetime.fromtimestamp(ts)).total_seconds() / 60
        snow_time = now + datetime.timedelta(minutes = utc_offset_minutes)

        if minutes_offset:
            snow_time = snow_time + datetime.timedelta(minutes = minutes_offset)

        return snow_time.strftime('%Y-%m-%d %H:%M:%S')

    ''' FUNCTIONS '''
    def get_template(name):
        query_params={}
        query_params['sysparm_limit'] = 1
        query_params['sysparm_query'] = 'name='+name

        ticket_type = 'sys_template'
        path = 'table/' + ticket_type
        res = send_request('GET',path,params=query_params)

        if len(res['result']) == 0:
            raise ValueError("Incorrect template name")

        template = res['result'][0]['template'].split('^')
        dic_template = {}

        for i in range(len(template) - 1):
            template_value = template[i].split('=')
            if (len(template_value) > 1):
                dic_template[template_value[0]] = template_value[1]

        return dic_template

    def get_ticket_command():
        ticket_type = get_table_name(demisto.args().get('ticket_type'))
        ticket_id = demisto.args().get('id')
        number = demisto.args().get('number')
        get_attachments = demisto.args().get('get_attachments', 'false')

        res = get_ticket(ticket_id, number, ticket_type)
        if not res or 'result' not in res:
            return 'Cannot find ticket'

        if isinstance(res['result'], list):
            if len(res['result']) == 0:
                return 'Cannot find ticket'
            ticket = res['result'][0]
        else:
            ticket = res['result']

        entries = []

        if get_attachments.lower() != 'false':
            entries = get_ticket_attachment_entries(ticket['sys_id'])

        hr = get_ticket_human_readable(ticket)

        entry = {
            'Type': entryTypes['note'],
            'Contents': res,
            'ContentsFormat': formats['json'],
            'ReadableContentsFormat': formats['markdown'],
            'HumanReadable': tableToMarkdown('ServiceNow ticket', hr, removeNull=True),
            'EntryContext': {
                  'Ticket(val.ID==obj.ID)': get_ticket_context(ticket)
            }
        }

        entries.append(entry)

        return entries


    def get_ticket(ticket_id, number, ticket_type):
        path = None
        query_params = {}
        if ticket_id:
            path = 'table/' + ticket_type + '/' + ticket_id
        elif number:
            path = 'table/' + ticket_type
            query_params = {
                'number': number
            }
        else:
            raise ValueError('servicenow-get requires either ticket ID (sys_id) or ticket number')

        return send_request(path, 'get', params = query_params)


    def get_ticket_attachments(ticket_id):
        path = 'attachment'
        query_params = {
            'sysparm_query': 'table_sys_id=' + ticket_id
        }

        return send_request(path, 'get', params = query_params)


    def get_ticket_attachment_entries(ticket_id):
        entries = []
        links = []
        attachments_res = get_ticket_attachments(ticket_id)
        if 'result' in attachments_res and len(attachments_res['result']) > 0:
            attachments = attachments_res['result']
            links = [(attachment['download_link'], attachment['file_name']) for attachment in attachments]

        for link in links:
            file_res = requests.get(link[0], auth=(USERNAME, PASSWORD), verify=VERIFY_SSL, proxies=PROXY)
            if file_res is not None:
                entries.append(fileResult(link[1], file_res.content))

        return entries

    def update_command():
        custom_fields = demisto.args().get('custom_fields')
        template = demisto.args().get('template')
        ticket_type = get_table_name(demisto.args().get('ticket_type'))

        res = update(ticket_type, custom_fields, template)

        hr = get_ticket_human_readable(res['result'])

        entry = {
            'Type': entryTypes['note'],
            'Contents': res,
            'ContentsFormat': formats['json'],
            'ReadableContentsFormat': formats['markdown'],
            'HumanReadable': tableToMarkdown('ServiceNow ticket updated\nTicket type: ' + ticket_type, hr, removeNull=True)
        }

        return entry


    def update(ticket_type, custom_fields, template):
        if custom_fields:
            custom_fields = split_custom_fields(custom_fields)

        body = get_body(template, custom_fields)
        path = 'table/' + ticket_type + '/' + demisto.args()['id']

        return send_request(path, 'patch', body = body)

    def create_command():
        custom_fields = demisto.args().get('custom_fields')
        template = demisto.args().get('template')
        ticket_type = get_table_name(demisto.args().get('ticket_type'))

        res = create(ticket_type, custom_fields, template)

        hr = get_ticket_human_readable(res['result'])

        entry = {
            'Type': entryTypes['note'],
            'Contents': res,
            'ContentsFormat': formats['json'],
            'ReadableContentsFormat': formats['markdown'],
            'HumanReadable': tableToMarkdown('ServiceNow ticket created\nTicket type: ' + ticket_type, hr, removeNull=True),
            'EntryContext': {
                  'Ticket(val.ID==obj.ID)': get_ticket_context(res['result']),
            }
        }

        return entry

    def create(ticket_type, custom_fields, template):
        if custom_fields:
            custom_fields = split_custom_fields(custom_fields)

        body = get_body(demisto.args().get('template'), custom_fields)
        path = 'table/' + ticket_type

        return send_request(path, 'post', body = body)

    def add_link_command():
        ticket_id = demisto.args()['id']
        key = 'comments' if demisto.args().get('post-as-comment', 'false').lower() == 'true' else 'work_notes'
        text = demisto.args().get('text', demisto.args()['link'])
        link = '[code]<a class="web" target="_blank" href="' + demisto.args()['link'] + '" >'+text+'</a>[/code]'
        ticket_type = get_table_name(demisto.args().get('ticket_type'))

        res = add_link(ticket_id, ticket_type, key, link)

        hr = get_ticket_human_readable(res['result'])
        entry = {
            'Type': entryTypes['note'],
            'Contents': res,
            'ContentsFormat': formats['json'],
            'ReadableContentsFormat': formats['markdown'],
            'HumanReadable': tableToMarkdown('Link added to ServiceNow ticket', hr, removeNull=True)
        }

        return entry


    def add_link(ticket_id, ticket_type, key, link):
        body = {}
        body[key] = link
        path = 'table/' + ticket_type + '/' + ticket_id

        return send_request(path, 'patch', body=body)

    def add_comment_command():
        ticket_id = demisto.args()['id']
        key = 'comments' if demisto.args().get('post-as-comment', 'false').lower() == 'true' else 'work_notes'
        text = demisto.args()['comment']
        ticket_type = get_table_name(demisto.args().get('ticket_type'))

        res = add_comment(ticket_id, ticket_type, key, text)

        hr = get_ticket_human_readable(res['result'])
        entry = {
            'Type': entryTypes['note'],
            'Contents': res,
            'ContentsFormat': formats['json'],
            'ReadableContentsFormat': formats['markdown'],
            'HumanReadable': tableToMarkdown('Comment added to ServiceNow ticket', hr, removeNull=True)
        }

        return entry

    def add_comment(ticket_id, ticket_type, key, text):
        body = {}
        body[key] = text
        path = 'table/' + ticket_type + '/' + ticket_id

        return send_request(path, 'patch', body=body)

    def query_command():
        sysparm_limit = demisto.args().get('limit', DEFAULTS['limit'])
        sysparm_query = demisto.args().get('query')
        if not sysparm_query:
            #backward compatibility
            sysparm_query = demisto.args().get('sysparm_query')
        ticket_type = get_table_name(demisto.args().get('ticket_type'))

        res = query(ticket_type, sysparm_limit, sysparm_query)

        if not res or 'result' not in res:
            return 'Cannot find ticket'

        hr = get_ticket_human_readable(res['result'])

        entry = {
            'Type': entryTypes['note'],
            'Contents': res,
            'ContentsFormat': formats['json'],
            'ReadableContentsFormat': formats['markdown'],
            'HumanReadable': tableToMarkdown('ServiceNow ticket', hr, removeNull=True),
            'EntryContext': {
                  'Ticket(val.ID==obj.ID)': get_ticket_context(res['result'])
            }
        }

        return entry


    def query(ticket_type, sysparm_limit, sysparm_query):
        query_params = {}
        query_params['sysparm_limit'] = sysparm_limit
        if sysparm_query:
            query_params['sysparm_query'] = sysparm_query

        path = 'table/' + ticket_type

        return send_request(path, 'get', params = query_params)


    def upload_file_command():
        ticket_type = get_table_name(demisto.args().get('ticket_type'))
        ticket_id = demisto.args()['id']
        file_id = demisto.args()['file_id']
        file_name = demisto.args().get('file_name',
                                    demisto.dt(demisto.context(), "File(val.EntryID=='"+file_id+"').Name"))
        file_name = file_name[0] if isinstance(file_name, list) else file_name

        res = upload_file(ticket_id, file_id, file_name, ticket_type)

        hr = {
            'Filename': res['result']['file_name'],
            'Download link': res['result']['download_link'],
            'System ID': res['result']['sys_id']
        }

        context = {
            'ID': ticket_id,
            'File': {}
        }
        context['File']['Filename'] = res['result']['file_name']
        context['File']['Link'] = res['result']['download_link']
        context['File']['SystemID'] = res['result']['sys_id']

        entry = {
            'Type': entryTypes['note'],
            'Contents': res,
            'ContentsFormat': formats['json'],
            'ReadableContentsFormat': formats['markdown'],
            'HumanReadable': tableToMarkdown('File Uploaded', hr),
            'EntryContext': {
                'Ticket(val.ID==obj.ID)' : context
            }
        }

        return entry


    def upload_file(ticket_id, file_id, file_name, ticket_type):
        headers = {
            'Accept': 'application/json'
        }

        body = {
            'table_name': ticket_type,
            'table_sys_id': ticket_id,
            'file_name': file_name
        }

        path = 'attachment/upload'

        return send_request(path, 'post', headers = headers, body = body, file = {'id': file_id, 'name': file_name})


    def get_computer_command():
        ticket_type = 'cmdb_ci_computer'
        computer_name = demisto.args()['computerName']

        res = get_computer(ticket_type, computer_name)

        if not res or 'result' not in res:
            return 'Cannot find computer'
        elif isinstance(res['result'], list):
            if len(res['result']) == 0:
                return 'Cannot find computer'
            computer = res['result'][0]
        else:
            computer = res['result']

        if computer['u_code'] != computer_name:
            return 'Computer not found'

        hr = {
            'ID': computer['sys_id'],
            'u_code (computer name)': computer['u_code'],
            'Support group': computer['support_group'],
            'Operating System': computer['os'],
            'Comments': computer['comments']
        }

        ec = createContext(computer, removeNull=True)
        if 'support_group' in computer:
            ec['support_group'] = computer['support_group']['value'] if 'value' in computer['support_group'] else ''

        entry = {
            'Type': entryTypes['note'],
            'Contents': computer,
            'ContentsFormat': formats['json'],
            'ReadableContentsFormat': formats['markdown'],
            'HumanReadable': tableToMarkdown('ServiceNow Computer', hr),
            'EntryContext': {
                  'ServiceNowComputer(val.sys_id==obj.sys_id)': ec,
            }
        }

        return entry


    def get_computer(ticket_type, computer_name):
        path = 'table/' + ticket_type

        query_params = {
            'sysparm_query': 'u_code=' + computer_name
        }

        return send_request(path, 'get', params=query_params)

    def get_groups_command():
        ticket_type = 'sys_user_group'
        group_name = demisto.args()['name']
        res = get_groups(ticket_type, group_name)

        if not res or 'result' not in res:
            return 'Cannot find groups'

        hr_groups = []
        context_groups = []

        for group in res['result']:
            if group['name'] == group_name:
                hr_groups.append({
                    'ID': group['sys_id'],
                    'Name': group['name'],
                    'Description': group['description'],
                    'Email': group['email'],
                    'Active': group['active'],
                    'Manager': ['manager']
                })
                context_groups.append({
                    'GroupId': group['sys_id'],
                    'GroupName': group['name']
                })

        entry = {
            'Type': entryTypes['note'],
            'Contents': res,
            'ContentsFormat': formats['json'],
            'ReadableContentsFormat': formats['markdown'],
            'HumanReadable': tableToMarkdown('ServiceNow Group', hr_groups),
            'EntryContext': {
                  'ServiceNowGroups(val.GroupId==obj.GroupId)': context_groups,
            }
        }

        return entry

    def get_groups(ticket_type, group_name):
        path = 'table/' + ticket_type

        query_params = {
            'sysparm_query': 'name=' + group_name
        }

        return send_request(path, 'get', params=query_params)

    def fetch_incidents():
        query_params = {}
        incidents = []
        sysparm_query = demisto.params().get('query')
        sysparm_query = demisto.params().get('sysparm_query')
        sysparm_limit = demisto.params().get('fetch_limit', DEFAULTS['fetch_limit'])
        ticket_type = demisto.params()['ticket_type']
        get_attachments = demisto.params().get('get_attachments', False)

        last_run = demisto.getLastRun()
        if 'time' not in last_run:
            snow_time = get_snow_time(-10)
        else:
            snow_time = last_run['time']

        query_params['sysparm_query'] = 'ORDERBYopened_at^opened_at>' + snow_time
        query_params['sysparm_limit'] = sysparm_limit
        if sysparm_query:
            query_params['sysparm_query'] += '^' + sysparm_query

        path = 'table/' + ticket_type

        res = send_request(path, 'get', params = query_params)

        for result in res['result']:
            labels = []

            for k,v in result.iteritems():
                if isinstance(v, basestring):
                    labels.append({
                        'type': k,
                        'value': v
                    })
                else:
                    labels.append({
                        'type': k,
                        'value': json.dumps(v)
                    })

            severity = int(result['severity']) if 'severity' in result else 0

            file_names = []
            if get_attachments:
                file_entries = get_ticket_attachment_entries(result['sys_id'])
                for file_result in file_entries:
                    if file_result['Type'] == entryTypes['error']:
                        return_error(file_result['Contents'])
                    file_names.append({
                        'path': file_result['FileID'],
                        'name': file_result['File']
                    })

            incidents.append({
                'name': 'ServiceNow Incident ' + result['number'],
                'labels': labels,
                'details': json.dumps(result),
                'severity': severity,
                'attachment': file_names,
                'rawJSON': json.dumps(result)
            })

            snow_time = result['opened_at']

        demisto.incidents(incidents)
        demisto.setLastRun({'time': snow_time})

    try:
        if demisto.command() == 'test-module':
            path = "table/incident?sysparm_limit=1"
            res = send_request(path, 'GET')
            if 'result' not in res:
                return_error('ServiceNow error: ' + str(res))
            demisto.results('ok')
        elif demisto.command() == 'fetch-incidents':
            fetch_incidents()
        elif demisto.command() == 'servicenow-get' or demisto.command() == 'servicenow-incident-update':
            demisto.results(get_ticket_command())
        elif demisto.command() == 'servicenow-update' or demisto.command() == 'servicenow-incident-update':
            demisto.results(update_command())
        elif demisto.command() == 'servicenow-create' or demisto.command() == 'servicenow-incident-create':
            demisto.results(create_command())
        elif demisto.command() == 'servicenow-add-link' or demisto.command() == 'servicenow-incident-add-link':
            demisto.results(add_link_command())
        elif demisto.command() == 'servicenow-add-comment' or demisto.command() == 'servicenow-incident-add-comment':
            demisto.results(add_comment_command())
        elif demisto.command() == 'servicenow-query' or demisto.command() == 'servicenow-incidents-query':
            demisto.results(query_command())
        elif demisto.command() == 'servicenow-upload-file' or demisto.command() == 'servicenow-incident-upload-file':
            demisto.results(upload_file_command())
        elif demisto.command() == 'servicenow-get-computer':
            demisto.results(get_computer_command())
        elif demisto.command() == 'servicenow-get-groups':
            demisto.results(get_groups_command())
    except Exception as e:
        LOG(e)
        LOG.print_log()
        raise
        return_error(e.message)
  type: python
  commands:
  - name: servicenow-get
    arguments:
    - name: id
      default: true
      description: Ticket System ID to retrieve
    - name: ticket_type
      auto: PREDEFINED
      predefined:
      - incident
      - problem
      - change_request
      - sc_request
      description: Ticket type
      defaultValue: incident
    - name: number
      description: Ticket number to retrieve
    - name: get_attachments
      description: Wether to retrieve ticket attachments, default false
    outputs:
    - contextPath: Ticket.ID
      description: ServiceNow ticket System ID
      type: string
    - contextPath: Ticket.Creator
      description: ServiceNow ticket creator
      type: string
    - contextPath: Ticket.Assignee
      description: ServiceNow ticket assignee
      type: string
    - contextPath: Ticket.State
      description: ServiceNow ticket state
      type: string
    - contextPath: Ticket.Summary
      description: ServiceNow ticket short summary
      type: string
    - contextPath: Ticket.Number
      description: ServiceNow ticket number
      type: string
    - contextPath: File.Info
      description: Attachment file info
    - contextPath: File.Name
      description: Attachment file name
    - contextPath: File.Size
      description: Attachment file size
    - contextPath: File.SHA1
      description: Attachment file SHA1
    - contextPath: File.SHA256
      description: Attachment file SHA256
    - contextPath: File.EntryID
      description: Attachment file entry ID
    - contextPath: File.Type
      description: Attachment file type
    - contextPath: File.MD5
      description: Attachment file MD5
    description: Retrieve ticket information by specific ticket ID
  - name: servicenow-incident-get
    deprecated: true
    arguments:
    - name: id
      default: true
      description: Ticket System ID to retrieve
    - name: ticket_type
      auto: PREDEFINED
      predefined:
      - incident
      - problem
      - change_request
      description: Ticket type
      defaultValue: incident
    - name: number
      description: Ticket number to retrieve
    outputs:
    - contextPath: Ticket.ID
      description: ServiceNow ticket System ID
      type: string
    - contextPath: Ticket.Creator
      description: ServiceNow ticket creator
      type: string
    - contextPath: Ticket.Assignee
      description: ServiceNow ticket assignee
      type: string
    - contextPath: Ticket.State
      description: ServiceNow ticket state
      type: string
    - contextPath: Ticket.Summary
      description: ServiceNow ticket short summary
      type: string
    - contextPath: Ticket.Number
      description: ServiceNow ticket number
      type: string
    description: Retrieve ticket information by specific ticket ID
  - name: servicenow-create
    arguments:
    - name: short_description
      description: Short description of the ticket
    - name: ticket_type
      auto: PREDEFINED
      predefined:
      - incident
      - problem
      - change_request
      - sc_request
      description: Ticket type
      defaultValue: incident
    - name: urgency
      description: Ticket urgency
    - name: severity
      description: Ticket severity
    - name: impact
      description: Ticket impact
    - name: active
      auto: PREDEFINED
      predefined:
      - "true"
      - "false"
      description: Set ticket as Active
    - name: activity_due
      description: Set ticket ActivityDue - format "2016-07-02 21:51:11" glide_date_time
    - name: additional_assignee_list
      description: List of assigned users to the ticket
    - name: approval_history
      description: Ticket history approval
    - name: approval_set
      description: Set ticket ApprovalSet - format "2016-07-02 21:51:11" glide_date_time
    - name: assigned_to
      description: To whom the ticket is assigned
    - name: business_duration
      description: 'Format: YYYY-MM-DD HH:MM:SS'
    - name: business_service
      description: Business service
    - name: business_stc
      description: Business source
    - name: calendar_duration
      description: 'Format: YYYY-MM-DD HH:MM:SS'
    - name: caller_id
      description: UID Format
    - name: category
      description: Category of ticket
    - name: caused_by
      description: UID Format
    - name: close_code
      description: Ticket's close code
    - name: close_notes
      description: Close notes of the ticket
    - name: closed_at
      description: 'Format: YYYY-MM-DD HH:MM:SS'
    - name: closed_by
      description: User who closed the ticket
    - name: cmdb_ci
      description: UID Format
    - name: comments
      description: Format type journal input
    - name: comments_and_work_notes
      description: Format type journal input
    - name: company
      description: UID Format
    - name: contact_type
      description: Contact type
    - name: correlation_display
      description: Correlation display
    - name: correlation_id
      description: Correlation id
    - name: delivery_plan
      description: UID Format
    - name: display
      auto: PREDEFINED
      predefined:
      - "true"
      - "false"
      description: If you want to display comments, work_notes...
    - name: description
      description: Ticket description
    - name: due_date
      description: 'Format: YYYY-MM-DD HH:MM:SS'
    - name: escalation
      description: Escalation
    - name: expected_start
      description: 'Format: YYYY-MM-DD HH:MM:SS'
    - name: follow_up
      description: 'Format: YYYY-MM-DD HH:MM:SS'
    - name: group_list
      description: UID format list
    - name: knowledge
      auto: PREDEFINED
      predefined:
      - "true"
      - "false"
      description: Is the ticket solved in the knowledge base
    - name: location
      description: Location of the ticket
    - name: made_sla
      description: SLA of the ticket
    - name: notify
      auto: PREDEFINED
      predefined:
      - "1"
      - "0"
      description: Notify about this ticket
    - name: order
      description: Order number
    - name: parent
      description: UID Format
    - name: parent_incident
      description: UID Format
    - name: problem_id
      description: UID Format
    - name: reassignment_count
      description: How many users included in this ticket before
    - name: reopen_count
      description: How many time the ticket has been reopened
    - name: resolved_at
      description: 'Format: YYYY-MM-DD HH:MM:SS'
    - name: resolved_by
      description: UID Format
    - name: rfc
      description: UID
    - name: sla_due
      description: 'Format: YYYY-MM-DD HH:MM:SS'
    - name: subcategory
      description: Subcategory
    - name: sys_updated_by
      description: Last updated by
    - name: sys_updated_on
      description: 'Format: YYYY-MM-DD HH:MM:SS'
    - name: user_input
      description: Input from the end user
    - name: watch_list
      description: A list of watched tickets
    - name: work_end
      description: 'Format: YYYY-MM-DD HH:MM:SS'
    - name: work_notes
      description: Format journal list
    - name: work_notes_list
      description: List with UIDs
    - name: work_start
      description: Date when started to work on the ticket
    - name: assignment_group
      description: Set AssignmentGroup - uuid of group like 46b87022a9fe198101a78787e40d7547
    - name: incident_state
      description: integer
    - name: number
      description: Ticket number
    - name: priority
      description: Priority of the ticket (number)
    - name: template
      description: Template name to use as a base to create new tickets.
    - name: custom_fields
      description: 'Custom fields in this format: fieldname=value;fieldname=value...'
    - name: type
      auto: PREDEFINED
      predefined:
      - normal
      - standard
      - emergency
      description: Type of Change Request ticket
      defaultValue: normal
    - name: state
      description: State of the ticket (an integer)
    outputs:
    - contextPath: Ticket.ID
      description: ServiceNow ticket System ID
      type: string
    - contextPath: Ticket.Creator
      description: ServiceNow ticket creator
      type: string
    - contextPath: Ticket.Assignee
      description: ServiceNow ticket assignee
      type: string
    - contextPath: Ticket.State
      description: ServiceNow ticket state
      type: string
    - contextPath: Ticket.Summary
      description: ServiceNow ticket short summary
      type: string
    - contextPath: Ticket.Number
      description: ServiceNow ticket number
      type: string
    description: Create new ServiceNow ticket
  - name: servicenow-incident-create
    deprecated: true
    arguments:
    - name: short_description
      description: Short description of the ticket
    - name: ticket_type
      auto: PREDEFINED
      predefined:
      - incident
      - problem
      - change_request
      description: Ticket type
      defaultValue: incident
    - name: urgency
      description: Ticket urgency
    - name: severity
      description: Ticket severity
    - name: impact
      description: Ticket impact
    - name: active
      auto: PREDEFINED
      predefined:
      - "true"
      - "false"
      description: Set ticket as Active
    - name: activity_due
      description: Set ticket ActivityDue - format "2016-07-02 21:51:11" glide_date_time
    - name: additional_assignee_list
      description: List of assigned users to the ticket
    - name: approval_history
      description: Ticket history approval
    - name: approval_set
      description: Set ticket ApprovalSet - format "2016-07-02 21:51:11" glide_date_time
    - name: assigned_to
      description: To whom the ticket is assigned
    - name: business_duration
      description: 'Format: YYYY-MM-DD HH:MM:SS'
    - name: business_service
      description: Business service
    - name: business_stc
      description: Business source
    - name: calendar_duration
      description: 'Format: YYYY-MM-DD HH:MM:SS'
    - name: caller_id
      description: UID Format
    - name: category
      description: Category name
    - name: caused_by
      description: UID Format
    - name: close_code
      description: Ticket's close code
    - name: close_notes
      description: Close notes of the ticket
    - name: closed_at
      description: 'Format: YYYY-MM-DD HH:MM:SS'
    - name: closed_by
      description: User who closed the ticket
    - name: cmdb_ci
      description: UID Format
    - name: comments
      description: Format type journal input
    - name: comments_and_work_notes
      description: Format type journal input
    - name: company
      description: UID Format
    - name: contact_type
      description: Contact type
    - name: correlation_display
      description: Correlation display
    - name: correlation_id
      description: Correlation id
    - name: delivery_plan
      description: UID Format
    - name: display
      auto: PREDEFINED
      predefined:
      - "true"
      - "false"
      description: If you want to display comments, work_notes...
    - name: description
      description: Ticket description
    - name: due_date
      description: 'Format: YYYY-MM-DD HH:MM:SS'
    - name: escalation
      description: Escalation
    - name: expected_start
      description: 'Format: YYYY-MM-DD HH:MM:SS'
    - name: follow_up
      description: 'Format: YYYY-MM-DD HH:MM:SS'
    - name: group_list
      description: UID format list
    - name: knowledge
      auto: PREDEFINED
      predefined:
      - "true"
      - "false"
      description: Is the ticket solved in the knowledge base
    - name: location
      description: Location of the ticket
    - name: made_sla
      description: SLA of the ticket
    - name: notify
      auto: PREDEFINED
      predefined:
      - "1"
      - "0"
      description: Notify about this ticket
    - name: order
      description: Order number
    - name: parent
      description: UID Format
    - name: parent_incident
      description: UID Format
    - name: problem_id
      description: UID Format
    - name: reassignment_count
      description: How many users included in this ticket before
    - name: reopen_count
      description: How many time the ticket has been reopened
    - name: resolved_at
      description: 'Format: YYYY-MM-DD HH:MM:SS'
    - name: resolved_by
      description: UID Format
    - name: rfc
      description: UID
    - name: sla_due
      description: 'Format: YYYY-MM-DD HH:MM:SS'
    - name: subcategory
      description: Subcategory
    - name: sys_updated_by
      description: Last updated by
    - name: sys_updated_on
      description: 'Format: YYYY-MM-DD HH:MM:SS'
    - name: user_input
      description: Input from the end user
    - name: watch_list
      description: A list of watched tickets
    - name: work_end
      description: 'Format: YYYY-MM-DD HH:MM:SS'
    - name: work_notes
      description: Format journal list
    - name: work_notes_list
      description: List with UIDs
    - name: work_start
      description: Date when started to work on the ticket
    - name: assignment_group
      description: Set AssignmentGroup - uuid of group like 46b87022a9fe198101a78787e40d7547
    - name: incident_state
      description: integer
    - name: number
      description: Ticket number
    - name: priority
      description: Priority of the ticket (number)
    - name: template
      description: Template name to use as a base to create new tickets.
    outputs:
    - contextPath: Ticket.ID
      description: ServiceNow ticket System ID
      type: string
    - contextPath: Ticket.Creator
      description: ServiceNow ticket creator
      type: string
    - contextPath: Ticket.Assignee
      description: ServiceNow ticket assignee
      type: string
    - contextPath: Ticket.State
      description: ServiceNow ticket state
      type: string
    - contextPath: Ticket.Summary
      description: ServiceNow ticket short summary
      type: string
    - contextPath: Ticket.Number
      description: ServiceNow ticket number
      type: string
    description: Create new ServiceNow ticket
  - name: servicenow-update
    arguments:
    - name: short_description
      description: Short description of the ticket
    - name: ticket_type
      auto: PREDEFINED
      predefined:
      - incident
      - problem
      - change_request
      - sc_request
      description: Ticket type
      defaultValue: incident
    - name: urgency
      description: Ticket urgency
    - name: severity
      description: Ticket severity
    - name: impact
      description: Ticket impact
    - name: active
      auto: PREDEFINED
      predefined:
      - "true"
      - "false"
      description: Does the ticket active(true/false)
    - name: activity_due
      description: 'Format: YYYY-MM-DD HH:MM:SS'
    - name: additional_assignee_list
      description: List of assigned users to the ticket
    - name: approval_history
      description: Ticket history approval
    - name: approval_set
      description: Set ticket ApprovalSet - format "2016-07-02 21:51:11" glide_date_time
    - name: assigned_to
      description: To whom the ticket is assigned
    - name: business_duration
      description: 'Format: YYYY-MM-DD HH:MM:SS'
    - name: business_service
      description: Business service
    - name: business_stc
      description: Business source
    - name: calendar_duration
      description: 'Format: YYYY-MM-DD HH:MM:SS'
    - name: caller_id
      description: UID Format
    - name: category
      description: Category name
    - name: caused_by
      description: UID Format
    - name: close_code
      description: Ticket's close code
    - name: close_notes
      description: Close notes of the ticket
    - name: closed_at
      description: 'Format: YYYY-MM-DD HH:MM:SS'
    - name: closed_by
      description: User who closed the ticket
    - name: cmdb_ci
      description: UID Format
    - name: comments
      description: Format type journal input
    - name: comments_and_work_notes
      description: Format type journal input
    - name: company
      description: UID Format
    - name: contact_type
      description: Contact type
    - name: correlation_display
      description: Correlation display
    - name: correlation_id
      description: Correlation id
    - name: delivery_plan
      description: UID Format
    - name: display
      auto: PREDEFINED
      predefined:
      - "true"
      - "false"
      description: If you want to display comments, work_notes...
    - name: description
      description: Ticket description
    - name: due_date
      description: 'Format: YYYY-MM-DD HH:MM:SS'
    - name: escalation
      description: Escalation
    - name: expected_start
      description: 'Format: YYYY-MM-DD HH:MM:SS'
    - name: follow_up
      description: 'Format: YYYY-MM-DD HH:MM:SS'
    - name: group_list
      description: UID format list
    - name: knowledge
      auto: PREDEFINED
      predefined:
      - "true"
      - "false"
      description: Is the ticket solved in the knowledge base
    - name: location
      description: Location of the ticket
    - name: made_sla
      description: SLA of the ticket
    - name: notify
      auto: PREDEFINED
      predefined:
      - "1"
      - "0"
      description: Notify about this ticket
    - name: order
      description: Order number
    - name: parent
      description: UID Format
    - name: parent_incident
      description: UID Format
    - name: problem_id
      description: UID Format
    - name: reassignment_count
      description: How many users included in this ticket before
    - name: reopen_count
      description: How many time the ticket has been reopened
    - name: resolved_at
      description: 'Format: YYYY-MM-DD HH:MM:SS'
    - name: resolved_by
      description: UID Format
    - name: rfc
      description: UID
    - name: sla_due
      description: 'Format: YYYY-MM-DD HH:MM:SS'
    - name: subcategory
      description: Subcategory
    - name: sys_updated_by
      description: Last updated by
    - name: sys_updated_on
      description: 'Format: YYYY-MM-DD HH:MM:SS'
    - name: user_input
      description: Input from the end user
    - name: watch_list
      description: A list of watched tickets
    - name: work_end
      description: 'Format: YYYY-MM-DD HH:MM:SS'
    - name: work_notes
      description: Format journal list
    - name: work_notes_list
      description: List with UIDs
    - name: work_start
      description: Date when started to work on the ticket
    - name: assignment_group
      description: UID
    - name: incident_state
      description: integer
    - name: number
      description: Ticket number
    - name: priority
      description: Priority of the ticket (number)
    - name: id
      required: true
      description: System ID of the ticket to update
    - name: custom_fields
      description: 'Custom fields in this format: fieldname=value;fieldname=value...'
    - name: type
      auto: PREDEFINED
      predefined:
      - normal
      - standard
      - emergency
      description: Type of Change Request ticket
      defaultValue: normal
    - name: state
      description: State of the ticket (an integer)
    description: Update specific ticket by providing ticket id
  - name: servicenow-incident-update
    deprecated: true
    arguments:
    - name: short_description
      description: Short description of the ticket
    - name: ticket_type
      auto: PREDEFINED
      predefined:
      - incident
      - problem
      - change_request
      description: Ticket type
      defaultValue: incident
    - name: urgency
      description: Ticket urgency
    - name: severity
      description: Ticket severity
    - name: impact
      description: Ticket impact
    - name: active
      auto: PREDEFINED
      predefined:
      - "true"
      - "false"
      description: Does the ticket active(true/false)
    - name: activity_due
      description: 'Format: YYYY-MM-DD HH:MM:SS'
    - name: additional_assignee_list
      description: List of assigned users to the ticket
    - name: approval_history
      description: Ticket history approval
    - name: approval_set
      description: Set ticket ApprovalSet - format "2016-07-02 21:51:11" glide_date_time
    - name: assigned_to
      description: To whom the ticket is assigned
    - name: business_duration
      description: 'Format: YYYY-MM-DD HH:MM:SS'
    - name: business_service
      description: Business service
    - name: business_stc
      description: Business source
    - name: calendar_duration
      description: 'Format: YYYY-MM-DD HH:MM:SS'
    - name: caller_id
      description: UID Format
    - name: category
      description: Category name
    - name: caused_by
      description: UID Format
    - name: close_code
      description: Ticket's close code
    - name: close_notes
      description: Close notes of the ticket
    - name: closed_at
      description: 'Format: YYYY-MM-DD HH:MM:SS'
    - name: closed_by
      description: User who closed the ticket
    - name: cmdb_ci
      description: UID Format
    - name: comments
      description: Format type journal input
    - name: comments_and_work_notes
      description: Format type journal input
    - name: company
      description: UID Format
    - name: contact_type
      description: Contact type
    - name: correlation_display
      description: Correlation display
    - name: correlation_id
      description: Correlation id
    - name: delivery_plan
      description: UID Format
    - name: display
      auto: PREDEFINED
      predefined:
      - "true"
      - "false"
      description: If you want to display comments, work_notes...
    - name: description
      description: Ticket description
    - name: due_date
      description: 'Format: YYYY-MM-DD HH:MM:SS'
    - name: escalation
      description: Escalation
    - name: expected_start
      description: 'Format: YYYY-MM-DD HH:MM:SS'
    - name: follow_up
      description: 'Format: YYYY-MM-DD HH:MM:SS'
    - name: group_list
      description: UID format list
    - name: knowledge
      auto: PREDEFINED
      predefined:
      - "true"
      - "false"
      description: Is the ticket solved in the knowledge base
    - name: location
      description: Location of the ticket
    - name: made_sla
      description: SLA of the ticket
    - name: notify
      auto: PREDEFINED
      predefined:
      - "1"
      - "0"
      description: Notify about this ticket
    - name: order
      description: Order number
    - name: parent
      description: UID Format
    - name: parent_incident
      description: UID Format
    - name: problem_id
      description: UID Format
    - name: reassignment_count
      description: How many users included in this ticket before
    - name: reopen_count
      description: How many time the ticket has been reopened
    - name: resolved_at
      description: 'Format: YYYY-MM-DD HH:MM:SS'
    - name: resolved_by
      description: UID Format
    - name: rfc
      description: UID
    - name: sla_due
      description: 'Format: YYYY-MM-DD HH:MM:SS'
    - name: subcategory
      description: Subcategory
    - name: sys_updated_by
      description: Last updated by
    - name: sys_updated_on
      description: 'Format: YYYY-MM-DD HH:MM:SS'
    - name: user_input
      description: Input from the end user
    - name: watch_list
      description: A list of watched tickets
    - name: work_end
      description: 'Format: YYYY-MM-DD HH:MM:SS'
    - name: work_notes
      description: Format journal list
    - name: work_notes_list
      description: List with UIDs
    - name: work_start
      description: Date when started to work on the ticket
    - name: assignment_group
      description: UID
    - name: incident_state
      description: integer
    - name: number
      description: Ticket number
    - name: priority
      description: Priority of the ticket (number)
    - name: id
      required: true
      description: System ID of the ticket to update
    description: Update specific ticket by providing ticket id
  - name: servicenow-add-link
    arguments:
    - name: id
      required: true
      description: Ticket System ID
    - name: ticket_type
      auto: PREDEFINED
      predefined:
      - incident
      - problem
      - change_request
      - sc_request
      description: Ticket type
      defaultValue: incident
    - name: link
      required: true
      description: The actual link to publish in ServiceNow ticket, valid url format,
        like http://www.demisto.com
    - name: post-as-comment
      description: Publish the link as comment on the ticket, if false will publish
        the link as WorkNote, format bool
    - name: text
      description: The text to represent the link
    description: Add link to specific ticket by providing ticket id
  - name: servicenow-incident-add-link
    deprecated: true
    arguments:
    - name: id
      required: true
      description: Ticket System ID
    - name: ticket_type
      auto: PREDEFINED
      predefined:
      - incident
      - problem
      - change_request
      description: Ticket type
      defaultValue: incident
    - name: link
      required: true
      description: The actual link to publish in ServiceNow ticket, valid url format,
        like http://www.demisto.com
    - name: post-as-comment
      description: Publish the link as comment on the ticket, by default true, if
        false will publish the link as WorkNote, format bool
    - name: text
      description: The text to represent the link
    description: Add link to specific ticket by providing ticket id
  - name: servicenow-add-comment
    arguments:
    - name: id
      required: true
      description: Ticket System ID
    - name: ticket_type
      auto: PREDEFINED
      predefined:
      - incident
      - problem
      - change_request
      - sc_request
      description: Ticket type
      defaultValue: incident
    - name: comment
      required: true
      description: Comment to add
    - name: post-as-comment
      description: Publish the link as comment on the ticket, if false will publish
        the link as WorkNote, format bool
    description: Add comment to specific ticket by providing ticket id
  - name: servicenow-incident-add-comment
    deprecated: true
    arguments:
    - name: id
      required: true
      description: Ticket System ID
    - name: ticket_type
      auto: PREDEFINED
      predefined:
      - incident
      - problem
      - change_request
      description: Ticket type
      defaultValue: incident
    - name: comment
      required: true
      description: Comment to add
    - name: post-as-comment
      description: Publish the link as comment on the ticket, if false will publish
        the link as WorkNote, format bool
    description: Add comment to specific ticket by providing ticket id
  - name: servicenow-query
    arguments:
    - name: limit
      description: Limit for how many tickets to retrieve
      defaultValue: "10"
    - name: sysparm_query
      deprecated: true
      description: Query
    - name: ticket_type
      auto: PREDEFINED
      predefined:
      - incident
      - problem
      - change_request
      - sc_request
      description: Ticket type
      defaultValue: incident
    - name: query
      description: The query to run. To learn about querying in ServiceNow, see https://docs.servicenow.com/bundle/istanbul-servicenow-platform/page/use/common-ui-elements/reference/r_OpAvailableFiltersQueries.html
    outputs:
    - contextPath: Ticket.ID
      description: ServiceNow ticket System ID
      type: string
    - contextPath: Ticket.Creator
      description: ServiceNow ticket creator
      type: string
    - contextPath: Ticket.Assignee
      description: ServiceNow ticket assignee
      type: string
    - contextPath: Ticket.State
      description: ServiceNow ticket state
      type: string
    - contextPath: Ticket.Summary
      description: ServiceNow ticket short summary
      type: string
    - contextPath: Ticket.Number
      description: ServiceNow ticket number
      type: string
    description: Retrieve ticket info with query
  - name: servicenow-incidents-query
    deprecated: true
    arguments:
    - name: limit
      description: Limit for how many tickets to retrieve
      defaultValue: "10"
    - name: sysparm_query
      description: Query
    - name: ticket_type
      auto: PREDEFINED
      predefined:
      - incident
      - problem
      - change_request
      description: Ticket type
      defaultValue: incident
    outputs:
    - contextPath: Ticket.ID
      description: ServiceNow ticket System ID
      type: string
    - contextPath: Ticket.Creator
      description: ServiceNow ticket creator
      type: string
    - contextPath: Ticket.Assignee
      description: ServiceNow ticket assignee
      type: string
    - contextPath: Ticket.State
      description: ServiceNow ticket state
      type: string
    - contextPath: Ticket.Summary
      description: ServiceNow ticket short summary
      type: string
    - contextPath: Ticket.Number
      description: ServiceNow ticket number
      type: string
    description: Retrieve ticket info with query
  - name: servicenow-upload-file
    arguments:
    - name: id
      required: true
      description: Ticket System ID
    - name: ticket_type
      auto: PREDEFINED
      predefined:
      - incident
      - problem
      - change_request
      - sc_request
      description: Ticket type
      defaultValue: incident
    - name: file_id
      required: true
      description: War-room entry ID that includes the file
    - name: file_name
      description: Filename of uploaded file to override the existing file name in
        entry
    outputs:
    - contextPath: Ticket.File.Filename
      description: Name of the file
      type: string
    - contextPath: Ticket.File.Link
      description: Download link for the file
      type: string
    - contextPath: Ticket.File.SystemID
      description: System ID of the file
      type: string
    description: Upload new file
  - name: servicenow-incident-upload-file
    deprecated: true
    arguments:
    - name: id
      required: true
      description: Ticket System ID
    - name: ticket_type
      auto: PREDEFINED
      predefined:
      - incident
      - problem
      - change_request
      description: Ticket type
      defaultValue: incident
    - name: file_id
      required: true
      description: War-room entry ID that includes the file
    - name: file_name
      description: Filename of uploaded file to override the existing file name in
        entry
    outputs:
    - contextPath: Ticket.File.Filename
      description: Name of the file
      type: string
    - contextPath: Ticket.File.Link
      description: Download link for the file
      type: string
    - contextPath: Ticket.File.SystemID
      description: System ID of the file
      type: string
    description: Upload new file
  - name: servicenow-get-groups
    arguments:
    - name: name
      required: true
      description: Servicenow group name
    outputs:
    - contextPath: ServiceNowGroups.GroupId
      description: Group Id
      type: string
    - contextPath: ServiceNowGroups.GroupName
      description: Group name
      type: string
    description: Return information about specific servicenow group
  - name: servicenow-get-computer
    arguments:
    - name: computerName
      required: true
      description: machine name
    outputs:
    - contextPath: ServiceNowComputer.sys_id
      description: 'Id '
      type: string
    - contextPath: ServiceNowComputer.u_code
      description: Code
      type: string
    - contextPath: ServiceNowComputer.support_group
      description: Support group
      type: string
    - contextPath: ServiceNowComputer.os
      description: Operating System
      type: string
    - contextPath: ServiceNowComputer.comments
      description: Comments
      type: string
    description: query the cmdb_ci_computer table with a computer code
<<<<<<< HEAD
  isfetch: true
releaseNotes: "Fixed outputs"
=======
  isfetch: true
>>>>>>> aa27655a
<|MERGE_RESOLUTION|>--- conflicted
+++ resolved
@@ -371,6 +371,7 @@
 
         return entries
 
+
     def update_command():
         custom_fields = demisto.args().get('custom_fields')
         template = demisto.args().get('template')
@@ -850,6 +851,8 @@
       defaultValue: incident
     - name: number
       description: Ticket number to retrieve
+    - name: get_attachments
+      description: Wether to retrieve ticket attachments, default false
     outputs:
     - contextPath: Ticket.ID
       description: ServiceNow ticket System ID
@@ -1820,9 +1823,5 @@
       description: Comments
       type: string
     description: query the cmdb_ci_computer table with a computer code
-<<<<<<< HEAD
   isfetch: true
-releaseNotes: "Fixed outputs"
-=======
-  isfetch: true
->>>>>>> aa27655a
+releaseNotes: "Fixed outputs"