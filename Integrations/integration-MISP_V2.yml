--- conflicted
+++ resolved
@@ -47,16 +47,14 @@
     # Disable requests warnings
     requests.packages.urllib3.disable_warnings()
 
-<<<<<<< HEAD
+    # Disable python warnings
+    warnings.warn = warn
+
     proxies = {
       "http": os.environ['http_proxy'] or os.environ['HTTP_PROXY'],
       "https": os.environ['https_proxy'] or os.environ['HTTPS_PROXY']
     }
-=======
-    # Disable python warnings
-    warnings.warn = warn
-
->>>>>>> e4770171
+
     if not demisto.params().get('proxy'):
         proxies = {
           "http": None,
