commonfields:
  id: Remedy On-Demand
  version: -1
name: Remedy On-Demand
display: Remedy On-Demand
category: IT Services
image: data:image/png;base64,iVBORw0KGgoAAAANSUhEUgAAAGUAAAAyCAYAAABF9xWAAAAYyUlEQVR4Ae1cCVRV1fr/7XPPvcC9zFxABBHFAcUJ1HJInkNpZQpqw3PAnHLob9lrNs14lWaWr5eaU2WKE/rEOdPKLNREFEUEnE1BnFCZLne+d//Xd849iCg4ZK31Xu61zjrnnr3P9+39zd+3NzC4mu2bqf8WjqdPQOkVoPMzJda2nWM9oh7+Tel/cP8TKZDLucb2z2FJ9icbc/vj4dz+RDi39wrn9hFdTtnSV76LZ1ar/sTpPEAFgNm+n9eZJSfvwpVCQMcAp4suJg4E+AKde6aoxn0yizG25wHF/hwKCCoP7/W4UAi4M8ABgLsuDwYUlwDfrfu7c+rIjdYfvunw50zpARaBlxbr4eQAI70BpGf6Tc2NASo7+K4f9cKXc7baN81asomf1z4g2x9LARFWq6whhMfBgUAdYAFwtQIgbSH+aBlQUeSDhbOHPnH4UCS/fPrfLKjhmj92an9d6IK0dEVLSGECws6xAS+9C/86NhQ7XdoDQEODLMCu7Z2dU0evtH815fmXTpxw++uS7o9bucwUgk8aQU5erwu80HNcFkaMH4DHHrfALAA2l3lTMcCNgx87LmLt6kWf/fTVj4bLuXX+uOn9NSGLNyybmKJxcwvV2gJYj6FLOL8a6wj4KAn70p7B2YuAJwPnHIzMmt0oYO2qRzzOnN7jyEubp1rt+BeSutlvgHeXPwwGQ8uyMqsvYK78knPuqFu3bgZj7HfBrgT4X/AgSs6dJlppwkhlBMnTMxaQl3SwePTkyGYbsHrpv3H6Nz3TuVYlMkDk4Af3RqDo3MeOZm09ijifV4exy/e67szMzDkpKavj1GqSFQar1QpPT0/7Qw+1CwZw7V7h/rd9d6Om0OwFFeBQVb5PivErSQKW8+JjOY4NqzZh7fJ6sJhk568EARcLwc9dTgq0DRth3ZE8QPNLvax70Zri4mvWjIwMuLm7gYHBYrEgICDA3LBhhCQk/23Evdf5ClIIrCyZtKWk/Kqd42h1gMyv6aETz78bw4eM+oQ1jABKuRyt0bdqBrjbwX/cES6sWPSzo+ulLxIvXlR0qjqoGn+rVGpoNBrXpYabm/xc4wf/ox0CPNwBMkVEXLrMRjeIllsStBljV9V4crJj6ISOrGu3XLh7A5T5K82LAQWndXx20ujFa2butZ/a+ZTSdWd3F6wqIBkJyl+sCcwvqBBKdUsN8PyrnsL2lS1rpMOz0VZNhwHp2ZMXP8USEt9EvXBexS/LuY3NCL5hVTSmvbPS/umY/jv4Zc8a4dXQwTlAl+zsahj0P/pacOQfeA7BAYCVAwIDLhcDad9+wE2XBte25hjGzqgGvfUJxr8Tj8ZR22ETAbMrdCY4ngwoPOuJ3TtTu3z9+bd5nIfUBu9B33UKCMZn37vE6ocXSNJOpkLHwNMztI4Pxibbf1zy9O1EVWz95KbfPt/aHwNHfo+gEKCCmOsyhVQJsBqAzavjmqydOfU62gdPtVFA8GHuJ9Gq05fQaa5XiEnKMzMFzP1kuT1l6nec84DagDRmrGzhUy/+HUNH92dtY8thoQiO7I+rflZuAUv7cQA3nGtTG5yqfUJlWlvFwVQd8D/8LC394LNvzmNxva6ihEPyL5REUhnfXKbBsq97Od8d+IvjbPZbSNpRGSpXp8mLvr7FYo+R64R3FnThMQ9/Dp2HXWIMwfIA+JXz3vY1n94ygKgOq+pvSlarNs55IOe8Fee8ftX39/rMOffi3ELwGt0OBue8Oee8Bee8RjrUBoPzIi/Oecvb4ZJjGw5mvXAyVvjkza04uE8PX+G6f6WKsQVgDRoAsR2npMW/+lm3oCBDTch38DJ9l+TZU7A5eSTMJq0U2dk54OkFa4eYztoJy36t6dtNmzb9MG3a9Efd3NxAmmKxWOHn51uh1+v133zzTcMtW7a+mJV1sIuvr28rq9V6wdvbZ23XrnFbGjZsuIMxZqoO98iRIwFms3kyY4xCGClw0Gg0vHnz5u+ZzWav1NS1bxw/frJ5cHBgN5VKKNVqtYsSE/tNZ8yrMgHmnHtu3rx5/K5du5qGhIQM1Wg0gsOB1AYNwj/v3bv3XsaYtTre6r+PHj3aYPfuPa8VFJxrFhSk724ymcoKCwuXxsf3RVxc3BwAxxljJL5SuyHgtJ3c01nYvHwd374tEHaLHEnRUNInI0msBqxP72O2HkPi3aPaH1OAKHd7fnYCFn30Bg5kdoLDLBcxCUM5B4tpCeHtmY8w/6jdyvjq9+pMMZstCA6uW9y9e1zPgwezVubn5zcqLS2TkkrKZ7RaLYKDg+z9+iWkPfXUwOe8vdmVqjB37tw5f8aMT8c4HA4IAiWjVjRoEIFx48YuW7BgYXxOTp6X3WaF0WSCShTh5alDy5YtSp97buDrcXGPfLVy5cpO2dmHV+7Zkx5us9lgMBjAGJPwent7WXr16vndK6+8ksgYu6WQkmZ98cW8YTt2/DS2qKjIy2q1oaKiAmq1Gh4eWuh0HmjRoqUhIaHvrC5dupDwSGbhBjVUN+q4+wIvfkjv4TGeZf36Gk4UAJR70FCqdzms4BvXNVUfO7HLsXfj+nH12k1YWLeukYIBx+pPXsfsiTN4do5krkDFS2rEVLsA7hswO8+v6aGqRKvt2ekEVCqRNMZz27bvt126dNlfq/WAl5cnvLy8pBocfZ+fXyDOmTO3e25ubmppaWk/Hx+fynKMRqPREiGpMiCoVLDb7SgrK8P8+QuG7N2bAR9fH2jUWmh1Ogke5078+mu6j8FQMX/9+vURCxZ8OfbSpUsBnp46KaH19w8A0Y0sallZuduaNakJJpNpOoDx1dfCOW8za9bsTevXbwgjRpAAeXiI0l3RWprXL7/84pmXl/dOv35HOOc8iWp8le5UARrC/M6o/Ya9wweNfYJHND4CkwCQ+SEaU6irZeDHc/T8X5NGzf1q4ufWUz+2t08bsZUv+WoGP3wYoC0wRf/oO4MA9uTjeYUTZ70XXYNEKbir3ilpFEURV64UqcvKyvw9PT2hUqkqiSf7Gg6dTitJ3vbtO+JWrFiRWtXecy5wgkGXWlRB6+GO8+cvICcnF/7+fhAYI6MGJ0kAFVoZg6+vL06ePKX64ot5kwwGQ4CPj4/0vSyZTpcwcLi7k4lV4aefdjy3bdu27lXnzjkPW7Bg4dYlS5aEEWydTgclCSbGy26SQxAE+Ph4o7S0FN9++92k3bt3v0FwbtCUSsDPRlvVwFZuOp/n3JyynqcsikF5mZx7kORLm16lwK87Rwlnj4zCxcuAyinvVJJW0UU5S0ggeOOHP239+v9NyoWvrRL+HTwoE2dMgErFJMIZjWY4HHZJat3c3CVETqe8OLVag//8Z01nf39/qiKsl1HQ/vb1powVRRUcDiesVotEGPJh1EfzJk0g80JSTMwkYpLZsdsdUtmHCKkIBBVOjUaT/sKFizMBxCiYli5dOmLx4sXBOh0JkjyeGE7mWNJaQYCHh7sEn/CSBcjPL8CiRYtGc84X3aQpCmC6M4+6+Zu7Jv6NDRw+njVv5pDqXa7JS5te7g6g8CKgpqjNZeYoFLYIQGjYKTb45Unqjs9MzGXRVpBQ3kVTlI2IQNViuqKiotC9ew8EB9eR7DtJIS2WiESENhpN6rS0nRMooroVKiKwQmTqDw8Ph14fKPkaRZRJGGiMQnyDoYIq1ahfP1zCY7fbJP9E4+iiOWRkZARwzpsSzKKiorppabueJyaS3yOi0xyNRiMCAwPx9NMD0LPnY5JpNpnMEiyCQSb5xIlTERs2bHzt1ppSZUXxgYHlAOaaT2ZuE5fP/BQnDsSj1CgzgcYpW8b0TAyByoiefbfanhvzqkfd5mergLrzR+KvRBy5Ukymplevnkvbtm37UWxsB7Zq1VKelXVo2uHDhxNIismJk5gTMc+cOdt14cKFVNahed/UyOlz7iwePnzEptDQ0Ok+Pj4dvv568YuZmZntvLzkiJ1wE1PMZhO6dHnkSvv27QYHBAQU/Pzzzz0yMzP/VVFhUpMQUCOcoijWKy8vjwNwLCsra2hhYWFD8iFOp8PFEBNCQ0OzExLihw8ZMoQshiM5OXlAauq694uKiiTmkUZdu1aMa9euvXFbprhWxSe6BRV+0rwlcPqQbJ5kOsjPNEgxW97ulMVvLA5pVuH69u5vLmklCRIEwTlq1Mhlffv2/b+qUQ7nfNj777//9bp1G/r7+/szstVk0i5fLuIqlepFAO/eCjERfOzYMWsTExNHufqPZGVlnZg587Odp06dhBKOk2S3bNnC+uabbyQEBwdLESPn/NSsWbOHLVmS3JaCBNkPCZIWnDlzRjLPR4+eGHf16lXJjxB8i9WKxo0bW5OSPnw/MrLegcTERGVaeUlJSZ6ZmQfeJN9E2qT4zDtiij1n+yjMHD8Mp3M6g9vkUj2BJsaQM1eqzHQvq9Bi987Fwf8cfMqyLyXBzRB8FN3ubUeSwlC9PoCiu/FVGSKhZqx0//60lw4dOhxfWHhe1GrdJelWqQSWk3OkLTn8vXv3KgSQ7qRVoaF1yZl/XLWjdevWfq1atcLRo0clpnAub7C1b9/eGRQUdEoZSznJggULPtbrA1abzWaJiLL5BDlryeIePnzILIpqOdbhgM1qRWxsm/MNG4ZtUuAo944dO86PjGx8qry8VHpF623SJKoGR+/6KsdsbtR0y/xEfDZlCgrPAeRbSV+pkW9hAqDzBMrLZUZRFzHGaQbfvStSdfFihq1vvy/USTsm3tWmlwsFoSJ/UVhYeEvhadu2i7ZDh71ISUmBPDkOWlhISJ1HAbThnNO5nMpGsEgTfH19XRgqu05fvlx0VhRV9UnSaBwFDuToyR5XjgLI9jOtVgeT6Xqu6jJhVovFEjVy5Eg/xc+R8SB8kZFNdpDJqgqHnnv16kXHghdWf1+jozceywptNv+1jWzFwikoLACUAgkth/ZQLGqgdcddeH36C6zVw/lwuF2vEtMsKb85fdKDfTXvdRsWf7Sa38XxV5cTlf1KjVOktRSUlBqSdTrKW5SlUZRjVrv0WHkp3RUmUwRUtTHGcnNycg6q1W6SzNE4ssdSRFZ1ICgSk2lLhK/aGGPmixcvxmm1noH0Lae0zmFHYKAe5eUlSxljNzGl6vdVn29ecW6uxvHTsmmaj19K41u/bQaLwZU4upZJ2XlkJPBc4uKBz07uIbbr85Vt2tIeLKb9ZPgEAAZXlZhCZypsWgxgB9NfHzA/fXJVxPfjmcyJl6f2KoWUEiFcUZjNJlU+7NcTpttjEyW1qOTs7T+4eQQrLi62KdEZ+VjSOEEQ4efnRzbmjtsNZoFfPeFt//iNf/L8k6+grMwVWVEcCdcxIxGsVauzfPg/poT/1njN+ei60urdqdIMTHUc+NaEdcvf45l7vKF2QBIXOmVZZgLfnz7SnL9/mXt4u0obfcezrGVgSUmJg0yWPEk5n6HISX7xu4hcC9Zbd1F+Q6omazg9EuGcUm5y6y9u/bZSUwyct3F+MyuXZRx8BYYy+WwxfUNwyVy5eQPdn1ru+HRZvNjib8nn+0jllRugqmJ7fyZMnB2Ndq1mQ9AYK88mk5zYKuqpti+pe8MHtfxQrANJW02Nc+4jikI7su80ni6H0yFl2zUmxjUB+53vKdSuX7++5IsoaqRGiW9FhQHnzp27K+gSU5J27BDdk0b8g2/fEgY/10EIogXlHUYGrg/OZc+Pelv8x6whGuZZW/2Ks73ZF3nDTg54emmqGHoysIDDKM/2dlOsNNek/gze3t412WMvo9HyKPkIxca7adxw+vSJbQCyBUHQ3A7V/eoXRadWp9Ol2qzms8pcKMQtLi6l5HMS57xSARScnBtDOef9OOd97Hbeh+50SebrXdWVKfxoxlCINtnkEFGoTOLvDcR1Tjd16fWU98P9ryrAarrbjvzSk62Yk4SMAx2hssllFxpMftXLv4zHjagAvq7p85veU/xeUVEhGAw2OvdVVn3A6tUpY/bty+BeXp5MypylEgjQsmUbKzne9PT0SvZW//Z+/7bbBYExVjZlSpJw5MixSiEhBqWn7w0fNmwYVRnk2Jc8IOeq1NTUYfv3ZX5od1CSCamC/MQTj0OkeN4+JrY1Ky2/fpaLyvT6ICfrPejNvQP/kdKJsVoZsqSsLGBwWkoSpr0xFEUXvaUsX7E/FDrTMbLomFRNk85Zd0oMsloajRrl5Qbtvn27t5w8ebJfZGTkUaqics41KSkprZYvTxnucDgZlTMoeaQqMGNwhoWFJd8pnvs1TvInAHx9/ZeoVIIU1JCguLu7Iy/vSL1VK1Zt5Jz/nTF2wYXTZ//+/a9t2LhZKqoKYCgtK0VYWBhE2+apsYIRT1buq5s4WIMIIx84ZrTqb4OXY9Crtc67JHuzn+fsV1chd08PFJdfL7uQjFqoOKQG2j6cpho2/i289HmtsKp3kj+hckVubl6j2bPn7I+Obv7N3Llz86ZPnx6bnZ0z6MqVqxoq7MmZP4PZZEJ0dHPHI488srM6rD/rd7duXdLS03fj3LlCKUdRosIly5LjCs4XpGzcuHENlVYGDhzU57ffzvjWqRMsaYkAAVablP1zUQxovs55eaEoVX7Jj/h4AV37vCsSQ27THD8uHo1Fn0/hh4+HQsevBwck5pSHh9QF+g75eUfCoITHmH+l6t4GLK1Dmqjs42XGpKfvdcvMPDCWmEBFQoqw5Oqu7KZoLJXTmzWLWhEUFFS5p3JbXPd5QJs2bX7t2LHDvuTk5e09PDxAAQBpEc15zZrUOL0+MI4qCwZDuSRwciDDUG40oEnTpjT/Z0RefKGudKqeinpmDtYkyMSffvEoIJX2bzllU97u+uofUubz+dMfg8Gogjel3q7QmXwRV4O1bZPLE4Z8vDbq0a3PMq87Z4gLIxGZLCBpAQUzpDHELVoQmQS5yZEZFQepmNe8eVTOhAkTPmSM3dU2wS0XeY8vGWMVhYX5kw8cOJiam5vnSfszZFppjqKok5hBIS0JFzGEfI4UUzkcaNcudll0dPT3IspKJMmU5kAFBYMxTxR1W245p6QkwfFo07f5jLdH4Mq5SAiO636IzBX5opBQoGPXLz94YfTLSazB9ePztwR480vJFbn4K0u/B6jEzbldkjiKxpTFSAviHCUlpWjdujVGjx47yd1dyplcgG+okEjvlMioOma73W6X++TYgJ4Vt1h9bE0wlHGhoeHfz5s3r09FRcX6goJzPlT6l4ks7/3QOEVD5Ko1EBnZ4D9Go3G4vPNIiZYSo7jm48pOFBzSnXNDa3uIaQ6fO2Mqzp+NhMYp70QSm6koaRfAGjYqZGMnJ0V1G/HSvTDEbre7UblbzoZB5RL4+nrzgQMH7qQNI9raJQbR3gr1lZfLe+YNGtQ/Nnr0uNc6dGi3teqkObdrSNOIAMRg+eIU5Sgrdq2NR0RERERTaC2PlXcjbTarVO2rCpNOv9McXZuVlTCtVusNifi4ceN+Hjx4UN9OnTpeob0VmrcydzorQLkVVR6ost2hQ/vNKSkps5KSkqQ/9xAl3VGwytZA+VV5t/6Q0sE59YVN2LdPDyphUPmETDktjQ7fabRAz8e+FRLfmsT8wmrLYyph3uqhTp062+Pi4ooovqdGdSadzr1i7NgXXo6OjvogLW3nwMLCwgDaPiVzFhQU5GzWLGpt7969X/P398+vDtPb2/vXTp06aCwWOwgkwQsKCkS9evWq77VcjYpqnOrlpW2i4DaZrDSOzCB5x8oWEhJy9qGH2q+lOdBYgtmwYX3o9fqbKhUDBgxIKyoqarVy5crxly5dSiwtNdQrKSmWkko/P1/K9rfEx8cf6d69+9tV//6GOVI+4nzBXMBP/ostVi/kgGru3nakYat5gUf/tSu+QMrKBJRf85NCXWV6FOpaGFirtkDnbm+p4l+aoXT9UXfOLS0KCgr9srPzEBISgtjYWMpHbqzP/1HIfydczs2NLly4FpKdnS1Vn2NiYhz+/v57lBMsVcHfoHLU4XRKGsR58Zn+jg8nTsC+jDjpuBDty5N2UF5KvsPLA2gRk8HHTJwqhre+aa+gKpL79cyYW879gvVnw2FyfZBqhLdt1/+Sy2W6mNrdat84J945/eUUHMpWQ+2Uz28p5qqMMn29Hb0eX3Bm4OSPG2m1BbfF8mDAXVGAOVZO5XzBfMDf9Qeneh8zyhwiKgziDeaK/hjVIYLFPWrhvfoMEWP7PPiT7bsi9Z0PFqFxxfykKbRreLnUXTJRdCBCaWSuwvRATNwaYfR7HzKN3z07cwXkg3vNFBCYn98VKYoiptBFfy9febqRAyYVEBF5Bf1fGP7poCmjHjCkZmLerx7RkX8igfl5p8FcLkj/n4UYQ0pCmTmFujGtU/iYV2epIx7eA4y7X3gfwKmFAsLx9kP2oXOnLbCq5K1cMlUlTrBGjcCHjZshujUbLDOkFigPuu4rBSTHYeXGDqr1i9Lw8zo16ER+WJMSZ1zfePWZiHQ8G33bo/73dUYPgOH/AXCGwxu6FKwAAAAAAElFTkSuQmCC
description: Use Remedy On-Demand to manage tickets
detaileddescription: Use Remedy On-Demand to manage tickets
configuration:
- display: Server Url (e.g. 'https://myurl.com', 'http://41.79.151.82')
  name: url
  defaultvalue: ""
  type: 0
  required: true
- display: Port
  name: port
  defaultvalue: "8008"
  type: 0
  required: false
- display: Username
  name: credentials
  defaultvalue: ""
  type: 9
  required: true
- display: Use system proxy settings
  name: proxy
  defaultvalue: ""
  type: 8
  required: false
- display: Do not validate server certificate (insecure)
  name: insecure
  defaultvalue: ""
  type: 8
  required: false
script:
  script: |
    // remove '/' at the end of the url (if exists)
    params.url = params.url.replace(/[\/]+$/, '');

    var baseUrl = params.url;
    if (params.port) {
        baseUrl = baseUrl + ':' + params.port;
    }
    var insecure = params.insecure;
    var proxy = params.proxy;

    // returns incId padded with '0's that is 15 length string. e.g. '82' -> '000000000000082'
    var preperIncId = function (incId) {
        var res = '000000000000000' + incId;
        return res.substr(-15);
    };

    var createTableEntry = function (name, contents, context, headers) {
        return {
            // type
            Type: entryTypes.note,
             // contents
            ContentsFormat: formats.json,
            Contents: contents,
            // human-readable
            ReadableContentsFormat: formats.markdown,
            HumanReadable: tableToMarkdown(name, contents, headers),
            // context
            EntryContext: context
        };
    };

    // mutetor that removes all falsly fields
    var filterEmptyFields = function(obj) {
        Object.keys(obj).forEach(function(key) {
            if (obj[key] === undefined || obj[key] === null) {
                delete obj[key];
            }
        });
    };

    var sendRequest = function(url, token, method, body) {

        var res = http(
            url,
            {
                Method: method || 'GET',
                Headers: {
                    'Content-Type': ['application/json'],
                    'Authorization': ['AR-JWT ' + token]
                },
                Body: body
            },
            insecure,
            proxy
        );

        if (res.StatusCode < 200 || res.StatusCode >= 300) {
            logout(token);
            throw 'Request Failed'
                + '\nurl: ' + url
                + '\nStatus code: ' + res.StatusCode
                + '\nBody: ' + JSON.stringify(res);
        }

        return res;
    };

    var login = function() {
        var url = baseUrl + '/api/jwt/login/';

        var body = {
            username: params.credentials.identifier,
            password: params.credentials.password
        };

        var res = http(
            url,
            {
                Method: 'POST',
                Headers: {
                    'Content-Type': ['application/x-www-form-urlencoded']
                },
                Body: encodeToURLQuery(body).replace(/^\?/, '')
            }
        );

        if (!res || res.StatusCode < 200 || res.StatusCode >= 300) {
            throw 'Request Failed'
                + '\nurl: ' + url
                + '\nStatus code: ' + res.StatusCode
                + '.\nBody: ' + JSON.stringify(res, null, 2);
        }

        // retrun the body which is tokenKey
        return res.Body;
    };

    var logout = function(token) {
        var url = baseUrl + '/api/jwt/logout/';
        sendRequest(url, token, 'POST');
    };

    var convertIncidentToTicket = function(incident) {
        return {
            ID: incident['Request ID'],
            Submitter: incident.Submitter,
            Status: incident.Status,
            Description: incident.Description,
            Source: incident['Reported Source'],
            Impact: incident.Impact,
            Urgency: incident.Urgency,
            Type: incident.Service_Type
        };
    };

    var createIncident = function(firstName, lastName, description, status, source, serviceType, impact, urgency) {
        var url = baseUrl + '/api/arsys/v1/entry/HPD:IncidentInterface_Create';
        var token = login();

        var body = {
           "values" : {
               "z1D_Action" : "CREATE",
               "First_Name" : firstName,
               "Last_Name" : lastName,
               "Description" : description,
               "Status" : status,
               "Reported Source": source,
               "Service_Type" : serviceType,
               "Impact" : impact,
               "Urgency" : urgency
         }
        };
        var res = sendRequest(url, token, "POST", JSON.stringify(body));
        // get created incident
        var incidentUrl = res && res.Headers && res.Headers.Location && res.Headers.Location[0];
        res = sendRequest(incidentUrl, token);
        logout(token);
        var incident = JSON.parse(res.Body).values;
        filterEmptyFields(incident);

        var context = {
            Ticket: convertIncidentToTicket(incident)
        };

        return createTableEntry("Incident created:",incident, context);
    };

    var getIncident = function(id, title) {
        var url = baseUrl + '/api/arsys/v1/entry/HPD:IncidentInterface_Create/' + preperIncId(id);
        var token = login();
        var res = sendRequest(url, token);
        logout(token);
        var incident = JSON.parse(res.Body).values;
        filterEmptyFields(incident);

        var context = {
            'Ticket(val.ID && val.ID == obj.ID)': convertIncidentToTicket(incident)
        };
        return createTableEntry(title || "Incident:",incident, context);
    };

    var fetchIncidents = function(query) {
        var url = baseUrl + '/api/arsys/v1/entry/HPD:IncidentInterface_Create/';
        if(query) {
            url += '?q=' + encodeURIComponent(query);
        }
        var token = login();
        var res = sendRequest(url, token);
        logout(token);
        var body = JSON.parse(res.Body);

        var incidents = body.entries.map(function(b) { return b.values});
        incidents.forEach(filterEmptyFields);
        var context = {
            'Ticket(val.ID && val.ID == obj.ID)': incidents.map(convertIncidentToTicket)
        };
        return createTableEntry("Incidents:",incidents, context);
    };

    var updateIncident = function(incID, updateObject) {
        var url = baseUrl + '/api/arsys/v1/entry/HPD:IncidentInterface_Create/' + preperIncId(incID);
        var token = login();

        filterEmptyFields(updateObject);
        var body = {
           "values" : updateObject
        };

        sendRequest(url, token, "PUT", JSON.stringify(body));
        return getIncident(incID, 'Updated incident:');
    };

    switch (command) {
        case 'test-module':
            fetchIncidents();
            return 'ok';
        case 'remedy-incident-create':
            return createIncident(
                args['first-name'],
                args['last-name'],
                args.description,
                args.status,
                args.source,
                args['service-type'],
                args.impact,
                args.urgency
            );
        case 'remedy-get-incident':
            return getIncident(args.ID);
        case 'remedy-fetch-incidents':
            return fetchIncidents(args.query);
        case 'remedy-incident-update':
            return updateIncident(
                args.ID,
                {
                    Description: args.description,
                    Status: args.status,
                    'Reported Source': args.source,
                    'Service_Type': args['service-type'],
                    Impact: args.impact,
                    Urgency: args.urgency
                }
            );
    }
  type: javascript
  commands:
  - name: remedy-incident-create
    description: Create new ticket incident
    arguments:
    - name: first-name
      required: true
      description: costumer's first name (make sure costumer already exists)
    - name: last-name
      required: true
      description: costumer's first name (make sure costumer already exists)
    - name: description
      required: true
      description: Incident description
    - name: status
      required: true
      auto: PREDEFINED
      predefined:
      - New
      - Assigned
      - In Progress
      - Pending
      - Resolved
      - Closed
      - Cancelled
      description: Incident status
    - name: source
      required: true
      auto: PREDEFINED
      predefined:
      - Direct Input
      - Email
      - External Escalation
      - Fax
      - Self-Service
      - Systems Management
      - Phone
      - Voice Mail
      - Walk
      - Web
      - Other
      description: Incident source
    - name: service-type
      required: true
      auto: PREDEFINED
      predefined:
      - User Service Restoration
      - User Service Request
      - Infrastructure Event
      - Infrastructure Restoration
      description: Incident service-type
    - name: impact
      required: true
      auto: PREDEFINED
      predefined:
      - 1-Extensive/Widespread
      - 2-Significant/Large
      - 3-Moderate/Limited
      - 4-Minor/Localized
      description: Incident impact
    - name: urgency
      required: true
      auto: PREDEFINED
      predefined:
      - 1-Critical
      - 2-High
      - 3-Medium
      - 4-Low
      description: Incident urgency
    outputs:
    - contextPath: Ticket.ID
      description: Ticket ID
    - contextPath: Ticket.Submitter
      description: Ticket submitter
    - contextPath: Ticket.Status
      description: Ticket status
    - contextPath: Ticket.Description
      description: Ticket description
    - contextPath: Ticket.Source
      description: Ticket reported source
    - contextPath: Ticket.Impact
      description: TicketiImpact
    - contextPath: Ticket.Urgency
      description: Ticket urgency
    - contextPath: Ticket.Type
      description: Ticket service type
  - name: remedy-get-incident
    arguments:
    - name: ID
      required: true
      default: true
      description: Incident ID (we will pad leading zeros if necessary)
    outputs:
    - contextPath: Ticket.ID
      description: Ticket ID
    - contextPath: Ticket.Submitter
      description: Ticket submitter
    - contextPath: Ticket.Status
      description: Ticket status
    - contextPath: Ticket.Description
      description: Ticket description
    - contextPath: Ticket.Source
      description: Ticket reported source
    - contextPath: Ticket.Impact
      description: TicketiImpact
    - contextPath: Ticket.Urgency
      description: Ticket urgency
    - contextPath: Ticket.Type
      description: Ticket service type
    description: Get one incident by ID
  - name: remedy-fetch-incidents
    arguments:
    - name: query
      description: Search query/qualification format of '<field> LIKE "<values>"'
        (e.g. 'Company LIKE "My company"', 'Submitter LIKE "%john%"')
    outputs:
    - contextPath: Ticket.ID
      description: Ticket ID
    - contextPath: Ticket.Submitter
      description: Ticket submitter
    - contextPath: Ticket.Status
      description: Ticket status
    - contextPath: Ticket.Description
      description: Ticket description
    - contextPath: Ticket.Source
      description: Ticket reported source
    - contextPath: Ticket.Impact
      description: TicketiImpact
    - contextPath: Ticket.Urgency
      description: Ticket urgency
    - contextPath: Ticket.Type
      description: Ticket service type
    description: Fetch all incidents
  - name: remedy-incident-update
    arguments:
    - name: ID
      required: true
      default: true
      description: Incident ID
    - name: description
      description: Updated description
    - name: status
      auto: PREDEFINED
      predefined:
      - New
      - Assigned
      - In Progress
      - Pending
      - Resolved
      - Closed
      - Cancelled
      description: Updated status (unchanged if not specified)
    - name: urgency
      auto: PREDEFINED
      predefined:
      - 1-Critical
      - 2-High
      - 3-Medium
      - 4-Low
      description: Updated urgency (unchanged if not specified)
    - name: impact
      auto: PREDEFINED
      predefined:
      - 1-Extensive/Widespread
      - 2-Signinficant/Large
      - 3-Moderate/Limited
      - 4-Minor/Localized
      description: Updated impact (unchanged if not specified)
    - name: source
      auto: PREDEFINED
      predefined:
      - Direct Input
      - Email
      - External Escalation
      - Fax
      - Self-Service
      - Systems Management
      - Phone
      - Voice Mail
      - Walk
      - Web
      - Other
      description: Updated reported source (unchanged if not specified)
    - name: service-type
      auto: PREDEFINED
      predefined:
      - User Service Restoration
      - User Service Request
      - Infrastructure Event
      - Infrastructure Restoration
      description: Updated service-type (unchanged if not specified)
    outputs:
    - contextPath: Ticket.ID
      description: Ticket ID
    - contextPath: Ticket.Submitter
      description: Ticket submitter
    - contextPath: Ticket.Status
      description: Ticket status
    - contextPath: Ticket.Description
      description: Ticket description
    - contextPath: Ticket.Source
      description: Ticket reported source
    - contextPath: Ticket.Impact
      description: TicketiImpact
    - contextPath: Ticket.Urgency
      description: Ticket urgency
    - contextPath: Ticket.Type
      description: Ticket service type
    description: Update exiting incident
hidden: false
<<<<<<< HEAD
releaseNotes: "-"
=======
releaseNotes: "Port parameter is now optional"
>>>>>>> e00a8805
<|MERGE_RESOLUTION|>--- conflicted
+++ resolved
@@ -469,8 +469,4 @@
       description: Ticket service type
     description: Update exiting incident
 hidden: false
-<<<<<<< HEAD
-releaseNotes: "-"
-=======
-releaseNotes: "Port parameter is now optional"
->>>>>>> e00a8805
+releaseNotes: "Port parameter is now optional"