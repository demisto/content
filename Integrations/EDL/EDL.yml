category: Data Enrichment & Threat Intelligence
commonfields:
  id: EDL
  version: -1
configuration:
- additionalinfo: The query to run to update its EDL. To view expected results, you
    can run the following command from the Demisto CLI `!findIndicators query=<your
    query>`
  display: Indicator Query
  name: indicators_query
  required: false
  type: 0
- additionalinfo: Maximum number of items in the EDL
  defaultvalue: '2500'
  display: EDL Size
  hidden: false
  name: edl_size
  required: true
  type: 0
- additionalinfo: Enabling this will prevent automatic EDL refresh
  display: Update EDL On Demand Only
  name: on_demand
  required: false
  type: 8
- additionalinfo: How often to refresh the EDL (e.g., 12 hours, 7 days, 3 months, 1 year)
  defaultvalue: 5 minutes
  display: Refresh Rate
  name: cache_refresh_rate
  required: false
  type: 0
- defaultvalue: 'true'
  display: Long Running Instance
  name: longRunning
  required: false
  type: 8
- additionalinfo: Will run the EDL service on this port from within Demisto
  defaultvalue: '7000'
  display: Listen Port
  name: longRunningPort
  required: true
  type: 0
- display: Certificate (Required for HTTPS)
  name: certificate
  required: false
  type: 12
- display: Private Key (Required for HTTPS)
  name: key
  required: false
  type: 14
- display: Username
  additionalinfo: Uses basic authentication for accessing the EDL. If empty, no authentication is enforced.
  name: credentials
  required: false
  type: 9
- defaultvalue: 'true'
  display: Enforce PAN-OS Compatibility
  name: panos_compatible
  required: false
  type: 8
  additionalinfo: If selected, indicator values that don't conform to PAN-OS expectations will be reformatted, otherwise the indicator values will be dropped.
- defaultvalue: 'true'
  display: Strip Ports from URLs
  name: url_port_stripping
  required: false
  type: 8
  additionalinfo: If selected, a URL that includes a port number will be reformatted to remove the port. For example, 'www.example.com:9999/path' would become 'www.example.com/path'.
description: This integration provides External Dynamic List (EDL) as a service for
  the system indicators (Outbound feed).
display: Palo Alto Networks PAN-OS EDL Service
name: EDL
script:
  commands:
  - arguments:
    - default: false
      description: The query used to retrieve indicators from the system.
      isArray: false
      name: query
      required: true
      secret: false
    - default: false
      description: The maximum number of entries in the EDL. If no value is provided,
        will use the value specified in the "EDL Size" parameter configured in the instance
        configuration.
      isArray: false
      name: edl_size
      required: false
      secret: false
    - default: false
      defaultValue: 'false'
      description: Boolean
      isArray: false
      name: print_indicators
      predefined:
      - 'true'
      - 'false'
      required: true
      secret: false
    deprecated: false
    description: Updates values stored in the EDL (only avaialable On-Demand).
    execution: false
    name: edl-update
<<<<<<< HEAD
  dockerimage: demisto/teams:1.0.0.6483
=======
  dockerimage: demisto/teams:1.0.0.6411
>>>>>>> a24123c2
  feed: false
  isfetch: false
  longRunning: true
  longRunningPort: true
  runonce: false
  script: '-'
  subtype: python3
  type: python
tests:
- Test_EDL
fromversion: 5.5.0<|MERGE_RESOLUTION|>--- conflicted
+++ resolved
@@ -99,11 +99,7 @@
     description: Updates values stored in the EDL (only avaialable On-Demand).
     execution: false
     name: edl-update
-<<<<<<< HEAD
   dockerimage: demisto/teams:1.0.0.6483
-=======
-  dockerimage: demisto/teams:1.0.0.6411
->>>>>>> a24123c2
   feed: false
   isfetch: false
   longRunning: true
