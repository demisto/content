## [Unreleased]
<<<<<<< HEAD
Improved test module functionality.
=======
Add integration parameter options for formatting indicator values to PAN-OS's expected input standards.
>>>>>>> a24123c2

## [20.2.4] - 2020-02-25
This integration provides External Dynamic List (EDL) as a service for the system indicators and supports enforcing basic authentication (username and password).<|MERGE_RESOLUTION|>--- conflicted
+++ resolved
@@ -1,9 +1,6 @@
 ## [Unreleased]
-<<<<<<< HEAD
-Improved test module functionality.
-=======
-Add integration parameter options for formatting indicator values to PAN-OS's expected input standards.
->>>>>>> a24123c2
-
+  - Add integration parameter options for formatting indicator values to PAN-OS's expected input standards.
+  - Improved test module functionality.
+  
 ## [20.2.4] - 2020-02-25
 This integration provides External Dynamic List (EDL) as a service for the system indicators and supports enforcing basic authentication (username and password).