import demistomock as demisto
from CommonServerPython import *
from CommonServerUserPython import *
from flask import Flask, Response, request
from gevent.pywsgi import WSGIServer
from tempfile import NamedTemporaryFile
from typing import Callable, List, Any, Dict, cast
from base64 import b64decode
<<<<<<< HEAD
from ssl import SSLContext, SSLError, PROTOCOL_TLSv1_2
from multiprocessing import Process
=======
from copy import deepcopy
import re
>>>>>>> a24123c2


class Handler:
    @staticmethod
    def write(msg):
        demisto.info(msg)


''' GLOBAL VARIABLES '''
INTEGRATION_NAME: str = 'EDL'
PAGE_SIZE: int = 200
DEMISTO_LOGGER: Handler = Handler()
APP: Flask = Flask('demisto-edl')
EDL_VALUES_KEY: str = 'dmst_edl_values'
EDL_LIMIT_ERR_MSG: str = 'Please provide a valid integer for EDL Size'
EDL_MISSING_REFRESH_ERR_MSG: str = 'Refresh Rate must be "number date_range_unit", examples: (2 hours, 4 minutes, ' \
                                   '6 months, 1 day, etc.)'
''' REFORMATTING REGEXES '''
_PROTOCOL_RE = re.compile('^(?:[a-z]+:)*//')
_PORT_RE = re.compile(r'^((?:[a-z]+:)*//([a-z0-9\-\.]+)|([a-z0-9\-\.]+))(?:\:[0-9]+)*')
_URL_WITHOUT_PORT = r'\g<1>'
_INVALID_TOKEN_RE = re.compile(r'(?:[^\./+=\?&]+\*[^\./+=\?&]*)|(?:[^\./+=\?&]*\*[^\./+=\?&]+)')

''' HELPER FUNCTIONS '''


def list_to_str(inp_list: list, delimiter: str = ',', map_func: Callable = str) -> str:
    """
    Transforms a list to an str, with a custom delimiter between each list item
    """
    str_res = ""
    if inp_list:
        if isinstance(inp_list, list):
            str_res = delimiter.join(map(map_func, inp_list))
        else:
            raise AttributeError('Invalid inp_list provided to list_to_str')
    return str_res


def get_params_port(params: dict = demisto.params()) -> int:
    """
    Gets port from the integration parameters
    """
    port_mapping: str = params.get('longRunningPort', '')
    err_msg: str
    port: int
    if port_mapping:
        err_msg = f'Listen Port must be an integer. {port_mapping} is not valid.'
        if ':' in port_mapping:
            port = try_parse_integer(port_mapping.split(':')[1], err_msg)
        else:
            port = try_parse_integer(port_mapping, err_msg)
    else:
        raise ValueError('Please provide a Listen Port.')
    return port


def refresh_edl_context(indicator_query: str, limit: int = 0,
                        panos_compatible: bool = True, url_port_stripping: bool = True) -> str:
    """
    Refresh the cache values and format using an indicator_query to call demisto.searchIndicators

    Parameters:
        indicator_query (str): Query that determines which indicators to include in
            the EDL (Cortex XSOAR indicator query syntax)
        limit (int): The maximum number of indicators to include in the EDL
        panos_compatible (bool): Whether to make the indicators PANOS compatible or not
        url_port_stripping (bool): Whether to strip the port from URL indicators (if a port is present) or not

    Returns: List(IoCs in output format)
    """
    now = datetime.now()
    # poll indicators into edl from demisto
    iocs = find_indicators_to_limit(indicator_query, limit, panos_compatible, url_port_stripping)
    out_dict = create_values_out_dict(iocs)
    save_context(now, out_dict)
    return out_dict[EDL_VALUES_KEY]


def save_context(now: datetime, out_dict: dict):
    """Saves EDL state and refresh time to context"""
    demisto.setLastRun({'last_run': date_to_timestamp(now)})
    demisto.setIntegrationContext(out_dict)


def find_indicators_to_limit(indicator_query: str, limit: int,
                             panos_compatible: bool = True, url_port_stripping: bool = False) -> list:
    """
    Finds indicators using demisto.searchIndicators

    Parameters:
        indicator_query (str): Query that determines which indicators to include in
            the EDL (Cortex XSOAR indicator query syntax)
        limit (int): The maximum number of indicators to include in the EDL
        panos_compatible (bool): Whether to make the indicators PANOS compatible or not
        url_port_stripping (bool): Whether to strip the port from URL indicators (if a port is present) or not

    Returns:
        list: The IoCs list up until the amount set by 'limit'
    """
    iocs, _ = find_indicators_to_limit_loop(indicator_query, limit,
                                            panos_compatible=panos_compatible,
                                            url_port_stripping=url_port_stripping)
    return iocs[:limit]


def find_indicators_to_limit_loop(indicator_query: str, limit: int, total_fetched: int = 0,
                                  next_page: int = 0, last_found_len: int = PAGE_SIZE,
                                  panos_compatible: bool = True, url_port_stripping: bool = False):
    """
    Finds indicators using while loop with demisto.searchIndicators, and returns result and last page

    Parameters:
        indicator_query (str): Query that determines which indicators to include in
            the EDL (Cortex XSOAR indicator query syntax)
        limit (int): The maximum number of indicators to include in the EDL
        total_fetched (int): The amount of indicators already fetched
        next_page (int): The page we are up to in the loop
        last_found_len (int): The amount of indicators found in the last fetch
        panos_compatible (bool): Whether to make the indicators PANOS compatible or not
        url_port_stripping (bool): Whether to strip the port from URL indicators (if a port is present) or not

    Returns:
        (tuple): The iocs and the last page
    """
    iocs: List[dict] = []
    if not last_found_len:
        last_found_len = total_fetched
    while last_found_len == PAGE_SIZE and limit and total_fetched < limit:
        formatted_iocs = []
        fetched_iocs = demisto.searchIndicators(query=indicator_query, page=next_page, size=PAGE_SIZE).get('iocs', [])
        if panos_compatible or url_port_stripping:
            for ioc in fetched_iocs:
                ioc_value = ioc.get('value', '')
                if url_port_stripping:
                    ioc_value = _PORT_RE.sub(_URL_WITHOUT_PORT, ioc_value)
                if panos_compatible:
                    # protocol stripping
                    ioc_value = _PROTOCOL_RE.sub('', ioc_value)
                    # mix of text and wildcard in domain field handling
                    ioc_value = _INVALID_TOKEN_RE.sub('*', ioc_value)
                    # for PAN-OS *.domain.com does not match domain.com
                    # we should provide both
                    # this could generate more than num entries according to PAGE_SIZE
                    if ioc_value.startswith('*.'):
                        ioc_object_copy = deepcopy(ioc)
                        ioc_object_copy['value'] = ioc_value.lstrip('*.')
                        formatted_iocs.append(ioc_object_copy)
                ioc['value'] = ioc_value
                formatted_iocs.append(ioc)
            iocs.extend(formatted_iocs)
        else:
            iocs.extend(fetched_iocs)
        last_found_len = len(fetched_iocs)
        total_fetched += last_found_len
        next_page += 1
    return iocs, next_page


def create_values_out_dict(iocs: list) -> dict:
    """
    Create a dictionary for output values
    """
    formatted_indicators = []
    for ioc in iocs:
        value = ioc.get('value')
        if value:
            formatted_indicators.append(value)
    return {EDL_VALUES_KEY: list_to_str(formatted_indicators, '\n')}


def get_edl_ioc_values(on_demand, limit, indicator_query='', last_run=None, cache_refresh_rate=None,
                       panos_compatible: bool = True, url_port_stripping: bool = False) -> str:
    """
    Get the ioc list to return in the edl
    """
    # on_demand ignores cache
    if on_demand:
        values_str = get_ioc_values_str_from_context()
    else:
        if last_run:
            cache_time, _ = parse_date_range(cache_refresh_rate, to_timestamp=True)
            if last_run <= cache_time:
                values_str = refresh_edl_context(indicator_query, limit=limit,
                                                 panos_compatible=panos_compatible,
                                                 url_port_stripping=url_port_stripping)
            else:
                values_str = get_ioc_values_str_from_context()
        else:
            values_str = refresh_edl_context(indicator_query, limit=limit,
                                             panos_compatible=panos_compatible,
                                             url_port_stripping=url_port_stripping)
    return values_str


def get_ioc_values_str_from_context() -> str:
    """
    Extracts output values from cache
    """
    cache_dict = demisto.getIntegrationContext()
    return cache_dict.get(EDL_VALUES_KEY, '')


def try_parse_integer(int_to_parse: Any, err_msg: str) -> int:
    """
    Tries to parse an integer, and if fails will throw DemistoException with given err_msg
    """
    try:
        res = int(int_to_parse)
    except (TypeError, ValueError):
        raise DemistoException(err_msg)
    return res


def validate_basic_authentication(headers: dict, username: str, password: str) -> bool:
    """
    Checks whether the authentication is valid.
    :param headers: The headers of the http request
    :param username: The integration's username
    :param password: The integration's password
    :return: Boolean which indicates whether the authentication is valid or not
    """
    credentials: str = headers.get('Authorization', '')
    if not credentials or 'Basic ' not in credentials:
        return False
    encoded_credentials: str = credentials.split('Basic ')[1]
    credentials: str = b64decode(encoded_credentials).decode('utf-8')
    if ':' not in credentials:
        return False
    credentials_list = credentials.split(':')
    if len(credentials_list) != 2:
        return False
    user, pwd = credentials_list
    return user == username and pwd == password


''' ROUTE FUNCTIONS '''


@APP.route('/', methods=['GET'])
def route_edl_values() -> Response:
    """
    Main handler for values saved in the integration context
    """
    params = demisto.params()

    credentials = params.get('credentials') if params.get('credentials') else {}
    username: str = credentials.get('identifier', '')
    password: str = credentials.get('password', '')
    if username and password:
        headers: dict = cast(Dict[Any, Any], request.headers)
        if not validate_basic_authentication(headers, username, password):
            err_msg: str = 'Basic authentication failed. Make sure you are using the right credentials.'
            demisto.debug(err_msg)
            return Response(err_msg, status=401)
    panos_compatible: bool = params.get('panos_compatible', False)
    url_port_stripping: bool = params.get('url_port_stripping', False)

    values = get_edl_ioc_values(
        on_demand=params.get('on_demand'),
        limit=try_parse_integer(params.get('edl_size'), EDL_LIMIT_ERR_MSG),
        last_run=demisto.getLastRun().get('last_run'),
        indicator_query=params.get('indicators_query'),
        cache_refresh_rate=params.get('cache_refresh_rate'),
        panos_compatible=panos_compatible,
        url_port_stripping=url_port_stripping
    )
    return Response(values, status=200, mimetype='text/plain')


''' COMMAND FUNCTIONS '''


def test_module(args, params):
    """
    Validates:
        1. Valid port.
        2. Valid cache_refresh_rate
    """
    get_params_port(params)
    on_demand = params.get('on_demand', None)
    if not on_demand:
        try_parse_integer(params.get('edl_size'), EDL_LIMIT_ERR_MSG)  # validate EDL Size was set
        query = params.get('indicators_query')  # validate indicators_query isn't empty
        if not query:
            raise ValueError('"Indicator Query" is required. Provide a valid query.')
        cache_refresh_rate = params.get('cache_refresh_rate', '')
        if not cache_refresh_rate:
            raise ValueError(EDL_MISSING_REFRESH_ERR_MSG)
        # validate cache_refresh_rate value
        range_split = cache_refresh_rate.split(' ')
        if len(range_split) != 2:
            raise ValueError(EDL_MISSING_REFRESH_ERR_MSG)
        try_parse_integer(range_split[0], 'Invalid time value for the Refresh Rate. Must be a valid integer.')
        if not range_split[1] in ['minute', 'minutes', 'hour', 'hours', 'day', 'days', 'month', 'months', 'year',
                                  'years']:
            raise ValueError(
                'Invalid time unit for the Refresh Rate. Must be minutes, hours, days, months, or years.')
        parse_date_range(cache_refresh_rate, to_timestamp=True)
    run_long_running(params, is_test=True)
    return 'ok', {}, {}


def run_long_running(params, is_test=False):
    """
    Start the long running server
    :param params: Demisto params
    :param is_test: Indicates whether it's test-module run or regular run
    :return: None
    """
    certificate: str = params.get('certificate', '')
    private_key: str = params.get('key', '')

    certificate_path = str()
    private_key_path = str()

    try:
        port = get_params_port(params)
        ssl_args = dict()

        if (certificate and not private_key) or (private_key and not certificate):
            raise DemistoException('If using HTTPS connection, both certificate and private key should be provided.')

        if certificate and private_key:
            certificate_file = NamedTemporaryFile(delete=False)
            certificate_path = certificate_file.name
            certificate_file.write(bytes(certificate, 'utf-8'))
            certificate_file.close()

            private_key_file = NamedTemporaryFile(delete=False)
            private_key_path = private_key_file.name
            private_key_file.write(bytes(private_key, 'utf-8'))
            private_key_file.close()
            context = SSLContext(PROTOCOL_TLSv1_2)
            context.load_cert_chain(certificate_path, private_key_path)
            ssl_args['ssl_context'] = context
            demisto.debug('Starting HTTPS Server')
        else:
            demisto.debug('Starting HTTP Server')

        server = WSGIServer(('', port), APP, **ssl_args, log=DEMISTO_LOGGER)
        if is_test:
            server_process = Process(target=server.serve_forever)
            server_process.start()
            time.sleep(5)
            server_process.terminate()
        else:
            server.serve_forever()
    except SSLError as e:
        ssl_err_message = f'Failed to validate certificate and/or private key: {str(e)}'
        demisto.error(ssl_err_message)
        raise ValueError(ssl_err_message)
    except Exception as e:
        demisto.error(f'An error occurred in long running loop: {str(e)}')
        raise ValueError(str(e))
    finally:
        if certificate_path:
            os.unlink(certificate_path)
        if private_key_path:
            os.unlink(private_key_path)


def update_edl_command(args, params):
    """
    Updates the EDL values and format on demand
    """
    on_demand = demisto.params().get('on_demand')
    if not on_demand:
        raise DemistoException(
            '"Update EDL On Demand" is off. If you want to update the EDL manually please toggle it on.')
    limit = try_parse_integer(args.get('edl_size', params.get('edl_size')), EDL_LIMIT_ERR_MSG)
    print_indicators = args.get('print_indicators')
    query = args.get('query')
    indicators = refresh_edl_context(query, limit=limit)
    hr = tableToMarkdown('EDL was updated successfully with the following values', indicators,
                         ['Indicators']) if print_indicators == 'true' else 'EDL was updated successfully'
    return hr, {}, indicators


def main():
    """
    Main
    """
    params = demisto.params()

    credentials = params.get('credentials') if params.get('credentials') else {}
    username: str = credentials.get('identifier', '')
    password: str = credentials.get('password', '')
    if (username and not password) or (password and not username):
        err_msg: str = 'If using credentials, both username and password should be provided.'
        demisto.debug(err_msg)
        raise DemistoException(err_msg)

    command = demisto.command()
    demisto.debug('Command being called is {}'.format(command))
    commands = {
        'test-module': test_module,
        'edl-update': update_edl_command
    }

    try:
        if command == 'long-running-execution':
            run_long_running(params)
        else:
            readable_output, outputs, raw_response = commands[command](demisto.args(), params)
            return_outputs(readable_output, outputs, raw_response)
    except Exception as e:
        err_msg = f'Error in {INTEGRATION_NAME} Integration [{e}]'
        return_error(err_msg)


if __name__ in ['__main__', '__builtin__', 'builtins']:
    main()<|MERGE_RESOLUTION|>--- conflicted
+++ resolved
@@ -6,13 +6,10 @@
 from tempfile import NamedTemporaryFile
 from typing import Callable, List, Any, Dict, cast
 from base64 import b64decode
-<<<<<<< HEAD
+from copy import deepcopy
+import re
 from ssl import SSLContext, SSLError, PROTOCOL_TLSv1_2
 from multiprocessing import Process
-=======
-from copy import deepcopy
-import re
->>>>>>> a24123c2
 
 
 class Handler:
