--- conflicted
+++ resolved
@@ -608,14 +608,6 @@
       type: number
     description: Find systems in the System Tree - by group ID or by search
   - name: epo-command
-<<<<<<< HEAD
-    arguments: []
-    description: Execute ePO command. Receives mandatory 'command' argument and other
-      specific commands other arguments - Run 'epo-help' command to see a list available
-      commands. You can also specify 'headers' argument  to filter tables headers.
-      e.g. '!epo-command command=system.find searchText=10.0.0.1 headers=EPOBranchNode.AutoID,EPOComputerProperties.ComputerName'
-  runonce: false
-=======
     arguments:
     - name: command
       description: Command to execute. Run a core.help command or !epo-help to identify
@@ -631,7 +623,5 @@
       You can also specify ''headers'' argument  to filter tables headers. e.g: ''!epo-command
       command=system.find searchText=10.0.0.1 headers=EPOBranchNode.AutoID,EPOComputerProperties.ComputerName''. '
   runonce: false
-releaseNotes: "Added outputs and error messages. update epo-command"
 tests:
-- "Test Playbook McAfee ePO"
->>>>>>> f4bb519f
+- "Test Playbook McAfee ePO"