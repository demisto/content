--- conflicted
+++ resolved
@@ -49,6 +49,7 @@
     DAY_IN_MINUTES = 1440
     HOUR_IN_MINUTES = 60
 
+
     # disable insecure warnings
     requests.packages.urllib3.disable_warnings()
 
@@ -56,10 +57,7 @@
         del os.environ['HTTP_PROXY']
         del os.environ['HTTPS_PROXY']
         del os.environ['http_proxy']
-<<<<<<< HEAD
         del os.environ['https_proxy']
-=======
->>>>>>> 182ad93f
 
 
     USERNAME = demisto.params()['credentials']['identifier']
@@ -1937,10 +1935,6 @@
     description: Starts a scan for specified asset IP addresses and host names.
   runonce: false
 fromversion: 3.6.0
-<<<<<<< HEAD
 releaseNotes: "Fix proxy handling"
-=======
-releaseNotes: "-"
->>>>>>> 182ad93f
 tests:
     - nexpose_test