--- conflicted
+++ resolved
@@ -94,7 +94,6 @@
                     Vendor: 'Phish.AI',
                     Description: 'URL classified as phishing by Phish.AI'
                 }
-<<<<<<< HEAD
             });
         }
 
@@ -104,30 +103,7 @@
             delete report.domain;
         } else if (url === report.domain){
             delete report.url;
-=======
-                md = tableToMarkdown('Phish.AI Scan report ' + url, report);
-                return {
-                    Type: entryTypes.note,
-                    Contents: report,
-                    ContentsFormat: formats.json,
-                    HumanReadable: md,
-                    EntryContext: {
-                        'URL(obj.Data.URL && obj.Data.URL===val.Data.URL)' : {
-                            'Data': ec.PhishAI.Url
-                        },
-                        'IP(obj.Hostname && obj.Hostname===val.Hostname)' : {
-                            'Address': ec.PhishAI.IpAddress,
-                            'Hostname': ec.PhishAI.Hostname,
-                            'Geo':{
-                                'Country':ec.PhishAI.Country
-                            }
-                        },
-                        'DBotScore' : ec.DBotScore
-                    }
-                };
-            }
-            logInfo('scan in progress');
->>>>>>> 61bff3ab
+
         }
         md = tableToMarkdown('Phish.AI Scan report ' + url, report);
         return {
@@ -244,14 +220,8 @@
     - contextPath: IP.Geo.Country
       description: Geo location of the url
       type: string
-<<<<<<< HEAD
     description: Check if URL is phishing and get details about the brand that is
       being phished
 releaseNotes: 'Phish.AI enhancement'
 tests:
   - 'Forgive me for my sins but I did not create any test'
-=======
-    description: Check if url is phishing and get details about the brand that is
-      being phished
-releaseNotes: "-"
->>>>>>> 61bff3ab
