--- conflicted
+++ resolved
@@ -978,12 +978,8 @@
       type: string
     description: Download the sample file of an analysis. for security reasons, the
       extension will be "dontrun"
-<<<<<<< HEAD
   runonce: false
 releaseNotes: Added url parameter
 tests:
   - JoeSecurityTestPlaybook
-  - JoeSecurityTestDetonation
-=======
-  runonce: false
->>>>>>> e6d7cd5a
+  - JoeSecurityTestDetonation