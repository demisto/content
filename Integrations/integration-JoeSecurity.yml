commonfields:
  id: Joe Security
  version: -1
name: Joe Security
display: Joe Security
category: Forensics & Malware Analysis
image: data:image/png;base64,iVBORw0KGgoAAAANSUhEUgAAAHgAAAAyCAYAAACXpx/YAAAAAXNSR0IArs4c6QAAENxJREFUeAHtWQl4ldWZPsu/3CUbSchySQDZCoKCgjqySHCXEe2oUZHK4EIoBJC6QXXa3jodiyOioAJGFouWWqOFoaiMSA1YZWTUQSyKgpKEJBBC1ntzl387854bEgICBmmfcWb+73ne+y9n/d/vO9/3nXMJccVlwGXAZcBlwGXAZcBlwGXAZcBlwGXAZcBlwGXAZcBlwGXAZcBlwGXAZcBlwGXAZcBl4GQM0JMVnNH78fcO0Bm51hb2aMZVj2E6j5A3F/7HGfXpNv5ODJxKwbJsIOABxAl634N3rce8H1/cS+VJ91DqXE8o3WNQ8h5JTt9BRs/dTKbRyDF1C4IKKQtax7w7+YOOoj5ABsCAEFABNACufEcGxqFdDdAI1B+HQ3geCXSIMuGBK9WbHt6pXvfg78iEOefDIhTBySRgqc3JClMhv7Y4mYD3XjJ3U2r+jJLfn1W89PaODk58I5U5GXgHOAiYgA00AR8DvwTygVNKMChYYeEr/JSVvieFf+15ylV6MhmKgnMBp1MFSfBYYAZQAGwBiHL9T8Yw1bdCMLHI/OpwCfmoxIQiORT7DKFkCBPksE1JtkKxAgVpePUH4zbddcWU4hTh+EksfHfVc7Nekv0cJ7l4XgBMBPYDrwPbAQP4AfAPwGDgC+AO4AOgQ/JnPHsBU/SJwjSHCkrSBHEYJywmCKtnuv6VHY0+v3/Z9L90NPgfvxG058yS+ZTyH5qWsb5m6YwHMSXQCAbb0FkPXZ7tqRR8sk5uQMFrgFT0VnLVnFwtyftvUO5qs3T+83gXBxKC2VEMICfZ/jyIcFKMKU98bcAln9x55d1DkoUtaGv0iqrlM3a218M1Ffg9cBWwAvglIJXcWZLwcDfwEBAGbgLkqiaBKQsGKsmpm7iq5wk5unCIAORkpIdnmpfEW5tvqX626BX55vsgvQumeMh5l25U/CljjeaG9ys/XT02kFygab17FAnV19cJN2zeXzJr3enOVbrA0xXfkQZoK6ius38WjtgL5Zbh/aDOnXVWrnyP58+pTWYi8E668cut/RduWbOriSlp3KP+Ivv2+/2d2v4T7qVyfwpMBY5XLl4llPoUrlOAALAMyASIqnkvR3KXZ8WjhmVEnjYjoZuNeOSGeDh8YzzccmOkobZQmC1/knW/L1Je9kJM2PFSs7V5LbGMl0lZmUUVzWtRdpvq8cx0KJcL6rRFOe0WR1ekQa6971xH9VxgHqqSSsgBupQpqxbZiNh8/12fbnxifd8Ld36Q1+cGRctfgvabARkW5gCrAKnADg+A+xPJG3j5JDAP+CGw3OI0W6WMUEXdY1RW/qp2bfAQ3p9SAhOCPitbTRaWSZE6hutKg9IrfFPufCy5eyjJT1ObhMIyQzUl0xLJY17hQq/pqWG1sQtjpPRmmSe0SdFzanZ0j5ac1tPa+/Ts+ODCV7RmUsWrBrfESTCYcLv9Ji1OiXKm0pbqFeW19S/2gxcsCL6jfFnxsY8KEnHiEUKZY/a7ZpYeUTK47Jh5UkRV6b3RI6McvQSDSuAjopkewuQ3fBcFt3fGicNrTTMyg7y7WsbFauDEpLS36Hy1ydp9194x6aYpPxp78NMKsjfUVIhiqeA7ADlxqfAY0BWRhjD5CH6jMNJCYRfUEUla9/RkvD+pgntPCeaY3kCxqvAxGqfp8EZUpJCmXsXPf0Jta0H5sunlaE9ypy0bwRU+jTE2iCaRVMpyheOI5p73rPjQam58TknPnKvS7D554bpFVYT8QbaRku/lU9VuI26JNR/+Eo9T69Pq/kVPyRoR2K/cq/14aaPFRLGp+0eRaGuFwwMVZ5094OJopPnPe6o/j2ppmRPseGSgHbMIY8pEq995FypMcIZ4IxTdDExfMh+x+u3EQPgZPrxIPXQosFgZmDSIRUJSH5POTMFvPC4zW4kxQDnQZYG7NracP+Z10qv/hN4HQuSrPeR8UljISWnp36GT3cCHXe6MkFrUlaQWAd2FxXbYFLGdil6C6yvypi9bzojzPoseqil/IdhhNNm3P+53fCnLVV3/e4oYbdlOM2UC+SAbwnXPaNs0ziaFwZtyPd5sXdfXEM77yzkJx4oLQS1KGeeK2o1qnheJZY2iutqf2ELmJx2CFTgAvuQSIZjMK4hC6DmciAJHV+cJrg7XdG9fJFbEEq0NgohBTFEugeVEFGrtcIxYAPeaIwOpLZJtJZ4nLKE4lOZrmoeZjv01SjoUXDlsaC/dse7EmBqW+aNt48nfM5CrF5WPb/zqo+K0fsOX/Pvs3jLT7bL0/NPrO6rG3RBPSfXrqqJkeu2cXCxdLzrQgbmA1sXOpEuU5Mv6/Vmu/q592HkRCpisePWxxDHHWpZ5gKb0fKfHj5duqo7F1pEXftKEsgKqKFcK20LiGnuSWJHfCq5FLaJcoXLjCa5o4/K7p48QVDuPcNbfMmNxatm/I7b1ssNoC5TMLYuHFEU95MBAiBkjAq6085wd2zZsE3kntdvcKXcithEnTNFuxvz2W5HQqzYRO4gw36cOLxaWkdjoVwYaf+ar9D6d6Ut/UdE9l8ajzcurdx2el53v1/UU/8OO4/xU1Twj+hTNT/26ZF6zHFPT6OVc86lGuLnBMeKr5bszWcGyPb5bPTs5p+94TfXtRar6BlLVb4uZiXbyR4k2R2z4UVVVQQDnTixJJnCyfR/gHgALvUsi68mVKbdMVnnwjhhi6nTRK389M2O32rYYgzFymaLeRhm9LV/TbzMLH50kFD4YClaFYe2uqq98lJQ+liCKXPfYwUAg6Wec8xzH0s+CIi6iSMGpZW3vm3Noalnw2AMaX9GTud1JUhfnio2aqhErFn3LMprmHFg+9/P2L8wvLpHfjK92KOKzlVM0v9WSrgU0cEeY8mAIrsoKFC14Q1W9sxFNBhm2MhQttspmjIjxXFGosJQ/VilMru4zVzDh9KAZDRMt1UgbXErUXW37VNn3t0qe2ZqVUVtNQnHTdGC68Sxdxkp8UCIWy31uIqH41o7aKrQbVmKbVvPHoEx+XiOFr6zzZtTnZBhiLDOjt1KqXM017xUiM/1OhXEvcQS8n5HRM3fgfDpnhQk9wgOLvlBnjmObDrPNg4yqMkvHnsH54njltg19er8wGMRUVg3lSoM8IkHpiI8RKywY8bA2wxG8w4C6KeEdLWbyF/iO823bdzEabQ0ULerJFM+5NuZsxWNvkuWzEp7kG50eM8KJH6QCpCQGtIm9E9ZoWq2hSwbESFpbURd+cbr0UlPo1p733Vq15dPdDaqi7ScvBJvQci/QF/AAUkldhXSBEu3zwy0EGW102fTqqqXT1nS3PrkRHgYxC3ti27ncoU4qYhziG02nwp4ITU8WFpmCDxuNw5GvLYQJI3J4m+2IxBaOUWzyTlPQpt3wjmmJdcyRFcN1nb7sWhIMC8fcwOTRDVevIfLYl5LzBON5+J5yYhvvt/farmCZsS4FurcXnOIq3aiURLKi6Xn7VJ/3A8eM9basiFx1XZMvnzq3xt9t/Pb0HpVNlp2lU7rpSMNXcZUKlvvgrspwVHwSuPRUDT4qKTGhzrqEbVLitS07ApdNuMqrjZamy5zW+rOthsODrWhkSLyx4eKaxXcvUGPNISbjLTq2HNrjVP3LMuFQuaPoEESg0/FCHe06bhy4awjsBPZ2VIRF15qxVoM69kW9+vnzqeIdoagad+LGtppV9+1vr9keg+UquQ/4T2Ble+EJrtIgrgZkrCoHyPq7aOi6Z6qW11V8OpJ7U+ddt6Rh2/oZ6Z1PpWS1Y2XOqrSRn5T9anRdRcu0wgdzk5x4YzTeuO5IpQ24ygz65wA8fgK4nFRSUSINdAiQ2J7IxCOuZwwSZpgTGwelUmyCDQbtBcIvJQJpDSWNSH7+i2s6GGQ5qsc30mk49NvqbjWh3kaAE6r582c+HUiprT/cwtlOuPKRKlcuCkxddKunKfqm44/FFZNoEX+S1hjDHlaX46AnlQ3Mv/OxAKGedKFq1wqu3CIsqZv2tZSYTdd/GDZFCMNwHUOyixaeo1u0tU/PYZVlu7Z81qt77nvc4x9nEbsQDnykk8jvnI4tmhykfdR/xf124HFgFHAikZZUDNwErADk1iQhLbTHa97UrNcdM9Kb6erL1z5TJeNCwvKOVGm7wC2TovnnFOzYtO6RXVuGlYyZeLA2KWOQFjcXHmj+UO4TpUg3OxPIBdYDo4GTSRYKpOe5EPgF8C5AYtwzVlG0zaqW+rbiTdqk+JLfUpKS39K8SS8hqcrDqQF2PHyjrzm+CXujD7HV0YimPMWzA+/lK8O3CV9gm9ot9z1K/RubUr1ZdmvsJeyOG5Ecdee6b7Wdm7HV9ue8a6blvasm52zK9NCBpm1h+4uP5ups5s/cQpOS31G9vl8ji45BQwSuOuGOHSEUyrGukDLL+p0FY7SVMZpYeJU18RASKbllJJjj9V5vt808PWvtlwd3n0NKg4blOKU2lI8682Bdo0wjssdvhts9YaLr9hUsk5s5gFxFG4Eg8DYgDy7kRHKAImASIA1hMQBv1yZlxTQ8fnl0lmJG0hXNM8ox429c9sTuDdWVO/58oGL73taWZlNoPHvQlinjxjdUXXN99RexNRfe8Nm6fkOv6BZp3WrV1y7F/rdzfJMrWI4nlSfn8TTwKnAAkPVSAGlE0usMAB4BngASwh2liZjmHsFoCpImH9iUMQrpuahnwmkwTesVUXlgVQUSMWSk/wg7fwikj4QfzObQPciSf5aEcHS4u9HxOZGVs97rMe3ZIsS72VxVemP195LxD4YSJoax3yY8Aq/wqC2sLKoq2fhfI4U41teGZd5vR0KfQSmrhe0gNEgyWb3gfB/2SXVWNHR0ERQGKVN/U+NQVs6YVo2qVGbNVv+FSxlLHUYVTz8keThcEhSJn/x+ZCeNm4mub4P1XITsmVGT/OGLlXNDibIjP0cHaHshU+6HgJsBGUsaAGl5GUAjsAaQq7wC+IYUPLsvJ4Wl3A97vUdPTlHMWJjs+njtM/v+8voOW00PL963c4yvW/rQpy64Mq3GnzU4ORbeYsTiUw6smHnC/jCAdLv3Az8C5Fz3AyYgcwXpmrcCzwClwDGCEyqPnZSRbsWsVEY1ua+GPqzWKjN2kBxHgiyT7lgYZoYQOleEEY/6Iw2HFj3c4aVkneE4djzsGHk4H06lYNthZlMu8Rz4qGSanBPpMfnRDJKankdiVjStKat8V+nNRgGODvc2n5WtOo3WvkVzagMTF2Rqqf4kM9IYql79kOQXttQmMLZM1RHJcdsMH1z1UMIgEiU4Hs1T0nrLv9/jhl43uLzucBmUL8vypi4eSzR9A05cuBWOXla9cua2RJsjP8crWL6WBw2DgXOAPECu1HLgY2APkOgY1xML/ne9atyocR7FNwlWPKyxsfK+iqqPr4ZP7EFNc3iLz3+W6ji2xzReioSrfl73QlCehJ1KNBQOA0YDcl7S4CoBqVy50iVJ//8kGGQ9vk7uR5KSlum+5HFWNLyhsmzTjWRX6bFJ3t+SmYJVwrPvg+UjiVfbgPUDN+ZUI7HZLoS1pnpJ8Tt/y7H/r/edM33JA7rmQ8jQ8nBqtdMMhyZXr5z9yfHf3R6Dj3//V3kuu4PGyKTgh3lO2jg4gogZtWtrX3xAxntXzpABHEifh5yBIJg8G4/EnqpbOXvvGXbpNv8+MRAoCvr6FM6XeQj7Ps3LnYvLgMuAy4DLgMuAy4DLgMuAy4DLgMuAy4DLgMuAy4DLgMuAy4DLgMuAy4DLgMuAy8D/Jgb+G4hOxgQdqh+uAAAAAElFTkSuQmCC # guardrails-disable-line
description: Sandbox Cloud
configuration:
- display: Joe Security Url
  name: url
  defaultvalue: https://jbxcloud.joesecurity.org
  type: 0
  required: true
- display: API Key
  name: api_key
  defaultvalue: ""
  type: 4
  required: true
- display: Trust any certificate (unsecure)
  name: insecure
  defaultvalue: ""
  type: 8
  required: false
- display: 'Max. Polling Time (in seconds):'
  name: maxpolls
  defaultvalue: "300"
  type: 0
  required: false
- display: Verbose (show log in case of error)
  name: verbose
  defaultvalue: ""
  type: 8
  required: false
script:
  script: |
    ''' IMPORTS '''
    import time
    import shutil
    import requests
    from distutils.util import strtobool
    # disable insecure warnings
    requests.packages.urllib3.disable_warnings()


    ''' GLOBAL VARS '''
    BASE_URL = urljoin(demisto.params().get('url'), 'api/')
    USE_SSL = not demisto.params().get('insecure', False)
    MAX_POLLS = int(demisto.params().get('maxpolls', 300))

    nothing_to_analyze_message = 'We found nothing to analyze in your uploaded email (possibly all elements where whitelisted, check Input filtering in your Settings).'
    nothing_to_analyze_output = {
                    'Type' : entryTypes['note'],
                    'ContentsFormat' : formats['markdown'],
                    'Contents' : 'We found nothing to analyze in your uploaded email',
                    'HumanReadable' : 'We found nothing to analyze in your uploaded email'
                    }

    ''' HELPER FUNCTIONS '''
    def http_post(url_suffix, data=None, files=None, parse_json=True):
        data = {} if data is None else data

        data.setdefault('apikey', demisto.params()['api_key'])
        LOG('running request with url=%s\n\tdata=%s\n\tfiles=%s' % (BASE_URL + url_suffix,
            data, files, ))

        res = requests.post(BASE_URL + url_suffix,
            verify=USE_SSL,
            data=data,
            files=files
        )

        if res.status_code == 403:
            raise Exception('API Key is incorrect')

        if res.status_code != 200:
            error_msg = res.json()['errors'][0]['message']
            if error_msg == nothing_to_analyze_message:
                return 'nothing_to_analyze'

            LOG('result is: %s' % (res.json(), ))
            error_msg = res.json()['errors'][0]['message']
            raise Exception('Your request failed with the following error: %s.\n%s' % (res.reason, error_msg, ))

        if parse_json:
            return res.json()
        else:
            return res.content


    def analysis_to_entry(title, info):
        if not isinstance(info, list):
            info = [info]

        context = []
        table = []
        dbot_scores = []
        for analysis in info:
            analysis_info = {
                'ID' : analysis['webid'], # for detonate generic polling
                'WebID' : analysis['webid'],
                'SampleName' : analysis['filename'],
                'Status' : analysis['status'],
                'Comments' : analysis['comments'],
                'Time' : analysis['time'],
                'MD5' : analysis['md5'],
                'SHA1' : analysis['sha1'],
                'SHA256' : analysis['sha256'],
                'Systems' : [run['system'] for run in analysis['runs']],
                'Result' : ', '.join([run['detection'] for run in analysis['runs']]),
                'Errors' : [run['error'] for run in analysis['runs']],
            }

            analysis_context = dict(analysis_info)
            analysis_context['Runs'] = analysis['runs']

            analysis_table = dict(analysis_info)
            if not any(analysis_table['Errors']):
                analysis_table['Errors'] = None

            dbot_score = 0
            malicious = None
            if 'malicious' in analysis_info['Result']:
                dbot_score = 3
                malicious = {
                    'Vendor' : 'JoeSecurity',
                    'Detections' : ', '.join(set([run['detection'] for run in analysis['runs']])),
                    'SHA1' : analysis_info['SHA1'],
                }
            elif 'suspicious' in analysis_info['Result']:
                dbot_score = 2
            elif 'clean' in analysis_info['Result']:
                dbot_score = 1

            dbot_scores.append({
                'Vendor' : 'JoeSecurity',
                'Indicator' : analysis_info['SampleName'],
                'Type' : 'url' if 'md5' is None else 'file',
                'Score' : dbot_score,
                'Malicious' : malicious,
            })
            context.append(analysis_context)
            table.append(analysis_table)

        entry = {
            'ContentsFormat': formats['json'],
            'Type': entryTypes['note'],
            'Contents': context,
            'ReadableContentsFormat': formats['markdown'],
            'HumanReadable': tableToMarkdown(title, table, removeNull=True),
            'EntryContext': {'Joe.Analysis(val.ID && val.ID == obj.ID)' : createContext(context, removeNull=True),
                'DBotScore' : createContext(dbot_scores, removeNull=True),
            }
        }

        return entry


    def poll_webid(web_id):
        result = {'data' : {'status' : 'pending'}}
        max_polls = MAX_POLLS

        while (max_polls >=0) and result['data']['status'] != 'finished':
            if result['data']['status'] != 'pending':
                LOG('error while polling: result is %s' % (result, ))
            result = info_request(web_id)
            time.sleep(1)
            max_polls -= 1

        LOG('reached max_polls #%d' % (max_polls, ))
        if max_polls < 0:
            return analysis_to_entry('Polling timeout on Analysis #' + web_id, result['data'])
        else:
            return analysis_to_entry('Analysis #' + web_id, result['data'])


    ''' FUNCTIONS '''
    def is_online():
        cmd_url = 'v2/server/online'
        res = http_post(cmd_url)
        return res['data']['online']


    def list_analysis():
        cmd_url = 'v2/analysis/list'
        res = http_post(cmd_url)

        data = [info_request(web_id['webid'])['data'] for web_id in res['data']]
        return analysis_to_entry('All Analyses:', data)


    def analysis_info():
        ids = demisto.args().get('webid')
        if type(ids) in STRING_TYPES:
            ids = ids.split(',')
        LOG('info: web_id = %s' % (ids, ))
        res = [info_request(webid)['data'] for webid in ids]
        return analysis_to_entry('Analyses:', res)


    def info_request(web_id):
        cmd_url = 'v2/analysis/info'
        return http_post(cmd_url, data={'webid' : web_id})


    def search():
        cmd_url = 'v2/analysis/search'
        query = demisto.args().get('query')
        res = http_post(cmd_url, data={'q':query})
        if len(res['data']) == 0:
            return 'No Result was found.'

        data = [info_request(web_id['webid'])['data'] for web_id in res['data']]
        return analysis_to_entry('Analysis Search Results:', data)


    def analyse_url():
        args = demisto.args()
        url = args.get('url')
        internet_access = bool(strtobool(args.get('internet-access', 'true')))
        comments = args.get('comments')
        systems = args.get('systems')

        should_wait = bool(strtobool(demisto.get(args, 'should_wait')))

        return analyse_url_request(url, should_wait, internet_access, comments, systems)


    def analyse_url_request(url, should_wait, internet_access, comments='', systems=''):
        data = {
            'accept-tac': 1,
            'url' : url,
            'internet-access' : 1 if internet_access else 0,
        }
        if comments != '':
            data['comments'] = comments
        if systems != '':
            data['systems[]'] = [s.strip() for s in systems.split(',')]
        res = http_post('v2/analysis/submit',
            data=data)

        if 'errors' in res:
            LOG('Error! in command analyse_url: url=%s' % (url, ))
            LOG('got the following errors:\n' + '\n'.join(e['message'] for e in res['errors']))
            raise Exception('command failed to run.')

        if should_wait:
            return poll_webid(res['data']['webids'][0])

        web_id = res['data']['webids'][0]
        result = info_request(web_id)
        return analysis_to_entry('Analysis #%s' % (web_id, ), result['data'])


    def analyse_sample():
        args = demisto.args()
        file_entry = args.get('file_id', '')
        if type(file_entry) in STRING_TYPES:
            file_entry = [f for f in file_entry.split(',') if f != '']
        sample_url = args.get('sample_url', '')
        if type(sample_url) in STRING_TYPES:
            sample_url = [f for f in sample_url.split(',') if f != '']
        internet_access = bool(strtobool(args.get('internet-access', 'true')))
        should_wait = bool(strtobool(demisto.get(args, 'should_wait')))
        comments = args.get('comments', '')
        systems = args.get('systems', '')

        if (len(file_entry) == 0 and len(sample_url) == 0) or ([] not in [file_entry, sample_url]):
            raise ValueError('You must specify one (and only one) of the following: sample_url, file_id.')

        LOG('analysing sample')
        if len(file_entry) != 0:
            return [analyse_sample_file_request(f, should_wait, internet_access, comments, systems)
                for f in file_entry]
        else:
            return [analyse_sample_url_request(s, should_wait, internet_access, comments, systems)
                for s in sample_url]


    def analyse_sample_file_request(file_entry, should_wait, internet_access, comments='', systems=''):
        data = {
            'accept-tac': 1,
            'internet-access' : 1 if internet_access else 0,
        }
        if comments != '':
            data['comments'] = comments
        if systems != '':
            data['systems[]'] = [s.strip() for s in systems.split(',')]

        shutil.copy(demisto.getFilePath(file_entry)['path'],
            demisto.getFilePath(file_entry)['name'])

        with open(demisto.getFilePath(file_entry)['name'], 'rb') as f:
            res = http_post('v2/analysis/submit',
                data=data,
                files={'sample':f})

        if(res == 'nothing_to_analyze'):
            return nothing_to_analyze_output;

        if 'errors' in res:
            LOG('Error! in command sample file: file_entry=%s' % (file_entry, ))
            LOG('got the following errors:\n' + '\n'.join(e['message'] for e in res['errors']))
            raise Exception('command failed to run.')

        shutil.rmtree(demisto.getFilePath(file_entry)['name'], ignore_errors=True)

        if should_wait:
            return poll_webid(res['data']['webids'][0])

        web_id = res['data']['webids'][0]
        result = info_request(web_id)
        return analysis_to_entry('Analysis #%s' % (web_id, ), result['data'])


    def analyse_sample_url_request(sample_url, should_wait, internet_access, comments, systems):
        data = {
            'accept-tac': 1,
            'sample-url' : sample_url,
            'internet-access' : 1 if internet_access else 0,
        }
        if comments != '':
            data['comments'] = comments
        if systems != '':
            data['systems[]'] = [s.strip() for s in systems.split(',')]

        res = http_post('v2/analysis/submit', data=data)

        if(res == 'nothing_to_analyze'):
            return nothing_to_analyze_output

        if 'errors' in res:
            LOG('Error! in command sample file: file url=%s' % (sample_url, ))
            LOG('got the following errors:\n' + '\n'.join(e['message'] for e in res['errors']))
            raise Exception('command failed to run.')

        if should_wait:
            return poll_webid(res['data']['webids'][0])

        web_id = res['data']['webids'][0]
        result = info_request(res['data']['webids'][0])
        return analysis_to_entry('Analysis #%s' % (web_id, ), result['data'])


    def download_report():
        args = demisto.args()
        webid = args.get('webid')
        rsc_type = args.get('type')
        return download_request(webid, rsc_type)


    def download_sample():
        args = demisto.args()
        webid = args.get('webid')
        rsc_type = 'sample'
        return download_request(webid, rsc_type)


    def download_request(webid, rsc_type):
        res = http_post('v2/analysis/download',
            data={'webid': webid,
                'type' : rsc_type.lower(),
            },
            parse_json=False)

        info = info_request(webid)
        if rsc_type == 'sample':
            return fileResult('%s.dontrun' % (info.get('filename', webid), ), res)
        else:
            return fileResult('%s_report.%s' % (info.get('filename', webid), rsc_type, ), res, entryTypes['entryInfoFile'])


    ''' EXECUTION CODE '''
    LOG('command is %s' % (demisto.command(), ))
    try:
        if demisto.command() in ['test-module', 'joe-is-online']:
            # This is the call made when pressing the integration test button.
            if is_online():
                demisto.results('ok')
            else:
                demisto.results('not online')
        elif demisto.command() == 'joe-list-analysis':
            demisto.results(list_analysis())
        elif demisto.command() == 'joe-analysis-info':
            demisto.results(analysis_info())
        elif demisto.command() == 'joe-analysis-submit-url':
            demisto.results(analyse_url())
        elif demisto.command() == 'joe-detonate-url':
            demisto.args()['should_wait'] = 'True'
            demisto.results(analyse_url())
        elif demisto.command() == 'joe-analysis-submit-sample':
            demisto.results(analyse_sample())
        elif demisto.command() == 'joe-detonate-file':
            demisto.args()['should_wait'] = 'True'
            demisto.results(analyse_sample())
        elif demisto.command() == 'joe-download-report':
            demisto.results(download_report())
        elif demisto.command() == 'joe-download-sample':
            demisto.results(download_sample())
        elif demisto.command() == 'joe-search':
            demisto.results(search())

    except Exception, e:
        if demisto.params().get('verbose'):
            LOG(e.message)
            if demisto.command() != 'test-module':
                LOG.print_log()

        demisto.results({
            'Type': entryTypes['error'],
            'ContentsFormat': formats['text'],
            'Contents': 'error has occured: %s' % (e.message, ),
        })
  type: python
  commands:
  - name: joe-is-online
    arguments: []
    description: Check if Joe Sandbox is online or in maintenance mode.
  - name: joe-analysis-submit-url
    arguments:
    - name: url
      required: true
      default: true
      description: sample url
    - name: should_wait
      auto: PREDEFINED
      predefined:
      - "True"
      - "False"
      description: Should the command poll for the result of the analysis
      defaultValue: "False"
    - name: comments
      description: 'Comments for the analysis '
    - name: systems
      description: 'Operating System to run analysis on(comma separated). possible
        values are: w7, w7x64, w7_1, w7_2, w7native, android2, android3, mac1, w7l,
        w7x64l, w10, android4, w7x64native, w7_3, w10native, android5native_1, w7_4,
        w7_5, w10x64, w7x64_hvm, android6, iphone1, w7_sec, macvm, w7_lang_packs,
        w7x64native_hvm, lnxubuntu1, lnxcentos1, android7_nougat'
      defaultValue: w7x64
    - name: internet-access
      auto: PREDEFINED
      predefined:
      - "True"
      - "False"
      description: Enable full internet access. Default is True
      defaultValue: "True"
    outputs:
    - contextPath: Joe.Analysis.WebID
      description: Web ID
      type: string
    - contextPath: Joe.Analysis.SampleName
      description: Sample Data, could be a file name or URL
      type: string
    - contextPath: Joe.Analysis.Status
      description: Analysis Status
      type: string
    - contextPath: Joe.Analysis.Comments
      description: Analysis Comments
      type: string
    - contextPath: Joe.Analysis.Time
      description: Submitted Time
      type: date
    - contextPath: Joe.Analysis.Runs
      description: Sub-Analysis Information
    - contextPath: Joe.Analysis.Result
      description: Analysis Results
      type: string
    - contextPath: Joe.Analysis.Errors
      description: Raised errors during sampling
    - contextPath: Joe.Analysis.Systems
      description: Analysis OS
    - contextPath: Joe.Analysis.MD5
      description: MD5 of analysis sample
      type: string
    - contextPath: Joe.Analysis.SHA1
      description: SHA1 of analysis sample
      type: string
    - contextPath: Joe.Analysis.SHA256
      description: SHA256 of analysis sample
      type: string
    - contextPath: DBotScore.Vendor
      description: 'The name of the vendor: JoeSecurity'
      type: string
    - contextPath: DBotScore.Indicator
      description: The name of the sample file or URL
    - contextPath: DBotScore.Type
      description: '''url'' for url samples, otherwise ''file'''
      type: string
    - contextPath: DBotScore.Score
      description: The actual score
      type: number
    - contextPath: DBotScore.Malicious.Vendor
      description: 'The name of the vendor: JoeSecurity'
      type: string
    - contextPath: DBotScore.Malicious.Detections
      description: The sub analysis detection statuses
      type: string
    - contextPath: DBotScore.Malicious.SHA1
      description: The SHA1 of the file
      type: string
    description: Submit a url for analysis.
  - name: joe-detonate-url
    arguments:
    - name: url
      required: true
      default: true
      description: sample url
    - name: comments
      description: 'Comments for the analysis '
    - name: systems
      description: 'Operating System to run analysis on(comma separated). possible
        values are: w7, w7x64, w7_1, w7_2, w7native, android2, android3, mac1, w7l,
        w7x64l, w10, android4, w7x64native, w7_3, w10native, android5native_1, w7_4,
        w7_5, w10x64, w7x64_hvm, android6, iphone1, w7_sec, macvm, w7_lang_packs,
        w7x64native_hvm, lnxubuntu1, lnxcentos1, android7_nougat'
      defaultValue: w7x64
    - name: internet-access
      auto: PREDEFINED
      predefined:
      - "True"
      - "False"
      description: Enable full internet access. Default is True
      defaultValue: "True"
    outputs:
    - contextPath: Joe.Analysis.WebID
      description: Web ID
      type: string
    - contextPath: Joe.Analysis.SampleName
      description: Sample Data, could be a file name or URL
      type: string
    - contextPath: Joe.Analysis.Status
      description: Analysis Status
      type: string
    - contextPath: Joe.Analysis.Comments
      description: Analysis Comments
      type: string
    - contextPath: Joe.Analysis.Time
      description: Submitted Time
      type: date
    - contextPath: Joe.Analysis.Runs
      description: Sub-Analysis Information
    - contextPath: Joe.Analysis.Result
      description: Analysis Results
      type: string
    - contextPath: Joe.Analysis.Errors
      description: Raised errors during sampling
    - contextPath: Joe.Analysis.Systems
      description: Analysis OS
    - contextPath: Joe.Analysis.MD5
      description: MD5 of analysis sample
      type: string
    - contextPath: Joe.Analysis.SHA1
      description: SHA1 of analysis sample
      type: string
    - contextPath: Joe.Analysis.SHA256
      description: SHA256 of analysis sample
      type: string
    - contextPath: DBotScore.Vendor
      description: 'The name of the vendor: JoeSecurity'
      type: string
    - contextPath: DBotScore.Indicator
      description: The name of the sample file or URL
    - contextPath: DBotScore.Type
      description: '''url'' for url samples, otherwise ''file'''
      type: string
    - contextPath: DBotScore.Score
      description: The actual score
      type: number
    - contextPath: DBotScore.Malicious.Vendor
      description: 'The name of the vendor: JoeSecurity'
      type: string
    - contextPath: DBotScore.Malicious.Detections
      description: The sub analysis detection statuses
      type: string
    - contextPath: DBotScore.Malicious.SHA1
      description: The SHA1 of the file
      type: string
    description: Submit a url for analysis.
  - name: joe-analysis-info
    arguments:
    - name: webid
      required: true
      default: true
      description: Web IDs, supports comma-seperated arrays.
      isArray: true
    outputs:
    - contextPath: Joe.Analysis.WebID
      description: Web ID
      type: string
    - contextPath: Joe.Analysis.SampleName
      description: Sample Data, could be a file name or URL
      type: string
    - contextPath: Joe.Analysis.Status
      description: Analysis Status
      type: string
    - contextPath: Joe.Analysis.Comments
      description: Analysis Comments
      type: string
    - contextPath: Joe.Analysis.Time
      description: Submitted Time
      type: date
    - contextPath: Joe.Analysis.Runs
      description: Sub-Analysis Information
    - contextPath: Joe.Analysis.Result
      description: Analysis Results
      type: string
    - contextPath: Joe.Analysis.Errors
      description: Raised errors during sampling
    - contextPath: Joe.Analysis.Systems
      description: Analysis OS
    - contextPath: Joe.Analysis.MD5
      description: MD5 of analysis sample
      type: string
    - contextPath: Joe.Analysis.SHA1
      description: SHA1 of analysis sample
      type: string
    - contextPath: Joe.Analysis.SHA256
      description: SHA256 of analysis sample
      type: string
    - contextPath: DBotScore.Vendor
      description: 'The name of the vendor: JoeSecurity'
      type: string
    - contextPath: DBotScore.Indicator
      description: The name of the sample file or URL
    - contextPath: DBotScore.Type
      description: '''url'' for url samples, otherwise ''file'''
      type: string
    - contextPath: DBotScore.Score
      description: The actual score
      type: number
    - contextPath: DBotScore.Malicious.Vendor
      description: 'The name of the vendor: JoeSecurity'
      type: string
    - contextPath: DBotScore.Malicious.Detections
      description: The sub analysis detection statuses
      type: string
    - contextPath: DBotScore.Malicious.SHA1
      description: The SHA1 of the file
      type: string
    description: Show information about an analysis.
  - name: joe-list-analysis
    arguments: []
    outputs:
    - contextPath: Joe.Analysis.WebID
      description: Web ID
      type: string
    - contextPath: Joe.Analysis.SampleName
      description: Sample Data, could be a file name or URL
      type: string
    - contextPath: Joe.Analysis.Status
      description: Analysis Status
      type: string
    - contextPath: Joe.Analysis.Comments
      description: Analysis Comments
      type: string
    - contextPath: Joe.Analysis.Time
      description: Submitted Time
      type: date
    - contextPath: Joe.Analysis.Runs
      description: Sub-Analysis Information
    - contextPath: Joe.Analysis.Result
      description: Analysis Results
      type: string
    - contextPath: Joe.Analysis.Errors
      description: Raised errors during sampling
    - contextPath: Joe.Analysis.Systems
      description: Analysis OS
    - contextPath: Joe.Analysis.MD5
      description: MD5 of analysis sample
      type: string
    - contextPath: Joe.Analysis.SHA1
      description: SHA1 of analysis sample
      type: string
    - contextPath: Joe.Analysis.SHA256
      description: SHA256 of analysis sample
      type: string
    - contextPath: DBotScore.Vendor
      description: 'The name of the vendor: JoeSecurity'
      type: string
    - contextPath: DBotScore.Indicator
      description: The name of the sample file or URL
    - contextPath: DBotScore.Type
      description: '''url'' for url samples, otherwise ''file'''
      type: string
    - contextPath: DBotScore.Score
      description: The actual score
      type: number
    - contextPath: DBotScore.Malicious.Vendor
      description: 'The name of the vendor: JoeSecurity'
      type: string
    - contextPath: DBotScore.Malicious.Detections
      description: The sub analysis detection statuses
      type: string
    - contextPath: DBotScore.Malicious.SHA1
      description: The SHA1 of the file
      type: string
    description: List all analyses.
  - name: joe-analysis-submit-sample
    arguments:
    - name: file_id
      default: true
      description: War Room entry of a file (for example, 3245@4)
    - name: sample_url
      description: Url to a sample file, supports comma-seperated arrays
    - name: should_wait
      auto: PREDEFINED
      predefined:
      - "True"
      - "False"
      description: Should the command poll for the result of the analysis
      defaultValue: "False"
    - name: comments
      description: Comments for the analysis
    - name: systems
      description: 'Operating System to run analysis on(comma separated). possible
        values are: w7, w7x64, w7_1, w7_2, w7native, android2, android3, mac1, w7l,
        w7x64l, w10, android4, w7x64native, w7_3, w10native, android5native_1, w7_4,
        w7_5, w10x64, w7x64_hvm, android6, iphone1, w7_sec, macvm, w7_lang_packs,
        w7x64native_hvm, lnxubuntu1, lnxcentos1, android7_nougat'
    - name: internet-access
      auto: PREDEFINED
      predefined:
      - "True"
      - "False"
      description: Enable full internet access. Default is True
      defaultValue: "True"
    outputs:
    - contextPath: Joe.Analysis.WebID
      description: Web ID
      type: string
    - contextPath: Joe.Analysis.SampleName
      description: Sample Data, could be a file name or URL
      type: string
    - contextPath: Joe.Analysis.Status
      description: Analysis Status
      type: string
    - contextPath: Joe.Analysis.Comments
      description: Analysis Comments
      type: string
    - contextPath: Joe.Analysis.Time
      description: Submitted Time
      type: date
    - contextPath: Joe.Analysis.Runs
      description: Sub-Analysis Information
    - contextPath: Joe.Analysis.Result
      description: Analysis Results
      type: string
    - contextPath: Joe.Analysis.Errors
      description: Raised errors during sampling
    - contextPath: Joe.Analysis.Systems
      description: Analysis OS
    - contextPath: Joe.Analysis.MD5
      description: MD5 of analysis sample
      type: string
    - contextPath: Joe.Analysis.SHA1
      description: SHA1 of analysis sample
      type: string
    - contextPath: Joe.Analysis.SHA256
      description: SHA256 of analysis sample
      type: string
    - contextPath: DBotScore.Vendor
      description: 'The name of the vendor: JoeSecurity'
      type: string
    - contextPath: DBotScore.Indicator
      description: The name of the sample file or URL
    - contextPath: DBotScore.Type
      description: '''url'' for url samples, otherwise ''file'''
      type: string
    - contextPath: DBotScore.Score
      description: The actual score
      type: number
    - contextPath: DBotScore.Malicious.Vendor
      description: 'The name of the vendor: JoeSecurity'
      type: string
    - contextPath: DBotScore.Malicious.Detections
      description: The sub analysis detection statuses
      type: string
    - contextPath: DBotScore.Malicious.SHA1
      description: The SHA1 of the file
      type: string
    description: Submit a sample for analysis.
  - name: joe-download-report
    arguments:
    - name: webid
      required: true
      default: true
      description: Web ID
    - name: type
      auto: PREDEFINED
      predefined:
      - html
      - json
      - pcap
      - pdf
      - xml
      description: The resource type to download. Defaults to html.
      defaultValue: html
    outputs:
    - contextPath: InfoFile.Name
      description: FileName
      type: string
    - contextPath: InfoFile.EntryID
      description: The EntryID of the report
      type: string
    - contextPath: InfoFile.Size
      description: File Size
      type: number
    - contextPath: InfoFile.Type
      description: File type e.g. "PE"
      type: string
    - contextPath: InfoFile.Info
      description: Basic information of the file
      type: string
    - contextPath: File.Extension
      description: File Extension
      type: string
    description: Download a resource belonging to a report. This can be the full report,
      dropped binaries, etc.
  - name: joe-detonate-file
    arguments:
    - name: file_id
      default: true
      description: War Room entry of a file (for example, 3245@4)
    - name: sample_url
      description: Url to a sample file
    - name: comments
      description: Comments for the analysis
    - name: systems
      description: 'Operating System to run analysis on(comma separated). possible
        values are: w7, w7x64, w7_1, w7_2, w7native, android2, android3, mac1, w7l,
        w7x64l, w10, android4, w7x64native, w7_3, w10native, android5native_1, w7_4,
        w7_5, w10x64, w7x64_hvm, android6, iphone1, w7_sec, macvm, w7_lang_packs,
        w7x64native_hvm, lnxubuntu1, lnxcentos1, android7_nougat'
    - name: internet-access
      auto: PREDEFINED
      predefined:
      - "True"
      - "False"
      description: Enable full internet access. Default is True
      defaultValue: "True"
    outputs:
    - contextPath: Joe.Analysis.WebID
      description: Web ID
      type: string
    - contextPath: Joe.Analysis.SampleName
      description: Sample Data, could be a file name or URL
      type: string
    - contextPath: Joe.Analysis.Status
      description: Analysis Status
      type: string
    - contextPath: Joe.Analysis.Comments
      description: Analysis Comments
      type: string
    - contextPath: Joe.Analysis.Time
      description: Submitted Time
      type: date
    - contextPath: Joe.Analysis.Runs
      description: Sub-Analysis Information
    - contextPath: Joe.Analysis.Result
      description: Analysis Results
      type: string
    - contextPath: Joe.Analysis.Errors
      description: Raised errors during sampling
    - contextPath: Joe.Analysis.Systems
      description: Analysis OS
    - contextPath: Joe.Analysis.MD5
      description: MD5 of analysis sample
      type: string
    - contextPath: Joe.Analysis.SHA1
      description: SHA1 of analysis sample
      type: string
    - contextPath: Joe.Analysis.SHA256
      description: SHA256 of analysis sample
      type: string
    - contextPath: DBotScore.Vendor
      description: 'The name of the vendor: JoeSecurity'
      type: string
    - contextPath: DBotScore.Indicator
      description: The name of the sample file or URL
    - contextPath: DBotScore.Type
      description: '''url'' for url samples, otherwise ''file'''
      type: string
    - contextPath: DBotScore.Score
      description: The actual score
      type: number
    - contextPath: DBotScore.Malicious.Vendor
      description: 'The name of the vendor: JoeSecurity'
      type: string
    - contextPath: DBotScore.Malicious.Detections
      description: The sub analysis detection statuses
      type: string
    - contextPath: DBotScore.Malicious.SHA1
      description: The SHA1 of the file
      type: string
    description: Submit a sample for analysis.
  - name: joe-search
    arguments:
    - name: query
      required: true
      default: true
      description: 'Search string which will search in the following fields only:
        webid, md5, sha1, sha256, filename, URL, comments.'
    outputs:
    - contextPath: Joe.Analysis.WebID
      description: Web ID
      type: string
    - contextPath: Joe.Analysis.SampleName
      description: Sample Data, could be a file name or URL
      type: string
    - contextPath: Joe.Analysis.Status
      description: Analysis Status
      type: string
    - contextPath: Joe.Analysis.Comments
      description: Analysis Comments
      type: string
    - contextPath: Joe.Analysis.Time
      description: Submitted Time
      type: date
    - contextPath: Joe.Analysis.Runs
      description: Sub-Analysis Information
    - contextPath: Joe.Analysis.Result
      description: Analysis Results
      type: string
    - contextPath: Joe.Analysis.Errors
      description: Raised errors during sampling
    - contextPath: Joe.Analysis.Systems
      description: Analysis OS
    - contextPath: Joe.Analysis.MD5
      description: MD5 of analysis sample
      type: string
    - contextPath: Joe.Analysis.SHA1
      description: SHA1 of analysis sample
      type: string
    - contextPath: Joe.Analysis.SHA256
      description: SHA256 of analysis sample
      type: string
    - contextPath: DBotScore.Vendor
      description: 'The name of the vendor: JoeSecurity'
      type: string
    - contextPath: DBotScore.Indicator
      description: The name of the sample file or URL
    - contextPath: DBotScore.Type
      description: '''url'' for url samples, otherwise ''file'''
      type: string
    - contextPath: DBotScore.Score
      description: The actual score
      type: number
    - contextPath: DBotScore.Malicious.Vendor
      description: 'The name of the vendor: JoeSecurity'
      type: string
    - contextPath: DBotScore.Malicious.Detections
      description: The sub analysis detection statuses
      type: string
    - contextPath: DBotScore.Malicious.SHA1
      description: The SHA1 of the file
      type: string
    description: Search through all analyses.
  - name: joe-download-sample
    arguments:
    - name: webid
      required: true
      default: true
      description: Web ID
    outputs:
    - contextPath: File.Size
      description: File Size
      type: number
    - contextPath: File.SHA1
      description: SHA1 hash of the file
      type: string
    - contextPath: File.SHA256
      description: SHA256 hash of the file
      type: string
    - contextPath: File.Name
      description: The sample name
      type: string
    - contextPath: File.SSDeep
      description: SSDeep hash of the file
      type: string
    - contextPath: File.EntryID
      description: War-Room Entry ID of the file
      type: string
    - contextPath: File.Info
      description: Basic information of the file
      type: string
    - contextPath: File.Type
      description: File type e.g. "PE"
      type: string
    - contextPath: File MD5
      description: MD5 hash of the file
      type: string
    - contextPath: File.Extension
      description: File Extension
      type: string
    description: Download the sample file of an analysis. for security reasons, the
      extension will be "dontrun"
  runonce: false
tests:
  - JoeSecurityTestPlaybook
<<<<<<< HEAD
  - JoeSecurityTestDetonation
=======
  - JoeSecurityTestDetonation
releaseNotes: "Update Joe security integration to support eml files when there is nothing to analyze in the attachments."
>>>>>>> 682bdc8a
<|MERGE_RESOLUTION|>--- conflicted
+++ resolved
@@ -998,9 +998,5 @@
   runonce: false
 tests:
   - JoeSecurityTestPlaybook
-<<<<<<< HEAD
   - JoeSecurityTestDetonation
-=======
-  - JoeSecurityTestDetonation
-releaseNotes: "Update Joe security integration to support eml files when there is nothing to analyze in the attachments."
->>>>>>> 682bdc8a
+releaseNotes: "Update Joe security integration to support eml files when there is nothing to analyze in the attachments."