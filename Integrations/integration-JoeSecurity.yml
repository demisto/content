--- conflicted
+++ resolved
@@ -1,77 +1,75 @@
 commonfields:
-  id: Devo
+  id: Joe Security
   version: -1
-name: Devo
-display: Devo
-category: Analytics & SIEM
-image: data:image/png;base64,iVBORw0KGgoAAAANSUhEUgAAAHgAAAAyCAYAAACXpx/YAAAAAXNSR0IArs4c6QAAFAtJREFUeAHtWwl0HMWZrqrunhkdyIewOSKMMWCDDT408qHbEFuHDY45RAgYkgcb7n27YV9MQghxSB6EZCGAIV7W4LBseAbEETAgS7bjS7Iko5F8YCB+2BZgfOAL2zpG091V+/09amk0npHkgwfsm3pqVXfVX39V/Vf99VcNY4mUoECCAgkKJCiQoECCAgkKJCiQoECCAgkKJCiQoECCAgkK/D+hAD/ReWTllUxljI/oYOLNzdXvHurEI5q2sRJdZ+Msm8XFjXomFdtat4+9dXsWM/szhkmTJqVb3sE3MyWTGddUjzbK5pyzI8rUmjXBP29bl/LhFlYe6gET48OfNy2PCc9UpZSMUd2ziPoQzNaCbW+sX1+91e+fNoynGddLS+pC6Vwqa01jTeXano3if03IK54mhDZFKVtyrkIe07O4tvadL2K18OeUns+FzJWCz+ZMFTDFOAjwMZdsKZPa3wO1722O1Y7KQOrjT1k5xT/gGn9N6LruCZmlwPAjPNbGZnaH4WHPEEatN8xgvSEYm3g6exCgvyP4vpLtPS3fMPTHY/OiszMSHGkHfQVHt/pV8WuszbMgEFiyPy5uod2pG9oNStpxQbordMaFTtLoRdlv7VQ1ysP4o0LXGEmXMvmnY8YUZ27ZUnmwu03sNxJWKdgiTRfnqE5RNaXVAOgeDPZPKc5UBv85E7IEwjCQuOrMH/QTXORwneXYNvuFv6CkmnHzD4HVK1ZG9wgyH39SBvNruqE7hOEqNzd3VpKDRbE8H6ZvgQrQ4PgP6kEXxmxW2N/elTSElBIM7P2BVfFpmhiL8T3EUkO1mbnF18XrAwTTaA594XTryeworjk027B6xWpbmtWE27YtCLQ41ztYXBOvr8hy2zPwh0IzzqF2lCzbXqPa99VEwvjzi/6Ve7UVEOrrBdcG0hgihZveqYxzmYz5FnFlLPUXFj8EHJ5IPCfEYK1d+5tpdQSUVLshU4/X1LzdQkgtxRa0trOPbMkOgMn74z22Yvvb29l2COQTkYM5vncF6qggaN5BD7UVQuDRQQjSZAtSrl3ANW2xP7/417Fwwy7vA41CLo6+clvJDmGrw524QlzqT7oa6PTP1Z0ZGRlhYY/VIcoyMsqSwJXbXGZRe6HU/EAg0LVU+QunP6zp+lMwDANdIaC50RoBeMfchOcaLiNGw7x4NGH8OjO/5H8uKC0lK+Ok3gypC3NMvn79e1vHjh1baBhnpQUCVWByOPlHsLUN21i26GADpRcrRZwk2hj/ymJH8scyd+2OAxm7WIP9t0zzBYj+U7xTYC1mnSY0MYoLcypmOxtSnUYTByEgxNpDmfnT9jSuXb4wEqOp9AcNaS/klog71kh4qdv8yB7e7JaFDn9RYQw8exO6GBsmMh9/xnmjinfu3Pl3FyY6HzKsZabQtHHEYGKYtO3GA59vfceF8+cV3aUJ/ZfEM4ipI7S2tFuZxV9WWugtJvVdzGK6ZYiLOZMz4enMwFyTqX96SOPTWqydaPxzwhDXEaLKb1PKzC25WjPE60QYh8Gh0O8D1VUxNXNcdukEOHIvaDp3CO8QUtmHWUjL780hOZH5+vNn3AHzvMCxGJAl27aXBdZklzA2z2FRD5xlZZp/z5Hlmq5N7RQ+ZprWrU3VVYsIbsqUmRebXqsWlmcAzZNkkwQAduPuxvqKuh64Oj8y84r8WDWe0ITII5w0V6i5ZUlV0rR26Qp94sQZZ9o+9St4ciN6GPlY2I63DL1pGt9vtsrHm9ZXbqTmm/7JLpI+dh/GMlRABB2UGBcsawgmverwCPbcZRwy2lfSGK3iMdPG2oqmsQUFs5lMXoaJn08T1zVjgK1bc9HgppiNTrAwpPgrHsuci4meFyYwu8yfV50TqGbO+hyJdsL+ljxQJN9lhG3LrcInX3dhTMOa64wTa7PDXGl/AJgrm+ord7kw0XljdVXg0ryZs7zKegdjyCHcWKZ0IZ25/kO3k+xXDd3Id9eEaAQn+40JMc0XGl5WVnZ5eXm5LT3sz2mprCTorJrd2LHeMENnV7EdjCbzdnfNib1tWrNmx4Tcknvhab4BDBpNXAl1xfgpJcM31C1tPjGsx7aiLSK06Hkw5PdgBoir6Vgk7wLkMQwWUt0toJ4YSljTpHw2sHy5s6ZfMrHoHMX5D2iclODfBG0h7mmqic9cBxD/aAwTJhXfxXxqDVQFS5MF/Cx/3MTi0fBIWJoL+LXkzurGk8Bc7CWwJOxgg8ixiHROnH5RRlsrxVmvTsrxjLGpZul7mQUlTbomsohwGrYayjDzgKOZ8Pj9VybrujWY3vtOB836+vovAefMKBKet/NFlmbdg63LmZ3zuhLEHbPx/cotLtzYnKmXQMJmumuvbZu7dNP7klvv8fBsjHNQWANh6i17adPqytVufV85WcjMvOLXdMO4xcGhiSQtSZbp0uSzLW7Ng0yNgtic2jUZ2PC3BxbnUQwQYgW3oZn9LNjO7rMs5hLDGbvmYbKjjdXtOsCW9DWZ46i3sAqs41zPIocF/io1vbSrfXLoMSm0myXWu95SeF0btOeSybNyPqh/e280bCBQuTszf/qLXNfnkvbAm01VSeZPAffvLqxHeGmtTg5rOcYhrUX1kbg0Ptrpp3PVQlbptu1/zuGsyVsIngSNK3Wt3mmufsJYmcbKIlCVl4dnXVbmUMWpKR+DZr85RoIjWsV4pe15d8oczmrxNbu75Ot9U4p/Ebn8cK6luz3CWpwLnyQZEaFeEy0fMPCDmQz22GP2aGSJhVKYtwH/QEdLGbs+O/uKP1F0aiLMLwIb15NmEROlbR40rNDzke3RxRDXqlGuZGhHZH1/3rkld0nN2UZpzhgEOx9G0U3lNit33xm74ILStAEDdCtQXt7mljaociO9dV76oYNM+JKONVUuXGQu2hmHxmL83UmirQ8Uc0uC2M55jzK5ZTTbdx0P7/PcupPN0TH2hCSjYS4qUjE3de4p3U/aQxMzo5PDFFN6sc52jTkaprG28hPst1+Dp/8vtHfVdeOMDmX+GHAP2152C/ycdCqnPiSXL9XVrWqOxBEdLgVcXCcysl3ku52MDQYtv51zwIytCAZ3gyIUeQ032H9i/u3jp0z/6Ya6ZTWNH7JztWb2covOzudA0nG0G77PN6MnBNqHIxOdxaRBMo2pC5tZU8MudmPW2Sx+eLEnqn588VHuhCkHsz6N18g2reeh1f+Mrkf4hHEpD9rDBnzJ6qNru7+lCj1tW/xGODpJjrYy/uNJBQWLEcWe42ovol8tqkNf0N0q/MYZ39U9TgQ0hDYGNe9Fw/X2zTvExZpHOBE/x9xLe1MsBiN2zuZqmjacJF95zbuBtEb52JzUNDalFTErOiw4lYnUgsxSaiorOtrKZuFz0anAP2FC6RAuVCERl5JlmQpePcV8YyYrJP64EUGcmJX9KGyqXrnRX1C8BFuz6xxDwdWFtkr+X8zufAUL4lgIZb8ZqHv3o2h0tq02CS08TmdB4Oxqv9//RGSEK7pN1Dd4qq51y0hYYG8Wd6+vbg2ww91dR59kx5Ul1tM7ALfC1CocJjjeLnm8p+ohgfFAy9tboNgh9gn1dyqSSLN+BqJmOOuREwDgO7RkFVcHNS926CeZlM2exoGHE3aErYQ8iVzKiYKISHVw05ofq4ugdagO49xJmhfWdj6Z+dJviAUbqywz7/szIVjTui2F/ZVq87wdUxf3bP/w/iHnja4XTAvy4P53CeHDDeyNueNZkcfDRlrwFWJ1cjJlHixNOBnZmDmSOcJ1Mrio7YScIkizdq+rvY7JUtbC+oqqIyeLu7f2ODKsgRavggWcTn2TcFEKR6WsqvfXrYhpQT5ev/4A2r2EsON95Gk7QqHzx/yFMz8LrH53ZW99+qcUTUbMfQEaOYF46gvbrDcaA0s+i8lgxFLb8bwcibT8OmbDB1uOMnq+BYlW8mPTuOwrvqdroTu4EP8BInmJwI5jY5vrgoe+ePrYFt0lvE32eYbcDR33Dbsu7SnJ1TRAdCkCHCwplf0kymhFiplE+8EnzKTBP8R+fXjY6mjpCHi87s8tvt/HvC/hUKeH54PzgBRjwJm3wEz8BnNND7cRWIqsfTjXfIQ66RpAzB6Po5BionBQLiRTxDE7aiqEjW2oOuJlSWvdwTUoBKya2eWQ6+Dbw9naeW64so++ImPRpI2I+a5DtgJnSmFvU+dJOHUfgbIpiCadEV52ibnwI6TaaXe0FjXWremx9mXmFy/Rde0K16yBAy9i5O/HHQp6Uh3tywO1qz6OC4MKOs0Z2CpXInSYTbgd7bXk6oa1S4npMQXTxTehsLQUvvzr4EySyzCqkwhrYlFdgSO77XDipOLqPDhml2NvPdrZVkGQw1ZKWdDeOY01Va9Qu5gaTBXHk/wFpUVYZV5HGC7V2cuFSe5YDGJ4ULYvRvB9DgXgwdyHvF72CxzNydnN7K55jD17PH0RLE0cJjAHhMtxI9JOv4JMIogBotJkSXNty9pumfKmDVHMje4zjFPcjHY3R9e53xR2NaVNpzS9MviTiooOf17x0xhbNrWF4Cg4UbT29spcgm1aXVGRlVd8B0zuf2F+jjdO5VjLR2JsIzk2fZRcptJcKTlCJBXuDci5LnOdcqf2JP9hDzcdB+yp1BkRyn3czpnSJmdkbHGGBvrPglIxMJkcvCn97Rp99LA21AftK92HvFaatOPO0F5TsjbLsl8MsbZpG2qrYq7r0IIeTiaN18UXKycnAVdkHOvU17jNI7vfgpX5iE6+MNamowPEO321cesbqitfxCWAWdJWTcQ4esKCGz3fsHVwBNlWH0K7r4UP0OOM/ZRoMGzgyzifLcbqMira6COw0IodwjM7d5a30wTApSdxajQv1IHTXNX/7ZBmWEekwkkzxbNjJwt6sh/125mwapmpLw7UVmyODRouFZwfBrdCRLz+JMwFE5DugX+vTTZt2tSaWXDWMzCnT0M255NW99ogqrKpunL5qNxZhSms42bM6QYI7jgsPSmRYBDIdgjRJkjzqyGm/XVzTdfduC6weMTqAujvy5gxY1KTBw0fGg0fOso7Nm7seZms5hM21IubMlmj+h/QwJ7Q0FJSMpQ8LeaYLU+7bbS0tKyHNxo9hnjfdDdKeYYMiFcfq3x388bd5ITGqosuI5r4Bg+btnfH5sr+tonGEf6eJzKza0cIj3WetDwOjbnG9nFbfdpQs3QbYPo0/bHxJkoTFEhQIEGBBAW+QQrEXM++wfH01jVdLzo9pAtNtX72FTkxvQF/HXXwA063PGd5cdWWG5Ye7PXOdR8DKMVeee8RNdM6uqvyVMxl0qSr0qXRMrmhZlkFuu5yG3tsE/oY0zdanZUzFXe5ZJ1uWBXeQWdV42juQQyoX7uAzPyiP2bhIt7JTWCeYCmnv2p45HKPj72nkkKPngy+HTtCqVzwR4Q4e8jJ4HHbSi04DMGB3/r9t/WgSY8PF/jbmCvpSWG6OmqZR0p132kZuNuzOKug+EDDmspnaLyX5uWN8IhUhCdVEgL6CxDzdSJS47ILJiAAcxP38CH4pcD8QF1lI8Hjus4wnhSai4BCim2pZxtrYt9aJFhKZWVb+Pa97CyEAB/wCfEPpQzXc+UTcotvF0GxLBCo2JaV+/1bOe9Y+X519XZqh7tS44RPuw1bmd3BQ58/sWXLlhYqx/4YGz4ZwgUBR9vIo7c9g+aw9v1/se1zUvSU9jlD0sTCis7tVVZ+6bUIYBXjMGMN9sl/AwqnnT976kXc48M9azUcZRhTAFl3+s5osDNkXHBvrR24P7Cyql4p8RzidWXuVDztKdi62M5Rn63p97nlOk85Ath9CBC3maKjK9bcofMOUHgrTn4Q7JS/dOHj5eV0mwUH5EpX9weF9UpQM50oFeAV1/lIlSzvycwuvkAK/U4eCjl75bGTSzM0H1+II7mPEdUa6x2U8Yd4+JO/HN2KKE0ZTx04VTut/Vr8DikXzHVOpYi5istfSSkacTFvXlbhjGmEBz+VGawM318R89mHsOWnWG87Y4jdvXynGIyAuvyEhQMGuG80AgSnS3BOUklsHH6JMhJBC/xYiCW75YF1FdvA3O0I4b2yad2qD9xyj9ccgzjWKHzrXPE+jwlJg6ktYtWv2Io/Ko+yJheXEeSPg8ATmcEeA79fcvfiUNJMaNbewNqq+eqouh8/tZiMNjFpvqr5hSAY9biU+lzA3MhN40/IEVnBPyFn4EJfEBqPH6FxHN+GYybJaeoi+lVUYO3SR2So9b/RNzTYT026UszOumq/RS84uEBEV51BF80h0X8GEy/DWcYj7hAR6bkGhw3bceGnFozvcYdEA/URlL9sfM7U8S48TObV3GY7peT44RZ+bYVL6fQ7Jron3gUT/cKJOfx0TYmzuU92UbK+vmIncFSD+VmmanvBbabzlg8wzoxJhdOvYins3yAhdLbuMC0MgztAERcdeXDfEsAMQh/7A3VLnKXEgVMsgKhVEIc470iLv6lavlpF5UIe3gaBTsOFvznM8P4ENtt74ECVlpk3o8Q/rcwJ4HxnGAzbeAgm7CuY4bmYWbqyVHEDLrg7BMA/OyifgUbegwcX+niVW045TPRSaP8DmvAWuuXKFH8Bu24FictgZJcxXOvFLyZvF17+PRcmMse1XzrB+ABnJNfgfvVDwsNuiKwXlvYy8Dy2ubr6kFtO6zAWgAcQMV6EuqF6Cu9aCnw+HD8o1WSaqut82rm9IdV83Dh9zsVBeceatIVg3gZhiJWY+1WHhw51+IZrvHsRCr0XR6PzEe+/EKdmb6Snpwsl7B9poWA/rwNH9pR4T1AgQYEEBRIUSFAgQYEEBRIUSFAgQYEEBRIUSFAgQYEEBb7FFPg/dVlB0aejt4MAAAAASUVORK5CYII=
-description: Query data from Devo
-detaileddescription: Accessing the Devo API requires administrator privileges.
+name: Joe Security
+display: Joe Security
+category: Forensics & Malware Analysis
+image: data:image/png;base64,iVBORw0KGgoAAAANSUhEUgAAAHgAAAAyCAYAAACXpx/YAAAAAXNSR0IArs4c6QAAENxJREFUeAHtWQl4ldWZPsu/3CUbSchySQDZCoKCgjqySHCXEe2oUZHK4EIoBJC6QXXa3jodiyOioAJGFouWWqOFoaiMSA1YZWTUQSyKgpKEJBBC1ntzl387854bEgICBmmfcWb+73ne+y9n/d/vO9/3nXMJccVlwGXAZcBlwGXAZcBlwGXAZcBlwGXAZcBlwGXAZcBlwGXAZcBlwGXAZcBlwGXAZcBl4GQM0JMVnNH78fcO0Bm51hb2aMZVj2E6j5A3F/7HGfXpNv5ODJxKwbJsIOABxAl634N3rce8H1/cS+VJ91DqXE8o3WNQ8h5JTt9BRs/dTKbRyDF1C4IKKQtax7w7+YOOoj5ABsCAEFABNACufEcGxqFdDdAI1B+HQ3geCXSIMuGBK9WbHt6pXvfg78iEOefDIhTBySRgqc3JClMhv7Y4mYD3XjJ3U2r+jJLfn1W89PaODk58I5U5GXgHOAiYgA00AR8DvwTygVNKMChYYeEr/JSVvieFf+15ylV6MhmKgnMBp1MFSfBYYAZQAGwBiHL9T8Yw1bdCMLHI/OpwCfmoxIQiORT7DKFkCBPksE1JtkKxAgVpePUH4zbddcWU4hTh+EksfHfVc7Nekv0cJ7l4XgBMBPYDrwPbAQP4AfAPwGDgC+AO4AOgQ/JnPHsBU/SJwjSHCkrSBHEYJywmCKtnuv6VHY0+v3/Z9L90NPgfvxG058yS+ZTyH5qWsb5m6YwHMSXQCAbb0FkPXZ7tqRR8sk5uQMFrgFT0VnLVnFwtyftvUO5qs3T+83gXBxKC2VEMICfZ/jyIcFKMKU98bcAln9x55d1DkoUtaGv0iqrlM3a218M1Ffg9cBWwAvglIJXcWZLwcDfwEBAGbgLkqiaBKQsGKsmpm7iq5wk5unCIAORkpIdnmpfEW5tvqX626BX55vsgvQumeMh5l25U/CljjeaG9ys/XT02kFygab17FAnV19cJN2zeXzJr3enOVbrA0xXfkQZoK6ius38WjtgL5Zbh/aDOnXVWrnyP58+pTWYi8E668cut/RduWbOriSlp3KP+Ivv2+/2d2v4T7qVyfwpMBY5XLl4llPoUrlOAALAMyASIqnkvR3KXZ8WjhmVEnjYjoZuNeOSGeDh8YzzccmOkobZQmC1/knW/L1Je9kJM2PFSs7V5LbGMl0lZmUUVzWtRdpvq8cx0KJcL6rRFOe0WR1ekQa6971xH9VxgHqqSSsgBupQpqxbZiNh8/12fbnxifd8Ld36Q1+cGRctfgvabARkW5gCrAKnADg+A+xPJG3j5JDAP+CGw3OI0W6WMUEXdY1RW/qp2bfAQ3p9SAhOCPitbTRaWSZE6hutKg9IrfFPufCy5eyjJT1ObhMIyQzUl0xLJY17hQq/pqWG1sQtjpPRmmSe0SdFzanZ0j5ac1tPa+/Ts+ODCV7RmUsWrBrfESTCYcLv9Ji1OiXKm0pbqFeW19S/2gxcsCL6jfFnxsY8KEnHiEUKZY/a7ZpYeUTK47Jh5UkRV6b3RI6McvQSDSuAjopkewuQ3fBcFt3fGicNrTTMyg7y7WsbFauDEpLS36Hy1ydp9194x6aYpPxp78NMKsjfUVIhiqeA7ADlxqfAY0BWRhjD5CH6jMNJCYRfUEUla9/RkvD+pgntPCeaY3kCxqvAxGqfp8EZUpJCmXsXPf0Jta0H5sunlaE9ypy0bwRU+jTE2iCaRVMpyheOI5p73rPjQam58TknPnKvS7D554bpFVYT8QbaRku/lU9VuI26JNR/+Eo9T69Pq/kVPyRoR2K/cq/14aaPFRLGp+0eRaGuFwwMVZ5094OJopPnPe6o/j2ppmRPseGSgHbMIY8pEq995FypMcIZ4IxTdDExfMh+x+u3EQPgZPrxIPXQosFgZmDSIRUJSH5POTMFvPC4zW4kxQDnQZYG7NracP+Z10qv/hN4HQuSrPeR8UljISWnp36GT3cCHXe6MkFrUlaQWAd2FxXbYFLGdil6C6yvypi9bzojzPoseqil/IdhhNNm3P+53fCnLVV3/e4oYbdlOM2UC+SAbwnXPaNs0ziaFwZtyPd5sXdfXEM77yzkJx4oLQS1KGeeK2o1qnheJZY2iutqf2ELmJx2CFTgAvuQSIZjMK4hC6DmciAJHV+cJrg7XdG9fJFbEEq0NgohBTFEugeVEFGrtcIxYAPeaIwOpLZJtJZ4nLKE4lOZrmoeZjv01SjoUXDlsaC/dse7EmBqW+aNt48nfM5CrF5WPb/zqo+K0fsOX/Pvs3jLT7bL0/NPrO6rG3RBPSfXrqqJkeu2cXCxdLzrQgbmA1sXOpEuU5Mv6/Vmu/q592HkRCpisePWxxDHHWpZ5gKb0fKfHj5duqo7F1pEXftKEsgKqKFcK20LiGnuSWJHfCq5FLaJcoXLjCa5o4/K7p48QVDuPcNbfMmNxatm/I7b1ssNoC5TMLYuHFEU95MBAiBkjAq6085wd2zZsE3kntdvcKXcithEnTNFuxvz2W5HQqzYRO4gw36cOLxaWkdjoVwYaf+ar9D6d6Ut/UdE9l8ajzcurdx2el53v1/UU/8OO4/xU1Twj+hTNT/26ZF6zHFPT6OVc86lGuLnBMeKr5bszWcGyPb5bPTs5p+94TfXtRar6BlLVb4uZiXbyR4k2R2z4UVVVQQDnTixJJnCyfR/gHgALvUsi68mVKbdMVnnwjhhi6nTRK389M2O32rYYgzFymaLeRhm9LV/TbzMLH50kFD4YClaFYe2uqq98lJQ+liCKXPfYwUAg6Wec8xzH0s+CIi6iSMGpZW3vm3Noalnw2AMaX9GTud1JUhfnio2aqhErFn3LMprmHFg+9/P2L8wvLpHfjK92KOKzlVM0v9WSrgU0cEeY8mAIrsoKFC14Q1W9sxFNBhm2MhQttspmjIjxXFGosJQ/VilMru4zVzDh9KAZDRMt1UgbXErUXW37VNn3t0qe2ZqVUVtNQnHTdGC68Sxdxkp8UCIWy31uIqH41o7aKrQbVmKbVvPHoEx+XiOFr6zzZtTnZBhiLDOjt1KqXM017xUiM/1OhXEvcQS8n5HRM3fgfDpnhQk9wgOLvlBnjmObDrPNg4yqMkvHnsH54njltg19er8wGMRUVg3lSoM8IkHpiI8RKywY8bA2wxG8w4C6KeEdLWbyF/iO823bdzEabQ0ULerJFM+5NuZsxWNvkuWzEp7kG50eM8KJH6QCpCQGtIm9E9ZoWq2hSwbESFpbURd+cbr0UlPo1p733Vq15dPdDaqi7ScvBJvQci/QF/AAUkldhXSBEu3zwy0EGW102fTqqqXT1nS3PrkRHgYxC3ti27ncoU4qYhziG02nwp4ITU8WFpmCDxuNw5GvLYQJI3J4m+2IxBaOUWzyTlPQpt3wjmmJdcyRFcN1nb7sWhIMC8fcwOTRDVevIfLYl5LzBON5+J5yYhvvt/farmCZsS4FurcXnOIq3aiURLKi6Xn7VJ/3A8eM9basiFx1XZMvnzq3xt9t/Pb0HpVNlp2lU7rpSMNXcZUKlvvgrspwVHwSuPRUDT4qKTGhzrqEbVLitS07ApdNuMqrjZamy5zW+rOthsODrWhkSLyx4eKaxXcvUGPNISbjLTq2HNrjVP3LMuFQuaPoEESg0/FCHe06bhy4awjsBPZ2VIRF15qxVoM69kW9+vnzqeIdoagad+LGtppV9+1vr9keg+UquQ/4T2Ble+EJrtIgrgZkrCoHyPq7aOi6Z6qW11V8OpJ7U+ddt6Rh2/oZ6Z1PpWS1Y2XOqrSRn5T9anRdRcu0wgdzk5x4YzTeuO5IpQ24ygz65wA8fgK4nFRSUSINdAiQ2J7IxCOuZwwSZpgTGwelUmyCDQbtBcIvJQJpDSWNSH7+i2s6GGQ5qsc30mk49NvqbjWh3kaAE6r582c+HUiprT/cwtlOuPKRKlcuCkxddKunKfqm44/FFZNoEX+S1hjDHlaX46AnlQ3Mv/OxAKGedKFq1wqu3CIsqZv2tZSYTdd/GDZFCMNwHUOyixaeo1u0tU/PYZVlu7Z81qt77nvc4x9nEbsQDnykk8jvnI4tmhykfdR/xf124HFgFHAikZZUDNwErADk1iQhLbTHa97UrNcdM9Kb6erL1z5TJeNCwvKOVGm7wC2TovnnFOzYtO6RXVuGlYyZeLA2KWOQFjcXHmj+UO4TpUg3OxPIBdYDo4GTSRYKpOe5EPgF8C5AYtwzVlG0zaqW+rbiTdqk+JLfUpKS39K8SS8hqcrDqQF2PHyjrzm+CXujD7HV0YimPMWzA+/lK8O3CV9gm9ot9z1K/RubUr1ZdmvsJeyOG5Ecdee6b7Wdm7HV9ue8a6blvasm52zK9NCBpm1h+4uP5ups5s/cQpOS31G9vl8ji45BQwSuOuGOHSEUyrGukDLL+p0FY7SVMZpYeJU18RASKbllJJjj9V5vt808PWvtlwd3n0NKg4blOKU2lI8682Bdo0wjssdvhts9YaLr9hUsk5s5gFxFG4Eg8DYgDy7kRHKAImASIA1hMQBv1yZlxTQ8fnl0lmJG0hXNM8ox429c9sTuDdWVO/58oGL73taWZlNoPHvQlinjxjdUXXN99RexNRfe8Nm6fkOv6BZp3WrV1y7F/rdzfJMrWI4nlSfn8TTwKnAAkPVSAGlE0usMAB4BngASwh2liZjmHsFoCpImH9iUMQrpuahnwmkwTesVUXlgVQUSMWSk/wg7fwikj4QfzObQPciSf5aEcHS4u9HxOZGVs97rMe3ZIsS72VxVemP195LxD4YSJoax3yY8Aq/wqC2sLKoq2fhfI4U41teGZd5vR0KfQSmrhe0gNEgyWb3gfB/2SXVWNHR0ERQGKVN/U+NQVs6YVo2qVGbNVv+FSxlLHUYVTz8keThcEhSJn/x+ZCeNm4mub4P1XITsmVGT/OGLlXNDibIjP0cHaHshU+6HgJsBGUsaAGl5GUAjsAaQq7wC+IYUPLsvJ4Wl3A97vUdPTlHMWJjs+njtM/v+8voOW00PL963c4yvW/rQpy64Mq3GnzU4ORbeYsTiUw6smHnC/jCAdLv3Az8C5Fz3AyYgcwXpmrcCzwClwDGCEyqPnZSRbsWsVEY1ua+GPqzWKjN2kBxHgiyT7lgYZoYQOleEEY/6Iw2HFj3c4aVkneE4djzsGHk4H06lYNthZlMu8Rz4qGSanBPpMfnRDJKankdiVjStKat8V+nNRgGODvc2n5WtOo3WvkVzagMTF2Rqqf4kM9IYql79kOQXttQmMLZM1RHJcdsMH1z1UMIgEiU4Hs1T0nrLv9/jhl43uLzucBmUL8vypi4eSzR9A05cuBWOXla9cua2RJsjP8crWL6WBw2DgXOAPECu1HLgY2APkOgY1xML/ne9atyocR7FNwlWPKyxsfK+iqqPr4ZP7EFNc3iLz3+W6ji2xzReioSrfl73QlCehJ1KNBQOA0YDcl7S4CoBqVy50iVJ//8kGGQ9vk7uR5KSlum+5HFWNLyhsmzTjWRX6bFJ3t+SmYJVwrPvg+UjiVfbgPUDN+ZUI7HZLoS1pnpJ8Tt/y7H/r/edM33JA7rmQ8jQ8nBqtdMMhyZXr5z9yfHf3R6Dj3//V3kuu4PGyKTgh3lO2jg4gogZtWtrX3xAxntXzpABHEifh5yBIJg8G4/EnqpbOXvvGXbpNv8+MRAoCvr6FM6XeQj7Ps3LnYvLgMuAy4DLgMuAy4DLgMuAy4DLgMuAy4DLgMuAy4DLgMuAy4DLgMuAy4DLgMuAy8D/Jgb+G4hOxgQdqh+uAAAAAElFTkSuQmCC
+description: Sandbox Cloud
 configuration:
-- display: Server URL (e.g https://api-us.logtrust.com/)
-  name: url
-  defaultvalue: ""
-  type: 0
-  required: true
-- display: API key
+- display: API Key
   name: api_key
   defaultvalue: ""
   type: 4
   required: true
-- display: API secret
-  name: api_secret
+- display: Trust any certificate (unsecure)
+  name: insecure
   defaultvalue: ""
-  type: 4
-  required: true
-- display: Trust any certificate (unsecure)
-  name: unsecure
-  defaultvalue: "false"
   type: 8
   required: false
-- display: Use system proxy settings
-  name: proxy
-  defaultvalue: "false"
+- display: 'Max. Polling Time (in seconds):'
+  name: maxpolls
+  defaultvalue: "300"
+  type: 0
+  required: false
+- display: 'Verbose (show log in case of error) '
+  name: verbose
+  defaultvalue: ""
   type: 8
   required: false
 script:
-  script: |-
+  script: |
     ''' IMPORTS '''
-    import re
+    import time
+    import shutil
     import requests
-    import json
-    import time
-    import hmac
-    import hashlib
-    from datetime import datetime
-    import socket, struct
-
+    from distutils.util import strtobool
     # disable insecure warnings
     requests.packages.urllib3.disable_warnings()
 
     ''' GLOBAL VARS '''
-    API_KEY = demisto.params()['api_key']
-    API_SECRET = demisto.params()['api_secret']
-    VERIFY_SSL = not demisto.params().get('unsecure', False)
-
-    def get_server_url():
-        url = demisto.params()['url']
-        url = re.sub('/[\/]+$/', '', url)
-        url = re.sub('\/$', '', url)
-        return url
-
-
-    def load_proxy():
-        proxy = {}
-
-        if demisto.params().get('proxy', False):
-            proxy["http"] = os.environ["http_proxy"]
-            proxy["https"] = os.environ["https_proxy"]
-        return proxy
-
-<<<<<<< HEAD
-    SERVER_URL = get_server_url() + '/search'
-    PROXY = load_proxy()
-=======
+    BASE_URL = 'https://jbxcloud.joesecurity.org/api/'
+    USE_SSL = not demisto.params().get('insecure', False)
+    MAX_POLLS = int(demisto.params().get('maxpolls', 300))
+
+    ''' HELPER FUNCTIONS '''
+    def http_post(url_suffix, data=None, files=None, parse_json=True):
+        data = {} if data is None else data
+
+        data.setdefault('apikey', demisto.params()['api_key'])
+        LOG('running request with url=%s\n\tdata=%s\n\tfiles=%s' % (BASE_URL + url_suffix,
+            data, files, ))
+
+        res = requests.post(BASE_URL + url_suffix,
+            verify=USE_SSL,
+            data=data,
+            files=files
+        )
+
+        if res.status_code == 403:
+            raise Exception('API Key is incorrect')
+
+        if res.status_code != 200:
+            LOG('result is: %s' % (res.json(), ))
+            error_msg = res.json()['errors'][0]['message']
+            raise Exception('Your request failed with the following error: %s.\n%s' % (res.reason, error_msg, ))
+
+        if parse_json:
+            return res.json()
+        else:
+            return res.content
+
+
     def analysis_to_entry(title, info):
         if not isinstance(info, list):
             info = [info]
@@ -125,162 +123,823 @@
             })
             context.append(analysis_context)
             table.append(analysis_table)
->>>>>>> 458fd796
-
-    ''' HELPER FUNCTIONS '''
-    def get_api_sign(timestamp, body):
-        message = API_KEY
-        if body:
-            message += json.dumps(body)
-        message += str(timestamp)
-        sign = hmac.new(API_SECRET.encode("utf-8"), message.encode("utf-8"), hashlib.sha256)
-
-        return sign.hexdigest()
-
-    def get_headers(body = ''):
-        headers = {
-            'Content-Type': 'application/json'
+
+        entry = {
+            'ContentsFormat': formats['json'],
+            'Type': entryTypes['note'],
+            'Contents': context,
+            'ReadableContentsFormat': formats['markdown'],
+            'HumanReadable': tableToMarkdown(title, table, removeNull=True),
+            'EntryContext': {'Joe.Analysis(val.ID && val.ID == obj.ID)' : createContext(context, removeNull=True),
+                'DbotScore(val.Vendor && val.Indicator && val.Vendor == obj.Vendor && val.Indicator == obj.Indicator)' :
+                    createContext(dbot_scores, removeNull=True),
+            }
         }
-        timestamp = int(round(time.time() * 1000))
-
-        headers['x-logtrust-apikey'] = API_KEY
-        headers['x-logtrust-timestamp'] = str(timestamp)
-        headers['x-logtrust-sign'] = get_api_sign(timestamp, body)
-
-        return headers
-
-    def send_request(path, headers = get_headers(), method = 'get', body = {}, params = {}):
-        url = '{}/{}'.format(SERVER_URL, path)
-
-        res = requests.request(method, url, headers=headers, data=json.dumps(body), params=params, verify=VERIFY_SSL, proxies=PROXY)
-
-        if res.status_code < 200 or res.status_code >= 300:
-            raise Exception('Got status code {} with url {} with body {} with headers {}'.format(str(res.status_code), url, res.content, str(res.headers)))
-
-        try:
-            return res.json()
-        except:
-            return res.content
-
-    def get_timestamp_in_seconds(timestamp):
-        dt = datetime.strptime(timestamp,'%Y-%m-%dT%H:%M:%SZ').timetuple()
-        return int(time.mktime(dt))
+
+        return entry
+
+
+    def poll_webid(web_id):
+        result = {'data' : {'status' : 'pending'}}
+        max_polls = MAX_POLLS
+
+        while (max_polls >=0) and result['data']['status'] != 'finished':
+            if result['data']['status'] != 'pending':
+                LOG('error while polling: result is %s' % (result, ))
+            result = info_request(web_id)
+            time.sleep(1)
+            max_polls -= 1
+
+        LOG('reached max_polls #%d' % (max_polls, ))
+        if max_polls < 0:
+            return analysis_to_entry('Polling timeout on Analysis #' + web_id, result['data'])
+        else:
+            return analysis_to_entry('Analysis #' + web_id, result['data'])
 
 
     ''' FUNCTIONS '''
-    def query_command():
+    def is_online():
+        cmd_url = 'v2/server/online'
+        res = http_post(cmd_url)
+        return res['data']['online']
+
+
+    def list_analysis():
+        cmd_url = 'v2/analysis/list'
+        res = http_post(cmd_url)
+
+        data = [info_request(web_id['webid'])['data'] for web_id in res['data']]
+        return analysis_to_entry('All Analyses:', data)
+
+
+    def analysis_info():
+        ids = demisto.args().get('webid')
+        if type(ids) in STRING_TYPES:
+            ids = ids.split(',')
+        LOG('info: web_id = %s' % (ids, ))
+        res = [info_request(webid)['data'] for webid in ids]
+        return analysis_to_entry('Analyses:', res)
+
+
+    def info_request(web_id):
+        cmd_url = 'v2/analysis/info'
+        return http_post(cmd_url, data={'webid' : web_id})
+
+
+    def search():
+        cmd_url = 'v2/analysis/search'
         query = demisto.args().get('query')
-        query_id = demisto.args().get('queryId')
-        timestamp_from = demisto.args()['from']
-        timestamp_to = demisto.args().get('to', datetime.utcnow().strftime('%Y-%m-%dT%H:%M:%SZ'))
-        skip = demisto.args().get('skip')
-        limit = demisto.args().get('limit')
-
-        if (not query and not query_id) or (query and query_id):
-            raise ValueError('Query or query id must be specified')
-
-        res = do_query(query, query_id, timestamp_from, timestamp_to, skip, limit)
-
-        entry = {
-            'Type': entryTypes['note'],
-            'Contents': res,
-            'ContentsFormat': formats['json'],
-            'ReadableContentsFormat': formats['markdown']
+        res = http_post(cmd_url, data={'q':query})
+        if len(res['data']) == 0:
+            return 'No Result was found.'
+
+        data = [info_request(web_id['webid'])['data'] for web_id in res['data']]
+        return analysis_to_entry('Analysis Search Results:', data)
+
+
+    def analyse_url():
+        args = demisto.args()
+        url = args.get('url')
+        internet_access = bool(strtobool(args.get('internet-access', 'true')))
+        comments = args.get('comments')
+        systems = args.get('systems')
+
+        should_wait = bool(strtobool(demisto.get(args, 'should_wait')))
+
+        return analyse_url_request(url, should_wait, internet_access, comments, systems)
+
+
+    def analyse_url_request(url, should_wait, internet_access, comments='', systems=''):
+        data = {
+            'accept-tac': 1,
+            'url' : url,
+            'internet-access' : 1 if internet_access else 0,
         }
-
-        if 'object' not in res or not res['object'] or len(res['object']) == 0:
-            entry['HumanReadable'] = 'No results found'
-            return entry
-
-        hr = []
-        context2 = []
-        for result in res['object']:
-            result['eventdate'] = datetime.fromtimestamp(result['eventdate'] / 1000).strftime('%Y-%m-%dT%H:%M:%SZ')
-            ip_field = 'srcHost' if 'srcHost' in result else 'clientIpAddress'
-            if ip_field in result:
-                decimal_ip = result[ip_field]
-                # Convert decimal IP to IP
-                result[ip_field] = socket.inet_ntoa(struct.pack('!L', int(decimal_ip))) if decimal_ip else ''
-            hr.append(result)
-
-        headers = res['object'][0].keys()
-        headers.remove('eventdate')
-        headers = ['eventdate'] + headers
-
-
-        md = tableToMarkdown('Devo query results', hr, headers, removeNull=True)
-        context = createContext(hr, removeNull=True)
-
-        entry['HumanReadable'] = md
-        entry['EntryContext'] = {
-            'Devo.Results' : createContext(context)
+        if comments != '':
+            data['comments'] = comments
+        if systems != '':
+            data['systems[]'] = [s.strip() for s in systems.split(',')]
+        res = http_post('v2/analysis/submit',
+            data=data)
+
+        if 'errors' in res:
+            LOG('Error! in command analyse_url: url=%s' % (url, ))
+            LOG('got the following errors:\n' + '\n'.join(e['message'] for e in res['errors']))
+            raise Exception('command failed to run.')
+
+        if should_wait:
+            return poll_webid(res['data']['webids'][0])
+
+        web_id = res['data']['webids'][0]
+        result = info_request(web_id)
+        return analysis_to_entry('Analysis #%s' % (web_id, ), result['data'])
+
+
+    def analyse_sample():
+        args = demisto.args()
+        file_entry = args.get('file_id', '')
+        if type(file_entry) in STRING_TYPES:
+            file_entry = [f for f in file_entry.split(',') if f != '']
+        sample_url = args.get('sample_url', '')
+        if type(sample_url) in STRING_TYPES:
+            sample_url = [f for f in sample_url.split(',') if f != '']
+        internet_access = bool(strtobool(args.get('internet-access', 'true')))
+        should_wait = bool(strtobool(demisto.get(args, 'should_wait')))
+        comments = args.get('comments', '')
+        systems = args.get('systems', '')
+
+        if (len(file_entry) == 0 and len(sample_url) == 0) or ([] not in [file_entry, sample_url]):
+            raise ValueError('You must specify one (and only one) of the following: sample_url, file_id.')
+
+        LOG('analysing sample')
+        if len(file_entry) != 0:
+            return [analyse_sample_file_request(f, should_wait, internet_access, comments, systems)
+                for f in file_entry]
+        else:
+            return [analyse_sample_url_request(s, should_wait, internet_access, comments, systems)
+                for s in sample_url]
+
+
+    def analyse_sample_file_request(file_entry, should_wait, internet_access, comments='', systems=''):
+        data = {
+            'accept-tac': 1,
+            'internet-access' : 1 if internet_access else 0,
         }
-
-        return entry
-
-
-    def do_query(query, query_id, timestamp_from, timestamp_to, skip, limit):
-        query_body = {
-            'from': get_timestamp_in_seconds(timestamp_from)
+        if comments != '':
+            data['comments'] = comments
+        if systems != '':
+            data['systems[]'] = [s.strip() for s in systems.split(',')]
+
+        shutil.copy(demisto.getFilePath(file_entry)['path'],
+            demisto.getFilePath(file_entry)['name'])
+
+        with open(demisto.getFilePath(file_entry)['name'], 'rb') as f:
+            res = http_post('v2/analysis/submit',
+                data=data,
+                files={'sample':f})
+
+            if 'errors' in res:
+                LOG('Error! in command sample file: file_entry=%s' % (file_entry, ))
+                LOG('got the following errors:\n' + '\n'.join(e['message'] for e in res['errors']))
+                raise Exception('command failed to run.')
+
+        shutil.rmtree(demisto.getFilePath(file_entry)['name'], ignore_errors=True)
+
+        if should_wait:
+            return poll_webid(res['data']['webids'][0])
+
+        web_id = res['data']['webids'][0]
+        result = info_request(web_id)
+        return analysis_to_entry('Analysis #%s' % (web_id, ), result['data'])
+
+
+    def analyse_sample_url_request(sample_url, should_wait, internet_access, comments, systems):
+        data = {
+            'accept-tac': 1,
+            'sample-url' : sample_url,
+            'internet-access' : 1 if internet_access else 0,
         }
-
-        if query:
-            query_body['query'] = query
-        elif query_id:
-            query_body['queryId'] = query_id
-
-        if timestamp_to:
-            query_body['to'] = get_timestamp_in_seconds(timestamp_to)
-        if skip:
-            query_body['skip'] = skip
-        if limit:
-            query_body['limit'] = limit
-
-        path = 'query'
-        headers = get_headers(query_body)
-
-        return send_request(path, headers, 'post', query_body)
+        if comments != '':
+            data['comments'] = comments
+        if systems != '':
+            data['systems[]'] = [s.strip() for s in systems.split(',')]
+
+        res = http_post('v2/analysis/submit', data=data)
+
+        if 'errors' in res:
+            LOG('Error! in command sample file: file url=%s' % (sample_url, ))
+            LOG('got the following errors:\n' + '\n'.join(e['message'] for e in res['errors']))
+            raise Exception('command failed to run.')
+
+        if should_wait:
+            return poll_webid(res['data']['webids'][0])
+
+        web_id = res['data']['webids'][0]
+        result = info_request(res['data']['webids'][0])
+        return analysis_to_entry('Analysis #%s' % (web_id, ), result['data'])
+
+
+    def download_report():
+        args = demisto.args()
+        webid = args.get('webid')
+        rsc_type = args.get('type')
+        return download_request(webid, rsc_type)
+
+
+    def download_sample():
+        args = demisto.args()
+        webid = args.get('webid')
+        rsc_type = 'sample'
+        return download_request(webid, rsc_type)
+
+
+    def download_request(webid, rsc_type):
+        res = http_post('v2/analysis/download',
+            data={'webid': webid,
+                'type' : rsc_type.lower(),
+            },
+            parse_json=False)
+
+        info = info_request(webid)
+        if rsc_type == 'sample':
+            return fileResult('%s.dontrun' % (info.get('filename', webid), ), res)
+        else:
+            return fileResult('%s_report.%s' % (info.get('filename', webid), rsc_type, ), res, entryTypes['entryInfoFile'])
+
 
     ''' EXECUTION CODE '''
+    LOG('command is %s' % (demisto.command(), ))
     try:
-        if demisto.command() == 'test-module':
-            path = 'system/ping'
-            send_request(path)
-            demisto.results('ok')
-        elif demisto.command() == 'devo-query':
-            demisto.results(query_command())
-    except Exception as e:
-        raise
-        LOG(e)
-        LOG.print_log(False)
-        return_error(e)
+        if demisto.command() in ['test-module', 'joe-is-online']:
+            # This is the call made when pressing the integration test button.
+            if is_online():
+                demisto.results('ok')
+            else:
+                demisto.results('not online')
+        elif demisto.command() == 'joe-list-analysis':
+            demisto.results(list_analysis())
+        elif demisto.command() == 'joe-analysis-info':
+            demisto.results(analysis_info())
+        elif demisto.command() == 'joe-analysis-submit-url':
+            demisto.results(analyse_url())
+        elif demisto.command() == 'joe-detonate-url':
+            demisto.args()['should_wait'] = 'True'
+            demisto.results(analyse_url())
+        elif demisto.command() == 'joe-analysis-submit-sample':
+            demisto.results(analyse_sample())
+        elif demisto.command() == 'joe-detonate-file':
+            demisto.args()['should_wait'] = 'True'
+            demisto.results(analyse_sample())
+        elif demisto.command() == 'joe-download-report':
+            demisto.results(download_report())
+        elif demisto.command() == 'joe-download-sample':
+            demisto.results(download_sample())
+        elif demisto.command() == 'joe-search':
+            demisto.results(search())
+
+    except Exception, e:
+        if demisto.params().get('verbose'):
+            LOG(e.message)
+            if demisto.command() != 'test-module':
+                LOG.print_log()
+
+        demisto.results({
+            'Type': entryTypes['error'],
+            'ContentsFormat': formats['text'],
+            'Contents': 'error has occured: %s' % (e.message, ),
+        })
   type: python
   commands:
-  - name: devo-query
+  - name: joe-is-online
+    arguments: []
+    description: Check if Joe Sandbox is online or in maintenance mode.
+  - name: joe-analysis-submit-url
+    arguments:
+    - name: url
+      required: true
+      default: true
+      description: sample url
+    - name: should_wait
+      auto: PREDEFINED
+      predefined:
+      - "True"
+      - "False"
+      description: Should the command poll for the result of the analysis
+      defaultValue: "False"
+    - name: comments
+      description: 'Comments for the analysis '
+    - name: systems
+      description: 'Operating System to run analysis on(comma separated). possible
+        values are: w7, w7x64, w7_1, w7_2, w7native, android2, android3, mac1, w7l,
+        w7x64l, w10, android4, w7x64native, w7_3, w10native, android5native_1, w7_4,
+        w7_5, w10x64, w7x64_hvm, android6, iphone1, w7_sec, macvm, w7_lang_packs,
+        w7x64native_hvm, lnxubuntu1, lnxcentos1, android7_nougat'
+      defaultValue: w7x64
+    - name: internet-access
+      auto: PREDEFINED
+      predefined:
+      - "True"
+      - "False"
+      description: Enable full internet access. Default is True
+      defaultValue: "True"
+    outputs:
+    - contextPath: Joe.Analysis.WebID
+      description: Web ID
+      type: string
+    - contextPath: Joe.Analysis.SampleName
+      description: Sample Data, could be a file name or URL
+      type: string
+    - contextPath: Joe.Analysis.Status
+      description: Analysis Status
+      type: string
+    - contextPath: Joe.Analysis.Comments
+      description: Analysis Comments
+      type: string
+    - contextPath: Joe.Analysis.Time
+      description: Submitted Time
+      type: date
+    - contextPath: Joe.Analysis.Runs
+      description: Sub-Analysis Information
+    - contextPath: Joe.Analysis.Result
+      description: Analysis Results
+      type: string
+    - contextPath: Joe.Analysis.Errors
+      description: Raised errors during sampling
+    - contextPath: Joe.Analysis.Systems
+      description: Analysis OS
+    - contextPath: Joe.Analysis.MD5
+      description: MD5 of analysis sample
+      type: string
+    - contextPath: Joe.Analysis.SHA1
+      description: SHA1 of analysis sample
+      type: string
+    - contextPath: Joe.Analysis.SHA256
+      description: SHA256 of analysis sample
+      type: string
+    - contextPath: DBotScore.Vendor
+      description: 'The name of the vendor: JoeSecurity'
+      type: string
+    - contextPath: DBotScore.Indicator
+      description: The name of the sample file or URL
+    - contextPath: DBotScore.Type
+      description: '''url'' for url samples, otherwise ''file'''
+      type: string
+    - contextPath: DBotScore.Score
+      description: The actual score
+      type: number
+    - contextPath: DBotScore.Malicious.Vendor
+      description: 'The name of the vendor: JoeSecurity'
+      type: string
+    - contextPath: DBotScore.Malicious.Detections
+      description: The sub analysis detection statuses
+      type: string
+    - contextPath: DBotScore.Malicious.SHA1
+      description: The SHA1 of the file
+      type: string
+    description: Submit a url for analysis.
+  - name: joe-detonate-url
+    arguments:
+    - name: url
+      required: true
+      default: true
+      description: sample url
+    - name: comments
+      description: 'Comments for the analysis '
+    - name: systems
+      description: 'Operating System to run analysis on(comma separated). possible
+        values are: w7, w7x64, w7_1, w7_2, w7native, android2, android3, mac1, w7l,
+        w7x64l, w10, android4, w7x64native, w7_3, w10native, android5native_1, w7_4,
+        w7_5, w10x64, w7x64_hvm, android6, iphone1, w7_sec, macvm, w7_lang_packs,
+        w7x64native_hvm, lnxubuntu1, lnxcentos1, android7_nougat'
+      defaultValue: w7x64
+    - name: internet-access
+      auto: PREDEFINED
+      predefined:
+      - "True"
+      - "False"
+      description: Enable full internet access. Default is True
+      defaultValue: "True"
+    outputs:
+    - contextPath: Joe.Analysis.WebID
+      description: Web ID
+      type: string
+    - contextPath: Joe.Analysis.SampleName
+      description: Sample Data, could be a file name or URL
+      type: string
+    - contextPath: Joe.Analysis.Status
+      description: Analysis Status
+      type: string
+    - contextPath: Joe.Analysis.Comments
+      description: Analysis Comments
+      type: string
+    - contextPath: Joe.Analysis.Time
+      description: Submitted Time
+      type: date
+    - contextPath: Joe.Analysis.Runs
+      description: Sub-Analysis Information
+    - contextPath: Joe.Analysis.Result
+      description: Analysis Results
+      type: string
+    - contextPath: Joe.Analysis.Errors
+      description: Raised errors during sampling
+    - contextPath: Joe.Analysis.Systems
+      description: Analysis OS
+    - contextPath: Joe.Analysis.MD5
+      description: MD5 of analysis sample
+      type: string
+    - contextPath: Joe.Analysis.SHA1
+      description: SHA1 of analysis sample
+      type: string
+    - contextPath: Joe.Analysis.SHA256
+      description: SHA256 of analysis sample
+      type: string
+    - contextPath: DBotScore.Vendor
+      description: 'The name of the vendor: JoeSecurity'
+      type: string
+    - contextPath: DBotScore.Indicator
+      description: The name of the sample file or URL
+    - contextPath: DBotScore.Type
+      description: '''url'' for url samples, otherwise ''file'''
+      type: string
+    - contextPath: DBotScore.Score
+      description: The actual score
+      type: number
+    - contextPath: DBotScore.Malicious.Vendor
+      description: 'The name of the vendor: JoeSecurity'
+      type: string
+    - contextPath: DBotScore.Malicious.Detections
+      description: The sub analysis detection statuses
+      type: string
+    - contextPath: DBotScore.Malicious.SHA1
+      description: The SHA1 of the file
+      type: string
+    description: Submit a url for analysis.
+  - name: joe-analysis-info
+    arguments:
+    - name: webid
+      required: true
+      default: true
+      description: Web IDs, supports comma-seperated arrays.
+      isArray: true
+    outputs:
+    - contextPath: Joe.Analysis.WebID
+      description: Web ID
+      type: string
+    - contextPath: Joe.Analysis.SampleName
+      description: Sample Data, could be a file name or URL
+      type: string
+    - contextPath: Joe.Analysis.Status
+      description: Analysis Status
+      type: string
+    - contextPath: Joe.Analysis.Comments
+      description: Analysis Comments
+      type: string
+    - contextPath: Joe.Analysis.Time
+      description: Submitted Time
+      type: date
+    - contextPath: Joe.Analysis.Runs
+      description: Sub-Analysis Information
+    - contextPath: Joe.Analysis.Result
+      description: Analysis Results
+      type: string
+    - contextPath: Joe.Analysis.Errors
+      description: Raised errors during sampling
+    - contextPath: Joe.Analysis.Systems
+      description: Analysis OS
+    - contextPath: Joe.Analysis.MD5
+      description: MD5 of analysis sample
+      type: string
+    - contextPath: Joe.Analysis.SHA1
+      description: SHA1 of analysis sample
+      type: string
+    - contextPath: Joe.Analysis.SHA256
+      description: SHA256 of analysis sample
+      type: string
+    - contextPath: DBotScore.Vendor
+      description: 'The name of the vendor: JoeSecurity'
+      type: string
+    - contextPath: DBotScore.Indicator
+      description: The name of the sample file or URL
+    - contextPath: DBotScore.Type
+      description: '''url'' for url samples, otherwise ''file'''
+      type: string
+    - contextPath: DBotScore.Score
+      description: The actual score
+      type: number
+    - contextPath: DBotScore.Malicious.Vendor
+      description: 'The name of the vendor: JoeSecurity'
+      type: string
+    - contextPath: DBotScore.Malicious.Detections
+      description: The sub analysis detection statuses
+      type: string
+    - contextPath: DBotScore.Malicious.SHA1
+      description: The SHA1 of the file
+      type: string
+    description: Show information about an analysis.
+  - name: joe-list-analysis
+    arguments: []
+    outputs:
+    - contextPath: Joe.Analysis.WebID
+      description: Web ID
+      type: string
+    - contextPath: Joe.Analysis.SampleName
+      description: Sample Data, could be a file name or URL
+      type: string
+    - contextPath: Joe.Analysis.Status
+      description: Analysis Status
+      type: string
+    - contextPath: Joe.Analysis.Comments
+      description: Analysis Comments
+      type: string
+    - contextPath: Joe.Analysis.Time
+      description: Submitted Time
+      type: date
+    - contextPath: Joe.Analysis.Runs
+      description: Sub-Analysis Information
+    - contextPath: Joe.Analysis.Result
+      description: Analysis Results
+      type: string
+    - contextPath: Joe.Analysis.Errors
+      description: Raised errors during sampling
+    - contextPath: Joe.Analysis.Systems
+      description: Analysis OS
+    - contextPath: Joe.Analysis.MD5
+      description: MD5 of analysis sample
+      type: string
+    - contextPath: Joe.Analysis.SHA1
+      description: SHA1 of analysis sample
+      type: string
+    - contextPath: Joe.Analysis.SHA256
+      description: SHA256 of analysis sample
+      type: string
+    - contextPath: DBotScore.Vendor
+      description: 'The name of the vendor: JoeSecurity'
+      type: string
+    - contextPath: DBotScore.Indicator
+      description: The name of the sample file or URL
+    - contextPath: DBotScore.Type
+      description: '''url'' for url samples, otherwise ''file'''
+      type: string
+    - contextPath: DBotScore.Score
+      description: The actual score
+      type: number
+    - contextPath: DBotScore.Malicious.Vendor
+      description: 'The name of the vendor: JoeSecurity'
+      type: string
+    - contextPath: DBotScore.Malicious.Detections
+      description: The sub analysis detection statuses
+      type: string
+    - contextPath: DBotScore.Malicious.SHA1
+      description: The SHA1 of the file
+      type: string
+    description: List all analyses.
+  - name: joe-analysis-submit-sample
+    arguments:
+    - name: file_id
+      default: true
+      description: War Room entry of a file (for example, 3245@4)
+    - name: sample_url
+      description: Url to a sample file, supports comma-seperated arrays
+    - name: should_wait
+      auto: PREDEFINED
+      predefined:
+      - "True"
+      - "False"
+      description: Should the command poll for the result of the analysis
+      defaultValue: "False"
+    - name: comments
+      description: Comments for the analysis
+    - name: systems
+      description: 'Operating System to run analysis on(comma separated). possible
+        values are: w7, w7x64, w7_1, w7_2, w7native, android2, android3, mac1, w7l,
+        w7x64l, w10, android4, w7x64native, w7_3, w10native, android5native_1, w7_4,
+        w7_5, w10x64, w7x64_hvm, android6, iphone1, w7_sec, macvm, w7_lang_packs,
+        w7x64native_hvm, lnxubuntu1, lnxcentos1, android7_nougat'
+    - name: internet-access
+      auto: PREDEFINED
+      predefined:
+      - "True"
+      - "False"
+      description: Enable full internet access. Default is True
+      defaultValue: "True"
+    outputs:
+    - contextPath: Joe.Analysis.WebID
+      description: Web ID
+      type: string
+    - contextPath: Joe.Analysis.SampleName
+      description: Sample Data, could be a file name or URL
+      type: string
+    - contextPath: Joe.Analysis.Status
+      description: Analysis Status
+      type: string
+    - contextPath: Joe.Analysis.Comments
+      description: Analysis Comments
+      type: string
+    - contextPath: Joe.Analysis.Time
+      description: Submitted Time
+      type: date
+    - contextPath: Joe.Analysis.Runs
+      description: Sub-Analysis Information
+    - contextPath: Joe.Analysis.Result
+      description: Analysis Results
+      type: string
+    - contextPath: Joe.Analysis.Errors
+      description: Raised errors during sampling
+    - contextPath: Joe.Analysis.Systems
+      description: Analysis OS
+    - contextPath: Joe.Analysis.MD5
+      description: MD5 of analysis sample
+      type: string
+    - contextPath: Joe.Analysis.SHA1
+      description: SHA1 of analysis sample
+      type: string
+    - contextPath: Joe.Analysis.SHA256
+      description: SHA256 of analysis sample
+      type: string
+    - contextPath: DBotScore.Vendor
+      description: 'The name of the vendor: JoeSecurity'
+      type: string
+    - contextPath: DBotScore.Indicator
+      description: The name of the sample file or URL
+    - contextPath: DBotScore.Type
+      description: '''url'' for url samples, otherwise ''file'''
+      type: string
+    - contextPath: DBotScore.Score
+      description: The actual score
+      type: number
+    - contextPath: DBotScore.Malicious.Vendor
+      description: 'The name of the vendor: JoeSecurity'
+      type: string
+    - contextPath: DBotScore.Malicious.Detections
+      description: The sub analysis detection statuses
+      type: string
+    - contextPath: DBotScore.Malicious.SHA1
+      description: The SHA1 of the file
+      type: string
+    description: Submit a sample for analysis.
+  - name: joe-download-report
+    arguments:
+    - name: webid
+      required: true
+      default: true
+      description: Web ID
+    - name: type
+      auto: PREDEFINED
+      predefined:
+      - html
+      - json
+      - pcap
+      - pdf
+      - xml
+      description: The resource type to download. Defaults to html.
+      defaultValue: html
+    outputs:
+    - contextPath: InfoFile.Name
+      description: FileName
+      type: string
+    - contextPath: InfoFile.EntryID
+      description: The EntryID of the report
+      type: string
+    - contextPath: InfoFile.Size
+      description: File Size
+      type: number
+    - contextPath: InfoFile.Type
+      description: File type e.g. "PE"
+      type: string
+    - contextPath: InfoFile.Info
+      description: Basic information of the file
+      type: string
+    - contextPath: File.Extension
+      description: File Extension
+      type: string
+    description: Download a resource belonging to a report. This can be the full report,
+      dropped binaries, etc.
+  - name: joe-detonate-file
+    arguments:
+    - name: file_id
+      default: true
+      description: War Room entry of a file (for example, 3245@4)
+    - name: sample_url
+      description: Url to a sample file
+    - name: comments
+      description: Comments for the analysis
+    - name: systems
+      description: 'Operating System to run analysis on(comma separated). possible
+        values are: w7, w7x64, w7_1, w7_2, w7native, android2, android3, mac1, w7l,
+        w7x64l, w10, android4, w7x64native, w7_3, w10native, android5native_1, w7_4,
+        w7_5, w10x64, w7x64_hvm, android6, iphone1, w7_sec, macvm, w7_lang_packs,
+        w7x64native_hvm, lnxubuntu1, lnxcentos1, android7_nougat'
+    - name: internet-access
+      auto: PREDEFINED
+      predefined:
+      - "True"
+      - "False"
+      description: Enable full internet access. Default is True
+      defaultValue: "True"
+    outputs:
+    - contextPath: Joe.Analysis.WebID
+      description: Web ID
+      type: string
+    - contextPath: Joe.Analysis.SampleName
+      description: Sample Data, could be a file name or URL
+      type: string
+    - contextPath: Joe.Analysis.Status
+      description: Analysis Status
+      type: string
+    - contextPath: Joe.Analysis.Comments
+      description: Analysis Comments
+      type: string
+    - contextPath: Joe.Analysis.Time
+      description: Submitted Time
+      type: date
+    - contextPath: Joe.Analysis.Runs
+      description: Sub-Analysis Information
+    - contextPath: Joe.Analysis.Result
+      description: Analysis Results
+      type: string
+    - contextPath: Joe.Analysis.Errors
+      description: Raised errors during sampling
+    - contextPath: Joe.Analysis.Systems
+      description: Analysis OS
+    - contextPath: Joe.Analysis.MD5
+      description: MD5 of analysis sample
+      type: string
+    - contextPath: Joe.Analysis.SHA1
+      description: SHA1 of analysis sample
+      type: string
+    - contextPath: Joe.Analysis.SHA256
+      description: SHA256 of analysis sample
+      type: string
+    - contextPath: DBotScore.Vendor
+      description: 'The name of the vendor: JoeSecurity'
+      type: string
+    - contextPath: DBotScore.Indicator
+      description: The name of the sample file or URL
+    - contextPath: DBotScore.Type
+      description: '''url'' for url samples, otherwise ''file'''
+      type: string
+    - contextPath: DBotScore.Score
+      description: The actual score
+      type: number
+    - contextPath: DBotScore.Malicious.Vendor
+      description: 'The name of the vendor: JoeSecurity'
+      type: string
+    - contextPath: DBotScore.Malicious.Detections
+      description: The sub analysis detection statuses
+      type: string
+    - contextPath: DBotScore.Malicious.SHA1
+      description: The SHA1 of the file
+      type: string
+    description: Submit a sample for analysis.
+  - name: joe-search
     arguments:
     - name: query
-      description: A LINQ query to launch. The body must have a query or queryId parameter.
-    - name: queryId
-      description: A query Id to launch. The body must have a query or queryId parameter.
-    - name: from
       required: true
-      description: A starting date timestamp in UTC format, e.g 2012-03-01T10:00:00Z.
-    - name: to
-      description: An ending date timestamp in UTC format, e.g 2012-03-01T10:00:00Z.
-        With no ending date, the query must be continuous.
-    - name: skip
-      description: Skip the first X elements of the query.
-    - name: limit
-      description: Limit the results of the query. The query will stop after returning
-        the first X elements of the query or reaching its end.
+      default: true
+      description: 'Search string which will search in the following fields only:
+        webid, md5, sha1, sha256, filename, URL, comments.'
     outputs:
-<<<<<<< HEAD
-    - contextPath: Devo.Results
-      description: The query results
-    description: Perform a query.
-  runonce: false
-releaseNotes: ""
-=======
+    - contextPath: Joe.Analysis.WebID
+      description: Web ID
+      type: string
+    - contextPath: Joe.Analysis.SampleName
+      description: Sample Data, could be a file name or URL
+      type: string
+    - contextPath: Joe.Analysis.Status
+      description: Analysis Status
+      type: string
+    - contextPath: Joe.Analysis.Comments
+      description: Analysis Comments
+      type: string
+    - contextPath: Joe.Analysis.Time
+      description: Submitted Time
+      type: date
+    - contextPath: Joe.Analysis.Runs
+      description: Sub-Analysis Information
+    - contextPath: Joe.Analysis.Result
+      description: Analysis Results
+      type: string
+    - contextPath: Joe.Analysis.Errors
+      description: Raised errors during sampling
+    - contextPath: Joe.Analysis.Systems
+      description: Analysis OS
+    - contextPath: Joe.Analysis.MD5
+      description: MD5 of analysis sample
+      type: string
+    - contextPath: Joe.Analysis.SHA1
+      description: SHA1 of analysis sample
+      type: string
+    - contextPath: Joe.Analysis.SHA256
+      description: SHA256 of analysis sample
+      type: string
+    - contextPath: DBotScore.Vendor
+      description: 'The name of the vendor: JoeSecurity'
+      type: string
+    - contextPath: DBotScore.Indicator
+      description: The name of the sample file or URL
+    - contextPath: DBotScore.Type
+      description: '''url'' for url samples, otherwise ''file'''
+      type: string
+    - contextPath: DBotScore.Score
+      description: The actual score
+      type: number
+    - contextPath: DBotScore.Malicious.Vendor
+      description: 'The name of the vendor: JoeSecurity'
+      type: string
+    - contextPath: DBotScore.Malicious.Detections
+      description: The sub analysis detection statuses
+      type: string
+    - contextPath: DBotScore.Malicious.SHA1
+      description: The SHA1 of the file
+      type: string
+    description: Search through all analyses.
+  - name: joe-download-sample
+    arguments:
+    - name: webid
+      required: true
+      default: true
+      description: Web ID
+    outputs:
     - contextPath: File.Size
       description: File Size
       type: number
@@ -314,5 +973,4 @@
     description: Download the sample file of an analysis. for security reasons, the
       extension will be "dontrun"
   runonce: false
-releaseNotes: "-"
->>>>>>> 458fd796
+releaseNotes: "-"