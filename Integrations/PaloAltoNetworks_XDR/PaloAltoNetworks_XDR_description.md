--- conflicted
+++ resolved
@@ -1,4 +1,3 @@
-<<<<<<< HEAD
 1) API Key:
 - Go to Settings
 - Click the **+New Key** button in the top right corner
@@ -6,6 +5,4 @@
 - Copy + Paste the key
 - Copy the Key ID from the ID column
 2) URL:
-- Click the **Copy URL** button in the top right corner
-=======
->>>>>>> 6feb6344
+- Click the **Copy URL** button in the top right corner