commonfields:
  id: XFE
  version: -1
name: XFE
display: IBM X-Force Exchange
category: Data Enrichment & Threat Intelligence
image: data:image/png;base64,iVBORw0KGgoAAAANSUhEUgAAACYAAAAyCAYAAAAweqkjAAAGJ0lEQVR42u2Za2xTZRjH3w0GXkBEjECmXMpgY+sGbOM2uQmBcJPbYERQZIoLU25BJOKiLExEIEz4gl8MxkiigAYkhGQaEMParnS9nF7Wdutot9Hbuban1xWhPmdD2x03CmVtv/BP/jlN35M8v76X532ft+hRVdvGpH3TzgytsdBZ+1qp+ZUtZPl7zcSXZXr8p2U6p3im2tH+kpSwjpdRDcVK+vwSNXOkVMts26Z3LdxlcGfvb3YP+8TIpqN4BIGf+7qNGQuBSz5qIUu3txC7NhvxY6V6/NclWodsrsZuLcZsnQUqWzhXaQvnKK3g7s+TwRkSIoxEPIuJ8CAJERouJR2v3iLlQjl9aY6KPrFay+zZpHNtrNC75+41ugXVJvZ5FK3dJrIKAv8Mv1o0X+OwTMds/ikQOI8L9p+tELz7OyG05YMLotz9/gMwcR8W9e40aHtGQgRevkV2cL09RUFdWKlhPkfFmJ3KhsBc8DwVL3BMxwbjOzY4Hh4sIig0W22nhPxgSQbje7DkKdhTsKdgfQYMgZ2Qy7zwjr8gypBe/JDbaPh8lw8GueneADHBwPL3IzHP9YQP2p3pYiIYF1g+uAizUct1jqr1enzsNMw+ZqLCKoA2AQAJVjY5M9fpnVvzOVAeGPd8Q83sy5FTmageF8B3Au6ZISbGzcWY14oV9J4XGkh7HGAROC7xVpnpE6gXbTLgvwPs/4YSIMJT5ZTq4h1fOuLp4G3PASSKcyj5cJMg+FmHpxLx9IOd3Qj7Zdc7wmiwm3j4K4t3J+LpnMNflgaZvV/A/t2wp2E27x+U73XEU3UbXQu91tVjAyXdUKU611nEUz0VnDxSSjqRqJ9X5STomcVah1nLBkehKFm8nelbjETdeLm1awgLlbTstqezx0mhhe0cWqCgFNCemHQxAXqm0kT+cscXSkNRkjIBwWy1w/piA+G7RgaLEE/lRvdp6MnE5jEO7kg7cwjxdBH3Lv/e6n0L8XTE4tkZgUogWJ6ya6L//RvhfRPF0GU8MGuIhPAiUZIyP7cS56jtdgnjz+kLSuUKjp7YSBlhXiV3S8qCIS0z4FIdGxzCh9K5ggMWaZirEagkgnFH7hmY3VVHeifxwRqo4MgxMrIj6WBCcHZ30t2CIuIn0xUZsGciUZLA8sFcQj3e4apBMVRj9uzg9Vpi08X7LcTlO77OHrnsBu2ffgX3z+PDbda7zyQ8XXA9tarJqWr2dg5HUWryBEcv0DhaR0oJWkQFe6zUDm9o8AI1cz1hCZab7LMwOyNhAlNRlKz+UEZ5M3F1nNzaVXoVKWmxiQ0NRVGSMcHxmVA3ItHjgV0HMAyCy/syzCsFJFXdeadnA+KpykJ/O4G3ia/Sui44fXfTeiwGu38BtKsgsAIsf4gxALuOnkSnre7d3PAW9HLs+djEHkap0CXCuxJ6MpSn7OPMD8N6qsNbnlSoRneggEuuOcqHFCMwnwaJiOBVIjAPxaNPTeSSCgNeWmnE18bydiO+Zp+JXA0rUw73HbGrJIDLaqRM23Susg0qZnUZxqyN5fUYU/quxrUUQaHxV9aDC5XYjtz+PHL5JgLXc89YjrybJaNU6DMzfYibwKmvKyOFzFqt6zt0wckWFWL2e8IUgvF7+KTFswyBYDidl2DOpB4MhrFQQTdcc/i7y76T7cziPK4MSzkYHj5q9mxG0drVSv0IGTx1YJCUF2JMHeJLxwZeWapzGKFMSz4YzKvRUtL2JxHIQr2pjvIthMLWl6tMIhhAwQXL/TNW3wb0MJ1zetZxVRDAJQcM5tUXrWwFehQdMJFbIYWEAC5xYNBTA+FZ0kjtQY+j4+3M8kLM5slRxgkWGyq0w+B+B8WjoxZ6ygqd8ya3DeX2FxhACWQUttfgnoOeRKfamQz4++bDEihwOUBhvGAANKyBpFdpmAO1reyzqL90oo0Z8bYBr4VVG8qJvYnzh+1+iYo+U2NiM1GiVG2mZq5pctblcsMb4zz2YNjqYS4tQsnS/laqbJ7GYc4GIP6NIgc0Qkra12uYDw63sOko2YK/EYdXNBPVMzCbe6LCFh4gxqHCIf3zVXTtwWZ2FEq1asx0NqzeK3BreGO3wV2I+kH/ACvs1UMOW/S9AAAAAElFTkSuQmCC
description: IBM X-Force Exchange lets you receive threat intelligence about applications,
  IP addresses, URls and hashes.
detaileddescription: |-
  Don’t have XFE credentials?
  Create IBM ID: https://www.ibm.com/account/profile/us?page=reg
  Login to XFE: https://exchange.xforce.ibmcloud.com/
  Select the “Show User Menu” icon
  Choose settings / API Access / Generate

  Indicators threshold:
  Configure the default threshold for each indicator type in the instance settings.
  Note that it is also possible to specify the threshold when running the command.
  Indicators with a risk score equal to or larger than the threshold will be considered malicious.
  Indicators with a risk score equal to or larger than half of the threshold value, and lower than the threshold, will be considered suspicious.
configuration:
- display: Language
  name: Language
  defaultvalue: en-US
  type: 0
  required: true
- display: API Key
  name: authentication
  defaultvalue: ""
  type: 9
  required: true
- display: Use system proxy settings
  name: useproxy
  defaultvalue: "true"
  type: 8
  required: false
- display: Trust any certificate (not secure)
  name: insecure
  defaultvalue: "false"
  type: 8
  required: false
- display: IP Threshold. Minimum risk score for the IP to be consodered malicious
    (ranges from 1 to 10).
  name: ipThreshold
  defaultvalue: "7"
  type: 0
  required: false
- display: URL Threshold. Minimum risk score for the URL to be consodered malicious
    (ranges from 1 to 10).
  name: urlThreshold
  defaultvalue: "7"
  type: 0
  required: false
script:
  script: |-
    var SERVER = 'https://api.xforce.ibmcloud.com/';


    function doReq(method, path, query, body) {
        var result = http(
            SERVER + path + encodeToURLQuery(query),
            {
                Headers: {'Content-Type': ['application/json'], 'Accept': ['application/json'], 'Accept-Language': [params.Language]},
                Method: method,
                Body: body ? JSON.stringify(body) : '',
                Username: params.authentication.identifier,
                Password: params.authentication.password
            },
            params.insecure,
            params.useproxy
        );

        if (result.StatusCode == 401) {
            throw '401 Unauthorized - Wrong or invalid API key.';
        }
        if (result.StatusCode < 200 || result.StatusCode > 299 && result.StatusCode != 404) {
            throw 'Failed to perform request ' + path + ', request status code: ' + result.StatusCode + ', body: ' + result.Body;
        }
        if (result.Body === '') {
            throw 'No content recieved.';
        }
        var obj;
        try {
            obj = JSON.parse(result.Body);
        } catch (ex) {
            throw 'Error parsing reply - ' + result.Body + ' - ' + ex;
        }
        if (obj.error && result.StatusCode != 404) {
            throw 'XFE error - ' + obj.error;
        }
        return {body: result.Body, obj: obj, statusCode: result.StatusCode};
    }


    function doFile(hash, longFormat) {
        var hash_list = argToList(hash);
        var entry_list = [];
        for (i = 0; i < hash_list.length; i++) {
            hash = hash_list[i];
            var res = doReq('GET', 'malware/' + hash);
            if (res.statusCode === 404) {
                return {Type: entryTypes.note, Contents: res.body, ContentsFormat: formats.json,
                    HumanReadable: 'XFE does not have details about ' + hash};
            }
            var o = res.obj.malware;
            var ec = {};
            var dbotScore = 0;
            if (o && o.family) {
                dbotScore = 3;
            } else if (o && o.risk === 'high') {
                dbotScore = 3;
            } else if (o && o.risk === 'medium') {
                dbotScore = 2;
            } else if (o) {
                dbotScore = 1;
            }
            ec.DBotScore = {Indicator: hash, Type: 'hash', Vendor: 'XFE', Score: dbotScore};
            if (dbotScore === 3) {
                var malFile = {Malicious: {Vendor: 'XFE', Description: 'Risk: ' + o.risk + ' Family: ' + o.family, Score: o.risk}};
                malFile[o.type.toUpperCase()] = hash;
                addMalicious(ec, outputPaths.file, malFile);
            }
            var md = '## X-Force Hash Reputation for: ' + hash + '\n';
            md += 'Type: **' + o.type + '**\n';
            md += 'Risk: **' + o.risk + '**\n';
            md += 'Created: **' + o.created + '**\n';
            md += 'Family: **' + (o.family ? o.family.join(', ') : 'N/A') + '**\n';
            md += 'Family members: **' + (o.familyMembers ? Object.keys(o.familyMembers).map(function(curr) {return curr + ' (' + o.familyMembers[curr].count + ')';}).join(', ') : 'N/A') + '**\n';
            md += 'XFE Link: [' + hash + '](https://exchange.xforce.ibmcloud.com/malware/' + hash + ')\n';
            if (longFormat === 'true' && o.origins) {
                if (o.origins.CnCServers && o.origins.CnCServers.rows) {
                    md += '### CNC Servers\n';
                    md += arrToMd(o.origins.CnCServers.rows) + '\n';
                }
                if (o.origins.downloadServers && o.origins.downloadServers.rows) {
                    md += '### Download Servers\n';
                    md += arrToMd(o.origins.downloadServers.rows) + '\n';
                }
                if (o.origins.emails && o.origins.emails.rows) {
                    md += '### Emails\n';
                    md += arrToMd(o.origins.emails.rows) + '\n';
                }
                if (o.origins.subjects && o.origins.subjects.rows) {
                    md += '### Subjects\n';
                    md += arrToMd(o.origins.subjects.rows) + '\n';
                }
                if (o.origins.external) {
                    md += '### External\n';
                    md += objToMd(o.origins.external) + '\n';
                }
            }
            entry_list.push({Type: entryTypes.note, Contents: res.body, ContentsFormat: formats.json, HumanReadable: md, EntryContext: ec});
        }
        return entry_list;
    }


    var doIP = function(ip, longFormat, threshold) {
        if (!threshold) {
            threshold = params.ipThreshold || 7;
        }
        threshold = parseInt(threshold);
        // Need to make sure to be backwards compatible with the JSON

        var ip_list = argToList(ip);
        var entry_list = [];
        for (i = 0; i < ip_list.length; i++) {
            ip = ip_list[i];
            var res = {};
            var ipRes = doReq('GET', 'ipr/' + ip);
            if (ipRes.statusCode === 404) {
                return {Type: entryTypes.note, Contents: ipRes.body, ContentsFormat: formats.json,
                    HumanReadable: 'XFE does not have details about ' + ip};
            }
            var malwareRes = doReq('GET', 'ipr/malware/' + ip);
            res.reputation = ipRes.obj;
            res.malware = malwareRes.obj;
            var o = res.reputation;
            var ec = {};
            var dbotScore = 0;
            if (o.score && o.score >= threshold) {
                dbotScore = 3;
                addMalicious(ec, outputPaths.ip, {Address: ip, Malicious: {Vendor: 'XFE', Description: 'Score above ' + threshold, Score: o.score}});
            } else if (o.score && o.score >= threshold / 2) {
                dbotScore = 2;
            } else if (o.score) {
                dbotScore = 1;
            }
            ec.IP = {Address: ip};
            ec.DBotScore = {Indicator: ip, Type: 'ip', Vendor: 'XFE', Score: dbotScore};
            var md = '## X-Force IP Reputation for: ' + ip + '\n';
            md += 'Score: **' + o.score + '**\n';
            md += 'Categories: **' + Object.keys(o.cats).map(function(curr) {return curr + ' (' + o.cats[curr] + ')';}).join(', ') + '**\n';
            md += 'Country: **' + (o.geo && o.geo.country ? o.geo.country : 'N/A') + '**\n';
            md += 'Reason: **' + o.reason + '**\n';
            md += 'Reason description: **' + o.reasonDescription + '**\n';
            md += 'XFE Link: [' + ip + '](https://exchange.xforce.ibmcloud.com/ip/' + ip + ')\n';
            if (o.subnets) {
                md += '### Subnets\n';
                md += arrToMd(o.subnets) + '\n';
            }
            if (longFormat === 'true') {
                if (o.history) {
                    md += '### History\n';
                    md += arrToMd(o.history) + '\n';
                }
                if (res.malware.malware) {
                    md += '### Malware\n';
                    md += arrToMd(res.malware.malware) + '\n';
                }
            }
            entry_list.push({Type: entryTypes.note, Contents: JSON.stringify(res), ContentsFormat: formats.json, HumanReadable: md, EntryContext: ec});
        }
        return entry_list;
    };


    var doURL = function(url, longFormat, threshold, isURL) {
        if (!threshold) {
            threshold = params.urlThreshold || 7;
        }

        threshold = parseInt(threshold);

        var url_list = argToList(url);
        var entry_list = [];
        for (i = 0; i < url_list.length; i++) {
            url = url_list[i];
            // Need to make sure to be backwards compatible with the JSON
            var res = {};
            var resolutionRes = doReq('GET', 'resolve/' + url);
            if (resolutionRes.statusCode === 404) {
                return {Type: entryTypes.note, Contents: resolutionRes.body, ContentsFormat: formats.json,
                    HumanReadable: 'XFE does not have details about ' + url};
            }
            var urlRes = doReq('GET', 'url/' + url);
            if (urlRes.statusCode === 404) {
                return {Type: entryTypes.note, Contents: urlRes.body, ContentsFormat: formats.json,
                    HumanReadable: 'XFE does not have details about ' + url};
            }
            var malwareRes = doReq('GET', 'url/malware/' + url);
            res.resolution = resolutionRes.obj;
            res.url = urlRes.obj;
            res.malware = malwareRes.obj;
            if (res.resolution && res.resolution.A) {
                var countryRes = doReq('GET', 'ipr/' + res.resolution.A[0]);
                if (countryRes.obj.geo) {
                    res.country = countryRes.obj.geo.country;
                }
            }
            var o = res.url;
            var ec = {};
            var dbotScore = 0;
            if (o.result && o.result.score && o.result.score >= threshold) {
                if (isURL) {
                  addMalicious(ec, outputPaths.url, {Data: url, Malicious: {Vendor: 'XFE', Description: 'Score above ' + threshold, Score: o.result.score}});
                } else {
                  addMalicious(ec, outputPaths.domain, {Name: url, Malicious: {Vendor: 'XFE', Description: 'Score above ' + threshold, Score: o.result.score}});
                }
                dbotScore = 3;
            } else if (o.result && o.result.score && o.result.score >= threshold / 2) {
                dbotScore = 2;
            } else if (o.result && o.result.score) {
                dbotScore = 1;
            }
            if (isURL) {
              ec.URL = {Data: url};
              ec.DBotScore = {Indicator: url, Type: 'url', Vendor: 'XFE', Score: dbotScore};
            } else {
              ec.Domain = {Name: url};
              ec.DBotScore = {Indicator: url, Type: 'domain', Vendor: 'XFE', Score: dbotScore};
            }
            ec.DBotScore = {Indicator: url, Type: indicatorType, Vendor: 'XFE', Score: dbotScore};
            var md = '## X-Force URL Reputation for: ' + url + '\n';
            if (o.result) {
                md += 'Score: **' + o.result.score + '**\n';
                md += 'Categories: **' + Object.keys(o.result.cats).join(', ') + '**\n';
                md += 'XFE Link: [' + url + '](https://exchange.xforce.ibmcloud.com/url/' + encodeURIComponent(url) + ')\n';
            } else {
                md += 'No result found';
            }
            if (res.resolution) {
                md += '### Resolution\n';
                if (res.country) {
                    md += 'Country: **' + res.country + '**\n';
                }
                md += objToMd(res.resolution) + '\n';
            }
            if (longFormat === 'true') {
                if (o.result && o.result.associated) {
                    md += '### Associated\n';
                    md += arrToMd(o.result.associated.map(function(curr) {
                        return {URL: curr.url, Score: curr.score, Categories: Object.keys(curr.result.cats).join(', ')};
                    })) + '\n';
                }
                // Retrieve malware on the URL
                if (res.malware.malware) {
                    md += '### Malware\n';
                    md += 'Count: **' + res.malware.count + '**\n';
                    md += arrToMd(res.malware.malware);
                }
            }
            entry_list.push({Type: entryTypes.note, Contents: JSON.stringify(res), ContentsFormat: formats.json, HumanReadable: md, EntryContext: ec});
        }
        return entry_list;
    };


    function cveToMd(o) {
        var cve = 'Unknown';
        if (o.stdcode) {
            for (var i=0; i<o.stdcode.length; i++) {
                if (o.stdcode[i].toUpperCase().indexOf('CVE') >= 0) {
                    cve = o.stdcode[i].toUpperCase();
                    break;
                }
            }
        }
        var md = '### Standard code: ' + cve + '\n';
        md += 'Title: **' + nvl(o.title) + '**\n';
        md += 'Description: **' + nvl(o.description) + '**\n';
        md += 'Risk: **' + nvl(o.risk_level) + '**\n';
        md += 'Type: **' + nvl(o.type) + '**\n';
        md += 'Variant: **' + nvl(o.variant) + '**\n';
        md += 'Temporal score: **' + nvl(o.temporal_score) + '**\n';
        md += 'Remedy: **' + nvl(o.remedy) + '**\n';
        md += 'Reported: **' + nvl(o.reported) + '**\n';
        md += 'Standard codes: **' + (o.stdcode ? o.stdcode.join(', ') : 'N/A') + '**\n';
        md += 'Platforms: **' + (o.platforms_affected ? o.platforms_affected.join(', ') : 'N/A') + '**\n';
        md += 'Exploitability: **' + nvl(o.exploitability) + '**\n';
        md += 'Consequences: **' + nvl(o.consequences) + '**\n';
        md += 'Confidence: **' + nvl(o.report_confidence) + '**\n';
        md += objToList(o.cvss, 'CVSS');
        if (o.references) {
            md += '### References' + '\n';
            md += arrToMd(o.references) + '\n';
        }
        return md;
    }


    function cveToContext(o) {
        var cve = 'Unknown';
        if (o.stdcode) {
            for (var i=0; i<o.stdcode.length; i++) {
                if (o.stdcode[i].toUpperCase().indexOf('CVE') >= 0) {
                    cve = o.stdcode[i].toUpperCase();
                    break;
                }
            }
        }
        return {ID: cve, CVSS: o.risk_level, Published: o.reported, Modified: o.reported};
    }


    function doCVE(cve) {
      var cve_list = argToList(cve);
      var entry_list = [];
      for (i = 0; i < cve_list.length; i++) {
        cve = cve_list[i];
        var res = doReq('GET', 'vulnerabilities/search/' + cve);
        if (res.statusCode === 404) {
          return {Type: entryTypes.note, Contents: res.body, ContentsFormat: formats.json,
              HumanReadable: 'XFE does not have details about ' + cve};
        }
        var o = res.obj;
        var md = '## X-Force CVE Search for: ' + cve + '\n';
        var context = {};
        var ec = [];
        if (o && Array.isArray(o)) {
          for (var j=0; j<o.length; j++) {
            md += cveToMd(o[j]) + '\n';
            ec.push(cveToContext(o[j]));
          }
          if (ec.length > 0) {
            context[outputPaths.cve] = ec;
          }
        } else {
          md += 'No result found.';
        }
        entry_list.push({Type: entryTypes.note, Contents: res.body, ContentsFormat: formats.json, HumanReadable: md, EntryContext: context});
      }
      return entry_list;
    }


    function doCVELatest(limit) {
        if (!limit) {
            limit = '30';
        }
        var res = doReq('GET', 'vulnerabilities', {limit: limit});
        // This should never happen
        if (res.statusCode === 404) {
            return {Type: entryTypes.note, Contents: res.body, ContentsFormat: formats.json,
                HumanReadable: 'XFE does not have a list of latest vulnerabilities'};
        }
        var o = res.obj;
        var md = '## X-Force Latest CVEs\n';
        var context = {};
        var ec = [];
        if (o && Array.isArray(o)) {
            for (var i=0; i<o.length; i++) {
                md += cveToMd(o[i]) + '\n';
                ec.push(cveToContext(o[i]));
            }
            if (ec.length > 0) {
                context[outputPaths.cve] = ec;
            }
        } else {
            md += 'No result found.';
        }
        return {Type: entryTypes.note, Contents: res.body, ContentsFormat: formats.json, HumanReadable: md, EntryContext: context};
    }


    switch (command) {
        case 'test-module':
            doReq('GET', 'user/profile'); // Get user will validate keys
            return true;
        case 'file':
            return doFile(args.file, args.long);
        case 'ip':
            return doIP(args.ip, args.long, args.threshold);
        case 'url':
            return doURL(args.url, args.long, args.threshold, true);
        case 'domain':
            return doURL(args.domain, args.long, args.threshold, false);
        case 'cve-search':
            return doCVE(args.cveId);
        case 'cve-latest':
            return doCVELatest(args.limit);
        default:
            throw 'Unknown command - ' + command;
    }
  type: javascript
  commands:
  - name: url
    arguments:
    - name: url
      required: true
      default: true
      description: The URL to be checked.
      isArray: true
    - name: long
      auto: PREDEFINED
      predefined:
      - "true"
      - "false"
      description: Whether to return a full response with the detected malware in the URL.
      defaultValue: "false"
    - name: threshold
      description: If the score is above the given threshold, it will be considered malicious.
        If threshold is not specified, the default URL threshold, as configured in
        the instance settings, will be used.
    outputs:
    - contextPath: URL.Data
      description: The bad URLs found.
    - contextPath: URL.Malicious.Vendor
      description: For malicious URLs, the vendor that made the decision.
    - contextPath: URL.Malicious.Description
      description: For malicious URLs, the reason the vendor made the decision.
    - contextPath: URL.Malicious.Score
      description: For malicious URLs, the score from the vendor.
    - contextPath: DBotScore.Indicator
      description: The indicator that was tested.
    - contextPath: DBotScore.Type
      description: The type of indicator.
    - contextPath: DBotScore.Vendor
      description: The vendor used to calculate the score.
    - contextPath: DBotScore.Score
      description: The actual score.
    description: Check the given URL reputation.
  - name: file
    arguments:
    - name: file
      required: true
      default: true
      description: The md5/sha1/sha256 hash file to check.
      isArray: true
    - name: long
      auto: PREDEFINED
      predefined:
      - "true"
      - "false"
      description: Whether to return a full response.
      defaultValue: "false"
    outputs:
    - contextPath: File.MD5
      description: The bad MD5 hash file.
    - contextPath: File.SHA1
      description: The bad SHA1 hash file.
    - contextPath: File.SHA256
      description: The bad SHA256 hash file.
    - contextPath: File.Malicious.Vendor
      description: For malicious files, the vendor that made the decision.
    - contextPath: File.Malicious.Description
      description: For malicious files, the reason the vendor made the decision.
    - contextPath: File.Malicious.Score
      description: For malicious files, the score from the vendor.
    - contextPath: DBotScore.Indicator
      description: The indicator that was tested.
    - contextPath: DBotScore.Type
      description: The indicator type.
    - contextPath: DBotScore.Vendor
      description: The vendor used to calculate the score.
    - contextPath: DBotScore.Score
      description: The actual score.
    description: Check file reputation
  - name: ip
    arguments:
    - name: ip
      required: true
      default: true
      description: The IP address to check.
      isArray: true
    - name: long
      auto: PREDEFINED
      predefined:
      - "true"
      - "false"
      description: Whether to return a full response.
      defaultValue: "false"
    - name: threshold
      description: If the score is above the given threshold, it will be considered malicious.
        If threshold is not specified, the default IP threshold, as configured in
        the instance settings, will be used.
    outputs:
    - contextPath: IP.Address
      description: The bad IP address found.
    - contextPath: IP.Malicious.Vendor
      description: For malicious IPs, the vendor that made the decision.
    - contextPath: IP.Malicious.Description
      description: For malicious IPs, the reason for the vendor to make the decision.
    - contextPath: IP.Malicious.Score
      description: For malicious IPs, the score from the vendor.
    - contextPath: DBotScore.Indicator
      description: The indicator that was tested.
    - contextPath: DBotScore.Type
      description: The type of indicator.
    - contextPath: DBotScore.Vendor
      description: The vendor used to calculate the score.
    - contextPath: DBotScore.Score
      description: The actual score.
    description: Check IP reputation
  - name: domain
    arguments:
    - name: domain
      required: true
      default: true
      description: The domain to check.
      isArray: true
    - name: long
      auto: PREDEFINED
      predefined:
      - "true"
      - "false"
      description: Whether to return a full response.
      defaultValue: "false"
    - name: threshold
      description: If the score is above the given threshold, it will be considered malicious.
        If threshold is not specified, the default URL threshold, as configured in
        the instance settings, will be used.
    outputs:
    - contextPath: URL.Data
<<<<<<< HEAD
      description: Bad URLs found
=======
      description: The bad URLs found.
    - contextPath: URL.Malicious.Vendor
      description: For malicious URLs, the vendor that made the decision.
    - contextPath: URL.Malicious.Description
      description: For malicious URLs, the reason the vendor made the decision.
    - contextPath: URL.Malicious.Score
      description: For malicious URLs, the score from the vendor.
>>>>>>> ece185d6
    - contextPath: Domain.Malicious.Vendor
      description: For malicious URLs, the vendor that made the decision.
    - contextPath: Domain.Malicious.Description
      description: For malicious URLs, the reason the vendor made the decision.
    - contextPath: DBotScore.Indicator
      description: The indicator that was tested.
    - contextPath: DBotScore.Type
      description: The indicator type.
    - contextPath: DBotScore.Vendor
      description: The vendor used to calculate the score.
    - contextPath: DBotScore.Score
      description: The actual score.
    - contextPath: Domain.Name
      description: 'The domain name. For example, "google.com".'
    description: Checks the reputation of the domain.
  - name: cve-search
    arguments:
    - name: cveId
      required: true
      default: true
      description: The cve to search.
      isArray: true
    outputs:
    - contextPath: CVE.ID
      description: The ID of the CVE.
    - contextPath: CVE.CVSS
      description: The CVSS score of the CVE.
    - contextPath: CVE.Published
      description: The date the CVE was published.
    - contextPath: CVE.Modified
      description: The date the CVE was last modified.
    - contextPath: CVE.Description
      description: The CVE description.
    description: Searches for details about the CVE.
  - name: cve-latest
    arguments:
    - name: limit
      default: true
      description: The maximum number of results to return.
    outputs:
    - contextPath: CVE.ID
      description: The ID of the CVE.
    - contextPath: CVE.CVSS
      description: The CVSS score of the CVE.
    - contextPath: CVE.Published
      description: The date the CVE was published.
    - contextPath: CVE.Modified
      description: The date the CVE was last modified.
    - contextPath: CVE.Description
      description: The CVE description
    description: Returns the latest vulnerabilities that were found.
  runonce: false<|MERGE_RESOLUTION|>--- conflicted
+++ resolved
@@ -216,7 +216,7 @@
     };
 
 
-    var doURL = function(url, longFormat, threshold, isURL) {
+    var doURL = function(url, longFormat, threshold, isDomain) {
         if (!threshold) {
             threshold = params.urlThreshold || 7;
         }
@@ -253,9 +253,8 @@
             var ec = {};
             var dbotScore = 0;
             if (o.result && o.result.score && o.result.score >= threshold) {
-                if (isURL) {
-                  addMalicious(ec, outputPaths.url, {Data: url, Malicious: {Vendor: 'XFE', Description: 'Score above ' + threshold, Score: o.result.score}});
-                } else {
+                addMalicious(ec, outputPaths.url, {Data: url, Malicious: {Vendor: 'XFE', Description: 'Score above ' + threshold, Score: o.result.score}});
+                if (isDomain) {
                   addMalicious(ec, outputPaths.domain, {Name: url, Malicious: {Vendor: 'XFE', Description: 'Score above ' + threshold, Score: o.result.score}});
                 }
                 dbotScore = 3;
@@ -264,10 +263,9 @@
             } else if (o.result && o.result.score) {
                 dbotScore = 1;
             }
-            if (isURL) {
-              ec.URL = {Data: url};
-              ec.DBotScore = {Indicator: url, Type: 'url', Vendor: 'XFE', Score: dbotScore};
-            } else {
+            ec.URL = {Data: url};
+            ec.DBotScore = {Indicator: url, Type: 'url', Vendor: 'XFE', Score: dbotScore};
+            if (isDomain) {
               ec.Domain = {Name: url};
               ec.DBotScore = {Indicator: url, Type: 'domain', Vendor: 'XFE', Score: dbotScore};
             }
@@ -423,9 +421,9 @@
         case 'ip':
             return doIP(args.ip, args.long, args.threshold);
         case 'url':
-            return doURL(args.url, args.long, args.threshold, true);
+            return doURL(args.url, args.long, args.threshold, false);
         case 'domain':
-            return doURL(args.domain, args.long, args.threshold, false);
+            return doURL(args.domain, args.long, args.threshold, true);
         case 'cve-search':
             return doCVE(args.cveId);
         case 'cve-latest':
@@ -455,7 +453,7 @@
         the instance settings, will be used.
     outputs:
     - contextPath: URL.Data
-      description: The bad URLs found.
+      description: The URLs found.
     - contextPath: URL.Malicious.Vendor
       description: For malicious URLs, the vendor that made the decision.
     - contextPath: URL.Malicious.Description
@@ -465,7 +463,7 @@
     - contextPath: DBotScore.Indicator
       description: The indicator that was tested.
     - contextPath: DBotScore.Type
-      description: The type of indicator.
+      description: The indicator type.
     - contextPath: DBotScore.Vendor
       description: The vendor used to calculate the score.
     - contextPath: DBotScore.Score
@@ -527,7 +525,7 @@
         the instance settings, will be used.
     outputs:
     - contextPath: IP.Address
-      description: The bad IP address found.
+      description: The IP address.
     - contextPath: IP.Malicious.Vendor
       description: For malicious IPs, the vendor that made the decision.
     - contextPath: IP.Malicious.Description
@@ -537,7 +535,7 @@
     - contextPath: DBotScore.Indicator
       description: The indicator that was tested.
     - contextPath: DBotScore.Type
-      description: The type of indicator.
+      description: The indicator type.
     - contextPath: DBotScore.Vendor
       description: The vendor used to calculate the score.
     - contextPath: DBotScore.Score
@@ -562,18 +560,6 @@
         If threshold is not specified, the default URL threshold, as configured in
         the instance settings, will be used.
     outputs:
-    - contextPath: URL.Data
-<<<<<<< HEAD
-      description: Bad URLs found
-=======
-      description: The bad URLs found.
-    - contextPath: URL.Malicious.Vendor
-      description: For malicious URLs, the vendor that made the decision.
-    - contextPath: URL.Malicious.Description
-      description: For malicious URLs, the reason the vendor made the decision.
-    - contextPath: URL.Malicious.Score
-      description: For malicious URLs, the score from the vendor.
->>>>>>> ece185d6
     - contextPath: Domain.Malicious.Vendor
       description: For malicious URLs, the vendor that made the decision.
     - contextPath: Domain.Malicious.Description
