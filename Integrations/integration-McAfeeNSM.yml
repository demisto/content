--- conflicted
+++ resolved
@@ -650,9 +650,5 @@
     - contextPath: NSM.Attacks.Category
       description: Attack Category
     description: Get all available attack definitions in NSM
-<<<<<<< HEAD
   runonce: false
-=======
-  runonce: false
-releaseNotes: "added Details field to alert context"
->>>>>>> 12018087
+releaseNotes: "added Details field to alert context"