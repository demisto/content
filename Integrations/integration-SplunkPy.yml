--- conflicted
+++ resolved
@@ -212,11 +212,6 @@
             'headers': response.info().dict,
             'body': StringIO(response.read())
         }
-<<<<<<< HEAD
-    
-=======
-
->>>>>>> 76ec9bdf
     service = None
     proxy = demisto.params()['proxy']
     if proxy:
@@ -491,9 +486,5 @@
       type: unknown
     description: Parse the Raw part of the event
   dockerimage: demisto/splunksdk:1.0
-<<<<<<< HEAD
   isfetch: true
-=======
-  isfetch: true
-releaseNotes: "-"
->>>>>>> 76ec9bdf
+releaseNotes: "-"