--- conflicted
+++ resolved
@@ -557,8 +557,4 @@
     description: Parse the Raw part of the event
   dockerimage: demisto/splunksdk:1.0
   isfetch: true
-<<<<<<< HEAD
-releaseNotes: "Prettify splunk-search command output - Add results to Markdown table"
-=======
-releaseNotes: "fix issue when you get error on bad eval search"
->>>>>>> e4306f66
+releaseNotes: "Prettify splunk-search command output - Add results to Markdown table"