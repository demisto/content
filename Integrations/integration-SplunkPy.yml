commonfields:
  id: SplunkPy
  version: -1
name: SplunkPy
display: SplunkPy
category: Analytics & SIEM
image: data:image/png;base64,iVBORw0KGgoAAAANSUhEUgAAAHMAAAAjCAYAAACnzTURAAAN+klEQVRo3u2aB1RUxxrH2QIsRWnSOwICwipoDGhQESygRKWIEQV26bAgKCAdRRELiob21GddUIFEwBIRAYkUDfaSqI+8ZxJNOeacvMRz9EQx2fe/C7veXfcuYnkJCXPOPXd37+zMN/Ob+dpcBYU/SSkrLfOe6j710IwZM/gzPGZUes/xLvX38xuhMATKmtVrQqdO7ZPdw8Ojym+hX35YWBhd4e9aEngJWbgJRBeTyfhRR0tbZyjIjkW3myy7pobm1dGWVoy/LcwVyStSiImgK9CEEzJCXf0rEyNj7aEg++KgoDKy7Ab6+l1j7eyHYQ7DHIb5l4LZcocf1Pj5ri3Nt/abD8McwjBPXv+nwcmbu1oarm8TdP27Pm4Y5hCG2fP9BdWW2/x9Z+5UXmy5s9/9tYVbt24dY+pU95HvvTdFIyYmRvlV20lOTlaeMmWKxvTp00cWFRXRBwvTyMDwD4OZn5/PQJgxcvLkyRqxsbEs+TAXv3GbeexGiebp23tfPbyJjo628Pb2XuXm5nbK2Nj4hpGR0U0nJ6dP/fz8tkVGRs6Mj49XEtXNysqaSNyUlJRS6HR6uqqqakQCj0cjni2Yv8AZE1Ho7Ox8Fm3cMDExue7u7n5i1qxZCQEBAQYyYa54EaahvoEQZsiyZUqhIaHRMdHRRZERkUVRUVFFKSkpnlTjOHDggGpCQkJKZESEsH4E7hkZGdNEzxN5CbbqamqpuJLU1NSSNTU1U3zn+QrtE5/PN7a3t09ydXU9AbmvGRoa3mSz2e1z5szZmJmZyZYJc/Hi0peBefXqVXpISEheYGAgx9fXV11WWyc+38Hc0ZU06rVWIqB56erq/oscL5EvRUXF3wC6WFQfA4slfqfR+gagoTHy5oYNhTQATQbgn6ja0dPTuwFwC2XAXPnCzuyHGc7hqpuamt4mtzN//vytVGOpOsDXGzly5M/k+gb6BrnPY9r4+ZBRKDtxAaggMMDfdckHS2ajnx4q2bW0tH4ICgoKfhmYjjJghoaG5grr0ekCLKDr2dnZIdJ1eB85K8Z/PK4mt9Eno+RstNGgQZaXlTtgQF+TBbeysro2evTo8nHjxu23sLC4i9+e5eTk+IthZmTEC2H2D8DCwvxmUNCiEuIzi8V6gv9dgIpttbOzuyY9KQwG43FqSmrQQDBFO5MbxlGzsba5RF482OGFcmDqGhsZ3Rf1R0yejbV1mnjCePE+WJxieVjKyo/fmzJ5P5PBFC4AZXwHOInFQOu/q6io/FRQUPDuQDDtbGwlYEJdh+H2q6g9LLZvFy1aNFNa9ohqWxqn2upCaLWJIO6I45W1TQuSKtrj9V4a5ty5c7eQBR47dmzXJ8dPiO3V+oL1hrk5Od7tZ8/SSTBzRQMQrnBMGPEdaukiILodP3ZcWJd/4IBKfFwcAe47ch8j1Ef8uHHjRitReytR3hTMSsA0GgCmEmDS+tsTyzRixHcQI3HBggXQrGz7+e+/P8fE2LhV1K+ob09Pz93yYOrr63diA4hhLk9M9CYWgcLzBXEfbUynkn/ViWmHQg4bCbg1ZgJOtamAVzfuSsFp/4SKjoSBM2LaWlrN5InmcDhlA/0HMHPIMPtUrca9sNBQB1n1Y6JjluL2O43UDwZUPFiY9LcAs1/27w4fPuwk3dbhQ4d0YTtvkxeSmZnZLah5DSqYMFedEydOFMKs5PPZ2OXfimSBen8Eh9BH3tx+9s3xEXu7Vy1NrHdujqgd/Sun2kzArbYQJNa5XC5o9o+t6OBR21RzM7PjZJiEsNuLt5kPADNXGiYMex5V/e7ubiUnR8ez5EmB/fwPvFzD/w9MmzSSzXwBJhbweqr24IDlk+WGSXqgq6dnTAUT9rCL+L2iokLP0tLyOkldP8lfsybkZTXmxpYgpXWn/RYmH510IrzG6nFojamAW2spWF7v8hl2atQ/uhJfhBocHBwtgikCCnt5wcvTy4mqo7zc3FTyAGAne/Py8tzkCTdv3rxs8qQwmUwB7KzQy1y5YmXKm4Ipy2baUsDst+GC5YnLvanaKywsDFYgqWQlRSXCnooX+wf9MMWLVFe31WO6hzoigloSyGdQtwmv4pxuP8tlbWxdDKiuR8NrLZ9woH5xFyQ2uHRtaAkKr+iMfx7C8fcfUIedbJMGqqzMuov4L0hWB3D5uTTS5GMAPbe+uKUmTygMeim937aKBo6Ydkl/TJryNh0gWxtrSpjYab2eM2ZQBuhlZWX+Yi3UJ8Mv24qLLahgsljKX40aNapZ9B3337G701839i3r4LG2fLrUN+WYawPU7zMCKrfGQhBfx+7adS458HnFklJTR0fHNmnPk6nI7PXy8sp3f89dkdywlqZmOAOTJJp8qLXziEPlBsoZ6elzpWGmpAh3pNw4kxvGHZya5fNHQZ57g4D5dO5cH0qYUJd+ZJj43NvZ0W5HBVNdXf0p4m6xF4z+f4uOio55UwkN/sUcZklH1OTMTzzaIj+yFoTCScpqnNkgUWnHjh3aNjY2xRCql2xD+0IPix0I1lVFdXW0tSVgGhgYdGICmfKESEtN9ZWGmb4qLYkqAySGyQFMm5eHya8cPEwfH++plDDLy/2lYAqaTzc5UcHEpmjGXHHw+bE4pGGp/DctJXXamwJa0h7plnT0nYboj20FYXCQALNOZsW4uLhQHR2d76WBIgtSUF1dLczyIHsihCmKM6FWLiHolrszcQLPIake4X3r1q3ziWdJSUlyYHLEMEnOFqXDUllZKYZJ1KfT3gLM5iZHKpjwXtv7fYQy8hxit16HObF8HYiHr6ydlXXSqyHqY1uhmiWuuDqnntKOmDDKP+HVjUnKSso9ChI2VPnhsWPHxhDPEWhLwIRrf7++vl5uxmLhwoWrJW0L6wnynhMGUrOcsDCoWevL5P/6+PhQZoAQ1JvBU35ADZP3+jCbnsNcLAUT8Won8XtjY6MOnKBL5DlEMqWx5XSLymAAtvbsZxy6nD8z86RnHbfG/FlYjTFUqzFhK3s2tS5J51/KMRiwkdiY2ADCPpBdeNiPRcQzFRZLAibhEaampvpTtXXw4EHm+HHjzpIHZm1jfeHUqSbWQDChKVj2dnbd5Amb7Db5EFVfScuTpiPD0yvKUBEwbV5jZ5aXlQVIwzx9mgSzP9FOCrk6HRwcGP1axQ2yPCKPG+8LbXkZiE239zCqLub6ZJ30PIpYszcMWSHi4tU53drU+kFm5aXVxi96ppGRNFmN7d2z1wS3R2RBy8vLA6Rhip5Neued47t375ZpN5cvXz4bnTwle8uxcbHx8tJ5Bnr6Qpjok47EdxNZDgTmXzfUNxjK6gugq8S7UgRTTmjypmESGSBb2+fpvMCAgEwpx/JXH2/vcKr+jlzbosi/kO2d9YnXMezEpxwA5NaaYSc63d58Jjj90OV1ppQrAJmYCgTNq5DWkwCBXCzR4TPa8+zFk7Vr1zpK20zRIIgLpyN5E1xcJI5u1hcU2FpYWH4usStHj77c0tKiSQlTTf0rXZ1R4vgJDs8G6bQa24lds6WoSJwSLC0pMYO9Wi/Op74hmBUDwgx6ASY5nVdbW6uCE6RGMlAi8bCteJvMPtOPe5SF11r1hhw2FtpE7MQvN55ZnFV9pcBM7lZOS0vzE3WAvOop2LDk4uJinHr5bYZN+4UsAI6w9p87d04opIoKS9pm/jRKR0dop5DPPIEgnLd9+3b/RYGBa5BU/lLKEXiwa+euSQMl2vVG6WqTnk+AKv9ZOhaG4/UNAJ6Ew3YSHvW9vsnUu48+HvUF+SKYstN5r7ozmweAOWbMGIaUU2aHfu6S5xP1egDahlwvqsaOxq22urgMIHlH2HeL2pZm11wtNH0p48rj8UKRiXlAdewjunD6caq0tFRsaDU1NCRCE6QA2zDhrliRX8hrx9zc/FZOdvYLSWZ4s+nkeqoqKj/gVUuJw2m4+2mQ9Td57ZuamNbhrNMR/XwrcQpkaZn53FuP9SVsvPjUhMUSzJ49izLxXVZaGiTdT9OpU2KYQYGBO8nPYAIuSsMkCk5JJNohjuFw7rs5bWWGuG7iERelxHqXmk1tSwo/ulpoPGh3F5PEhordBS+sBwHvYwzuGTL7z7CjHgJS96RJk3iI7TXI/8HOkYCJ/3X3pfnyzDCRO/D9npqqai9s6zN8foidew3nofk4bpNp53Jzc5doa2l/Bu3QjrPHTisLy6PO7HEa0vWgHQKQS+6ErD+zICMhKz4/1NbWvgitsiIiPFxt3759rPHjxzcQjgjaO4sde/7dSe9yxGosLc3dyNDonKGBYQeedWCMHQgvJlLNz949e6bqaOucR/12Q9Q31NNva2lpFu8WHH6nov/zRuiL2JXIpu3ByZHMMA3hXRm0yB3i8B5jcf/www8lXvQuPsNlHr5SMHiI0gWHpVpQsRPwNvYsCOiFSXHAjpH52oiXpyeX3m+TCJgQsBvHRoqkYx8TeLcey5Ytm402nWFLVeX1XbhhA83czJyJZDyDOKWf6OzC9PLwkOmYLQ0OVkSCw4HL5c6ErZ+FdBsbE8MiqTTatGnTGIQTQrSHNweYeC6e3DV5q+kOdvZMp7Hoy96ewWY7MaOjomiUnnjVQZqluaWwvpP9WIbjGDtm25lWcX281UC3MDdnstEXNBgTZ5eUyZOdO3eqVlVVaf6pXmLKX70mgWzjYC+7YZcUFYbL0Cs4AsuThgkPdRjmEIWZMwxzGOZwGYY5XN4mzNxhmH+RgrhzNTkARjz5BWKwYZhDseCtcVe8O1SEN7Q3IZbcHBsbk7RyxQrG8Mz8ceV/T3dgxo+nFygAAAAASUVORK5CYII=
description: Run queries on Splunk servers
detaileddescription: |
  Support fetching incidents from Splunk ES, and query of results by sid
configuration:
- display: Host - ip (x.x.x.x)
  name: host
  defaultvalue: ""
  type: 0
  required: true
- display: Username
  name: authentication
  defaultvalue: ""
  type: 9
  required: true
- display: ""
  name: port
  defaultvalue: "8089"
  type: 0
  required: true
- display: Fetch notable events ES query
  name: fetchQuery
  defaultvalue: search index=notable | eval rule_name=if(isnull(rule_name),source,rule_name)
    | eval rule_title=if(isnull(rule_title),rule_name,rule_title) | `get_urgency`
    | `risk_correlation` | eval rule_description=if(isnull(rule_description),source,rule_description)
    | eval security_domain=if(isnull(security_domain),source,security_domain)
  type: 0
  required: false
- display: Fetch incidents
  name: isFetch
  defaultvalue: ""
  type: 8
  required: false
- display: Incident type
  name: incidentType
  defaultvalue: ""
  type: 13
  required: false
- display: 'Proxy - in format: 127.0.0.1:8080'
  name: proxy
  defaultvalue: ""
  type: 0
  required: false
- display: Timezone of Splunk server in minutes e.g. for gmt +3 set +180 (set only
    if different than Demisto server), relevent for fetch notable events only
  name: timezone
  defaultvalue: ""
  type: 0
  required: false
- display: Parse Raw of notable events
  name: parseNotableEventsRaw
  defaultvalue: "false"
  type: 8
  required: false
- display: 'Extract Fields - comma separated fields that will be parsed out of _raw
    notable events '
  name: extractFields
  defaultvalue: ""
  type: 12
  required: false
- display: Use Splunk Clock Time For Fetch
  name: useSplunkTime
  defaultvalue: "false"
  type: 8
  required: false
script:
  script: |+
    import splunklib.client as client
    import splunklib.results as results
    import json
    from time import gmtime, strftime
    from datetime import timedelta, datetime
    import urllib2
    import ssl
    from StringIO import StringIO
    import requests
    import urllib3
    urllib3.disable_warnings(urllib3.exceptions.InsecureRequestWarning)

    SPLUNK_TIME_FORMAT = "%Y-%m-%dT%H:%M:%S"

    def get_current_splunk_time(splunk_service):
        t = datetime.utcnow() - timedelta(days=3)
        time = t.strftime(SPLUNK_TIME_FORMAT)
        kwargs_oneshot = {'count':1,'earliest_time':time}
        searchquery_oneshot = '| gentimes start=-1 | eval clock = strftime(time(), "%Y-%m-%dT%H:%M:%S") | sort 1 -_time | table clock'

        oneshotsearch_results = splunk_service.jobs.oneshot(searchquery_oneshot, **kwargs_oneshot)

        reader = results.ResultsReader(oneshotsearch_results)
        for item in reader:
            if isinstance(item, results.Message):
                return item.message["clock"]
            if isinstance(item, dict):
                return item["clock"]
        raise ValueError('Error: Could not fetch Splunk time')

    def rawToDict(raw):
        result = {}
        raw = raw.strip("}")
        raw = raw.strip("{")
        key_val_arr = raw.split(",")

        for key_val in key_val_arr:
          single_key_val = key_val.split("=")
          if len(single_key_val)>1:
              val = single_key_val[1]
              val = val.strip("\\")
              val = val.strip("\"")
              val = val.strip("\\")
              key = single_key_val[0].strip()

              alreadyThere = False
              for dictkey, dictvalue in result.items():
                if dictkey == key:
                  alreadyThere = True
                  result[dictkey] = dictvalue + "," + val

              if alreadyThere == False:
                result[key] = val

        return result

    def updateNotableEvents(sessionKey, baseurl, comment, status=None, urgency=None, owner=None, eventIDs=None, searchID=None):
        """
        Update some notable events.

        Arguments:
        sessionKey -- The session key to use
        comment -- A description of the change or some information about the notable events
        status -- A status (only required if you are changing the status of the event)
        urgency -- An urgency (only required if you are changing the urgency of the event)
        owner -- A nowner (only required if reassigning the event)
        eventIDs -- A list of notable event IDs (must be provided if a search ID is not provided)
        searchID -- An ID of a search. All of the events associated with this search will be modified unless a list of eventIDs are provided that limit the scope to a sub-set of the results.
        """

        # Make sure that the session ID was provided
        if sessionKey is None:
            raise Exception("A session key was not provided")

        # Make sure that rule IDs and/or a search ID is provided
        if eventIDs is None and searchID is None:
            raise Exception("Either eventIDs of a searchID must be provided (or both)")
            return False

        # These the arguments to the REST handler
        args = {}
        args['comment'] = comment

        if status is not None:
            args['status'] = status

        if urgency is not None:
            args['urgency'] = urgency

        if owner is not None:
            args['newOwner'] = owner

        # Provide the list of event IDs that you want to change:
        if eventIDs is not None:
            args['ruleUIDs'] = eventIDs

        # If you want to manipulate the notable events returned by a search then include the search ID
        if searchID is not None:
            args['searchID'] = searchID

        auth_header = {'Authorization': 'Splunk %s' % sessionKey}

        args['output_mode'] = 'json'
        mod_notables = requests.post(baseurl + 'services/notable_update', data=args, headers=auth_header, verify=False)

        return mod_notables.json()

    def severity_to_level(severity):
        if severity == 'informational':
            return 0.5
        elif severity == 'critical':
            return 4
        elif severity == 'high':
            return 3
        elif severity == 'medium':
            return 2
        else:
            return 1

    def notable_to_incident(event):
        incident = {}
        rule_title = ''
        rule_name = ''
        if demisto.get(event, 'rule_title'):
            rule_title = event['rule_title']
        if demisto.get(event, 'rule_name'):
            rule_name = event['rule_name']
        incident["name"] = rule_title + ' : ' + rule_name
        if demisto.get(event, 'urgency'):
            incident["severity"]= severity_to_level(event['urgency'])
        if demisto.get(event, 'rule_description'):
            incident["details"] = event["rule_description"]
        incident["occurred"] = event["_time"]
        incident["rawJSON"] = json.dumps(event)
        labels = []
        if demisto.get(demisto.params(),'parseNotableEventsRaw'):
            isParseNotableEventsRaw = demisto.params()['parseNotableEventsRaw']
            if isParseNotableEventsRaw:
                rawDict = rawToDict(event['_raw'])
                for rawKey in rawDict:
                    labels.append({'type':rawKey,'value':rawDict[rawKey]})
        if demisto.get(event, 'security_domain'):
            labels.append({'type':'security_domain','value':event["security_domain"]})
        incident['labels'] = labels
        return incident

    def handler(proxy):
        proxy_handler = urllib2.ProxyHandler({'http': proxy, 'https': proxy})
        opener = urllib2.build_opener(proxy_handler)
        urllib2.install_opener(opener)
        return request

    def request(url, message, **kwargs):
        method = message['method'].lower()
        data = message.get('body', "") if method == 'post' else None
        headers = dict(message.get('headers', []))
        req = urllib2.Request(url, data, headers)
        try:
            response = urllib2.urlopen(req)
        except urllib2.URLError, response:
            # If running Python 2.7.9+, disable SSL certificate validation and try again
            if sys.version_info >= (2, 7, 9):
                response = urllib2.urlopen(req, context=ssl._create_unverified_context())
            else:
                raise
        except urllib2.HTTPError, response:
            pass # Propagate HTTP errors via the returned response message
        return {
            'status': response.code,
            'reason': response.msg,
            'headers': response.info().dict,
            'body': StringIO(response.read())
        }

    service = None
    proxy = demisto.params()['proxy']
    if proxy:
        try:
            service = client.connect(
                handler=handler(proxy),
                host=demisto.params()['host'],
                port=demisto.params()['port'],
                username=demisto.params()['authentication']['identifier'],
                password=demisto.params()['authentication']['password'])
        except urllib2.URLError as e:
            if e.reason.errno == 1 and sys.version_info < (2, 6, 3):
                pass
            else:
                raise
    else:
        service = client.connect(
            host=demisto.params()['host'],
            port=demisto.params()['port'],
            username=demisto.params()['authentication']['identifier'],
            password=demisto.params()['authentication']['password'])

    # The command demisto.command() holds the command sent from the user.
    if demisto.command() == 'test-module':
        #for app in service.apps:
        #    print app.name
        if len(service.jobs) >= 0:
            demisto.results('ok')
        sys.exit(0)
    if demisto.command() == 'splunk-search':
        t = datetime.utcnow() - timedelta(days=7)
        time = t.strftime(SPLUNK_TIME_FORMAT)
        kwargs_oneshot = {"earliest_time":time}
        if demisto.get(demisto.args(), 'earliest_time'):
            kwargs_oneshot['earliest_time'] = demisto.args()['earliest_time']
        if demisto.get(demisto.args(), 'latest_time'):
            kwargs_oneshot['latest_time'] = demisto.args()['latest_time']
        if demisto.get(demisto.args(), 'event_limit'):
            kwargs_oneshot['count'] = int(demisto.args()['event_limit'])
        searchquery_oneshot = demisto.args()['query']
        searchquery_oneshot = searchquery_oneshot.encode('utf-8')
        if not searchquery_oneshot.startswith('search') and not searchquery_oneshot.startswith('Search') and not searchquery_oneshot.startswith('|'):
            searchquery_oneshot = 'search '+searchquery_oneshot
        oneshotsearch_results = service.jobs.oneshot(searchquery_oneshot, **kwargs_oneshot)

        reader = results.ResultsReader(oneshotsearch_results)
        res = []
        dbot_scores = []
        for item in reader:
            if isinstance(item, results.Message):
                demisto.results({"Type": 1, "ContentsFormat": "json", "Contents": json.dumps(item.message)})
            elif isinstance(item, dict):
                if demisto.get(item, 'host'):
                    dbot_scores.append({'Indicator': item['host'], 'Type': 'hostname', 'Vendor': 'Splunk', 'Score': 0, 'isTypedIndicator': True})
                # Normal events are returned as dicts
                res.append(item)
        ec = {};
        ec['Splunk.Result'] = res
        if len(dbot_scores) > 0:
            ec['DBotScore'] = dbot_scores
        demisto.results({"Type": 1, "ContentsFormat": "json", "Contents": json.dumps(res), "EntryContext": ec})
        sys.exit(0)
    if demisto.command() == 'splunk-job-create':
        searchquery_normal = demisto.args()['query']
        if not searchquery_normal.startswith('search'):
            searchquery_normal = 'search '+searchquery_normal
        kwargs_normalsearch = {"exec_mode": "normal"}
        job = service.jobs.create(searchquery_normal, **kwargs_normalsearch)

        ec = {};
        ec['Splunk.Job'] = job.sid
        demisto.results({"Type": 1, "ContentsFormat": formats['text'], "Contents": "Splunk Job created with SID: "+job.sid, "EntryContext": ec})
        sys.exit(0)
    if demisto.command() == 'splunk-results':
        jobs = service.jobs
        found = False
        res = []
        for job in jobs:
            if job.sid == demisto.args()['sid']:
                rr = results.ResultsReader(job.results())
                for result in rr:
                    if isinstance(result, results.Message):
                        demisto.results({"Type": 1, "ContentsFormat": "json", "Contents": json.dumps(result.message)})
                    elif isinstance(result, dict):
                        # Normal events are returned as dicts
                        res.append(result)
                found = True
        if not found:
            demisto.results("Found no job for sid: "+demisto.args()['sid'])
        if found:
            demisto.results({"Type": 1, "ContentsFormat": "json", "Contents": json.dumps(res)})
        sys.exit(0)
    if demisto.command() == 'fetch-incidents':
        lastRun = demisto.getLastRun() and demisto.getLastRun()['time']

        incidents = []
        t = datetime.utcnow()
        if demisto.get(demisto.params(), 'timezone'):
            timezone = demisto.params()['timezone']
            t = t + timedelta(minutes=int(timezone))

        now = t.strftime(SPLUNK_TIME_FORMAT)
        if demisto.get(demisto.params(), 'useSplunkTime'):
            now = get_current_splunk_time(service)
            t = datetime.strptime(now, SPLUNK_TIME_FORMAT)
        if len(lastRun) == 0:
            t = t - timedelta(minutes=10)
            lastRun = t.strftime(SPLUNK_TIME_FORMAT)
        kwargs_oneshot = {"index_earliest": lastRun,
                      "index_latest": now, "count": 0}
        searchquery_oneshot = demisto.params()['fetchQuery']

        if demisto.get(demisto.params(), 'extractFields'):
            extractFields = demisto.params()['extractFields']
            extra_raw_arr = extractFields.split(',')
            for field in extra_raw_arr:
                field_trimmed = field.strip()
                searchquery_oneshot = searchquery_oneshot + ' | eval '+field_trimmed+'='+field_trimmed

        oneshotsearch_results = service.jobs.oneshot(searchquery_oneshot, **kwargs_oneshot)
        reader = results.ResultsReader(oneshotsearch_results)
        for item in reader:
            inc = notable_to_incident(item)
            incidents.append(inc)
        demisto.incidents(incidents)
        demisto.setLastRun({'time': now})
        sys.exit(0)
    if demisto.command() == 'splunk-get-indexes':
        indexes = service.indexes
        indexesNames = []
        for index in indexes:
            index_json = {'name':index.name, 'count': index["totalEventCount"]}
            indexesNames.append(index_json)
        demisto.results({"Type": 1, "ContentsFormat": "json", "Contents": json.dumps(indexesNames), 'HumanReadable':tableToMarkdown("Splunk Indexes names", indexesNames, '')})
        sys.exit(0)
    if demisto.command() == 'splunk-submit-event':
        try:
            index = service.indexes[demisto.args()['index']]
        except KeyError:
            demisto.results({'ContentsFormat': formats['text'],'Type': entryTypes['error'],'Contents':"Found no Splunk index: "+demisto.args()['index']})
            sys.exit(0)
        else:
            data = demisto.args()['data']
            data_formatted = data.encode('utf8')
            r = index.submit(data_formatted, sourcetype=demisto.args()['sourcetype'], host=demisto.args()['host'])
            demisto.results('Event was created in Splunk index: '+r.name)
        sys.exit(0)
    if demisto.command() == 'splunk-notable-event-edit':
        if not proxy:
            os.environ["HTTPS_PROXY"] = ""
            os.environ["HTTP_PROXY"] = ""
            os.environ["https_proxy"] = ""
            os.environ["http_proxy"] = ""
        baseurl = 'https://'+demisto.params()['host']+':'+demisto.params()['port']+'/'
        username=demisto.params()['authentication']['identifier']
        password=demisto.params()['authentication']['password']
        auth_req = requests.post(baseurl + 'services/auth/login', data={'username': username, 'password': password, 'output_mode': 'json'}, verify=False)
        sessionKey = auth_req.json()['sessionKey']
        eventIDs = None
        if demisto.get(demisto.args(), 'eventIDs'):
            eventIDsStr = demisto.args()['eventIDs']
            eventIDs = eventIDsStr.split(",")
        status = None
        if demisto.get(demisto.args(), 'status'):
            status = int(demisto.args()['status'])
        response_info = updateNotableEvents( sessionKey=sessionKey, baseurl=baseurl, comment=demisto.get(demisto.args(), 'comment'), status=status,
            urgency=demisto.get(demisto.args(), 'urgency'),
            owner=demisto.get(demisto.args(), 'owner'), eventIDs=eventIDs)
        if not response_info['success']:
                demisto.results({'ContentsFormat': formats['text'],'Type': entryTypes['error'],
                    'Contents':"Could not update notable events: "+demisto.args()['eventIDs']+' : '+str(response_info)})
                sys.exit(0)
        demisto.results('Splunk ES Notable events: '+response_info['message'])
        sys.exit(0)
    if demisto.command() == 'splunk-parse-raw':
        raw = demisto.args()['raw']
        rawDict = rawToDict(raw)
        ec = {};
        ec['Splunk.Raw.Parsed'] = rawDict
        demisto.results({"Type": 1, "ContentsFormat": "json", "Contents": json.dumps(rawDict), "EntryContext": ec})
        sys.exit(0)
  type: python
  commands:
  - name: splunk-results
    arguments:
    - name: sid
      required: true
      default: true
      description: search id
    description: fetch splunk search results, can be used in conjunction with splunk-job-create
  - name: splunk-search
    arguments:
    - name: query
      required: true
      default: true
      description: The splunk search language string to execute, example :"index=*
        | head 3"
    - name: earliest_time
      description: 'Specifies the earliest time in the time range to search. The time
        string can be a UTC time (with fractional seconds), a relative time specifier
        (to now), or a formatted time string. Default is 1 week ago, in this format
        "-7d", also possible to do time as: 2014-06-19T12:00:00.000-07:00"'
    - name: latest_time
      description: Specifies the latest time in the time range to search. The time
        string can be a UTC time (with fractional seconds), a relative time specifier
        (to now), or a formatted time string, example "2014-06-19T12:00:00.000-07:00"
        or "-3d" (for time 3 days before now)
    - name: event_limit
      description: Limit the amount of events to return, Default is 100, put 0 for
        unlimited
    outputs:
    - contextPath: Splunk.Result
      description: The splunk search result, json array where each item is a splunk
        event
    description: Search Splunk for events
  - name: splunk-submit-event
    arguments:
    - name: index
      required: true
      description: Splunk index to push data to, run splunk-print-indexes to get all
        indexes
    - name: data
      required: true
      default: true
      description: The new event data to push, can be any string
    - name: sourcetype
      required: true
      description: Event sourcetype
    - name: host
      required: true
      description: Event host, can be 'Local' or '120.0.0.1' for example
    description: Create new event in splunk
  - name: splunk-get-indexes
    arguments: []
    description: Print all Splunk index names
  - name: splunk-notable-event-edit
    arguments:
    - name: eventIDs
      required: true
      description: 'The notable events event_id, comma separated for a list '
    - name: owner
      description: Splunk user to assign to notable event
    - name: comment
      required: true
      description: Comment to add to notable event
    - name: urgency
      auto: PREDEFINED
      predefined:
      - critical
      - high
      - medium
      - low
      - informational
      description: Notable Event urgency
    - name: status
      description: Notable event status- 0 for Unassigned,1 for Assigned, 2 for In
        Progress, 3 for pending, 4 for Resolved, 5 for Closed
    description: Update an existing Notable event in Splunk ES
    execution: true
  - name: splunk-job-create
    arguments:
    - name: query
      required: true
      description: The splunk search language string to execute, example :"index=*
        | head 3"
    outputs:
    - contextPath: Splunk.Job
      description: The created job SID
    description: 'Create new search job in Splunk '
  - name: splunk-parse-raw
    arguments:
    - name: raw
      default: true
      description: The Raw data of splunk event, in string format
      defaultValue: ${Splunk.Result._raw}
    outputs:
    - contextPath: Splunk.Raw.Parsed
      description: The raw event data parsed
      type: unknown
    description: Parse the Raw part of the event
  dockerimage: demisto/splunksdk:1.0
<<<<<<< HEAD
  isfetch: true
=======
  isfetch: true
releaseNotes: "Fix Splunk issue ability to fetch more then 100 notable events per minute"
>>>>>>> 5bcbdbee
<|MERGE_RESOLUTION|>--- conflicted
+++ resolved
@@ -526,9 +526,5 @@
       type: unknown
     description: Parse the Raw part of the event
   dockerimage: demisto/splunksdk:1.0
-<<<<<<< HEAD
   isfetch: true
-=======
-  isfetch: true
-releaseNotes: "Fix Splunk issue ability to fetch more then 100 notable events per minute"
->>>>>>> 5bcbdbee
+releaseNotes: "Fix Splunk issue ability to fetch more then 100 notable events per minute"