commonfields:
  id: Cuckoo Sandbox
  version: -1
name: Cuckoo Sandbox
display: Cuckoo Sandbox
category: Forensics & Malware Analysis
image: data:image/png;base64,iVBORw0KGgoAAAANSUhEUgAAAHMAAAAmCAQAAABdCWwpAAALCklEQVQYGd3BC1wNhuIH8N85R3XO6Tk91OmtN51U64XyyJBVjHKEXlKJJCerqEi0KSyPJI9SE3U91qa1IeyGz5VlK4zRvWb3ugxjd8IUld+/e/5dn33andnn436u2/cL9FH5gn1GaamLoouF8bqrtdBXrXVJXmfc0f9G+GavI/NW4n/BUdMPRPgd6qSb7dPyou/7Uo2g+eXgSXjVzTNMTzrgdUqAF1ZnW/XG6svhbYPZn8YXUpbmW+NlKjXfoFgzNlmKl6ZZcmDUuK0z7x+cfk6EF1I9sGLaBweTn3jQ6qbHzpWhtTp42WTTRcTjsLwTQrwU2zQm57jQgJ5csPq0GM+Rr+M7Ole5P3TV2qpDFfSh5Rm7ZXuc8Z9hOU1C0LHxpAQvxdIoyV0QBP13NYrwM+X2vpN95szJm14UVjR1S9zOjMP63wup5DHm0eBBaEHeYPznWCkkBOVnj4vxElRbyC46MZ2lLKDtvSkb1srQrV47bJZdhWuL30/jOYre9OcCHuZ2anANGxlAnRuBEdVC/HsThRt8wt51/NCmdmh5dnylEbpt11wRGZc+7+3dg6ESJ0gbtChlvvJUf3QL1k2NGVY2sNapOjL/LZ9sEbpZKiQE5U0nxOi22FSZMjtjRs66EGClaOPQkHynD60OelYsSygagGem6mXO8ikf+IldTWBBpe+nIjyzauqbj3awlsU8wy3c2ZqzRLk4uMC82a4jhcd5mw/Zxkds5z8F04cH6UTh9ay38GsWq7+RqnUXBEEQHNS4xAdQGA1uBkWcMxsqEcaux0GNzjIP4JCD80k8BkEQFN2NXH1KAzBSSAjKm06Iga16w/aDoPm5zT7vi8dnSH8AQRAEnU6/7QGVgw7OJ/AEBEFQ0Ba+6qg6sEU7wDNG+drD+Uziu8znNT4l2c7jLGQRW9hbKaWMoQO1bi+fiF9TKEiOEt8H8cTmyuufS34AQZvmWsNZuq4NoFrXggiouNrI/g6KH9UOajByPQaC4nvujfYX0QmCi9KAAQoJQeem0+qHxJML0QVanU/xAJRxGvdB0Ogbt0bRPRB0aKg2AT6XDakHQbV7Ll8OvIQOEF3J84HN9hmpkQWhJVNvVPIm2/l8lTSiLR2o+f2CCPy63foOZ0AhnbcFOMyXbfSz+BoEo5ZG93c7Bap1JUVAxdva/CoouX9SK3sGCJp8Mz001jR+YPRKdIJ617JMjEMkBIecBhYtRCcouxw3Ejg0wO5LEJy0Y7VjlOydif3/CoKJS4AlcSAouzR2arh5lG1QETrA/n/fYl+o8XE/dIs9PJvl/Bv/qZNP+UtfcS41KGMQxT/OTMbzlI3CY9D462YDqBxxzInKjSwcFWnodgpU60qKgIq3tflVUKv1o/zgH0EBFTlQ+Vi8KXhF5NqZW6SGoRKC8vbUq5J20PhyVCC6VY3AE9CkuUUfKplxeAI61AFBFaDo6aQlUNkiG9wIihmWiG6l4ux5fof9avSvj+Z1dvILtvE+u/gvD3mC8zmAoB5X0/mh14oEEZ4nIxEER1ehl3BD1wZQrSspAire1uZXQZ3W8vfdCIof5wagFwOFhKAG1QiCQQVQWZYEgiPK0CPbUfc70PjCfl/3s6Dug1w/9IgqBsEZBeiWHZkQ/4UxkDkB9GUE3yF5hO/xAx5hJbPoT02CoClrWMJRexJFeL6ELBAM2YBeZhi6NYBqXUkRUPG2Nr8K6rZuLXUiqPlT+evoxVQhIQiCIGhztsQG3ZKWguCEtegxxsamBTS4W7x3EMHX/lHqgh7KfBCctA8oFyyzhUq2tstZ8DX+ieQDbqScIAiCoBVjeZb321I3HzLAb0nMAMHJhehluqFrA6jWlRQBFS9r86ugTuu2HYMJaj4q8UIvpgoJQbVHluckt0BwzNrLasDCDBAcXYgeo+2sroAGd7ZVORPUu1fogR5Ja0BwchV+5m3BnBCd+7b8hv/vL9zFTKZwOat4gd0e7F6wywS/LScOBL2r0UuUgfspUL1LOQMqQy3MvwF17u0u9uwCxU8y3kIvRgoJwSEXsoycs/sRlNytdgfyIkDQbR96ZMqld0DjKx+7ezWCWm3KIPRQlIFg+Br04h/f/0cH1rKLvbW3Vy3YYYkXsdcDD0Hta/VyqETapi+am50es0R71EFQwEVKqCiHSO+C+he/1FNsA8GRm9Fj06SEbGXmO5YmU6QEXb8A9g0wbQbB4QeALBfRI1C3pckCKonp6ACdjwMhZSA4bhVUNtoMvACKO+Oi8QvJ41xP6nYG80NeZSs72ck7/JTvUbm90Akvplbb+xAIetQv8Q92c55gdwIEw947IpydD4L2TakBiy0Unr770Ala/xFYP0nQCerd9lk81ivUe3YOHoOaN2IG6k2REpQ3nRQDi+ajE0TbyiClts8JEHxjb65XtF1alNYtEMxQArmzQdD46qi4SMeZ7v470QHKWnbI8G98phUT9+aeIV9PuDPrYTxj6cUhtKBfBV7cqnF6N0FQ/aH1Ne12EHT4/IApsNdN/1sQlLS6Npt+B4LoWBYOXNEO2AmCeGp20/gWCKIzWQlEThMRlDefEAOHdWwbQNCs8YBG7jIpQVD3puMlPAZBr/qjOsBF/RG1IChss28xuQ6C6FoZjedYYjdi+OSxoaXW7Y5UcDiH1X8kw4taJ4wJtfxKRBAE+3WNrs4ahG6fCLLGuB4RtYIgKKL+11nxp0Xodl43oER0T0AQFFLrSmrSsX7A+hlCiuhy9qgmuhUHog3E04CLHysz9ts+FhAEwX5d4z7Kt4FKs8GEXRqPBARBEV+7njO3QYDfVG+U/5cJ/ANLGfg4MQG/R7XZgjnD1nsUBazcFFCngWcmqOcFTMx5vWjke9mz0mR4JlG43j9wpUfR0A0Lk2JtoPKJbVJc4pz8iX8WoNs50ZR1IAiGtOeGAtkRgUXysrF52wOOqeOZLOEe37Dl40uCCtPiZxihx1ZRnsYySaY0W7JGHb9wSGfptwmXzl2r4syKz/Xw37baZOgeEARdzsjHfybEc2UZB7pajcuOXpwZsyGkYvyBkXV+n408Mq5GUbY4x2Xamx7HRFDZZJeyfn45UB03u77OCK+CJLPx29EBgjodwTUxc1a5XRHjZ87rFLgEhRqmjdwy9qhTi8FP0nbNVqNbjl95nfT/NHDv5F1TKiZVvlHj9ifnS+bfBn5Y4QVUBsz9tG4WUOeSsWLF6MsCvBo2SHNmm5zHUxAEzW55nPOrdNjmXigvtqwYXON2zuq6wT39W0Yt3rXh67ITd/p7DBpvmWCYo7NJXCmESqlatu5Eq9XB0luO389vGHR70THghvPW0mnxxep4laQbvRvpVm7X2P8HzTbxE+0241azOzZNFnWvV0zNyYr+yC/W2EIrSg2/YUWk1hMNCjny0eHbDQ9C7ua641XUpLXHboP3muEFw8rkdWaHpPidjqqlBQ1/23Wp5nd+9KW0c3rEcNcgefDgCU6jhoQO2qWLvmVGESj8h8tpx6Zhp/yPeDaY/VV+ZnyNomrs0pRh6Dt220zbGrZuruVwFxdPT/chYywvjKkOcrUbs3xhWOmYFQdk6CuW91OK8Uy0v32TciC6jdCfNzV2TbEL+qIaoV/FxGL0OGob+06pHH1RkZfsfIobehyzXRV32AJ90UKl57F0C/So0t9viL6oXBSab1u/e1iJGvq6zFj58fCS1ClG7mPsY8z+IEVftdfKOn3s+4qdMRvnrMvKSZ6e7Ia+6hNhiUG+xVy5t/+0KZsSMid9YIa+brdWutkpQ6j8H9eRlAwxDod1AAAAAElFTkSuQmCC
description: Malware dynamic analysis sandboxing
configuration:
- display: Server URL (e.g. https://192.168.0.1)
  name: server
  defaultvalue: ""
  type: 0
  required: false
- display: Username (Only if your cuckoo service requires HTTP auth)
  name: authentication
  defaultvalue: ""
  type: 9
  required: false
- display: Trust any certificate (unsecure)
  name: insecure
  defaultvalue: ""
  type: 8
  required: false
- display: Use system proxy settings
  name: proxy
  defaultvalue: "true"
  type: 8
  required: false
script:
  script: |-
    var entityMap = {
        Machine:{
            status :            'Status',
            locked :            'Locked',
            name :              'Name',
            resultserver_ip :   'ResultserverIP',
            ip :                'IP',
            label :             'Label',
            locked_changed_on : 'LockedChangedOn',
            platform :          'Platform',
            snapshot :          'Snapshot',
            interface :         'Interface',
            status_changed_on : 'StatusChangedOn',
            id :                'ID',
            resultserver_port : 'ResultserverPort',
            tags :              'Tags'
        },
        Task: {
            category  :         'Category',
            machine :           'Machine',
            errors :            'Errors',
            target :            'Target',
            package :           'Package',
            sample_id :         'SampleID',
            guest :             'Guest',
            custom :            'Custom',
            owner :             'Owner',
            priority :          'Priority',
            platform :          'Platform',
            options :           'Options',
            status :            'Status',
            enforce_timeout :   'EnforceTimeout',
            timeout :           'Timeout',
            memory :            'Memory',
            tags :              'Tags',
            id :                'ID',
            added_on :          'AddedOn',
            completed_on :      'CompletedOn',
            score :             'Score',
            monitor :           'Monitor'
        }
    };

    var undrscrToCamelCase = function(string){
        string = '_'+string;
        return string.replace(/_([a-z])/g, function (g) { return g[1].toUpperCase(); });
    };

    //returns single object withing entity (i.e. File[0])
    var jsonToEntityObject = function(origObj, newKeys){
        var ret = {};
        var path;
        var newField;
        for(var key in newKeys){
            if(newKeys[key]){
                ret[newKeys[key]] = dq(origObj, '.'+key);
            }
        }
        return ret;
    };

    //returns entire entity array (i.e. File)
    var jsonToEntity = function(origObj, newKeys){
        var j;
        var ret;
        if(!Array.isArray(origObj)){
            ret = [jsonToEntityObject(origObj, newKeys)];
            return ret;
        }
        else if(origObj.length > 0){ //makes sure no empty arrays are pushed
            ret = [];
            for(j=0; j<origObj.length; j++){
                ret.push(jsonToEntityObject(origObj[j], newKeys));
            }
            return ret;
        }
    };

    var fixUrl = function(base) {
        res = base;
        if (base && base[base.length - 1] != '/') {
            res = res + '/';
        }
        return res;
    };

    var parseResponse = function(resp) {
        if (resp.StatusCode === 200) {
            try {
                return JSON.parse(resp.Body);
            } catch (e) {
                return resp.Body;
            }
        } else {
            err = resp.Status;
            if (resp.Body) {
                err += '\n' + resp.Body;
            }
            throw err;
        }
    };

    var cuckooGet = function(qArgs, qParams, suffix) {
        url = fixUrl(qParams['server']) + suffix;
        username = qParams['authentication'] ? qParams['authentication']['identifier'] : '';
        password = qParams['authentication'] ? qParams['authentication']['password'] : '';
        res = http(
            url,
            {
                Method: 'GET',
                Username: username,
                Password: password
            },
            qParams['insecure'],
            qParams['proxy']
        );
        return result =  parseResponse(res);
    };

    var cuckooGetRaw = function(qArgs, qParams, suffix) {
        url = fixUrl(qParams['server']) + suffix;
        username = qParams['authentication'] ? qParams['authentication']['identifier'] : '';
        password = qParams['authentication'] ? qParams['authentication']['password'] : '';
        res = http(
            url,
            {
                Method: 'GET',
                Username: username,
                Password: password
            },
            qParams['insecure'],
            qParams['proxy']
        );
        return res;
    };

    var cuckooGetFile = function(qArgs, qParams, suffix, filename) {
        url = fixUrl(qParams['server']) + suffix;
        username = qParams['authentication'] ? qParams['authentication']['identifier'] : '';
        password = qParams['authentication'] ? qParams['authentication']['password'] : '';
        res = http(
            url,
            {
                Method: 'GET',
                Username: username,
                Password: password,
                SaveToFile: true
            },
            qParams.insecure,
            qParams.proxy
        );
        if (res.StatusCode !== 200) {
            err = res.Status;
            if (res.Body) {
                err += '\n' + res.Body;
            }
            throw err;
        }
        return {
            Type: 3,
            FileID: res.Path,
            File: filename,
            Contents: filename
        };
    };

    var cuckooPost = function(qArgs, qParams, suffix) {
        url = fixUrl(qParams.server) + suffix;
        username = qParams['authentication'] ? qParams['authentication']['identifier'] : '';
        password = qParams['authentication'] ? qParams['authentication']['password'] : '';
        res = httpMultipart(
            url, // URL
            '', // Optional - FilePath / EntryID
            { // HTTP Request Headers
                Method: 'POST',
                Username: username,
                Password: password
            },
            { // Multipart Contents
                url: qArgs['url']
            },
            qParams['insecure'],
            qParams['proxy']
        );
        return parseResponse(res);
    };

    var fetchFiles = function(qArgs, qParams) {
        url = fixUrl(qParams['server']) + 'tasks/create/file';
        fileParam = qArgs['entryID'] ? qArgs['entryID'] : qArgs['fileID'];
        username = qParams['authentication'] ? qParams['authentication']['identifier'] : '';
        password = qParams['authentication'] ? qParams['authentication']['password'] : '';
        delete qArgs.entryID;
        res = httpMultipart(
            url,
            fileParam,
            { // HTTP Request Headers
                Method: 'POST',
                Username: username,
                Password: password
            },
            qArgs,
            qParams['insecure'],
            qParams['proxy']
        );
        return parseResponse(res);
    };

    var createTaskFromFile = function(args, params){
        var res =  fetchFiles(args, params);
        return {
            Type: entryTypes.note,
            Contents: res,
            ContentsFormat: formats.json,
            HumanReadable: 'Task was created successfully, task ID = ' + res.task_id,
            EntryContext: {'Cuckoo.Task' : {ID: res.task_id}}
        };
    };

    var createTaskFromURL = function(args, params){
        var res = cuckooPost(args, params, 'tasks/create/url');
        return {
            Type: entryTypes.note,
            Contents: res,
            ContentsFormat: formats.json,
            HumanReadable: 'Task was created successfully, task ID = ' + res.task_id,
            EntryContext: {'Cuckoo.Task' : {ID: res.task_id}}
        };
    };

    var tblToMdWithTransform = function(title, t, transform){
        return tblToMd(title, t, undefined, undefined, transform);
    }

    var getTaskReport = function(args, params){
        var result = cuckooGet(args, params, 'tasks/report/' + args['id']);
        var md;
        var context = {};

        context['Cuckoo.Task(val.ID && val.ID == obj.ID)'] = jsonToEntity(result.info, entityMap.Task);
        md = tblToMdWithTransform('Task Target', result.target, undrscrToCamelCase);
        md += tblToMdWithTransform('Task Info', result.info, undrscrToCamelCase);
        md += tblToMdWithTransform('Task Metadata', result.metadata, undrscrToCamelCase);
        md += tblToMdWithTransform('Task Network Data', result.network);
<<<<<<< HEAD
        if(result.signatures.length > 0){
=======
        if(result.signatures && result.signatures.length > 0){
>>>>>>> 2c0930c7
            md += tblToMdWithTransform('Task Signatures', result.signatures, undrscrToCamelCase);
        }
        return {
            Type: entryTypes.note,
            Contents: result,
            ContentsFormat: formats.json,
            HumanReadable: md,
            EntryContext: context
        };
    };

    var viewTask = function(args, params){
        result = cuckooGet(args, params, 'tasks/view/' + args['id']);

        return {
            Type: entryTypes.note,
            Contents: result,
            ContentsFormat: formats.json,
            HumanReadable: tblToMdWithTransform('Task Table', result.task, undrscrToCamelCase),
<<<<<<< HEAD
            EntryContext: {'Cuckoo.Task' : jsonToEntity(result.task, entityMap.Task)}
=======
            EntryContext: {'Cuckoo.Task(val.ID === obj.ID)' : jsonToEntity(result.task, entityMap.Task)}
>>>>>>> 2c0930c7
        };
    };

    var deleteTask = function(args, params){
        var res = JSON.parse(cuckooGetRaw(args, params, 'tasks/delete/' + args['id']).Body);
        return (res.status? res.status : res.message);
    };

    var listTasks = function(args, params){
        var result = cuckooGet(args, params, 'tasks/list');

        return {
            Type: entryTypes.note,
            Contents: res,
            ContentsFormat: formats.json,
            HumanReadable: tblToMdWithTransform('Task Table', result.tasks, undrscrToCamelCase),
            EntryContext: {'Cuckoo.Task' : jsonToEntity(result.tasks, entityMap.Task)}
        };
    };

    var listMachines = function(args, params){
        var result = cuckooGet(args, params, 'machines/list');

        return {
            Type: entryTypes.note,
            Contents: res,
            ContentsFormat: formats.json,
            HumanReadable: tblToMdWithTransform('Machines Table', result.machines, undrscrToCamelCase),
            EntryContext: {'Cuckoo.Machine' : jsonToEntity(result.machines, entityMap.Machine)}
        };
    };

    var viewMachine = function(args, params){
        result = cuckooGet(args, params, 'machines/view/' + args['name']);

        return {
            Type: entryTypes.note,
            Contents: res,
            ContentsFormat: formats.json,
            HumanReadable: tblToMdWithTransform('Machines Table', result.machine, undrscrToCamelCase),
            EntryContext: {'Cuckoo.Machine' : jsonToEntity(result.machine, entityMap.Machine)}
        };
    };

    var taskScreenshot = function(args ,params){
        var uri = 'tasks/screenshots/' + args['id'];
        var filename = 'CuckooScreenshots.zip'
        if (args['screenshot']) {
            filename = args['screenshot'];
            uri += '/'+ args['screenshot'];
        }
        return cuckooGetFile(args, params, uri, filename);
    };



    // The command input arg holds the command sent from the user.
    switch (command) {
        // This is the call made when pressing the integration test button.
        case 'test-module':
            var resp = cuckooGetRaw(args, params, 'tasks/list');
            if (resp.StatusCode === 200) {
                return 'ok';
            } else if (resp.Status) {
                return resp.Status;
            } else {
                return resp;
            }
            break;

        case 'ck-file'://deprecated
        case 'cuckoo-create-task-from-file':
            return createTaskFromFile(args, params);

        case 'ck-url'://deprecated
        case 'cuckoo-create-task-from-url':
            return createTaskFromURL(args, params);

        case 'ck-report'://deprecated
        case 'cuckoo-get-task-report':
            return getTaskReport(args, params);

        case 'ck-view'://deprecated
        case 'cuckoo-view-task':
            return viewTask(args, params);

        case 'ck-del'://deprecated
        case 'cuckoo-delete-task':
            return deleteTask(args, params);

        case 'ck-list'://deprecated
        case 'cuckoo-list-tasks':
            return listTasks(args, params);

        case 'ck-machines-list': //deprecated
        case 'cuckoo-machines-list':
            return listMachines(args, params);

        case 'ck-machine-view'://deprecated
        case 'cuckoo-machine-view':
            return viewMachine(args, params);

        case 'ck-scrshot'://deprecated
        case 'cuckoo-task-screenshot':   //unchanged
            return taskScreenshot(args, params);
    }
  type: javascript
  commands:
  - name: ck-file
    deprecated: true
    arguments:
    - name: entryID
      default: true
      description: commands.server.ckFile.arguments.entryID.description
    - name: fileID
      description: commands.server.ckFile.arguments.fileID.description
    - name: machine
      description: (optional) Label of the machine to use for analysis
    - name: package
      description: (optional) analysis package to be used for the analysis
    - name: timeout
      description: (optional)  analysis timeout (in seconds)
    - name: enforce_timeout
      description: (optional) enable to enforce the execution for the full timeout
        value
    - name: platform
      description: (optional) - name of the platform to select the analysis machine
        from (e.g. “windows”)
    - name: tags
      description: (optional) - define machine to start by tags. Platform must be
        set to use that. Tags are comma separated
    - name: memory
      description: (optional) - enable the creation of a full memory dump of the analysis
        machine
    - name: options
      description: ' (optional) - options to pass to the analysis package'
    outputs:
<<<<<<< HEAD
    - contextPath: Task.ID
=======
    - contextPath: Cuckoo.Task.ID
>>>>>>> 2c0930c7
      description: ID of task
    description: commands.server.ckFile.description
  - name: cuckoo-create-task-from-file
    arguments:
    - name: entryID
      default: true
      description: commands.server.ckFile.arguments.entryID.description
    - name: fileID
      description: commands.server.ckFile.arguments.fileID.description
    - name: machine
      description: (optional) Label of the machine to use for analysis
    - name: package
      description: (optional) analysis package to be used for the analysis
    - name: timeout
      description: (optional)  analysis timeout (in seconds)
    - name: enforce_timeout
      description: (optional) enable to enforce the execution for the full timeout
        value
    - name: platform
      description: (optional) - name of the platform to select the analysis machine
        from (e.g. “windows”)
    - name: tags
      description: (optional) - define machine to start by tags. Platform must be
        set to use that. Tags are comma separated
    - name: memory
      description: (optional) - enable the creation of a full memory dump of the analysis
        machine
    - name: options
      description: ' (optional) - options to pass to the analysis package'
    outputs:
<<<<<<< HEAD
    - contextPath: Task.ID
=======
    - contextPath: Cuckoo.Task.ID
>>>>>>> 2c0930c7
      description: ID of task
    description: commands.server.ckFile.description
  - name: ck-report
    deprecated: true
    arguments:
    - name: id
      required: true
      default: true
      description: commands.server.ckReport.arguments.id.description
    outputs:
<<<<<<< HEAD
    - contextPath: Task.Category
      description: Category of task
    - contextPath: Task.Machine
      description: Machine of task
    - contextPath: Task.Errors
      description: Errors of task
    - contextPath: Task.Traget
      description: Traget of task
    - contextPath: Task.Package
      description: Package of task
    - contextPath: Task.SampleID
      description: Sample ID of task
    - contextPath: Task.Guest
      description: Task guest
    - contextPath: Task.Custom
      description: Custom values of task
    - contextPath: Task.Owner
      description: Task owner
    - contextPath: Task.Priority
      description: Priority of task
    - contextPath: Task.Platform
      description: Platform of task
    - contextPath: Task.Options
      description: Task options
    - contextPath: Task.Status
      description: Task status
    - contextPath: Task.EnforceTimeout
      description: Is timeout of task enforced
    - contextPath: Task.Timeout
      description: Task timeout
    - contextPath: Task.Memory
      description: Task memory
    - contextPath: Task.Tags
      description: Task tags
    - contextPath: Task.ID
      description: ID of task
    - contextPath: Task.AddedOn
      description: Date on which the task was added
    - contextPath: Task.CompletedOn
=======
    - contextPath: Cuckoo.Task.Category
      description: Category of task
    - contextPath: Cuckoo.Task.Machine
      description: Machine of task
    - contextPath: Cuckoo.Task.Errors
      description: Errors of task
    - contextPath: Cuckoo.Task.Target
      description: Target of task
    - contextPath: Cuckoo.Task.Package
      description: Package of task
    - contextPath: Cuckoo.Task.SampleID
      description: Sample ID of task
    - contextPath: Cuckoo.Task.Guest
      description: Task guest
    - contextPath: Cuckoo.Task.Custom
      description: Custom values of task
    - contextPath: Cuckoo.Task.Owner
      description: Task owner
    - contextPath: Cuckoo.Task.Priority
      description: Priority of task
    - contextPath: Cuckoo.Task.Platform
      description: Platform of task
    - contextPath: Cuckoo.Task.Options
      description: Task options
    - contextPath: Cuckoo.Task.Status
      description: Task status
    - contextPath: Cuckoo.Task.EnforceTimeout
      description: Is timeout of task enforced
    - contextPath: Cuckoo.Task.Timeout
      description: Task timeout
    - contextPath: Cuckoo.Task.Memory
      description: Task memory
    - contextPath: Cuckoo.Task.Tags
      description: Task tags
    - contextPath: Cuckoo.Task.ID
      description: ID of task
    - contextPath: Cuckoo.Task.AddedOn
      description: Date on which the task was added
    - contextPath: Cuckoo.Task.CompletedOn
>>>>>>> 2c0930c7
      description: Date on which the task was completed
    description: commands.server.ckReport.description
  - name: cuckoo-get-task-report
    arguments:
    - name: id
      required: true
      default: true
      description: commands.server.ckReport.arguments.id.description
    outputs:
<<<<<<< HEAD
    - contextPath: Task.Category
      description: Category of task
    - contextPath: Task.Machine
      description: Machine of task
    - contextPath: Task.Errors
      description: Errors of task
    - contextPath: Task.Traget
      description: Traget of task
    - contextPath: Task.Package
      description: Package of task
    - contextPath: Task.SampleID
      description: Sample ID of task
    - contextPath: Task.Guest
      description: Task guest
    - contextPath: Task.Custom
      description: Custom values of task
    - contextPath: Task.Owner
      description: Task owner
    - contextPath: Task.Priority
      description: Priority of task
    - contextPath: Task.Platform
      description: Platform of task
    - contextPath: Task.Options
      description: Task options
    - contextPath: Task.Status
      description: Task status
    - contextPath: Task.EnforceTimeout
      description: Is timeout of task enforced
    - contextPath: Task.Timeout
      description: Task timeout
    - contextPath: Task.Memory
      description: Task memory
    - contextPath: Task.Tags
      description: Task tags
    - contextPath: Task.ID
      description: ID of task
    - contextPath: Task.AddedOn
      description: Date on which the task was added
    - contextPath: Task.CompletedOn
      description: Date on which the task was completed
    - contextPath: Task.Score
      description: Reported score of the the task
    - contextPath: Task.Monitor
=======
    - contextPath: Cuckoo.Task.Category
      description: Category of task
    - contextPath: Cuckoo.Task.Machine
      description: Machine of task
    - contextPath: Cuckoo.Task.Errors
      description: Errors of task
    - contextPath: Cuckoo.Task.Target
      description: Target of task
    - contextPath: Cuckoo.Task.Package
      description: Package of task
    - contextPath: Cuckoo.Task.SampleID
      description: Sample ID of task
    - contextPath: Cuckoo.Task.Guest
      description: Task guest
    - contextPath: Cuckoo.Task.Custom
      description: Custom values of task
    - contextPath: Cuckoo.Task.Owner
      description: Task owner
    - contextPath: Cuckoo.Task.Priority
      description: Priority of task
    - contextPath: Cuckoo.Task.Platform
      description: Platform of task
    - contextPath: Cuckoo.Task.Options
      description: Task options
    - contextPath: Cuckoo.Task.Status
      description: Task status
    - contextPath: Cuckoo.Task.EnforceTimeout
      description: Is timeout of task enforced
    - contextPath: Cuckoo.Task.Timeout
      description: Task timeout
    - contextPath: Cuckoo.Task.Memory
      description: Task memory
    - contextPath: Cuckoo.Task.Tags
      description: Task tags
    - contextPath: Cuckoo.Task.ID
      description: ID of task
    - contextPath: Cuckoo.Task.AddedOn
      description: Date on which the task was added
    - contextPath: Cuckoo.Task.CompletedOn
      description: Date on which the task was completed
    - contextPath: Cuckoo.Task.Score
      description: Reported score of the the task
    - contextPath: Cuckoo.Task.Monitor
>>>>>>> 2c0930c7
      description: Monitor of the reported task
    description: commands.server.ckReport.description
  - name: ck-list
    deprecated: true
    arguments: []
    outputs:
<<<<<<< HEAD
    - contextPath: Task.Category
      description: Category of task
    - contextPath: Task.Machine
      description: Machine of task
    - contextPath: Task.Errors
      description: Errors of task
    - contextPath: Task.Traget
      description: Traget of task
    - contextPath: Task.Package
      description: Package of task
    - contextPath: Task.SampleID
      description: Sample ID of task
    - contextPath: Task.Guest
      description: Task guest
    - contextPath: Task.Custom
      description: Custom values of task
    - contextPath: Task.Owner
      description: Task owner
    - contextPath: Task.Priority
      description: Priority of task
    - contextPath: Task.Platform
      description: Platform of task
    - contextPath: Task.Options
      description: Task options
    - contextPath: Task.Status
      description: Task status
    - contextPath: Task.EnforceTimeout
      description: Is timeout of task enforced
    - contextPath: Task.Timeout
      description: Task timeout
    - contextPath: Task.Memory
      description: Task memory
    - contextPath: Task.Tags
      description: Task tags
    - contextPath: Task.ID
      description: ID of task
    - contextPath: Task.AddedOn
      description: Date on which the task was added
    - contextPath: Task.CompletedOn
=======
    - contextPath: Cuckoo.Task.Category
      description: Category of task
    - contextPath: Cuckoo.Task.Machine
      description: Machine of task
    - contextPath: Cuckoo.Task.Errors
      description: Errors of task
    - contextPath: Cuckoo.Task.Target
      description: Target of task
    - contextPath: Cuckoo.Task.Package
      description: Package of task
    - contextPath: Cuckoo.Task.SampleID
      description: Sample ID of task
    - contextPath: Cuckoo.Task.Guest
      description: Task guest
    - contextPath: Cuckoo.Task.Custom
      description: Custom values of task
    - contextPath: Cuckoo.Task.Owner
      description: Task owner
    - contextPath: Cuckoo.Task.Priority
      description: Priority of task
    - contextPath: Cuckoo.Task.Platform
      description: Platform of task
    - contextPath: Cuckoo.Task.Options
      description: Task options
    - contextPath: Cuckoo.Task.Status
      description: Task status
    - contextPath: Cuckoo.Task.EnforceTimeout
      description: Is timeout of task enforced
    - contextPath: Cuckoo.Task.Timeout
      description: Task timeout
    - contextPath: Cuckoo.Task.Memory
      description: Task memory
    - contextPath: Cuckoo.Task.Tags
      description: Task tags
    - contextPath: Cuckoo.Task.ID
      description: ID of task
    - contextPath: Cuckoo.Task.AddedOn
      description: Date on which the task was added
    - contextPath: Cuckoo.Task.CompletedOn
>>>>>>> 2c0930c7
      description: Date on which the task was completed
    description: commands.server.ckList.description
  - name: cuckoo-list-tasks
    arguments: []
    outputs:
<<<<<<< HEAD
    - contextPath: Task.Category
      description: Category of task
    - contextPath: Task.Machine
      description: Machine of task
    - contextPath: Task.Errors
      description: Errors of task
    - contextPath: Task.Traget
      description: Traget of task
    - contextPath: Task.Package
      description: Package of task
    - contextPath: Task.SampleID
      description: Sample ID of task
    - contextPath: Task.Guest
      description: Task guest
    - contextPath: Task.Custom
      description: Custom values of task
    - contextPath: Task.Owner
      description: Task owner
    - contextPath: Task.Priority
      description: Priority of task
    - contextPath: Task.Platform
      description: Platform of task
    - contextPath: Task.Options
      description: Task options
    - contextPath: Task.Status
      description: Task status
    - contextPath: Task.EnforceTimeout
      description: Is timeout of task enforced
    - contextPath: Task.Timeout
      description: Task timeout
    - contextPath: Task.Memory
      description: Task memory
    - contextPath: Task.Tags
      description: Task tags
    - contextPath: Task.ID
      description: ID of task
    - contextPath: Task.AddedOn
      description: Date on which the task was added
    - contextPath: Task.CompletedOn
=======
    - contextPath: Cuckoo.Task.Category
      description: Category of task
    - contextPath: Cuckoo.Task.Machine
      description: Machine of task
    - contextPath: Cuckoo.Task.Errors
      description: Errors of task
    - contextPath: Cuckoo.Task.Target
      description: Target of task
    - contextPath: Cuckoo.Task.Package
      description: Package of task
    - contextPath: Cuckoo.Task.SampleID
      description: Sample ID of task
    - contextPath: Cuckoo.Task.Guest
      description: Task guest
    - contextPath: Cuckoo.Task.Custom
      description: Custom values of task
    - contextPath: Cuckoo.Task.Owner
      description: Task owner
    - contextPath: Cuckoo.Task.Priority
      description: Priority of task
    - contextPath: Cuckoo.Task.Platform
      description: Platform of task
    - contextPath: Cuckoo.Task.Options
      description: Task options
    - contextPath: Cuckoo.Task.Status
      description: Task status
    - contextPath: Cuckoo.Task.EnforceTimeout
      description: Is timeout of task enforced
    - contextPath: Cuckoo.Task.Timeout
      description: Task timeout
    - contextPath: Cuckoo.Task.Memory
      description: Task memory
    - contextPath: Cuckoo.Task.Tags
      description: Task tags
    - contextPath: Cuckoo.Task.ID
      description: ID of task
    - contextPath: Cuckoo.Task.AddedOn
      description: Date on which the task was added
    - contextPath: Cuckoo.Task.CompletedOn
>>>>>>> 2c0930c7
      description: Date on which the task was completed
    description: commands.server.ckList.description
  - name: ck-url
    deprecated: true
    arguments:
    - name: url
      required: true
      default: true
      description: URL to analyze
    outputs:
<<<<<<< HEAD
    - contextPath: Task.ID
=======
    - contextPath: Cuckoo.Task.ID
>>>>>>> 2c0930c7
      description: ID of task
    description: Submit a URL for analysis
  - name: cuckoo-create-task-from-url
    arguments:
    - name: url
      required: true
      default: true
      description: URL to analyze
    outputs:
<<<<<<< HEAD
    - contextPath: Task.ID
=======
    - contextPath: Cuckoo.Task.ID
>>>>>>> 2c0930c7
      description: ID of task
    description: Submit a URL for analysis
  - name: ck-view
    deprecated: true
    arguments:
    - name: id
      required: true
      default: true
      description: commands.server.ckView.arguments.id.description
    outputs:
<<<<<<< HEAD
    - contextPath: Task.Category
      description: Category of task
    - contextPath: Task.Machine
      description: Machine of task
    - contextPath: Task.Errors
      description: Errors of task
    - contextPath: Task.Traget
      description: Traget of task
    - contextPath: Task.Package
      description: Package of task
    - contextPath: Task.SampleID
      description: Sample ID of task
    - contextPath: Task.Guest
      description: Task guest
    - contextPath: Task.Custom
      description: Custom values of task
    - contextPath: Task.Owner
      description: Task owner
    - contextPath: Task.Priority
      description: Priority of task
    - contextPath: Task.Platform
      description: Platform of task
    - contextPath: Task.Options
      description: Task options
    - contextPath: Task.Status
      description: Task status
    - contextPath: Task.EnforceTimeout
      description: Is timeout of task enforced
    - contextPath: Task.Timeout
      description: Task timeout
    - contextPath: Task.Memory
      description: Task memory
    - contextPath: Task.Tags
      description: Task tags
    - contextPath: Task.ID
      description: ID of task
    - contextPath: Task.AddedOn
      description: Date on which the task was added
    - contextPath: Task.CompletedOn
=======
    - contextPath: Cuckoo.Task.Category
      description: Category of task
    - contextPath: Cuckoo.Task.Machine
      description: Machine of task
    - contextPath: Cuckoo.Task.Errors
      description: Errors of task
    - contextPath: Cuckoo.Task.Target
      description: Target of task
    - contextPath: Cuckoo.Task.Package
      description: Package of task
    - contextPath: Cuckoo.Task.SampleID
      description: Sample ID of task
    - contextPath: Cuckoo.Task.Guest
      description: Task guest
    - contextPath: Cuckoo.Task.Custom
      description: Custom values of task
    - contextPath: Cuckoo.Task.Owner
      description: Task owner
    - contextPath: Cuckoo.Task.Priority
      description: Priority of task
    - contextPath: Cuckoo.Task.Platform
      description: Platform of task
    - contextPath: Cuckoo.Task.Options
      description: Task options
    - contextPath: Cuckoo.Task.Status
      description: Task status
    - contextPath: Cuckoo.Task.EnforceTimeout
      description: Is timeout of task enforced
    - contextPath: Cuckoo.Task.Timeout
      description: Task timeout
    - contextPath: Cuckoo.Task.Memory
      description: Task memory
    - contextPath: Cuckoo.Task.Tags
      description: Task tags
    - contextPath: Cuckoo.Task.ID
      description: ID of task
    - contextPath: Cuckoo.Task.AddedOn
      description: Date on which the task was added
    - contextPath: Cuckoo.Task.CompletedOn
>>>>>>> 2c0930c7
      description: Date on which the task was completed
    description: commands.server.ckView.description
  - name: cuckoo-view-task
    arguments:
    - name: id
      required: true
      default: true
      description: commands.server.ckView.arguments.id.description
    outputs:
<<<<<<< HEAD
    - contextPath: Task.Category
      description: Category of task
    - contextPath: Task.Machine
      description: Machine of task
    - contextPath: Task.Errors
      description: Errors of task
    - contextPath: Task.Traget
      description: Traget of task
    - contextPath: Task.Package
      description: Package of task
    - contextPath: Task.SampleID
      description: Sample ID of task
    - contextPath: Task.Guest
      description: Task guest
    - contextPath: Task.Custom
      description: Custom values of task
    - contextPath: Task.Owner
      description: Task owner
    - contextPath: Task.Priority
      description: Priority of task
    - contextPath: Task.Platform
      description: Platform of task
    - contextPath: Task.Options
      description: Task options
    - contextPath: Task.Status
      description: Task status
    - contextPath: Task.EnforceTimeout
      description: Is timeout of task enforced
    - contextPath: Task.Timeout
      description: Task timeout
    - contextPath: Task.Memory
      description: Task memory
    - contextPath: Task.Tags
      description: Task tags
    - contextPath: Task.ID
      description: ID of task
    - contextPath: Task.AddedOn
      description: Date on which the task was added
    - contextPath: Task.CompletedOn
=======
    - contextPath: Cuckoo.Task.Category
      description: Category of task
    - contextPath: Cuckoo.Task.Machine
      description: Machine of task
    - contextPath: Cuckoo.Task.Errors
      description: Errors of task
    - contextPath: Cuckoo.Task.Target
      description: Target of task
    - contextPath: Cuckoo.Task.Package
      description: Package of task
    - contextPath: Cuckoo.Task.SampleID
      description: Sample ID of task
    - contextPath: Cuckoo.Task.Guest
      description: Task guest
    - contextPath: Cuckoo.Task.Custom
      description: Custom values of task
    - contextPath: Cuckoo.Task.Owner
      description: Task owner
    - contextPath: Cuckoo.Task.Priority
      description: Priority of task
    - contextPath: Cuckoo.Task.Platform
      description: Platform of task
    - contextPath: Cuckoo.Task.Options
      description: Task options
    - contextPath: Cuckoo.Task.Status
      description: Task status
    - contextPath: Cuckoo.Task.EnforceTimeout
      description: Is timeout of task enforced
    - contextPath: Cuckoo.Task.Timeout
      description: Task timeout
    - contextPath: Cuckoo.Task.Memory
      description: Task memory
    - contextPath: Cuckoo.Task.Tags
      description: Task tags
    - contextPath: Cuckoo.Task.ID
      description: ID of task
    - contextPath: Cuckoo.Task.AddedOn
      description: Date on which the task was added
    - contextPath: Cuckoo.Task.CompletedOn
>>>>>>> 2c0930c7
      description: Date on which the task was completed
    description: commands.server.ckView.description
  - name: ck-del
    deprecated: true
    arguments:
    - name: id
      required: true
      default: true
      description: commands.server.ckDelete.arguments.id.description
    description: commands.server.ckDelete.description
  - name: cuckoo-delete-task
    arguments:
    - name: id
      required: true
      default: true
      description: commands.server.ckDelete.arguments.id.description
    description: commands.server.ckDelete.description
  - name: ck-scrshot
    deprecated: true
<<<<<<< HEAD
    arguments:
    - name: id
      required: true
      default: true
      description: ID of the task that generated the screenshot
    - name: screenshot
      description: (optional) - numerical identifier of a single screenshot (e.g.
        0001, 0002)
    description: Retrieve screenshots taken during analysis. If the screenshot number
      argument is omitted, retrieves a zip file with all screenshots.
  - name: cuckoo-task-screenshot
=======
>>>>>>> 2c0930c7
    arguments:
    - name: id
      required: true
      default: true
      description: ID of the task that generated the screenshot
    - name: screenshot
      description: (optional) - numerical identifier of a single screenshot (e.g.
        0001, 0002)
    description: Retrieve screenshots taken during analysis. If the screenshot number
      argument is omitted, retrieves a zip file with all screenshots.
  - name: cuckoo-task-screenshot
    arguments:
    - name: id
      required: true
      default: true
      description: ID of the task that generated the screenshot
    - name: screenshot
      description: (optional) - numerical identifier of a single screenshot (e.g.
        0001, 0002)
    outputs:
    - contextPath: File.Size
      description: Size of file
    - contextPath: File.SHA1
      description: File's SHA1
    - contextPath: File.SHA256
      description: File's SHA256
    - contextPath: File.Name
      description: File's name
    - contextPath: File.SSDeep
      description: File's SSDeep
    - contextPath: File.EntryID
      description: File's entry id
    - contextPath: File.Info
      description: File's info
    - contextPath: File.Type
      description: File's type
    - contextPath: File.MD5
      description: File's MD5
    - contextPath: File.Extension
      description: File's Extension
    description: Retrieve screenshots taken during analysis. If the screenshot number
      argument is omitted, retrieves a zip file with all screenshots.
  - name: ck-machines-list
    deprecated: true
    arguments: []
    outputs:
    - contextPath: Machine.Status
      description: Status of machine
    - contextPath: Machine.Locked
      description: Is the machine locked
    - contextPath: Machine.Name
      description: Name of machine
    - contextPath: Machine.ResultserverIP
      description: IP address of machine's result server
    - contextPath: Machine.IP
      description: IP address of machine
    - contextPath: Machine.Label
      description: Label of machine
    - contextPath: Machine.LockedChangedOn
      description: last update time of machine lock status
    - contextPath: Machine.Platform
      description: Platform of machine
    - contextPath: Machine.Snapshot
      description: Snapshot
    - contextPath: Machine.Interface
      description: Interface of machine
    - contextPath: Machine.StatusChangedOn
      description: Last update time of machine status
    - contextPath: Machine.ID
      description: ID of machine
    - contextPath: Machine.ResultserverPort
      description: Port address of machine's result server
    - contextPath: Machine.Tags
      description: Machine tags
    description: Returns a list with details on the analysis machines available to
      Cuckoo.
  - name: cuckoo-machines-list
    arguments: []
    outputs:
    - contextPath: Machine.Status
      description: Status of machine
    - contextPath: Machine.Locked
      description: Is the machine locked
    - contextPath: Machine.Name
      description: Name of machine
    - contextPath: Machine.ResultserverIP
      description: IP address of machine's result server
    - contextPath: Machine.IP
      description: IP address of machine
    - contextPath: Machine.Label
      description: Label of machine
    - contextPath: Machine.LockedChangedOn
      description: last update time of machine lock status
    - contextPath: Machine.Platform
      description: Platform of machine
    - contextPath: Machine.Snapshot
      description: Snapshot
    - contextPath: Machine.Interface
      description: Interface of machine
    - contextPath: Machine.StatusChangedOn
      description: Last update time of machine status
    - contextPath: Machine.ID
      description: ID of machine
    - contextPath: Machine.ResultserverPort
      description: Port address of machine's result server
    - contextPath: Machine.Tags
      description: Machine tags
    description: Returns a list with details on the analysis machines available to
      Cuckoo.
  - name: ck-machine-view
    deprecated: true
    arguments:
    - name: name
      required: true
      description: Machine name to view
    outputs:
    - contextPath: Machine.Status
      description: Status of machine
    - contextPath: Machine.Locked
      description: Is the machine locked
    - contextPath: Machine.Name
      description: Name of machine
    - contextPath: Machine.ResultserverIP
      description: IP address of machine's result server
    - contextPath: Machine.IP
      description: IP address of machine
    - contextPath: Machine.Label
      description: Label of machine
    - contextPath: Machine.LockedChangedOn
      description: last update time of machine lock status
    - contextPath: Machine.Platform
      description: Platform of machine
    - contextPath: Machine.Snapshot
      description: Snapshot
    - contextPath: Machine.Interface
      description: Interface of machine
    - contextPath: Machine.StatusChangedOn
      description: Last update time of machine status
    - contextPath: Machine.ID
      description: ID of machine
    - contextPath: Machine.ResultserverPort
      description: Port address of machine's result server
    - contextPath: Machine.Tags
      description: Machine tags
    description: Returns details on the analysis machine associated with the given
      name.
  - name: cuckoo-machine-view
    arguments:
    - name: name
      required: true
      description: Machine name to view
    outputs:
    - contextPath: Machine.Status
      description: Status of machine
    - contextPath: Machine.Locked
      description: Is the machine locked
    - contextPath: Machine.Name
      description: Name of machine
    - contextPath: Machine.ResultserverIP
      description: IP address of machine's result server
    - contextPath: Machine.IP
      description: IP address of machine
    - contextPath: Machine.Label
      description: Label of machine
    - contextPath: Machine.LockedChangedOn
      description: last update time of machine lock status
    - contextPath: Machine.Platform
      description: Platform of machine
    - contextPath: Machine.Snapshot
      description: Snapshot
    - contextPath: Machine.Interface
      description: Interface of machine
    - contextPath: Machine.StatusChangedOn
      description: Last update time of machine status
    - contextPath: Machine.ID
      description: ID of machine
    - contextPath: Machine.ResultserverPort
      description: Port address of machine's result server
    - contextPath: Machine.Tags
      description: Machine tags
    description: Returns details on the analysis machine associated with the given
      name.
hidden: false
<<<<<<< HEAD
fromversion: 3.5.0
=======
fromversion: 3.5.0
tests:
  - No test
>>>>>>> 2c0930c7
<|MERGE_RESOLUTION|>--- conflicted
+++ resolved
@@ -273,11 +273,7 @@
         md += tblToMdWithTransform('Task Info', result.info, undrscrToCamelCase);
         md += tblToMdWithTransform('Task Metadata', result.metadata, undrscrToCamelCase);
         md += tblToMdWithTransform('Task Network Data', result.network);
-<<<<<<< HEAD
-        if(result.signatures.length > 0){
-=======
         if(result.signatures && result.signatures.length > 0){
->>>>>>> 2c0930c7
             md += tblToMdWithTransform('Task Signatures', result.signatures, undrscrToCamelCase);
         }
         return {
@@ -297,11 +293,7 @@
             Contents: result,
             ContentsFormat: formats.json,
             HumanReadable: tblToMdWithTransform('Task Table', result.task, undrscrToCamelCase),
-<<<<<<< HEAD
-            EntryContext: {'Cuckoo.Task' : jsonToEntity(result.task, entityMap.Task)}
-=======
             EntryContext: {'Cuckoo.Task(val.ID === obj.ID)' : jsonToEntity(result.task, entityMap.Task)}
->>>>>>> 2c0930c7
         };
     };
 
@@ -439,11 +431,7 @@
     - name: options
       description: ' (optional) - options to pass to the analysis package'
     outputs:
-<<<<<<< HEAD
-    - contextPath: Task.ID
-=======
     - contextPath: Cuckoo.Task.ID
->>>>>>> 2c0930c7
       description: ID of task
     description: commands.server.ckFile.description
   - name: cuckoo-create-task-from-file
@@ -474,11 +462,7 @@
     - name: options
       description: ' (optional) - options to pass to the analysis package'
     outputs:
-<<<<<<< HEAD
-    - contextPath: Task.ID
-=======
     - contextPath: Cuckoo.Task.ID
->>>>>>> 2c0930c7
       description: ID of task
     description: commands.server.ckFile.description
   - name: ck-report
@@ -489,47 +473,6 @@
       default: true
       description: commands.server.ckReport.arguments.id.description
     outputs:
-<<<<<<< HEAD
-    - contextPath: Task.Category
-      description: Category of task
-    - contextPath: Task.Machine
-      description: Machine of task
-    - contextPath: Task.Errors
-      description: Errors of task
-    - contextPath: Task.Traget
-      description: Traget of task
-    - contextPath: Task.Package
-      description: Package of task
-    - contextPath: Task.SampleID
-      description: Sample ID of task
-    - contextPath: Task.Guest
-      description: Task guest
-    - contextPath: Task.Custom
-      description: Custom values of task
-    - contextPath: Task.Owner
-      description: Task owner
-    - contextPath: Task.Priority
-      description: Priority of task
-    - contextPath: Task.Platform
-      description: Platform of task
-    - contextPath: Task.Options
-      description: Task options
-    - contextPath: Task.Status
-      description: Task status
-    - contextPath: Task.EnforceTimeout
-      description: Is timeout of task enforced
-    - contextPath: Task.Timeout
-      description: Task timeout
-    - contextPath: Task.Memory
-      description: Task memory
-    - contextPath: Task.Tags
-      description: Task tags
-    - contextPath: Task.ID
-      description: ID of task
-    - contextPath: Task.AddedOn
-      description: Date on which the task was added
-    - contextPath: Task.CompletedOn
-=======
     - contextPath: Cuckoo.Task.Category
       description: Category of task
     - contextPath: Cuckoo.Task.Machine
@@ -569,7 +512,6 @@
     - contextPath: Cuckoo.Task.AddedOn
       description: Date on which the task was added
     - contextPath: Cuckoo.Task.CompletedOn
->>>>>>> 2c0930c7
       description: Date on which the task was completed
     description: commands.server.ckReport.description
   - name: cuckoo-get-task-report
@@ -579,51 +521,6 @@
       default: true
       description: commands.server.ckReport.arguments.id.description
     outputs:
-<<<<<<< HEAD
-    - contextPath: Task.Category
-      description: Category of task
-    - contextPath: Task.Machine
-      description: Machine of task
-    - contextPath: Task.Errors
-      description: Errors of task
-    - contextPath: Task.Traget
-      description: Traget of task
-    - contextPath: Task.Package
-      description: Package of task
-    - contextPath: Task.SampleID
-      description: Sample ID of task
-    - contextPath: Task.Guest
-      description: Task guest
-    - contextPath: Task.Custom
-      description: Custom values of task
-    - contextPath: Task.Owner
-      description: Task owner
-    - contextPath: Task.Priority
-      description: Priority of task
-    - contextPath: Task.Platform
-      description: Platform of task
-    - contextPath: Task.Options
-      description: Task options
-    - contextPath: Task.Status
-      description: Task status
-    - contextPath: Task.EnforceTimeout
-      description: Is timeout of task enforced
-    - contextPath: Task.Timeout
-      description: Task timeout
-    - contextPath: Task.Memory
-      description: Task memory
-    - contextPath: Task.Tags
-      description: Task tags
-    - contextPath: Task.ID
-      description: ID of task
-    - contextPath: Task.AddedOn
-      description: Date on which the task was added
-    - contextPath: Task.CompletedOn
-      description: Date on which the task was completed
-    - contextPath: Task.Score
-      description: Reported score of the the task
-    - contextPath: Task.Monitor
-=======
     - contextPath: Cuckoo.Task.Category
       description: Category of task
     - contextPath: Cuckoo.Task.Machine
@@ -667,54 +564,12 @@
     - contextPath: Cuckoo.Task.Score
       description: Reported score of the the task
     - contextPath: Cuckoo.Task.Monitor
->>>>>>> 2c0930c7
       description: Monitor of the reported task
     description: commands.server.ckReport.description
   - name: ck-list
     deprecated: true
     arguments: []
     outputs:
-<<<<<<< HEAD
-    - contextPath: Task.Category
-      description: Category of task
-    - contextPath: Task.Machine
-      description: Machine of task
-    - contextPath: Task.Errors
-      description: Errors of task
-    - contextPath: Task.Traget
-      description: Traget of task
-    - contextPath: Task.Package
-      description: Package of task
-    - contextPath: Task.SampleID
-      description: Sample ID of task
-    - contextPath: Task.Guest
-      description: Task guest
-    - contextPath: Task.Custom
-      description: Custom values of task
-    - contextPath: Task.Owner
-      description: Task owner
-    - contextPath: Task.Priority
-      description: Priority of task
-    - contextPath: Task.Platform
-      description: Platform of task
-    - contextPath: Task.Options
-      description: Task options
-    - contextPath: Task.Status
-      description: Task status
-    - contextPath: Task.EnforceTimeout
-      description: Is timeout of task enforced
-    - contextPath: Task.Timeout
-      description: Task timeout
-    - contextPath: Task.Memory
-      description: Task memory
-    - contextPath: Task.Tags
-      description: Task tags
-    - contextPath: Task.ID
-      description: ID of task
-    - contextPath: Task.AddedOn
-      description: Date on which the task was added
-    - contextPath: Task.CompletedOn
-=======
     - contextPath: Cuckoo.Task.Category
       description: Category of task
     - contextPath: Cuckoo.Task.Machine
@@ -754,53 +609,11 @@
     - contextPath: Cuckoo.Task.AddedOn
       description: Date on which the task was added
     - contextPath: Cuckoo.Task.CompletedOn
->>>>>>> 2c0930c7
       description: Date on which the task was completed
     description: commands.server.ckList.description
   - name: cuckoo-list-tasks
     arguments: []
     outputs:
-<<<<<<< HEAD
-    - contextPath: Task.Category
-      description: Category of task
-    - contextPath: Task.Machine
-      description: Machine of task
-    - contextPath: Task.Errors
-      description: Errors of task
-    - contextPath: Task.Traget
-      description: Traget of task
-    - contextPath: Task.Package
-      description: Package of task
-    - contextPath: Task.SampleID
-      description: Sample ID of task
-    - contextPath: Task.Guest
-      description: Task guest
-    - contextPath: Task.Custom
-      description: Custom values of task
-    - contextPath: Task.Owner
-      description: Task owner
-    - contextPath: Task.Priority
-      description: Priority of task
-    - contextPath: Task.Platform
-      description: Platform of task
-    - contextPath: Task.Options
-      description: Task options
-    - contextPath: Task.Status
-      description: Task status
-    - contextPath: Task.EnforceTimeout
-      description: Is timeout of task enforced
-    - contextPath: Task.Timeout
-      description: Task timeout
-    - contextPath: Task.Memory
-      description: Task memory
-    - contextPath: Task.Tags
-      description: Task tags
-    - contextPath: Task.ID
-      description: ID of task
-    - contextPath: Task.AddedOn
-      description: Date on which the task was added
-    - contextPath: Task.CompletedOn
-=======
     - contextPath: Cuckoo.Task.Category
       description: Category of task
     - contextPath: Cuckoo.Task.Machine
@@ -840,7 +653,6 @@
     - contextPath: Cuckoo.Task.AddedOn
       description: Date on which the task was added
     - contextPath: Cuckoo.Task.CompletedOn
->>>>>>> 2c0930c7
       description: Date on which the task was completed
     description: commands.server.ckList.description
   - name: ck-url
@@ -851,11 +663,7 @@
       default: true
       description: URL to analyze
     outputs:
-<<<<<<< HEAD
-    - contextPath: Task.ID
-=======
     - contextPath: Cuckoo.Task.ID
->>>>>>> 2c0930c7
       description: ID of task
     description: Submit a URL for analysis
   - name: cuckoo-create-task-from-url
@@ -865,11 +673,7 @@
       default: true
       description: URL to analyze
     outputs:
-<<<<<<< HEAD
-    - contextPath: Task.ID
-=======
     - contextPath: Cuckoo.Task.ID
->>>>>>> 2c0930c7
       description: ID of task
     description: Submit a URL for analysis
   - name: ck-view
@@ -880,47 +684,6 @@
       default: true
       description: commands.server.ckView.arguments.id.description
     outputs:
-<<<<<<< HEAD
-    - contextPath: Task.Category
-      description: Category of task
-    - contextPath: Task.Machine
-      description: Machine of task
-    - contextPath: Task.Errors
-      description: Errors of task
-    - contextPath: Task.Traget
-      description: Traget of task
-    - contextPath: Task.Package
-      description: Package of task
-    - contextPath: Task.SampleID
-      description: Sample ID of task
-    - contextPath: Task.Guest
-      description: Task guest
-    - contextPath: Task.Custom
-      description: Custom values of task
-    - contextPath: Task.Owner
-      description: Task owner
-    - contextPath: Task.Priority
-      description: Priority of task
-    - contextPath: Task.Platform
-      description: Platform of task
-    - contextPath: Task.Options
-      description: Task options
-    - contextPath: Task.Status
-      description: Task status
-    - contextPath: Task.EnforceTimeout
-      description: Is timeout of task enforced
-    - contextPath: Task.Timeout
-      description: Task timeout
-    - contextPath: Task.Memory
-      description: Task memory
-    - contextPath: Task.Tags
-      description: Task tags
-    - contextPath: Task.ID
-      description: ID of task
-    - contextPath: Task.AddedOn
-      description: Date on which the task was added
-    - contextPath: Task.CompletedOn
-=======
     - contextPath: Cuckoo.Task.Category
       description: Category of task
     - contextPath: Cuckoo.Task.Machine
@@ -960,7 +723,6 @@
     - contextPath: Cuckoo.Task.AddedOn
       description: Date on which the task was added
     - contextPath: Cuckoo.Task.CompletedOn
->>>>>>> 2c0930c7
       description: Date on which the task was completed
     description: commands.server.ckView.description
   - name: cuckoo-view-task
@@ -970,47 +732,6 @@
       default: true
       description: commands.server.ckView.arguments.id.description
     outputs:
-<<<<<<< HEAD
-    - contextPath: Task.Category
-      description: Category of task
-    - contextPath: Task.Machine
-      description: Machine of task
-    - contextPath: Task.Errors
-      description: Errors of task
-    - contextPath: Task.Traget
-      description: Traget of task
-    - contextPath: Task.Package
-      description: Package of task
-    - contextPath: Task.SampleID
-      description: Sample ID of task
-    - contextPath: Task.Guest
-      description: Task guest
-    - contextPath: Task.Custom
-      description: Custom values of task
-    - contextPath: Task.Owner
-      description: Task owner
-    - contextPath: Task.Priority
-      description: Priority of task
-    - contextPath: Task.Platform
-      description: Platform of task
-    - contextPath: Task.Options
-      description: Task options
-    - contextPath: Task.Status
-      description: Task status
-    - contextPath: Task.EnforceTimeout
-      description: Is timeout of task enforced
-    - contextPath: Task.Timeout
-      description: Task timeout
-    - contextPath: Task.Memory
-      description: Task memory
-    - contextPath: Task.Tags
-      description: Task tags
-    - contextPath: Task.ID
-      description: ID of task
-    - contextPath: Task.AddedOn
-      description: Date on which the task was added
-    - contextPath: Task.CompletedOn
-=======
     - contextPath: Cuckoo.Task.Category
       description: Category of task
     - contextPath: Cuckoo.Task.Machine
@@ -1050,7 +771,6 @@
     - contextPath: Cuckoo.Task.AddedOn
       description: Date on which the task was added
     - contextPath: Cuckoo.Task.CompletedOn
->>>>>>> 2c0930c7
       description: Date on which the task was completed
     description: commands.server.ckView.description
   - name: ck-del
@@ -1070,20 +790,6 @@
     description: commands.server.ckDelete.description
   - name: ck-scrshot
     deprecated: true
-<<<<<<< HEAD
-    arguments:
-    - name: id
-      required: true
-      default: true
-      description: ID of the task that generated the screenshot
-    - name: screenshot
-      description: (optional) - numerical identifier of a single screenshot (e.g.
-        0001, 0002)
-    description: Retrieve screenshots taken during analysis. If the screenshot number
-      argument is omitted, retrieves a zip file with all screenshots.
-  - name: cuckoo-task-screenshot
-=======
->>>>>>> 2c0930c7
     arguments:
     - name: id
       required: true
@@ -1267,10 +973,6 @@
     description: Returns details on the analysis machine associated with the given
       name.
 hidden: false
-<<<<<<< HEAD
-fromversion: 3.5.0
-=======
 fromversion: 3.5.0
 tests:
-  - No test
->>>>>>> 2c0930c7
+  - No test