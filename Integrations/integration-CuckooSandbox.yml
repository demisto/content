commonfields:
  id: Cuckoo Sandbox
  version: -1
name: Cuckoo Sandbox
releaseNotes: Fix edge case that might fail on empty results
display: Cuckoo Sandbox
category: Forensics & Malware Analysis
image: data:image/png;base64,iVBORw0KGgoAAAANSUhEUgAAAHMAAAAmCAQAAABdCWwpAAALCklEQVQYGd3BC1wNhuIH8N85R3XO6Tk91OmtN51U64XyyJBVjHKEXlKJJCerqEi0KSyPJI9SE3U91qa1IeyGz5VlK4zRvWb3ugxjd8IUld+/e/5dn33andnn436u2/cL9FH5gn1GaamLoouF8bqrtdBXrXVJXmfc0f9G+GavI/NW4n/BUdMPRPgd6qSb7dPyou/7Uo2g+eXgSXjVzTNMTzrgdUqAF1ZnW/XG6svhbYPZn8YXUpbmW+NlKjXfoFgzNlmKl6ZZcmDUuK0z7x+cfk6EF1I9sGLaBweTn3jQ6qbHzpWhtTp42WTTRcTjsLwTQrwU2zQm57jQgJ5csPq0GM+Rr+M7Ole5P3TV2qpDFfSh5Rm7ZXuc8Z9hOU1C0LHxpAQvxdIoyV0QBP13NYrwM+X2vpN95szJm14UVjR1S9zOjMP63wup5DHm0eBBaEHeYPznWCkkBOVnj4vxElRbyC46MZ2lLKDtvSkb1srQrV47bJZdhWuL30/jOYre9OcCHuZ2anANGxlAnRuBEdVC/HsThRt8wt51/NCmdmh5dnylEbpt11wRGZc+7+3dg6ESJ0gbtChlvvJUf3QL1k2NGVY2sNapOjL/LZ9sEbpZKiQE5U0nxOi22FSZMjtjRs66EGClaOPQkHynD60OelYsSygagGem6mXO8ikf+IldTWBBpe+nIjyzauqbj3awlsU8wy3c2ZqzRLk4uMC82a4jhcd5mw/Zxkds5z8F04cH6UTh9ay38GsWq7+RqnUXBEEQHNS4xAdQGA1uBkWcMxsqEcaux0GNzjIP4JCD80k8BkEQFN2NXH1KAzBSSAjKm06Iga16w/aDoPm5zT7vi8dnSH8AQRAEnU6/7QGVgw7OJ/AEBEFQ0Ba+6qg6sEU7wDNG+drD+Uziu8znNT4l2c7jLGQRW9hbKaWMoQO1bi+fiF9TKEiOEt8H8cTmyuufS34AQZvmWsNZuq4NoFrXggiouNrI/g6KH9UOajByPQaC4nvujfYX0QmCi9KAAQoJQeem0+qHxJML0QVanU/xAJRxGvdB0Ogbt0bRPRB0aKg2AT6XDakHQbV7Ll8OvIQOEF3J84HN9hmpkQWhJVNvVPIm2/l8lTSiLR2o+f2CCPy63foOZ0AhnbcFOMyXbfSz+BoEo5ZG93c7Bap1JUVAxdva/CoouX9SK3sGCJp8Mz001jR+YPRKdIJ617JMjEMkBIecBhYtRCcouxw3Ejg0wO5LEJy0Y7VjlOydif3/CoKJS4AlcSAouzR2arh5lG1QETrA/n/fYl+o8XE/dIs9PJvl/Bv/qZNP+UtfcS41KGMQxT/OTMbzlI3CY9D462YDqBxxzInKjSwcFWnodgpU60qKgIq3tflVUKv1o/zgH0EBFTlQ+Vi8KXhF5NqZW6SGoRKC8vbUq5J20PhyVCC6VY3AE9CkuUUfKplxeAI61AFBFaDo6aQlUNkiG9wIihmWiG6l4ux5fof9avSvj+Z1dvILtvE+u/gvD3mC8zmAoB5X0/mh14oEEZ4nIxEER1ehl3BD1wZQrSspAire1uZXQZ3W8vfdCIof5wagFwOFhKAG1QiCQQVQWZYEgiPK0CPbUfc70PjCfl/3s6Dug1w/9IgqBsEZBeiWHZkQ/4UxkDkB9GUE3yF5hO/xAx5hJbPoT02CoClrWMJRexJFeL6ELBAM2YBeZhi6NYBqXUkRUPG2Nr8K6rZuLXUiqPlT+evoxVQhIQiCIGhztsQG3ZKWguCEtegxxsamBTS4W7x3EMHX/lHqgh7KfBCctA8oFyyzhUq2tstZ8DX+ieQDbqScIAiCoBVjeZb321I3HzLAb0nMAMHJhehluqFrA6jWlRQBFS9r86ugTuu2HYMJaj4q8UIvpgoJQbVHluckt0BwzNrLasDCDBAcXYgeo+2sroAGd7ZVORPUu1fogR5Ja0BwchV+5m3BnBCd+7b8hv/vL9zFTKZwOat4gd0e7F6wywS/LScOBL2r0UuUgfspUL1LOQMqQy3MvwF17u0u9uwCxU8y3kIvRgoJwSEXsoycs/sRlNytdgfyIkDQbR96ZMqld0DjKx+7ezWCWm3KIPRQlIFg+Br04h/f/0cH1rKLvbW3Vy3YYYkXsdcDD0Hta/VyqETapi+am50es0R71EFQwEVKqCiHSO+C+he/1FNsA8GRm9Fj06SEbGXmO5YmU6QEXb8A9g0wbQbB4QeALBfRI1C3pckCKonp6ACdjwMhZSA4bhVUNtoMvACKO+Oi8QvJ41xP6nYG80NeZSs72ck7/JTvUbm90Akvplbb+xAIetQv8Q92c55gdwIEw947IpydD4L2TakBiy0Unr770Ala/xFYP0nQCerd9lk81ivUe3YOHoOaN2IG6k2REpQ3nRQDi+ajE0TbyiClts8JEHxjb65XtF1alNYtEMxQArmzQdD46qi4SMeZ7v470QHKWnbI8G98phUT9+aeIV9PuDPrYTxj6cUhtKBfBV7cqnF6N0FQ/aH1Ne12EHT4/IApsNdN/1sQlLS6Npt+B4LoWBYOXNEO2AmCeGp20/gWCKIzWQlEThMRlDefEAOHdWwbQNCs8YBG7jIpQVD3puMlPAZBr/qjOsBF/RG1IChss28xuQ6C6FoZjedYYjdi+OSxoaXW7Y5UcDiH1X8kw4taJ4wJtfxKRBAE+3WNrs4ahG6fCLLGuB4RtYIgKKL+11nxp0Xodl43oER0T0AQFFLrSmrSsX7A+hlCiuhy9qgmuhUHog3E04CLHysz9ts+FhAEwX5d4z7Kt4FKs8GEXRqPBARBEV+7njO3QYDfVG+U/5cJ/ANLGfg4MQG/R7XZgjnD1nsUBazcFFCngWcmqOcFTMx5vWjke9mz0mR4JlG43j9wpUfR0A0Lk2JtoPKJbVJc4pz8iX8WoNs50ZR1IAiGtOeGAtkRgUXysrF52wOOqeOZLOEe37Dl40uCCtPiZxihx1ZRnsYySaY0W7JGHb9wSGfptwmXzl2r4syKz/Xw37baZOgeEARdzsjHfybEc2UZB7pajcuOXpwZsyGkYvyBkXV+n408Mq5GUbY4x2Xamx7HRFDZZJeyfn45UB03u77OCK+CJLPx29EBgjodwTUxc1a5XRHjZ87rFLgEhRqmjdwy9qhTi8FP0nbNVqNbjl95nfT/NHDv5F1TKiZVvlHj9ifnS+bfBn5Y4QVUBsz9tG4WUOeSsWLF6MsCvBo2SHNmm5zHUxAEzW55nPOrdNjmXigvtqwYXON2zuq6wT39W0Yt3rXh67ITd/p7DBpvmWCYo7NJXCmESqlatu5Eq9XB0luO389vGHR70THghvPW0mnxxep4laQbvRvpVm7X2P8HzTbxE+0241azOzZNFnWvV0zNyYr+yC/W2EIrSg2/YUWk1hMNCjny0eHbDQ9C7ua641XUpLXHboP3muEFw8rkdWaHpPidjqqlBQ1/23Wp5nd+9KW0c3rEcNcgefDgCU6jhoQO2qWLvmVGESj8h8tpx6Zhp/yPeDaY/VV+ZnyNomrs0pRh6Dt220zbGrZuruVwFxdPT/chYywvjKkOcrUbs3xhWOmYFQdk6CuW91OK8Uy0v32TciC6jdCfNzV2TbEL+qIaoV/FxGL0OGob+06pHH1RkZfsfIobehyzXRV32AJ90UKl57F0C/So0t9viL6oXBSab1u/e1iJGvq6zFj58fCS1ClG7mPsY8z+IEVftdfKOn3s+4qdMRvnrMvKSZ6e7Ia+6hNhiUG+xVy5t/+0KZsSMid9YIa+brdWutkpQ6j8H9eRlAwxDod1AAAAAElFTkSuQmCC
description: Malware dynamic analysis sandboxing
configuration:
- display: Server URL (e.g. https://192.168.0.1)
  name: server
  defaultvalue: ""
  type: 0
  required: false
- display: Username (Only if your cuckoo service requires HTTP auth)
  name: authentication
  defaultvalue: ""
  type: 9
  required: false
- display: Trust any certificate (unsecure)
  name: insecure
  defaultvalue: ""
  type: 8
  required: false
- display: Use system proxy settings
  name: proxy
  defaultvalue: "true"
  type: 8
  required: false
script:
  script: |-
    var entityMap = {
        Machine:{
            status :            'Status',
            locked :            'Locked',
            name :              'Name',
            resultserver_ip :   'ResultserverIP',
            ip :                'IP',
            label :             'Label',
            locked_changed_on : 'LockedChangedOn',
            platform :          'Platform',
            snapshot :          'Snapshot',
            interface :         'Interface',
            status_changed_on : 'StatusChangedOn',
            id :                'ID',
            resultserver_port : 'ResultserverPort',
            tags :              'Tags'
        },
        Task: {
            category  :         'Category',
            machine :           'Machine',
            errors :            'Errors',
            target :            'Target',
            package :           'Package',
            sample_id :         'SampleID',
            guest :             'Guest',
            custom :            'Custom',
            owner :             'Owner',
            priority :          'Priority',
            platform :          'Platform',
            options :           'Options',
            status :            'Status',
            enforce_timeout :   'EnforceTimeout',
            timeout :           'Timeout',
            memory :            'Memory',
            tags :              'Tags',
            id :                'ID',
            added_on :          'AddedOn',
            completed_on :      'CompletedOn',
            score :             'Score',
            monitor :           'Monitor'
        }
    };

    var undrscrToCamelCase = function(string){
        string = '_'+string;
        return string.replace(/_([a-z])/g, function (g) { return g[1].toUpperCase(); });
    };

    //returns single object withing entity (i.e. File[0])
    var jsonToEntityObject = function(origObj, newKeys){
        var ret = {};
        var path;
        var newField;
        for(var key in newKeys){
            if(newKeys[key]){
                ret[newKeys[key]] = dq(origObj, '.'+key);
            }
        }
        return ret;
    };

    //returns entire entity array (i.e. File)
    var jsonToEntity = function(origObj, newKeys){
        var j;
        var ret;
        if(!Array.isArray(origObj)){
            ret = [jsonToEntityObject(origObj, newKeys)];
            return ret;
        }
        else if(origObj.length > 0){ //makes sure no empty arrays are pushed
            ret = [];
            for(j=0; j<origObj.length; j++){
                ret.push(jsonToEntityObject(origObj[j], newKeys));
            }
            return ret;
        }
    };

    var fixUrl = function(base) {
        res = base;
        if (base && base[base.length - 1] != '/') {
            res = res + '/';
        }
        return res;
    };

    var parseResponse = function(resp) {
        if (resp.StatusCode === 200) {
            try {
                return JSON.parse(resp.Body);
            } catch (e) {
                return resp.Body;
            }
        } else {
            err = resp.Status;
            if (resp.Body) {
                err += '\n' + resp.Body;
            }
            throw err;
        }
    };

    var cuckooGet = function(qArgs, qParams, suffix) {
        url = fixUrl(qParams['server']) + suffix;
        username = qParams['authentication'] ? qParams['authentication']['identifier'] : '';
        password = qParams['authentication'] ? qParams['authentication']['password'] : '';
        res = http(
            url,
            {
                Method: 'GET',
                Username: username,
                Password: password
            },
            qParams['insecure'],
            qParams['proxy']
        );
        return result =  parseResponse(res);
    };

    var cuckooGetRaw = function(qArgs, qParams, suffix) {
        url = fixUrl(qParams['server']) + suffix;
        username = qParams['authentication'] ? qParams['authentication']['identifier'] : '';
        password = qParams['authentication'] ? qParams['authentication']['password'] : '';
        res = http(
            url,
            {
                Method: 'GET',
                Username: username,
                Password: password
            },
            qParams['insecure'],
            qParams['proxy']
        );
        return res;
    };

    var cuckooGetFile = function(qArgs, qParams, suffix, filename) {
        url = fixUrl(qParams['server']) + suffix;
        username = qParams['authentication'] ? qParams['authentication']['identifier'] : '';
        password = qParams['authentication'] ? qParams['authentication']['password'] : '';
        res = http(
            url,
            {
                Method: 'GET',
                Username: username,
                Password: password,
                SaveToFile: true
            },
            qParams.insecure,
            qParams.proxy
        );
        if (res.StatusCode !== 200) {
            err = res.Status;
            if (res.Body) {
                err += '\n' + res.Body;
            }
            throw err;
        }
        return {
            Type: 3,
            FileID: res.Path,
            File: filename,
            Contents: filename
        };
    };

    var cuckooPost = function(qArgs, qParams, suffix) {
        url = fixUrl(qParams.server) + suffix;
        username = qParams['authentication'] ? qParams['authentication']['identifier'] : '';
        password = qParams['authentication'] ? qParams['authentication']['password'] : '';
        res = httpMultipart(
            url, // URL
            '', // Optional - FilePath / EntryID
            { // HTTP Request Headers
                Method: 'POST',
                Username: username,
                Password: password
            },
            { // Multipart Contents
                url: qArgs['url']
            },
            qParams['insecure'],
            qParams['proxy']
        );
        return parseResponse(res);
    };

    var fetchFiles = function(qArgs, qParams) {
        url = fixUrl(qParams['server']) + 'tasks/create/file';
        fileParam = qArgs['entryID'] ? qArgs['entryID'] : qArgs['fileID'];
        username = qParams['authentication'] ? qParams['authentication']['identifier'] : '';
        password = qParams['authentication'] ? qParams['authentication']['password'] : '';
        delete qArgs.entryID;
        res = httpMultipart(
            url,
            fileParam,
            { // HTTP Request Headers
                Method: 'POST',
                Username: username,
                Password: password
            },
            qArgs,
            qParams['insecure'],
            qParams['proxy']
        );
        return parseResponse(res);
    };

    var createTaskFromFile = function(args, params){
        var res =  fetchFiles(args, params);
        return {
            Type: entryTypes.note,
            Contents: res,
            ContentsFormat: formats.json,
            HumanReadable: 'Task was created successfully, task ID = ' + res.task_id,
            EntryContext: {'Cuckoo.Task' : {ID: res.task_id}}
        };
    };

    var createTaskFromURL = function(args, params){
        var res = cuckooPost(args, params, 'tasks/create/url');
        return {
            Type: entryTypes.note,
            Contents: res,
            ContentsFormat: formats.json,
            HumanReadable: 'Task was created successfully, task ID = ' + res.task_id,
            EntryContext: {'Cuckoo.Task' : {ID: res.task_id}}
        };
    };

    var tblToMdWithTransform = function(title, t, transform){
        return tblToMd(title, t, undefined, undefined, transform);
    }

    var getTaskReport = function(args, params){
        var result = cuckooGet(args, params, 'tasks/report/' + args['id']);
        var md;
        var context = {};

        context['Cuckoo.Task(val.ID && val.ID == obj.ID)'] = jsonToEntity(result.info, entityMap.Task);
        md = tblToMdWithTransform('Task Target', result.target, undrscrToCamelCase);
        md += tblToMdWithTransform('Task Info', result.info, undrscrToCamelCase);
        md += tblToMdWithTransform('Task Metadata', result.metadata, undrscrToCamelCase);
        md += tblToMdWithTransform('Task Network Data', result.network);
        if(result.signatures && result.signatures.length > 0){
            md += tblToMdWithTransform('Task Signatures', result.signatures, undrscrToCamelCase);
        }
        return {
            Type: entryTypes.note,
            Contents: result,
            ContentsFormat: formats.json,
            HumanReadable: md,
            EntryContext: context
        };
    };

    var viewTask = function(args, params){
        result = cuckooGet(args, params, 'tasks/view/' + args['id']);

        return {
            Type: entryTypes.note,
            Contents: result,
            ContentsFormat: formats.json,
            HumanReadable: tblToMdWithTransform('Task Table', result.task, undrscrToCamelCase),
            EntryContext: {'Cuckoo.Task' : jsonToEntity(result.task, entityMap.Task)}
        };
    };

    var deleteTask = function(args, params){
        var res = JSON.parse(cuckooGetRaw(args, params, 'tasks/delete/' + args['id']).Body);
        return (res.status? res.status : res.message);
    };

    var listTasks = function(args, params){
        var result = cuckooGet(args, params, 'tasks/list');

        return {
            Type: entryTypes.note,
            Contents: res,
            ContentsFormat: formats.json,
            HumanReadable: tblToMdWithTransform('Task Table', result.tasks, undrscrToCamelCase),
            EntryContext: {'Cuckoo.Task' : jsonToEntity(result.tasks, entityMap.Task)}
        };
    };

    var listMachines = function(args, params){
        var result = cuckooGet(args, params, 'machines/list');

        return {
            Type: entryTypes.note,
            Contents: res,
            ContentsFormat: formats.json,
            HumanReadable: tblToMdWithTransform('Machines Table', result.machines, undrscrToCamelCase),
            EntryContext: {'Cuckoo.Machine' : jsonToEntity(result.machines, entityMap.Machine)}
        };
    };

    var viewMachine = function(args, params){
        result = cuckooGet(args, params, 'machines/view/' + args['name']);

        return {
            Type: entryTypes.note,
            Contents: res,
            ContentsFormat: formats.json,
            HumanReadable: tblToMdWithTransform('Machines Table', result.machine, undrscrToCamelCase),
            EntryContext: {'Cuckoo.Machine' : jsonToEntity(result.machine, entityMap.Machine)}
        };
    };

    var taskScreenshot = function(args ,params){
        var uri = 'tasks/screenshots/' + args['id'];
        var filename = 'CuckooScreenshots.zip'
        if (args['screenshot']) {
            filename = args['screenshot'];
            uri += '/'+ args['screenshot'];
        }
        return cuckooGetFile(args, params, uri, filename);
    };



    // The command input arg holds the command sent from the user.
    switch (command) {
        // This is the call made when pressing the integration test button.
        case 'test-module':
            var resp = cuckooGetRaw(args, params, 'tasks/list');
            if (resp.StatusCode === 200) {
                return 'ok';
            } else if (resp.Status) {
                return resp.Status;
            } else {
                return resp;
            }
            break;

        case 'ck-file'://deprecated
        case 'cuckoo-create-task-from-file':
            return createTaskFromFile(args, params);

        case 'ck-url'://deprecated
        case 'cuckoo-create-task-from-url':
            return createTaskFromURL(args, params);

        case 'ck-report'://deprecated
        case 'cuckoo-get-task-report':
            return getTaskReport(args, params);

        case 'ck-view'://deprecated
        case 'cuckoo-view-task':
            return viewTask(args, params);

        case 'ck-del'://deprecated
        case 'cuckoo-delete-task':
            return deleteTask(args, params);

        case 'ck-list'://deprecated
        case 'cuckoo-list-tasks':
            return listTasks(args, params);

        case 'ck-machines-list': //deprecated
        case 'cuckoo-machines-list':
            return listMachines(args, params);

        case 'ck-machine-view'://deprecated
        case 'cuckoo-machine-view':
            return viewMachine(args, params);

        case 'ck-scrshot'://deprecated
        case 'cuckoo-task-screenshot':   //unchanged
            return taskScreenshot(args, params);
    }
  type: javascript
  commands:
  - name: ck-file
    deprecated: true
    arguments:
    - name: entryID
      default: true
      description: commands.server.ckFile.arguments.entryID.description
    - name: fileID
      description: commands.server.ckFile.arguments.fileID.description
    - name: machine
      description: (optional) Label of the machine to use for analysis
    - name: package
      description: (optional) analysis package to be used for the analysis
    - name: timeout
      description: (optional)  analysis timeout (in seconds)
    - name: enforce_timeout
      description: (optional) enable to enforce the execution for the full timeout
        value
    - name: platform
      description: (optional) - name of the platform to select the analysis machine
        from (e.g. “windows”)
    - name: tags
      description: (optional) - define machine to start by tags. Platform must be
        set to use that. Tags are comma separated
    - name: memory
      description: (optional) - enable the creation of a full memory dump of the analysis
        machine
    - name: options
      description: ' (optional) - options to pass to the analysis package'
    outputs:
    - contextPath: Task.ID
      description: ID of task
    description: commands.server.ckFile.description
  - name: cuckoo-create-task-from-file
    arguments:
    - name: entryID
      default: true
      description: commands.server.ckFile.arguments.entryID.description
    - name: fileID
      description: commands.server.ckFile.arguments.fileID.description
    - name: machine
      description: (optional) Label of the machine to use for analysis
    - name: package
      description: (optional) analysis package to be used for the analysis
    - name: timeout
      description: (optional)  analysis timeout (in seconds)
    - name: enforce_timeout
      description: (optional) enable to enforce the execution for the full timeout
        value
    - name: platform
      description: (optional) - name of the platform to select the analysis machine
        from (e.g. “windows”)
    - name: tags
      description: (optional) - define machine to start by tags. Platform must be
        set to use that. Tags are comma separated
    - name: memory
      description: (optional) - enable the creation of a full memory dump of the analysis
        machine
    - name: options
      description: ' (optional) - options to pass to the analysis package'
    outputs:
    - contextPath: Task.ID
      description: ID of task
    description: commands.server.ckFile.description
  - name: ck-report
    deprecated: true
    arguments:
    - name: id
      required: true
      default: true
      description: commands.server.ckReport.arguments.id.description
    outputs:
    - contextPath: Task.Category
      description: Category of task
    - contextPath: Task.Machine
      description: Machine of task
    - contextPath: Task.Errors
      description: Errors of task
    - contextPath: Task.Traget
      description: Traget of task
    - contextPath: Task.Package
      description: Package of task
    - contextPath: Task.SampleID
      description: Sample ID of task
    - contextPath: Task.Guest
      description: Task guest
    - contextPath: Task.Custom
      description: Custom values of task
    - contextPath: Task.Owner
      description: Task owner
    - contextPath: Task.Priority
      description: Priority of task
    - contextPath: Task.Platform
      description: Platform of task
    - contextPath: Task.Options
      description: Task options
    - contextPath: Task.Status
      description: Task status
    - contextPath: Task.EnforceTimeout
      description: Is timeout of task enforced
    - contextPath: Task.Timeout
      description: Task timeout
    - contextPath: Task.Memory
      description: Task memory
    - contextPath: Task.Tags
      description: Task tags
    - contextPath: Task.ID
      description: ID of task
    - contextPath: Task.AddedOn
      description: Date on which the task was added
    - contextPath: Task.CompletedOn
      description: Date on which the task was completed
    description: commands.server.ckReport.description
  - name: cuckoo-get-task-report
    arguments:
    - name: id
      required: true
      default: true
      description: commands.server.ckReport.arguments.id.description
    outputs:
    - contextPath: Task.Category
      description: Category of task
    - contextPath: Task.Machine
      description: Machine of task
    - contextPath: Task.Errors
      description: Errors of task
    - contextPath: Task.Traget
      description: Traget of task
    - contextPath: Task.Package
      description: Package of task
    - contextPath: Task.SampleID
      description: Sample ID of task
    - contextPath: Task.Guest
      description: Task guest
    - contextPath: Task.Custom
      description: Custom values of task
    - contextPath: Task.Owner
      description: Task owner
    - contextPath: Task.Priority
      description: Priority of task
    - contextPath: Task.Platform
      description: Platform of task
    - contextPath: Task.Options
      description: Task options
    - contextPath: Task.Status
      description: Task status
    - contextPath: Task.EnforceTimeout
      description: Is timeout of task enforced
    - contextPath: Task.Timeout
      description: Task timeout
    - contextPath: Task.Memory
      description: Task memory
    - contextPath: Task.Tags
      description: Task tags
    - contextPath: Task.ID
      description: ID of task
    - contextPath: Task.AddedOn
      description: Date on which the task was added
    - contextPath: Task.CompletedOn
      description: Date on which the task was completed
    - contextPath: Task.Score
      description: Reported score of the the task
    - contextPath: Task.Monitor
      description: Monitor of the reported task
    description: commands.server.ckReport.description
  - name: ck-list
    deprecated: true
    arguments: []
    outputs:
    - contextPath: Task.Category
      description: Category of task
    - contextPath: Task.Machine
      description: Machine of task
    - contextPath: Task.Errors
      description: Errors of task
    - contextPath: Task.Traget
      description: Traget of task
    - contextPath: Task.Package
      description: Package of task
    - contextPath: Task.SampleID
      description: Sample ID of task
    - contextPath: Task.Guest
      description: Task guest
    - contextPath: Task.Custom
      description: Custom values of task
    - contextPath: Task.Owner
      description: Task owner
    - contextPath: Task.Priority
      description: Priority of task
    - contextPath: Task.Platform
      description: Platform of task
    - contextPath: Task.Options
      description: Task options
    - contextPath: Task.Status
      description: Task status
    - contextPath: Task.EnforceTimeout
      description: Is timeout of task enforced
    - contextPath: Task.Timeout
      description: Task timeout
    - contextPath: Task.Memory
      description: Task memory
    - contextPath: Task.Tags
      description: Task tags
    - contextPath: Task.ID
      description: ID of task
    - contextPath: Task.AddedOn
      description: Date on which the task was added
    - contextPath: Task.CompletedOn
      description: Date on which the task was completed
    description: commands.server.ckList.description
  - name: cuckoo-list-tasks
    arguments: []
    outputs:
    - contextPath: Task.Category
      description: Category of task
    - contextPath: Task.Machine
      description: Machine of task
    - contextPath: Task.Errors
      description: Errors of task
    - contextPath: Task.Traget
      description: Traget of task
    - contextPath: Task.Package
      description: Package of task
    - contextPath: Task.SampleID
      description: Sample ID of task
    - contextPath: Task.Guest
      description: Task guest
    - contextPath: Task.Custom
      description: Custom values of task
    - contextPath: Task.Owner
      description: Task owner
    - contextPath: Task.Priority
      description: Priority of task
    - contextPath: Task.Platform
      description: Platform of task
    - contextPath: Task.Options
      description: Task options
    - contextPath: Task.Status
      description: Task status
    - contextPath: Task.EnforceTimeout
      description: Is timeout of task enforced
    - contextPath: Task.Timeout
      description: Task timeout
    - contextPath: Task.Memory
      description: Task memory
    - contextPath: Task.Tags
      description: Task tags
    - contextPath: Task.ID
      description: ID of task
    - contextPath: Task.AddedOn
      description: Date on which the task was added
    - contextPath: Task.CompletedOn
      description: Date on which the task was completed
    description: commands.server.ckList.description
  - name: ck-url
    deprecated: true
    arguments:
    - name: url
      required: true
      default: true
      description: URL to analyze
    outputs:
    - contextPath: Task.ID
      description: ID of task
    description: Submit a URL for analysis
  - name: cuckoo-create-task-from-url
    arguments:
    - name: url
      required: true
      default: true
      description: URL to analyze
    outputs:
    - contextPath: Task.ID
      description: ID of task
    description: Submit a URL for analysis
  - name: ck-view
    deprecated: true
    arguments:
    - name: id
      required: true
      default: true
      description: commands.server.ckView.arguments.id.description
    outputs:
    - contextPath: Task.Category
      description: Category of task
    - contextPath: Task.Machine
      description: Machine of task
    - contextPath: Task.Errors
      description: Errors of task
    - contextPath: Task.Traget
      description: Traget of task
    - contextPath: Task.Package
      description: Package of task
    - contextPath: Task.SampleID
      description: Sample ID of task
    - contextPath: Task.Guest
      description: Task guest
    - contextPath: Task.Custom
      description: Custom values of task
    - contextPath: Task.Owner
      description: Task owner
    - contextPath: Task.Priority
      description: Priority of task
    - contextPath: Task.Platform
      description: Platform of task
    - contextPath: Task.Options
      description: Task options
    - contextPath: Task.Status
      description: Task status
    - contextPath: Task.EnforceTimeout
      description: Is timeout of task enforced
    - contextPath: Task.Timeout
      description: Task timeout
    - contextPath: Task.Memory
      description: Task memory
    - contextPath: Task.Tags
      description: Task tags
    - contextPath: Task.ID
      description: ID of task
    - contextPath: Task.AddedOn
      description: Date on which the task was added
    - contextPath: Task.CompletedOn
      description: Date on which the task was completed
    description: commands.server.ckView.description
  - name: cuckoo-view-task
    arguments:
    - name: id
      required: true
      default: true
      description: commands.server.ckView.arguments.id.description
    outputs:
    - contextPath: Task.Category
      description: Category of task
    - contextPath: Task.Machine
      description: Machine of task
    - contextPath: Task.Errors
      description: Errors of task
    - contextPath: Task.Traget
      description: Traget of task
    - contextPath: Task.Package
      description: Package of task
    - contextPath: Task.SampleID
      description: Sample ID of task
    - contextPath: Task.Guest
      description: Task guest
    - contextPath: Task.Custom
      description: Custom values of task
    - contextPath: Task.Owner
      description: Task owner
    - contextPath: Task.Priority
      description: Priority of task
    - contextPath: Task.Platform
      description: Platform of task
    - contextPath: Task.Options
      description: Task options
    - contextPath: Task.Status
      description: Task status
    - contextPath: Task.EnforceTimeout
      description: Is timeout of task enforced
    - contextPath: Task.Timeout
      description: Task timeout
    - contextPath: Task.Memory
      description: Task memory
    - contextPath: Task.Tags
      description: Task tags
    - contextPath: Task.ID
      description: ID of task
    - contextPath: Task.AddedOn
      description: Date on which the task was added
    - contextPath: Task.CompletedOn
      description: Date on which the task was completed
    description: commands.server.ckView.description
  - name: ck-del
    deprecated: true
    arguments:
    - name: id
      required: true
      default: true
      description: commands.server.ckDelete.arguments.id.description
    description: commands.server.ckDelete.description
  - name: cuckoo-delete-task
    arguments:
    - name: id
      required: true
      default: true
      description: commands.server.ckDelete.arguments.id.description
    description: commands.server.ckDelete.description
  - name: ck-scrshot
    deprecated: true
    arguments:
    - name: id
      required: true
      default: true
      description: ID of the task that generated the screenshot
    - name: screenshot
      description: (optional) - numerical identifier of a single screenshot (e.g.
        0001, 0002)
    description: Retrieve screenshots taken during analysis. If the screenshot number
      argument is omitted, retrieves a zip file with all screenshots.
  - name: cuckoo-task-screenshot
    arguments:
    - name: id
      required: true
      default: true
      description: ID of the task that generated the screenshot
    - name: screenshot
      description: (optional) - numerical identifier of a single screenshot (e.g.
        0001, 0002)
    description: Retrieve screenshots taken during analysis. If the screenshot number
      argument is omitted, retrieves a zip file with all screenshots.
  - name: ck-machines-list
    deprecated: true
    arguments: []
    outputs:
    - contextPath: Machine.Status
      description: Status of machine
    - contextPath: Machine.Locked
      description: Is the machine locked
    - contextPath: Machine.Name
      description: Name of machine
    - contextPath: Machine.ResultserverIP
      description: IP address of machine's result server
    - contextPath: Machine.IP
      description: IP address of machine
    - contextPath: Machine.Label
      description: Label of machine
    - contextPath: Machine.LockedChangedOn
      description: last update time of machine lock status
    - contextPath: Machine.Platform
      description: Platform of machine
    - contextPath: Machine.Snapshot
      description: Snapshot
    - contextPath: Machine.Interface
      description: Interface of machine
    - contextPath: Machine.StatusChangedOn
      description: Last update time of machine status
    - contextPath: Machine.ID
      description: ID of machine
    - contextPath: Machine.ResultserverPort
      description: Port address of machine's result server
    - contextPath: Machine.Tags
      description: Machine tags
    description: Returns a list with details on the analysis machines available to
      Cuckoo.
  - name: cuckoo-machines-list
    arguments: []
    outputs:
    - contextPath: Machine.Status
      description: Status of machine
    - contextPath: Machine.Locked
      description: Is the machine locked
    - contextPath: Machine.Name
      description: Name of machine
    - contextPath: Machine.ResultserverIP
      description: IP address of machine's result server
    - contextPath: Machine.IP
      description: IP address of machine
    - contextPath: Machine.Label
      description: Label of machine
    - contextPath: Machine.LockedChangedOn
      description: last update time of machine lock status
    - contextPath: Machine.Platform
      description: Platform of machine
    - contextPath: Machine.Snapshot
      description: Snapshot
    - contextPath: Machine.Interface
      description: Interface of machine
    - contextPath: Machine.StatusChangedOn
      description: Last update time of machine status
    - contextPath: Machine.ID
      description: ID of machine
    - contextPath: Machine.ResultserverPort
      description: Port address of machine's result server
    - contextPath: Machine.Tags
      description: Machine tags
    description: Returns a list with details on the analysis machines available to
      Cuckoo.
  - name: ck-machine-view
    deprecated: true
    arguments:
    - name: name
      required: true
      description: Machine name to view
    outputs:
    - contextPath: Machine.Status
      description: Status of machine
    - contextPath: Machine.Locked
      description: Is the machine locked
    - contextPath: Machine.Name
      description: Name of machine
    - contextPath: Machine.ResultserverIP
      description: IP address of machine's result server
    - contextPath: Machine.IP
      description: IP address of machine
    - contextPath: Machine.Label
      description: Label of machine
    - contextPath: Machine.LockedChangedOn
      description: last update time of machine lock status
    - contextPath: Machine.Platform
      description: Platform of machine
    - contextPath: Machine.Snapshot
      description: Snapshot
    - contextPath: Machine.Interface
      description: Interface of machine
    - contextPath: Machine.StatusChangedOn
      description: Last update time of machine status
    - contextPath: Machine.ID
      description: ID of machine
    - contextPath: Machine.ResultserverPort
      description: Port address of machine's result server
    - contextPath: Machine.Tags
      description: Machine tags
    description: Returns details on the analysis machine associated with the given
      name.
  - name: cuckoo-machine-view
    arguments:
    - name: name
      required: true
      description: Machine name to view
    outputs:
    - contextPath: Machine.Status
      description: Status of machine
    - contextPath: Machine.Locked
      description: Is the machine locked
    - contextPath: Machine.Name
      description: Name of machine
    - contextPath: Machine.ResultserverIP
      description: IP address of machine's result server
    - contextPath: Machine.IP
      description: IP address of machine
    - contextPath: Machine.Label
      description: Label of machine
    - contextPath: Machine.LockedChangedOn
      description: last update time of machine lock status
    - contextPath: Machine.Platform
      description: Platform of machine
    - contextPath: Machine.Snapshot
      description: Snapshot
    - contextPath: Machine.Interface
      description: Interface of machine
    - contextPath: Machine.StatusChangedOn
      description: Last update time of machine status
    - contextPath: Machine.ID
      description: ID of machine
    - contextPath: Machine.ResultserverPort
      description: Port address of machine's result server
    - contextPath: Machine.Tags
      description: Machine tags
    description: Returns details on the analysis machine associated with the given
      name.
hidden: false
fromversion: 3.5.0
<<<<<<< HEAD
releaseNotes: "-"
=======
>>>>>>> c9af79a7
tests:
  - Forgive me for my sins but I did not create any test<|MERGE_RESOLUTION|>--- conflicted
+++ resolved
@@ -274,7 +274,7 @@
         md += tblToMdWithTransform('Task Info', result.info, undrscrToCamelCase);
         md += tblToMdWithTransform('Task Metadata', result.metadata, undrscrToCamelCase);
         md += tblToMdWithTransform('Task Network Data', result.network);
-        if(result.signatures && result.signatures.length > 0){
+        if(result.signatures.length > 0){
             md += tblToMdWithTransform('Task Signatures', result.signatures, undrscrToCamelCase);
         }
         return {
@@ -954,9 +954,5 @@
       name.
 hidden: false
 fromversion: 3.5.0
-<<<<<<< HEAD
-releaseNotes: "-"
-=======
->>>>>>> c9af79a7
 tests:
   - Forgive me for my sins but I did not create any test