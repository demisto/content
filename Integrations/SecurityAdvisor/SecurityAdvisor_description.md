--- conflicted
+++ resolved
@@ -3,92 +3,5 @@
 ### API Endpoint URL
 This should always be set to https://www.securityadvisor.io/.
 
-<<<<<<< HEAD
 ### API Key
-This is your personal API key or access token. To obtain this log into your account at https://www.securityadvisor.io and click "Personal Access Token" under your profile section.
-=======
-## Use Cases
----
-1. A user is targeted with a phishing attack. Use coach-end-user end user command with this user's email address and "phishing" context to send them a training on Email Phishing.
-2. A malware is found on user's machine due to unsafe browsing habbits. Use coach-end-user end user command with this user's email address and "malware" context to send them a training on staying safe online.
-3. A user is targeted with ransomware attack. Use coach-end-user end user command with this user's email address and "ransomware" context to send them a training on staying safe online.
-4. You can create conditional coaching conditions like send coaching is the user has scored less than 80 in a particular coaching context.
-
-You can add coach-end-user command (see commands below) to any section of your playbook to trigger these notifications.
-
-## Prerequisites
----
-To get your  __API KEY__ log into www.securityadvisor.io and get your key from "My Profile" section or contact us at support@securityadvisor.io
-
-## Configure SecurityAdvisor on Demisto
----
-
-1. Navigate to __Settings__ > __Integrations__ > __Servers & Services__.
-2. Search for SecurityAdvisor.
-3. Click __Add instance__ to create and configure a new integration instance.
-    * __Name__: a textual name for the integration instance.
-    * __use system proxy__
-    * __trust any certificate__
-    * __API Endpoint URL__ = "https://www.securityadvisor.io/
-    * __api key__ = See Prerequisites above to get your API key
-4. Click __Test__ to validate the URLs, token, and connection.
-## Fetched Incidents Data
----
-
-## Commands
----
-You can execute these commands from the Demisto CLI, as part of an automation, or in a playbook.
-After you successfully execute a command, a DBot message appears in the War Room with the command details.
-1. coach-end-user
-### 1. coach-end-user
----
-sends contextual message to single user. This command takes a user email address as "user" input. This is where the training email is sent.
-"context" input has four pre-defined settings:
-1. malware: Coach user on malware
-2. phishing: Coach user on phishing
-3. ransomware: Coach user on ransomware
-4. spam: Coach user on avoiding spam.
-
-To view most up to date coaching status of a user or users by context training log on to your account at www.securityadvisor.io
-
-##### Base Command
-
-`coach-end-user`
-##### Input
-
-| **Argument Name** | **Description** | **Required** |
-| --- | --- | --- |
-| user | user email address | Required | 
-| context | coaching context | Optional | 
-
-
-##### Context Output
-
-| **Path** | **Type** | **Description** |
-| --- | --- | --- |
-| SecurityAdvisor.CoachUser.coaching_date | string | When coaching was sent or completed | 
-| SecurityAdvisor.CoachUser.coaching_status | string | User coaching status for context. "Pending" is coaching has been sent and is pending. "Done" is user has completed the coaching. | 
-| SecurityAdvisor.CoachUser.coaching_score | string | User's coaching score out of 100 | 
-| SecurityAdvisor.CoachUser.context | string | Coaching context | 
-
-##### Command Example
-`coach-end-user user="track@securityadvisor.io" context="phishing"`
-
-##### Context Example
-```
-{
-    "SecurityAdvisor.CoachUser": {
-        "coaching_date": "2019-10-04T21:04:19.480425", 
-        "coaching_status": "Pending", 
-        "coaching_score": "", 
-        "user": "track@securityadvisor.io", 
-        "context": "phishing", 
-        "message": "Coaching Sent"
-    }
-}
-```
-### SecurityAdvisorBot says...
-|coaching_date|coaching_status|coaching_score|user|context|message|
-|---|---|---|---|---|---|
-|2019-10-04T21:04:19.480425|Pending||track@securityadvisor.io|phishing|Coaching Sent|
->>>>>>> 3db62289
+This is your personal API key or access token. To obtain this log into your account at https://www.securityadvisor.io and click "Personal Access Token" under your profile section.