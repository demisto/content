--- conflicted
+++ resolved
@@ -596,9 +596,5 @@
     - name: hunt_args
       description: Hunt arguments
     description: Handles hunt creation request
-<<<<<<< HEAD
 system: true
-releaseNotes: Fixed CSRF retrieval functionality
-=======
-system: true
->>>>>>> 5f630974
+releaseNotes: Fixed CSRF retrieval functionality