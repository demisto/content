commonfields:
  id: Symantec Endpoint Protection
  version: -1
name: Symantec Endpoint Protection
display: Symantec Endpoint Protection 14
category: Endpoint
image: data:image/png;base64,iVBORw0KGgoAAAANSUhEUgAAAHgAAAAgCAYAAADZubxIAAASu0lEQVR42u1aCXSc1XUe75tsaTSa5d+X2TUaabRvtiFAIBQMLkRtCZRS1rD2hBPApNCYAE0xGGgA+5BS41KSQw0mNbaWWbTalm1wodiGkEDsYGxsZHnROpJGo9vvzYwkS5aKKT1AOLrnvDMz73/v/ffd797v3vckw1css/7w7/6rByNljW0bbkszTMm3S6zzDZdf4Z7xcizoqaDGc2capuTbIZ4s8ZwcNSek2czPPnmj9SfHG7Of+GRD+TzDlPzpS2Bu2rk/DBhr/vGWylazee4Sejtf6WouuGL384WzDFPyzRB6+07z4S1lF/Q0Lr0hGil+MBYOrIqF/P8UC+beQzVlf0nBCwtpJU0/fY5NshWruucq3wLLtT/wW9+sfu76lbqQ+SM8mgL2myJtoeLAQH1gTbzGvq8r6InGWvOJduQRbc8l2hbAZwlRczFR2N9GDd7mvrDrjuM1pYsSAKuqqml5P5Ms3uc4s/SAJDies0uW5Xg0lXu/bqEN5Zn91bk/PdXoOhlttRM1uamvxUPt293U0eKjzsZC6o0U00CwgKgOrTYfQAdosN4fj0fOezu0IrvKa8lcJXDupxTJ/oDFIjyZkWH5c8OUfP3yUdAudVU7/pMiuRRtyKHuxmyikI9i9dnUs9VFA9s0irdoNNTgoaG6QqItxXheQj1NJdTZUE4frXfSc1fPji+2p5Fm8X2YLSyt0cy+WsOUfP3S3ur3nNrmeKt/u4t6awooFlxCQ+FSogY/QPTGB+r9XZ1N+fs6mrLD0XB2y+Dm8o9pc2GU6nxErWX00Zbz6abzDPTqo5V0SaFGzgwHBcx5n+Wmu28wTMnXK7teN5jaWnzbosivHfWF1LWZAVtBA5EA9TQGdvY0OW7rfbNY+rDm4jm7n795Fu2+eRY76lD9khKq9j5N1f6Dr67KGcr3TSeP1Ux55kI63yXRfX/F/8pQVTXDMCVfo6xcOb27UXoh1hxAbi2nDgAbB+VSvffIQMR/e9t7Kz/31unW842PLvHPGsr3zqB7rqqgK/PstPrWbDreWnqyr9F1wWTzMufNE02mRbdlZRnXmK2mdaYs41qjxXjvItOiUsOU/D/l3U1LKnuCzh6KFFEstJR6W8qpN5R9YrDBfdnZzOd5RwGXbntLFcy0OHs2PXW9SM/ebKR3f5VLtNdP0SDfQoj88fMkiVui6dIeRREGdbtMukMlza6SoiukOdSjgiA8+G2x8bx580qNxkW3m0wmdpL46hiNXRlGQ4tfoO3lNIh8GwuXUV9DafzEZtftZzM/w5CR4eIcb+fzfsqWvVQgLYrdWLSo89NNuUPRrToNtOTQULMzSjW+a8dcW1qtFodD/R0AJgBMmi7/1uXSd3k8zr1ut7NTUSTiOO5bU3ljP/8qydinpuzAz7lfHcDNS7199aWdsYYyijWUA4wy6q7/zn/QhqoZXrPudPDudboorzAbDBPStGqRH3JbXFTAFZFdzSU7l7HvxTsKb4tuDRzqaXZSf1OAqDWHKJL/Br1XNXsU4MwbnC6N7A6FeN6y0mSaJ6B7gcWywGqxWCpFkbtJFMVvy3XmTJ63BlVVZgC3fqWXPSdf893dHyqkvnAxUUslxRvKB7veKD+HPRMWCIEcztNewDnIz8lB1aR6Tp+bPjddV23yATfvJZ9YRLLiPanomdczCjpeX/Zi37Y8sIGfiIEcKj5AkcX68FyLJfMhBjCoGQBnuSdliIwM1WIxLbdasy7LzMwUx7JAusbL/DIZbR4cRBAseRi3LGXAmWZzRr4kCXfLsnxfVlZWwbCxOS6rUFH4e+BA95jN5nz0TTsdDFm26pIkXYX1HuQ46wOZlswrFy5cmDUmLUFnVZUuFxYKphQj6QDxRpvNsjIzM/1KrJuW7Df64azXANw/YDzYSvwADnyFpmkXZkBG01UW73Bo1/C87aeiyN8lqEJgEiqfiY0GsObfYexDaHdgvVyfz4fgmUA6tuTWRuuKUC2XINIWU7y58u3Oza6RzeRb9FvLs/wDJdYiyuEK9vp1vz/1aLpoFu9ziHZEbjZyZoBkTv758LzPwgUXRZt06sP5eShYSNRQNkitcJyU2GzGOxxONQEwJ5gfMRqN6RPpJwjWSzVNjjkcOsmy+BB77/AzGG2t3Y41dHXAZrMVa5q63sZZCN+vxdhVsiIOKKrE5pEo8e0A4AeSxD+uaVIMczBPYc/azebM7yffJZgAwhpVFTtVTSbWQK2JBqDfMhoX+Eedy/wImy9I0k8w7zpFFdvYu/BOEkQO63IvMSq227X1LpeDNIyFsyV0AVUznaOLFi0qSe5DXa7r2u91Vn9oEnsvmE2LiqKN7XeUxWAj6PEk9tCf0EtNjoV9MFb8+YQO0RssOhKrLyXWaOdiouYlrxCN8WhDbkbuygCfSzmKi7yaZ6/O67JxnlFWreoRt+YGSDkkuAJdvKRdODznjxu93Img+2RfvZf6a8qwbin1R4qvGYn+9HRdtyvHkIOxYR6bt+0EVf8DotQ3FmDBBFr7LQMYn008Qif1aAbA2MP6AXQzIsyk6/KLAJyNO8EAlBXpGKLhYxiUgcR+DyRBk9th6IOYRxjPDNXEDKkoCoe+jwAKG38ULSzL0h6AwwxOgmBrwLg5CYA588NYi615XJLFIbwjKinC7wBwP9ZmAPYhqi8HC/y1JIm1GNeNZwzcdkTf64LAr0PhBXKxVGLsCafTTnh+yGbLWoNn25SkbnE4698YUsIJttXDDgtnacdau/DuI9gv+/3UhADH6kuGRgDeVkbxxvJnDWeIL80paI0eLOSSnORRPL92Ca4nPIqbkgD7iNN9q3HeGomuPVsWGz8N5b83gJuwvrpKosYyGmgqu+v0VWVZuFbV+A5VE4k1u1Mjl8vZjo1tYhE5GqnqehgBY5QoqC2P9Ymi0a8AwBTAK9A1G568HgVawqux9lo4h8jzJg/G7QNIDPg4LPo860dzqaryPtZl/Qd43ign1xWvxphbQOkcA5NRMyK8OuVgRxmlDwPMAGO0K4pCKxwvHy1LkLn7UwATGCMRVVjLDTAOML1EgALnNqYKrelwmldSLNTPUg0bD+ZW4Ji/ZzpDxyYf6J7pKyv8ERURDlD3w3lKYZcMI/SGzncN0/1EANMIwC2l1FOT/4uJxllNynka7+lwSdnkFJ2s9XtUN7kQ1XZNP+rOdY/JowcOLM84tLX4v/sbvNRbW07sCNZdXXg3yrox7ACgLsbGNiEntsFYCcMwSgMo7YJg/gs2BrnpMnjuIIssgHhzYp7M3Yy+AfT122xigvqx+YQjwJif8io/XC/M0h1aCBHCAPpE0/gRPbFWC/rYuw5bLOn28XtG2pA5zryEF6xvMGMjqo6jsr8oEU0MYBkAK3Ify6mj1bJwCaNipisoNmFLAC8zUBQWwYq4Y5gFTCZRgK7vYywD8h11TE4WX08xRC+cXYUjfJ+Biz2zdPOM4SwFABefTAKMFsmjY6+5X5q01Le5nnHKXnLIABjNDXDdANkuaY+PH/vu67mWthr/0f6Il6J1xUS4HYtWF1w32dqiaMllxYUoCXuxCWYgAK0ftNkSlD1X1eWPdIAB+tqUpG7bumSu0vewI1eKstcjmpkBDnMK500tPdvpcobcHhdzjoPKaP805NCtAHc8wAsB0A+dbmedw6ntR17sY06TAvgEouV7SYCtiQjWwCoAeLkhJUgTl7J+FvGizP9zcqymACgALAHI0WMSUkI+y916kl1O4nsTmCeiaHIYezuClngvnGopbLNCSUSvEGP6nTXAA5Hi1jiOSFFWCLWUAeiKFmr0pU18oaG5dcnZMQZg2XVCsSraGffaG88pHqj1UzTkoYFgLg1F8qm7Ju/Cz9NnIapSnuf+BUCxSGa5+cdJQLknWcQIIsDjMmAwYVvq2PFyauqcyQB2AWCPd2KAVTUJMKPFdDndiAIsjDUHWc5FxLTBmDsA7AeJFDEGYO5hzMOa6pkAy2IqgrnxAI85B2OtEvSfQB/TLQbH6MLvLtQI3djDCbQ29B3jOMtFkoT3JYs4VmBdf9YA924OrBpqLAN9BhJR3B8sONEfKc2dZPgsyaauccruBMBe1UNOwbEmUdmOk/6acx+heh/1hL1EAHkolN9Gu//MfzY6LVgw57scb0sYCYVXgh1gxAth7EEFFS4Ms4LRLX7HkM9uSk2b+0UBxhpbE05iVw7bbBkqDHkLixoYMg7wNyJFBJJUrqyGLmcJsH4po2jMZzn4fwXY4ZCzkX8PpSj6XVDxxcjxS5Gzz8ERb6nZbFzCvmNoJhz8R6qWADgOB7r3i0Rwcby+NDbYVEEdmxFpDcV0PFj2ZCJXTiC2LNs5umiPgppZBA94eHvF+DGnNl6gR3+Tv7+3Npu6wzmgZwcNVvsaWlurRkp+XuErQLNrM7i5SlXVmOpvhtFkXIENETO+yWpckQLYCuD2IZqGZBQsbKM4LhydP9/AnxXA2ZMDDDo9hDzplqQk7SedyDLi5ADmGYxhYJ5Q1STA0O9hNhcUHuX5MwHGuwh5OgGwpnEKxu5PVe0AeGS/C1Bf7EJjAIMtpBzDqDAnUobP05zIfQ9OEmfRDvbaMpzHmaSlpeVMejvWBjqORcprqaGQBhorqTNURJ81lnYfeGfxuZNFMW/jH3Mq+js6r6wZvzCtNEyPv+FZR3WI3kgOdTfnUDykDcVr/StOu6ZcgBusVuQ4UjThGLz9NVUV7seh/cfIsa+wIwaOUAzgI+lZ8wtGCw9hnZKMsEQTZWx0VOYC+PXJ45A4BmAYPcQoF54/FuBUDsb7D5nNogPRuSoVwYMA8jFUrmXsogQRdjRVRZ8BsKaPBVgWBFA0iixdHQFYUbI4gJio2NEOoUqvwr30xTgHZxqNC+9l67Bn0OUtGcUjuxjBe1+EXj2I6gfZHvBpBnXvdjh18vrcg8jJL3CciV2MPAZHP4bPVQx0s8Gc5nLJuqZZrHCYZF0x2Lz0snjEH+2JFFB7Qwkd35pPBxul/R/UirmGyWXORJ3xRv0+qtX7qc6Da8psGnzLR9FG597OxmVZowWVyCjnaRisl+VZKI0oGtuw2ZOgyJEzYMqLr0SR0QUAEwCDAa4bB/BLjO5wn32U0d8wwDBMhEUVov+wLNuG+6eh8NqOiALw0lENygDQAOYfG9aBGZ1V33ZQOADqcDr1LsWuXJyi7UfRWJE3IIqjd+ag5WU61nR7nGSzWYer3Zlut/6Cx+skl9uReMb0xHp/q6pgHhzv2HucLjt7nmjsN4BndliH+fNTheV3oOsh9DGWYs9HGnRoZsE8PyuLhxOuRC3wGIJobzLqPrxzTkdIr+ne4aHOhlyK1eVSV1imUzWOPVRfct7oxcfk8sEm98KudypWRrfn9Q6ECmiwpoKoLkDU4B7qaC66diIHAS3izll4muNsu2y85VOOt7Yh976PCvWXiIozqN8KShMlDlV24izYBfpynvZ4Npzmfmx+Jza7kdHiMOOgbzX6diH6Xz2tfxqjXgC/0+V0bvR6vVzqYuUSK2cJQofPoMsHvGh7XMWRC8D9AlETRCSVpFjoBhSD2wFymOfNi0euYAVLeWaWcauVt+wwmUx3jjq1SQCDYA3hj4LIHUM6eRM0viyZix2LRNF6I/TfjnaUpRgwWcRsNt3Ou/hxV6R8AY6Vv4St9kOfdui/FwXYo4qSLHR9PsNsi8VYyeoCTuLuHpn4SXWhv70l++OhFhdROJ9iYVxfvuEmqvX3UOPiJ7pDFYFjmy5bONbkNO3gtnz+WNh5SW8of/vA9lLqbi2j9roCikcqiYIBitf4n/+wxjHn8y7jGUCpNgttQodit1XIP/+VuDCQxN9gs/PHDZmeWmsGW+Ms+mew/qqqqgn6U7qMyrTh+ZOsOX7czImKz9Sas1PPp01uB6wxuUwbXQefZyunGssuiEf0g7TNR/FwJe6nSwFUAaIQd9R1eaeG6vQWqnG+TOGKNRSpeH4wbN/YtVXaF222A8xCigUr6CSOQ13NcIwWLw1uzq7r/DePyfAlBN49Jy1t/t/Ds9fC43eryfzbb+H55YYp+eLSF/F+d6je/jG1AGRcTvRFyqg/DLoF2NRUnDgrE4oxRDW+43ezh6jeiUjPAcj4vZX9/VfEd/zj3q9LrV9WH3Y+BT0m7mqRr1m+6QelrwUZzTZMyf9N2mqK8vsi7jpq8AGw4sR/TA6EAWxdBQ1uKaTB2hKiarRaAB/MA6XnAuQCAF7A/tvyWKxa/CntXgb6/PKSlTWfR9SuRUGyGYXQS8ilVyeob0q+nBxoVOf21jqv6goWBHuaC+NUnweA0UJ+gIpWhxbKTf7G2TkaXnKkO1LxdE+woNAwJX86svPl0kUDDYWlVF20mrYU7qK6nFMUZHTsjVMo+zB+b6FQ0S0na89VN2zYMPXfk98w+R8/ODLJ/SnkLAAAAABJRU5ErkJggg==
description: Query the Symantec Endpoint Protection Manager using the official REST
  API.
detaileddescription: Integration with Symantec Endpoint Protection Manager using the
  sepm REST API.
configuration:
- display: Server (e.g. https://1.2.3.4:8446)
  name: server
  defaultvalue: ""
  type: 0
  required: true
- display: Authentication
  name: authentication
  defaultvalue: ""
  type: 9
  required: true
- display: SEPM domain for the user
  name: domain
  defaultvalue: ""
  type: 0
  required: false
- display: Trust any certificate (unsecure)
  name: insecure
  defaultvalue: "false"
  type: 8
  required: false
- display: Use proxy system settings
  name: proxy
  defaultvalue: "true"
  type: 8
  required: false
script:
  script: |-
    // Default timeout and interval parameters for polling the response
    CLIENT_COMMAND_PARAMETERS = {
        'sep-update-content'    : {'timeout': 120, 'interval': 10},
        'sep-quarantine'        : {'timeout': 120, 'interval': 10},
        // Don't poll for scan response because it takes too long. The automation will do that
        'sep-scan'              : {'timeout': 1, 'interval': 1}
    }

    ENDPOINTS_INFO_DEFAULT_COLUMNS = [
        'computerName',
        'ipAddresses',
        'operatingSystem',
        'osBitness',
        'cidsDefsetVersion',
        'lastScanTime',
        'description',
        'quarantineDesc',
        'domainOrWorkgroup',
        'macAddresses',
        'group',
        'dhcpServer',
        'biosVersion',
        'virtualizationPlatform',
        'computerTimeStamp',
        'creationTime',
        'agentTimestamp'
    ]

    GROUPS_INFO_DEFAULT_COLUMNS = [
        'fullPathName',
        'numberOfPhysicalComputers',
        'numberOfRegisteredUsers',
        'policySerialNumber',
        'policyDate',
        'description',
        'created'
    ]

    var fixUrl = function(base) {
        return ((base[base.length - 1] != '/') ? (base + '/') : base);
    }

    var buildArgs = function(args) {
        sArgs = Object.keys(args).map(function(key) {
            return [key, args[key]].map(encodeURIComponent).join("=");
        }).join("&");
        if (sArgs) {
            return '?' + sArgs;
        } else {
            return '';
        }
    }

    var buildClientXml = function(data) {
        return '<soapenv:Envelope xmlns:soapenv="http://schemas.xmlsoap.org/soap/envelope/" xmlns:cli="http://client.webservice.sepm.symantec.com/"> \
                <soapenv:Header/><soapenv:Body>{0}</soapenv:Body></soapenv:Envelope>'.format(data);
    }

    var buildCommandXml = function(data) {
        return '<soapenv:Envelope xmlns:soapenv="http://schemas.xmlsoap.org/soap/envelope/" xmlns:com="http://command.client.webservice.sepm.symantec.com/"> \
                <soapenv:Header/><soapenv:Body>{0}</soapenv:Body></soapenv:Envelope>'.format(data);
    }

    var parseResponse = function(resp) {
        if (resp.StatusCode === 200) {
            try {
                return JSON.parse(resp.Body);
            } catch (e) {
                return resp.Body;
            }
        } else {
            err = resp.Status;
            if (resp.Body) {
                err += '\n' + resp.Body;
            }
            throw err;
        }
    }

    var doAuth = function() {
        url = fixUrl(params.server) + 'sepm/api/v1/identity/authenticate';
        body = {
            username: (params.authentication ? params.authentication.identifier : ''),
            password: (params.authentication ? params.authentication.password : ''),
            domain: (params.domain ? params.domain : '')
        };
        res = http(
            url,
            {
                Method: 'POST',
                Headers: {"Content-Type": ["application/json"]},
                Body: JSON.stringify(body),

            },
            params.insecure,
            params.proxy
        );

        return res;
    };

    var doGet = function(token, raw, suffix) {
        url = fixUrl(params.server) + suffix + buildArgs(args);
        res = http(
            url,
            {
                Method: 'GET',
                Headers: {'Authorization': ['Bearer ' + token]}
            },
            params.insecure,
            params.proxy
        );

        if (raw) {
            return res;
        } else {
            return parseResponse(res);
        }
    }

    var doPost = function(token, is_xml, suffix, body) {
        url = fixUrl(params.server) + suffix;
        res = http(
            url,
            {
                Method: 'POST',
                Headers: {'Authorization': ['Bearer ' + token]},
                Body: body

            },
<<<<<<< HEAD
            params.insecure
=======
            params.insecure,
            params.proxy
>>>>>>> 2c0930c7
        );

        res = parseResponse(res);
        if (is_xml) {
            res = JSON.parse(x2j(res));
        }

        return res;
    }

    var systemInfo = function(token) {
        versionJson = doGet(token, false, 'sepm/api/v1/version');
        avdefJson = doGet(token, false, 'sepm/api/v1/content/avdef/latest');

        var systemInfoJson = {
            'version': versionJson,
            'avdef': avdefJson
        };

        var md = '## System Information\n';
        md += '### Version\n';
        md += objToMd(versionJson);
        md += '### AV Definitions\n';
        md += objToMd(avdefJson);

        return {
            Type: entryTypes.note, Contents: systemInfoJson, ContentsFormat: formats.json, HumanReadable: md,
            EntryContext: {'SEPM.ServerAVDefVersion': systemInfoJson.avdef.publishedBySymantec}
        };
    }

    var clientContent = function(token) {
        clientContentJson = doGet(token, false, 'sepm/api/v1/stats/client/content');

        var lastUpdatedDate = (new Date(parseInt(clientContentJson.lastUpdated))).toString();
        var md = '## Client Content, last updated on {0}\n'.format(lastUpdatedDate);
        md += tblToMd('Client Content Versions', clientContentJson.clientDefStatusList);

        return {
            Type: entryTypes.note, Contents: clientContentJson, ContentsFormat: formats.json, HumanReadable: md,
            EntryContext: {'SEPM.ClientContentVersions': clientContentJson.clientDefStatusList, 'SEPM.LastUpdated': lastUpdatedDate}
        };
    }

    var endpointsInfo = function(token) {
        var jsonRes = doGet(token, false, 'sepm/api/v1/computers');

        // Set the war room result
        var md = '## Endpoints Information';

        if (args.computerName) {
            md += ', filtered for hostname: ' + args.computerName;
        }
        if(args.lastUpdate) {
            md += ', filtered for last updated status: ' + args.lastUpdate;
        }
        if(args.os){
            md += ', filtered for os: ' + args.os;
        }
        if(args.pageSize){
            md += ', page size: ' + args.pageSize;
        }

        md += '\n';

        var entryContext = [];

        var filteredJsonRes = [];
        jsonRes.content.forEach(function(content) {
            filteredJsonRes.push(content);
            // Set the entry context

            entryContext.push({
                Hostname: content.computerName,
                Domain: content.domainOrWorkgroup,
                IPAddresses: content.ipAddresses,
                OS: content.operatingSystem + ' | ' + content.osBitness,
                Description: content.description,
                MACAddresses: content.macAddresses,
                BIOSVersion: content.biosVersion,
                DHCPServer: content.dhcpServer
            });
        });

        if (args.columns) {
            if (args.columns == 'all' || args.columns == '*') {
                var columnsList = [];
            } else {
                columnsList = argToList(args.columns);
            }
        } else {
            columnsList = ENDPOINTS_INFO_DEFAULT_COLUMNS;
            columnsList.sort();
        }

        md += tblToMd('Endpoints', filteredJsonRes, columnsList);
        return {
            Type: entryTypes.note,
            Contents: filteredJsonRes,
            ContentsFormat: formats.json,
            HumanReadable: md,
            EntryContext: {
                'SEPM.Endpoint(val.computerName == obj.computerName)': entryContext
            }
        };
    }

    var groupsInfo = function(token) {
        jsonRes = doGet(token, false, 'sepm/api/v1/groups');

        // Set the entry context
        entryContext = {}
        entryContext['SEPM.Groups'] = [];
        jsonRes.content.forEach(function(entry) {
            var group = {}
            GROUPS_INFO_DEFAULT_COLUMNS.forEach(function(h) {
                group[h] = entry[h];
            });
            entryContext['SEPM.Groups'].push(group);
        });

        // Set the war room result
        if (args.columns) {
            if (args.columns == 'all' || args.columns == '*') {
                columnsList = [];
            } else {
                columnsList = argToList(args.columns);
            }
        } else {
            columnsList = GROUPS_INFO_DEFAULT_COLUMNS;
            columnsList.sort();
        }

        md = tblToMd('Groups Information', jsonRes.content, columnsList);
        return {Type: entryTypes.note, Contents: jsonRes, ContentsFormat: formats.json, HumanReadable: md, EntryContext: entryContext};
    }

    var getComputerIdByIp = function(token, ip) {
        xml = buildClientXml('<cli:getComputersByIP><ipAddresses>{0}</ipAddresses></cli:getComputersByIP>'.format(ip));
        resJson = doPost(token, true, 'sepm/ws/v1/ClientService', xml);

        return resJson.Envelope.Body.getComputersByIPResponse.ComputerResult.computers.computerId;
    }

    var getComputerIdByHostname = function(token, hostname) {
        xml = buildClientXml('<cli:getComputersByHostName><computerHostNames>{0}</computerHostNames></cli:getComputersByHostName>'.format(hostname));
        resJson = doPost(token, true, 'sepm/ws/v1/ClientService', xml);

        return resJson.Envelope.Body.getComputersByHostNameResponse.ComputerResult.computers.computerId;
    }

    var getComputerId = function(token) {
        if (args.ip) {
            try {
                computerId = getComputerIdByIp(token, args.ip);
            } catch (err) {
                throw 'Failed to locate the endpoint by its IP address.';
            }
        } else if (args.hostname) {
            try {
                computerId = getComputerIdByHostname(token, args.hostname);
            } catch (err) {
                throw 'Failed to locat the endpoint by its hostname.';
            }
        } else {
            throw 'Please provide the IP address or the hostname of endpoint.';
        }

        return computerId;
    }

    var getCommandStatusDetails = function(token, commandId) {
        xml = buildCommandXml('<com:getCommandStatusDetails><commandID>{0}</commandID></com:getCommandStatusDetails>'.format(commandId));
        resJson = doPost(token, true, 'sepm/ws/v1/CommandService', xml);

        return resJson;
    }

    var pollResponse = function(token, commandId, timeout, interval) {
        retries = timeout / interval;
        isDone = false;
        for (var i = 0; i < retries; i++) {
            commandStatusJson = getCommandStatusDetails(token, commandId);
            cmdStatusDetail = commandStatusJson.Envelope.Body.getCommandStatusDetailsResponse.CommandStatusDetailResult.cmdStatusDetail;
            stateId = cmdStatusDetail.stateId;
            if (stateId == '2' || stateId == '3') {
                isDone = true;
                break;
            }

            wait(interval);
        }

        return {
            'cmdStatusDetail': cmdStatusDetail,
            'isDone': isDone
        }
    }

    var buildCommandResponseOutput = function(title, commandId, message) {
        cmdStatusDetail = response.cmdStatusDetail;
        delete cmdStatusDetail.hardwareKey;

        md = '### ' + title + '\n';
        md += objToMd(cmdStatusDetail) + '\n';
        md += '### Command ID: {0}\n'.format(commandId);
        md += '### ' + message;

        return {Type: entryTypes.note, Contents: {'cmdStatusDetail': cmdStatusDetail, 'commandId': commandId}, ContentsFormat: formats.json, HumanReadable: md,
                EntryContext: {'SEPM.LastCommand': {'CommandDetails': cmdStatusDetail, 'CommandId': commandId}}};
    }

    var runClientCommand = function(token, command) {
        try {
            computerId = getComputerId(token);
        }
        catch (err) {
            return {Type: entryTypes.error, Contents: err, ContentsFormat: formats.json, HumanReadable: err, EntryContext: {}};
        }

        timeout = args.timeout ? parseInt(args.timeout) : CLIENT_COMMAND_PARAMETERS[command]['timeout'];
        interval = args.interval ? parseInt(args.interval) : CLIENT_COMMAND_PARAMETERS[command]['interval'];

        switch (command) {
            case 'sep-update-content':
                commandId = updateContent(token, computerId);
                break;
            case 'sep-scan':
                commandId = scan(token, computerId);
                break;
            case 'sep-quarantine':
                commandId = quarantine(token, computerId);
                break;
            default:
                throw 'Invalid command.';
        }

        response = pollResponse(token, commandId, timeout, interval);
        endpoint = args.hostname ? args.hostname : args.ip;
        title = 'Launched {0} command for endpoint {1}, here is the output.\n'.format(command, endpoint);

        if (response.isDone) {
            message = 'Command is done.';
        } else if (command == 'sep-scan') {
            message = 'Command is in progress.';
        } else {
            message = 'Command timed out after {0} second(s). Run !sep-command-status to check again.'.format(timeout);
        }

        return buildCommandResponseOutput(title, commandId, message);
    }

    var commandStatus = function(token) {
        // Poll once for a response (timeout=1, interval=1)
        response = pollResponse(token, args.commandId, 1, 1);
        message = response.isDone ? 'Command is done.' : 'Command is in progress. Run !sep-command-status to check again.';

        return buildCommandResponseOutput('Command status:', args.commandId, message);
    }

    var updateContent = function(token, computerId) {
        xml = buildCommandXml('<com:runClientCommandUpdateContent><computerGUIDList>{0}</computerGUIDList></com:runClientCommandUpdateContent>'.format(computerId));
        resJson = doPost(token, true, 'sepm/ws/v1/CommandService', xml);
        commandId = resJson.Envelope.Body.runClientCommandUpdateContentResponse.CommandClientResult.commandId;

        if(!commandId) {
            errorCode = dq(resJson, 'Envelope.Body.runClientCommandUpdateContentResponse.CommandClientResult.inputErrors.errorCode');
            errorMessage = dq(resJson, 'Envelope.Body.runClientCommandUpdateContentResponse.CommandClientResult.inputErrors.errorMessage');
            if(errorCode || errorMessage){
              throw 'An error response has returned from server: ' + errorMessage + ' with code: ' + errorCode;
            } else {
              throw 'Could not retrieve command ID, no error was returned from server';
            }
        }

        return commandId;
    }

    var scan = function(token, computerId) {
        xml = buildCommandXml('<com:runClientCommandScan><computerGUIDList>{0}</computerGUIDList><scanType>{1}</scanType></com:runClientCommandScan>'.format(computerId, args.scanType));
        resJson = doPost(token, true, 'sepm/ws/v1/CommandService', xml);
        commandId = resJson.Envelope.Body.runClientCommandScanResponse.CommandClientResult.commandId;

        if(!commandId) {
            errorCode = dq(resJson, 'Envelope.Body.runClientCommandUpdateContentResponse.CommandClientResult.inputErrors.errorCode');
            errorMessage = dq(resJson, 'Envelope.Body.runClientCommandUpdateContentResponse.CommandClientResult.inputErrors.errorMessage');
            if(errorCode || errorMessage){
              throw 'An error response has returned from server: ' + errorMessage + ' with code: ' + errorCode;
            } else {
              throw 'Could not retrieve command ID, no error was returned from server';
            }
        }

        return commandId;
    }

    var quarantine = function(token, computerId) {
        xml = buildCommandXml('<com:runClientCommandQuarantine><command><commandType>{0}</commandType><targetObjectIds>{1}</targetObjectIds><targetObjectType>COMPUTER</targetObjectType></command></com:runClientCommandQuarantine>'.format(args.actionType, computerId));
        resJson = doPost(token, true, 'sepm/ws/v1/CommandService', xml);
        commandId = resJson.Envelope.Body.runClientCommandQuarantineResponse.CommandClientResult.commandId;

        if(!commandId) {
            errorCode = dq(resJson, 'Envelope.Body.runClientCommandUpdateContentResponse.CommandClientResult.inputErrors.errorCode');
            errorMessage = dq(resJson, 'Envelope.Body.runClientCommandUpdateContentResponse.CommandClientResult.inputErrors.errorMessage');
            if(errorCode || errorMessage){
              throw 'An error response has returned from server: ' + errorMessage + ' with code: ' + errorCode;
            } else {
              throw 'Could not retrieve command ID, no error was returned from server';
            }
        }

        return commandId;
    }

    var resp = doAuth(params);
    var token;
    if (resp.StatusCode === 200) {
        token = JSON.parse(resp.Body).token;
    } else {
        return resp;
    }

    switch (command) {
        case 'test-module':
            if (resp.StatusCode === 200) {
                return 'ok';
            } else if (resp.Status) {
                return resp.Status;
            } else {
                return resp;
            }
            break;
        case 'sep-system-info':
            return systemInfo(token);
        case 'sep-client-content':
            return clientContent(token);
        case 'sep-endpoints-info':
            return endpointsInfo(token);
        case 'sep-groups-info':
            return groupsInfo(token);
        case 'sep-command-status':
            return commandStatus(token);
        case 'sep-update-content':
        case 'sep-scan':
        case 'sep-quarantine':
            return runClientCommand(token, command);
        default:
    }
  type: javascript
  commands:
  - name: sep-endpoints-info
    arguments:
    - name: columns
      description: The columns to show.
    - name: computerName
      description: The host name of computer. Wild card is supported as '*'.
    - name: lastUpdate
      description: Indicates when a computer last updated its status. The default
        value of 0 gets all the results.
    - name: os
      auto: PREDEFINED
      predefined:
      - CentOs
      - Debian
      - Fedora
      - MacOSX
      - Oracle
      - OSX
      - RedHat
      - SUSE
      - Ubuntu
      - Win10
      - Win2K
      - Win7
      - Win8
      - WinEmb7
      - WinEmb8
      - WinEmb81
      - WinFundamental
      - WinNT
      - Win2K3
      - Win2K8
      - Win2K8R2
      - WinVista
      - WinXP
      - WinXPEmb
      - WinXPProf64
      description: The list of OS to filter.
    - name: pageSize
      description: The number of results to include on each page. The default is 20.
    outputs:
    - contextPath: SEPM.Endpoint.Hostname
      description: The endpoint's hostname.
    - contextPath: SEPM.Endpoint.Domain
      description: The endpoint's domain.
    - contextPath: SEPM.Endpoint.IPAddresses
      description: The endpoint's IP addresses.
    - contextPath: SEPM.Endpoint.OS
      description: The endpoint's OS information.
    - contextPath: SEPM.Endpoint.Description
      description: The endpoint's description.
    - contextPath: SEPM.Endpoint.MACAddresses
      description: The endpoint's MAC address.
    - contextPath: SEPM.Endpoint.BIOSVersion
      description: The endpoint's BIOS version.
    - contextPath: SEPM.Endpoint.DHCPServer
      description: The endpoint's DHCP server address.
    description: Get information about endpoints.
  - name: sep-update-content
    arguments:
    - name: ip
      description: The IP of the endpoint.
    - name: hostname
      description: The hostname of the endpoint.
    - name: timeout
      description: The timeout of the command.
    - name: interval
      description: The polling interval of the command.
    outputs:
    - contextPath: SEPM.LastCommand.CommandDetails
      description: The details of the command.
    - contextPath: SEPM.LastCommand.CommandId
      description: The ID of the command.
    description: Updates the content of the given client.
  - name: sep-scan
    arguments:
    - name: ip
      description: The IP of the endpoint.
    - name: scanType
      required: true
      auto: PREDEFINED
      predefined:
      - ScanNow_Quick
      - ScanNow_Full
      - ScanNow_Custom
      description: Type of scan.
    - name: hostname
      description: The hostname of the endpoint.
    - name: timeout
      description: The timeout of the command.
    - name: interval
      description: The polling interval of the command.
    outputs:
    - contextPath: SEPM.LastCommand.CommandDetails
      description: The details of the command.
    - contextPath: SEPM.LastCommand.CommandId
      description: The ID of the command.
    description: Scans an endpoint.
  - name: sep-groups-info
    arguments:
    - name: columns
      description: The columns to show.
    outputs:
    - contextPath: SEPM.Groups
      description: The list of groups.
    description: Get information about groups.
  - name: sep-system-info
    arguments: []
    outputs:
    - contextPath: SEPM.ServerAVDefVersion
      description: The serverAV definition version.
    description: Get the system information (version, AV definition).
  - name: sep-command-status
    arguments:
    - name: commandId
      required: true
      description: The command ID.
    outputs:
    - contextPath: SEPM.LastCommand.CommandDetails
      description: The details of the command.
    - contextPath: SEPM.LastCommand.CommandId
      description: The ID of the command.
    description: Retrieves the status of a command.
  - name: sep-quarantine
    arguments:
    - name: ip
      description: The IP address of the endpoint.
    - name: hostname
      description: The hostname of the endpoint.
    - name: timeout
      description: The timeout of the command.
    - name: interval
      description: The polling interval of the command.
    - name: actionType
      required: true
      auto: PREDEFINED
      predefined:
      - Quarantine
      - Undo
      description: The action type.
    outputs:
    - contextPath: SEPM.LastCommand.CommandDetails
      description: The details of the command.
    - contextPath: SEPM.LastCommand.CommandId
      description: The ID of the command.
    description: Quarantines the endpoint according to its policy.
  - name: sep-client-content
    arguments: []
    outputs:
    - contextPath: SEPM.ClientContentVersions
      description: The versions of the clients.
    - contextPath: SEPM.LastUpdated
      description: The last-updated date.
    description: Retrieves the client content.
hidden: false
tests:
- sep_-_test_endpoint_search<|MERGE_RESOLUTION|>--- conflicted
+++ resolved
@@ -167,12 +167,8 @@
                 Body: body
 
             },
-<<<<<<< HEAD
-            params.insecure
-=======
             params.insecure,
             params.proxy
->>>>>>> 2c0930c7
         );
 
         res = parseResponse(res);
