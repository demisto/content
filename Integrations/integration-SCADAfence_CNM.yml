commonfields:
  id: SCADAfence CNM
  version: -1
name: SCADAfence CNM
display: SCADAfence CNM
category: Network Security
image: data:image/png;base64,iVBORw0KGgoAAAANSUhEUgAAAMgAAAAlCAYAAAAHgqbCAAAAGXRFWHRTb2Z0d2FyZQBBZG9iZSBJbWFnZVJlYWR5ccllPAAAAyhpVFh0WE1MOmNvbS5hZG9iZS54bXAAAAAAADw/eHBhY2tldCBiZWdpbj0i77u/IiBpZD0iVzVNME1wQ2VoaUh6cmVTek5UY3prYzlkIj8+IDx4OnhtcG1ldGEgeG1sbnM6eD0iYWRvYmU6bnM6bWV0YS8iIHg6eG1wdGs9IkFkb2JlIFhNUCBDb3JlIDUuNi1jMDY3IDc5LjE1Nzc0NywgMjAxNS8wMy8zMC0yMzo0MDo0MiAgICAgICAgIj4gPHJkZjpSREYgeG1sbnM6cmRmPSJodHRwOi8vd3d3LnczLm9yZy8xOTk5LzAyLzIyLXJkZi1zeW50YXgtbnMjIj4gPHJkZjpEZXNjcmlwdGlvbiByZGY6YWJvdXQ9IiIgeG1sbnM6eG1wPSJodHRwOi8vbnMuYWRvYmUuY29tL3hhcC8xLjAvIiB4bWxuczp4bXBNTT0iaHR0cDovL25zLmFkb2JlLmNvbS94YXAvMS4wL21tLyIgeG1sbnM6c3RSZWY9Imh0dHA6Ly9ucy5hZG9iZS5jb20veGFwLzEuMC9zVHlwZS9SZXNvdXJjZVJlZiMiIHhtcDpDcmVhdG9yVG9vbD0iQWRvYmUgUGhvdG9zaG9wIENDIDIwMTUgKE1hY2ludG9zaCkiIHhtcE1NOkluc3RhbmNlSUQ9InhtcC5paWQ6NjRCNzg0N0Q3NjYyMTFFNjg3NjM5QUVCQTAzMzY4NTkiIHhtcE1NOkRvY3VtZW50SUQ9InhtcC5kaWQ6NjRCNzg0N0U3NjYyMTFFNjg3NjM5QUVCQTAzMzY4NTkiPiA8eG1wTU06RGVyaXZlZEZyb20gc3RSZWY6aW5zdGFuY2VJRD0ieG1wLmlpZDo2NEI3ODQ3Qjc2NjIxMUU2ODc2MzlBRUJBMDMzNjg1OSIgc3RSZWY6ZG9jdW1lbnRJRD0ieG1wLmRpZDo2NEI3ODQ3Qzc2NjIxMUU2ODc2MzlBRUJBMDMzNjg1OSIvPiA8L3JkZjpEZXNjcmlwdGlvbj4gPC9yZGY6UkRGPiA8L3g6eG1wbWV0YT4gPD94cGFja2V0IGVuZD0iciI/PpyArOsAAA3/SURBVHja7F0NdFTFFZ5ABAJIIAEVUBJoSEh4UmiFgkVTt9XSUopota12y08Rf3Al0NZyatuDWls8bRG6nFpPPShnAa208iO1FnXlx9raIoGytkGTELECBaX8lr8Avfe92WR29s6bebtvwwZyz7kv+96bNzPvzf1m7r1zZ5LDKLICVXDcy2LRZUxHVqAX61s+l5WOnMbCwdPa9KHIL+C4AtK+zryQFbgEjt8AHgXcC7gRuBb4ZeBVUNdGgzwGwvHrwEOBC4CPAr9t1ycW/YthPbrB8SbF3WrIZ6vLswE49pOuYr0PAu8DroHnDzCvZAUGwPFaxd21kOcu47xCEcxrLHARcDvgd4Gfhfb6L7sAKUchRNjIJ/EMPu6/NY2znF0xuIiVjFgJH/Enmo9/DRzXAzcAD4H0RwwF4C44IrA6K1LUAH9NKZxWoD0cfwZcRb6zQyuBJ0EeBzV1+QwcX1PcfRyev8flWSxjvOZt/wn8DPBCY7BYgfvh+Kji7hTI5ykDYOB3mQv8HQ4Mka6Dtlp3IQKknfSh8XwRcB5wPvDTcC3HpWGwN/4KP3sQPvIwlwboCsfFXED7A883bPxv24KnBgfSIOB1kLZEcf8J4Jku4EC6EfglyKOjpkalmnqkSxXAD9tAsQIjDJ8ZlGJ9RbqfczvWRgqAMDYLeLRw/lkUbYXgXmb3cs2UC7wEgNBJUdajHBhx+hakHacBR4VLzyhTd+AwkcdYuywzGgn8wxYQRhPqbatHVqDYIO3AtEAbinQzeO82gADNJodomqZyPV7u/UYSDXAxHCnVQye4PwBu7+F9xoBAlUvXHvD4TWZwOyMVEPSFZy/2sX3yuWqoo/I0Qft54C7E9f8Bn2gDSOIoYEpe0rb3XDMrgCrVBNLoZOyTLiPLzUIexdyol2kP8Byu8smEquCXUxRGXW+eCk2A97jU5TthJ1XoWh/HBnOja4hr6LTowdXt1y9UgORmcd0+Dkypa1VgdP4L/m6GhkcV8CqXxr5akfftkEeUC9hFcLxNuj/KVheThbED9+7oVLDNHt4TnRbo3ULP2gJJxY13LmMUYEYq0+SP74cdRZ3HUeY3YJif5L8bL1SAZLNBRhnchzk44vSCRmCKyTwSvVBUHv1d6qTrjcs8v2ksegYYQYVOjzNEihFplqezQyiVckebBZLdAOlOXNsvndcQaS4Xfncg84hFzwrnx4k0ndMQxtQNdcel/jZxZ3CaANHViXrfA23wyG4V6xBxraetT8eipwUjUiRUCfZmsE4mwp+uq3cL8JXStWLfR5BQBG2X+KRlLzLfUAT/HgRVawfxPKpucRW3Jx+ZtwH/AdIfJWsRivTnjgeRdkL6/XAPO7Mgf59q4OVw3V21C0Usrp5ip4gufJxs3cTQ5R8OntE825GrrqjKFzBnshbn0V6EZ4+3BoDUE9e6cLtiIz//K/DngHcxZ+b/owzXaZBPIHKjPcS1wjTLo9KgI8JtAvFZ/ncVc+aIZMH8nQKcB+D+LBAyKu/HWPJE6WRIv56XI3YM37SnASiQhCJ94Pgk8BcUda+DNJPh2Y0KcAzn9e9H3N0H96fDs8uzXcXapFB/7hVUkg+BX7XtksyDQyVo25LUFStwRRplUO/RlZywdbxTcp3eJ9SjMt++gBOK8ppLnqgaL4J09xjmWME7PHnUxN59OlE+ehmjLuBA+hjDSd9QpJx4Hst5RQGO+Gj6HKS7zRlBrMAkjc4uNshowXgeqvmQBazZXarS6ftBuklNtkE4uFoQ/mNQHsZZyZOJt8D1n8P9v58D0MojCNoMLxONW8oFNRVSzTvkE4JfzL1UIuF3wbg10RvW257biUUP+fANFnGVSkfzoG3XQJvu1KT7rsu9aczx7Ik00xDwKHM4j3a7IJM4ICxVOCVk+jWkX5urGWZlwsnBiYZp+xnkPUxIg/rfaqIxZIBgT/qEHYZhEqCoN4xXMvcQlHjnUMiSJ0brFaogAunVDDgtTEaGem4PyO5inJ95K83RA+efKok77wDjqJknXEMd/w6W3gx9BZTZQwqUvJNId4w53kW5g78Znp8Cz8c7nRuIzixe/yJe5zjhhO/EbI+7eYHR/nsE1qxzPHrEhbE2A3aIKakAQoFWVjdQTZnAeR+Rfha/99MEgUum2SCAZdzYlUe/8QbvcAoY4+3uAz5L3O8tABRB3le6v4OPmAV8RGcSSCuE85vIUcqpP859yYb9+OwGiOOtekhx9yHo1a0WrE2pB2EclIHyOxoCpFZRp8T6o+oTDq60OdkbyGw7w7n/pnBtiJQG2+dXPL93ubqZ+B1CEd280cPw7DzgMHe2yNRBsldk+rMdFe54zii1W5zYld3lh5s0mHCwmjt9EjqV1hC5GSEqHheYJXwm/FyNIDi6NRA9TyZGkDwPI0idYVqvJPfeu0GwDrs4GC5KGAFoEm01ncpMefPENUiHFKppnPpI9xokL5k8kvbMlYyguzWG+lpBD8agxE+5pN0n5I3CfJeiMeMz2R8oRpGzAII7uP4s1w2HdQxGnHOORpA6qN8pqN/7Uk9VBNc6wb3jKZRzxEPaMkJYdvKeMRMAyXERThX5OZXQzef6n9FXPhatEgzRSa4AcVYYLuNp57gCJBxEga/iumN3BUC2QboqA1UrBuU9CL8eIe4+YC9EikW3nAN9v04AepHUEAiof6RQjpnjwYka7p3UGyNgcU7ICqDK0SUB4OgqTowiaCMNtabFMRi9+6aih3rKIGI1dbICWEZJkv6K8zCJQPFDzcoxTFfqAliqTnnc03Q+E66IvE7il9LJMLfVvDoa7FYAXczVhD4+lDk+88czVHoRS55vqFf8TtdQzzdMV65QWcXfQwhQ7fTxu1wG2sG6DDsnzCkcxNi8Gg9PlEj1t1rzCIIg2Q7H7yvu/hgA1CNDJZd77K0zYajLqhe17qRWA9pyn+uEtmWlwJe2shGni1T/wtYNEId+ydC1l0wFLuDJhIFerwGI373pEYP861sYtOc95ba6GuPaCSuAM/pbCYfC3XDvkZS2znEnShi7Q1k3Nv1ueWGknAYDhDr1MXymjVwBYgVEHayrxljFNetj+Fmxa9pQBI3aJzVAHC3ogLWgQ041BEmNHY+VPGLgkHkLw9Vw5gb4aFs9S6QtCd49WtinclbbErhUNhb9j+8jiBO4OFDhyPAKqnRoN/AXNWl2ZbH8Y4jJV3UjSKXHntQ0fVeDtIVCmu4eXw43M5jBkjcbGOcJIE7gXWWGBAu/l1eAqLxx4iQYeqM6p1CffgCuPDsQ1B86CZ3aFtZ66Ziu/tmpYjlbCs22vSSJPBQat4GPIgcg3W9Z8q4rw32uSz4vOxXCXn69x2eo2eIT8L4nfVLfSrl6ev5RKPIJlhzGvtkgorjV2SCd+eggkzyTGiUA4rcnJZ1dSlLxGlGh5Ad8yFccDbdmSECfZsnR3v1BQBtaSG7uI8qfzHADRLP6J+18ma1erJMuaptI1H6xOT7XJR1hTKWnp9afv+cjaNsMdY8jiLhd6EaNof4j1rxlKIaO3OmSdruQN4ZFbCDSoIE+s0kfbKa9LsLzhkYdESNTqVibPANA6dSZPzFcUCMpY8zZMjR1YXTCR4YpjEnZtpEpzEdUkTC8O+gDaLOFTrQ8QMQYJivgHnwWi6Iut5On3eOaNhxEgd/Chy6VAX6QNJJQ37YCGMslR49+STLAryLyFDcYoOp4CeRdxicdmUIg92iEfANfaCUK9zYCIAPsaGMnPkoHDjTO5zI6aneTAfBW2cuPE/PsTAAknRFRHtnz7U2vw8GzLir7fh/l9aDmfgfSEG+moxqVXX7+VDZPFFL/jmBck5/fCgxl9Lao4hrxakXei+D5q4FxOSYVLFmtEcY6hRokdzAo9CWa97wS6oGGPHq7VOu41wpCr4qpombOa322qeT3xo7v07wTxHeVVzF+BOA55KNMUMuYRQfK5RqA7kiyj0KRwbz+GBUgb5vbkM0AeUVhX6wAIcEgwbcU6uAa4Temof59A+6MgrPxS7j6JxL2hqu5MOYw/Sx6fNRrZHSck06lwQiAa5l655K/SZvllRJqYaNCeOpJR4cV6J1im6wlri0G4UI1GXcJkXedXO+zTGwmOqHr7f85E4rMJwBqt4zwm/q3FbhBwwze5nKo0sZsBsgypt68rFDhYNhnA6hZaNEGWeixXFRV4j0lugw7GQqe6nq6RvH3DAD3Hrk+34k29nNtyCqWvPoQdzmZx+StgZrb0D9yVg2uka6iHODy4BlExxGDZ3YngCEZYBXcrr6BKHFp9gIkFj2sUH/c6F54Tm7A+U22kJ4+ZInu5TJSD1ZvMeRnVC+COwRlrTPIr96DWpS6oY4bvCVHHagIe+vnMyAZc5nBQidOC6X64yi7wPBZ/C9o0Wxfk76Yg0S3iAiN4GmQ/jkiD/R8jGX6DaXRKTCGOyLcAOImjH7p/ChclVCXhYbC7bYxtd9r5lFAdbvVoA13q2C8+zmK4PLr6QYgWcroiIrZXB10I9zNfiLlddhG6OTbFZmgp8eZcGrX/gPBA0AtGT3N6MmpHQYgWQA68x+5AXs9F5Bcnmcd14vDkO4dlzx2QR4jmbNmBDcEw6W6XTiwarha9hgR5LiXJe+q7jYabSDSi3M1UYXaiKPlbv6t34B67HYpo4Yo40WX9M8TapYMKBSYnkbeJ0fop4DevoIL6ijuDcL2QFvpGVvlErbv1Lx/red6hIO4ZxUCBXdDwUVRfQUVGztCjAH8PQnQcPAUPHsrc2KwUB6Gc1u2kcv/ElueMB3Q/wUYAPCRrnUSbfpaAAAAAElFTkSuQmCC
description: fetching data from CNM
configuration:
- display: API auth secret
  name: APISecret
<<<<<<< HEAD
  defaultvalue: ""
=======
  defaultvalue:
>>>>>>> b112e7a1
  type: 4
  required: true
- display: API auth key
  name: APIKey
  defaultvalue: ""
  type: 4
  required: true
- display: API url
  name: APIUrl
  defaultvalue: ""
  type: 0
  required: true
- display: Use system proxy settings
  name: proxy
  defaultvalue: ""
  type: 8
  required: false
- display: Trust any certificate (unsecure)
  name: insecure
  defaultvalue: ""
  type: 8
  required: false
- display: Fetch incidents
  name: isFetch
  defaultvalue: ""
  type: 8
  required: false
- display: Incident type
  name: incidentType
  defaultvalue: ""
  type: 13
  required: false
- display: 'Required severity levels for alerts separated by comma, from [Information,Warning,Threat,Severe,Critical].
    For ex.: Warning, Threat'
  name: AlertSeverity
  defaultvalue: Information,Warning,Threat,Severe,Critical
  type: 12
  required: true
script:
  script: |+
    ''' IMPORTS '''
    import requests
    import json
    import sys
    from datetime import datetime, timedelta
    # disable insecure warnings
    requests.packages.urllib3.disable_warnings()

    ''' GLOBAL VARS '''
    API_URL= demisto.params()['APIUrl'].rstrip('/') + '/externalApi'
    API_KEY=demisto.params()['APIKey']
    API_SECRET=demisto.params()['APISecret']
    ALERT_SEVERITY = demisto.params()['AlertSeverity']

    USE_SSL = not demisto.params().get('insecure', False)

    if not demisto.params().get('proxy', False):
        del os.environ['HTTP_PROXY']
        del os.environ['HTTPS_PROXY']
        del os.environ['http_proxy']
        del os.environ['https_proxy']

    DEFAULT_HEADERS = {
        "x-api-key": API_KEY,
        "x-api-secret": API_SECRET,
        "Accept": "application/json",
        "Content-Type": "application/x-www-form-urlencoded"
    }


    SCADAFENCE_ALERT_SEVERITY_LEVEL = {
        'Information': 0,
        'Warning': 1,
        'Threat': 2,
        'Severe': 3,
        'Critical': 4
    }

    ''' HELPER FUNCTIONS '''

    INCIDENT_TYPES = {
        "IP conflict detected": "SCADAfence IP conlict"
    }

    def get_alert_severity():
        """
        validate severity values provided as parameter
        :return: set: valid severity values
        """
        s = ALERT_SEVERITY.replace(" ","")
        s_arr = s.split(",")
        if sum(map(lambda x: x in ['Information','Warning','Threat','Severe','Critical'], s_arr)) == len(s_arr):
            return set(s_arr)
        LOG("Invalid alert severity values")
        raise "Invalid alert severity values"


    def http_request(method, url_suffix, params_dict, headers):
        """

        :param method: string: https method
        :param url_suffix: string: API route
        :param params_dict: dict: request parameters
        :param headers: dict: optional http headers
        :return: dict: response data
        """
        req_params = {
        }
        if params_dict is not None:
            req_params.update(params_dict)

        url = API_URL + url_suffix

        LOG('running %s request with url=%s\theaders=%s\nparams=%s' % (method, url, headers, json.dumps(req_params)))

        try:

            if method == 'PATCH':
                data = req_params
                params = None
            else:
                params = req_params
                data = None
            res = requests.request(method,
                url,
                verify=USE_SSL,
                data=data,
                params=params,
                headers=headers
            )
            res.raise_for_status()

            if not res.text:
                return None
            return json.loads(res.text)

        except Exception, e:
            LOG(e)
            raise(e)


    def call_api(method, api_suffix, params):
        """
        Call the requested API path and return its result
        :param api_path: A string beginning with '/' followed by the desired service
        :rtype: dict
        :raises Exception: If the response code is not 200
        :return the response as a dict if possible, otherwise None
        """
        return http_request(method, api_suffix, params, DEFAULT_HEADERS)

    def get_alerts(severity, from_date):
        """
        API caller
        :param severity: string: required severity level
        :param from_date: string: lower time limit
        :return: call_api.http_request.data
        """
        api_suffix = "/alerts"
        return call_api('GET', api_suffix, {'severity': severity, 'from': from_date})

    def fetch_incidents():
        """
        method for polling alerts from SCADAfence alerts API
        :return: list: demisto.incidents
        """
        last_run = demisto.getLastRun()

        last_updated = (datetime(1999, 1, 1, 0, 0, 0, 0), '1999-01-01T00:00:00.0Z')
        if last_run and last_run.has_key('createdOn'):
            ts_str = last_run.get('createdOn')
            last_updated = (datetime.strptime(ts_str, '%Y-%m-%dT%H:%M:%S.%fZ'), ts_str)

        severities = get_alert_severity()

        events = []
        incidents = []
        tmp_time = last_updated

        for severity in severities:
            events = get_alerts(severity, last_updated[1])

            for event in events:
                event_ts = datetime.strptime(event['createdOn'], '%Y-%m-%dT%H:%M:%S.%fZ')
                if event_ts > tmp_time[0]:
                    tmp_time = (event_ts, event['createdOn'])

                incident = {
                    'name': event['type'],
                    'occurred': event['createdOn'],
                    'severity': SCADAFENCE_ALERT_SEVERITY_LEVEL[event['severity']],
                    'rawJSON': json.dumps(event)
                }
                incidents.append(incident)
        if tmp_time[0] > last_updated[0]:

            demisto.setLastRun({
                'createdOn': tmp_time[1]
            })

        demisto.incidents(incidents)

    def map_optional_params(keys, api_keys):
        """
        mapping Demisto parameters to SCADAfence API parameters
        :param keys: list: expected demisto parameters
        :param api_keys: valid scadafence parameters
        :return: dict: mapped current function call parameters
        """
        params = {}
        param_keys = demisto.args().keys()
        for i, key in enumerate(keys):
            if key in param_keys:
                params[api_keys[i]] = demisto.args()[key]
        return params

    def get_asset(asset_ip):
        """
        getter for single asset data by IP
        :param asset_ip: string
        :return: call_api.http_request.res.text
        """
        api_suffix = "/assets/" + asset_ip
        return call_api('GET', api_suffix, None)

    def get_assets(asset_data):
        """
        getter for assets data by one or more parameters:
        IP, hostame, type (plc, hmi, IO, Telnel server etc)
        :param asset_data: dict
        :return: call_api.http_request.res.text
        """
        if asset_data:
            api_suffix = "/assets"
            return call_api('GET', api_suffix, asset_data)
        raise "Invalid call for assets data (missing parameters)"

    def get_asset_map(asset_details):
        """
        fetches asset connection data by one or more (combined) parameters
        :param asset_details: disct :{'ip': ip, 'host': hostname, 'mac': mac}
        :return: call_api.http_request.res.text
        """
        if asset_details:
            api_suffix = "/asset/map"
            return call_api('GET', api_suffix, asset_details)
        raise "Invalid call for asset map (missing parameters)"

    def get_asset_traffic(asset_details):
        """
        fetches asset connection data by one or more (combined) parameters
        :param asset_details: disct :{'ip': ip, 'host': hostname, 'mac': mac}
        :return: call_api.http_request.res.text
        """
        if asset_details:
            api_suffix = "/asset/traffic"
            return call_api('GET', api_suffix, asset_details)
        raise "Invalid call for asset map (missing parameters)"

    # The command demisto.command() holds the command sent from the user.
    if demisto.command() == 'test-module':
        # This is the call made when pressing the integration test button.
        get_alerts('Critical', None)
        demisto.results('ok')
        sys.exit(0)

    elif demisto.command() == 'scadafence-getAlerts':

        data = get_alerts(demisto.args()['severity'], None)
        md = '## Following alerts were found\n'
        md += tableToMarkdown('Alerts are: ', data)
        demisto.results({
            'Type': entryTypes['note'],
            'Contents': data,
            'ContentsFormat': formats['json'],
            'ReadableContentsFormat': formats['markdown'],
            'HumanReadable': md,
            'EntryContext': {
                'SCADAfence.Alerts(val.id==obj.id)': data
            }
        })

    elif demisto.command() == 'scadafence-setAlertStatus':
        api_suffix = "/alerts/" + demisto.args()['alertId']
        alert_status = demisto.args()['alertStatus']
        call_api('PATCH', api_suffix, {'status': alert_status})
        demisto.results("Alert " + demisto.args()['alertId'] + " status was set to '" + alert_status + "' successfully.")

    elif demisto.command() == 'scadafence-getAsset':
        params = map_optional_params(['ipAddress', 'hostName', 'assetType'], ['ip', 'host', 'type'])
        data = get_assets(params)
        md = tableToMarkdown('Asset details: ', data)

        demisto.results({
            'Type': entryTypes['note'],
            'Contents': data,
            'ContentsFormat': formats['json'],
            'ReadableContentsFormat': formats['markdown'],
            'HumanReadable': md,
            'EntryContext': {
                'SCADAfence.Asset(val.ip==obj.ip)': data
            }
        })

    elif demisto.command() == 'scadafence-getAssetConnections':
        params = map_optional_params(['ipAddress', 'macAddress', 'hostName'], ['ip', 'mac', 'host'])
        data = get_asset_map(params)
        md = tableToMarkdown('Asset connections: ', data)

        demisto.results({
            'Type': entryTypes['note'],
            'Contents': data,
            'ContentsFormat': formats['json'],
            'ReadableContentsFormat': formats['markdown'],
            'HumanReadable': md,
            'EntryContext': {
                'SCADAfence.AssetMap(val.ip==obj.ip)': data
            }
        })

    elif demisto.command() == 'scadafence-getAssetTraffic':

        params = map_optional_params(['ipAddress', 'macAddress', 'hostName'], ['ip', 'mac', 'host'])
        data = get_asset_traffic(params)
        data_x = {
                    'TCP_tx_bytes': data['TCP']['Bytes sent'],
                    'TCP_rx_bytes': data['TCP']['Bytes received'],
                    'UDP_tx_bytes': data['UDP']['Bytes sent'],
                    'UDP_rx_bytes': data['UDP']['Bytes received']
                }
        md = tableToMarkdown('Asset network activity: ', data_x)
        demisto.results({
            'Type': entryTypes['note'],
            'Contents': data,
            'ContentsFormat': formats['json'],
            'ReadableContentsFormat': formats['markdown'],
            'HumanReadable': md,
            'EntryContext': {
                'SCADAfence.AssetTraffic': data_x
            }
        })

    elif demisto.command() == 'fetch-incidents':
        demisto.incidents(fetch_incidents())

  type: python
  commands:
  - name: scadafence-getAlerts
    arguments:
    - name: severity
      required: true
      auto: PREDEFINED
      predefined:
      - Information
      - Warning
      - Threat
      - Critical
      - Severe
      description: Required severity level of alert
    outputs:
    - contextPath: SCADAfence.Alerts.id
      description: alert ID
      type: string
    - contextPath: SCADAfence.Alerts.ip
      description: asset IP
      type: string
    - contextPath: SCADAfence.Alerts.severity
      description: alert severity level
      type: string
    description: query alerts data from SCADAfence CNM
  - name: scadafence-getAsset
    arguments:
    - name: ipAddress
      description: asset IP address
    - name: hostName
      description: Hostname
    - name: assetType
      auto: PREDEFINED
      predefined:
      - server
      - dns
      - sql
      - print
      - domain
      - domain
      - workstation
      - plc
      - hmi
      - IO
      - terminal
      - ftp
      - Telnet
      description: type of the asset (one from list of options)
    outputs:
    - contextPath: SCADAfence.Asset.ip
      description: IP address of suspicious asset
      type: string
    description: fetch asset data from SCADAfence CNM
  - name: scadafence-setAlertStatus
    arguments:
    - name: alertId
      required: true
      description: Alert ID
    - name: alertStatus
      required: true
      auto: PREDEFINED
      predefined:
      - InProgress
      - Resolved
      description: Alert status
    description: setting alert status
  - name: scadafence-getAssetConnections
    arguments:
    - name: ipAddress
      description: optional - ip address of the asset
    - name: hostName
      description: hostname  that corresponds to the asset of interest
    - name: macAddress
      description: MAC address of the asset
    outputs:
    - contextPath: SCADAfence.Asset.Conn.ip
      description: another endpoint's IP address
      type: string
    - contextPath: SCADAfence.Asset.Conn.port
      description: another endpoint's port
      type: number
    - contextPath: SCADAfence.Asset.Conn.protocol
      description: protocol used for the connection
      type: string
    - contextPath: SCADAfence.Asset.Conn.traffic
      description: total bytes sent (both directions)
      type: number
    - contextPath: SCADAfence.Asset.Conn.hostname
      description: another endpoint's hostname
      type: string
    - contextPath: SCADAfence.Asset.Conn.mac
      description: another endpoint's MAC address
      type: string
    description: fetches asset connections data by one or more (combined) parameters
  - name: scadafence-getAssetTraffic
    arguments:
    - name: ipAddress
      description: optional - ip address of the asset
    - name: macAddress
      description: optional - MAC address of the asset
    - name: hostName
      description: optional - hostname of the asset
    outputs:
    - contextPath: SCADAfence.AssetTraffic.TCP
      description: network activity summary over TCP
    - contextPath: SCADAfence.AssetTraffic.UDP
      description: network activity summary over UDP
    description: fetch asset network activity data  by one or more (combined) parameters
  isfetch: true
  runonce: false
<<<<<<< HEAD
releaseNotes: "fixed proxy settings"
tests:
  - SCADAfence_test
=======
releaseNotes: "-"
>>>>>>> b112e7a1
<|MERGE_RESOLUTION|>--- conflicted
+++ resolved
@@ -9,11 +9,7 @@
 configuration:
 - display: API auth secret
   name: APISecret
-<<<<<<< HEAD
-  defaultvalue: ""
-=======
-  defaultvalue:
->>>>>>> b112e7a1
+  defaultvalue: ""
   type: 4
   required: true
 - display: API auth key
@@ -469,10 +465,6 @@
     description: fetch asset network activity data  by one or more (combined) parameters
   isfetch: true
   runonce: false
-<<<<<<< HEAD
-releaseNotes: "fixed proxy settings"
 tests:
   - SCADAfence_test
-=======
-releaseNotes: "-"
->>>>>>> b112e7a1
+releaseNotes: "-"