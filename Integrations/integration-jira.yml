commonfields:
  id: jira
  version: -1
name: jira
display: Atlassian Jira
fromversion: 2.6.0
category: Case Management
image: data:image/png;base64,iVBORw0KGgoAAAANSUhEUgAAAHgAAAAyCAYAAACXpx/YAAAQkElEQVR4AezBMQEAAADCIPunNsU+YAAAAOTevlnHNd1vcfzYij4Gj00jJnbHxe7uwkIfu7s7SOm2iwZbH73Y3Qp2UaNFEOnYuefsx17iXjrHhN3ij/c24hfw2efU97v1V7DG6AD8u78PXhvqh+eH+ubDLw9f+d/v44mX+nvjzdcJ2IoA5SimSE76JAorN92PiWCFWNVJQJ2fpTj+4PuO33/9pzMi7EA0PomXCVCOYorsxNPP4QWwQGy0D7HBXuUobY84yAdfEqBKnr360GGng+dWC1fflUGvPhoQ8N9KkZ34wgccxQ7W36O8wGCHOPo4BhFQGBgvsaw0ZalVHeNFljWGztha+9zl+xUIyM+F649nqjUegeotx6Na45HYZvCi9OSU1FoE/DdSpCcf6Y/XYRei4f7/DIEHmWw2az1oIbYfuiTLoNtf6Hf2xhQC8jPsr21PyjcYjvx7zfvNQ62OU3DFrr0TCPhvpEhPHpmMhrWdMRfMhVDdUAmBx5DABBQGfYzXW9Uzmo6Ne83CGm0moNfJqyYE5GewyeagKs3GkMCLsPXAhahPv2+y0mYqAf+NFPkFwpOwSZejGA9miGoOiBquiFpu/JwHvTbYS+KrwMH9J2+0aNRztsSZmh0mo8/pa9MIyI/vmRsrQKu/xLkVKURr0O8lJCbrEvDfiMouZHMfN7U+hJGN92OyAbm52UESkZ7rksj196hG4H4kcONeeQJ3/LHAzD6vC0s6j1gWMnDqpuDbD1+OIOC/lQIfkJIpLpGdIwHkkZNLv0PkCACTmCYu/foTanJv+zEJ23/NFFf8kITN2xzCVHVH1TiYBZZ18P8ySh1kchY9Oh1F7OuN4RK8MLzH0dxwo8PZ4Z0OZIS3dU8Jb+mSLGrqlCRqaJsg0rGOi9S3io5obS160dkm7EFniw+3tda/ebM2IHI9AT28UKTmUPQ5uN+UYoEVYsZZPABbhD61pB09EyVsEMEyF8EsG2FbGsKmLwjrPyOsikNYFo2wSIQwLwRh1nuEaa/JUkEIxkGZD0IzOow5i88qOag2RGv8ROCDfhdLHvK7WOfkxdsaRwICNX1OX61BgCy+Z69X6z9lY2PjJRb1Jy+1Mug0YlkZAqScu/KgudPh08bzNzov9jp11ZiAnyGKjq949PjlPi5HzkwaMn3rjAWbnKd7nrw6/sb9YAMCpLgeO1va58y1ut6nr9b1OHlZ++zlu1UIkAc/FJiLITgarITcKRWjIQ806GtdFzFqOGZjddt0rGz1FcuZJiHsIKG3xCNsIKHXRiCsCEVY8A5h7kvceye117CTeFvdSQUOViBEz1nnqNZ/8oZ4ysHYrO9cnL7S5iEBslCeXsN5vOXABdhpxPJcErsuAaKouJYk+kuuvrU7TcXyDYdj55HLw1+8DilBgCx7Pf9e1Gvi2hSN9pMkhV3TPnOxQfeZWLPNRGzccxbOWmt/ITs7R4ug+9+g3XfS+pwuI5djh2FLcNpKa1sC5MEPSkGV8XuwFHpcWZG1XXKxjlRkCxaZ3Lw9AWEzuXkjibw6nBz9EWHpW9x3N635iBN4Us1BRQL/oooet8C0Yov+8xNZHG6Xhkzf8pQAWdyOnVtdtflYbNhDIkYOAWKxuA61YLllDIaQSH+hQdcZ+IfhaBwwdWMIAbKQUwNBd6BEzJYDFvAbSnIct3L16Fi9LiZYtv5QpDdbakpqetlt9p7lqreagDpdpknun1o6ewLkwQ9K8TgGe4Etz5CFHldWZD1XMWo65YlsmfLNyVvjBZGXh0lEDo1OqezyBNeAGZ+nCAVWsMiasny3GjkuoUnvOahJjho7z/QxAbLs8Ti/qkbrCRKBOw1fFnLjXnC3QdM2i0B7AFZrMVYibruhi5FdPmr2jlAC8jNzrf2Vcg2G0b3Mx1bUb6u3HId1ycUdhy/NIZfG95ywJlmXhKzSbDTyG2bmGrun1+4GtW7Zf340/w2NeszCMfN32REgD35QmkPBuBG2cx6WiisrMjs5SyJyJXJyGRZ5J4frOHJxFMKKcHzwIbnau8+oDzbkfHcV5OCeiguspYDA/HsUmr/Qmz4C/uyBRqNXxLkcPbvt76sPjd5+FOnEJiTpfwyPNhBFxpUkgLHee9wa6vTGVuTaJiQWR4IZq20fHA24PI5ErGOzx7+E75nrZV6+C++wweqwH99HCd1BOGWZ1UO6Vgwf05AFnrvLjgB58MNvYfcAN7U4hAjWxG5hmFHbVUCdXtdyEqOW07dwXZrD9Y4EhPVxRBR63PvSnIA5F/EM7OSQX4QCT1HAwcsEgQ37KCAwTcPYfc3ofKX0B+O4+Wavo2I/VSbgZ4SKYpvrdJ6GnKP5PjiEb9x9xI2An3Hx+uMhHLY5MrToLzi+kaoElnIgCEfMC8STI0/gIyMvfNzFA180P4jRTfZipqTwIpFr2GUI4ZpF3kwib4tHt5vJbQnIFqOOnjumcahuwmPNIs7BGoXhYBKYcyeH1r6TNkQgYgUC5LHN3sO+pN4gnodjhUbDcbudx14CfsWJC3cWUE3AAvM1lXfw9VBxrdvh4ka3wsV6t8KI0Fy92/T6WmiufuD7LP3rH9L1bn1I0734Ok3/RFB6/dPB6QZX3qZVIeCVKE3t8qvUhgfvprYNfJddi4CVV9ATrISczIUXi8zhGrYlYikK10fuf21LABOfho3/cRQTYBci2BCWiCMDMIiAwoCq0F86eCoJ3EXBHCwVmEea+70vbiTgV1AovlqNQjIVUSxW7qfPX7QIUISRs3YEU1rg0K68g2efQxueDbc6hNiaaLUf0XBPDtZ3yUJ9x3TUtkvBOruTsLplIlY2/YQldsQibI1CWBuGsPKDuPTKd2nll73KgUUvc6+9+tzCPRi3s1AccqWFF4sMu75iBcrJ/k/S2hIghaZdFdwe4/Jhfhhc3kESol8X2iRrCgs8q2BF1gLTxwTIssdTyMGcD7mgehT8thsB8nj24kMto1ErMjnc8ptii+2xYwQoykG/wHV/GI7CFixwTyWLrIPPcAE7rrIDYg1ngWr2iOVschCsMhHM0hC2JyNsSULY9ImEJYFXkcDLIhAWhSDMf48w5w1C70e49ECYufsL3MkCN8wLu/quQrguaZWO1Xan4MngjNYE/IibYai/6Rq2JaAwEEL0rEIN0dzWcA6OjE3QJUAeNx8878VvLEM6d3V6cxz/+/ZsAhTlzuOXvevTMifdm/IO/piA+p2PYBhY57UtecIYuCFqOedgHYcsrGaThpXyF0zS1oeHGCvDSOyPCOOf4/xjIlPbx7gNdudrowg9yslqNtlYyz4DjwdltCFAFfQvSJGlYJvETuowbGnWTgevWgTIg0L0VB3qr1kg7rNv3H/eiwBFCY2IaUL3z9f8vSra5yXOA1PejcGCyIqci7VJZHWbdKnI3/e360TkaBJ58muc7xW1zeMVTgRrmRaKnms6CNW1R5C4HQEqoGBVtPwQLRWYJ0/Uuy7LpvxemwB5jJ27azFX53zupvTsdOh0BwIUZemOPTrthizm43+/TfrrPAaCqXSt9sdOVmcnmycL/S07eQuLHENOJpFN3uMsz2jziGTU55m1jvv3LtZw5XOJ0f8ltiVAFXCIblQEfTA5OJvm0XUIkAdNr5Y26zsPWWTaCoQ0yWpHgKLQbhNNejOJDfvM/X2BE9NyK/TzxmCuaCs5Cq2L1H2cR3VI5NoOmVjNOlUYYuySihwnzJznhGAft9gjBEw8hbfB4vselxf6G9HzmTfYmgBV0GXUCgvOl4LAU9D71LVpBOSnoDnYkAUevjR7EglMgDzWmx+Ywzmbj+F585GAy10IUBTqoevxOJOnZyzwaBKYAHnwg1x230M7fXceYhDWhA1hS1gQVrmo6ZgpDdd5Ts6bVC2IwC6u8f4ExKRiMy7a1AjpOJIX+vn1qdfYhgBVsHirm2WdtsZSB7PAJr8lsOBgCtGKOfjGvaChtdsZSwSu224SXr8XPIEARbn/9E03zr9UuRfuoCMoFmuvu4o7jE/iJVoLfjT5FN6fdhqv9vbAdzUcuFgSnKzG4ZqdzAsLi6Ow197P/gQwB4NwC2zlN4ggrJab6gU2d/Ozr9RkJPefWL3VeLxw7dF4AvIjK7D8HCwN0Yo5+GHwW0Nu01gkbnccD54yJ0BRfM/eWFS1uTDsaKiKWfTVMBzJLZCGI4VraXVt/hVLscgr4nDo4SR/AqR4v0Djrh6YJLgfsYYTYsBLbEeAKlhneci7Mo0GuTCq320Gnrl0rwsB+ZEOOgwVdLAhO1hBgZnRc3a+qU3urU0rSCNn73hHgKJMW2F9X73FOCUmWUpyPQJHcdjW5Y10TkJOZpHZybA6Acd4JvsRkJ/4FHHpHbdwq9ExDO94BPH8W2xPQFGTkZlVrdvY1V+0O09FvX+YILk09dW7MHUC8vFtkiV/Fq2UgwlOE54VGo2QiMSjx7OX708j4FfQBgITdj2vPtGxSuRgJbjAC/+7hYV/fcmU6lvhBWu/4ESfr74E/Iyn0agekYTlCfhdsrJzSn9OTC5FwI9Yss3Ni/+hXL3yP2rWWodAAmQpaA42LKDAh/0Dl/LCBN8H5+FOtNZLOzrqEfAz6IMEGlQ3JPJGfHoWFht6qsDBJ9/gUC646u39Vl1zn8w5GTal4kTfVD8CVMGbj6I2g022xMxZ5+Bh7uyz/J83npj4nLkxdZXpPpvu41YnshjCSswCVCMHkSPGEiCLVGDDX+VgT+VCNDPIZNNzugcWV9i50Xt25l7P8/OiYxPKEiDlXYhIw9TJ25Fnz+UaDuOQHkKLGkl0TdU4+NIHbKyTt8dZugYsHUXCtnSc4J/pT4AqeBcS2ZzzU8UmI1kYXmOlf54xctWq0WGSZBM7Dwl4B0WH4UtEiFieAFmmyjh4HAlMgCzf5eDhBRP41ftwI15wqNV2Ig9JUIfSBp+r+7g1GRMXW9wbv9DsLBHUdvAiMf8dvImApnDhtx6+6EarUBHkXtUtF9IQ/y5YSsea3xYVYFc2TjmR40eAKnj5PqIF72viwT/nKGFZjRxLr3nfFK/elDEYin2M18VFRMU3I+BHsIPJWQk88eJ5Nf2NTwiQxZ0E/pMqcf49+qcXSGCG5sojuVXjsMv3yh+V4dqAwzZv1eGf8Y4O3tPFgiYkJTfe73OxJP2N4iZ5fTQVbPYEyIMffot/fsQxYCbsxmi4l5Cu5ZqLcfqZXF8CVEFMfKKW0ZiVabw2y07mBXUeCvDMl1sLXmTYbHP0IAHyIIGrkMAp1M5IBX7+E4HX5RMYSTRtAgrCvSevOtB0KoxF5cjDBSBPuThscyHGAlNEeUw1RAMCKDzXazt4MRV2s6UCOxa5wMziQDzNY8160tk1wW3QzLPoR4CqeBT0tkrA+Vv9aUPcCtqNuLvb2FWOCze7WPufuznnyu2nOgT8CtoRWWbsXNPho2bvnNhv0oYpi7e49iFAFq+T1xp1H7t6+qg5OydQ0TXaeLGFGgHK4HX62hD6LJffiFnbH1AF/5jaoRvrrQ4dPHHhthEBUuhnFSk9jKVrjqdPR85YtMWlFQHy4IdCYUwAXoFdvLzI4VoYaMw+j34E/PsoplBPZnoHnbVcJe6Vfjo/gID/IYo/4e/1HA3WXEHHTkfwxfZbuJmAfx/FFPSAYooFLqZY4GKKBS6mWOBiigUu5l9qVWFkEVNg3wAAAABJRU5ErkJggg==
description: Issue tracking product, developed by Atlassian
detaileddescription: |
  For fetching incidents, please update the query param according to [JQL documentation](https://confluence.atlassian.com/jirasoftwarecloud/advanced-searching-764478330.html)
  Update the project you want to fetch from, using:  "project = soc AND status=open". This will fetch all tickets in your system (including past tickets) that are in Open status and in project soc. After the first run, it will create incidents only for new tickets.
  If you wish the first run to start from a specific time, use "Issue index to start fetching incidents from" param.
  Fetching incidents by creation time (using the Created field), instead of using IDs, is done by checking the "Use created field to fetch incidents" checkbox.
  To use OAuth1.0 follow [this tutorial](https://developer.atlassian.com/cloud/jira/platform/jira-rest-api-oauth-authentication/) to get the Access Token. Authorizing using OAuth1.0, requires Access Token, Private Key and Consumer Key.
configuration:
- display: Jira URL, in the format https://demisto.atlassian.net/
  name: url
  defaultvalue: ""
  type: 0
  required: true
- display: Username
  name: username
  defaultvalue: ""
  type: 0
  required: false
- display: Password
  name: password
  defaultvalue: ""
  type: 4
  required: false
- display: ConsumerKey
  name: consumerKey
  defaultvalue: OauthKey
  type: 0
  required: false
- display: AccessToken
  name: accessToken
  defaultvalue: ""
  type: 0
  required: false
- display: PrivateKey
  name: privateKey
  defaultvalue: ""
  type: 14
  required: false
- display: Query for fetching incident in JQL
  name: query
  defaultvalue: status=open
  type: 0
  required: false
- display: Issue index to start fetching incidents from
  name: idOffset
  defaultvalue: "10000"
  type: 0
  required: false
- display: Trust any certificate (unsecure)
  name: insecure
  defaultvalue: "true"
  type: 8
  required: false
- display: Use system proxy settings
  name: proxy
  defaultvalue: "false"
  type: 8
  required: false
- display: Fetch incidents
  name: isFetch
  defaultvalue: ""
  type: 8
  required: false
- display: Incident type
  name: incidentType
  defaultvalue: ""
  type: 13
  required: false
- display: Use created field to fetch incidents
  name: fetchByCreated
  defaultvalue: ""
  type: 8
  required: false
<<<<<<< HEAD
=======
- display: API token
  name: APItoken
  defaultvalue: ""
  type: 0
  required: false
>>>>>>> 2c0930c7
script:
  script: |-
    // handle '/' at the end of the url
    if (params.url[params.url.length - 1] != '/') {
        params.url = params.url + '/';
    }

    // backward compatibility
    if(!(params.proxy)){
        params.proxy = false;
    }

<<<<<<< HEAD
    var isOAuth;
    if(!params.consumerKey || !params.accessToken || !params.privateKey) {
        isOAuth = false;
    } else {
        isOAuth = true;
    }

    if(!isOAuth) {
        if(!params.username ||!params.password) {
            throw 'Provide Authorization information, Basic(userName/password) or OAuth1.0'
        }
    }


    var sendRequest = function (method, resourceUrl, body, isCookie) {
        var requestParams = {
            Headers: {'Content-Type': ['application/json']},
            Method: method,
        };
        if(isOAuth) {
            requestParams.OAuth1 = {
                ConsumerKey:    params.consumerKey,
                AccessToken:    params.accessToken,
                PrivateKey:     params.privateKey
            };
            requestParams.Body = body !== undefined ? body : "";
        } else {
            requestParams.Username = params.username;
            requestParams.Password = params.password;
            requestParams.Body = body !== undefined ? body : "";
            if(!isCookie) {
                requestParams.Cookies = getCookies();
            }
        }
=======
    var isOAuth = params.consumerKey && params.accessToken && params.privateKey;
    // if not OAuth, check for valid parameters for basic auth, i.e. username & pass, or just APItoken
    if(!isOAuth && !(params.username && (params.password || params.APItoken))) {
        throw 'Provide Authorization information, Basic(userName & password / API-token) or OAuth1.0'
    }


    var sendRequest = function (method, resourceUrl, body) {
        var requestParams = {
            Headers: {'Content-Type': ['application/json']},
            Method: method,
        };
        if(isOAuth) {
            requestParams.OAuth1 = {
                ConsumerKey:    params.consumerKey,
                AccessToken:    params.accessToken,
                PrivateKey:     params.privateKey
            };
        } else {
            requestParams.Headers.Authorization = ["Basic " + btoa(params.username + ":" + (params.APItoken ? params.APItoken : params.password))]
        }
        requestParams.Body = body !== undefined ? body : "";
>>>>>>> 2c0930c7

        var result = http(params.url + resourceUrl, requestParams, params.insecure, params.proxy);
        if (result.StatusCode !== 200 && result.StatusCode !== 201 && result.StatusCode !== 204) {
            throw 'Failed to send request, request status code: ' + result.StatusCode + ', ' + result.Body;
        }
        return result;
    }

<<<<<<< HEAD
    var getCookies = function() {

        return sendRequest('POST', 'rest/auth/1/session',JSON.stringify({'username':params.username,'password':params.password}), true).Cookies;
    };
=======
>>>>>>> 2c0930c7

    var addQueryParam = function(urlSuffix, paramName, value){
        if (value && value.length > 0){
            urlSuffix = urlSuffix + '&' + paramName + '=' + value;
        }
        return urlSuffix;
    };

    var uploadFile = function(entryId, issueId) {
        var res = httpMultipart(
            params.url+'rest/api/latest/issue/' + issueId + '/attachments',
            entryId,
            {
                Method: 'POST',
                Username: params.username,
                Password: params.password,
                Headers: {'X-Atlassian-Token': ['no-check']},
            },
<<<<<<< HEAD
            {
            },
=======
            {},
>>>>>>> 2c0930c7
            params.insecure,
            params.proxy
        );
        if (res.StatusCode !== 200) {
            return 'Failed to execute request:' + res.StatusCode + ', body: ' + res.Body;
        }
        return JSON.parse(res.Body);
    };

    var runQuery = function(query, startAt, maxResults) {
<<<<<<< HEAD
        var url = 'rest/api/2/search?jql='+encodeURIComponent(query);
=======
        var url = 'rest/api/latest/search?jql='+encodeURIComponent(query);
>>>>>>> 2c0930c7
        url = addQueryParam(url,'startAt',startAt);
        url = addQueryParam(url,'maxResults',maxResults);
        var result  = sendRequest('GET', url)
        return JSON.parse(result.Body);
    };


    var cleanNullFields = function(obj) {
        for(prop in obj){
            if(obj[prop] === null || obj[prop] === undefined || obj[prop] ==="" )
                delete obj[prop];
        }
        return obj;
    }


    var generateMDContextGetIssue = function(data) {
        var getIssueObj = {md: [] , context:[]};
        if(!Array.isArray(data)) {
            data = [data];
        }
        data.forEach(function (element) {
            mdObj ={};
            contextObj = {};

            var id = dq(element, 'id');
            mdObj['id'] = id;
            contextObj['Id'] = id;

            var key = dq(element, 'key');
            mdObj['key'] = key;
            contextObj['Key'] = key;

            var assignee = dq(element, 'fields.assignee.displayName') + "(" + dq(element, 'fields.assignee.emailAddress') + ")";
            mdObj['assignee'] = assignee;
            contextObj['Assignee'] = assignee;

            mdObj['reporter'] = dq(element, 'fields.reporter.displayName') + "(" + dq(element, 'fields.reporter.emailAddress') + ")";

            var creator = dq(element, 'fields.creator.displayName') + "(" + dq(element, 'fields.creator.emailAddress') + ")";
            mdObj['creator'] = creator;
            contextObj['Creator'] = creator;

            var summary = dq(element, 'fields.summary');
            mdObj['summary'] = summary;
            contextObj['Summary'] = summary;

            var status = dq(element, 'fields.status.name')
            mdObj['status'] = status;
            contextObj['Status'] = status;

            mdObj['issueType'] = dq(element, 'fields.issuetype.description');
            mdObj['priority'] = dq(element, 'fields.priority.name');
            mdObj['project'] = dq(element, 'fields.project.name');
            mdObj['labels'] = dq(element, 'fields.labels');
            mdObj['description'] = dq(element, 'fields.description');
            mdObj['duedate'] = dq(element, 'fields.duedate');
            mdObj['ticket_link'] = dq(element, 'self');
            mdObj['created'] = dq(element, 'fields.created');
            var attachments = dq(element, 'fields.attachment');
            if(Array.isArray(attachments) && attachments.length > 0) {
                var attachmentNames = [];
                attachments.forEach(function (attach) {
                    attachmentNames.push(attach['filename']);
                });
                mdObj['attachment'] = attachmentNames.join();
            }
            getIssueObj['md'].push(mdObj);
            getIssueObj['context'].push(contextObj);
        });
        return getIssueObj;
    }

    var generateMdContextCreateIssue = function(data) {
        var createIssueObj = {md: [] , context: {Ticket: []}};
        if (args.projectName && args.projectName.length > 0 ){
            data.projectName = args.projectName;
        }
        if (args.projectKey && args.projectKey.length > 0 ){
            data.projectKey = args.projectKey;
        }
        else if (params.projectKey && params.projectKey.length > 0 ){
            data.projectKey = params.projectKey;
         }
        createIssueObj['md'].push(data);
        var id = dq(data, 'id');
        var key = dq(data, 'key');
        createIssueObj['context'].Ticket.push({Id: id, Key: key});
        return createIssueObj;
    }


    var generateMdCommentOrLinkIssue = function(data) {
        var commentOrLinkMd = [];
        if(!Array.isArray(data)) {
            data = [data];
        }
        data.forEach(function (element) {
            mdObj ={};
            mdObj['id'] = dq(element, 'id');
            mdObj['key'] = dq(element, 'updateAuthor.key');
            mdObj['commnet'] = dq(element, 'body');
            mdObj['ticket_link'] = dq(element, 'self');
            commentOrLinkMd.push(mdObj);
        });
        return commentOrLinkMd;
    }

    var generateMdUploadIssue = function(data) {
        var uploadMd = [];
        if(!Array.isArray(data)) {
            data = [data];
        }
        data.forEach(function (element) {
            mdObj ={};
            mdObj['id'] = dq(element, 'id');
            mdObj['issueId'] = args.issueId;
            mdObj['attachment_name'] = dq(element, 'filename');
            mdObj['attachment_link'] = dq(element, 'self');
            uploadMd.push(mdObj);
        });
        return uploadMd;
    }


    var createIncidentFromTicket = function(issue) {
        var keys = Object.keys(issue);
        var labels = [];

        labels.push({'type': 'issue', 'value': JSON.stringify(issue)});
        //Send specific issue information only
        //log ('id = ' + String(issue.id));
        labels.push({'type': 'id', 'value': String(issue.id)});

        //log ('lastViewed = ' + String(issue.fields.lastViewed));
        labels.push({'type': 'lastViewed', 'value': String(issue.fields.lastViewed)});

        //log ('Priority = ' + String(issue.fields.priority.name));
        labels.push({'type': 'priority', 'value': String(issue.fields.priority.name)});

        //log ('status = ' + String(issue.fields.status.name));
        labels.push({'type': 'status', 'value': String(issue.fields.status.name)});

        //log ('project = ' + String(issue.fields.project.name));
        labels.push({'type': 'project', 'value': String(issue.fields.project.name)});

        //log ('updated = ' + String(issue.fields.updated));
        labels.push({'type': 'updated', 'value': String(issue.fields.updated)});

        //log ('reporter name = ' + String(issue.fields.reporter.displayName));
        labels.push({'type': 'reportername', 'value': String(issue.fields.reporter.displayName)});

        //log ('reporter email =  = ' + String(issue.fields.reporter.emailAddress));
        labels.push({'type': 'reporteremail', 'value': String(issue.fields.reporter.emailAddress)});

        //log ('created = ' + String(issue.fields.created));
        labels.push({'type': 'created', 'value': String(issue.fields.created)});

        //log ('summary = ' + String(issue.fields.summary));
        labels.push({'type': 'summary', 'value': String(issue.fields.summary)});

        //log ('description = ' + String(issue.fields.description));
        labels.push({'type': 'description', 'value': String(issue.fields.description)});

        var name = issue.fields.summary;
        if (name.length === 0) {
            name = "Jira issue: "+String(issue.id);
        }
        var severity = 0;
        if (issue.fields.priority && issue.fields.priority.name && issue.fields.priority.name.length > 0 ){
            if (issue.fields.priority.name === 'Highest') {
                severity = 4;
            }
            if (issue.fields.priority.name === 'High') {
                severity = 3;
            }
            if (issue.fields.priority.name === 'Medium') {
                severity = 2;
            }
            if (issue.fields.priority.name === 'Low') {
                severity = 1;
            }
        }

        return {
            "name": name,
            "labels": labels,
            "details": issue.fields.description,
            "severity": severity,
            "rawJSON": JSON.stringify(issue)
        };
    };

    function getProjectID(projectKey, projectName) {
<<<<<<< HEAD
        var result = sendRequest('GET', 'rest/api/2/issue/createmeta')
=======
        var result = sendRequest('GET', 'rest/api/latest/issue/createmeta')
>>>>>>> 2c0930c7
        var jRes = JSON.parse(result.Body);
        var projects = jRes.projects;
        for (i in projects) {
            if ((projectKey && projectKey.length > 0 && projects[i].key == projectKey) ||
                (projectName && projectName.length > 0 && projects[i].name == projectName)) {
                    return projects[i].id
                }
        }
        throw 'Project not found';

    }

    var getIssueFields = function(){
        var issue = {};
        if (args.issueJson){
            issue = JSON.parse(args.issueJson);
        }
        if (!issue.fields) {
            issue.fields= {};
        }
        if (!issue.fields.issuetype && command == "jira-create-issue"){
            issue.fields.issuetype = {};
        }
        if (args.summary && args.summary.length > 0 ){
            issue.fields.summary = args.summary;
        }
        if (args.projectKey && args.projectKey.length > 0 ){
            if (!issue.fields.project) {
                issue.fields.project= {};
            }
            issue.fields.project.key = args.projectKey;
        }

        if (args.projectName && args.projectName.length > 0 ){
            if (!issue.fields.project) {
                issue.fields.project= {};
<<<<<<< HEAD
            }
            issue.fields.project.name = args.projectName;
        }
        if (command == "jira-create-issue"){
            if (!issue.fields.project) {
                issue.fields.project= {};
            }
            issue.fields.project.id = getProjectID(issue.fields.project.key, issue.fields.project.name);
        }

        if (args.issueTypeName && args.issueTypeName.length > 0 ){
            issue.fields.issuetype.name = args.issueTypeName;
        }
        if (args.issueTypeId && args.issueTypeId.length > 0 ){
            issue.fields.issuetype.id = args.issueTypeId;
        }
        if (args.parentIssueId && args.parentIssueId.length > 0 ){
            if (!issue.fields.parent) {
                issue.fields.parent = {};
            }
            issue.fields.parent.id = args.parentIssueId;
        }
        if (args.parentIssueKey && args.parentIssueKey.length > 0 ){
            if (!issue.fields.parent) {
                issue.fields.parent = {};
            }
            issue.fields.parent.key = args.parentIssueKey;
        }
        if (args.description && args.description.length > 0 ){
            issue.fields.description = args.description;
        }
        if (args.labels && args.labels.length > 0 ){
            issue.fields.labels = args.labels.split(",");
        }
        if (args.priority && args.priority.length > 0 ){
            if (!issue.fields.priority) {
                issue.fields.priority = {};
            }
            issue.fields.priority.name = args.priority;
        }
        if (args.dueDate && args.dueDate.length > 0 ){
            issue.fields.duedate = args.dueDate;
        }
        if (args.assignee && args.assignee.length > 0 ){
            if (!issue.fields.assignee) {
                issue.fields.assignee = {};
            }
            issue.fields.assignee.name = args.assignee;
        }
        if (args.reporter && args.reporter.length > 0 ){
            if (!issue.fields.reporter) {
                issue.fields.reporter = {};
            }
            issue.fields.reporter.name = args.reporter;
        }
        return issue;
    };

    var GetIssue = function(flag){
        var flag = flag || 0 ;
        var result = sendRequest('GET', 'rest/api/2/issue/'+args.issueId)
        var jRes = JSON.parse(result.Body);
        var mdAndContext = generateMDContextGetIssue(jRes);
        md = tblToMd(command, mdAndContext['md'],argToList(args.headers));
        if (flag == 1) {
          md += 'Issue #' + String(args.issueId) + ' was updated successfully';
        }
        return {
                    Type: entryTypes.note,
                    Contents: jRes,
                    ContentsFormat: formats.json,
                    HumanReadable: md,
                    ReadableContentsFormat: formats.markdown,
                    EntryContext:{'Ticket(val.Id == obj.Id)' : mdAndContext['context']}

        };
    }


    var EditStatus = function(){
      var url = 'rest/api/2/issue/' + String(args.issueId) + '/transitions'
      var result = sendRequest('GET', url);
      var jRes = JSON.parse(result.Body);
      checkError = true;
      for (i = 0; i < jRes.transitions.length; i++ ) {
          if (jRes.transitions[i].name.toLowerCase() == args.status.toLowerCase()){
            checkError = false;
            var url = 'rest/api/2/issue/' + String(args.issueId) + '/transitions?expand=transitions.fields'
            json = {"transition":{"id":String(jRes.transitions[i].id)}}
            var result = sendRequest('POST', url, JSON.stringify(json));
          }
      }
      if (checkError)
        throw 'Status ' + args.status + ' not found';
=======
            }
            issue.fields.project.name = args.projectName;
        }
        if (command == "jira-create-issue"){
            if (!issue.fields.project) {
                issue.fields.project= {};
            }
            issue.fields.project.id = getProjectID(issue.fields.project.key, issue.fields.project.name);
        }

        if (args.issueTypeName && args.issueTypeName.length > 0 ){
            issue.fields.issuetype.name = args.issueTypeName;
        }
        if (args.issueTypeId && args.issueTypeId.length > 0 ){
            issue.fields.issuetype.id = args.issueTypeId;
        }
        if (args.parentIssueId && args.parentIssueId.length > 0 ){
            if (!issue.fields.parent) {
                issue.fields.parent = {};
            }
            issue.fields.parent.id = args.parentIssueId;
        }
        if (args.parentIssueKey && args.parentIssueKey.length > 0 ){
            if (!issue.fields.parent) {
                issue.fields.parent = {};
            }
            issue.fields.parent.key = args.parentIssueKey;
        }
        if (args.description && args.description.length > 0 ){
            issue.fields.description = args.description;
        }
        if (args.labels && args.labels.length > 0 ){
            issue.fields.labels = args.labels.split(",");
        }
        if (args.priority && args.priority.length > 0 ){
            if (!issue.fields.priority) {
                issue.fields.priority = {};
            }
            issue.fields.priority.name = args.priority;
        }
        if (args.dueDate && args.dueDate.length > 0 ){
            issue.fields.duedate = args.dueDate;
        }
        if (args.assignee && args.assignee.length > 0 ){
            if (!issue.fields.assignee) {
                issue.fields.assignee = {};
            }
            issue.fields.assignee.name = args.assignee;
        }
        if (args.reporter && args.reporter.length > 0 ){
            if (!issue.fields.reporter) {
                issue.fields.reporter = {};
            }
            issue.fields.reporter.name = args.reporter;
        }
        return issue;
    };

    var GetIssue = function(flag){
        var flag = flag || 0 ;
        var result = sendRequest('GET', 'rest/api/latest/issue/'+args.issueId)
        var jRes = JSON.parse(result.Body);
        var mdAndContext = generateMDContextGetIssue(jRes);
        md = tblToMd(command, mdAndContext['md'],argToList(args.headers));
        if (flag == 1) {
          md += 'Issue #' + String(args.issueId) + ' was updated successfully';
        }
        return {
                    Type: entryTypes.note,
                    Contents: jRes,
                    ContentsFormat: formats.json,
                    HumanReadable: md,
                    ReadableContentsFormat: formats.markdown,
                    EntryContext:{'Ticket(val.Id == obj.Id)' : mdAndContext['context']}

        };
    }


    var EditStatus = function(){
        // check for all authorized transitions available for this user
        // if the requested transition is availabe, execute it.
        var url = 'rest/api/2/issue/' + String(args.issueId) + '/transitions'
        var result = sendRequest('GET', url);
        var jRes = JSON.parse(result.Body);
        checkError = true;
        for (i = 0; i < jRes.transitions.length; i++ ) {
            if (jRes.transitions[i].name.toLowerCase() == args.status.toLowerCase()){
                checkError = false;
                url = 'rest/api/latest/issue/' + String(args.issueId) + '/transitions?expand=transitions.fields'
                json = {"transition":{"id":String(jRes.transitions[i].id)}}
                result = sendRequest('POST', url, JSON.stringify(json));
            }
        }
        if (checkError)
          throw 'Status ' + args.status + ' not found';
>>>>>>> 2c0930c7
    }

    // The command input arg holds the command sent from the user.
    switch (command) {
        // This is the call made when pressing the integration test button.
        case 'test-module':
<<<<<<< HEAD
            var res = sendRequest('GET','rest/api/2/myself')
=======
            var res = sendRequest('GET','rest/api/latest/myself')
>>>>>>> 2c0930c7
            return res.StatusCode >= 200 && res.StatusCode < 400
        case 'jira-get-issue':
            return GetIssue();

        case 'jira-issue-query':
            var jRes = runQuery(args.query,args.startAt,args.maxResults);
            var issues = dq(jRes,'issues');
            var mdAndContext = generateMDContextGetIssue(issues);
            md = tblToMd(command, mdAndContext['md'], argToList(args.headers));
            return {
                        Type: entryTypes.note,
                        Contents: jRes,
                        ContentsFormat: formats.json,
                        HumanReadable: md,
                        ReadableContentsFormat: formats.markdown,
                        EntryContext:{'Ticket(val.Id == obj.Id)' : mdAndContext['context']}

            };
        case 'jira-create-issue':
<<<<<<< HEAD
            var url = 'rest/api/2/issue';
=======
            var url = 'rest/api/latest/issue';
>>>>>>> 2c0930c7
            var issue = getIssueFields()
            var result = sendRequest('POST', url, JSON.stringify(issue));
            var jRes = JSON.parse(result.Body);
            var mdAndContext = generateMdContextCreateIssue(jRes);
            var md = tblToMd(command, mdAndContext['md'], "");
            return {
                        Type: entryTypes.note,
                        Contents: jRes,
                        ContentsFormat: formats.json,
                        HumanReadable: md,
                        ReadableContentsFormat: formats.markdown,
                        EntryContext: mdAndContext['context']

            };
        case 'jira-edit-issue':
<<<<<<< HEAD
            var url = 'rest/api/2/issue/' + String(args.issueId);
=======
            var url = 'rest/api/latest/issue/' + String(args.issueId);
>>>>>>> 2c0930c7
            var issue = getIssueFields()
            var result = sendRequest('PUT', url, JSON.stringify(issue));

            if (args.status && args.status.length > 0 ){
              EditStatus()
            }
            return GetIssue(1);

        case 'jira-get-comments':
<<<<<<< HEAD
            url = 'rest/api/2/issue/' + String(args.issueId) + '/comment';
=======
            url = 'rest/api/latest/issue/' + String(args.issueId) + '/comment';
>>>>>>> 2c0930c7
            var result = sendRequest('GET', url);
            var body = JSON.parse(result.Body);
            var comments = [];
            if (body.comments.length > 0){
                for (i = 0; i < body.comments.length; i++){
                    comments.push({'Comment': body.comments[i].body, 'User': body.comments[i].updateAuthor.name, 'Created': body.comments[i].created});
                }
                var md = tableToMarkdown("Comments", comments);
                return {
                            'ContentsFormat': formats.json,
                            'Type': entryTypes.note,
                            'Contents': body,
                            "HumanReadable": md,
                            "EntryContext": {'Ticket(val.Id == obj.Id)': {'Id': args.issueId,"Comment":comments}}

                };
            }
            else return 'No comments were found in the ticket'

<<<<<<< HEAD

=======
>>>>>>> 2c0930c7
        case 'jira-issue-upload-file':
            var jRes = uploadFile(args.upload, args.issueId);
            var md = generateMdUploadIssue(jRes);
            md = tblToMd(command, md, "");
            return {
                Type: entryTypes.note,
                Contents: jRes,
                ContentsFormat: formats.json,
                HumanReadable: md,
                ReadableContentsFormat: formats.markdown
            };
        case 'jira-issue-add-comment':
<<<<<<< HEAD
            var url = 'rest/api/2/issue/'+ args.issueId + '/comment';
=======
            var url = 'rest/api/latest/issue/'+ args.issueId + '/comment';
>>>>>>> 2c0930c7
            var comment = {};
            comment.body = args.comment;
            if (args.visibility && args.visibility.length > 0 ){
                comment.visibility = {};
                comment.visibility.type = 'role';
                comment.visibility.value = args.visibility;
            }
            var result = sendRequest('POST', url, JSON.stringify(comment));
            var jRes = JSON.parse(result.Body);
            var md = generateMdCommentOrLinkIssue(jRes)
            md = tblToMd(command, md, "");
            return {
                Type: entryTypes.note,
                Contents: jRes,
                ContentsFormat: formats.json,
                HumanReadable: md,
                ReadableContentsFormat: formats.markdown
            };
        case 'jira-issue-add-link':
<<<<<<< HEAD
            var url = 'rest/api/2/issue/'+ args.issueId + '/remotelink';
=======
            var url = 'rest/api/latest/issue/'+ args.issueId + '/remotelink';
>>>>>>> 2c0930c7
            var link = {};
            link.object = {};
            link.object.url = args.url;
            link.object.title = args.title;
            if (args.summary && args.summary.length > 0 ){
                link.summary = args.summary;
            }
            if (args.globalId && args.globalId.length > 0 ){
                link.globalId = args.globalId;
            }
            if (args.relationship && args.relationship.length > 0 ){
                link.relationship = args.relationship;
            }
            if (args.relationship && args.relationship.length > 0 ){
                link.relationship = args.relationship;
            }
            var result = sendRequest('POST', url, JSON.stringify(link))
            var jRes = JSON.parse(result.Body);
            var md = generateMdCommentOrLinkIssue(jRes)
            md = tblToMd(command, jRes, "");
            return {
               Type: entryTypes.note,
               Contents: jRes,
               ContentsFormat: formats.json,
               HumanReadable: md,
               ReadableContentsFormat: formats.markdown
            };
<<<<<<< HEAD
        case 'fetch-incidents':
            var lastRun = getLastRun();
            var idOffset = lastRun && lastRun.idOffset ? lastRun.idOffset : params.idOffset;
=======
        case 'jira-delete-issue':
            var url = 'rest/api/latest/issue/' + String(args.issueIdOrKey);
            var issue = getIssueFields()
            var result = sendRequest('DELETE', url, JSON.stringify(issue));
            if (result.StatusCode == '204')
                return 'Issue deleted successfully.'
            break;

        case 'fetch-incidents':
            var lastRun = getLastRun();
            var idOffset = (lastRun && lastRun.idOffset) ? lastRun.idOffset : params.idOffset;
>>>>>>> 2c0930c7
            var incidents = [];
            var maxResults = 50;
            var query = params.query + ' and id > ' + String(idOffset)
            if (params.fetchByCreated) {
              query = params.query + ' and created>-1m'
<<<<<<< HEAD
            }
            var res = runQuery(query,'',maxResults)
            for (var i = 0; i < res.issues.length; i++) {
                var ticket = res.issues[i];
                idOffset = Math.max(idOffset, ticket.id);
                incidents.push(createIncidentFromTicket(ticket));
            }
=======
            }
            var res = runQuery(query,'',maxResults)
            for (var i = 0; i < res.issues.length; i++) {
                var ticket = res.issues[i];
                idOffset = Math.max(idOffset, ticket.id);
                incidents.push(createIncidentFromTicket(ticket));
            }
>>>>>>> 2c0930c7
            setLastRun({idOffset: idOffset});
            return JSON.stringify(incidents);
        default:
    }
  type: javascript
  commands:
  - name: jira-issue-query
    arguments:
    - name: query
      required: true
      default: true
      description: JQL query string
    - name: startAt
      description: The index of the first issue to return (0-based) - format int
    - name: maxResults
      description: the maximum number of issues to return (defaults to 50). The maximum
        allowable value is dictated by the JIRA property 'jira.search.views.default.max'.
        If you specify a value that is higher than this number, your search results
        will be truncated.
    - name: headers
      description: Headers to display in Human readable format
    outputs:
    - contextPath: Ticket.Id
      description: Id of ticket
    - contextPath: Ticket.Key
      description: Key of ticket
    - contextPath: Ticket.Assignee
      description: User assigned to ticket
    - contextPath: Ticket.Creator
      description: User who created the ticket
    - contextPath: Ticket.Summary
      description: Summary of ticket
    - contextPath: Ticket.Status
      description: Status of ticket
    description: Query Jira issues
  - name: jira-get-issue
    arguments:
    - name: issueId
      required: true
      default: true
      description: Issue id
    - name: headers
      description: Headers to display in Human readable format
    outputs:
    - contextPath: Ticket.Id
      description: Id of ticket
    - contextPath: Ticket.Key
      description: Key of ticket
    - contextPath: Ticket.Assignee
      description: User assigned to ticket
    - contextPath: Ticket.Creator
      description: User who created the ticket
    - contextPath: Ticket.Summary
      description: Summary of ticket
    - contextPath: Ticket.Status
      description: Status of ticket
    description: Fetch issue from Jira
  - name: jira-create-issue
    arguments:
    - name: issueJson
      description: Issue object in json format
    - name: summary
      required: true
      description: Summary of the issue, a mandatory field
    - name: projectKey
      description: Project key to associate the issue
    - name: issueTypeName
      description: Choose issue type by name - e.g. Problem
    - name: issueTypeId
      description: Choose issue type by its numeric ID
    - name: projectName
      description: Project name to associate the issue
    - name: description
      description: Issue description
    - name: labels
      description: 'comma separated list of label '
    - name: priority
      description: priorty name , like High/Medium
    - name: dueDate
      description: DueDate for the issue, in format of 2018-03-11
    - name: assignee
      description: assignee name
    - name: reporter
      description: reporter name
    - name: parentIssueKey
      description: Parent issue key if you create a sub-task
    - name: parentIssueId
      description: Parent issue ID if you create a sub-task
    outputs:
    - contextPath: Ticket.Id
      description: Id of ticket
    - contextPath: Ticket.Key
      description: Key of ticket
    description: Create a new issue on Jira
  - name: jira-issue-upload-file
    arguments:
    - name: issueId
      required: true
      description: Issue id
    - name: upload
      description: Entry id to upload
    description: Upload a file attachments to an issue
  - name: jira-issue-add-comment
    arguments:
    - name: issueId
      required: true
      default: true
      description: Issue id
    - name: comment
      required: true
      description: Comment - the actual comment body
    - name: visibility
      description: Make comment visible only to a certain role - like Administrators
    description: Add new comment to existing Jira issue
  - name: jira-issue-add-link
    arguments:
    - name: globalId
      description: If a globalId is provided and a remote issue link exists with that
        globalId, the remote issue link is updated
    - name: relationship
      description: object relationship to issue , like - causes
    - name: url
      required: true
      description: link url
    - name: title
      required: true
      description: link title
    - name: summary
      description: link summary
    - name: issueId
      required: true
      description: Issue Id
    description: Creates (or updates) issue link
  - name: jira-edit-issue
    arguments:
    - name: issueId
      required: true
      description: The ID of the issue to edit
    - name: issueJson
      description: Issue object in json format
    - name: summary
      description: Summary of the issue
    - name: description
      description: Issue description
    - name: labels
      description: 'comma separated list of label '
    - name: priority
      description: priorty name , like High/Medium
    - name: dueDate
      description: DueDate for the issue, in format of 2018-03-11
    - name: assignee
      description: assignee name
    - name: status
      description: status name
    outputs:
    - contextPath: Ticket.Id
      description: Id of ticket
    - contextPath: Ticket.Key
      description: Key of ticket
    - contextPath: Ticket.Assignee
      description: User assigned to ticket
    - contextPath: Ticket.Creator
      description: User who created the ticket
    - contextPath: Ticket.Summary
      description: Summary of ticket
    - contextPath: Ticket.Status
      description: Status of ticket
    description: Edit JIRA issue
  - name: jira-get-comments
    arguments:
    - name: issueId
      required: true
      description: The issue id to get comments of
    outputs:
    - contextPath: Ticket.Comment.Comment
      description: The comment text
      type: string
    - contextPath: Ticket.Comment.Created
      description: Creation date
      type: string
    - contextPath: Ticket.Comment.User
      description: The user that created the comment
      type: string
    description: Gets the comments added to a ticket
<<<<<<< HEAD
=======
  - name: jira-delete-issue
    arguments:
    - name: issueIdOrKey
      required: true
      description: issue ID or Key
    description: deletes an issue
>>>>>>> 2c0930c7
  isfetch: true
  runonce: false<|MERGE_RESOLUTION|>--- conflicted
+++ resolved
@@ -79,14 +79,11 @@
   defaultvalue: ""
   type: 8
   required: false
-<<<<<<< HEAD
-=======
 - display: API token
   name: APItoken
   defaultvalue: ""
   type: 0
   required: false
->>>>>>> 2c0930c7
 script:
   script: |-
     // handle '/' at the end of the url
@@ -99,42 +96,6 @@
         params.proxy = false;
     }
 
-<<<<<<< HEAD
-    var isOAuth;
-    if(!params.consumerKey || !params.accessToken || !params.privateKey) {
-        isOAuth = false;
-    } else {
-        isOAuth = true;
-    }
-
-    if(!isOAuth) {
-        if(!params.username ||!params.password) {
-            throw 'Provide Authorization information, Basic(userName/password) or OAuth1.0'
-        }
-    }
-
-
-    var sendRequest = function (method, resourceUrl, body, isCookie) {
-        var requestParams = {
-            Headers: {'Content-Type': ['application/json']},
-            Method: method,
-        };
-        if(isOAuth) {
-            requestParams.OAuth1 = {
-                ConsumerKey:    params.consumerKey,
-                AccessToken:    params.accessToken,
-                PrivateKey:     params.privateKey
-            };
-            requestParams.Body = body !== undefined ? body : "";
-        } else {
-            requestParams.Username = params.username;
-            requestParams.Password = params.password;
-            requestParams.Body = body !== undefined ? body : "";
-            if(!isCookie) {
-                requestParams.Cookies = getCookies();
-            }
-        }
-=======
     var isOAuth = params.consumerKey && params.accessToken && params.privateKey;
     // if not OAuth, check for valid parameters for basic auth, i.e. username & pass, or just APItoken
     if(!isOAuth && !(params.username && (params.password || params.APItoken))) {
@@ -157,7 +118,6 @@
             requestParams.Headers.Authorization = ["Basic " + btoa(params.username + ":" + (params.APItoken ? params.APItoken : params.password))]
         }
         requestParams.Body = body !== undefined ? body : "";
->>>>>>> 2c0930c7
 
         var result = http(params.url + resourceUrl, requestParams, params.insecure, params.proxy);
         if (result.StatusCode !== 200 && result.StatusCode !== 201 && result.StatusCode !== 204) {
@@ -166,13 +126,6 @@
         return result;
     }
 
-<<<<<<< HEAD
-    var getCookies = function() {
-
-        return sendRequest('POST', 'rest/auth/1/session',JSON.stringify({'username':params.username,'password':params.password}), true).Cookies;
-    };
-=======
->>>>>>> 2c0930c7
 
     var addQueryParam = function(urlSuffix, paramName, value){
         if (value && value.length > 0){
@@ -191,12 +144,7 @@
                 Password: params.password,
                 Headers: {'X-Atlassian-Token': ['no-check']},
             },
-<<<<<<< HEAD
-            {
-            },
-=======
             {},
->>>>>>> 2c0930c7
             params.insecure,
             params.proxy
         );
@@ -207,11 +155,7 @@
     };
 
     var runQuery = function(query, startAt, maxResults) {
-<<<<<<< HEAD
-        var url = 'rest/api/2/search?jql='+encodeURIComponent(query);
-=======
         var url = 'rest/api/latest/search?jql='+encodeURIComponent(query);
->>>>>>> 2c0930c7
         url = addQueryParam(url,'startAt',startAt);
         url = addQueryParam(url,'maxResults',maxResults);
         var result  = sendRequest('GET', url)
@@ -406,11 +350,7 @@
     };
 
     function getProjectID(projectKey, projectName) {
-<<<<<<< HEAD
-        var result = sendRequest('GET', 'rest/api/2/issue/createmeta')
-=======
         var result = sendRequest('GET', 'rest/api/latest/issue/createmeta')
->>>>>>> 2c0930c7
         var jRes = JSON.parse(result.Body);
         var projects = jRes.projects;
         for (i in projects) {
@@ -447,102 +387,6 @@
         if (args.projectName && args.projectName.length > 0 ){
             if (!issue.fields.project) {
                 issue.fields.project= {};
-<<<<<<< HEAD
-            }
-            issue.fields.project.name = args.projectName;
-        }
-        if (command == "jira-create-issue"){
-            if (!issue.fields.project) {
-                issue.fields.project= {};
-            }
-            issue.fields.project.id = getProjectID(issue.fields.project.key, issue.fields.project.name);
-        }
-
-        if (args.issueTypeName && args.issueTypeName.length > 0 ){
-            issue.fields.issuetype.name = args.issueTypeName;
-        }
-        if (args.issueTypeId && args.issueTypeId.length > 0 ){
-            issue.fields.issuetype.id = args.issueTypeId;
-        }
-        if (args.parentIssueId && args.parentIssueId.length > 0 ){
-            if (!issue.fields.parent) {
-                issue.fields.parent = {};
-            }
-            issue.fields.parent.id = args.parentIssueId;
-        }
-        if (args.parentIssueKey && args.parentIssueKey.length > 0 ){
-            if (!issue.fields.parent) {
-                issue.fields.parent = {};
-            }
-            issue.fields.parent.key = args.parentIssueKey;
-        }
-        if (args.description && args.description.length > 0 ){
-            issue.fields.description = args.description;
-        }
-        if (args.labels && args.labels.length > 0 ){
-            issue.fields.labels = args.labels.split(",");
-        }
-        if (args.priority && args.priority.length > 0 ){
-            if (!issue.fields.priority) {
-                issue.fields.priority = {};
-            }
-            issue.fields.priority.name = args.priority;
-        }
-        if (args.dueDate && args.dueDate.length > 0 ){
-            issue.fields.duedate = args.dueDate;
-        }
-        if (args.assignee && args.assignee.length > 0 ){
-            if (!issue.fields.assignee) {
-                issue.fields.assignee = {};
-            }
-            issue.fields.assignee.name = args.assignee;
-        }
-        if (args.reporter && args.reporter.length > 0 ){
-            if (!issue.fields.reporter) {
-                issue.fields.reporter = {};
-            }
-            issue.fields.reporter.name = args.reporter;
-        }
-        return issue;
-    };
-
-    var GetIssue = function(flag){
-        var flag = flag || 0 ;
-        var result = sendRequest('GET', 'rest/api/2/issue/'+args.issueId)
-        var jRes = JSON.parse(result.Body);
-        var mdAndContext = generateMDContextGetIssue(jRes);
-        md = tblToMd(command, mdAndContext['md'],argToList(args.headers));
-        if (flag == 1) {
-          md += 'Issue #' + String(args.issueId) + ' was updated successfully';
-        }
-        return {
-                    Type: entryTypes.note,
-                    Contents: jRes,
-                    ContentsFormat: formats.json,
-                    HumanReadable: md,
-                    ReadableContentsFormat: formats.markdown,
-                    EntryContext:{'Ticket(val.Id == obj.Id)' : mdAndContext['context']}
-
-        };
-    }
-
-
-    var EditStatus = function(){
-      var url = 'rest/api/2/issue/' + String(args.issueId) + '/transitions'
-      var result = sendRequest('GET', url);
-      var jRes = JSON.parse(result.Body);
-      checkError = true;
-      for (i = 0; i < jRes.transitions.length; i++ ) {
-          if (jRes.transitions[i].name.toLowerCase() == args.status.toLowerCase()){
-            checkError = false;
-            var url = 'rest/api/2/issue/' + String(args.issueId) + '/transitions?expand=transitions.fields'
-            json = {"transition":{"id":String(jRes.transitions[i].id)}}
-            var result = sendRequest('POST', url, JSON.stringify(json));
-          }
-      }
-      if (checkError)
-        throw 'Status ' + args.status + ' not found';
-=======
             }
             issue.fields.project.name = args.projectName;
         }
@@ -639,18 +483,13 @@
         }
         if (checkError)
           throw 'Status ' + args.status + ' not found';
->>>>>>> 2c0930c7
     }
 
     // The command input arg holds the command sent from the user.
     switch (command) {
         // This is the call made when pressing the integration test button.
         case 'test-module':
-<<<<<<< HEAD
-            var res = sendRequest('GET','rest/api/2/myself')
-=======
             var res = sendRequest('GET','rest/api/latest/myself')
->>>>>>> 2c0930c7
             return res.StatusCode >= 200 && res.StatusCode < 400
         case 'jira-get-issue':
             return GetIssue();
@@ -670,11 +509,7 @@
 
             };
         case 'jira-create-issue':
-<<<<<<< HEAD
-            var url = 'rest/api/2/issue';
-=======
             var url = 'rest/api/latest/issue';
->>>>>>> 2c0930c7
             var issue = getIssueFields()
             var result = sendRequest('POST', url, JSON.stringify(issue));
             var jRes = JSON.parse(result.Body);
@@ -690,11 +525,7 @@
 
             };
         case 'jira-edit-issue':
-<<<<<<< HEAD
-            var url = 'rest/api/2/issue/' + String(args.issueId);
-=======
             var url = 'rest/api/latest/issue/' + String(args.issueId);
->>>>>>> 2c0930c7
             var issue = getIssueFields()
             var result = sendRequest('PUT', url, JSON.stringify(issue));
 
@@ -704,11 +535,7 @@
             return GetIssue(1);
 
         case 'jira-get-comments':
-<<<<<<< HEAD
-            url = 'rest/api/2/issue/' + String(args.issueId) + '/comment';
-=======
             url = 'rest/api/latest/issue/' + String(args.issueId) + '/comment';
->>>>>>> 2c0930c7
             var result = sendRequest('GET', url);
             var body = JSON.parse(result.Body);
             var comments = [];
@@ -728,10 +555,6 @@
             }
             else return 'No comments were found in the ticket'
 
-<<<<<<< HEAD
-
-=======
->>>>>>> 2c0930c7
         case 'jira-issue-upload-file':
             var jRes = uploadFile(args.upload, args.issueId);
             var md = generateMdUploadIssue(jRes);
@@ -744,11 +567,7 @@
                 ReadableContentsFormat: formats.markdown
             };
         case 'jira-issue-add-comment':
-<<<<<<< HEAD
-            var url = 'rest/api/2/issue/'+ args.issueId + '/comment';
-=======
             var url = 'rest/api/latest/issue/'+ args.issueId + '/comment';
->>>>>>> 2c0930c7
             var comment = {};
             comment.body = args.comment;
             if (args.visibility && args.visibility.length > 0 ){
@@ -768,11 +587,7 @@
                 ReadableContentsFormat: formats.markdown
             };
         case 'jira-issue-add-link':
-<<<<<<< HEAD
-            var url = 'rest/api/2/issue/'+ args.issueId + '/remotelink';
-=======
             var url = 'rest/api/latest/issue/'+ args.issueId + '/remotelink';
->>>>>>> 2c0930c7
             var link = {};
             link.object = {};
             link.object.url = args.url;
@@ -800,11 +615,6 @@
                HumanReadable: md,
                ReadableContentsFormat: formats.markdown
             };
-<<<<<<< HEAD
-        case 'fetch-incidents':
-            var lastRun = getLastRun();
-            var idOffset = lastRun && lastRun.idOffset ? lastRun.idOffset : params.idOffset;
-=======
         case 'jira-delete-issue':
             var url = 'rest/api/latest/issue/' + String(args.issueIdOrKey);
             var issue = getIssueFields()
@@ -816,13 +626,11 @@
         case 'fetch-incidents':
             var lastRun = getLastRun();
             var idOffset = (lastRun && lastRun.idOffset) ? lastRun.idOffset : params.idOffset;
->>>>>>> 2c0930c7
             var incidents = [];
             var maxResults = 50;
             var query = params.query + ' and id > ' + String(idOffset)
             if (params.fetchByCreated) {
               query = params.query + ' and created>-1m'
-<<<<<<< HEAD
             }
             var res = runQuery(query,'',maxResults)
             for (var i = 0; i < res.issues.length; i++) {
@@ -830,15 +638,6 @@
                 idOffset = Math.max(idOffset, ticket.id);
                 incidents.push(createIncidentFromTicket(ticket));
             }
-=======
-            }
-            var res = runQuery(query,'',maxResults)
-            for (var i = 0; i < res.issues.length; i++) {
-                var ticket = res.issues[i];
-                idOffset = Math.max(idOffset, ticket.id);
-                incidents.push(createIncidentFromTicket(ticket));
-            }
->>>>>>> 2c0930c7
             setLastRun({idOffset: idOffset});
             return JSON.stringify(incidents);
         default:
@@ -1023,14 +822,11 @@
       description: The user that created the comment
       type: string
     description: Gets the comments added to a ticket
-<<<<<<< HEAD
-=======
   - name: jira-delete-issue
     arguments:
     - name: issueIdOrKey
       required: true
       description: issue ID or Key
     description: deletes an issue
->>>>>>> 2c0930c7
   isfetch: true
   runonce: false