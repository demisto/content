--- conflicted
+++ resolved
@@ -3,11 +3,7 @@
   version: -1
 name: jira
 display: Atlassian Jira
-<<<<<<< HEAD
-=======
 fromversion: 2.6.0
-releaseNotes: Add support for creating sub tasks
->>>>>>> e1a14863
 category: Case Management
 image: data:image/png;base64,iVBORw0KGgoAAAANSUhEUgAAAHgAAAAyCAYAAACXpx/YAAAQkElEQVR4AezBMQEAAADCIPunNsU+YAAAAOTevlnHNd1vcfzYij4Gj00jJnbHxe7uwkIfu7s7SOm2iwZbH73Y3Qp2UaNFEOnYuefsx17iXjrHhN3ij/c24hfw2efU97v1V7DG6AD8u78PXhvqh+eH+ubDLw9f+d/v44mX+nvjzdcJ2IoA5SimSE76JAorN92PiWCFWNVJQJ2fpTj+4PuO33/9pzMi7EA0PomXCVCOYorsxNPP4QWwQGy0D7HBXuUobY84yAdfEqBKnr360GGng+dWC1fflUGvPhoQ8N9KkZ34wgccxQ7W36O8wGCHOPo4BhFQGBgvsaw0ZalVHeNFljWGztha+9zl+xUIyM+F649nqjUegeotx6Na45HYZvCi9OSU1FoE/DdSpCcf6Y/XYRei4f7/DIEHmWw2az1oIbYfuiTLoNtf6Hf2xhQC8jPsr21PyjcYjvx7zfvNQ62OU3DFrr0TCPhvpEhPHpmMhrWdMRfMhVDdUAmBx5DABBQGfYzXW9Uzmo6Ne83CGm0moNfJqyYE5GewyeagKs3GkMCLsPXAhahPv2+y0mYqAf+NFPkFwpOwSZejGA9miGoOiBquiFpu/JwHvTbYS+KrwMH9J2+0aNRztsSZmh0mo8/pa9MIyI/vmRsrQKu/xLkVKURr0O8lJCbrEvDfiMouZHMfN7U+hJGN92OyAbm52UESkZ7rksj196hG4H4kcONeeQJ3/LHAzD6vC0s6j1gWMnDqpuDbD1+OIOC/lQIfkJIpLpGdIwHkkZNLv0PkCACTmCYu/foTanJv+zEJ23/NFFf8kITN2xzCVHVH1TiYBZZ18P8ySh1kchY9Oh1F7OuN4RK8MLzH0dxwo8PZ4Z0OZIS3dU8Jb+mSLGrqlCRqaJsg0rGOi9S3io5obS160dkm7EFniw+3tda/ebM2IHI9AT28UKTmUPQ5uN+UYoEVYsZZPABbhD61pB09EyVsEMEyF8EsG2FbGsKmLwjrPyOsikNYFo2wSIQwLwRh1nuEaa/JUkEIxkGZD0IzOow5i88qOag2RGv8ROCDfhdLHvK7WOfkxdsaRwICNX1OX61BgCy+Z69X6z9lY2PjJRb1Jy+1Mug0YlkZAqScu/KgudPh08bzNzov9jp11ZiAnyGKjq949PjlPi5HzkwaMn3rjAWbnKd7nrw6/sb9YAMCpLgeO1va58y1ut6nr9b1OHlZ++zlu1UIkAc/FJiLITgarITcKRWjIQ806GtdFzFqOGZjddt0rGz1FcuZJiHsIKG3xCNsIKHXRiCsCEVY8A5h7kvceye117CTeFvdSQUOViBEz1nnqNZ/8oZ4ysHYrO9cnL7S5iEBslCeXsN5vOXABdhpxPJcErsuAaKouJYk+kuuvrU7TcXyDYdj55HLw1+8DilBgCx7Pf9e1Gvi2hSN9pMkhV3TPnOxQfeZWLPNRGzccxbOWmt/ITs7R4ug+9+g3XfS+pwuI5djh2FLcNpKa1sC5MEPSkGV8XuwFHpcWZG1XXKxjlRkCxaZ3Lw9AWEzuXkjibw6nBz9EWHpW9x3N635iBN4Us1BRQL/oooet8C0Yov+8xNZHG6Xhkzf8pQAWdyOnVtdtflYbNhDIkYOAWKxuA61YLllDIaQSH+hQdcZ+IfhaBwwdWMIAbKQUwNBd6BEzJYDFvAbSnIct3L16Fi9LiZYtv5QpDdbakpqetlt9p7lqreagDpdpknun1o6ewLkwQ9K8TgGe4Etz5CFHldWZD1XMWo65YlsmfLNyVvjBZGXh0lEDo1OqezyBNeAGZ+nCAVWsMiasny3GjkuoUnvOahJjho7z/QxAbLs8Ti/qkbrCRKBOw1fFnLjXnC3QdM2i0B7AFZrMVYibruhi5FdPmr2jlAC8jNzrf2Vcg2G0b3Mx1bUb6u3HId1ycUdhy/NIZfG95ywJlmXhKzSbDTyG2bmGrun1+4GtW7Zf340/w2NeszCMfN32REgD35QmkPBuBG2cx6WiisrMjs5SyJyJXJyGRZ5J4frOHJxFMKKcHzwIbnau8+oDzbkfHcV5OCeiguspYDA/HsUmr/Qmz4C/uyBRqNXxLkcPbvt76sPjd5+FOnEJiTpfwyPNhBFxpUkgLHee9wa6vTGVuTaJiQWR4IZq20fHA24PI5ErGOzx7+E75nrZV6+C++wweqwH99HCd1BOGWZ1UO6Vgwf05AFnrvLjgB58MNvYfcAN7U4hAjWxG5hmFHbVUCdXtdyEqOW07dwXZrD9Y4EhPVxRBR63PvSnIA5F/EM7OSQX4QCT1HAwcsEgQ37KCAwTcPYfc3ofKX0B+O4+Wavo2I/VSbgZ4SKYpvrdJ6GnKP5PjiEb9x9xI2An3Hx+uMhHLY5MrToLzi+kaoElnIgCEfMC8STI0/gIyMvfNzFA180P4jRTfZipqTwIpFr2GUI4ZpF3kwib4tHt5vJbQnIFqOOnjumcahuwmPNIs7BGoXhYBKYcyeH1r6TNkQgYgUC5LHN3sO+pN4gnodjhUbDcbudx14CfsWJC3cWUE3AAvM1lXfw9VBxrdvh4ka3wsV6t8KI0Fy92/T6WmiufuD7LP3rH9L1bn1I0734Ok3/RFB6/dPB6QZX3qZVIeCVKE3t8qvUhgfvprYNfJddi4CVV9ATrISczIUXi8zhGrYlYikK10fuf21LABOfho3/cRQTYBci2BCWiCMDMIiAwoCq0F86eCoJ3EXBHCwVmEea+70vbiTgV1AovlqNQjIVUSxW7qfPX7QIUISRs3YEU1rg0K68g2efQxueDbc6hNiaaLUf0XBPDtZ3yUJ9x3TUtkvBOruTsLplIlY2/YQldsQibI1CWBuGsPKDuPTKd2nll73KgUUvc6+9+tzCPRi3s1AccqWFF4sMu75iBcrJ/k/S2hIghaZdFdwe4/Jhfhhc3kESol8X2iRrCgs8q2BF1gLTxwTIssdTyMGcD7mgehT8thsB8nj24kMto1ErMjnc8ptii+2xYwQoykG/wHV/GI7CFixwTyWLrIPPcAE7rrIDYg1ngWr2iOVschCsMhHM0hC2JyNsSULY9ImEJYFXkcDLIhAWhSDMf48w5w1C70e49ECYufsL3MkCN8wLu/quQrguaZWO1Xan4MngjNYE/IibYai/6Rq2JaAwEEL0rEIN0dzWcA6OjE3QJUAeNx8878VvLEM6d3V6cxz/+/ZsAhTlzuOXvevTMifdm/IO/piA+p2PYBhY57UtecIYuCFqOedgHYcsrGaThpXyF0zS1oeHGCvDSOyPCOOf4/xjIlPbx7gNdudrowg9yslqNtlYyz4DjwdltCFAFfQvSJGlYJvETuowbGnWTgevWgTIg0L0VB3qr1kg7rNv3H/eiwBFCY2IaUL3z9f8vSra5yXOA1PejcGCyIqci7VJZHWbdKnI3/e360TkaBJ58muc7xW1zeMVTgRrmRaKnms6CNW1R5C4HQEqoGBVtPwQLRWYJ0/Uuy7LpvxemwB5jJ27azFX53zupvTsdOh0BwIUZemOPTrthizm43+/TfrrPAaCqXSt9sdOVmcnmycL/S07eQuLHENOJpFN3uMsz2jziGTU55m1jvv3LtZw5XOJ0f8ltiVAFXCIblQEfTA5OJvm0XUIkAdNr5Y26zsPWWTaCoQ0yWpHgKLQbhNNejOJDfvM/X2BE9NyK/TzxmCuaCs5Cq2L1H2cR3VI5NoOmVjNOlUYYuySihwnzJznhGAft9gjBEw8hbfB4vselxf6G9HzmTfYmgBV0GXUCgvOl4LAU9D71LVpBOSnoDnYkAUevjR7EglMgDzWmx+Ywzmbj+F585GAy10IUBTqoevxOJOnZyzwaBKYAHnwg1x230M7fXceYhDWhA1hS1gQVrmo6ZgpDdd5Ts6bVC2IwC6u8f4ExKRiMy7a1AjpOJIX+vn1qdfYhgBVsHirm2WdtsZSB7PAJr8lsOBgCtGKOfjGvaChtdsZSwSu224SXr8XPIEARbn/9E03zr9UuRfuoCMoFmuvu4o7jE/iJVoLfjT5FN6fdhqv9vbAdzUcuFgSnKzG4ZqdzAsLi6Ow197P/gQwB4NwC2zlN4ggrJab6gU2d/Ozr9RkJPefWL3VeLxw7dF4AvIjK7D8HCwN0Yo5+GHwW0Nu01gkbnccD54yJ0BRfM/eWFS1uTDsaKiKWfTVMBzJLZCGI4VraXVt/hVLscgr4nDo4SR/AqR4v0Djrh6YJLgfsYYTYsBLbEeAKlhneci7Mo0GuTCq320Gnrl0rwsB+ZEOOgwVdLAhO1hBgZnRc3a+qU3urU0rSCNn73hHgKJMW2F9X73FOCUmWUpyPQJHcdjW5Y10TkJOZpHZybA6Acd4JvsRkJ/4FHHpHbdwq9ExDO94BPH8W2xPQFGTkZlVrdvY1V+0O09FvX+YILk09dW7MHUC8vFtkiV/Fq2UgwlOE54VGo2QiMSjx7OX708j4FfQBgITdj2vPtGxSuRgJbjAC/+7hYV/fcmU6lvhBWu/4ESfr74E/Iyn0agekYTlCfhdsrJzSn9OTC5FwI9Yss3Ni/+hXL3yP2rWWodAAmQpaA42LKDAh/0Dl/LCBN8H5+FOtNZLOzrqEfAz6IMEGlQ3JPJGfHoWFht6qsDBJ9/gUC646u39Vl1zn8w5GTal4kTfVD8CVMGbj6I2g022xMxZ5+Bh7uyz/J83npj4nLkxdZXpPpvu41YnshjCSswCVCMHkSPGEiCLVGDDX+VgT+VCNDPIZNNzugcWV9i50Xt25l7P8/OiYxPKEiDlXYhIw9TJ25Fnz+UaDuOQHkKLGkl0TdU4+NIHbKyTt8dZugYsHUXCtnSc4J/pT4AqeBcS2ZzzU8UmI1kYXmOlf54xctWq0WGSZBM7Dwl4B0WH4UtEiFieAFmmyjh4HAlMgCzf5eDhBRP41ftwI15wqNV2Ig9JUIfSBp+r+7g1GRMXW9wbv9DsLBHUdvAiMf8dvImApnDhtx6+6EarUBHkXtUtF9IQ/y5YSsea3xYVYFc2TjmR40eAKnj5PqIF72viwT/nKGFZjRxLr3nfFK/elDEYin2M18VFRMU3I+BHsIPJWQk88eJ5Nf2NTwiQxZ0E/pMqcf49+qcXSGCG5sojuVXjsMv3yh+V4dqAwzZv1eGf8Y4O3tPFgiYkJTfe73OxJP2N4iZ5fTQVbPYEyIMffot/fsQxYCbsxmi4l5Cu5ZqLcfqZXF8CVEFMfKKW0ZiVabw2y07mBXUeCvDMl1sLXmTYbHP0IAHyIIGrkMAp1M5IBX7+E4HX5RMYSTRtAgrCvSevOtB0KoxF5cjDBSBPuThscyHGAlNEeUw1RAMCKDzXazt4MRV2s6UCOxa5wMziQDzNY8160tk1wW3QzLPoR4CqeBT0tkrA+Vv9aUPcCtqNuLvb2FWOCze7WPufuznnyu2nOgT8CtoRWWbsXNPho2bvnNhv0oYpi7e49iFAFq+T1xp1H7t6+qg5OydQ0TXaeLGFGgHK4HX62hD6LJffiFnbH1AF/5jaoRvrrQ4dPHHhthEBUuhnFSk9jKVrjqdPR85YtMWlFQHy4IdCYUwAXoFdvLzI4VoYaMw+j34E/PsoplBPZnoHnbVcJe6Vfjo/gID/IYo/4e/1HA3WXEHHTkfwxfZbuJmAfx/FFPSAYooFLqZY4GKKBS6mWOBiigUu5l9qVWFkEVNg3wAAAABJRU5ErkJggg==
 description: Issue tracking product, developed by Atlassian
@@ -58,7 +54,7 @@
   defaultvalue: "10000"
   type: 0
   required: false
-- display: Do not validate server certificate (insecure)
+- display: Trust any certificate (unsecure)
   name: insecure
   defaultvalue: "true"
   type: 8
@@ -415,6 +411,18 @@
         if (args.issueTypeId && args.issueTypeId.length > 0 ){
             issue.fields.issuetype.id = args.issueTypeId;
         }
+        if (args.parentIssueId && args.parentIssueId.length > 0 ){
+            if (!issue.fields.parent) {
+                issue.fields.parent = {};
+            }
+            issue.fields.parent.id = args.parentIssueId;
+        }
+        if (args.parentIssueKey && args.parentIssueKey.length > 0 ){
+            if (!issue.fields.parent) {
+                issue.fields.parent = {};
+            }
+            issue.fields.parent.key = args.parentIssueKey;
+        }
         if (args.description && args.description.length > 0 ){
             issue.fields.description = args.description;
         }
@@ -507,79 +515,8 @@
 
             };
         case 'jira-create-issue':
-<<<<<<< HEAD
             var url = 'rest/api/2/issue';
             var issue = getIssueFields()
-=======
-            var url = 'rest/api/2/issue/';
-            var issue = {};
-            if (args.issueJson){
-                issue = JSON.parse(args.issueJson);
-            }
-            if (!issue.fields) {
-                issue.fields= {};
-            }
-            if (!issue.fields.project) {
-                issue.fields.project= {};
-            }
-            if (!issue.fields.issuetype) {
-                issue.fields.issuetype = {};
-            }
-            if (args.summary && args.summary.length >0 ){
-                issue.fields.summary = args.summary;
-            }
-            if (args.projectKey && args.projectKey.length > 0 ){
-                issue.fields.project.key = args.projectKey;
-            }
-            if (args.projectName && args.projectName.length > 0 ){
-                issue.fields.project.name = args.projectName;
-            }
-            if (args.issueTypeName && args.issueTypeName.length > 0 ){
-                issue.fields.issuetype.name = args.issueTypeName;
-            }
-            if (args.issueTypeId && args.issueTypeId.length > 0 ){
-                issue.fields.issuetype.id = args.issueTypeId;
-            }
-            if (args.parentIssueId && args.parentIssueId.length > 0 ){
-                if (!issue.fields.parent) {
-                    issue.fields.parent = {};
-                }
-                issue.fields.parent.id = args.parentIssueId;
-            }
-            if (args.parentIssueKey && args.parentIssueKey.length > 0 ){
-                if (!issue.fields.parent) {
-                    issue.fields.parent = {};
-                }
-                issue.fields.parent.key = args.parentIssueKey;
-            }
-            if (args.description && args.description.length > 0 ){
-                issue.fields.description = args.description;
-            }
-            if (args.labels && args.labels.length > 0 ){
-                issue.fields.labels = args.labels.split(",");
-            }
-            if (args.priorityName && args.priorityName.length > 0 ){
-                if (!issue.fields.priority) {
-                    issue.fields.priority = {};
-                }
-                issue.fields.priority.name = args.priorityName;
-            }
-            if (args.dueDate && args.dueDate.length > 0 ){
-                issue.fields.duedate = args.dueDate;
-            }
-            if (args.assignee && args.assignee.length > 0 ){
-                if (!issue.fields.assignee) {
-                    issue.fields.assignee = {};
-                }
-                issue.fields.assignee.name = args.assignee;
-            }
-            if (args.reporter && args.reporter.length > 0 ){
-                if (!issue.fields.reporter) {
-                    issue.fields.reporter = {};
-                }
-                issue.fields.reporter.name = args.reporter;
-            }
->>>>>>> e1a14863
             var result = sendRequest('POST', url, JSON.stringify(issue));
             var jRes = JSON.parse(result.Body);
             var mdAndContext = generateMdContextCreateIssue(jRes);
@@ -630,12 +567,11 @@
             var md = generateMdUploadIssue(jRes);
             md = tblToMd(command, md, "");
             return {
-                        Type: entryTypes.note,
-                        Contents: jRes,
-                        ContentsFormat: formats.json,
-                        HumanReadable: md,
-                        ReadableContentsFormat: formats.markdown
-
+                Type: entryTypes.note,
+                Contents: jRes,
+                ContentsFormat: formats.json,
+                HumanReadable: md,
+                ReadableContentsFormat: formats.markdown
             };
         case 'jira-issue-add-comment':
             var url = 'rest/api/2/issue/'+ args.issueId + '/comment';
@@ -651,12 +587,11 @@
             var md = generateMdCommentOrLinkIssue(jRes)
             md = tblToMd(command, md, "");
             return {
-                        Type: entryTypes.note,
-                        Contents: jRes,
-                        ContentsFormat: formats.json,
-                        HumanReadable: md,
-                        ReadableContentsFormat: formats.markdown
-
+                Type: entryTypes.note,
+                Contents: jRes,
+                ContentsFormat: formats.json,
+                HumanReadable: md,
+                ReadableContentsFormat: formats.markdown
             };
         case 'jira-issue-add-link':
             var url = 'rest/api/2/issue/'+ args.issueId + '/remotelink';
@@ -681,12 +616,11 @@
             var md = generateMdCommentOrLinkIssue(jRes)
             md = tblToMd(command, jRes, "");
             return {
-                       Type: entryTypes.note,
-                       Contents: jRes,
-                       ContentsFormat: formats.json,
-                       HumanReadable: md,
-                       ReadableContentsFormat: formats.markdown
-
+               Type: entryTypes.note,
+               Contents: jRes,
+               ContentsFormat: formats.json,
+               HumanReadable: md,
+               ReadableContentsFormat: formats.markdown
             };
         case 'fetch-incidents':
             var lastRun = getLastRun();
@@ -889,4 +823,4 @@
     description: Gets the comments added to a ticket
   isfetch: true
   runonce: false
-releaseNotes: "Added commands to edit issue get comments" +releaseNotes: "Added commands to edit issue get comments"