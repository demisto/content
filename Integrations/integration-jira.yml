commonfields:
  id: jira
  version: -1
name: jira
display: Atlassian Jira
fromversion: 2.6.0
category: Case Management
image: data:image/png;base64,iVBORw0KGgoAAAANSUhEUgAAAHgAAAAyCAYAAACXpx/YAAAQkElEQVR4AezBMQEAAADCIPunNsU+YAAAAOTevlnHNd1vcfzYij4Gj00jJnbHxe7uwkIfu7s7SOm2iwZbH73Y3Qp2UaNFEOnYuefsx17iXjrHhN3ij/c24hfw2efU97v1V7DG6AD8u78PXhvqh+eH+ubDLw9f+d/v44mX+nvjzdcJ2IoA5SimSE76JAorN92PiWCFWNVJQJ2fpTj+4PuO33/9pzMi7EA0PomXCVCOYorsxNPP4QWwQGy0D7HBXuUobY84yAdfEqBKnr360GGng+dWC1fflUGvPhoQ8N9KkZ34wgccxQ7W36O8wGCHOPo4BhFQGBgvsaw0ZalVHeNFljWGztha+9zl+xUIyM+F649nqjUegeotx6Na45HYZvCi9OSU1FoE/DdSpCcf6Y/XYRei4f7/DIEHmWw2az1oIbYfuiTLoNtf6Hf2xhQC8jPsr21PyjcYjvx7zfvNQ62OU3DFrr0TCPhvpEhPHpmMhrWdMRfMhVDdUAmBx5DABBQGfYzXW9Uzmo6Ne83CGm0moNfJqyYE5GewyeagKs3GkMCLsPXAhahPv2+y0mYqAf+NFPkFwpOwSZejGA9miGoOiBquiFpu/JwHvTbYS+KrwMH9J2+0aNRztsSZmh0mo8/pa9MIyI/vmRsrQKu/xLkVKURr0O8lJCbrEvDfiMouZHMfN7U+hJGN92OyAbm52UESkZ7rksj196hG4H4kcONeeQJ3/LHAzD6vC0s6j1gWMnDqpuDbD1+OIOC/lQIfkJIpLpGdIwHkkZNLv0PkCACTmCYu/foTanJv+zEJ23/NFFf8kITN2xzCVHVH1TiYBZZ18P8ySh1kchY9Oh1F7OuN4RK8MLzH0dxwo8PZ4Z0OZIS3dU8Jb+mSLGrqlCRqaJsg0rGOi9S3io5obS160dkm7EFniw+3tda/ebM2IHI9AT28UKTmUPQ5uN+UYoEVYsZZPABbhD61pB09EyVsEMEyF8EsG2FbGsKmLwjrPyOsikNYFo2wSIQwLwRh1nuEaa/JUkEIxkGZD0IzOow5i88qOag2RGv8ROCDfhdLHvK7WOfkxdsaRwICNX1OX61BgCy+Z69X6z9lY2PjJRb1Jy+1Mug0YlkZAqScu/KgudPh08bzNzov9jp11ZiAnyGKjq949PjlPi5HzkwaMn3rjAWbnKd7nrw6/sb9YAMCpLgeO1va58y1ut6nr9b1OHlZ++zlu1UIkAc/FJiLITgarITcKRWjIQ806GtdFzFqOGZjddt0rGz1FcuZJiHsIKG3xCNsIKHXRiCsCEVY8A5h7kvceye117CTeFvdSQUOViBEz1nnqNZ/8oZ4ysHYrO9cnL7S5iEBslCeXsN5vOXABdhpxPJcErsuAaKouJYk+kuuvrU7TcXyDYdj55HLw1+8DilBgCx7Pf9e1Gvi2hSN9pMkhV3TPnOxQfeZWLPNRGzccxbOWmt/ITs7R4ug+9+g3XfS+pwuI5djh2FLcNpKa1sC5MEPSkGV8XuwFHpcWZG1XXKxjlRkCxaZ3Lw9AWEzuXkjibw6nBz9EWHpW9x3N635iBN4Us1BRQL/oooet8C0Yov+8xNZHG6Xhkzf8pQAWdyOnVtdtflYbNhDIkYOAWKxuA61YLllDIaQSH+hQdcZ+IfhaBwwdWMIAbKQUwNBd6BEzJYDFvAbSnIct3L16Fi9LiZYtv5QpDdbakpqetlt9p7lqreagDpdpknun1o6ewLkwQ9K8TgGe4Etz5CFHldWZD1XMWo65YlsmfLNyVvjBZGXh0lEDo1OqezyBNeAGZ+nCAVWsMiasny3GjkuoUnvOahJjho7z/QxAbLs8Ti/qkbrCRKBOw1fFnLjXnC3QdM2i0B7AFZrMVYibruhi5FdPmr2jlAC8jNzrf2Vcg2G0b3Mx1bUb6u3HId1ycUdhy/NIZfG95ywJlmXhKzSbDTyG2bmGrun1+4GtW7Zf340/w2NeszCMfN32REgD35QmkPBuBG2cx6WiisrMjs5SyJyJXJyGRZ5J4frOHJxFMKKcHzwIbnau8+oDzbkfHcV5OCeiguspYDA/HsUmr/Qmz4C/uyBRqNXxLkcPbvt76sPjd5+FOnEJiTpfwyPNhBFxpUkgLHee9wa6vTGVuTaJiQWR4IZq20fHA24PI5ErGOzx7+E75nrZV6+C++wweqwH99HCd1BOGWZ1UO6Vgwf05AFnrvLjgB58MNvYfcAN7U4hAjWxG5hmFHbVUCdXtdyEqOW07dwXZrD9Y4EhPVxRBR63PvSnIA5F/EM7OSQX4QCT1HAwcsEgQ37KCAwTcPYfc3ofKX0B+O4+Wavo2I/VSbgZ4SKYpvrdJ6GnKP5PjiEb9x9xI2An3Hx+uMhHLY5MrToLzi+kaoElnIgCEfMC8STI0/gIyMvfNzFA180P4jRTfZipqTwIpFr2GUI4ZpF3kwib4tHt5vJbQnIFqOOnjumcahuwmPNIs7BGoXhYBKYcyeH1r6TNkQgYgUC5LHN3sO+pN4gnodjhUbDcbudx14CfsWJC3cWUE3AAvM1lXfw9VBxrdvh4ka3wsV6t8KI0Fy92/T6WmiufuD7LP3rH9L1bn1I0734Ok3/RFB6/dPB6QZX3qZVIeCVKE3t8qvUhgfvprYNfJddi4CVV9ATrISczIUXi8zhGrYlYikK10fuf21LABOfho3/cRQTYBci2BCWiCMDMIiAwoCq0F86eCoJ3EXBHCwVmEea+70vbiTgV1AovlqNQjIVUSxW7qfPX7QIUISRs3YEU1rg0K68g2efQxueDbc6hNiaaLUf0XBPDtZ3yUJ9x3TUtkvBOruTsLplIlY2/YQldsQibI1CWBuGsPKDuPTKd2nll73KgUUvc6+9+tzCPRi3s1AccqWFF4sMu75iBcrJ/k/S2hIghaZdFdwe4/Jhfhhc3kESol8X2iRrCgs8q2BF1gLTxwTIssdTyMGcD7mgehT8thsB8nj24kMto1ErMjnc8ptii+2xYwQoykG/wHV/GI7CFixwTyWLrIPPcAE7rrIDYg1ngWr2iOVschCsMhHM0hC2JyNsSULY9ImEJYFXkcDLIhAWhSDMf48w5w1C70e49ECYufsL3MkCN8wLu/quQrguaZWO1Xan4MngjNYE/IibYai/6Rq2JaAwEEL0rEIN0dzWcA6OjE3QJUAeNx8878VvLEM6d3V6cxz/+/ZsAhTlzuOXvevTMifdm/IO/piA+p2PYBhY57UtecIYuCFqOedgHYcsrGaThpXyF0zS1oeHGCvDSOyPCOOf4/xjIlPbx7gNdudrowg9yslqNtlYyz4DjwdltCFAFfQvSJGlYJvETuowbGnWTgevWgTIg0L0VB3qr1kg7rNv3H/eiwBFCY2IaUL3z9f8vSra5yXOA1PejcGCyIqci7VJZHWbdKnI3/e360TkaBJ58muc7xW1zeMVTgRrmRaKnms6CNW1R5C4HQEqoGBVtPwQLRWYJ0/Uuy7LpvxemwB5jJ27azFX53zupvTsdOh0BwIUZemOPTrthizm43+/TfrrPAaCqXSt9sdOVmcnmycL/S07eQuLHENOJpFN3uMsz2jziGTU55m1jvv3LtZw5XOJ0f8ltiVAFXCIblQEfTA5OJvm0XUIkAdNr5Y26zsPWWTaCoQ0yWpHgKLQbhNNejOJDfvM/X2BE9NyK/TzxmCuaCs5Cq2L1H2cR3VI5NoOmVjNOlUYYuySihwnzJznhGAft9gjBEw8hbfB4vselxf6G9HzmTfYmgBV0GXUCgvOl4LAU9D71LVpBOSnoDnYkAUevjR7EglMgDzWmx+Ywzmbj+F585GAy10IUBTqoevxOJOnZyzwaBKYAHnwg1x230M7fXceYhDWhA1hS1gQVrmo6ZgpDdd5Ts6bVC2IwC6u8f4ExKRiMy7a1AjpOJIX+vn1qdfYhgBVsHirm2WdtsZSB7PAJr8lsOBgCtGKOfjGvaChtdsZSwSu224SXr8XPIEARbn/9E03zr9UuRfuoCMoFmuvu4o7jE/iJVoLfjT5FN6fdhqv9vbAdzUcuFgSnKzG4ZqdzAsLi6Ow197P/gQwB4NwC2zlN4ggrJab6gU2d/Ozr9RkJPefWL3VeLxw7dF4AvIjK7D8HCwN0Yo5+GHwW0Nu01gkbnccD54yJ0BRfM/eWFS1uTDsaKiKWfTVMBzJLZCGI4VraXVt/hVLscgr4nDo4SR/AqR4v0Djrh6YJLgfsYYTYsBLbEeAKlhneci7Mo0GuTCq320Gnrl0rwsB+ZEOOgwVdLAhO1hBgZnRc3a+qU3urU0rSCNn73hHgKJMW2F9X73FOCUmWUpyPQJHcdjW5Y10TkJOZpHZybA6Acd4JvsRkJ/4FHHpHbdwq9ExDO94BPH8W2xPQFGTkZlVrdvY1V+0O09FvX+YILk09dW7MHUC8vFtkiV/Fq2UgwlOE54VGo2QiMSjx7OX708j4FfQBgITdj2vPtGxSuRgJbjAC/+7hYV/fcmU6lvhBWu/4ESfr74E/Iyn0agekYTlCfhdsrJzSn9OTC5FwI9Yss3Ni/+hXL3yP2rWWodAAmQpaA42LKDAh/0Dl/LCBN8H5+FOtNZLOzrqEfAz6IMEGlQ3JPJGfHoWFht6qsDBJ9/gUC646u39Vl1zn8w5GTal4kTfVD8CVMGbj6I2g022xMxZ5+Bh7uyz/J83npj4nLkxdZXpPpvu41YnshjCSswCVCMHkSPGEiCLVGDDX+VgT+VCNDPIZNNzugcWV9i50Xt25l7P8/OiYxPKEiDlXYhIw9TJ25Fnz+UaDuOQHkKLGkl0TdU4+NIHbKyTt8dZugYsHUXCtnSc4J/pT4AqeBcS2ZzzU8UmI1kYXmOlf54xctWq0WGSZBM7Dwl4B0WH4UtEiFieAFmmyjh4HAlMgCzf5eDhBRP41ftwI15wqNV2Ig9JUIfSBp+r+7g1GRMXW9wbv9DsLBHUdvAiMf8dvImApnDhtx6+6EarUBHkXtUtF9IQ/y5YSsea3xYVYFc2TjmR40eAKnj5PqIF72viwT/nKGFZjRxLr3nfFK/elDEYin2M18VFRMU3I+BHsIPJWQk88eJ5Nf2NTwiQxZ0E/pMqcf49+qcXSGCG5sojuVXjsMv3yh+V4dqAwzZv1eGf8Y4O3tPFgiYkJTfe73OxJP2N4iZ5fTQVbPYEyIMffot/fsQxYCbsxmi4l5Cu5ZqLcfqZXF8CVEFMfKKW0ZiVabw2y07mBXUeCvDMl1sLXmTYbHP0IAHyIIGrkMAp1M5IBX7+E4HX5RMYSTRtAgrCvSevOtB0KoxF5cjDBSBPuThscyHGAlNEeUw1RAMCKDzXazt4MRV2s6UCOxa5wMziQDzNY8160tk1wW3QzLPoR4CqeBT0tkrA+Vv9aUPcCtqNuLvb2FWOCze7WPufuznnyu2nOgT8CtoRWWbsXNPho2bvnNhv0oYpi7e49iFAFq+T1xp1H7t6+qg5OydQ0TXaeLGFGgHK4HX62hD6LJffiFnbH1AF/5jaoRvrrQ4dPHHhthEBUuhnFSk9jKVrjqdPR85YtMWlFQHy4IdCYUwAXoFdvLzI4VoYaMw+j34E/PsoplBPZnoHnbVcJe6Vfjo/gID/IYo/4e/1HA3WXEHHTkfwxfZbuJmAfx/FFPSAYooFLqZY4GKKBS6mWOBiigUu5l9qVWFkEVNg3wAAAABJRU5ErkJggg==
description: Issue tracking product, developed by Atlassian
detaileddescription: |
  For fetching incidents, please update the query param according to [JQL documentation](https://confluence.atlassian.com/jirasoftwarecloud/advanced-searching-764478330.html)
  Update the project you want to fetch from, using:  "project = soc AND status=open". This will fetch all tickets in your system (including past tickets) that are in Open status and in project soc. After the first run, it will create incidents only for new tickets.
  If you wish the first run to start from a specific time, use "Issue index to start fetching incidents from" param.
  Fetching incidents by creation time (using the Created field), instead of using IDs, is done by checking the "Use created field to fetch incidents" checkbox.
  To use OAuth1.0 follow [this tutorial](https://developer.atlassian.com/cloud/jira/platform/jira-rest-api-oauth-authentication/) to get the Access Token. Authorizing using OAuth1.0, requires Access Token, Private Key and Consumer Key.
configuration:
- display: Jira URL, in the format https://demisto.atlassian.net/
  name: url
  defaultvalue: ""
  type: 0
  required: true
- display: Username
  name: username
  defaultvalue: ""
  type: 0
  required: false
- display: Password
  name: password
  defaultvalue: ""
  type: 4
  required: false
- display: ConsumerKey
  name: consumerKey
  defaultvalue: OauthKey
  type: 0
  required: false
- display: AccessToken
  name: accessToken
  defaultvalue: ""
  type: 0
  required: false
- display: PrivateKey
  name: privateKey
  defaultvalue: ""
  type: 14
  required: false
- display: Query for fetching incident in JQL
  name: query
  defaultvalue: status=open
  type: 0
  required: false
- display: Issue index to start fetching incidents from
  name: idOffset
  defaultvalue: "10000"
  type: 0
  required: false
- display: Trust any certificate (unsecure)
  name: insecure
  defaultvalue: "true"
  type: 8
  required: false
- display: Use system proxy settings
  name: proxy
  defaultvalue: "false"
  type: 8
  required: false
- display: Fetch incidents
  name: isFetch
  defaultvalue: ""
  type: 8
  required: false
- display: Incident type
  name: incidentType
  defaultvalue: ""
  type: 13
  required: false
- display: Use created field to fetch incidents
  name: fetchByCreated
  defaultvalue: ""
  type: 8
  required: false
script:
  script: |-
    // handle '/' at the end of the url
    if (params.url[params.url.length - 1] != '/') {
        params.url = params.url + '/';
    }

    // backward compatibility
    if(!(params.proxy)){
        params.proxy = false;
    }

    var isOAuth;
    if(!params.consumerKey || !params.accessToken || !params.privateKey) {
        isOAuth = false;
    } else {
        isOAuth = true;
    }

    if(!isOAuth) {
        if(!params.username ||!params.password) {
            throw 'Provide Authorization information, Basic(userName/password) or OAuth1.0'
        }
    }


    var sendRequest = function (method, resourceUrl, body, isCookie) {
        var requestParams = {
            Headers: {'Content-Type': ['application/json']},
            Method: method,
        };
        if(isOAuth) {
            requestParams.OAuth1 = {
                ConsumerKey:    params.consumerKey,
                AccessToken:    params.accessToken,
                PrivateKey:     params.privateKey
            };
            requestParams.Body = body !== undefined ? body : "";
        } else {
            requestParams.Username = params.username;
            requestParams.Password = params.password;
            requestParams.Body = body !== undefined ? body : "";
            if(!isCookie) {
                requestParams.Cookies = getCookies();
            }
        }

        var result = http(params.url + resourceUrl, requestParams, params.insecure, params.proxy);
        if (result.StatusCode !== 200 && result.StatusCode !== 201 && result.StatusCode !== 204) {
            throw 'Failed to send request, request status code: ' + result.StatusCode + ', ' + result.Body;
        }
        return result;
    }

    var getCookies = function() {

        return sendRequest('POST', 'rest/auth/1/session',JSON.stringify({'username':params.username,'password':params.password}), true).Cookies;
    };

    var addQueryParam = function(urlSuffix, paramName, value){
        if (value && value.length > 0){
            urlSuffix = urlSuffix + '&' + paramName + '=' + value;
        }
        return urlSuffix;
    };

    var uploadFile = function(entryId, issueId) {
        var cookies = getCookies();
        var res = httpMultipart(
            params.url+'rest/api/2/issue/' + issueId + '/attachments',
            entryId,
            {
                Method: 'POST',
                Cookies: cookies,
                Username: params.username,
                Password: params.password,
                Headers: {'X-Atlassian-Token': ['no-check']},
            },
            {
            },
            params.insecure,
            params.proxy
        );
        if (res.StatusCode !== 200) {
            return 'Failed to execute request:' + res.StatusCode + ', body: ' + res.Body;
        }
        return JSON.parse(res.Body);
    };

    var runQuery = function(query, startAt, maxResults) {
        var url = 'rest/api/2/search?jql='+encodeURIComponent(query);
        url = addQueryParam(url,'startAt',startAt);
        url = addQueryParam(url,'maxResults',maxResults);
        var result  = sendRequest('GET', url)
        return JSON.parse(result.Body);
    };


    var cleanNullFields = function(obj) {
        for(prop in obj){
            if(obj[prop] === null || obj[prop] === undefined || obj[prop] ==="" )
                delete obj[prop];
        }
        return obj;
    }


    var generateMDContextGetIssue = function(data) {
        var getIssueObj = {md: [] , context:[]};
        if(!Array.isArray(data)) {
            data = [data];
        }
        data.forEach(function (element) {
            mdObj ={};
            contextObj = {};

            var id = dq(element, 'id');
            mdObj['id'] = id;
            contextObj['Id'] = id;

            var key = dq(element, 'key');
            mdObj['key'] = key;
            contextObj['Key'] = key;

            var assignee = dq(element, 'fields.assignee.displayName') + "(" + dq(element, 'fields.assignee.emailAddress') + ")";
            mdObj['assignee'] = assignee;
            contextObj['Assignee'] = assignee;

            mdObj['reporter'] = dq(element, 'fields.reporter.displayName') + "(" + dq(element, 'fields.reporter.emailAddress') + ")";

            var creator = dq(element, 'fields.creator.displayName') + "(" + dq(element, 'fields.creator.emailAddress') + ")";
            mdObj['creator'] = creator;
            contextObj['Creator'] = creator;

            var summary = dq(element, 'fields.summary');
            mdObj['summary'] = summary;
            contextObj['Summary'] = summary;

            var status = dq(element, 'fields.status.name')
            mdObj['status'] = status;
            contextObj['Status'] = status;

            mdObj['issueType'] = dq(element, 'fields.issuetype.description');
            mdObj['priority'] = dq(element, 'fields.priority.name');
            mdObj['project'] = dq(element, 'fields.project.name');
            mdObj['labels'] = dq(element, 'fields.labels');
            mdObj['description'] = dq(element, 'fields.description');
            mdObj['duedate'] = dq(element, 'fields.duedate');
            mdObj['ticket_link'] = dq(element, 'self');
            mdObj['created'] = dq(element, 'fields.created');
            var attachments = dq(element, 'fields.attachment');
            if(Array.isArray(attachments) && attachments.length > 0) {
                var attachmentNames = [];
                attachments.forEach(function (attach) {
                    attachmentNames.push(attach['filename']);
                });
                mdObj['attachment'] = attachmentNames.join();
            }
            getIssueObj['md'].push(mdObj);
            getIssueObj['context'].push(contextObj);
        });
        return getIssueObj;
    }

    var generateMdContextCreateIssue = function(data) {
        var createIssueObj = {md: [] , context: {Ticket: []}};
        if (args.projectName && args.projectName.length > 0 ){
            data.projectName = args.projectName;
        }
        if (args.projectKey && args.projectKey.length > 0 ){
            data.projectKey = args.projectKey;
        }
        else if (params.projectKey && params.projectKey.length > 0 ){
            data.projectKey = params.projectKey;
         }
        createIssueObj['md'].push(data);
        var id = dq(data, 'id');
        var key = dq(data, 'key');
        createIssueObj['context'].Ticket.push({Id: id, Key: key});
        return createIssueObj;
    }


    var generateMdCommentOrLinkIssue = function(data) {
        var commentOrLinkMd = [];
        if(!Array.isArray(data)) {
            data = [data];
        }
        data.forEach(function (element) {
            mdObj ={};
            mdObj['id'] = dq(element, 'id');
            mdObj['key'] = dq(element, 'updateAuthor.key');
            mdObj['commnet'] = dq(element, 'body');
            mdObj['ticket_link'] = dq(element, 'self');
            commentOrLinkMd.push(mdObj);
        });
        return commentOrLinkMd;
    }

    var generateMdUploadIssue = function(data) {
        var uploadMd = [];
        if(!Array.isArray(data)) {
            data = [data];
        }
        data.forEach(function (element) {
            mdObj ={};
            mdObj['id'] = dq(element, 'id');
            mdObj['issueId'] = args.issueId;
            mdObj['attachment_name'] = dq(element, 'filename');
            mdObj['attachment_link'] = dq(element, 'self');
            uploadMd.push(mdObj);
        });
        return uploadMd;
    }


    var createIncidentFromTicket = function(issue) {
        var keys = Object.keys(issue);
        var labels = [];

        labels.push({'type': 'issue', 'value': JSON.stringify(issue)});
        //Send specific issue information only
        //log ('id = ' + String(issue.id));
        labels.push({'type': 'id', 'value': String(issue.id)});

        //log ('lastViewed = ' + String(issue.fields.lastViewed));
        labels.push({'type': 'lastViewed', 'value': String(issue.fields.lastViewed)});

        //log ('Priority = ' + String(issue.fields.priority.name));
        labels.push({'type': 'priority', 'value': String(issue.fields.priority.name)});

        //log ('status = ' + String(issue.fields.status.name));
        labels.push({'type': 'status', 'value': String(issue.fields.status.name)});

        //log ('project = ' + String(issue.fields.project.name));
        labels.push({'type': 'project', 'value': String(issue.fields.project.name)});

        //log ('updated = ' + String(issue.fields.updated));
        labels.push({'type': 'updated', 'value': String(issue.fields.updated)});

        //log ('reporter name = ' + String(issue.fields.reporter.displayName));
        labels.push({'type': 'reportername', 'value': String(issue.fields.reporter.displayName)});

        //log ('reporter email =  = ' + String(issue.fields.reporter.emailAddress));
        labels.push({'type': 'reporteremail', 'value': String(issue.fields.reporter.emailAddress)});

        //log ('created = ' + String(issue.fields.created));
        labels.push({'type': 'created', 'value': String(issue.fields.created)});

        //log ('summary = ' + String(issue.fields.summary));
        labels.push({'type': 'summary', 'value': String(issue.fields.summary)});

        //log ('description = ' + String(issue.fields.description));
        labels.push({'type': 'description', 'value': String(issue.fields.description)});

        var name = issue.fields.summary;
        if (name.length === 0) {
            name = "Jira issue: "+String(issue.id);
        }
        var severity = 0;
        if (issue.fields.priority && issue.fields.priority.name && issue.fields.priority.name.length > 0 ){
            if (issue.fields.priority.name === 'Highest') {
                severity = 4;
            }
            if (issue.fields.priority.name === 'High') {
                severity = 3;
            }
            if (issue.fields.priority.name === 'Medium') {
                severity = 2;
            }
            if (issue.fields.priority.name === 'Low') {
                severity = 1;
            }
        }

        return {
            "name": name,
            "labels": labels,
            "details": issue.fields.description,
            "severity": severity,
            "rawJSON": JSON.stringify(issue)
        };
    };

    function getProjectID(projectKey, projectName) {
        var result = sendRequest('GET', 'rest/api/2/issue/createmeta')
        var jRes = JSON.parse(result.Body);
        var projects = jRes.projects;
        for (i in projects) {
            if ((projectKey && projectKey.length > 0 && projects[i].key == projectKey) ||
                (projectName && projectName.length > 0 && projects[i].name == projectName)) {
                    return projects[i].id
                }
        }
        throw 'Project not found';

    }

    var getIssueFields = function(){
        var issue = {};
        if (args.issueJson){
            issue = JSON.parse(args.issueJson);
        }
        if (!issue.fields) {
            issue.fields= {};
        }
        if (!issue.fields.issuetype && command == "jira-create-issue"){
            issue.fields.issuetype = {};
        }
        if (args.summary && args.summary.length > 0 ){
            issue.fields.summary = args.summary;
        }
        if (args.projectKey && args.projectKey.length > 0 ){
            if (!issue.fields.project) {
                issue.fields.project= {};
            }
            issue.fields.project.key = args.projectKey;
        }

        if (args.projectName && args.projectName.length > 0 ){
            if (!issue.fields.project) {
                issue.fields.project= {};
            }
            issue.fields.project.name = args.projectName;
        }
        if (command == "jira-create-issue"){
            if (!issue.fields.project) {
                issue.fields.project= {};
            }
            issue.fields.project.id = getProjectID(issue.fields.project.key, issue.fields.project.name);
        }

        if (args.issueTypeName && args.issueTypeName.length > 0 ){
            issue.fields.issuetype.name = args.issueTypeName;
        }
        if (args.issueTypeId && args.issueTypeId.length > 0 ){
            issue.fields.issuetype.id = args.issueTypeId;
        }
        if (args.parentIssueId && args.parentIssueId.length > 0 ){
            if (!issue.fields.parent) {
                issue.fields.parent = {};
            }
            issue.fields.parent.id = args.parentIssueId;
        }
        if (args.parentIssueKey && args.parentIssueKey.length > 0 ){
            if (!issue.fields.parent) {
                issue.fields.parent = {};
            }
            issue.fields.parent.key = args.parentIssueKey;
        }
        if (args.description && args.description.length > 0 ){
            issue.fields.description = args.description;
        }
        if (args.labels && args.labels.length > 0 ){
            issue.fields.labels = args.labels.split(",");
        }
        if (args.priority && args.priority.length > 0 ){
            if (!issue.fields.priority) {
                issue.fields.priority = {};
            }
            issue.fields.priority.name = args.priority;
        }
        if (args.dueDate && args.dueDate.length > 0 ){
            issue.fields.duedate = args.dueDate;
        }
        if (args.assignee && args.assignee.length > 0 ){
            if (!issue.fields.assignee) {
                issue.fields.assignee = {};
            }
            issue.fields.assignee.name = args.assignee;
        }
        if (args.reporter && args.reporter.length > 0 ){
            if (!issue.fields.reporter) {
                issue.fields.reporter = {};
            }
            issue.fields.reporter.name = args.reporter;
        }
        return issue;
    };

    var GetIssue = function(flag){
        var flag = flag || 0 ;
        var result = sendRequest('GET', 'rest/api/2/issue/'+args.issueId)
        var jRes = JSON.parse(result.Body);
        var mdAndContext = generateMDContextGetIssue(jRes);
        md = tblToMd(command, mdAndContext['md'],argToList(args.headers));
        if (flag == 1) {
          md += 'Issue #' + String(args.issueId) + ' was updated successfully';
        }
        return {
                    Type: entryTypes.note,
                    Contents: jRes,
                    ContentsFormat: formats.json,
                    HumanReadable: md,
                    ReadableContentsFormat: formats.markdown,
                    EntryContext:{'Ticket(val.Id == obj.Id)' : mdAndContext['context']}

        };
    }


    var EditStatus = function(){
      var url = 'rest/api/2/issue/' + String(args.issueId) + '/transitions'
      var result = sendRequest('GET', url);
      var jRes = JSON.parse(result.Body);
      checkError = true;
      for (i = 0; i < jRes.transitions.length; i++ ) {
          if (jRes.transitions[i].name.toLowerCase() == args.status.toLowerCase()){
            checkError = false;
            var url = 'rest/api/2/issue/' + String(args.issueId) + '/transitions?expand=transitions.fields'
            json = {"transition":{"id":String(jRes.transitions[i].id)}}
            var result = sendRequest('POST', url, JSON.stringify(json));
          }
      }
      if (checkError)
        throw 'Status ' + args.status + ' not found';
    }

    // The command input arg holds the command sent from the user.
    switch (command) {
        // This is the call made when pressing the integration test button.
        case 'test-module':
            var res = sendRequest('GET','rest/api/2/myself')
            return res.StatusCode >= 200 && res.StatusCode < 400
        case 'jira-get-issue':
            return GetIssue();

        case 'jira-issue-query':
            var jRes = runQuery(args.query,args.startAt,args.maxResults);
            var issues = dq(jRes,'issues');
            var mdAndContext = generateMDContextGetIssue(issues);
            md = tblToMd(command, mdAndContext['md'], argToList(args.headers));
            return {
                        Type: entryTypes.note,
                        Contents: jRes,
                        ContentsFormat: formats.json,
                        HumanReadable: md,
                        ReadableContentsFormat: formats.markdown,
                        EntryContext:{'Ticket(val.Id == obj.Id)' : mdAndContext['context']}

            };
        case 'jira-create-issue':
            var url = 'rest/api/2/issue';
            var issue = getIssueFields()
            var result = sendRequest('POST', url, JSON.stringify(issue));
            var jRes = JSON.parse(result.Body);
            var mdAndContext = generateMdContextCreateIssue(jRes);
            var md = tblToMd(command, mdAndContext['md'], "");
            return {
                        Type: entryTypes.note,
                        Contents: jRes,
                        ContentsFormat: formats.json,
                        HumanReadable: md,
                        ReadableContentsFormat: formats.markdown,
                        EntryContext: mdAndContext['context']

            };
        case 'jira-edit-issue':
            var url = 'rest/api/2/issue/' + String(args.issueId);
            var issue = getIssueFields()
            var result = sendRequest('PUT', url, JSON.stringify(issue));

            if (args.status && args.status.length > 0 ){
              EditStatus()
            }
            return GetIssue(1);

        case 'jira-get-comments':
            url = 'rest/api/2/issue/' + String(args.issueId) + '/comment';
            var result = sendRequest('GET', url);
            var body = JSON.parse(result.Body);
            var comments = [];
            if (body.comments.length > 0){
                for (i = 0; i < body.comments.length; i++){
                    comments.push({'Comment': body.comments[i].body, 'User': body.comments[i].updateAuthor.name, 'Created': body.comments[i].created});
                }
                var md = tableToMarkdown("Comments", comments);
                return {
                            'ContentsFormat': formats.json,
                            'Type': entryTypes.note,
                            'Contents': body,
                            "HumanReadable": md,
                            "EntryContext": {'Ticket(val.Id == obj.Id)': {'Id': args.issueId,"Comment":comments}}

                };
            }
            else return 'No comments were found in the ticket'


        case 'jira-issue-upload-file':
            var jRes = uploadFile(args.upload, args.issueId);
            var md = generateMdUploadIssue(jRes);
            md = tblToMd(command, md, "");
            return {
                Type: entryTypes.note,
                Contents: jRes,
                ContentsFormat: formats.json,
                HumanReadable: md,
                ReadableContentsFormat: formats.markdown
            };
        case 'jira-issue-add-comment':
            var url = 'rest/api/2/issue/'+ args.issueId + '/comment';
            var comment = {};
            comment.body = args.comment;
            if (args.visibility && args.visibility.length > 0 ){
                comment.visibility = {};
                comment.visibility.type = 'role';
                comment.visibility.value = args.visibility;
            }
            var result = sendRequest('POST', url, JSON.stringify(comment));
            var jRes = JSON.parse(result.Body);
            var md = generateMdCommentOrLinkIssue(jRes)
            md = tblToMd(command, md, "");
            return {
                Type: entryTypes.note,
                Contents: jRes,
                ContentsFormat: formats.json,
                HumanReadable: md,
                ReadableContentsFormat: formats.markdown
            };
        case 'jira-issue-add-link':
            var url = 'rest/api/2/issue/'+ args.issueId + '/remotelink';
            var link = {};
            link.object = {};
            link.object.url = args.url;
            link.object.title = args.title;
            if (args.summary && args.summary.length > 0 ){
                link.summary = args.summary;
            }
            if (args.globalId && args.globalId.length > 0 ){
                link.globalId = args.globalId;
            }
            if (args.relationship && args.relationship.length > 0 ){
                link.relationship = args.relationship;
            }
            if (args.relationship && args.relationship.length > 0 ){
                link.relationship = args.relationship;
            }
            var result = sendRequest('POST', url, JSON.stringify(link))
            var jRes = JSON.parse(result.Body);
            var md = generateMdCommentOrLinkIssue(jRes)
            md = tblToMd(command, jRes, "");
            return {
               Type: entryTypes.note,
               Contents: jRes,
               ContentsFormat: formats.json,
               HumanReadable: md,
               ReadableContentsFormat: formats.markdown
            };
        case 'fetch-incidents':
            var lastRun = getLastRun();
            var idOffset = lastRun && lastRun.idOffset ? lastRun.idOffset : params.idOffset;
            var incidents = [];
            var maxResults = 50;
            var query = params.query + ' and id > ' + String(idOffset)
            if (params.fetchByCreated) {
              query = params.query + ' and created>-1m'
            }
            var res = runQuery(query,'',maxResults)
            for (var i = 0; i < res.issues.length; i++) {
                var ticket = res.issues[i];
                idOffset = Math.max(idOffset, ticket.id);
                incidents.push(createIncidentFromTicket(ticket));
            }
            setLastRun({idOffset: idOffset});
            return JSON.stringify(incidents);
        default:
    }
  type: javascript
  commands:
  - name: jira-issue-query
    arguments:
    - name: query
      required: true
      default: true
      description: JQL query string
    - name: startAt
      description: The index of the first issue to return (0-based) - format int
    - name: maxResults
      description: the maximum number of issues to return (defaults to 50). The maximum
        allowable value is dictated by the JIRA property 'jira.search.views.default.max'.
        If you specify a value that is higher than this number, your search results
        will be truncated.
    - name: headers
      description: Headers to display in Human readable format
    outputs:
    - contextPath: Ticket.Id
      description: Id of ticket
    - contextPath: Ticket.Key
      description: Key of ticket
    - contextPath: Ticket.Assignee
      description: User assigned to ticket
    - contextPath: Ticket.Creator
      description: User who created the ticket
    - contextPath: Ticket.Summary
      description: Summary of ticket
    - contextPath: Ticket.Status
      description: Status of ticket
    description: Query Jira issues
  - name: jira-get-issue
    arguments:
    - name: issueId
      required: true
      default: true
      description: Issue id
    - name: headers
      description: Headers to display in Human readable format
    outputs:
    - contextPath: Ticket.Id
      description: Id of ticket
    - contextPath: Ticket.Key
      description: Key of ticket
    - contextPath: Ticket.Assignee
      description: User assigned to ticket
    - contextPath: Ticket.Creator
      description: User who created the ticket
    - contextPath: Ticket.Summary
      description: Summary of ticket
    - contextPath: Ticket.Status
      description: Status of ticket
    description: Fetch issue from Jira
  - name: jira-create-issue
    arguments:
    - name: issueJson
      description: Issue object in json format
    - name: summary
      required: true
      description: Summary of the issue, a mandatory field
    - name: projectKey
      description: Project key to associate the issue
    - name: issueTypeName
      description: Choose issue type by name - e.g. Problem
    - name: issueTypeId
      description: Choose issue type by its numeric ID
    - name: projectName
      description: Project name to associate the issue
    - name: description
      description: Issue description
    - name: labels
      description: 'comma separated list of label '
    - name: priority
      description: priorty name , like High/Medium
    - name: dueDate
      description: DueDate for the issue, in format of 2018-03-11
    - name: assignee
      description: assignee name
    - name: reporter
      description: reporter name
    - name: parentIssueKey
      description: Parent issue key if you create a sub-task
    - name: parentIssueId
      description: Parent issue ID if you create a sub-task
    outputs:
    - contextPath: Ticket.Id
      description: Id of ticket
    - contextPath: Ticket.Key
      description: Key of ticket
    description: Create a new issue on Jira
  - name: jira-issue-upload-file
    arguments:
    - name: issueId
      required: true
      description: Issue id
    - name: upload
      description: Entry id to upload
    description: Upload a file attachments to an issue
  - name: jira-issue-add-comment
    arguments:
    - name: issueId
      required: true
      default: true
      description: Issue id
    - name: comment
      required: true
      description: Comment - the actual comment body
    - name: visibility
      description: Make comment visible only to a certain role - like Administrators
    description: Add new comment to existing Jira issue
  - name: jira-issue-add-link
    arguments:
    - name: globalId
      description: If a globalId is provided and a remote issue link exists with that
        globalId, the remote issue link is updated
    - name: relationship
      description: object relationship to issue , like - causes
    - name: url
      required: true
      description: link url
    - name: title
      required: true
      description: link title
    - name: summary
      description: link summary
    - name: issueId
      required: true
      description: Issue Id
    description: Creates (or updates) issue link
  - name: jira-edit-issue
    arguments:
    - name: issueId
      required: true
      description: The ID of the issue to edit
    - name: issueJson
      description: Issue object in json format
    - name: summary
      description: Summary of the issue
    - name: description
      description: Issue description
    - name: labels
      description: 'comma separated list of label '
    - name: priority
      description: priorty name , like High/Medium
    - name: dueDate
      description: DueDate for the issue, in format of 2018-03-11
    - name: assignee
      description: assignee name
    - name: status
      description: status name
    outputs:
    - contextPath: Ticket.Id
      description: Id of ticket
    - contextPath: Ticket.Key
      description: Key of ticket
    - contextPath: Ticket.Assignee
      description: User assigned to ticket
    - contextPath: Ticket.Creator
      description: User who created the ticket
    - contextPath: Ticket.Summary
      description: Summary of ticket
    - contextPath: Ticket.Status
      description: Status of ticket
    description: Edit JIRA issue
  - name: jira-get-comments
    arguments:
    - name: issueId
      required: true
      description: The issue id to get comments of
    outputs:
    - contextPath: Ticket.Comment.Comment
      description: The comment text
      type: string
    - contextPath: Ticket.Comment.Created
      description: Creation date
      type: string
    - contextPath: Ticket.Comment.User
      description: The user that created the comment
      type: string
    description: Gets the comments added to a ticket
  isfetch: true
  runonce: false
<<<<<<< HEAD
releaseNotes: Fixed jira-edit-issue
=======
releaseNotes: "-"
>>>>>>> e053753e
<|MERGE_RESOLUTION|>--- conflicted
+++ resolved
@@ -829,8 +829,4 @@
     description: Gets the comments added to a ticket
   isfetch: true
   runonce: false
-<<<<<<< HEAD
-releaseNotes: Fixed jira-edit-issue
-=======
-releaseNotes: "-"
->>>>>>> e053753e
+releaseNotes: Fixed jira-edit-issue