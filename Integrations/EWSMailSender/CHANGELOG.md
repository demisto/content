## [Unreleased]
<<<<<<< HEAD
-

## [19.12.0] - 2019-12-19
=======


## [19.12.0] - 2019-12-10
>>>>>>> 4be866df
Fixed issue where threads not closed after executing the command.


## [19.9.1] - 2019-09-18
Logging improvements.


## [19.8.2] - 2019-08-22
- Improved memory resource usage.
- Improved logging.<|MERGE_RESOLUTION|>--- conflicted
+++ resolved
@@ -1,13 +1,8 @@
 ## [Unreleased]
-<<<<<<< HEAD
 -
 
+
 ## [19.12.0] - 2019-12-19
-=======
-
-
-## [19.12.0] - 2019-12-10
->>>>>>> 4be866df
 Fixed issue where threads not closed after executing the command.
 
 
