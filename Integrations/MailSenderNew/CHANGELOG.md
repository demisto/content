--- conflicted
+++ resolved
@@ -1,11 +1,7 @@
 ## [Unreleased]
-<<<<<<< HEAD
-The integration ignores the FQDN configuration parameter if it is empty or contains only white spaces.
-Support newer `smtplib` (one that does not expose stderr)
-=======
   - The integration ignores the FQDN configuration parameter if it is empty or contains only white spaces.
   - Added the *raw_message* argument to the ***send-mail*** command.
->>>>>>> 5a4de9f6
+  - Support newer `smtplib` (one that does not expose stderr)
 
 ## [19.9.0] - 2019-09-04
 Improved debug failure logging when testing the integration instance configuration.
