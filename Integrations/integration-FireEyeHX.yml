commonfields:
  id: FireEye HX
  version: -1
name: FireEye HX
display: FireEye HX
category: Endpoint
image: data:image/png;base64,iVBORw0KGgoAAAANSUhEUgAAAHMAAAAhCAYAAADqBZQaAAAGqUlEQVR4Ae3ZA3AcfR/A8V/Y6GI711xSK8ldH9u2bdu2bdsoHte2bdt2+3u/M+9mZmdnb7N1b2Y782mM/X/zx+3Jnvg3qbIuFSGIZ//ZU98oGm+hFBLJvJjAJXgCEvm8mI3wN1pDIpkXE/gN70IinxezA7pCIpsXMwbj8AEksnkx67ACbXEd2kIikxfzRbyOIqzEoZDI48WMRQcU4Wgo7oJEHi9mBd6B4GIo5sEPiSBezOmBYJpxBygOT+I2jMdwZEMighcTWFgdqptbFSqfEwhWQHhfayzHVFRCIoAX00EQS7EA7SEOopGARi4kIAqCHJQhEbK3iWRHQQ5Mu/aFUUhDAYpFsniZ6YNYGTN0qaENJIzmGI1xmOhgKgYjH4IOUJy8D0KehtEYjGENGI+jD9SYCTgSL6EH5mA5VmAlFqELYa/Kjc2LHu6vLZlTFToP5iV3HkogNtphGxSrHazHHBRB0A2KM/dBzMuhhq3Y5kBxJmRviorNi0I0RPjPEV8QwNMYAw1jG2ZgPKYxI/883VcSmBEIPjW1Mvg8xJg5il8gNtpCMQuNkYMCB9EQtMHxyNkHMS+GYiiKUYbyMPxI2gchT8ZtaO4UsQRvYK0l2jKoyQAcyoyMhyAGh4mknntfduPERdXtJ0ysrLsUwoC8CcWJDjFnIg3ikg9ZiIMYElCKPAjScApuRR3EJAVBXI6bcC78iHaI2QfiUiZKkQ1xkItypEJM8nAULsWFqEWyETMRN+AZHGEXMQ3PWSLOxvsI4TGoYQJyIVY1CUVRkFmB4F2T/7/PRSMPW/BpAzMzA+JSR5s983jswJ9ogmlQw2cQw6WYAbXYjh+QGyZmP4hLJ2Iz5qAMYqMFlhpaQpCB97EOajENZxlB89EaPnPEGFyO6VCswdc4B6kQw+dQw/WQeguqQjHEu35eVegQCITHoOcZA3QwBF0xFtFhYk6HD+LSP1CcCjGcBMUkTMZqdEBHPATBPVBswze4CufiHoyFYjDXkwGBOWZfiEvR6AvFExAb70DRwRSyHxRz8Cyuwg34GtuhuNp6AGqEELpAsRQvohRi42sodqA9pB4X/wCehdSbyEywHFCewSIk2cTcji0YhH7ob2MUHmsg5glQQ18UQkzaYBMUV0IsktENyqryHAQiklUfcy0GY2gYI9EVORBcDcVsm+W2GEuhOAGC96EYhQKIxSVQLEaxOeZlWGX6YBOIgwehhhMtMXvhNIjhVii2oBUE92EOEmxiboW68IXLmKtQCbF4ymbJtToIihmzq4KpEJHMi12eZhWLTCFSMA6KayAmt0DRDYIsLMZ2BCFh/ATFneaYgoPQDYou8EHCqMZKKL6G1GNJ/YqZuM6YjQOghvcghtfQx2HPnIs2qEDARjXyXcYcBrHRAYqx6IJeFj3RHVugLLEhmGfmUJSgHBU2/ChFDMRwMxT9EA1BIkZDcR4EIezAenRAR3Sy+BljoPgZpphANO7BFgxDISSMp6HYgbMhkFH+2pzF1e07QQmrRF3DYLxvWVKH4KE9eJp1ijkYYuM/KOZgMqbZmIrRmEDIgywx+0B2Ui4WQnESBBdAMRkpEBwDxSbMxDwb8zEDs/GFNaZZBf7BCpwHCeMlKLbgYZagZMgTOdWxb+Q39Xcta1MzLRAsMN12E1yMQUjeg6dZp5hDIDY+hOJhCBrZiIYgnpAxlpj9ILvgOSg6QfA3FLdDDFXYjEXIRxySLRIQhRgkOMQEcBGGogNqITZOQAcsxwgu9mOC3iviK4GYMSgX4j80huznmOe5eJruQvTEsxCY98zekF1QhmVYhfOwHnORDTHEYTAUT0Fs+PA6fkVNwzGBRNyOwfgWZyAnzDdvhiqRjFQIZAZ/0QxCDV7GK8iE7OGYf+9CzDh0hWIcjoEPCcjGLdgA5RpOhsD80GQizsTZOCeMC9ECYvERFKugeB1icTbU8AwKEIt4BPAbFH3sZ6azeByLt9EZn+ImHI8qJELMuCfbgj3zTgbkbjSHNKAGivnIgrjU1ebe7GlQjICEkY3/oIaVmI1NUCzHOZabBldBd8IbEIsabDYFDUBsXI2NUGzCZMzCdii6IHd3nzVJQluci3twKdqJZPkgkJmBYBwXX450iEv5eAA3IAHi0rl4FJUQgx8P41KIg3icjY8wEGPxLx6CH2KJ2QrP4FE81oBncQzERkco3oM4aIan0B3TMAk/4WIkQKwxPftWAeZBcTDEpSiDAPBi7nfvm0+0O8+Lub/dgCEYBcVa1HoxI9NtWI7ZGIzTIHva/wAx/Zd/Mj383wAAAABJRU5ErkJggg==
description: FireEye Endpoint Security is an integrated solution that detects what others miss and protects endpoint against known and unknown threats. The HX Demisto integration provides access to information about endpoints, acquisitions, alerts, indicators, and containment. Customers can extract critical data and effectively operate security operations automated playbook
configuration:
- display: Server URL (e.g. https://192.168.0.1)
  name: server
  defaultvalue: ""
  type: 0
  required: true
- display: Credentials
  name: credentials
  defaultvalue: ""
  type: 9
  required: true
- display: Version
  name: version
  defaultvalue: v3
  type: 0
  required: true
- display: Trust any certificate (unsecure)
  name: insecure
  defaultvalue: "true"
  type: 8
  required: false
- display: Use system proxy settings
  name: proxy
  defaultvalue: "false"
  type: 8
  required: false
- display: Fetch incidents
  name: isFetch
  defaultvalue: ""
  type: 8
  required: false
- display: Incident type
  name: incidentType
  defaultvalue: ""
  type: 13
  required: false
script:
  script: |-
    """

    IMPORTS

    """
    import requests
    import base64
    import time
    import json
    import os
    import re
    # disable insecure warnings
    requests.packages.urllib3.disable_warnings()

    """

    HANDLE PROXY

    """

    def set_proxies():

        if demisto.params()['proxy']:
            http = os.environ['http_proxy'] or os.environ['HTTP_PROXY']
            https = os.environ['https_proxy'] or os.environ['HTTPS_PROXY']
            proxies = {
                'http': http,
                'https': https
            }
            return proxies
        return None

    """

    GLOBAL VARS

    """
    SERVER_URL = demisto.params()['server']
    USERNAME = demisto.params()['credentials']['identifier']
    PASSWORD = demisto.params()['credentials']['password']
    USE_SSL = not demisto.params()['insecure']
    VERSION = demisto.params()['version']
    PROXIES = set_proxies()
    GET_HEADERS = {
        'Accept': 'application/json'
    }
    POST_HEADERS = {
        'Accept': 'application/json',
        'Content-type': 'application/json'
    }
    BASE_PATH = '{}/hx/api/{}'.format(SERVER_URL, VERSION)
    INDICATOR_MAIN_ATTRIBUTES = [
        'OS',
        'Name',
        'Created By',
        'Active Since',
        'Category',
        'Signature',
        'Active Condition',
        'Hosts With Alerts',
        'Source Alerts'
    ]
    ALERT_MAIN_ATTRIBUTES = [
        'Alert ID',
        'Reported',
        'Event Type',
        'Agent ID'
    ]
    HOST_MAIN_ATTRIBUTES = [
        'Host Name',
        'Host IP',
        'Agent ID',
        'Agent Version',
        'OS',
        'Last Poll',
        'Containment State',
        'Domain',
        'Last Alert'
    ]
    #scripts for data acquisitions
    STANDART_INVESTIGATIVE_DETAILS_OSX = {
        "commands": [
            {
                "name": "sysinfo"
            },
            {
                "name": "disks"
            },
            {
                "name": "volumes"
            },
            {
                "name": "useraccounts"
            },
            {
                "name": "groups"
            },
            {
                "name": "files-api",
                "parameters": [
                    {
                        "name": "Path",
                        "value": "/"
                    },
                    {
                        "name": "Regex",
                        "value": "^(?:Applications|Library|System|User|bin|cores|opt|private|sbin|usr)+"
                    },
                    {
                        "name": "Include Remote Locations",
                        "value": False
                    },
                    {
                        "name": "Depth",
                        "value": -1
                    },
                    {
                        "name": "MD5",
                        "value": True
                    },
                    {
                        "name": "SHA1",
                        "value": False
                    },
                    {
                        "name": "SHA256",
                        "value": False
                    },
                    {
                        "name": "Verify Digital Signatures",
                        "value": False
                    },
                    {
                        "name": "AND Operator",
                        "value": False
                    },
                    {
                        "name": "Include Files",
                        "value": True
                    },
                    {
                        "name": "Include Directories",
                        "value": True
                    },
                    {
                        "name": "Preserve Times",
                        "value": False
                    }
                ]
            },
            {
                "name": "persistence",
                "parameters": [
                    {
                        "name": "MD5",
                        "value": True
                    },
                    {
                        "name": "SHA1",
                        "value": False
                    },
                    {
                        "name": "SHA256",
                        "value": False
                    },
                    {
                        "name": "Preserve Times",
                        "value": False
                    },
                    {
                        "name": "Verify Digital Signatures",
                        "value": False
                    }
                ]
            },
            {
                "name": "tasks",
                "parameters": [
                    {
                        "name": "MD5",
                        "value": True
                    },
                    {
                        "name": "SHA1",
                        "value": False
                    },
                    {
                        "name": "SHA256",
                        "value": False
                    },
                    {
                        "name": "Verify Digital Signatures",
                        "value": True
                    },
                    {
                        "name": "Preserve Times",
                        "value": False
                    }
                ]
            },
            {
                "name": "processes-api"
            },
            {
                "name": "urlhistory",
                "parameters": [
                    {
                        "name": "TargetBrowser",
                        "value": "Chrome"
                    },
                    {
                        "name": "TargetBrowser",
                        "value": "Firefox"
                    },
                    {
                        "name": "TargetBrowser",
                        "value": "Safari"
                    }
                ]
            },
            {
                "name": "quarantine-events"
            },
            {
                "name": "ports"
            },
            {
                "name": "services",
                "parameters": [
                    {
                        "name": "MD5",
                        "value": True
                    },
                    {
                        "name": "SHA1",
                        "value": False
                    },
                    {
                        "name": "SHA256",
                        "value": False
                    },
                    {
                        "name": "Verify Digital Signatures",
                        "value": True
                    },
                    {
                        "name": "Preserve Times",
                        "value": False
                    }
                ]
            },
            {
                "name": "stateagentinspector",
                "parameters": [
                    {
                        "name": "eventTypes",
                        "value": []
                    }
                ]
            },
            {
                "name": "syslog"
            }
        ]
    }
    STANDART_INVESTIGATIVE_DETAILS_LINUX = {
        "commands": [
            {
                "name": "sysinfo"
            },
            {
                "name": "files-api",
                "parameters": [
                    {
                        "name": "Path",
                        "value": "/"
                    },
                    {
                        "name": "Regex",
                        "value": "^(?:usr|lib|lib64|opt|home|sbin|bin|etc|root)+"
                    },
                    {
                        "name": "Include Remote Locations",
                        "value": False
                    },
                    {
                        "name": "Depth",
                        "value": -1
                    },
                    {
                        "name": "MD5",
                        "value": True
                    },
                    {
                        "name": "SHA1",
                        "value": False
                    },
                    {
                        "name": "SHA256",
                        "value": False
                    },
                    {
                        "name": "AND Operator",
                        "value": False
                    },
                    {
                        "name": "Include Files",
                        "value": True
                    },
                    {
                        "name": "Include Directories",
                        "value": True
                    },
                    {
                        "name": "Preserve Times",
                        "value": False
                    }
                ]
            },
            {
                "name": "processes-api"
            },
            {
                "name": "ports"
            },
            {
                "name": "shell-history",
                "parameters": [
                    {
                        "name": "ShellList",
                        "value": [
                            "bash",
                            "zsh",
                            "ksh93"
                        ]
                    }
                ]
            }
        ]
    }
    STANDART_INVESTIGATIVE_DETAILS_WIN = {
        "commands": [
            {
                "name": "sysinfo"
            },
            {
                "name": "disks",
                "parameters": [
                    {
                        "name": "Prevent Hibernation",
                        "value": True
                    }
                ]
            },
            {
                "name": "volumes",
                "parameters": [
                    {
                        "name": "Prevent Hibernation",
                        "value": True
                    }
                ]
            },
            {
                "name": "useraccounts",
                "parameters": [
                    {
                        "name": "Prevent Hibernation",
                        "value": True
                    }
                ]
            },
            {
                "name": "prefetch",
                "parameters": [
                    {
                        "name": "Prevent Hibernation",
                        "value": True
                    }
                ]
            },
            {
                "name": "files-raw",
                "parameters": [
                    {
                        "name": "Prevent Hibernation",
                        "value": True
                    },
                    {
                        "name": "Active Files",
                        "value": True
                    },
                    {
                        "name": "Deleted Files",
                        "value": True
                    },
                    {
                        "name": "Parse NTFS INDX Buffers",
                        "value": True
                    },
                    {
                        "name": "Path",
                        "value": "%systemdrive%"
                    },
                    {
                        "name": "Depth",
                        "value": -1
                    },
                    {
                        "name": "MD5",
                        "value": True
                    },
                    {
                        "name": "SHA1",
                        "value": False
                    },
                    {
                        "name": "SHA256",
                        "value": False
                    },
                    {
                        "name": "Analyze Entropy",
                        "value": False
                    },
                    {
                        "name": "Enumerate Imports",
                        "value": False
                    },
                    {
                        "name": "Enumerate Exports",
                        "value": False
                    },
                    {
                        "name": "Analyze File Anomalies",
                        "value": False
                    },
                    {
                        "name": "Verify Digital Signatures",
                        "value": False
                    },
                    {
                        "name": "Strings",
                        "value": False
                    },
                    {
                        "name": "AND Operator",
                        "value": False
                    },
                    {
                        "name": "Include Files",
                        "value": True
                    },
                    {
                        "name": "Include Directories",
                        "value": True
                    },
                    {
                        "name": "Get Resources",
                        "value": False
                    },
                    {
                        "name": "Get Resource Data",
                        "value": False
                    },
                    {
                        "name": "Get Version Info",
                        "value": False
                    }
                ]
            },
            {
                "name": "persistence",
                "parameters": [
                    {
                        "name": "MD5",
                        "value": True
                    },
                    {
                        "name": "SHA1",
                        "value": False
                    },
                    {
                        "name": "SHA256",
                        "value": False
                    },
                    {
                        "name": "Preserve Times",
                        "value": False
                    },
                    {
                        "name": "Enumerate Imports",
                        "value": False
                    },
                    {
                        "name": "Enumerate Exports",
                        "value": False
                    },
                    {
                        "name": "Verify Digital Signatures",
                        "value": True
                    },
                    {
                        "name": "Analyze Entropy",
                        "value": False
                    },
                    {
                        "name": "Analyze File Anomalies",
                        "value": False
                    },
                    {
                        "name": "Get Resources",
                        "value": False
                    },
                    {
                        "name": "Get Version Info",
                        "value": False
                    },
                    {
                        "name": "Prevent Hibernation",
                        "value": True
                    }
                ]
            },
            {
                "name": "registry-raw",
                "parameters": [
                    {
                        "name": "Prevent Hibernation",
                        "value": True
                    },
                    {
                        "name": "Type",
                        "value": "All"
                    }
                ]
            },
            {
                "name": "tasks",
                "parameters": [
                    {
                        "name": "Prevent Hibernation",
                        "value": True
                    },
                    {
                        "name": "MD5",
                        "value": True
                    },
                    {
                        "name": "SHA1",
                        "value": False
                    },
                    {
                        "name": "SHA256",
                        "value": False
                    },
                    {
                        "name": "Verify Digital Signatures",
                        "value": True
                    },
                    {
                        "name": "Preserve Times",
                        "value": False
                    },
                    {
                        "name": "raw mode",
                        "value": False
                    }
                ]
            },
            {
                "name": "eventlogs",
                "parameters": [
                    {
                        "name": "Prevent Hibernation",
                        "value": True
                    }
                ]
            },
            {
                "name": "processes-memory",
                "parameters": [
                    {
                        "name": "Preserve Times",
                        "value": False
                    },
                    {
                        "name": "Prevent Hibernation",
                        "value": True
                    },
                    {
                        "name": "MD5",
                        "value": True
                    },
                    {
                        "name": "SHA1",
                        "value": False
                    },
                    {
                        "name": "SHA256",
                        "value": False
                    },
                    {
                        "name": "MemD5",
                        "value": False
                    },
                    {
                        "name": "enumerate imports",
                        "value": True
                    },
                    {
                        "name": "enumerate exports",
                        "value": True
                    },
                    {
                        "name": "Verify Digital Signatures",
                        "value": True
                    },
                    {
                        "name": "sections",
                        "value": True
                    },
                    {
                        "name": "ports",
                        "value": True
                    },
                    {
                        "name": "handles",
                        "value": True
                    },
                    {
                        "name": "detect injected dlls",
                        "value": True
                    },
                    {
                        "name": "raw mode",
                        "value": False
                    },
                    {
                        "name": "strings",
                        "value": False
                    }
                ]
            },
            {
                "name": "urlhistory",
                "parameters": [
                    {
                        "name": "Prevent Hibernation",
                        "value": True
                    },
                    {
                        "name": "GetThumbnails",
                        "value": False
                    },
                    {
                        "name": "GetIndexedPageContent",
                        "value": False
                    }
                ]
            },
            {
                "name": "ports",
                "parameters": [
                    {
                        "name": "Prevent Hibernation",
                        "value": True
                    }
                ]
            },
            {
                "name": "services",
                "parameters": [
                    {
                        "name": "Prevent Hibernation",
                        "value": True
                    },
                    {
                        "name": "MD5",
                        "value": True
                    },
                    {
                        "name": "SHA1",
                        "value": False
                    },
                    {
                        "name": "SHA256",
                        "value": False
                    },
                    {
                        "name": "Verify Digital Signatures",
                        "value": True
                    },
                    {
                        "name": "Preserve Times",
                        "value": False
                    },
                    {
                        "name": "raw mode",
                        "value": False
                    }
                ]
            },
            {
                "name": "stateagentinspector",
                "parameters": [
                    {
                        "name": "eventTypes",
                        "value": []
                    }
                ]
            }
        ]
    }

    SYS_SCRIPT_MAP = {
        'osx': STANDART_INVESTIGATIVE_DETAILS_OSX,
        'win': STANDART_INVESTIGATIVE_DETAILS_WIN,
        'linux': STANDART_INVESTIGATIVE_DETAILS_LINUX
    }

    """

    COMMAND HANDLERS

    """

    def get_token_request():
        """
        returns a token on successful request
        """

        url = '{}/token'.format(BASE_PATH)

        #basic authentication
        try:
            response = requests.request(
                'GET',
                url,
                headers=GET_HEADERS,
                verify=USE_SSL,
                proxies=PROXIES,
                auth=(USERNAME,PASSWORD)
            )
        except requests.exceptions.SSLError as e:
            LOG(e.message)
            raise ValueError('An SSL error occurred when trying to connect to the server. Consider configuring unsecure connection in the integration settings')

        #handle request failure
        if response.status_code not in range(200,205):
            message = parse_error_response(response)
            raise ValueError('Token request failed with status code {}\n{}'.format(response.status_code, message))
        #successful request
        response_headers = response.headers
        token = response_headers.get('X-FeApi-Token')
        return token

    def get_token():
        token = get_token_request()
        if token:
            return token
        raise ('Failed to get a token, unexpected response structure from the server')

    """

    HOST INFORMATION

    """

    def get_host_by_agent_request(agent_id):
        """
        returns the response body

        raises an exception on:

            - http request failure
            - response status code different from 200
        """
        url = '{}/hosts/{}'.format(BASE_PATH, agent_id)


        response = http_request(
            'GET',
            url,
            headers = GET_HEADERS
        )

        #successful request
        try:
            return response.json()['data']
        except Exception as e:
            raise ValueError('Failed to get host information - unexpected response structure from the server.')

    def get_host_information():
        """

        return the host information to the war room, given an agentId or hostName from input.

        """
        args = demisto.args()

        if not args.get('agentId') and not args.get('hostName'):
            raise ValueError('Please provide either agentId or hostName')

        host = get_host_by_agent_request(args.get('agentId')) if args.get('agentId') else get_host_by_name_request(args.get('hostName'))

        md_table = tableToMarkdown(
            'FireEye HX Get Host Information',
            host_entry(host),
            headers=HOST_MAIN_ATTRIBUTES
        )

        entry = {
            'Type': entryTypes['note'],
            'Contents': host,
            'ContentsFormat': formats['json'],
            'ReadableContentsFormat': formats['markdown'],
            'HumanReadable': md_table,
            'EntryContext': {
                "FireEyeHX.Hosts(obj._id==val._id)": host,
                "Endpoint(obj.ID==val.ID)": collect_endpoint_contxt(host)
            }
        }
        demisto.results(entry)

    def get_hosts_request(limit=None, offset=None, has_active_threats=None, has_alerts=None, agent_version=None, containment_queued=None, containment_state=None,
        host_name=None, os_platform=None, reported_clone=None, time_zone=None):
        """
        returns the response body

        raises an exception on:

            - http request failure
            - response status code different from 200
        """
        url = '{}/hosts'.format(BASE_PATH)
        url_params = {
            'limit': limit,
            'offset': offset,
            'has_active_threats': has_active_threats,
            'has_alerts': has_alerts,
            'agent_version': agent_version,
            'containment_queued': containment_queued,
            'containment_state': containment_state,
            'hostname': host_name,
            'os.platform': os_platform,
            'reported_clone': reported_clone,
            'time_zone': time_zone
        }
        #remove None values
        url_params = { k:v for k,v in url_params.items() if v is not None}

        response = http_request(
            'GET',
            url,
            url_params = url_params,
            headers = GET_HEADERS
        )
        #successful request
        try:
            return response.json()['data']['entries']
        except Exception as e:
            raise ValueError('Failed to parse response body - unexpected response structure from the server.')

    def get_host_by_name_request(host_name):
        try:
            return get_hosts_request(host_name=host_name, limit=1)[0]
        except Exception as e:
            LOG(e)
            raise ValueError('Host {} not found.'.format(host_name))

    def get_all_agents_ids():
        """
        returns a list of all agents ids
        """
        offset = 0
        hosts = []

        #get all hosts
        while True:
            hosts_partial_results = get_hosts_request(offset=offset, limit=1000)
            if not hosts_partial_results:
                break
            hosts.extend(hosts_partial_results)
            offset = len(hosts)
        return [host.get('_id') for host in hosts]

    def get_agent_id(host_name):
        """
        returns the agent id given the host name

        raises an exception on:
            - unexpected response structure
            - empty results

        """
        host = get_host_by_name_request(host_name)
        try:
            return host['_id']
        except Exception as e:
            raise ValueError('Failed to get agent id for host {}'.format(host_name))

    def collect_endpoint_contxt(host):
        return {
            'Hostname': host['hostname'],
            'ID': host['_id'],
            'IPAddress': host['primary_ip_address'],
            'Domain': host['domain'],
            'MACAddress': host['primary_mac'],
            'OS': host['os']['platform'],
            'OSVersion': host['os']['product_name']
        }

    """

    HOST CONTAINMENT

    """
    def containment_request(agent_id):
        """

        no return value on successful request

        """
        url = '{}/hosts/{}/containment'.format(BASE_PATH, agent_id)
        body = {
            'state': 'contain'
        }

        response = http_request(
            'POST',
            url,
            body = body,
            headers = POST_HEADERS
        )
        #no exception raised - successful request

    def containment():
        """

        returns a success message to the war room

        """

        args = demisto.args()

        #validate one of the arguments was passed
        if not args:
            raise ValueError('Please provide either agentId or hostName')

        #in case a hostName was given, set the agentId accordingly
        if args.get('hostName'):
            args['agentId'] = get_agent_id(args['hostName'])

        containment_request(args['agentId'])
        #no exceptions raised->successful request

        host = get_host_by_agent_request(args['agentId'])
        entry = {
            'Type': entryTypes['note'],
            'Contents': 'Containment rquest for the host was sent and approved successfuly',
            'ContentsFormat': formats['text'],
            'EntryContext': {
                "FireEyeHX.Hosts(obj._id==val._id)": host,
                "Endpoint(obj.ID==val.ID)": collect_endpoint_contxt(host)
            }
        }
        demisto.results(entry)

    def containment_cancellation_request(agent_id):
        """

        no return value on successful request

        """
        url = '{}/hosts/{}/containment'.format(BASE_PATH, agent_id)

        response = http_request(
            'DELETE',
            url,
            headers = GET_HEADERS
        )
        #no exceptions are raised - successful request

    def containment_cancellation():
        """

        returns a success message to the war room

        """

        args = demisto.args()

        #validate one of the arguments was passed
        if not args:
            raise ValueError('Please provide either agentId or hostName')

        #in case a hostName was given, set the agentId accordingly
        if args.get('hostName'):
            args['agentId'] = get_agent_id(args['hostName'])

        containment_cancellation_request(args['agentId'])
        #no exceptions raised->successful request

        host = get_host_by_agent_request(args['agentId'])
        entry = {
            'Type': entryTypes['note'],
            'Contents': 'The host is released from containment.',
            'ContentsFormat': formats['text'],
            'EntryContext': {
                "FireEyeHX.Hosts(obj._id==val._id)": host,
                "Endpoint(obj.ID==val.ID)": collect_endpoint_contxt(host)
            }
        }
        demisto.results(entry)

    """

    ALERTS

    """

    def get_alert_request(alert_id):

        url = '{}/alerts/{}'.format(BASE_PATH, alert_id)

        response = http_request(
            'GET',
            url,
            headers=GET_HEADERS
        )
        return response.json().get('data')

    def get_alert():

        alert_id = demisto.args().get('alertId')
        alert = get_alert_request(alert_id)

        alert_table = tableToMarkdown(
            'FireEye HX Get Alert #{}'.format(alert_id),
            alert_entry(alert),
            headers=ALERT_MAIN_ATTRIBUTES
        )

        event_type = re.sub("([a-z])([A-Z])","\g<1> \g<2>",alert.get('event_type','NewEvent')).title()
        event_table = tableToMarkdown(
            event_type,
            alert.get('event_values')
        )

        entry = {
            'Type': entryTypes['note'],
            'Contents': alert,
            'ContentsFormat': formats['json'],
            'ReadableContentsFormat': formats['markdown'],
            'HumanReadable': '{}\n{}'.format(alert_table, event_table),
            'EntryContext': {
                "FireEyeHX.Alerts(obj._id==val._id)": alert
            }
        }
        demisto.results(entry)


    def get_alerts_request(has_share_mode=None, resolution=None, agent_id=None, host_name=None, condition_id=None, limit=None,
        offset=None, sort=None, min_id=None, event_at=None, alert_id=None, matched_at=None, reported_at=None, source=None):
        """

        returns the response body on successful request

        """
        url = '{}/alerts'.format(BASE_PATH)

        body = {
            'has_share_mode': has_share_mode,
            'resolution': resolution,
            'agent._id': agent_id,
            'condition._id': condition_id,
            'event_at': event_at,
            'min_id': min_id,
            '_id': alert_id,
            'matched_at': matched_at,
            'reported_at': reported_at,
            'source': source,
            'limit': limit,
            'offset': offset,
            'sort': sort
        }

        #remove None values
        body = {k:v for k,v in body.items() if v is not None}


        response = http_request(
            'GET',
            url,
            url_params=body,
            headers=GET_HEADERS
        )
        try:
            return response.json()['data']['entries']
        except Exception as e:
            raise ValueError('Failed to parse response body')

    def get_all_alerts(has_share_mode=None, resolution=None, agent_id=None, condition_id=None, limit=None,
        sort=None, min_id=None, event_at=None, alert_id=None, matched_at=None, reported_at=None, source=None):
        """

        returns a list of alerts, all results up to limit

        """
        offset = 0
        alerts = []

        max_records = limit or float('inf')

        while len(alerts) < max_records:
            alerts_partial_results = get_alerts_request(
                has_share_mode = has_share_mode,
                resolution = resolution,
                agent_id = agent_id,
                condition_id = condition_id,
                event_at = event_at,
                alert_id = alert_id,
                matched_at = matched_at,
                reported_at = reported_at,
                source = source,
                min_id = min_id,
                offset = offset,
                limit = limit or 100,
                sort = sort
            )
            #empty list
            if not alerts_partial_results:
                break
            alerts.extend(alerts_partial_results)
            offset = len(alerts)

        #remove access results
        if len(alerts) > max_records:
            alerts[max_records-1 : -1] = []

        return alerts

    def general_context_from_event(alert):

        def file_context(values):
            return {
                'Name': values.get('fileWriteEvent/fileName'),
                'MD5': values.get('fileWriteEvent/md5'),
                'Extension': values.get('fileWriteEvent/fileExtension'),
                'Path': values.get('fileWriteEvent/fullPath')
            }
        def ip_context(values):
            return {
                'Address' : values.get('ipv4NetworkEvent/remoteIP')
            }
        def registry_key_context(values):
            return {
                'Path': values.get('regKeyEvent/path'),
                'Name': values.get('regKeyEvent/valueName'),
                'Value': values.get('regKeyEvent/value')
            }
        context_map = {
            'fileWriteEvent': file_context,
            'ipv4NetworkEvent': ip_context,
            'regKeyEvent': registry_key_context
        }

        if context_map.get(alert['event_type']):
            return context_map.get(alert['event_type'])(alert['event_values'])
        return None

    def collect_context(alerts):

        #collect_context
        files = []
        ips = []
        registry_keys = []

        for alert in alerts:
            event_type = alert.get('event_type')
            context = general_context_from_event(alert)
            if event_type == 'fileWriteEvent':
                files.append(context)
            elif event_type == 'ipv4NetworkEvent':
                ips.append(context)
            elif event_type == 'regKeyEvent':
                registry_keys.append(context)
        return (files, ips, registry_keys)


    def get_alerts():
        """

        returns a list of alerts to the war room

        """

        args = demisto.args()
        source = []
        #add source type
        if args.get('MALsource'):
            source.append ('mal')
        if args.get('EXDsource'):
            source.append('exd')
        if args.get('IOCsource'):
            source.append('ioc')

        sort_map = {
            'agentId': 'agent._id',
            'conditionId': 'condition._id',
            'eventAt': 'event_at',
            'alertId': '_id',
            'matchedAt': 'matched_at',
            'id': '_id',
            'reportedAt': 'reported_at'
        }

        if args.get('sort'):
            args['sort'] = '{}+{}'.format(sort_map.get(args['sort']),args.get('sortOrder', 'ascending'))

        if args.get('hostName'):
            args['agentId'] = get_agent_id(args.get('hostName'))

        if args.get('limit'):
            args['limit'] = int(args['limit'])

        alerts = get_all_alerts(
            has_share_mode = args.get("hasShareMode"),
            resolution = args.get('resolution'),
            agent_id = args.get('agentId'),
            condition_id = args.get('conditionId'),
            event_at = args.get('eventAt'),
            alert_id = args.get('alertId'),
            matched_at = args.get('matchedAt'),
            reported_at = args.get('reportedAt'),
            source = source,
            min_id = args.get('min_id'),
            limit = args.get('limit'),
            sort = args.get('sort')
        )

        #parse each alert to a record displayed in the human readable table
        alerts_entries = [alert_entry(alert) for alert in alerts]

        files, ips, registry_keys = collect_context(alerts)

        md_table = tableToMarkdown(
            'FireEye HX Get Alerts',
            alerts_entries,
            headers=ALERT_MAIN_ATTRIBUTES
        )

        entry = {
            'Type': entryTypes['note'],
            'Contents': alerts,
            'ContentsFormat': formats['json'],
            'ReadableContentsFormat': formats['markdown'],
            'HumanReadable': md_table,
            'EntryContext': {
                "FireEyeHX.Alerts(obj._id==val._id)": alerts,
                'File': files,
                'RegistryKey': registry_keys,
                'IP': ips
            }
        }
        demisto.results(entry)

    def suppress_alert_request(alert_id):
        """

        no return value on successful request

        """

        url = '{}/alerts/{}'.format(BASE_PATH, alert_id)

        response = http_request(
            'DELETE',
            url
        )

    def suppress_alert():
        """

        returns a success message to the war room

        """

        alert_id = demisto.args().get('alertId')

        suppress_alert_request(alert_id)
        #no exceptions raised->successful request

        entry = {
            'Type': entryTypes['note'],
            'Contents': 'Alert {} suppressed successfuly.'.format(alert_id),
            'ContentsFormat': formats['text']
        }
        demisto.results(entry)

    """

    INDICATORS

    """

    def get_indicator_request(category, name):
        """

        returns a json object representing an indicator

        """

        url = '{}/indicators/{}/{}'.format(BASE_PATH, category, name)

        response = http_request(
            'GET',
            url,
            headers=GET_HEADERS,
        )
        return response.json().get('data')

    def get_indicator_conditions_request(category, name, limit=None, offset=None, enabled=None, has_alerts=None):
        """

        returns a list of json objects, each representing an indicator condition
        if no results are found- returns None

        """
        url = '{}/indicators/{}/{}/conditions'.format(BASE_PATH, category, name)
        url_params = {
            'limit': limit,
            'offset': offset,
            'enabled': enabled,
            'has_alerts': has_alerts
        }
        #remove None values
        url_params = { k:v for k,v in url_params.items() if v is not None}

        response = http_request(
            'GET',
            url,
            headers=GET_HEADERS,
            url_params=url_params
        )
        try:
            return response.json()['data']['entries']
        except Exception as e:
            raise ValueError('Failed to parse response body')

    def get_all_enabled_conditions(indicator_category, indicator_name):

        offset = 0
        conditions =[]

        #get all results
        while True:
            conditions_partial_results = get_indicator_conditions_request(
                indicator_category,
                indicator_name,
                enabled=True,
                offset=offset
            )
            if not conditions_partial_results:
                break
            conditions.extend(conditions_partial_results)
            offset = len(conditions)
        return conditions

    def get_indicator_conditions():
        """

        returns a list of enabled conditions assosiated with a specific indicator to the war room

        """

        args = demisto.args()

        conditions = get_all_enabled_conditions(
            args.get('category'),
            args.get('name')
        )

        conditions_entries = [condition_entry(condition) for condition in conditions]

        md_table = tableToMarkdown(
            'Indicator "{}" Alerts on'.format(args.get('name')),
            conditions_entries
        )

        entry = {
            'Type': entryTypes['note'],
            'Contents': conditions,
            'ContentsFormat': formats['json'],
            'ReadableContentsFormat': formats['markdown'],
            'HumanReadable': md_table,
            'EntryContext': {
                "FireEyeHX.Conditions(obj._id==val._id)": conditions
            }
        }
        demisto.results(entry)

    def get_indicator():

        args = demisto.args()

        indicator = get_indicator_request(
            args.get('category'),
            args.get('name')
        )

        md_table = tableToMarkdown(
            'FireEye HX Get Indicator- {}'.format(args.get('name')),
            indicator_entry(indicator),
            headers=INDICATOR_MAIN_ATTRIBUTES
        )

        entry = {
            'Type': entryTypes['note'],
            'Contents': indicator,
            'ContentsFormat': formats['json'],
            'ReadableContentsFormat': formats['markdown'],
            'HumanReadable': md_table,
            'EntryContext': {
                "FireEyeHX.Indicators(obj._id==val._id)": indicator
            }
        }
        demisto.results(entry)

    def get_indicators_request(category=None, search=None, limit=None, offset=None, share_mode=None, sort=None, created_by=None, alerted=None):

        url = '{}/indicators'.format(BASE_PATH)
        if category:
            url = url + '/' + category

        url_params = {
            'search': search,
            'limit': limit,
            'offset': offset,
            'category.share_mode': share_mode,
            'sort': sort,
            'created_by': created_by,
            'stats.alerted_agents': alerted
        }

        #remove None value
        url_params = { k:v for k,v in url_params.items() if v}

        response = http_request(
            'GET',
            url,
            url_params=url_params,
            headers=GET_HEADERS,
        )
        try:
            response_body = response.json()
            data = response_body['data']
            #no results found
            if data['total'] == 0:
                return None
            return data['entries']
        except Exception as e:
            raise ValueError('Failed to parse response body')

    def get_all_indicators(category=None, search=None, share_mode=None, sort=None, created_by=None, alerted=None, limit=None):

        max_records = limit or float('inf')
        offset=0
        indicators = []

        #get all results
        while len(indicators) < max_records:
            indicators_partial_results = get_indicators_request(
                category=category,
                search=search,
                offset=offset,
                share_mode=share_mode,
                sort=sort,
                created_by=created_by,
                alerted=alerted,
                limit=limit or 100
            )
            if not indicators_partial_results:
                break
            indicators.extend(indicators_partial_results)
            offset = len(indicators)

        #remove access results
        if len(indicators) > max_records:
            indicators[max_records-1 : -1] = []

        return indicators

    def get_indicators():

        args = demisto.args()

        sort_map = {
            'category': 'category',
            'activeSince': 'active_since',
            'createdBy': 'created_by',
            'alerted': 'stats.alerted_agents'
        }

        if args.get('limit'):
            args['limit'] = int(args['limit'])
        if args.get('alerted'):
            args['alerted'] = args['alerted'] == 'yes'
        if args.get('sort'):
            args['sort'] = sort_map.get(args.get('sort'))

        #get all results
        indicators = get_all_indicators(
            category=args.get('category'),
            search=args.get('searchTerm'),
            share_mode=args.get('shareMode'),
            sort=args.get('sort'),
            created_by=args.get('createdBy'),
            alerted=args.get('alerted'),
            limit=args.get('limit')
        )

        indicators_entries = [indicator_entry(indicator) for indicator in indicators]

        md_table = tableToMarkdown(
            'FireEye HX Get Indicator- {}'.format(args.get('name')),
            indicators_entries,
            headers=INDICATOR_MAIN_ATTRIBUTES
        )

        entry = {
            'Type': entryTypes['note'],
            'Contents': indicators,
            'ContentsFormat': formats['json'],
            'ReadableContentsFormat': formats['markdown'],
            'HumanReadable': md_table,
            'EntryContext': {
                "FireEyeHX.Indicators(obj._id==val._id)": indicators
            }
        }
        demisto.results(entry)

    """

    SEARCH

    """

    def search_request(query, host_set=None, hosts=None, exhaustive=False):

        url = '{}/searches'.format(BASE_PATH)

        body = {
            'query': query
        }

        if host_set:
            body['host_set'] = {'host_set._id': host_set}
        elif hosts:
            body['hosts'] = [{'_id': host} for host in hosts]

        if exhaustive:
            body['exhaustive'] = True

        try:
            response = http_request(
                'POST',
                url,
                headers=POST_HEADERS,
                body=body
            )
        except Exception as e:
            if response.status_code == 409:
                LOG(e.message)
                raise ValueError('Request unsuccessful because the search limits (10 existing searches or 5 running searches) have been exceeded')
        return response.json().get('data')

    def get_search_inforamtion_request(search_id):
        """

        returns the search information represented by a json object.

        """

        url = '{}/searches/{}'.format(BASE_PATH, search_id)

        response = http_request(
            'GET',
            url,
            headers=GET_HEADERS
        )
        return response.json()['data']

    def get_search_results_request(search_id):
        """

        returns the search results represented by a json object.

        """

        url = '{}/searches/{}/results'.format(BASE_PATH, search_id)

        response = http_request(
            'GET',
            url,
            headers=GET_HEADERS
        )
        return response.json()['entries']

    def stop_search_request(search_id):
        """

        returns the search information represented by a json object.

        """

        url = '{}/searches/{}/actions/stop'.format(BASE_PATH,search_id)

        response = http_request(
            'POST',
            url,
            headers=POST_HEADERS
        )
        return response.json()

    def delete_search_request(search_id):
        """

        no return value on successful request

        """

        url = '{}/searches/{}'.format(BASE_PATH,search_id)
        response = http_request(
            'DELETE',
            url
        )

    def start_search():

        args = demisto.args()

        '''
        to search all hosts past none of the arguments?

        #validate at list one of the arguments 'agentsIds', 'hostsNames', 'hostSet' was passed
        if not any([args.get('agentsIds'),args.get('hostsNames'),args.get('hostSet'), args.get('searchAllHosts')]):
            raise ValueError('Please provide one of the followings: agentsIds, hostsNames, hostSet')
        '''

        agents_ids = []
        if args.get('agentsIds'):
            agents_ids = args['agentsIds'].split(',')
        elif args.get('hostsNames'):
            names = args.get('hostsNames').split(',')
            for name in names:
                try:
                    agent_id = get_agent_id(name)
                    agents_ids.append(agent_id)
                except Exception as e:
                    LOG(e.message)
                    pass
            if not agents_ids:
                raise ValueError('None of the host names past matched with an agent')

        #limit can't exceed 1000.
        limit = args.get('limit')
        if not limit or limit > 1000:
            limit = 1000

        arg_to_query_field_map = {
            'dnsHostname': 'DNS Hostname',
            'fileFullPath': 'File Full Path',
            'fileMD5Hash': 'File MD5 Hash'
        }

        query = []
        for arg in arg_to_query_field_map.keys():
            if not args.get(filed):
                continue
            field_filter = {
                'field': arg_to_query_field_map[arg],
                'operator': args['{}Operator'.format(arg)],
                'value': args[arg]
            }
            query.append(field_filter)

        search = search_request(
            args.get('query'),
            hosts=agents_ids,
            host_set=args.get('hostSet'),
            exhaustive=args.get('exhaustive')=='yes'
        )

        search_id = search.get('_id')

        #loop to get search status once a minute. break on: search has stopped, matched results exceeded limit, or no more pending hosts.
        while True:
            search_info = get_search_inforamtion_request(search_id)
            matched = search_info.get('stats', {}).get('search_state', {}).get('MATCHED',0)
            pending = search_info.get('stats', {}).get('search_state', {}).get('PENDING',0)
            if search_info.get('state')=='STOPPED' or matched >= limit or pending == 0 :
                break
            time.sleep(60)

        results = get_search_results_request(search_id)
        md_entries = [host_results_md_entry(host_results) for host_results in results]

        entry = {
            'Type': entryTypes['note'],
            'Contents': results,
            'ContentsFormat': formats['json'],
            'ReadableContentsFormat': formats['markdown'],
            'HumanReadable': '## Search Results\n' + '\n'.join(md_entries),
            'EntryContext': {
                "FireEyeHX.Search(obj._id==val._id)": results
            }
        }
        demisto.results(entry)

        #finally stop or delete the search
        possible_error_message = None
        try:
            if args.get('stopSearch') == 'stop':
                possible_error_message = 'Failed to stop search'
                stop_search_request(search_id)
            #no need to stop a search before deleting it.
            if args.get('stopSearch') == 'stopAndDelete':
                possible_error_message = 'Failed to delete search'
                delete_search_request(search_id)
        except Exception as e:
            LOG('{}\n{}'.format(possible_error_message, e.message))
            pass
        #add warning entry if neccessery
        if possible_error_message:
            warning_entry = {
                'Type': entryTypes['note'],
                'Contents': possible_error_message,
                'ContentsFormat': formats['text'],
            }
            demisto.results(warning_entry)

    """

    ACQUISITIONS

    """


    def file_acquisition_request(agent_id, file_name, file_path, comment=None, external_id=None, req_use_api=None):

        url = '{}/hosts/{}/files'.format(BASE_PATH, agent_id)

        body = {
            'req_path': file_path,
            'req_filename': file_name,
            'comment': comment,
            'external_id': external_id,
            'req_use_api': req_use_api
        }

        #remove None values
        body = {k:v for k,v in body.items() if v is not None}

        response = http_request(
            'POST',
            url,
            body=body,
            headers=POST_HEADERS
        )

        return response.json().get('data')

    def file_acquisition_package_request(acquisition_id):

        url = '{}/acqs/files/{}.zip'.format(BASE_PATH, acquisition_id)

        response = http_request(
            'GET',
            url
        )

        return response.content

    def file_acquisition_information_request(acquisition_id):

        url = '{}/acqs/files/{}'.format(BASE_PATH, acquisition_id)

        response = http_request(
            'GET',
            url,
            headers=GET_HEADERS
        )

        return response.json().get('data')

    def delete_file_acquisition_request(acquisition_id):
        """

        no return value on successful request

        """

        url = '{}/acqs/files/{}'.format(BASE_PATH, acquisition_id)

        response = http_request(
            'DELETE',
            url
        )

    def delete_file_acquisition():
        """

        returns a success message to the war room

        """
        acquisition_id = demisto.args().get('acquisitionId')
        delete_file_acquisition_request(acquisition_id)
        #successful request

        return {
            'Type': entryTypes['note'],
            'Contents': 'file acquisition {} deleted successfuly'.format(acquisition_id),
            'ContentsFormat': formats['text'],
        }


    def file_acquisition():

        args = demisto.args()

        if not args.get('hostName') and not args.get('agentId'):
            raise ValueError('Please provide either agentId or hostName')

        if args.get('hostName'):
            args['agentId'] = get_agent_id(args['hostName'])

        use_api = args.get('acquireUsing') == 'API'

        acquisition_info = file_acquisition_request(
            args.get('agentId'),
            args.get('fileName'),
            args.get('filePath'),
            req_use_api=use_api
        )

        acquisition_id = acquisition_info.get('_id')

        LOG('acquisition request was successful. Waiting for acquisition process to be complete.')
        while True:
            acquisition_info = file_acquisition_information_request(acquisition_id)
            if acquisition_info.get('state') == 'COMPLETE':
                break
            time.sleep(10)
        LOG('acquisition process has been complete. Fetching zip file.')

        acquired_file = file_acquisition_package_request(acquisition_id)

        message = '{} acquired successfuly'.format(args.get('fileName'))
        if acquisition_info.get('error_message'):
            message = acquisition_info.get('error_message')

        entry = {
            'Type': entryTypes['note'],
            'Contents': '{}\nacquisition ID: {}'.format(message, acquisition_id),
            'ContentsFormat': formats['text'],
            'EntryContext': {
                "FireEyeHX.Acquisitions.Files(obj._id==val._id)": acquisition_info
            }
        }

        demisto.results(entry)
        demisto.results(fileResult('{}.zip'.format(os.path.splitext(args.get('fileName'))[0]), acquired_file))

    def data_acquisition_request(agent_id, script_name, script):

        url = '{}/hosts/{}/live'.format(BASE_PATH, agent_id)

        body = {
            'name': script_name,
            'script': {'b64': script}
        }

        response = http_request(
            'POST',
            url,
            body=body
        )

        return response.json()['data']

    def data_acquisition_information_request(acquisition_id):

        url = '{}/acqs/live/{}'.format(BASE_PATH, acquisition_id)

        response = http_request(
            'GET',
            url,
            headers=GET_HEADERS
        )

        return response.json()['data']


    def data_collection_request(acquisition_id):

        url ='{}/acqs/live/{}.mans'.format(BASE_PATH, acquisition_id)

        response = http_request(
            'GET',
            url
        )

        return response.content

    def data_acquisition():
        """

        returns the mans file to the war room

        """

        args = demisto.args()

        #validate the host name or agent ID was passed
        if not args.get('hostName') and not args.get('agentId'):
            raise ValueError('Please provide either agentId or hostName')
        if args.get('script') and not args.get('scriptName'):
            raise ValueError('If the script is provided, script name must be specified as well.')

        if args.get('hostName'):
            args['agentId'] = get_agent_id(args['hostName'])

        #determine whether to use the default script
        sys = args.get('defaultSystemScript')
        if sys:
            args['script'] = json.dumps(SYS_SCRIPT_MAP[sys])
            args['scriptName'] = '{}DefaultScript'.format(sys)


        acquisition_info = data_acquisition_request(
            args['agentId'],
            args['scriptName'],
            base64.b64encode(args['script'])
        )

        acquisition_id = acquisition_info.get('_id')

        LOG('Acquisition request was successful. Waiting for acquisition process to be complete.')
        #loop to inquire acquisition state every 30 seconds
        #break when state is complete
        while True:
            acquisition_info = data_acquisition_information_request(acquisition_id)
            if acquisition_info.get('state') == 'COMPLETE':
                break
            time.sleep(30)
        LOG('Acquisition process has been complete. Fetching mans file.')

        message = '{} acquired successfuly'.format(args.get('fileName'))
        if acquisition_info.get('error_message'):
            message = acquisition_info.get('error_message')

        #output file and acquisition information to the war room
        data = data_collection_request(acquisition_id)
        entry = {
            'Type': entryTypes['note'],
            'Contents': '{}\nacquisition ID: {}'.format(message, acquisition_id),
            'ContentsFormat': formats['text'],
            'EntryContext': {
                "FireEyeHX.Acquisitions.Data(obj._id==val._id)": acquisition_info
            }
        }
        demisto.results(entry)
        demisto.results(fileResult('agent_{}_data.mans'.format(args['agentId']), data))

    def delete_data_acquisition_request(acquisition_id):
        """

        no return value on successful request

        """

        url = '{}/acqs/live/{}'.format(BASE_PATH, acquisition_id)

        response = http_request(
            'DELETE',
            url
        )

    def delete_data_acquisition():
        """

        returns a success message to the war room

        """
        acquisition_id = demisto.args().get('acquisitionId')
        delete_data_acquisition_request(acquisition_id)
        #successful request

        return {
            'Type': entryTypes['note'],
            'Contents': 'data acquisition {} deleted successfuly'.format(acquisition_id),
            'ContentsFormat': formats['text'],
        }
    """

    FETCH INCIDENTS

    """


    def fetch_incidents():

        lastRun = demisto.getLastRun()
        alerts = []
        if lastRun and lastRun.get('min_id'):
            #get all alerts with id greater than min_id
            alerts = get_all_alerts(
                min_id=lastRun.get('min_id'),
                sort='_id+ascending'
            )
            #results are sorted in ascending order - the last alert holds the greatest id
            min_id = alerts[-1].get('_id') if alerts else None
        else:
            #get the last 100 alerts
            alerts = get_all_alerts(
                sort='_id+descending',
                limit=100
            )
            #results are sorted in descending order - the first alert holds the greatest id
            min_id = alerts[0].get('_id') if alerts else None

        incidents = [parse_alert_to_incident(alert) for alert in alerts]
        demisto.incidents(incidents)
        if min_id is not None:
            demisto.setLastRun({'min_id': min_id})


    def parse_alert_to_incident(alert):

        event_type = alert.get('event_type', 'NewEvent')
        event_values = alert.get('event_values', {})
        event_indicators_map = {
            'fileWriteEvent': 'fileWriteEvent/fileName',
            'ipv4NetworkEvent': 'ipv4NetworkEvent/remoteIP',
            'dnsLookupEvent': 'dnsLookupEvent/hostname',
            'regKeyEvent': 'regKeyEvent/valueName'
        }
        event_indicator = event_indicators_map.get(event_type)

        incident_name = '{event_type_parsed}: {indicator}'.format(
            event_type_parsed=re.sub("([a-z])([A-Z])","\g<1> \g<2>", event_type).title(),
            indicator= event_values.get(event_indicator)
        )

        incident = {
            'name': incident_name,
            'rawJSON': json.dumps(alert)
        }
        return incident

    """

    ENTRY ENTITIES

    """
    def indicator_entry(indicator):

        indicator_entry = {
            'OS' : ', '.join(indicator.get('platforms',[])),
            'Name': indicator.get('name'),
            'Created By': indicator.get('created_by'),
            'Active Since': indicator.get('active_since'),
            'Category': indicator.get('category', {}).get('name'),
            'Signature': indicator.get('signature'),
            'Active Condition': indicator.get('stats',{}).get('active_conditions'),
            'Hosts With Alerts': indicator.get('stats',{}).get('alerted_agents'),
            'Source Alerts': indicator.get('stats',{}).get('source_alerts')
        }
        return indicator_entry

    def host_entry(host):

        host_entry = {
            'Host Name': host.get('hostname'),
            'Last Poll':  host.get('last_poll_timestamp'),
            'Agent ID': host.get('_id'),
            'Agent Version': host.get('agent_version'),
            'Host IP': host.get('primary_ip_address'),
            'OS': host.get('os', {}).get('platform'),
            'Containment State': host.get('containment_state'),
            'Domain': host.get('domain'),
            'Last Alert': host.get('last_alert')
        }
        return host_entry


    def alert_entry(alert):

        alert_entry = {
            'Alert ID': alert.get('_id'),
            'Reported': alert.get('reported_at'),
            'Event Type': alert.get('event_type'),
            'Agent ID': alert.get('agent', {}).get('_id')
        }
        return alert_entry

    def condition_entry(condition):

        indicator_entry = {
            'Event Type': condition.get('event_type'),
            'Operator': condition.get('tests', {})[0].get('operator'),
            'Value': condition.get('tests', {})[0].get('value'),

        }
        return indicator_entry

    def host_results_md_entry(host_entry):

        results = host_entry.get('results', [])
        host_info = host_entry.get('host',{})
        entries = []
        for result in results:
            data = result.get('data',{})
            entry = {
                'Item Type': result.get('type'),
                'Summary': ' '.join(['**{}** {}'.format(k,v) for k,v in data.items()])
            }
            entries.append(entry)

        md_table = tableToMarkdown(
            host_info.get('hostName'),
            entries,
            headers=['Item Type', 'Summary']
        )
        return md_table

    """

    ADDITIONAL FUNCTIONS

    """

    def http_request(method, url, body=None, headers={}, url_params=None):
        """

        returns the http response

        """

        #add token to headers
        headers['X-FeApi-Token'] = TOKEN

        request_kwargs = {
            'headers': headers,
            'verify': USE_SSL,
            'proxies': PROXIES
        }

        #add optional arguments if specified
        if body:
            #request_kwargs['data'] = ' '.join(format(x, 'b') for x in bytearray(json.dumps(body)))
            request_kwargs['data'] = json.dumps(body)
        if url_params:
            request_kwargs['params'] = url_params

        LOG('attempting {} request sent to {} with arguments:\n{}'.format(method, url, json.dumps(request_kwargs, indent=4)))
        try:
            response = requests.request(
            method,
            url,
            **request_kwargs
        )
        except requests.exceptions.SSLError as e:
            LOG(e.message)
            raise ValueError('An SSL error occurred when trying to connect to the server. Consider configuring unsecure connection in the integration settings.')

        #handle request failure
        if response.status_code not in range(200,205):
            message = parse_error_response(response)
            raise ValueError('Request failed with status code {}\n{}'.format(response.status_code, message))

        return response

    def logout():
        url = '{}/token'.format(BASE_PATH)

        try:
            response = http_request(
                'DELETE',
                url
            )
        except ValueError as e:
            LOG('Failed to logout with token')
            raise e
        LOG('logout successfuly')

    def parse_error_response(response):
        try:
            return response.json().get('message')
        except Exception as e:
            return ''

    """

    EXECUTION

    """


    command = demisto.command()
    LOG('Running command "{}"'.format(command))

    #ask for a token using user credentials
    TOKEN = get_token()

    try:
        if command == 'test-module':
            #token generated - credentials are valid
            demisto.results('ok')
        elif command == 'fetch-incidents':
            fetch_incidents()
        elif command == 'fireeye-hx-get-alerts':
            get_alerts()
        elif command == 'fireeye-hx-cancel-containment':
            containment_cancellation()
        elif command == 'fireeye-hx-host-containment':
            containment()
        elif command == 'fireeye-hx-get-indicator':
            get_indicator()
            get_indicator_conditions()
        elif command == 'fireeye-hx-get-indicators':
            get_indicators()
        elif command == 'fireeye-hx-suppress-alert':
            suppress_alert()
        elif command == 'fireeye-hx-get-host-information':
            get_host_information()
        elif command == 'fireeye-hx-get-alert':
            get_alert()
        elif command == 'fireeye-hx-file-acquisition':
            file_acquisition()
        elif command == 'fireeye-hx-delete-file-acquisition':
            delete_file_acquisition()
        elif command == 'fireeye-hx-data-acquisition':
            data_acquisition()
        elif command == 'fireeye-hx-delete-data-acquisition':
            delete_data_acquisition_request()
        sys.exit(0)
    except ValueError as e:
        LOG(e.message)
        LOG.print_log()
        return_error(e.message)
    finally:
        logout()
  type: python
  commands:
  - name: fireeye-hx-host-containmentn
    arguments:
    - name: hostName
      description: The host name to be contained. If the hostName is not specified,
        the agentId must be specified.
    - name: agentId
      description: The agent id running on the host to be contained. If the agentId
        is not specified, the hostName must be specified.
    outputs:
    - contextPath: FireEyeHX.Hosts._id
      description: FireEye HX Agent ID.
    - contextPath: FireEyeHX.Hosts.agent_version
      description: The agent version.
    - contextPath: FireEyeHX.Hosts.excluded_from_containment
      description: Determines whether the host is excluded from containment.
    - contextPath: FireEyeHX.Hosts.containment_missing_software
      description: Boolean value to indicate for containment missing software.
    - contextPath: FireEyeHX.Hosts.containment_queued
      description: Determines whether the host is queued for containment.
    - contextPath: FireEyeHX.Hosts.containment_state
      description: The containment state of the host. Possible values normal|contain|contain_fail|containing|contained|uncontain|uncontaining|wtfc|wtfu
    - contextPath: FireEyeHX.Hosts.stats.alerting_conditions
      description: The number of conditions that have alerted for the host.
    - contextPath: FireEyeHX.Hosts.stats.alerts
      description: Total number of alerts, including exploit-detection alerts.
    - contextPath: FireEyeHX.Hosts.stats.exploit_blocks
      description: The number of blocked exploits on the host.
    - contextPath: FireEyeHX.Hosts.stats.malware_alerts
      description: The number of malware alerts associated with the host.
    - contextPath: FireEyeHX.Hosts.hostname
      description: The host name.
    - contextPath: FireEyeHX.Hosts.domain
      description: Domain name.
    - contextPath: FireEyeHX.Hosts.timezone
      description: Host time zone.
    - contextPath: FireEyeHX.Hosts.primary_ip_address
      description: The host IP address.
    - contextPath: FireEyeHX.Hosts.last_poll_timestamp
      description: The timestamp of the last system poll preformed on the host.
    - contextPath: FireEyeHX.Hosts.initial_agent_checkin
      description: Timestamp of the initial agent check-in.
    - contextPath: FireEyeHX.Hosts.last_alert_timestamp
      description: The time stamp of the last alert for the host.
    - contextPath: FireEyeHX.Hosts.last_exploit_block_timestamp
      description: Time when the last exploit was blocked on the host. The value is null if no exploits have been blocked.
    - contextPath: FireEyeHX.Hosts.os.product_name
      description: Specific operating system
    - contextPath: FireEyeHX.Hosts.os.bitness
      description: OS Bitness.
    - contextPath: FireEyeHX.Hosts.os.platform
      description: Family of operating systems. Valid values are win, osx, and linux.
    - contextPath: FireEyeHX.Hosts.primary_mac
      description: The host MAC address.
    description: Apply containment for a specific host, so that it no longer has access
      to other systems.
  - name: fireeye-hx-cancel-containment
    arguments:
    - name: hostName
      description: The host name to be contained. If the hostName is not specified,
        the agentId must be specified.
    - name: agentId
      description: The agent id running on the host to be contained. If the agentId
        is not specified, the hostName must be specified.
    outputs:
    - contextPath: FireEyeHX.Hosts._id
      description: FireEye HX Agent ID.
    - contextPath: FireEyeHX.Hosts.agent_version
      description: The agent version.
    - contextPath: FireEyeHX.Hosts.excluded_from_containment
      description: Determines whether the host is excluded from containment.
    - contextPath: FireEyeHX.Hosts.containment_missing_software
      description: Boolean value to indicate for containment missing software.
    - contextPath: FireEyeHX.Hosts.containment_queued
      description: Determines whether the host is queued for containment.
    - contextPath: FireEyeHX.Hosts.containment_state
      description: The containment state of the host. Possible values normal|contain|contain_fail|containing|contained|uncontain|uncontaining|wtfc|wtfu
    - contextPath: FireEyeHX.Hosts.stats.alerting_conditions
      description: The number of conditions that have alerted for the host.
    - contextPath: FireEyeHX.Hosts.stats.alerts
      description: Total number of alerts, including exploit-detection alerts.
    - contextPath: FireEyeHX.Hosts.stats.exploit_blocks
      description: The number of blocked exploits on the host.
    - contextPath: FireEyeHX.Hosts.stats.malware_alerts
      description: The number of malware alerts associated with the host.
    - contextPath: FireEyeHX.Hosts.hostname
      description: The host name.
    - contextPath: FireEyeHX.Hosts.domain
      description: Domain name.
    - contextPath: FireEyeHX.Hosts.timezone
      description: Host time zone.
    - contextPath: FireEyeHX.Hosts.primary_ip_address
      description: The host IP address.
    - contextPath: FireEyeHX.Hosts.last_poll_timestamp
      description: The timestamp of the last system poll preformed on the host.
    - contextPath: FireEyeHX.Hosts.initial_agent_checkin
      description: Timestamp of the initial agent check-in.
    - contextPath: FireEyeHX.Hosts.last_alert_timestamp
      description: The time stamp of the last alert for the host.
    - contextPath: FireEyeHX.Hosts.last_exploit_block_timestamp
      description: Time when the last exploit was blocked on the host. The value is null if no exploits have been blocked.
    - contextPath: FireEyeHX.Hosts.os.product_name
      description: Specific operating system
    - contextPath: FireEyeHX.Hosts.os.bitness
      description: OS Bitness.
    - contextPath: FireEyeHX.Hosts.os.platform
      description: Family of operating systems. Valid values are win, osx, and linux.
    - contextPath: FireEyeHX.Hosts.primary_mac
      description: The host MAC address.
    description: Release a specific host from containment.
  - name: fireeye-hx-get-alerts
    arguments:
    - name: hasShareMode
      auto: PREDEFINED
      predefined:
      - any
      - restricted
      - unrestricted
      description: Identifies which alerts result from indicators with the specified
        share mode.
    - name: resolution
      auto: PREDEFINED
      predefined:
      - active_threat
      - alert
      - block
      - partial_block
      description: Sorts the results by the specified field.
    - name: agentId
      description: Filter by the agent ID.
    - name: conditionId
      description: Filter by condition ID.
    - name: eventAt
      description: Filter event occurred time. ISO-8601 timestamp..
    - name: alertId
      description: Filter by alert ID.
    - name: matchedAt
      description: Filter by match detection time. ISO-8601 timestamp.
    - name: minId
      description: Filter that returns only records with an AlertId field value great
        than the minId value
    - name: reportedAt
      description: Filter by reported time. ISO-8601 timestamp.
    - name: IOCsource
      auto: PREDEFINED
      predefined:
      - "yes"
      description: Source of alert- indicator of compromise
    - name: EXDsource
      auto: PREDEFINED
      predefined:
      - "yes"
      description: Source of alert - exploit detection
    - name: MALsource
      auto: PREDEFINED
      predefined:
      - "yes"
      description: Source of alert - malware alert
    - name: minId
      description: Return only records with id greater than minId
    - name: limit
      description: Limit the results returned
    - name: sort
      auto: PREDEFINED
      predefined:
      - agentId
      - conditionId
      - eventAt
      - alertId
      - matchedAt
      - id
      - reportedAt
      description: Sorts the results by the specified field in ascending order.
    - name: sortOrder
      auto: PREDEFINED
      predefined:
      - ascending
      - descending
      description: The sort order for the results.
    outputs:
    - contextPath: FireEyeHX.Alerts._id
      description: FireEye alert ID.
    - contextPath: FireEyeHX.Alerts.agent._id
      description: FireEye agent ID.
    - contextPath: FireEyeHX.Alerts.agent.containment_state
      description: Host containment state.
    - contextPath: FireEyeHX.Alerts.condition._id
      description: The condition unique ID.
    - contextPath: FireEyeHX.Alerts.event_at
      description: Time when the event occoured.
    - contextPath: FireEyeHX.Alerts.matched_at
      description: Time when the event was matched.
    - contextPath: FireEyeHX.Alerts.reported_at
      description: Time when the event was reported.
    - contextPath: FireEyeHX.Alerts.source
      description: Source of alert.
    - contextPath: FireEyeHX.Alerts.matched_source_alerts._id
      description: Source alert ID.
    - contextPath: FireEyeHX.Alerts.matched_source_alerts.appliance_id
      description: Appliance ID
    - contextPath: FireEyeHX.Alerts.matched_source_alerts.meta
      description: Source alert meta.
    - contextPath: FireEyeHX.Alerts.matched_source_alerts.indicator_id
      description: Indicator ID.
    - contextPath: FireEyeHX.Alerts.resolution
      description: Alert resulotion.
    - contextPath: FireEyeHX.Alerts.event_type
      description: Event type.
    description: Get a list of alerts, use the different arguments to filter the
      results returned.
  - name: fireeye-hx-suppress-alert
    arguments:
    - name: alertId
      description: The alert id. The alert id is listed in the output of 'get-alerts'
        command.
    description: Suppress alert by ID
  - name: fireeye-hx-get-indicators
    arguments:
    - name: category
      description: The indicator category
    - name: searchTerm
      description: The searchTerm can be any name, category, signature, source, or
        condition value.
    - name: shareMode
      auto: PREDEFINED
      predefined:
      - any
      - restricted
      - unrestricted
      - visible
      description: Determines who can see the indicator. You must belong to the correct
        authorization group .
    - name: sort
      auto: PREDEFINED
      predefined:
      - category
      - activeSince
      - createdBy
      - alerted
      description: Sorts the results by the specified field in ascending  order
    - name: createdBy
      description: Person who created the indicator
    - name: alerted
      auto: PREDEFINED
      predefined:
      - "yes"
      - "no"
      description: Whether the indicator resulted in alerts
    - name: limit
      description: Limit the number of results
    outputs:
    - contextPath: FireEyeHX.Indicators._id
      description: FireEye unique indicator ID.
    - contextPath: FireEyeHX.Indicators.name
      description: The indicator name as displayed in the UI.
    - contextPath: FireEyeHX.Indicators.description
      description: Indicator description.
    - contextPath: FireEyeHX.Indicators.category.name
      description: Catagory name.
    - contextPath: FireEyeHX.Indicators.created_by
      description: The "Created By" field as displayed in UI
    - contextPath: FireEyeHX.Indicators.active_since
      description: Date indicator became active.
    - contextPath: FireEyeHX.Indicators.stats.source_alerts
      description: Total number of source alerts associated with this indicator.
    - contextPath: FireEyeHX.Indicators.stats.alerted_agents
      description: Total number of agents with HX alerts associated with this indicator.
    - contextPath: FireEyeHX.Indicators.platforms
      description: List of families of operating systems.
    description: Get a list of indicators
  - name: fireeye-hx-get-indicator
    arguments:
    - name: category
      required: true
      description: Indicator category.
    - name: name
      required: true
      description: Indicator name.
    outputs:
    - contextPath: FireEyeHX.Indicators._id
      description: FireEye unique indicator ID.
    - contextPath: FireEyeHX.Indicators.name
      description: The indicator name as displayed in the UI.
    - contextPath: FireEyeHX.Indicators.description
      description: Indicator description.
    - contextPath: FireEyeHX.Indicators.category.name
      description: Catagory name.
    - contextPath: FireEyeHX.Indicators.created_by
      description: The "Created By" field as displayed in UI
    - contextPath: FireEyeHX.Indicators.active_since
      description: Date indicator became active.
    - contextPath: FireEyeHX.Indicators.stats.source_alerts
      description: Total number of source alerts associated with this indicator.
    - contextPath: FireEyeHX.Indicators.stats.alerted_agents
      description: Total number of agents with HX alerts associated with this indicator.
    - contextPath: FireEyeHX.Indicators.platforms
      description: List of families of operating systems.
    - contextPath: FireEyeHX.Conditions._id
      description: FireEye unique condition ID.
    - contextPath: FireEyeHX.Conditions.event_type
      description: Event type.
    - contextPath: FireEyeHX.Conditions.enabled
      description: Indicates whether the condition is enabled.
    description: Get a specific indicator details
  - name: fireeye-hx-get-host-information
    arguments:
    - name: agentId
      description: The agent ID. If the agent ID is not specified, the host Name must
        be specified.
    - name: hostName
      description: The host name. If the host name is not specified, the agent ID
        must be specified.
    outputs:
    - contextPath: FireEyeHX.Hosts._id
      description: FireEye HX Agent ID.
    - contextPath: FireEyeHX.Hosts.agent_version
      description: The agent version.
    - contextPath: FireEyeHX.Hosts.excluded_from_containment
      description: Determines whether the host is excluded from containment.
    - contextPath: FireEyeHX.Hosts.containment_missing_software
      description: Boolean value to indicate for containment missing software.
    - contextPath: FireEyeHX.Hosts.containment_queued
      description: Determines whether the host is queued for containment.
    - contextPath: FireEyeHX.Hosts.containment_state
      description: The containment state of the host. Possible values normal|contain|contain_fail|containing|contained|uncontain|uncontaining|wtfc|wtfu
    - contextPath: FireEyeHX.Hosts.stats.alerting_conditions
      description: The number of conditions that have alerted for the host.
    - contextPath: FireEyeHX.Hosts.stats.alerts
      description: Total number of alerts, including exploit-detection alerts.
    - contextPath: FireEyeHX.Hosts.stats.exploit_blocks
      description: The number of blocked exploits on the host.
    - contextPath: FireEyeHX.Hosts.stats.malware_alerts
      description: The number of malware alerts associated with the host.
    - contextPath: FireEyeHX.Hosts.hostname
      description: The host name.
    - contextPath: FireEyeHX.Hosts.domain
      description: Domain name.
    - contextPath: FireEyeHX.Hosts.timezone
      description: Host time zone.
    - contextPath: FireEyeHX.Hosts.primary_ip_address
      description: The host IP address.
    - contextPath: FireEyeHX.Hosts.last_poll_timestamp
      description: The timestamp of the last system poll preformed on the host.
    - contextPath: FireEyeHX.Hosts.initial_agent_checkin
      description: Timestamp of the initial agent check-in.
    - contextPath: FireEyeHX.Hosts.last_alert_timestamp
      description: The time stamp of the last alert for the host.
    - contextPath: FireEyeHX.Hosts.last_exploit_block_timestamp
      description: Time when the last exploit was blocked on the host. The value is null if no exploits have been blocked.
    - contextPath: FireEyeHX.Hosts.os.product_name
      description: Specific operating system
    - contextPath: FireEyeHX.Hosts.os.bitness
      description: OS Bitness.
    - contextPath: FireEyeHX.Hosts.os.platform
      description: Family of operating systems. Valid values are win, osx, and linux.
    - contextPath: FireEyeHX.Hosts.primary_mac
      description: The host MAC address.
    description: Get information on a host associated with an agent.
  - name: fireeye-hx-get-alert
    arguments:
    - name: alertId
      required: true
      description: The alert ID.
    outputs:
    - contextPath: FireEyeHX.Alerts._id
      description: FireEye alert ID.
    - contextPath: FireEyeHX.Alerts.agent._id
      description: FireEye agent ID.
    - contextPath: FireEyeHX.Alerts.agent.containment_state
      description: Host containment state.
    - contextPath: FireEyeHX.Alerts.condition._id
      description: The condition unique ID.
    - contextPath: FireEyeHX.Alerts.event_at
      description: Time when the event occoured.
    - contextPath: FireEyeHX.Alerts.matched_at
      description: Time when the event was matched.
    - contextPath: FireEyeHX.Alerts.reported_at
      description: Time when the event was reported.
    - contextPath: FireEyeHX.Alerts.source
      description: Source of alert.
    - contextPath: FireEyeHX.Alerts.matched_source_alerts._id
      description: Source alert ID.
    - contextPath: FireEyeHX.Alerts.matched_source_alerts.appliance_id
      description: Appliance ID
    - contextPath: FireEyeHX.Alerts.matched_source_alerts.meta
      description: Source alert meta.
    - contextPath: FireEyeHX.Alerts.matched_source_alerts.indicator_id
      description: Indicator ID.
    - contextPath: FireEyeHX.Alerts.resolution
      description: Alert resulotion.
    - contextPath: FireEyeHX.Alerts.event_type
      description: Event type.
    description: Get details of a specific alert
  - name: fireeye-hx-file-acquisition
    arguments:
    - name: fileName
      required: true
      description: The file name.
    - name: filePath
      required: true
      description: The file path.
    - name: acquireUsing
      required: false
      description: Whether to aqcuire the file using the API or RAW. By default, raw file will be acquired. Use API option when file is encrypted.
      auto: PREDEFINED
      predefined:
      - API
      - RAW
    - name: agentId
      description: The agent ID associated with the host that holds the file. If the
        hostName is not specified, the agentId must be specified.
    - name: hostName
      description: The host that holds the file. If the agentId is not specified,
        hostName must be specified.
    outputs:
    - contextPath: FireEyeHX.Acquisitions.Files._id
      description: The acquisition unique ID.
    - contextPath: FireEyeHX.Acquisitions.Files.state
      description: The acquisition state.
    - contextPath: FireEyeHX.Acquisitions.Files.md5
      description: File md5.
    - contextPath: FireEyeHX.Acquisitions.Files.req_filename
      description: The file name.
    - contextPath: FireEyeHX.Acquisitions.Files.req_path
      description: The file path.
    - contextPath: FireEyeHX.Acquisitions.Files.host._id
      description: FireEye HX agent ID.
    description: Aquire a specific file as a password protected zip file. The password
      for unlocking the zip file is 'unzip-me'.
  - name: fireeye-hx-delete-file-acquisition
    arguments:
    - name: acquisitionId
      required: true
      description: The acquisition ID.
    description: Delete the file acquisition, by ID.
  - name: fireeye-hx-data-acquisition
    arguments:
    - name: script
      description: Acquisition script in JSON format.
    - name: scriptName
      description: The script name. If the Acquisition script is specified, the script
        name must be specified as well.
    - name: defaultSystemScript
      auto: PREDEFINED
      predefined:
      - osx
      - win
      - linux
      description: Use default script. Select the host system.
    - name: agentId
      description: The agent ID. If the host name is not specified, the agent ID must
        be specified.
    - name: hostName
      description: The host name. If the agent ID is not specified, the host name
        must be specified.
    outputs:
    - contextPath: FireEyeHX.Acquisitions.Data._id
      description: The acquisition unique ID.
    - contextPath: FireEyeHX.Acquisitions.Data.state
      description: The acquisition state.
    - contextPath: FireEyeHX.Acquisitions.Data.md5
      description: File md5.
    - contextPath: FireEyeHX.Acquisitions.Data.host._id
      description: Time when the acquisition was finished.
    description: Start a data acquisition process to gather artifacts from the system
      disk and memory. The data is fetched as mans file.
  - name: fireeye-hx-delete-data-acquisition
    arguments:
    - name: acquisitionId
      required: true
      description: The acquisition ID.
    description: Delete data acquisition.
  isfetch: true
<<<<<<< HEAD
  runonce: false
=======
  runonce: false
releaseNotes: "Fix fetch events to handle empty results"
tests:
  - FireEye HX Test
>>>>>>> f4bb519f
<|MERGE_RESOLUTION|>--- conflicted
+++ resolved
@@ -2772,11 +2772,6 @@
       description: The acquisition ID.
     description: Delete data acquisition.
   isfetch: true
-<<<<<<< HEAD
   runonce: false
-=======
-  runonce: false
-releaseNotes: "Fix fetch events to handle empty results"
 tests:
-  - FireEye HX Test
->>>>>>> f4bb519f
+  - FireEye HX Test