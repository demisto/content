commonfields:
  id: jira-v2
  version: -1
name: jira-v2
display: Atlassian Jira (v2)
fromversion: 2.6.0
category: Case Management
description: Use the Jira integration to manage issues and create Demisto incidents from the projects.
configuration:
- display: ' Jira URL, for example: https://demisto.atlassian.net/ '
  name: url
  defaultvalue: ""
  type: 0
  required: true
- display: Username
  name: username
  defaultvalue: ""
  type: 0
  required: false
- display: Password
  name: password
  defaultvalue: ""
  type: 4
  required: false
- display: ConsumerKey
  name: consumerKey
  defaultvalue: OauthKey
  type: 0
  required: false
- display: AccessToken
  name: accessToken
  defaultvalue: ""
  type: 0
  required: false
- display: PrivateKey
  name: privateKey
  defaultvalue: ""
  type: 14
  required: false
- display: Query (in JQL) for fetching incidents
  name: query
  defaultvalue: status!=done
  type: 0
  required: false
- display: Issue index to start fetching incidents from
  name: idOffset
  defaultvalue: ""
  type: 0
  required: false
- display: Trust any certificate (unsecure)
  name: insecure
  defaultvalue: "true"
  type: 8
  required: false
- display: Use system proxy settings
  name: proxy
  defaultvalue: "false"
  type: 8
  required: false
- display: Fetch incidents
  name: isFetch
  defaultvalue: ""
  type: 8
  required: false
- display: Incident type
  name: incidentType
  defaultvalue: ""
  type: 13
  required: false
- display: Use created field to fetch incidents
  name: fetchByCreated
  defaultvalue: ""
  type: 8
  required: false
- display: API token
  name: APItoken
  defaultvalue: ""
  type: 0
  required: false
script:
  script: ''
  type: python
  subtype: python3
  commands:
  - name: jira-issue-query
    arguments:
    - name: query
      required: true
      default: true
      description: The JQL query string.
    - name: startAt
      description: The index (integer) of the first issue to return (0-based).
    - name: maxResults
      description: The maximum number of issues to return (default is 50). The maximum
        allowed value is dictated by the JIRA property 'jira.search.views.default.max'.
        If you specify a value that is higher than this number, your search results
        will be truncated.
    - name: headers
      description: The headers to display in human readable format.
    outputs:
    - contextPath: Ticket.Id
      description: The ID of the ticket.
    - contextPath: Ticket.Key
      description: The key of the ticket.
    - contextPath: Ticket.Assignee
      description: The user assigned to the ticket.
    - contextPath: Ticket.Creator
      description: The user who created the ticket.
    - contextPath: Ticket.Summary
      description: The summary of the ticket.
    - contextPath: Ticket.Status
      description: The status of the ticket.
    description: Queries Jira issues.
  - name: jira-get-issue
    arguments:
    - name: issueId
      required: true
      default: true
      description: The ID of the issue.
    - name: headers
      description: Headers to display in human readable format.
    - name: getAttachments
      auto: PREDEFINED
      predefined:
      - "true"
      - "false"
      defaultValue: "false"
      description: If "true", retrives the issue's attachments.
    - name: expandLinks
      auto: PREDEFINED
      predefined:
      - "true"
      - "false"
      defaultValue: "false"
      description: If "true", expands the issue's links.
    outputs:
    - contextPath: Ticket.Id
      description: The ID of the ticket.
    - contextPath: Ticket.Key
      description: The key of ticket.
    - contextPath: Ticket.Assignee
      description: The user assigned to the ticket.
    - contextPath: Ticket.Creator
      description: The user who created the ticket.
    - contextPath: Ticket.Summary
      description: The summary of the ticket.
    - contextPath: Ticket.Status
      description: The status of the ticket.
    - contextPath: File.Size
      description: The size of the file.
    - contextPath: File.SHA256
      description: The SHA256 hash of the file.
    - contextPath: File.Name
      description: The name of the file.
    - contextPath: File.SHA1
      description: The SHA1 hash of the file.
    description: Fetches an issue from Jira.
  - name: jira-create-issue
    arguments:
    - name: issueJson
      description: The issue object (in JSON format).
    - name: summary
      required: true
      description: The summary of the issue.
    - name: projectKey
      description: The project key with which to associate the issue.
    - name: issueTypeName
      description: ' Select an issue type by name, for example: "Problem". '
    - name: issueTypeId
      description: Select an issue type by its numeric ID.
    - name: projectName
      description: The project name with which to associate the issue.
    - name: description
      description: A description of the issue.
    - name: labels
      description: 'A CSV list of labels. '
    - name: priority
      description: ' The priorty name, for example: "High" or "Medium". '
    - name: dueDate
      description: ' The due date for the issue (in the format: 2018-03-11). '
    - name: assignee
      description: The name of the assignee.
    - name: reporter
      description: The name of the reporter.
    - name: parentIssueKey
      description: The parent issue key (if you create a sub-task).
    - name: parentIssueId
      description: The parent issue ID (if you create a sub-task).
    outputs:
    - contextPath: Ticket.Id
      description: The ID of the ticket.
    - contextPath: Ticket.Key
      description: The key of the ticket.
    description: Creates a new issue in Jira.
  - name: jira-issue-upload-file
    arguments:
    - name: issueId
      required: true
      description: The ID of the issue.
    - name: upload
      description: The entry ID to upload.
    description: Uploads a file attachment to an issue.
  - name: jira-issue-add-comment
    arguments:
    - name: issueId
      required: true
      default: true
      description: The ID of the issue.
    - name: comment
      required: true
      description: The actual comment body.
    - name: visibility
      description: ' The roles that can view the comment, for example: "Administrators". '
    description: Adds a new comment to an existing Jira issue.
  - name: jira-issue-add-link
    arguments:
    - name: globalId
      description: If a globalId is provided and a remote issue link exists with that
        globalId, the remote issue link is updated.
    - name: relationship
      description: ' The object relationship to issue, for example: "causes". '
    - name: url
      required: true
      description: The URL link.
    - name: title
      required: true
      description: The title of the link.
    - name: summary
      description: The summary of the link.
    - name: issueId
      required: true
      description: The ID of the issue.
    description: Creates (or updates) an issue link.
  - name: jira-edit-issue
    arguments:
    - name: issueId
      required: true
      description: The ID of the issue to edit.
    - name: issueJson
      description: The issue object (in JSON format).
    - name: summary
      description: The summary of the issue.
    - name: description
      description: The description of the issue.
    - name: labels
      description: ' A CSV list of labels. '
    - name: priority
      description: ' A priorty name, for example "High" or "Medium". '
    - name: dueDate
      description: The due date for the issue (in the format 2018-03-11).
    - name: assignee
      description: The name of the assignee.
    - name: status
      description: The name of the status.
    outputs:
    - contextPath: Ticket.Id
      description: The ID of the ticket.
    - contextPath: Ticket.Key
      description: The key of the ticket.
    - contextPath: Ticket.Assignee
      description: The sser assigned to the ticket.
    - contextPath: Ticket.Creator
      description: The user who created the ticket.
    - contextPath: Ticket.Summary
      description: The summary of the ticket.
    - contextPath: Ticket.Status
      description: The status of the ticket.
    description: Modifies an issue in JIRA.
  - name: jira-get-comments
    arguments:
    - name: issueId
      required: true
      description: The ID of the issue to get comments of.
    outputs:
    - contextPath: Ticket.Comment.Comment
      description: The text of the comment.
      type: string
    - contextPath: Ticket.Comment.Created
      description: The issue creation date.
      type: string
    - contextPath: Ticket.Comment.User
      description: The user that created the comment.
      type: string
    description: Returns the comments added to a ticket.
  - name: jira-delete-issue
    arguments:
    - name: issueIdOrKey
      required: true
      description: The ID or key of the issue.
    description: Deletes an issue in Jira.
  - name: jira-get-id-offset
    outputs:
    - contextPath: Ticket.idOffSet
      description: The ID offset.
      type: string
    description: Returns the ID offset, for example, the first issue ID.
  dockerimage: demisto/python3:3.7.2.200
  isfetch: true
  runonce: false
tests:
  - Jira-v2-Test
<<<<<<< HEAD
releaseNotes: "Basic auth is no longer supported - error message update"
=======
releaseNotes: "-"
>>>>>>> 0e560733
<|MERGE_RESOLUTION|>--- conflicted
+++ resolved
@@ -299,8 +299,4 @@
   runonce: false
 tests:
   - Jira-v2-Test
-<<<<<<< HEAD
-releaseNotes: "Basic auth is no longer supported - error message update"
-=======
-releaseNotes: "-"
->>>>>>> 0e560733
+releaseNotes: "Basic auth is no longer supported - error message update"