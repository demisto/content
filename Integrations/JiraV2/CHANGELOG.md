## [Unreleased]
<<<<<<< HEAD
- API token parameter is now encrypted.
- Improved authentication methods support (OAuth1, OAuth2, Basic) (only from 5.0) 
=======


## [19.10.2] - 2019-10-29
API token parameter is now encrypted.
>>>>>>> 7d0c7f96

## [19.8.2] - 2019-08-22
- Add support for remote application links.<|MERGE_RESOLUTION|>--- conflicted
+++ resolved
@@ -1,13 +1,9 @@
 ## [Unreleased]
-<<<<<<< HEAD
 - API token parameter is now encrypted.
 - Improved authentication methods support (OAuth1, OAuth2, Basic) (only from 5.0) 
-=======
-
 
 ## [19.10.2] - 2019-10-29
 API token parameter is now encrypted.
->>>>>>> 7d0c7f96
 
 ## [19.8.2] - 2019-08-22
 - Add support for remote application links.