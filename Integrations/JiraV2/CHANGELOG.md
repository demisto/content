## [Unreleased]
<<<<<<< HEAD
-
=======
Fixed an issue in the ***jira-create-issue*** and ***jira-edit-issue*** commands where the due date was not set correctly.
>>>>>>> e6bbb39b

## [20.2.0] - 2020-02-04
Fixed an issue in ***jira-get-issue*** where trying to get the attachment of the issue would fail.

## [20.1.2] - 2020-01-22
Fixed the description of the *reporter* argument in the ***jira-create-issue*** command.
Fixed an issue where trying to fetch incidents when the idOffset was not configured would raise an error.

## [19.12.0] - 2019-12-10
- API token parameter is now encrypted.
- Improved authentication methods support - Basic, OAuth 1.0 (only from 5.0) 

## [19.11.1] - 2019-11-26
Added the _attachmentName_ parameter to the ___jira-issue-upload-file___ command, which sets the attachment name in Jira.

## [19.10.2] - 2019-10-29
API token parameter is now encrypted.

## [19.8.2] - 2019-08-22
- Add support for remote application links.<|MERGE_RESOLUTION|>--- conflicted
+++ resolved
@@ -1,9 +1,5 @@
 ## [Unreleased]
-<<<<<<< HEAD
--
-=======
 Fixed an issue in the ***jira-create-issue*** and ***jira-edit-issue*** commands where the due date was not set correctly.
->>>>>>> e6bbb39b
 
 ## [20.2.0] - 2020-02-04
 Fixed an issue in ***jira-get-issue*** where trying to get the attachment of the issue would fail.
