--- conflicted
+++ resolved
@@ -535,23 +535,14 @@
     res = requests.post(
         url=BASE_URL + f'rest/api/latest/issue/{issue_id}/attachments',
         headers=headers,
-<<<<<<< HEAD
-        files={'file': get_file(entry_id)},
-        auth=get_auth(),
-=======
         files={'file': (attachment_name or file_name, file_bytes)},
         auth=(USERNAME, API_TOKEN or PASSWORD),
->>>>>>> 676dd4fc
         verify=USE_SSL
     )
 
     if not res.ok:
-<<<<<<< HEAD
         return_error(f'Failed to execute request, status code:{res.status_code}\nBody: {res.text}'
                      + "\nMake sure file name doesn't contain any special characters" if res.status_code == 500 else "")
-=======
-        return_error(f'Failed to execute request, status code:{res.status_code}\nBody: {res.text}')
->>>>>>> 676dd4fc
 
     return res.json()
 
