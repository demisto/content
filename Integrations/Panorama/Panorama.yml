category: Network Security
commonfields:
  id: Panorama
  version: -1
configuration:
- display: Server URL (e.g., https://192.168.0.1)
  name: server
  required: true
  type: 0
- defaultvalue: '443'
  display: Port (e.g 443)
  name: port
  required: false
  type: 0
- display: API Key
  name: key
  required: true
  type: 4
- display: Trust any certificate (not secure)
  name: insecure
  required: false
  type: 8
- display: Use system proxy settings
  name: proxy
  required: false
  type: 8
- display: Device group - Panorama instances only (write shared for Shared location)
  name: device_group
  required: false
  type: 0
- display: Vsys - Firewall instances only
  name: vsys
  required: false
  type: 0
- display: Template - Panorama instances only. routes.
  name: template
  required: false
  type: 0
description: Manage Palo Alto Networks Firewall and Panorama. For more information
  see Panorama documentation.
display: Palo Alto Networks PAN-OS
name: Panorama
script:
  commands:
  - arguments:
    - auto: PREDEFINED
      default: false
      description: Action to be taken, such as show, get, set, edit, delete, rename,
        clone, move, override, multi-move, multi-clone, or complete.
      isArray: false
      name: action
      predefined:
      - set
      - edit
      - delete
      - rename
      - clone
      - move
      - override
      - muti-move
      - multi-clone
      - complete
      - show
      - get
      required: false
      secret: false
    - default: false
      description: Category parameter. For example, when exporting a configuration
        file, use "category=configuration".
      isArray: false
      name: category
      required: false
      secret: false
    - default: false
      description: Specifies the xml structure that defines the command. Used for
        operation commands.
      isArray: false
      name: cmd
      required: false
      secret: false
    - default: false
      description: Run a command. For example, command =<show><arp><entry name='all'/></arp></show>
      isArray: false
      name: command
      required: false
      secret: false
    - default: false
      description: Specifies a destination.
      isArray: false
      name: dst
      required: false
      secret: false
    - default: false
      description: Used to define a new value for an object.
      isArray: false
      name: element
      required: false
      secret: false
    - default: false
      description: End time (used when cloning an object).
      isArray: false
      name: to
      required: false
      secret: false
    - default: false
      description: Start time (used when cloning an object).
      isArray: false
      name: from
      required: false
      secret: false
    - default: false
      description: Sets a key value.
      isArray: false
      name: key
      required: false
      secret: false
    - default: false
      description: Retrieves log types. For example, log-type=threat for threat logs.
      isArray: false
      name: log-type
      required: false
      secret: false
    - default: false
      description: Specifies the type of a move operation (for example, where=after,
        where=before, where=top, where=bottom).
      isArray: false
      name: where
      required: false
      secret: false
    - default: false
      description: Time period. For example, period=last-24-hrs
      isArray: false
      name: period
      required: false
      secret: false
    - default: false
      description: xpath location. For example, xpath=/config/predefined/application/entry[@name='hotmail']
      isArray: false
      name: xpath
      required: false
      secret: false
    - default: false
      description: PCAP ID included in the threat log.
      isArray: false
      name: pcap-id
      required: false
      secret: false
    - default: false
      description: Specifies the device serial number.
      isArray: false
      name: serialno
      required: false
      secret: false
    - default: false
      description: Chooses the report type, such as dynamic, predefined or custom.
      isArray: false
      name: reporttype
      required: false
      secret: false
    - default: false
      description: Report name.
      isArray: false
      name: reportname
      required: false
      secret: false
    - default: false
      defaultValue: keygen,config,commit,op,report,log,import,export,user-id,version
      description: Request type (e.g. export, import, log, config).
      isArray: false
      name: type
      required: false
      secret: false
    - default: false
      description: The time that the PCAP was received on the firewall. Used for threat
        PCAPs.
      isArray: false
      name: search-time
      required: false
      secret: false
    - default: false
      description: Target number of the firewall. Use only on a Panorama instance.
      isArray: false
      name: target
      required: false
      secret: false
    - default: false
      description: Job ID.
      isArray: false
      name: job-id
      required: false
      secret: false
    - default: false
      description: Query string.
      isArray: false
      name: query
      required: false
      secret: false
    deprecated: false
    description: Run any command supported in the API.
    execution: false
    name: panorama
  - deprecated: false
    description: Commits a configuration to Palo Alto Firewall or Panorama, but does
      not validate if the commit was successful. Committing to Panorama does not push
      the configuration to the Firewalls. To push the configuration, run the panorama-push-to-device-group
      command.
    execution: false
    name: panorama-commit
    outputs:
    - contextPath: Panorama.Commit.JobID
      description: Job ID to commit.
      type: number
    - contextPath: Panorama.Commit.Status
      description: Commit status
      type: string
  - arguments:
    - default: true
      description: The device group for which to return addresses (Panorama instances).
      isArray: false
      name: device-group
      required: false
      secret: false
    deprecated: false
    description: Pushes rules from PAN-OS to the configured device group.
    execution: false
    name: panorama-push-to-device-group
    outputs:
    - contextPath: Panorama.Push.DeviceGroup
      description: Device group in which the policies were pushed.
      type: String
    - contextPath: Panorama.Push.JobID
      description: Job ID of the polices that were pushed.
      type: Number
    - contextPath: Panorama.Push.Status
      description: Push status.
      type: String
  - arguments:
    - default: false
      description: The device group for which to return addresses (Panorama instances).
      isArray: false
      name: device-group
      required: false
      secret: false
    - default: false
      description: Tag for which to filter the list of addresses.
      isArray: false
      name: tag
      required: false
      secret: false
    deprecated: false
    description: Returns a list of addresses.
    execution: false
    name: panorama-list-addresses
    outputs:
    - contextPath: Panorama.Addresses.Name
      description: Address name.
      type: string
    - contextPath: Panorama.Addresses.Description
      description: Address description.
      type: string
    - contextPath: Panorama.Addresses.FQDN
      description: Address FQDN.
      type: string
    - contextPath: Panorama.Addresses.IP_Netmask
      description: Address IP Netmask.
      type: string
    - contextPath: Panorama.Addresses.IP_Range
      description: Address IP range.
      type: string
    - contextPath: Panorama.Addresses.DeviceGroup
      description: Address device group.
      type: String
    - contextPath: Panorama.Addresses.Tags
      description: Address tags.
      type: String
  - arguments:
    - default: false
      description: Address name.
      isArray: false
      name: name
      required: true
      secret: false
    - default: false
      description: The device group for which to return addresses (Panorama instances).
      isArray: false
      name: device-group
      required: false
      secret: false
    deprecated: false
    description: Returns address details for the supplied address name.
    execution: false
    name: panorama-get-address
    outputs:
    - contextPath: Panorama.Addresses.Name
      description: Address name.
      type: string
    - contextPath: Panorama.Addresses.Description
      description: Address description.
      type: string
    - contextPath: Panorama.Addresses.FQDN
      description: Address FQDN.
      type: string
    - contextPath: Panorama.Addresses.IP_Netmask
      description: Address IP Netmask.
      type: string
    - contextPath: Panorama.Addresses.IP_Range
      description: Address IP range.
      type: string
    - contextPath: Panorama.Addresses.DeviceGroup
      description: Device group for the address (Panorama instances).
      type: String
    - contextPath: Panorama.Addresses.Tags
      description: Address tags.
      type: String
  - arguments:
    - default: false
      description: New address name.
      isArray: false
      name: name
      required: true
      secret: false
    - default: false
      description: New address description.
      isArray: false
      name: description
      required: false
      secret: false
    - default: false
      description: FQDN of the new address.
      isArray: false
      name: fqdn
      required: false
      secret: false
    - default: false
      description: IP Netmask of the new address. For example, 10.10.10.10/24
      isArray: false
      name: ip_netmask
      required: false
      secret: false
    - default: false
      description: IP range of the new address IP. For example, 10.10.10.0-10.10.10.255
      isArray: false
      name: ip_range
      required: false
      secret: false
    - default: false
      description: The device group for which to return addresses (Panorama instances).
      isArray: false
      name: device-group
      required: false
      secret: false
    - default: false
      description: The tag for the new address.
      isArray: true
      name: tag
      required: false
      secret: false
    deprecated: false
    description: Creates an address object.
    execution: false
    name: panorama-create-address
    outputs:
    - contextPath: Panorama.Addresses.Name
      description: Address name.
      type: string
    - contextPath: Panorama.Addresses.Description
      description: Address description.
      type: string
    - contextPath: Panorama.Addresses.FQDN
      description: Address FQDN.
      type: string
    - contextPath: Panorama.Addresses.IP_Netmask
      description: Address IP Netmask.
      type: string
    - contextPath: Panorama.Addresses.IP_Range
      description: Address IP range.
      type: string
    - contextPath: Panorama.Addresses.DeviceGroup
      description: Device group for the address (Panorama instances).
      type: String
    - contextPath: Panorama.Addresses.Tag
      description: Address tag.
      type: String
  - arguments:
    - default: false
      description: Name of the address to delete.
      isArray: false
      name: name
      required: true
      secret: false
    - default: false
      description: The device group for which to return addresses (Panorama instances).
      isArray: false
      name: device-group
      required: false
      secret: false
    deprecated: false
    description: Delete an address object
    execution: false
    name: panorama-delete-address
    outputs:
    - contextPath: Panorama.Addresses.Name
      description: Address name that was deleted.
      type: string
    - contextPath: Panorama.Addresses.DeviceGroup
      description: Device group for the address (Panorama instances).
      type: String
  - arguments:
    - default: false
      description: The device group for which to return addresses (Panorama instances).
      isArray: false
      name: device-group
      required: false
      secret: false
    - default: false
      description: Tag for which to filter the Address groups.
      isArray: false
      name: tag
      required: false
      secret: false
    deprecated: false
    description: Returns a list of address groups.
    execution: false
    name: panorama-list-address-groups
    outputs:
    - contextPath: Panorama.AddressGroups.Name
      description: Address group name.
      type: string
    - contextPath: Panorama.AddressGroups.Type
      description: Address group type.
      type: string
    - contextPath: Panorama.AddressGroups.Match
      description: Dynamic Address group match.
      type: string
    - contextPath: Panorama.AddressGroups.Description
      description: Address group description.
      type: string
    - contextPath: Panorama.AddressGroups.Addresses
      description: Static Address group addresses.
      type: String
    - contextPath: Panorama.AddressGroups.DeviceGroup
      description: Device group for the address group (Panorama instances).
      type: String
    - contextPath: Panorama.AddressGroups.Tag
      description: Address group tag.
      type: String
  - arguments:
    - default: false
      description: Address group name.
      isArray: false
      name: name
      required: true
      secret: false
    - default: false
      description: The device group for which to return addresses (Panorama instances).
      isArray: false
      name: device-group
      required: false
      secret: false
    deprecated: false
    description: Get details for the specified address group
    execution: false
    name: panorama-get-address-group
    outputs:
    - contextPath: Panorama.AddressGroups.Name
      description: Address group name.
      type: string
    - contextPath: Panorama.AddressGroups.Type
      description: Address group type.
      type: string
    - contextPath: Panorama.AddressGroups.Match
      description: Dynamic Address group match.
      type: string
    - contextPath: Panorama.AddressGroups.Description
      description: Address group description.
      type: string
    - contextPath: Panorama.AddressGroups.Addresses
      description: Static Address group addresses.
      type: string
    - contextPath: Panorama.AddressGroups.DeviceGroup
      description: Device group for the address group (Panorama instances).
      type: String
    - contextPath: Panorama.AddressGroups.Tags
      description: Address group tags.
      type: String
  - arguments:
    - default: false
      description: Address group name.
      isArray: false
      name: name
      required: true
      secret: false
    - auto: PREDEFINED
      default: false
      description: Address group type.
      isArray: false
      name: type
      predefined:
      - dynamic
      - static
      required: true
      secret: false
    - default: false
      description: 'Dynamic Address group match. e.g: "1.1.1.1 or 2.2.2.2"'
      isArray: false
      name: match
      required: false
      secret: false
    - default: false
      description: Static address group list of addresses.
      isArray: true
      name: addresses
      required: false
      secret: false
    - default: false
      description: Address group description.
      isArray: false
      name: description
      required: false
      secret: false
    - default: false
      description: The device group for which to return addresses (Panorama instances).
      isArray: false
      name: device-group
      required: false
      secret: false
    - default: false
      description: The tags for the Address group.
      isArray: true
      name: tags
      required: false
      secret: false
    deprecated: false
    description: Creates a static or dynamic address group.
    execution: false
    name: panorama-create-address-group
    outputs:
    - contextPath: Panorama.AddressGroups.Name
      description: Address group name.
      type: string
    - contextPath: Panorama.AddressGroups.Type
      description: Address group type.
      type: string
    - contextPath: Panorama.AddressGroups.Match
      description: Dynamic Address group match.
      type: string
    - contextPath: Panorama.AddressGroups.Addresses
      description: Static Address group list of addresses.
      type: string
    - contextPath: Panorama.AddressGroups.Description
      description: Address group description.
      type: string
    - contextPath: Panorama.AddressGroups.DeviceGroup
      description: Device group for the address group (Panorama instances).
      type: String
    - contextPath: Panorama.AddressGroups.Tag
      description: Address group tags.
      type: String
  - arguments:
    - default: false
      description: Name of address group to delete.
      isArray: false
      name: name
      required: true
      secret: false
    - default: false
      description: The device group for which to return addresses (Panorama instances).
      isArray: false
      name: device-group
      required: false
      secret: false
    deprecated: false
    description: Deletes an address group.
    execution: false
    name: panorama-delete-address-group
    outputs:
    - contextPath: Panorama.AddressGroups.Name
      description: Name of address group that was deleted.
      type: string
    - contextPath: Panorama.AddressGroups.DeviceGroup
      description: Device group for the address group (Panorama instances).
      type: String
  - arguments:
    - default: false
      description: Name of the address group to edit.
      isArray: false
      name: name
      required: true
      secret: false
    - auto: PREDEFINED
      default: false
      description: Address group type.
      isArray: false
      name: type
      predefined:
      - static
      - dynamic
      required: true
      secret: false
    - default: false
      description: Address group new match. For example, '1.1.1.1 and 2.2.2.2'.
      isArray: false
      name: match
      required: false
      secret: false
    - default: false
      description: Element to add to the list of the static address group. Only existing
        Address objects can be added.
      isArray: false
      name: element_to_add
      required: false
      secret: false
    - default: false
      description: Element to remove from the list of the static address group. Only
        existing Address objects can be removed.
      isArray: false
      name: element_to_remove
      required: false
      secret: false
    - default: false
      description: Address group new description.
      isArray: false
      name: description
      required: false
      secret: false
    - default: false
      description: The tag of the Address group to edit.
      isArray: true
      name: tags
      required: false
      secret: false
    deprecated: false
    description: Edits a static or dynamic address group.
    execution: false
    name: panorama-edit-address-group
    outputs:
    - contextPath: Panorama.AddressGroups.Name
      description: Address group name.
      type: string
    - contextPath: Panorama.AddressGroups.Type
      description: Address group type.
      type: string
    - contextPath: Panorama.AddressGroups.Filter
      description: Dynamic Address group match.
      type: string
    - contextPath: Panorama.AddressGroups.Description
      description: Address group description.
      type: string
    - contextPath: Panorama.AddressGroups.Addresses
      description: Static Address group addresses.
      type: string
    - contextPath: Panorama.AddressGroups.DeviceGroup
      description: Device group for the address group (Panorama instances).
      type: String
    - contextPath: Panorama.AddressGroups.Tags
      description: Address group tags.
      type: String
  - arguments:
    - default: false
      description: The device group for which to return addresses (Panorama instances).
      isArray: false
      name: device-group
      required: false
      secret: false
    - default: false
      description: Tag for which to filter the Services.
      isArray: false
      name: tag
      required: false
      secret: false
    deprecated: false
    description: Returns a list of addresses.
    execution: false
    name: panorama-list-services
    outputs:
    - contextPath: Panorama.Services.Name
      description: Service name.
      type: string
    - contextPath: Panorama.Services.Protocol
      description: Service protocol.
      type: string
    - contextPath: Panorama.Services.Description
      description: Service description.
      type: string
    - contextPath: Panorama.Services.DestinationPort
      description: Service destination port.
      type: string
    - contextPath: Panorama.Services.SourcePort
      description: Service source port.
      type: string
    - contextPath: Panorama.Services.DeviceGroup
      description: Device group in which the service was configured (Panorama instances).
      type: string
    - contextPath: Panorama.Services.Tags
      description: Service tags.
      type: String
  - arguments:
    - default: false
      description: Service name.
      isArray: false
      name: name
      required: true
      secret: false
    - default: false
      description: The device group for which to return addresses (Panorama instances).
      isArray: false
      name: device-group
      required: false
      secret: false
    deprecated: false
    description: Returns service details for the supplied service name.
    execution: false
    name: panorama-get-service
    outputs:
    - contextPath: Panorama.Services.Name
      description: Service name.
      type: string
    - contextPath: Panorama.Services.Protocol
      description: Service protocol.
      type: string
    - contextPath: Panorama.Services.Description
      description: Service description.
      type: string
    - contextPath: Panorama.Services.DestinationPort
      description: Service destination port.
      type: string
    - contextPath: Panorama.Services.SourcePort
      description: Service source port.
      type: string
    - contextPath: Panorama.Services.DeviceGroup
      description: Device group for the service (Panorama instances).
      type: string
    - contextPath: Panorama.Service.Tags
      description: Service tags.
      type: String
  - arguments:
    - default: false
      description: Name for the new service.
      isArray: false
      name: name
      required: true
      secret: false
    - auto: PREDEFINED
      default: false
      description: Protocol for the new service.
      isArray: false
      name: protocol
      predefined:
      - tcp
      - udp
      - sctp
      required: true
      secret: false
    - default: false
      description: Destination port  for the new service.
      isArray: false
      name: destination_port
      required: true
      secret: false
    - default: false
      description: Source port  for the new service.
      isArray: false
      name: source_port
      required: false
      secret: false
    - default: false
      description: Description for the new service.
      isArray: false
      name: description
      required: false
      secret: false
    - default: false
      description: The device group for which to return addresses (Panorama instances).
      isArray: false
      name: device-group
      required: false
      secret: false
    - default: false
      description: Tags for the new service.
      isArray: true
      name: tags
      required: false
      secret: false
    deprecated: false
    description: Creates a service.
    execution: false
    name: panorama-create-service
    outputs:
    - contextPath: Panorama.Services.Name
      description: Service name.
      type: string
    - contextPath: Panorama.Services.Protocol
      description: Service protocol.
      type: string
    - contextPath: Panorama.Services.Descritpion
      description: Service description.
      type: string
    - contextPath: Panorama.Services.DestinationPort
      description: Service destination port.
      type: string
    - contextPath: Panorama.Services.SourcePort
      description: Service source port.
      type: string
    - contextPath: Panorama.Services.DeviceGroup
      description: Device group for the service (Panorama instances).
      type: string
    - contextPath: Panorama.Services.Tags
      description: Service tags.
      type: String
  - arguments:
    - default: false
      description: Name of the service to delete.
      isArray: false
      name: name
      required: true
      secret: false
    - default: false
      description: The device group for which to return addresses (Panorama instances).
      isArray: false
      name: device-group
      required: false
      secret: false
    deprecated: false
    description: Deletes a service.
    execution: false
    name: panorama-delete-service
    outputs:
    - contextPath: Panorama.Services.Name
      description: Name of the deleted service.
      type: string
    - contextPath: Panorama.Services.DeviceGroup
      description: Device group for the service (Panorama instances).
      type: string
  - arguments:
    - default: false
      description: The device group for which to return addresses (Panorama instances).
      isArray: false
      name: device-group
      required: false
      secret: false
    - default: false
      description: Tags for which to filter the Service groups.
      isArray: true
      name: tag
      required: false
      secret: false
    deprecated: false
    description: Returns a list of service groups.
    execution: false
    name: panorama-list-service-groups
    outputs:
    - contextPath: Panorama.ServiceGroups.Name
      description: Service group name.
      type: string
    - contextPath: Panorama.ServiceGroups.Services
      description: Service group related services.
      type: string
    - contextPath: Panorama.ServiceGroups.DeviceGroup
      description: Device group for the service group (Panorama instances).
      type: string
    - contextPath: Panorama.ServiceGroups.Tags
      description: Service group tags.
      type: String
  - arguments:
    - default: false
      description: Service group name.
      isArray: false
      name: name
      required: true
      secret: false
    - default: false
      description: The device group for which to return addresses (Panorama instances).
      isArray: false
      name: device-group
      required: false
      secret: false
    deprecated: false
    description: Returns details for the specified service group.
    execution: false
    name: panorama-get-service-group
    outputs:
    - contextPath: Panorama.ServiceGroups.Name
      description: Service group name.
      type: string
    - contextPath: Panorama.ServiceGroups.Services
      description: Service group related services.
      type: string
    - contextPath: Panorama.ServiceGroups.DeviceGroup
      description: Device group for the service group (Panorama instances).
      type: string
    - contextPath: Panorama.ServiceGroups.Tags
      description: Service group tags.
      type: String
  - arguments:
    - default: false
      description: Service group name.
      isArray: false
      name: name
      required: true
      secret: false
    - default: false
      description: Service group related services.
      isArray: true
      name: services
      required: true
      secret: false
    - default: false
      description: The device group for which to return addresses (Panorama instances).
      isArray: false
      name: device-group
      required: false
      secret: false
    - default: false
      description: Tags for which to filter Service groups.
      isArray: true
      name: tags
      required: false
      secret: false
    deprecated: false
    description: Creates a service group.
    execution: false
    name: panorama-create-service-group
    outputs:
    - contextPath: Panorama.ServiceGroups.Name
      description: Service group name.
      type: string
    - contextPath: Panorama.ServiceGroups.Services
      description: Service group related services.
      type: string
    - contextPath: Panorama.ServiceGroups.DeviceGroup
      description: Device group for the service group (Panorama instances).
      type: string
    - contextPath: Panorama.ServiceGroups.Tags
      description: Service group tags.
      type: String
  - arguments:
    - default: false
      description: Name of the service group to delete.
      isArray: false
      name: name
      required: true
      secret: false
    - default: false
      description: The device group for which to return addresses (Panorama instances).
      isArray: false
      name: device-group
      required: false
      secret: false
    deprecated: false
    description: Deletes a service group.
    execution: false
    name: panorama-delete-service-group
    outputs:
    - contextPath: Panorama.ServiceGroups.Name
      description: Name of the deleted service group.
      type: string
    - contextPath: Panorama.ServiceGroups.DeviceGroup
      description: Device group for the service group (Panorama instances).
      type: string
  - arguments:
    - default: false
      description: Name of the service group to edit.
      isArray: false
      name: name
      required: true
      secret: false
    - default: false
      description: Services to add to the service group. Only existing Services objects
        can be added.
      isArray: true
      name: services_to_add
      required: false
      secret: false
    - default: false
      description: Services to remove from the service group. Only existing Services
        objects can be removed.
      isArray: false
      name: services_to_remove
      required: false
      secret: false
    - default: false
      description: Tag of the Service group to edit.
      isArray: true
      name: tags
      required: false
      secret: false
    deprecated: false
    description: Edit a service group.
    execution: false
    name: panorama-edit-service-group
    outputs:
    - contextPath: Panorama.ServiceGroups.Name
      description: Service group name.
      type: string
    - contextPath: Panorama.ServiceGroups.Services
      description: Service group related services.
      type: string
    - contextPath: Panorama.ServiceGroups.DeviceGroup
      description: Device group for the service group (Panorama instances).
      type: string
    - contextPath: Panorama.ServiceGroups.Tags
      description: Service group tags.
      type: String
  - arguments:
    - default: false
      description: Custom URL category name.
      isArray: false
      name: name
      required: true
      secret: false
    - default: false
      description: The device group for which to return addresses for the custom URL
        category (Panorama instances).
      isArray: false
      name: device-group
      required: false
      secret: false
    deprecated: false
    description: Returns information for a custom URL category.
    execution: false
    name: panorama-get-custom-url-category
    outputs:
    - contextPath: Panorama.CustomURLCategory.Name
      description: The category name of the custom URL.
      type: String
    - contextPath: Panorama.CustomURLCategory.Description
      description: The category description of the custom URL.
      type: String
    - contextPath: Panorama.CustomURLCategory.Sites
      description: The list of sites of the custom URL category.
      type: String
    - contextPath: Panorama.CustomURLCategory.DeviceGroup
      description: The device group for the custom URL Category (Panorama instances).
      type: String
    - contextPath: Panorama.CustomURLCategory.Categories
      description: The list of categories of the custom URL category.
      type: String
    - contextPath: Panorama.CustomURLCategory.Type
      description: The category type of the custom URL.
      type: String
  - arguments:
    - default: false
      description: The name of the custom URL category to create.
      isArray: false
      name: name
      required: true
      secret: false
    - default: false
      description: Description of the custom URL category to create.
      isArray: false
      name: description
      required: false
      secret: false
    - default: false
      description: List of sites for the custom URL category.
      isArray: true
      name: sites
      required: false
      secret: false
    - default: false
      description: The device group for which to return addresses for the custom URL
        category (Panorama instances).
      isArray: false
      name: device-group
      required: false
      secret: false
    - auto: PREDEFINED
      default: false
      description: The category type of the URL. Relevant from PAN-OS v9.x.
      isArray: false
      name: type
      predefined:
      - URL List
      - Category Match
      required: false
      secret: false
    - default: false
      description: The list of categories. Relevant from PAN-OS v9.x.
      isArray: true
      name: categories
      required: false
      secret: false
    deprecated: false
    description: Creates a custom URL category.
    execution: false
    name: panorama-create-custom-url-category
    outputs:
    - contextPath: Panorama.CustomURLCategory.Name
      description: Custom URL category name.
      type: String
    - contextPath: Panorama.CustomURLCategory.Description
      description: Custom URL category description.
      type: String
    - contextPath: Panorama.CustomURLCategory.Sites
      description: Custom URL category list of sites.
      type: String
    - contextPath: Panorama.CustomURLCategory.DeviceGroup
      description: Device group for the Custom URL Category (Panorama instances).
      type: String
    - contextPath: Panorama.CustomURLCategory.Sites
      description: Custom URL category list of categories.
      type: String
    - contextPath: Panorama.CustomURLCategory.Type
      description: Custom URL category type.
      type: String
  - arguments:
    - default: false
      description: Name of the custom URL category to delete.
      isArray: false
      name: name
      required: false
      secret: false
    - default: false
      description: The device group for which to return addresses (Panorama instances).
      isArray: false
      name: device-group
      required: false
      secret: false
    deprecated: false
    description: Deletes a custom URL category.
    execution: false
    name: panorama-delete-custom-url-category
    outputs:
    - contextPath: Panorama.CustomURLCategory.Name
      description: Name of the custom URL category to delete.
      type: string
    - contextPath: Panorama.CustomURLCategory.DeviceGroup
      description: Device group for the Custom URL Category (Panorama instances).
      type: string
  - arguments:
    - default: false
      description: Name of the custom URL category to add or remove sites.
      isArray: false
      name: name
      required: true
      secret: false
    - default: false
      description: A comma separated list of sites to add to the custom URL category.
      isArray: true
      name: sites
      required: false
      secret: false
    - auto: PREDEFINED
      default: false
      description: Adds or removes sites or categories. Can be "add",or "remove".
      isArray: true
      name: action
      predefined:
      - add
      - remove
      required: true
      secret: false
    - default: false
      description: A comma separated list of categories to add to the custom URL category.
      isArray: true
      name: categories
      required: false
      secret: false
    deprecated: false
    description: Adds or removes sites to and from a custom URL category.
    execution: false
    name: panorama-edit-custom-url-category
    outputs:
    - contextPath: Panorama.CustomURLCategory.Name
      description: Custom URL category name.
      type: string
    - contextPath: Panorama.CustomURLCategory.Description
      description: Custom URL category description.
      type: string
    - contextPath: Panorama.CustomURLCategory.Sites
      description: Custom URL category list of sites.
      type: string
    - contextPath: Panorama.CustomURLCategory.DeviceGroup
      description: Device group for the Custom URL Category (Panorama instances).
      type: string
  - arguments:
    - default: false
      description: URL to check.
      isArray: true
      name: url
      required: true
      secret: false
    deprecated: false
    description: Gets a URL category from URL Filtering.
    execution: false
    name: panorama-get-url-category
    outputs:
    - contextPath: Panorama.URLFilter.URL
      description: URL.
      type: string
    - contextPath: Panorama.URLFilter.Category
      description: URL category.
      type: string
  - arguments:
    - default: false
      description: URL to check.
      isArray: true
      name: url
      required: true
      secret: false
    deprecated: false
    description: Returns a URL category from URL Filtering.
    execution: false
    name: panorama-get-url-category-from-cloud
    outputs:
    - contextPath: Panorama.URLFilter.URL
      description: The URL.
      type: string
    - contextPath: Panorama.URLFilter.Category
      description: URL category.
      type: string
  - arguments:
    - default: false
      description: URL to check.
      isArray: true
      name: url
      required: true
      secret: false
    deprecated: false
    description: Returns a URL category from URL Filtering.
    execution: false
    name: panorama-get-url-category-from-host
    outputs:
    - contextPath: Panorama.URLFilter.URL
      description: The URL.
      type: string
    - contextPath: Panorama.URLFilter.Category
      description: URL category.
      type: string
  - arguments:
    - default: false
      description: URL Filter name.
      isArray: false
      name: name
      required: true
      secret: false
    - default: false
      description: The device group for which to return addresses for the URL Filter
        (Panorama instances).
      isArray: false
      name: device-group
      required: false
      secret: false
    deprecated: false
    description: Returns information for a URL filtering rule.
    execution: false
    name: panorama-get-url-filter
    outputs:
    - contextPath: Panorama.URLFilter.Name
      description: URL Filter name.
      type: string
    - contextPath: Panorama.URLFilter.Category.Name
      description: URL Filter category name.
      type: string
    - contextPath: Panorama.URLFilter.Category.Action
      description: Action for the URL category.
      type: string
    - contextPath: Panorama.URLFilter.OverrideBlockList
      description: URL Filter override block list.
      type: string
    - contextPath: Panorama.URLFilter.OverrideAllowList
      description: URL Filter override allow list.
      type: string
    - contextPath: Panorama.URLFilter.Description
      description: URL Filter description.
      type: string
    - contextPath: Panorama.URLFilter.DeviceGroup
      description: Device group for the URL Filter (Panorama instances).
      type: string
  - arguments:
    - default: false
      description: Name of the URL filter to create.
      isArray: false
      name: name
      required: true
      secret: false
    - default: false
      description: URL categories.
      isArray: true
      name: url_category
      required: true
      secret: false
    - auto: PREDEFINED
      default: false
      description: Action for the URL categories. Can be "allow", "block", "alert",
        "continue", or "override".
      isArray: false
      name: action
      predefined:
      - allow
      - block
      - alert
      - continue
      - override
      required: true
      secret: false
    - default: false
      description: CSV list of URLs to exclude from the allow list.
      isArray: true
      name: override_allow_list
      required: false
      secret: false
    - default: false
      description: CSV list of URLs to exclude from the blocked list.
      isArray: true
      name: override_block_list
      required: false
      secret: false
    - default: false
      description: URL Filter description.
      isArray: false
      name: description
      required: false
      secret: false
    - default: false
      description: The device group for which to return addresses for the URL Filter
        (Panorama instances).
      isArray: false
      name: device-group
      required: false
      secret: false
    deprecated: false
    description: Creates a URL filtering rule.
    execution: false
    name: panorama-create-url-filter
    outputs:
    - contextPath: Panorama.URLFilter.Name
      description: URL Filter name.
      type: string
    - contextPath: Panorama.URLFilter.Category.Name
      description: URL Filter category name.
      type: string
    - contextPath: Panorama.URLFilter.Category.Action
      description: Action for the URL category.
      type: string
    - contextPath: Panorama.URLFilter.OverrideBlockList
      description: URL Filter override allow list.
      type: string
    - contextPath: Panorama.URLFilter.OverrideBlockList
      description: URL Filter override blocked list.
      type: string
    - contextPath: Panorama.URLFilter.Description
      description: URL Filter description.
      type: string
    - contextPath: Panorama.URLFilter.DeviceGroup
      description: Device group for the URL Filter (Panorama instances).
      type: string
  - arguments:
    - default: false
      description: Name of the URL filter to edit.
      isArray: false
      name: name
      required: true
      secret: false
    - auto: PREDEFINED
      default: false
      description: Element to change. Can be "override_allow_list", or "override_block_list"
      isArray: false
      name: element_to_change
      predefined:
      - override_allow_list
      - override_block_list
      - description
      required: true
      secret: false
    - default: false
      description: Element value. Limited to one value.
      isArray: false
      name: element_value
      required: true
      secret: false
    - auto: PREDEFINED
      default: false
      defaultValue: add
      description: Add or remove an element from the Allow List or Block List fields.
        Default is to 'add' the element_value to the list.
      isArray: false
      name: add_remove_element
      predefined:
      - add
      - remove
      required: false
      secret: false
    deprecated: false
    description: Edit a URL filtering rule.
    execution: false
    name: panorama-edit-url-filter
    outputs:
    - contextPath: Panorama.URLFilter.Name
      description: URL Filter name.
      type: string
    - contextPath: Panorama.URLFilter.Description
      description: URL Filter description.
      type: string
    - contextPath: Panorama.URLFilter.Category.Name
      description: URL Filter category.
      type: string
    - contextPath: Panorama.URLFilter.Action
      description: Action for the URL category.
      type: string
    - contextPath: Panorama.URLFilter.OverrideAllowList
      description: Allow Overrides for the URL category.
      type: string
    - contextPath: Panorama.URLFilter.OverrideBlockList
      description: Block Overrides for the URL category.
      type: string
    - contextPath: Panorama.URLFilter.DeviceGroup
      description: Device group for the URL Filter (Panorama instances).
      type: string
  - arguments:
    - default: false
      description: Name of the URL filter rule to delete.
      isArray: false
      name: name
      required: true
      secret: false
    - default: false
      description: The device group for which to return addresses for the URL filter
        (Panorama instances)
      isArray: false
      name: device-group
      required: false
      secret: false
    deprecated: false
    description: Deletes a URL filtering rule.
    execution: false
    name: panorama-delete-url-filter
    outputs:
    - contextPath: Panorama.URLFilter.Name
      description: URL filter rule name.
      type: string
    - contextPath: Panorama.URLFilter.DeviceGroup
      description: Device group for the URL Filter (Panorama instances).
      type: string
  - arguments:
    - default: false
      description: The device group for which to return addresses for the EDL (Panorama
        instances).
      isArray: false
      name: device-group
      required: false
      secret: false
    deprecated: false
    description: Returns a list of external dynamic lists.
    execution: false
    name: panorama-list-edls
    outputs:
    - contextPath: Panorama.EDL.Name
      description: Name of the EDL.
      type: string
    - contextPath: Panorama.EDL.Type
      description: The type of EDL.
      type: string
    - contextPath: Panorama.EDL.URL
      description: URL in which the EDL is stored.
      type: string
    - contextPath: Panorama.EDL.Description
      description: Description of the EDL.
      type: string
    - contextPath: Panorama.EDL.CertificateProfile
      description: EDL certificate profile.
      type: string
    - contextPath: Panorama.EDL.Recurring
      description: Time interval that the EDL was pulled and updated.
      type: string
    - contextPath: Panorama.EDL.DeviceGroup
      description: Device group for the EDL (Panorama instances).
      type: string
  - arguments:
    - default: false
      description: Name of the EDL.
      isArray: false
      name: name
      required: true
      secret: false
    - default: false
      description: The device group for which to return addresses for the EDL (Panorama
        instances).
      isArray: false
      name: device-group
      required: false
      secret: false
    deprecated: false
    description: Returns information for an external dynamic list
    execution: false
    name: panorama-get-edl
    outputs:
    - contextPath: Panorama.EDL.Name
      description: Name of the EDL.
      type: string
    - contextPath: Panorama.EDL.Type
      description: The type of EDL.
      type: string
    - contextPath: Panorama.EDL.URL
      description: URL in which the EDL is stored.
      type: string
    - contextPath: Panorama.EDL.Description
      description: Description of the EDL.
      type: string
    - contextPath: Panorama.EDL.CertificateProfile
      description: EDL certificate profile.
      type: string
    - contextPath: Panorama.EDL.Recurring
      description: Time interval that the EDL was pulled and updated.
      type: string
    - contextPath: Panorama.EDL.DeviceGroup
      description: Device group for the EDL (Panorama instances).
      type: string
  - arguments:
    - default: false
      description: Name of the EDL.
      isArray: false
      name: name
      required: true
      secret: false
    - default: false
      description: URL from which to pull the EDL.
      isArray: false
      name: url
      required: true
      secret: false
    - auto: PREDEFINED
      default: false
      description: The type of EDL.
      isArray: false
      name: type
      predefined:
      - ip
      - url
      - domain
      required: true
      secret: false
    - auto: PREDEFINED
      default: false
      description: Time interval for pulling and updating the EDL.
      isArray: false
      name: recurring
      predefined:
      - five-minute
      - hourly
      required: true
      secret: false
    - default: false
      description: Certificate Profile name for the URL that was previously uploaded.
        to PAN OS.
      isArray: false
      name: certificate_profile
      required: false
      secret: false
    - default: false
      description: Description of the EDL.
      isArray: false
      name: description
      required: false
      secret: false
    - default: false
      description: The device group for which to return addresses for the EDL (Panorama
        instances).
      isArray: false
      name: device-group
      required: false
      secret: false
    deprecated: false
    description: Creates an external dynamic list.
    execution: false
    name: panorama-create-edl
    outputs:
    - contextPath: Panorama.EDL.Name
      description: Name of theEDL.
      type: string
    - contextPath: Panorama.EDL.Type
      description: Type of the EDL.
      type: string
    - contextPath: Panorama.EDL.URL
      description: URL in which the EDL is stored.
      type: string
    - contextPath: Panorama.EDL.Description
      description: Description of the EDL.
      type: string
    - contextPath: Panorama.EDL.CertificateProfile
      description: EDL certificate profile.
      type: string
    - contextPath: Panorama.EDL.Recurring
      description: Time interval that the EDL was pulled and updated.
      type: string
    - contextPath: Panorama.EDL.DeviceGroup
      description: Device group for the EDL (Panorama instances).
      type: string
  - arguments:
    - default: false
      description: Name of the external dynamic list to edit.
      isArray: false
      name: name
      required: true
      secret: false
    - auto: PREDEFINED
      default: false
      description: The element to change (“url”, “recurring”, “certificate_profile”,
        “description”).
      isArray: false
      name: element_to_change
      predefined:
      - url
      - recurring
      - certificate_profile
      - description
      required: true
      secret: false
    - default: false
      description: The element value.
      isArray: false
      name: element_value
      required: true
      secret: false
    deprecated: false
    description: Modifies an element of an external dynamic list.
    execution: false
    name: panorama-edit-edl
    outputs:
    - contextPath: Panorama.EDL.Name
      description: Name of the EDL.
      type: string
    - contextPath: Panorama.EDL.URL
      description: URL where the EDL is stored.
      type: string
    - contextPath: Panorama.EDL.Description
      description: Description of the EDL.
      type: string
    - contextPath: Panorama.EDL.CertificateProfile
      description: EDL certificate profile.
      type: string
    - contextPath: Panorama.EDL.Recurring
      description: Time interval that the EDL was pulled and updated.
      type: string
    - contextPath: Panorama.EDL.DeviceGroup
      description: Device group for the EDL (Panorama instances).
      type: string
  - arguments:
    - default: false
      description: Name of the EDL to delete.
      isArray: false
      name: name
      required: true
      secret: false
    - default: false
      description: The device group for which to return addresses for the EDL (Panorama
        instances).
      isArray: false
      name: device-group
      required: false
      secret: false
    deprecated: false
    description: Deletes an external dynamic list.
    execution: false
    name: panorama-delete-edl
    outputs:
    - contextPath: Panorama.EDL.Name
      description: Name of the EDL that was deleted.
      type: string
    - contextPath: Panorama.EDL.DeviceGroup
      description: Device group for the EDL (Panorama instances).
      type: string
  - arguments:
    - default: false
      description: Name of the EDL
      isArray: false
      name: name
      required: true
      secret: false
    - default: false
      description: The device group for which to return addresses for the EDL (Panorama
        instances).
      isArray: false
      name: device-group
      required: false
      secret: false
    deprecated: false
    description: Refreshes the specified external dynamic list.
    execution: false
    name: panorama-refresh-edl
  - arguments:
    - default: false
      description: Name of the rule to create.
      isArray: false
      name: rulename
      required: false
      secret: false
    - default: false
      description: Description of the rule to create.
      isArray: false
      name: description
      required: false
      secret: false
    - auto: PREDEFINED
      default: false
      description: Action for the rule. Can be "allow", "deny", or "drop".
      isArray: false
      name: action
      predefined:
      - allow
      - deny
      - drop
      required: true
      secret: false
    - default: false
      description: A comma-separated list of address object names, address group object
        names, or EDL object names.
      isArray: true
      name: source
      required: false
      secret: false
    - default: false
      description: A comma-separated list of address object names, address group object
        names, or EDL object names.
      isArray: true
      name: destination
      required: false
      secret: false
    - auto: PREDEFINED
      default: false
      description: Whether to negate the source (address, address group). Can be "Yes"
        or "No".
      isArray: false
      name: negate_source
      predefined:
      - 'Yes'
      - 'No'
      required: false
      secret: false
    - auto: PREDEFINED
      default: false
      description: Whether to negate the destination (address, address group). Can
        be "Yes" or "No".
      isArray: false
      name: negate_destination
      predefined:
      - 'Yes'
      - 'No'
      required: false
      secret: false
    - default: false
      description: Service object names for the rule (service object) to create.
      isArray: true
      name: service
      required: false
      secret: false
    - auto: PREDEFINED
      default: false
      defaultValue: 'No'
      description: Whether to disable the rule. Can be "Yes" or "No" (default is "No").
      isArray: false
      name: disable
      predefined:
      - 'Yes'
      - 'No'
      required: false
      secret: false
    - default: false
<<<<<<< HEAD
      defaultValue: any
=======
>>>>>>> 799f980c
      description: A comma-separated list of application object namesfor the rule
        to create.
      isArray: true
      name: application
      required: false
      secret: false
    - default: false
      defaultValue: any
      description: Source user for the rule to create.
      isArray: false
      name: source_user
      required: false
      secret: false
    - auto: PREDEFINED
      default: false
      description: Pre rule or Post rule (Panorama instances).
      isArray: false
      name: pre_post
      predefined:
      - pre-rulebase
      - post-rulebase
      required: false
      secret: false
    - default: false
      description: Specifies a target firewall for the rule (Panorama instances).
      isArray: false
      name: target
      required: false
      secret: false
    - default: false
      description: Log forwarding profile.
      isArray: false
      name: log_forwarding
      required: false
      secret: false
    - default: false
      description: The device group for which to return addresses for the rule (Panorama
        instances).
      isArray: false
      name: device-group
      required: false
      secret: false
    - default: false
      description: Rule tags to create.
      isArray: true
      name: tags
      required: false
      secret: false
    - default: false
      description: A comma-separated list of URL categories.
      isArray: false
      name: category
      required: false
      secret: false
    deprecated: false
    description: Creates a policy rule.
    execution: true
    name: panorama-create-rule
    outputs:
    - contextPath: Panorama.SecurityRule.Name
      description: Rule name.
      type: string
    - contextPath: Panorama.SecurityRule.Description
      description: Rule description.
      type: string
    - contextPath: Panorama.SecurityRule.Action
      description: Action for the rule.
      type: string
    - contextPath: Panorama.SecurityRule.Source
      description: Source address.
      type: string
    - contextPath: Panorama.SecurityRule.Destination
      description: Destination address.
      type: string
    - contextPath: Panorama.SecurityRule.NegateSource
      description: Whether the source is negated (address, address group).
      type: boolean
    - contextPath: Panorama.SecurityRule.NegateDestination
      description: Whether the destination negated (address, address group).
      type: boolean
    - contextPath: Panorama.SecurityRule.Service
      description: Service for the rule.
      type: string
    - contextPath: Panorama.SecurityRule.Disabled
      description: Whether the rule is disabled.
      type: string
    - contextPath: Panorama.SecurityRule.Application
      description: Application for the rule.
      type: string
    - contextPath: Panorama.SecurityRule.Target
      description: Target firewall (Panorama instances).
      type: string
    - contextPath: Panorama.SecurityRule.LogForwarding
      description: Log forwarding profile (Panorama instances).
      type: string
    - contextPath: Panorama.SecurityRule.DeviceGroup
      description: Device group for the rule (Panorama instances).
      type: string
    - contextPath: Panorama.SecurityRules.Tags
      description: Rule tags.
      type: String
  - arguments:
    - default: false
      description: Name of the custom block policy rule to create.
      isArray: false
      name: rulename
      required: false
      secret: false
    - auto: PREDEFINED
      default: false
      description: Object type to block in the policy rule. Can be "ip", "address-group",
        "edl", or "custom-url-category".
      isArray: false
      name: object_type
      predefined:
      - ip
      - address-group
      - application
      - url-category
      - edl
      required: true
      secret: false
    - default: false
      description: A comma-separated list of object values for the object_type argument.
      isArray: true
      name: object_value
      required: true
      secret: false
    - auto: PREDEFINED
      default: false
      defaultValue: both
      description: Direction to block. Can be "to", "from", or "both". Default is
        "both". This argument is not applicable to the "custom-url-category" object_type.
      isArray: false
      name: direction
      predefined:
      - to
      - from
      - both
      required: false
      secret: false
    - auto: PREDEFINED
      default: false
      description: Pre rule or Post rule (Panorama instances).
      isArray: false
      name: pre_post
      predefined:
      - pre-rulebase
      - post-rulebase
      required: false
      secret: false
    - default: false
      description: Specifies a target firewall for the rule (Panorama instances).
      isArray: false
      name: target
      required: false
      secret: false
    - default: false
      description: Log forwarding profile.
      isArray: false
      name: log_forwarding
      required: false
      secret: false
    - default: false
      description: The device group for which to return addresses for the rule (Panorama
        instances).
      isArray: false
      name: device-group
      required: false
      secret: false
    - default: false
      description: Tags for which to use for the custom block policy rule.
      isArray: true
      name: tags
      required: false
      secret: false
    deprecated: false
    description: Creates a custom block policy rule.
    execution: true
    name: panorama-custom-block-rule
    outputs:
    - contextPath: Panorama.SecurityRule.Name
      description: Rule name.
      type: string
    - contextPath: Panorama.SecurityRule.Object
      description: Blocked object.
      type: string
    - contextPath: Panorama.SecurityRule.Direction
      description: Direction blocked.
      type: string
    - contextPath: Panorama.SecurityRule.Target
      description: Target firewall (Panorama instances)
      type: string
    - contextPath: Panorama.SecurityRule.LogForwarding
      description: Log forwarding profile (Panorama instances).
      type: string
    - contextPath: Panorama.SecurityRule.DeviceGroup
      description: Device group for the rule (Panorama instances).
      type: string
    - contextPath: Panorama.SecurityRule.Tags
      description: Rule tags.
      type: String
  - arguments:
    - default: false
      description: Name of the rule to move.
      isArray: false
      name: rulename
      required: true
      secret: false
    - auto: PREDEFINED
      default: false
      description: Where to move the rule. Can be "before", "after", "top", or "bottom".
        If you specify "top" or "bottom", you need to supply the "dst" argument.
      isArray: false
      name: where
      predefined:
      - before
      - after
      - top
      - bottom
      required: true
      secret: false
    - default: false
      description: Destination rule relative to the rule that you are moving. This
        field is only relevant if you specify "top" or "bottom" in the "where" argument.
      isArray: false
      name: dst
      required: false
      secret: false
    - auto: PREDEFINED
      default: false
      description: Rule location. Mandatory for Panorama instances.
      isArray: false
      name: pre_post
      predefined:
      - pre-rulebase
      - post-rulebase
      required: false
      secret: false
    - default: false
      description: The device group for which to return addresses for the rule (Panorama
        instances).
      isArray: false
      name: device-group
      required: false
      secret: false
    deprecated: false
    description: Changes the location of a policy rule.
    execution: true
    name: panorama-move-rule
    outputs:
    - contextPath: Panorama.SecurityRule.Name
      description: Rule name.
      type: string
    - contextPath: Panorama.SecurityRule.DeviceGroup
      description: Device group for the rule (Panorama instances).
      type: string
  - arguments:
    - default: false
      description: Name of the rule to edit.
      isArray: false
      name: rulename
      required: true
      secret: false
    - auto: PREDEFINED
      default: false
      description: Parameter in the security rule to change. Can be 'source', 'destination',
        'application', 'action', 'category', 'description', 'disabled', 'target',
        'log-forwarding' or 'tag'.
      isArray: false
      name: element_to_change
      predefined:
      - source
      - destination
      - application
      - action
      - category
      - description
      - disabled
      - target
      - log-forwarding
      - tag
      required: true
      secret: false
    - default: false
      description: The new value for the parameter.
      isArray: false
      name: element_value
      required: true
      secret: false
    - auto: PREDEFINED
      default: false
      description: Pre-rule or post-rule (Panorama instances).
      isArray: false
      name: pre_post
      predefined:
      - pre-rulebase
      - post-rulebase
      required: false
      secret: false
    - auto: PREDEFINED
      default: false
      defaultValue: replace
      description: Whether to replace, add, or remove the element_value from the current
        rule object value.
      isArray: false
      name: behaviour
      predefined:
      - replace
      - add
      - remove
      required: false
      secret: false
    deprecated: false
    description: Edits a policy rule.
    execution: true
    name: panorama-edit-rule
    outputs:
    - contextPath: Panorama.SecurityRule.Name
      description: Rule name.
      type: string
    - contextPath: Panorama.SecurityRule.Description
      description: Rule description.
      type: string
    - contextPath: Panorama.SecurityRule.Action
      description: Action for the rule.
      type: string
    - contextPath: Panorama.SecurityRule.Source
      description: Source address.
      type: string
    - contextPath: Panorama.SecurityRule.Destination
      description: Destination address.
      type: string
    - contextPath: Panorama.SecurityRule.NegateSource
      description: Whether the source is negated (address, address group).
      type: boolean
    - contextPath: Panorama.SecurityRule.NegateDestination
      description: Whether the destination is negated (address, address group).
      type: boolean
    - contextPath: Panorama.SecurityRule.Service
      description: Service for the rule.
      type: string
    - contextPath: Panorama.SecurityRule.Disabled
      description: Whether the rule is disabled.
      type: string
    - contextPath: Panorama.SecurityRule.Application
      description: Application for the rule.
      type: string
    - contextPath: Panorama.SecurityRule.Target
      description: Target firewall (Panorama instances).
      type: string
    - contextPath: Panorama.SecurityRule.DeviceGroup
      description: Device group for the rule (Panorama instances).
      type: string
    - contextPath: Panorama.SecurityRule.Tags
      description: Tags for the rule.
      type: String
  - arguments:
    - default: false
      description: Name of the rule to delete.
      isArray: false
      name: rulename
      required: true
      secret: false
    - auto: PREDEFINED
      default: false
      description: Pre rule or Post rule (Panorama instances).
      isArray: false
      name: pre_post
      predefined:
      - pre-rulebase
      - post-rulebase
      required: false
      secret: false
    - default: false
      description: The device group for which to return addresses for the rule (Panorama
        instances).
      isArray: false
      name: device-group
      required: false
      secret: false
    deprecated: false
    description: Deletes a policy rule.
    execution: true
    name: panorama-delete-rule
    outputs:
    - contextPath: Panorama.SecurityRule.Name
      description: Rule name.
      type: string
    - contextPath: Panorama.SecurityRule.DeviceGroup
      description: Device group for the rule (Panorama instances).
      type: string
  - deprecated: false
    description: Returns a list of predefined applications.
    execution: false
    name: panorama-list-applications
    outputs:
    - contextPath: Panorama.Applications.Name
      description: Application name.
      type: string
    - contextPath: Panorama.Applications.Id
      description: Application ID.
      type: number
    - contextPath: Panorama.Applications.Category
      description: Application category.
      type: string
    - contextPath: Panorama.Applications.SubCategory
      description: Application sub-category.
      type: string
    - contextPath: Panorama.Applications.Technology
      description: Application technology.
      type: string
    - contextPath: Panorama.Applications.Risk
      description: Application risk (1 to 5).
      type: number
    - contextPath: Panorama.Applications.Description
      description: Application description.
      type: string
  - arguments:
    - default: false
      description: Job ID to check.
      isArray: false
      name: job_id
      required: true
      secret: false
    deprecated: false
    description: Returns commit status for a configuration.
    execution: false
    name: panorama-commit-status
    outputs:
    - contextPath: Panorama.Commit.JobID
      description: Job ID of the configuration to be committed.
      type: number
    - contextPath: Panorama.Commit.Status
      description: Commit status.
      type: string
    - contextPath: Panorama.Commit.Details
      description: Job ID details.
      type: string
  - arguments:
    - default: false
      description: Job ID to check.
      isArray: false
      name: job_id
      required: true
      secret: false
    deprecated: false
    description: Returns the push status for a configuration.
    execution: false
    name: panorama-push-status
    outputs:
    - contextPath: Panorama.Push.DeviceGroup
      description: Device group to which the policies were pushed.
      type: string
    - contextPath: Panorama.Push.JobID
      description: Job ID of the configuration to be pushed.
      type: number
    - contextPath: Panorama.Push.Status
      description: Push status.
      type: string
    - contextPath: Panorama.Push.Details
      description: Job ID details.
      type: string
  - arguments:
    - auto: PREDEFINED
      default: false
      description: Type of Packet Capture.
      isArray: false
      name: pcapType
      predefined:
      - application-pcap
      - filter-pcap
      - threat-pcap
      - dlp-pcap
      required: true
      secret: false
    - default: false
      description: The file name for the PCAP type ('dlp-pcap', 'filters-pcap', or
        'application-pcap').
      isArray: false
      name: from
      required: false
      secret: false
    - default: false
      description: The new name for the PCAP file after downloading. If this argument
        is not specified, the file name is the PCAP file name set in the firewall.
      isArray: false
      name: localName
      required: false
      secret: false
    - default: false
      description: Serial number for the request. For further information, see the
        Panorama XML API Documentation.
      isArray: false
      name: serialNo
      required: false
      secret: false
    - default: false
      description: 'The Search time for the request. For example: "2019/12/26 00:00:00",
        "2020/01/10". For more information, see the Panorama XML API documentation.'
      isArray: false
      name: searchTime
      required: false
      secret: false
    - default: false
      description: The ID of the PCAP for the request. For further information, see
        the Panorama XML API Documentation.
      isArray: false
      name: pcapID
      required: false
      secret: false
    - default: false
      description: Password for Panorama, needed for the 'dlp-pcap' PCAP type only.
      isArray: false
      name: password
      required: false
      secret: false
    deprecated: false
    description: Returns information for a Panorama PCAP file. The recommended maximum
      file size is 5 MB. If the limit is exceeded, you might need to SSH the firewall
      and run the scp export command to export the PCAP file. For more information,
      see the Palo Alto Networks documentation.
    execution: false
    name: panorama-get-pcap
    outputs:
    - contextPath: File.Size
      description: File size.
      type: number
    - contextPath: File.Name
      description: File name.
      type: string
    - contextPath: File.Type
      description: File type.
      type: string
    - contextPath: File.Info
      description: File info.
      type: string
    - contextPath: File.Extenstion
      description: File extension.
      type: string
    - contextPath: File.EntryID
      description: FIle entryID.
      type: string
    - contextPath: File.MD5
      description: MD5 hash of the file.
      type: string
    - contextPath: File.SHA1
      description: SHA1 hash of the file.
      type: string
    - contextPath: File.SHA256
      description: SHA256 hash of the file.
      type: string
  - arguments:
    - auto: PREDEFINED
      default: false
      description: Type of Packet Capture.
      isArray: false
      name: pcapType
      predefined:
      - application-pcap
      - filter-pcap
      - threat-pcap
      - dlp-pcap
      required: true
      secret: false
    - default: false
      description: Password for Panorama. Relevant for the 'dlp-pcap' PCAP type.
      isArray: false
      name: password
      required: false
      secret: false
    deprecated: false
    description: Returns a list of all PCAP files by PCAP type.
    execution: false
    name: panorama-list-pcaps
  - arguments:
    - default: false
      description: Tag for which to register IP addresses.
      isArray: false
      name: tag
      required: true
      secret: false
    - default: false
      description: IP addresses to register.
      isArray: true
      name: IPs
      required: true
      secret: false
    - auto: PREDEFINED
      default: false
      defaultValue: 'true'
      description: Whether the IP addresses remain registered to the tag after the
        device reboots ('true':persistent, 'false':non-persistent). Default is 'true'.
      isArray: false
      name: persistent
      predefined:
      - 'true'
      - 'false'
      required: false
      secret: false
    deprecated: false
    description: Registers IP addresses to a tag.
    execution: false
    name: panorama-register-ip-tag
    outputs:
    - contextPath: Panorama.DynamicTags.Tag
      description: Name of the tag.
      type: string
    - contextPath: Panorama.DynamicTags.IPs
      description: Registered IP addresses.
      type: string
  - arguments:
    - default: false
      description: Tag for which to unregister IP addresses.
      isArray: false
      name: tag
      required: true
      secret: false
    - default: false
      description: IP addresses to unregister.
      isArray: true
      name: IPs
      required: true
      secret: false
    deprecated: false
    description: Unregisters IP addresses from a tag.
    execution: false
    name: panorama-unregister-ip-tag
  - arguments:
    - default: false
      description: Specifies the match criteria for the logs. This is similar to the
        query provided in the web interface under the Monitor tab, when viewing the
        logs.
      isArray: false
      name: query
      required: false
      secret: false
    - default: false
      defaultValue: '100'
      description: The number of logs to retrieve. The default is 100. Maximum is
        5000.
      isArray: false
      name: number_of_logs
      required: false
      secret: false
    - auto: PREDEFINED
      default: false
      defaultValue: backward
      description: |-
        Whether logs are shown oldest first (forward) or newest
        first (backward). Default is backward.
      isArray: false
      name: direction
      predefined:
      - backward
      - forward
      required: false
      secret: false
    - default: false
      description: Source address for the query.
      isArray: false
      name: source
      required: false
      secret: false
    - default: false
      description: Destination address for the query.
      isArray: false
      name: destination
      required: false
      secret: false
    - default: false
      description: Date and time after which logs were received in the format YYYY/MM/DD
        HH:MM:SS.
      isArray: false
      name: receive_time
      required: false
      secret: false
    - default: false
      description: Application for the query.
      isArray: false
      name: application
      required: false
      secret: false
    - default: false
      description: Destination port for the query.
      isArray: false
      name: to_port
      required: false
      secret: false
    - default: false
      description: Action for the query.
      isArray: false
      name: action
      required: false
      secret: false
    deprecated: true
    description: Deprecated. Use the panorama-query-logs command instead.
    execution: false
    name: panorama-query-traffic-logs
    outputs:
    - contextPath: Panorama.TrafficLogs.JobID
      description: Job ID of the traffic logs query.
      type: Number
    - contextPath: Panorama.TrafficLogs.Status
      description: Status of the traffic logs query.
      type: String
  - arguments:
    - default: false
      description: Job ID of the query.
      isArray: false
      name: job_id
      required: true
      secret: false
    deprecated: true
    description: Deprecated. Use the panorama-check-logs-status command instead.
    execution: false
    name: panorama-check-traffic-logs-status
    outputs:
    - contextPath: Panorama.TrafficLogs.JobID
      description: Job ID of the traffic logs query.
      type: Number
    - contextPath: Panorama.TrafficLogs.Status
      description: Status of the traffic logs query.
      type: String
  - arguments:
    - default: false
      description: Job ID of the query.
      isArray: false
      name: job_id
      required: true
      secret: false
    deprecated: true
    description: Deprecated. Use the panorama-get-logs command instead.
    execution: false
    name: panorama-get-traffic-logs
    outputs:
    - contextPath: Panorama.TrafficLogs.JobID
      description: Job ID of the traffic logs query.
      type: Number
    - contextPath: Panorama.TrafficLogs.Status
      description: Status of the traffic logs query.
      type: String
    - contextPath: Panorama.TrafficLogs.Logs.Action
      description: Action of the traffic log.
      type: String
    - contextPath: Panorama.TrafficLogs.Logs.ActionSource
      description: Action source of the traffic log.
      type: String
    - contextPath: Panorama.TrafficLogs.Logs.Application
      description: Application of the traffic log.
      type: String
    - contextPath: Panorama.TrafficLogs.Logs.Category
      description: Category of the traffic log.
      type: String
    - contextPath: Panorama.TrafficLogs.Logs.DeviceName
      description: Device name of the traffic log.
      type: String
    - contextPath: Panorama.TrafficLogs.Logs.Destination
      description: Destination of the traffic log.
      type: String
    - contextPath: Panorama.TrafficLogs.Logs.DestinationPort
      description: Destination port of the traffic log.
      type: String
    - contextPath: Panorama.TrafficLogs.Logs.FromZone
      description: From zone of the traffic log.
      type: String
    - contextPath: Panorama.TrafficLogs.Logs.Protocol
      description: Protocol of the traffic log.
      type: String
    - contextPath: Panorama.TrafficLogs.Logs.ReceiveTime
      description: Receive time of the traffic log.
      type: String
    - contextPath: Panorama.TrafficLogs.Logs.Rule
      description: Rule of the traffic log.
      type: String
    - contextPath: Panorama.TrafficLogs.Logs.SessionEndReason
      description: Session end reason of the traffic log.
      type: String
    - contextPath: Panorama.TrafficLogs.Logs.Source
      description: Source of the traffic log.
      type: String
    - contextPath: Panorama.TrafficLogs.Logs.SourcePort
      description: Source port of the traffic log.
      type: String
    - contextPath: Panorama.TrafficLogs.Logs.StartTime
      description: Start time of the traffic log.
      type: String
    - contextPath: Panorama.TrafficLogs.Logs.ToZone
      description: To zone of the traffic log.
      type: String
  - arguments:
    - auto: PREDEFINED
      default: false
      description: Rules location. Can be 'pre-rulebase' or 'post-rulebase'. Mandatory
        for Panorama instances.
      isArray: false
      name: pre_post
      predefined:
      - pre-rulebase
      - post-rulebase
      required: false
      secret: false
    - default: false
      description: The device group for which to return addresses (Panorama instances).
      isArray: false
      name: device-group
      required: false
      secret: false
    - default: false
      description: Tag for which to filter the rules.
      isArray: false
      name: tag
      required: false
      secret: false
    deprecated: false
    description: Returns a list of predefined Security Rules.
    execution: false
    name: panorama-list-rules
    outputs:
    - contextPath: Panorama.SecurityRule.Name
      description: Rule name.
      type: String
    - contextPath: Panorama.SecurityRule.Action
      description: Action for the rule.
      type: String
    - contextPath: Panorama.SecurityRule.Location
      description: Rule location.
      type: String
    - contextPath: Panorama.SecurityRule.Category
      description: Rule category.
      type: String
    - contextPath: Panorama.SecurityRule.Application
      description: Application for the rule.
      type: String
    - contextPath: Panorama.SecurityRule.Destination
      description: Destination address.
      type: String
    - contextPath: Panorama.SecurityRule.From
      description: Rule from.
      type: String
    - contextPath: Panorama.SecurityRule.Service
      description: Service for the rule.
      type: String
    - contextPath: Panorama.SecurityRule.To
      description: Rule to.
      type: String
    - contextPath: Panorama.SecurityRule.Source
      description: Source address.
      type: String
    - contextPath: Panorama.SecurityRule.DeviceGroup
      description: Device group for the rule (Panorama instances).
      type: string
    - contextPath: Panorama.SecurityRules.Tags
      description: Rule tags.
      type: String
  - arguments:
    - auto: PREDEFINED
      default: false
      description: The log type. Can be "threat", "traffic", "wildfire", "url", or
        "data".
      isArray: false
      name: log-type
      predefined:
      - threat
      - traffic
      - wildfire
      - url
      - data
      required: true
      secret: false
    - default: false
      description: The query string by which to match criteria for the logs. This
        is similar to the query provided in the web interface under the Monitor tab
        when viewing the logs.
      isArray: false
      name: query
      required: false
      secret: false
    - default: false
      description: |-
        The time that the log was generated from the timestamp and prior to it.
        e.g "2019/08/11 01:10:44".
      isArray: false
      name: time-generated
      required: false
      secret: false
    - default: false
      description: Source address.
      isArray: true
      name: addr-src
      required: false
      secret: false
    - default: false
      description: Destination address.
      isArray: true
      name: addr-dst
      required: false
      secret: false
    - default: false
      description: Source or destination IP address.
      isArray: true
      name: ip
      required: false
      secret: false
    - default: false
      description: Source zone.
      isArray: true
      name: zone-src
      required: false
      secret: false
    - default: false
      description: Destination Source.
      isArray: true
      name: zone-dst
      required: false
      secret: false
    - default: false
      description: Rule action.
      isArray: true
      name: action
      required: false
      secret: false
    - default: false
      description: Destination port.
      isArray: true
      name: port-dst
      required: false
      secret: false
    - default: false
      description: Rule name, e.g "Allow all outbound".
      isArray: true
      name: rule
      required: false
      secret: false
    - default: false
      description: URL, e.g "safebrowsing.googleapis.com".
      isArray: true
      name: url
      required: false
      secret: false
    - default: false
      description: File hash (for WildFire logs only).
      isArray: true
      name: filedigest
      required: false
      secret: false
    - default: false
      defaultValue: '100'
      description: Maximum number of logs to retrieve. If empty, the default is 100.
        The maximum is 5,000.
      isArray: false
      name: number_of_logs
      required: false
      secret: false
    deprecated: false
    description: Query logs in Panorama.
    execution: false
    name: panorama-query-logs
    outputs:
    - contextPath: Panorama.Monitor.JobID
      description: Job ID of the logs query.
      type: String
    - contextPath: Panorama.Monitor.Status
      description: Status of the logs query.
      type: String
    - contextPath: Panorama.Monitor.Message
      description: Message of the logs query.
      type: String
  - arguments:
    - default: false
      description: Job ID of the query.
      isArray: true
      name: job_id
      required: true
      secret: false
    deprecated: false
    description: Checks the status of a logs query.
    execution: false
    name: panorama-check-logs-status
    outputs:
    - contextPath: Panorama.Monitor.JobID
      description: Job ID of the logs query.
      type: String
    - contextPath: Panorama.Monitor.Status
      description: Status of the logs query.
      type: String
  - arguments:
    - default: false
      description: Job ID of the query.
      isArray: true
      name: job_id
      required: true
      secret: false
    - default: false
      defaultValue: 'true'
      description: Whether to auto-enrich the War Room entry. If "true", entry is
        not auto-enriched. If "false", entry is auto-extracted. Default is "true".
      isArray: false
      name: ignore_auto_extract
      required: false
      secret: false
    deprecated: false
    description: Retrieves the data of a logs query.
    execution: false
    name: panorama-get-logs
    outputs:
    - contextPath: Panorama.Monitor.Logs.Action
      description: Action taken for the session. Can be "alert", "allow", "deny",
        "drop", "drop-all-packets", "reset-client", "reset-server", "reset-both",
        or "block-url".
      type: String
    - contextPath: Panorama.Monitor.Logs.Application
      description: Application associated with the session.
      type: String
    - contextPath: Panorama.Monitor.Logs.Category
      description: The URL category of the URL subtype. For WildFire subtype, it is
        the verdict on the file, and can be either "malicious", "phishing", "grayware"’,
        or "benign". For other subtypes, the value is "any".
      type: String
    - contextPath: Panorama.Monitor.Logs.DeviceName
      description: The hostname of the firewall on which the session was logged.
      type: String
    - contextPath: Panorama.Monitor.Logs.DestinationAddress
      description: Original session destination IP address.
      type: String
    - contextPath: Panorama.Monitor.Logs.DestinationUser
      description: Username of the user to which the session was destined.
      type: String
    - contextPath: Panorama.Monitor.Logs.DestinationCountry
      description: Destination country or internal region for private addresses. Maximum
        length is 32 bytes.
      type: String
    - contextPath: Panorama.Monitor.Logs.DestinationPort
      description: Destination port utilized by the session.
      type: String
    - contextPath: Panorama.Monitor.Logs.FileDigest
      description: Only for the WildFire subtype, all other types do not use this
        field. The filedigest string shows the binary hash of the file sent to be
        analyzed by the WildFire service.
      type: String
    - contextPath: Panorama.Monitor.Logs.FileName
      description: |-
        File name or file type when the subtype is file.
        File name when the subtype is virus.
        File name when the subtype is wildfire-virus.
        File name when the subtype is wildfire.
      type: String
    - contextPath: Panorama.Monitor.Logs.FileType
      description: |-
        Only for the WildFire subtype, all other types do not use this field.
        Specifies the type of file that the firewall forwarded for WildFire analysis.
      type: String
    - contextPath: Panorama.Monitor.Logs.FromZone
      description: The zone from which the session was sourced.
      type: String
    - contextPath: Panorama.Monitor.Logs.URLOrFilename
      description: |-
        The actual URL when the subtype is url.
        File name or file type when the subtype is file.
        File name when the subtype is virus.
        File name when the subtype is wildfire-virus.
        File name when the subtype is wildfire.
        URL or file name when the subtype is vulnerability (if applicable).
      type: String
    - contextPath: Panorama.Monitor.Logs.NATDestinationIP
      description: If destination NAT performed, the post-NAT destination IP address.
      type: String
    - contextPath: Panorama.Monitor.Logs.NATDestinationPort
      description: Post-NAT destination port.
      type: String
    - contextPath: Panorama.Monitor.Logs.NATSourceIP
      description: If source NAT performed, the post-NAT source IP address.
      type: String
    - contextPath: Panorama.Monitor.Logs.NATSourcePort
      description: Post-NAT source port.
      type: String
    - contextPath: Panorama.Monitor.Logs.PCAPid
      description: |-
        The packet capture (pcap) ID is a 64 bit unsigned integral denoting
        an ID to correlate threat pcap files with extended pcaps taken as a part of
        that flow. All threat logs will contain either a pcap_id of 0 (no associated
        pcap), or an ID referencing the extended pcap file.
      type: String
    - contextPath: Panorama.Monitor.Logs.IPProtocol
      description: IP protocol associated with the session.
      type: String
    - contextPath: Panorama.Monitor.Logs.Recipient
      description: |-
        Only for the WildFire subtype, all other types do not use this field.
        Specifies the name of the receiver of an email that WildFire determined to be malicious when analyzing an email link forwarded by the firewall.
      type: String
    - contextPath: Panorama.Monitor.Logs.Rule
      description: Name of the rule that the session matched.
      type: String
    - contextPath: Panorama.Monitor.Logs.RuleID
      description: ID of the rule that the session matched.
      type: String
    - contextPath: Panorama.Monitor.Logs.ReceiveTime
      description: Time the log was received at the management plane.
      type: String
    - contextPath: Panorama.Monitor.Logs.Sender
      description: |-
        Only for the WildFire subtype; all other types do not use this field.
        Specifies the name of the sender of an email that WildFire determined to be malicious when analyzing an email link forwarded by the firewall.
      type: String
    - contextPath: Panorama.Monitor.Logs.SessionID
      description: An internal numerical identifier applied to each session.
      type: String
    - contextPath: Panorama.Monitor.Logs.DeviceSN
      description: The serial number of the firewall on which the session was logged.
      type: String
    - contextPath: Panorama.Monitor.Logs.Severity
      description: |-
        Severity associated with the threat. Can be "informational", "low",
        "medium", "high", or "critical".
      type: String
    - contextPath: Panorama.Monitor.Logs.SourceAddress
      description: Original session source IP address.
      type: String
    - contextPath: Panorama.Monitor.Logs.SourceCountry
      description: |-
        Source country or internal region for private addresses. Maximum
        length is 32 bytes.
      type: String
    - contextPath: Panorama.Monitor.Logs.SourceUser
      description: Username of the user who initiated the session.
      type: String
    - contextPath: Panorama.Monitor.Logs.SourcePort
      description: Source port utilized by the session.
      type: String
    - contextPath: Panorama.Monitor.Logs.ThreatCategory
      description: |-
        Describes threat categories used to classify different types of
        threat signatures.
      type: String
    - contextPath: Panorama.Monitor.Logs.Name
      description: |-
        Palo Alto Networks identifier for the threat. It is a description
        string followed by a 64-bit numerical identifier
      type: String
    - contextPath: Panorama.Monitor.Logs.ID
      description: Palo Alto Networks ID for the threat.
      type: String
    - contextPath: Panorama.Monitor.Logs.ToZone
      description: The zone to which the session was destined.
      type: String
    - contextPath: Panorama.Monitor.Logs.TimeGenerated
      description: Time that the log was generated on the dataplane.
      type: String
    - contextPath: Panorama.Monitor.Logs.URLCategoryList
      description: |-
        A list of the URL filtering categories that the firewall used to
        enforce the policy.
      type: String
  - arguments:
    - default: false
      description: The application name.
      isArray: false
      name: application
      required: false
      secret: false
    - default: false
      description: The category name.
      isArray: false
      name: category
      required: false
      secret: false
    - default: false
      description: The destination IP address.
      isArray: false
      name: destination
      required: true
      secret: false
    - default: false
      description: The destination port.
      isArray: false
      name: destination-port
      required: false
      secret: false
    - default: false
      description: The from zone.
      isArray: false
      name: from
      required: false
      secret: false
    - default: false
      description: The to zone.
      isArray: false
      name: to
      required: false
      secret: false
    - default: false
      description: The IP protocol value.
      isArray: false
      name: protocol
      required: true
      secret: false
    - default: false
      description: The source IP address.
      isArray: false
      name: source
      required: true
      secret: false
    - default: false
      description: The source user.
      isArray: false
      name: source-user
      required: false
      secret: false
    deprecated: false
    description: Checks whether a session matches the specified security policy. This
      command is only available on Firewall instances.
    execution: false
    name: panorama-security-policy-match
    outputs:
    - contextPath: Panorama.SecurityPolicyMatch.Query
      description: Query for the session to test.
      type: String
    - contextPath: Panorama.SecurityPolicyMatch.Rules.Name
      description: The matching rule name.
      type: String
    - contextPath: Panorama.SecurityPolicyMatch.Rules.Action
      description: The matching rule action.
      type: String
    - contextPath: Panorama.SecurityPolicyMatch.Rules.Category
      description: The matching rule category.
      type: String
    - contextPath: Panorama.SecurityPolicyMatch.Rules.Destination
      description: The matching rule destination.
      type: String
    - contextPath: Panorama.SecurityPolicyMatch.Rules.From
      description: The matching rule from zone.
      type: String
    - contextPath: Panorama.SecurityPolicyMatch.Rules.Source
      description: The matching rule source.
      type: String
    - contextPath: Panorama.SecurityPolicyMatch.Rules.To
      description: The matching rule to zone.
      type: String
    - contextPath: Panorama.SecurityPolicyMatch.QueryFields.Application
      description: The application name.
      type: String
    - contextPath: Panorama.SecurityPolicyMatch.QueryFields.Category
      description: The category name.
      type: String
    - contextPath: Panorama.SecurityPolicyMatch.QueryFields.Destination
      description: The destination IP address.
      type: String
    - contextPath: Panorama.SecurityPolicyMatch.QueryFields.DestinationPort
      description: The destination port.
      type: Number
    - contextPath: Panorama.SecurityPolicyMatch.QueryFields.From
      description: The from zone.
      type: String
    - contextPath: Panorama.SecurityPolicyMatch.QueryFields.To
      description: The to zone.
      type: String
    - contextPath: Panorama.SecurityPolicyMatch.QueryFields.Protocol
      description: The IP protocol value.
      type: String
    - contextPath: Panorama.SecurityPolicyMatch.QueryFields.Source
      description: The destination IP address.
      type: String
    - contextPath: Panorama.SecurityPolicyMatch.QueryFields.SourceUser
      description: The source user.
      type: String
  - arguments:
    - default: false
      description: The name of the virtual router for which to list static routes.
      isArray: false
      name: virtual_router
      required: true
      secret: false
    - default: false
      description: The template to use to run the command. Overrides the template
        parameter (Panorama instances).
      isArray: false
      name: template
      required: false
      secret: false
    - auto: PREDEFINED
      default: false
      defaultValue: 'false'
      description: Whether to show an uncommitted configuration.
      isArray: false
      name: show_uncommitted
      predefined:
      - 'true'
      - 'false'
      required: false
      secret: false
    deprecated: false
    description: Lists the static routes of a virtual router.
    execution: false
    name: panorama-list-static-routes
    outputs:
    - contextPath: Panorama.StaticRoutes.Name
      description: The name of the static route.
      type: String
    - contextPath: Panorama.StaticRoutes.BFDProfile
      description: The BFD profile of the static route.
      type: String
    - contextPath: ' Panorama.StaticRoutes.Destination'
      description: The destination of the static route.
      type: String
    - contextPath: ' Panorama.StaticRoutes.Metric'
      description: The metric (port) of the static route.
      type: Number
    - contextPath: ' Panorama.StaticRoutes.NextHop'
      description: The next hop of the static route. Can be an IP address, FQDN, or
        a virtual router.
      type: String
    - contextPath: ' Panorama.StaticRoutes.RouteTable'
      description: The route table of a static route.
      type: String
    - contextPath: Panorama.StaticRoutes.VirtualRouter
      description: The virtual router to which the static router belongs.
      type: String
    - contextPath: ' Panorama.StaticRoutes.Template'
      description: The template in which the static route is defined (Panorama instances
        only).
      type: String
    - contextPath: Panorama.StaticRoutes.Uncommitted
      description: Whether the static route is committed.
      type: Boolean
  - arguments:
    - default: false
      description: Name of the virtual router for which to display the static route.
      isArray: false
      name: virtual_router
      required: true
      secret: false
    - default: false
      description: Name of the static route to display.
      isArray: false
      name: static_route
      required: true
      secret: false
    - default: false
      description: The template for which to run the command. Overrides the template
        parameter (Panorama instances).
      isArray: false
      name: template
      required: false
      secret: false
    deprecated: false
    description: Returns the specified static route of a virtual router.
    execution: false
    name: panorama-get-static-route
    outputs:
    - contextPath: Panorama.StaticRoutes.Name
      description: The name of the static route.
      type: String
    - contextPath: Panorama.StaticRoutes.BFDProfile
      description: The BFD profile of the static route.
      type: String
    - contextPath: ' Panorama.StaticRoutes.Destination'
      description: The destination of the static route.
      type: String
    - contextPath: ' Panorama.StaticRoutes.Metric'
      description: The metric (port) of the static route.
      type: Number
    - contextPath: ' Panorama.StaticRoutes.NextHop'
      description: The next hop of the static route. Can be an IP address, FQDN, or
        a virtual router.
      type: String
    - contextPath: ' Panorama.StaticRoutes.RouteTable'
      description: The route table of the static route.
      type: String
    - contextPath: Panorama.StaticRoutes.VirtualRouter
      description: The virtual router to which the static router belongs.
      type: String
    - contextPath: ' Panorama.StaticRoutes.Template'
      description: The template in which the static route is defined (Panorama instances
        only).
      type: String
  - arguments:
    - default: false
      description: Virtual Router to which the routes will be added.
      isArray: false
      name: virtual_router
      required: true
      secret: false
    - default: false
      description: The name of the static route. The argument is limited to a maximum
        of 31 characters, it's case-sensitive, and supports letters, numbers, spaces,
        hyphens, and underscores.
      isArray: false
      name: static_route
      required: true
      secret: false
    - default: false
      description: 'The IP address and network mask in Classless Inter-domain Routing
        (CIDR) notation: ip_address/mask. For example, 192.168.0.1/24 for IPv4 or
        2001:db8::/32 for IPv6).'
      isArray: false
      name: destination
      required: true
      secret: false
    - auto: PREDEFINED
      default: false
      description: 'The type for the nexthop. Can be: "ip-address", "next-vr", "fqdn"
        or "discard".'
      isArray: false
      name: nexthop_type
      predefined:
      - ip-address
      - ' next-vr'
      - ' fqdn'
      - ' discard'
      required: true
      secret: false
    - default: false
      description: The next hop value.
      isArray: false
      name: nexthop_value
      required: true
      secret: false
    - default: false
      description: The metric port for the static route (1-65535).
      isArray: false
      name: metric
      required: false
      secret: false
    - default: false
      description: The interface name in which to add the static route.
      isArray: false
      name: interface
      required: false
      secret: false
    - default: false
      description: The template to use to run the command. Overrides the template
        parameter (Panorama instances).
      isArray: false
      name: template
      required: false
      secret: false
    deprecated: false
    description: Adds a static route.
    execution: false
    name: panorama-add-static-route
    outputs:
    - contextPath: Panorama.StaticRoutes.Name
      description: The name of the static route.
      type: String
    - contextPath: Panorama.StaticRoutes.BFDProfile
      description: The BFD profile of the static route.
      type: String
    - contextPath: ' Panorama.StaticRoutes.Destination'
      description: The destination of the static route.
      type: String
    - contextPath: ' Panorama.StaticRoutes.Metric'
      description: The metric (port) of the static route.
      type: Number
    - contextPath: ' Panorama.StaticRoutes.NextHop'
      description: The next hop of the static route. Can be an IP address, FQDN, or
        a virtual router.
      type: String
    - contextPath: ' Panorama.StaticRoutes.RouteTable'
      description: The route table of the static route.
      type: String
    - contextPath: Panorama.StaticRoutes.VirtualRouter
      description: The virtual router to which the static router belongs.
      type: String
    - contextPath: ' Panorama.StaticRoutes.Template'
      description: The template in which the static route is defined (Panorama instances
        only).
      type: String
  - arguments:
    - default: false
      description: The name of the static route to delete.
      isArray: false
      name: route_name
      required: true
      secret: false
    - default: false
      description: The virtual router from which the routes will be deleted.
      isArray: false
      name: virtual_router
      required: true
      secret: false
    - default: false
      description: The template for to use to run the command. Overrides the template
        parameter (Panorama instances).
      isArray: false
      name: template
      required: false
      secret: false
    deprecated: false
    description: Deletes a static route.
    execution: false
    name: panorama-delete-static-route
    outputs:
    - contextPath: Panorama.StaticRoutes.Name
      description: The name of the static route.
      type: String
    - contextPath: Panorama.StaticRoutes.BFDProfile
      description: The BFD profile of the static route.
      type: String
    - contextPath: ' Panorama.StaticRoutes.Destination'
      description: The destination of the static route.
      type: String
    - contextPath: ' Panorama.StaticRoutes.Metric'
      description: The metric (port) of the static route.
      type: Number
    - contextPath: ' Panorama.StaticRoutes.NextHop'
      description: The next hop of the static route. Can be an IP address, FQDN, or
        a virtual router.
      type: String
    - contextPath: ' Panorama.StaticRoutes.RouteTable'
      description: The route table of the static route.
      type: String
    - contextPath: Panorama.StaticRoutes.VirtualRouter
      description: The virtual router to which the static router belongs.
      type: String
    - contextPath: ' Panorama.StaticRoutes.Template'
      description: The template in which the static route is defined (Panorama instances
        only).
      type: String
    - contextPath: Panorama.StaticRoutes.Deleted
      description: Whether the static route was deleted.
      type: Boolean
  - arguments:
    - default: false
      description: Serial number of target device.
      isArray: false
      name: target
      required: false
      secret: false
    deprecated: false
    description: Show firewall device software version.
    execution: false
    name: panorama-show-device-version
    outputs:
    - contextPath: Panorama.Device.Info.Devicename
      description: Devicename of the PAN-OS.
      type: String
    - contextPath: Panorama.Device.Info.Model
      description: Model of the PAN-OS.
      type: String
    - contextPath: Panorama.Device.Info.Serial
      description: Serial of the PAN-OS.
      type: String
    - contextPath: Panorama.Device.Info.Version
      description: Version of the PAN-OS.
      type: String
  - arguments:
    - default: false
      description: Target device.
      isArray: false
      name: target
      required: false
      secret: false
    deprecated: false
    description: Download the latest content update.
    execution: false
    name: panorama-download-latest-content-update
    outputs:
    - contextPath: Panorama.Content.Download.JobID
      description: JobID of the content download.
      type: String
    - contextPath: Panorama.Content.Download.Status
      description: Content download Status.
      type: String
  - arguments:
    - default: false
      description: Target device.
      isArray: false
      name: target
      required: false
      secret: false
    - default: false
      description: JobID to check.
      isArray: false
      name: job_id
      required: true
      secret: false
    deprecated: false
    description: Check content update download status.
    execution: false
    name: panorama-content-update-download-status
    outputs:
    - contextPath: Panorama.Content.Download.JobID
      description: JobID to be monitored.
      type: String
    - contextPath: Panorama.Content.Download.Status
      description: Download status.
      type: String
    - contextPath: Panorama.Content.Download.Details
      description: JobID details.
      type: String
  - arguments:
    - default: false
      description: Target device.
      isArray: false
      name: target
      required: false
      secret: false
    deprecated: false
    description: Install the latest content update.
    execution: false
    name: panorama-install-latest-content-update
    outputs:
    - contextPath: Panorama.Content.Install.JobID
      description: JobID of the installation.
      type: String
    - contextPath: Content.Install.Status
      description: Installation status.
      type: String
  - arguments:
    - default: false
      description: Target device
      isArray: false
      name: target
      required: false
      secret: false
    - default: false
      description: JobID for content installation.
      isArray: false
      name: job_id
      required: true
      secret: false
    deprecated: false
    description: Content update install status.
    execution: false
    name: panorama-content-update-install-status
    outputs:
    - contextPath: Panorama.Content.Install.JobID
      description: JobID of content installation.
      type: String
    - contextPath: Panorama.Content.Install.Status
      description: Content installation status.
      type: String
    - contextPath: Panorama.Content.Install.Details
      description: Content installation status details.
      type: String
  - arguments:
    - default: false
      description: Target device.
      isArray: false
      name: target
      required: false
      secret: false
    deprecated: false
    description: Check PAN-OS software version from repository.
    execution: false
    name: panorama-check-latest-panos-software
  - arguments:
    - default: false
      description: Target device.
      isArray: false
      name: target
      required: false
      secret: false
    - default: false
      description: The target version number to install.
      isArray: false
      name: target_version
      required: true
      secret: false
    deprecated: false
    description: Download target PAN-OS version to be installed.
    execution: false
    name: panorama-download-panos-version
    outputs:
    - contextPath: Panorama.PANOS.Download.JobID
      description: JobID of the PAN-OS download.
      type: number
    - contextPath: Panorama.PANOS.Download.Status
      description: Status of the PAN-OS download.
      type: String
  - arguments:
    - default: false
      description: Target device.
      isArray: false
      name: target
      required: false
      secret: false
    - default: false
      description: JobID to check.
      isArray: false
      name: job_id
      required: true
      secret: false
    deprecated: false
    description: PAN-OS download status
    execution: false
    name: panorama-download-panos-status
    outputs:
    - contextPath: Panorama.PANOS.Download.JobID
      description: JobID of the PAN-OS download.
      type: string
    - contextPath: Panorama.PANOS.Download.Status
      description: PAN-OS download status.
      type: String
    - contextPath: Panorama.PANOS.Download.Details
      description: PAN-OS download details.
      type: String
  - arguments:
    - default: false
      description: Target device.
      isArray: false
      name: target
      required: false
      secret: false
    - default: false
      description: Target PAN-OS version to install.
      isArray: false
      name: target_version
      required: true
      secret: false
    deprecated: false
    description: Install target PAN-OS version
    execution: false
    name: panorama-install-panos-version
    outputs:
    - contextPath: Panorama.PANOS.Install.JobID
      description: JobID from PAN-OS install
      type: string
    - contextPath: Panorama.PANOS.Install.Status
      description: Status of PAN-OS installation.
      type: String
  - arguments:
    - default: false
      description: Target device.
      isArray: false
      name: target
      required: false
      secret: false
    - default: false
      description: JobID to check.
      isArray: false
      name: job_id
      required: true
      secret: false
    deprecated: false
    description: PAN-OS installation status.
    execution: false
    name: panorama-install-panos-status
    outputs:
    - contextPath: Panorama.PANOS.Install.JobID
      description: JobID of the PAN-OS installation.
      type: number
    - contextPath: Panorama.PANOS.Install.Status
      description: PAN-OS installation status.
      type: String
    - contextPath: Panorama.PANOS.Install.Details
      description: PAN-OS installation details.
      type: String
  - arguments:
    - default: false
      description: Target device.
      isArray: false
      name: target
      required: false
      secret: false
    deprecated: false
    description: Reboot Firewall device
    execution: false
    name: panorama-device-reboot
  dockerimage: demisto/python3:3.7.3.221
  feed: false
  isfetch: false
  longRunning: false
  longRunningPort: false
  runonce: false
  script: '-'
  subtype: python3
  type: python
tests:
- palo_alto_firewall_test_pb
- palo_alto_panorama_test_pb
fromversion: 3.0.0<|MERGE_RESOLUTION|>--- conflicted
+++ resolved
@@ -1756,16 +1756,13 @@
       required: false
       secret: false
     - default: false
-<<<<<<< HEAD
-      defaultValue: any
-=======
->>>>>>> 799f980c
       description: A comma-separated list of application object namesfor the rule
         to create.
       isArray: true
       name: application
       required: false
       secret: false
+      defaultValue: any
     - default: false
       defaultValue: any
       description: Source user for the rule to create.
