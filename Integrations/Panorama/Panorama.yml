--- conflicted
+++ resolved
@@ -3021,11 +3021,7 @@
       required: true
       secret: false
     - default: false
-<<<<<<< HEAD
       description: The template to use to run the command. Overrides the template
-=======
-      description: The template for which to run the command. Overrides the template
->>>>>>> abd2fe7b
         parameter (Panorama instances).
       isArray: false
       name: template
@@ -3060,11 +3056,7 @@
       description: The metric (port) of the static route.
       type: Number
     - contextPath: ' Panorama.StaticRoutes.NextHop'
-<<<<<<< HEAD
       description: The next hop of the static route. Can be an IP address, FQDN,
-=======
-      description: The next hop of the static route. Could be an IP address, FQDN,
->>>>>>> abd2fe7b
         or a virtual router.
       type: String
     - contextPath: ' Panorama.StaticRoutes.RouteTable'
@@ -3074,12 +3066,7 @@
       description: The virtual router to which the static router belongs.
       type: String
     - contextPath: ' Panorama.StaticRoutes.Template'
-<<<<<<< HEAD
       description: The template in which the static route is defined (Panorama instances only).
-=======
-      description: The template in which the static route is defined (relevant for
-        Panorama instances only).
->>>>>>> abd2fe7b
       type: String
     - contextPath: Panorama.StaticRoutes.Uncommitted
       description: Whether the static route is committed.
@@ -3122,11 +3109,7 @@
       description: The metric (port) of the static route.
       type: Number
     - contextPath: ' Panorama.StaticRoutes.NextHop'
-<<<<<<< HEAD
       description: The next hop of the static route. Can be an IP address, FQDN,
-=======
-      description: The next hop of the static route. Could be an IP address, FQDN,
->>>>>>> abd2fe7b
         or a virtual router.
       type: String
     - contextPath: ' Panorama.StaticRoutes.RouteTable'
@@ -3136,12 +3119,7 @@
       description: The virtual router to which the static router belongs.
       type: String
     - contextPath: ' Panorama.StaticRoutes.Template'
-<<<<<<< HEAD
       description: The template in which the static route is defined (Panorama instances only).
-=======
-      description: The template in which the static route is defined (relevant to
-        Panorama instances only).
->>>>>>> abd2fe7b
       type: String
   - arguments:
     - default: false
@@ -3151,23 +3129,14 @@
       required: true
       secret: false
     - default: false
-<<<<<<< HEAD
       description: The name of the static route. The argument is limited to a maximum of 31 characters, it's case-sensitive,
         and supports letters, numbers, spaces, hyphens, and underscores.
-=======
-      description: The name of the static route (up to 31 characters). Case-sensitive
-        and use only letters, numbers, spaces, hyphens, and underscores.
->>>>>>> abd2fe7b
       isArray: false
       name: static_route
       required: true
       secret: false
     - default: false
-<<<<<<< HEAD
       description: 'The IP address and network mask in Classless Inter-domain Routing
-=======
-      description: 'The IP address and network mask in a Classless Inter-domain Routing
->>>>>>> abd2fe7b
         (CIDR) notation: ip_address/mask. For example, 192.168.0.1/24 for IPv4 or
         2001:db8::/32 for IPv6).'
       isArray: false
@@ -3206,11 +3175,7 @@
       required: false
       secret: false
     - default: false
-<<<<<<< HEAD
       description: The template to use to run the command. Overrides the template
-=======
-      description: The template for which to run the command. Overrides the template
->>>>>>> abd2fe7b
         parameter (Panorama instances).
       isArray: false
       name: template
@@ -3234,11 +3199,7 @@
       description: The metric (port) of the static route.
       type: Number
     - contextPath: ' Panorama.StaticRoutes.NextHop'
-<<<<<<< HEAD
       description: The next hop of the static route. Can be an IP address, FQDN,
-=======
-      description: The next hop of the static route.. Could be an IP address, FQDN,
->>>>>>> abd2fe7b
         or a virtual router.
       type: String
     - contextPath: ' Panorama.StaticRoutes.RouteTable'
@@ -3248,12 +3209,7 @@
       description: The virtual router to which the static router belongs.
       type: String
     - contextPath: ' Panorama.StaticRoutes.Template'
-<<<<<<< HEAD
       description: The template in which the static route is defined (Panorama instances only).
-=======
-      description: The template in which the static route is defined (relevant for
-        Panorama instances only).
->>>>>>> abd2fe7b
       type: String
   - arguments:
     - default: false
@@ -3269,11 +3225,7 @@
       required: true
       secret: false
     - default: false
-<<<<<<< HEAD
       description: The template for to use to run the command. Overrides the template
-=======
-      description: The template for which to run the command. Overrides the template
->>>>>>> abd2fe7b
         parameter (Panorama instances).
       isArray: false
       name: template
@@ -3297,11 +3249,7 @@
       description: The metric (port) of the static route.
       type: Number
     - contextPath: ' Panorama.StaticRoutes.NextHop'
-<<<<<<< HEAD
       description: The next hop of the static route. Can be an IP address, FQDN,
-=======
-      description: The next hop of the static route. Could be an IP address, FQDN,
->>>>>>> abd2fe7b
         or a virtual router.
       type: String
     - contextPath: ' Panorama.StaticRoutes.RouteTable'
@@ -3311,12 +3259,7 @@
       description: The virtual router to which the static router belongs.
       type: String
     - contextPath: ' Panorama.StaticRoutes.Template'
-<<<<<<< HEAD
       description: The template in which the static route is defined (Panorama instances only).
-=======
-      description: The template in which the static route is defined (relevant for
-        Panorama instances only).
->>>>>>> abd2fe7b
       type: String
     - contextPath: Panorama.StaticRoutes.Deleted
       description: Whether the static route was deleted.
