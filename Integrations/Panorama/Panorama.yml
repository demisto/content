category: Network Security
commonfields:
  id: Panorama
  version: -1
configuration:
- display: Server URL (e.g., https://192.168.0.1)
  name: server
  required: true
  type: 0
- defaultvalue: '443'
  display: Port (e.g 443)
  name: port
  required: false
  type: 0
- display: API Key
  name: key
  required: true
  type: 4
- display: Trust any certificate (not secure)
  name: insecure
  required: false
  type: 8
- display: Use system proxy settings
  name: proxy
  required: false
  type: 8
- display: Device group - Panorama instances only (write shared for Shared location)
  name: device_group
  required: false
  type: 0
- display: Vsys - Firewall instances only
  name: vsys
  required: false
  type: 0
description: Manage Palo Alto Networks Firewall and Panorama. For more information
  see Panorama documentation.
display: Palo Alto Networks PAN-OS
name: Panorama
script:
  commands:
  - arguments:
    - auto: PREDEFINED
      default: false
      description: Action to be taken, such as show, get, set, edit, delete, rename,
        clone, move, override, multi-move, multi-clone, or complete.
      isArray: false
      name: action
      predefined:
      - set
      - edit
      - delete
      - rename
      - clone
      - move
      - override
      - muti-move
      - multi-clone
      - complete
      - show
      - get
      required: false
      secret: false
    - default: false
      description: Category parameter. For example, when exporting a configuration
        file, use "category=configuration".
      isArray: false
      name: category
      required: false
      secret: false
    - default: false
      description: Specifies the xml structure that defines the command. Used for
        operation commands.
      isArray: false
      name: cmd
      required: false
      secret: false
    - default: false
      description: Run a command. For example, command =<show><arp><entry name='all'/></arp></show>
      isArray: false
      name: command
      required: false
      secret: false
    - default: false
      description: Specifies a destination.
      isArray: false
      name: dst
      required: false
      secret: false
    - default: false
      description: Used to define a new value for an object.
      isArray: false
      name: element
      required: false
      secret: false
    - default: false
      description: End time (used when cloning an object).
      isArray: false
      name: to
      required: false
      secret: false
    - default: false
      description: Start time (used when cloning an object).
      isArray: false
      name: from
      required: false
      secret: false
    - default: false
      description: Sets a key value.
      isArray: false
      name: key
      required: false
      secret: false
    - default: false
      description: Retrieves log types. For example, log-type=threat for threat logs.
      isArray: false
      name: log-type
      required: false
      secret: false
    - default: false
      description: Specifies the type of a move operation (for example, where=after,
        where=before, where=top, where=bottom).
      isArray: false
      name: where
      required: false
      secret: false
    - default: false
      description: Time period. For example, period=last-24-hrs
      isArray: false
      name: period
      required: false
      secret: false
    - default: false
      description: xpath location. For example, xpath=/config/predefined/application/entry[@name='hotmail']
      isArray: false
      name: xpath
      required: false
      secret: false
    - default: false
      description: PCAP ID included in the threat log.
      isArray: false
      name: pcap-id
      required: false
      secret: false
    - default: false
      description: Specifies the device serial number.
      isArray: false
      name: serialno
      required: false
      secret: false
    - default: false
      description: Chooses the report type, such as dynamic, predefined or custom.
      isArray: false
      name: reporttype
      required: false
      secret: false
    - default: false
      description: Report name.
      isArray: false
      name: reportname
      required: false
      secret: false
    - default: false
      defaultValue: keygen,config,commit,op,report,log,import,export,user-id,version
      description: Request type (e.g. export, import, log, config).
      isArray: false
      name: type
      required: false
      secret: false
    - default: false
      description: The time that the PCAP was received on the firewall. Used for threat
        PCAPs.
      isArray: false
      name: search-time
      required: false
      secret: false
    - default: false
      description: Target number of the firewall. Use only on a Panorama instance.
      isArray: false
      name: target
      required: false
      secret: false
    - default: false
      description: Job ID.
      isArray: false
      name: job-id
      required: false
      secret: false
    - default: false
      description: Query string.
      isArray: false
      name: query
      required: false
      secret: false
    deprecated: false
    description: Run any command supported in the API.
    execution: false
    name: panorama
  - deprecated: false
    description: Commits a configuration to Palo Alto Firewall or Panorama, but does
      not validate if the commit was successful. Committing to Panorama does not push
      the configuration to the Firewalls. To push the configuration, run the panorama-push-to-device-group
      command.
    execution: false
    name: panorama-commit
    outputs:
    - contextPath: Panorama.Commit.JobID
      description: Job ID to commit.
      type: number
    - contextPath: Panorama.Commit.Status
      description: Commit status
      type: string
  - arguments:
    - default: true
      description: The device group for which to return addresses (Panorama instances).
      isArray: false
      name: device-group
      required: false
      secret: false
    deprecated: false
    description: Pushes rules from PAN-OS to the configured device group.
    execution: false
    name: panorama-push-to-device-group
    outputs:
    - contextPath: Panorama.Push.DeviceGroup
      description: Device group in which the policies were pushed.
      type: String
    - contextPath: Panorama.Push.JobID
      description: Job ID of the polices that were pushed.
      type: Number
    - contextPath: Panorama.Push.Status
      description: Push status.
      type: String
  - arguments:
    - default: false
      description: The device group for which to return addresses (Panorama instances).
      isArray: false
      name: device-group
      required: false
      secret: false
    - default: false
      description: Tag for which to filter the list of addresses.
      isArray: false
      name: tag
      required: false
      secret: false
    deprecated: false
    description: Returns a list of addresses.
    execution: false
    name: panorama-list-addresses
    outputs:
    - contextPath: Panorama.Addresses.Name
      description: Address name.
      type: string
    - contextPath: Panorama.Addresses.Description
      description: Address description.
      type: string
    - contextPath: Panorama.Addresses.FQDN
      description: Address FQDN.
      type: string
    - contextPath: Panorama.Addresses.IP_Netmask
      description: Address IP Netmask.
      type: string
    - contextPath: Panorama.Addresses.IP_Range
      description: Address IP range.
      type: string
    - contextPath: Panorama.Addresses.DeviceGroup
      description: Address device group.
      type: String
    - contextPath: Panorama.Addresses.Tags
      description: Address tags.
      type: String
  - arguments:
    - default: false
      description: Address name.
      isArray: false
      name: name
      required: true
      secret: false
    - default: false
      description: The device group for which to return addresses (Panorama instances).
      isArray: false
      name: device-group
      required: false
      secret: false
    deprecated: false
    description: Returns address details for the supplied address name.
    execution: false
    name: panorama-get-address
    outputs:
    - contextPath: Panorama.Addresses.Name
      description: Address name.
      type: string
    - contextPath: Panorama.Addresses.Description
      description: Address description.
      type: string
    - contextPath: Panorama.Addresses.FQDN
      description: Address FQDN.
      type: string
    - contextPath: Panorama.Addresses.IP_Netmask
      description: Address IP Netmask.
      type: string
    - contextPath: Panorama.Addresses.IP_Range
      description: Address IP range.
      type: string
    - contextPath: Panorama.Addresses.DeviceGroup
      description: Device group for the address (Panorama instances).
      type: String
    - contextPath: Panorama.Addresses.Tags
      description: Address tags.
      type: String
  - arguments:
    - default: false
      description: New address name.
      isArray: false
      name: name
      required: true
      secret: false
    - default: false
      description: New address description.
      isArray: false
      name: description
      required: false
      secret: false
    - default: false
      description: FQDN of the new address.
      isArray: false
      name: fqdn
      required: false
      secret: false
    - default: false
      description: IP Netmask of the new address. For example, 10.10.10.10/24
      isArray: false
      name: ip_netmask
      required: false
      secret: false
    - default: false
      description: IP range of the new address IP. For example, 10.10.10.0-10.10.10.255
      isArray: false
      name: ip_range
      required: false
      secret: false
    - default: false
      description: The device group for which to return addresses (Panorama instances).
      isArray: false
      name: device-group
      required: false
      secret: false
    - default: false
      description: The tag for the new address.
      isArray: true
      name: tag
      required: false
      secret: false
    deprecated: false
    description: Creates an address object.
    execution: false
    name: panorama-create-address
    outputs:
    - contextPath: Panorama.Addresses.Name
      description: Address name.
      type: string
    - contextPath: Panorama.Addresses.Description
      description: Address description.
      type: string
    - contextPath: Panorama.Addresses.FQDN
      description: Address FQDN.
      type: string
    - contextPath: Panorama.Addresses.IP_Netmask
      description: Address IP Netmask.
      type: string
    - contextPath: Panorama.Addresses.IP_Range
      description: Address IP range.
      type: string
    - contextPath: Panorama.Addresses.DeviceGroup
      description: Device group for the address (Panorama instances).
      type: String
    - contextPath: Panorama.Addresses.Tag
      description: Address tag.
      type: String
  - arguments:
    - default: false
      description: Name of the address to delete.
      isArray: false
      name: name
      required: true
      secret: false
    - default: false
      description: The device group for which to return addresses (Panorama instances).
      isArray: false
      name: device-group
      required: false
      secret: false
    deprecated: false
    description: Delete an address object
    execution: false
    name: panorama-delete-address
    outputs:
    - contextPath: Panorama.Addresses.Name
      description: Address name that was deleted.
      type: string
    - contextPath: Panorama.Addresses.DeviceGroup
      description: Device group for the address (Panorama instances).
      type: String
  - arguments:
    - default: false
      description: The device group for which to return addresses (Panorama instances).
      isArray: false
      name: device-group
      required: false
      secret: false
    - default: false
      description: Tag for which to filter the Address groups.
      isArray: false
      name: tag
      required: false
      secret: false
    deprecated: false
    description: Returns a list of address groups.
    execution: false
    name: panorama-list-address-groups
    outputs:
    - contextPath: Panorama.AddressGroups.Name
      description: Address group name.
      type: string
    - contextPath: Panorama.AddressGroups.Type
      description: Address group type.
      type: string
    - contextPath: Panorama.AddressGroups.Match
      description: Dynamic Address group match.
      type: string
    - contextPath: Panorama.AddressGroups.Description
      description: Address group description.
      type: string
    - contextPath: Panorama.AddressGroups.Addresses
      description: Static Address group addresses.
      type: String
    - contextPath: Panorama.AddressGroups.DeviceGroup
      description: Device group for the address group (Panorama instances).
      type: String
    - contextPath: Panorama.AddressGroups.Tag
      description: Address group tag.
      type: String
  - arguments:
    - default: false
      description: Address group name.
      isArray: false
      name: name
      required: true
      secret: false
    - default: false
      description: The device group for which to return addresses (Panorama instances).
      isArray: false
      name: device-group
      required: false
      secret: false
    deprecated: false
    description: Get details for the specified address group
    execution: false
    name: panorama-get-address-group
    outputs:
    - contextPath: Panorama.AddressGroups.Name
      description: Address group name.
      type: string
    - contextPath: Panorama.AddressGroups.Type
      description: Address group type.
      type: string
    - contextPath: Panorama.AddressGroups.Match
      description: Dynamic Address group match.
      type: string
    - contextPath: Panorama.AddressGroups.Description
      description: Address group description.
      type: string
    - contextPath: Panorama.AddressGroups.Addresses
      description: Static Address group addresses.
      type: string
    - contextPath: Panorama.AddressGroups.DeviceGroup
      description: Device group for the address group (Panorama instances).
      type: String
    - contextPath: Panorama.AddressGroups.Tags
      description: Address group tags.
      type: String
  - arguments:
    - default: false
      description: Address group name.
      isArray: false
      name: name
      required: true
      secret: false
    - auto: PREDEFINED
      default: false
      description: Address group type.
      isArray: false
      name: type
      predefined:
      - dynamic
      - static
      required: true
      secret: false
    - default: false
      description: 'Dynamic Address group match. e.g: "1.1.1.1 or 2.2.2.2"'
      isArray: false
      name: match
      required: false
      secret: false
    - default: false
      description: Static address group list of addresses.
      isArray: true
      name: addresses
      required: false
      secret: false
    - default: false
      description: Address group description.
      isArray: false
      name: description
      required: false
      secret: false
    - default: false
      description: The device group for which to return addresses (Panorama instances).
      isArray: false
      name: device-group
      required: false
      secret: false
    - default: false
      description: The tags for the Address group.
      isArray: true
      name: tags
      required: false
      secret: false
    deprecated: false
    description: Creates a static or dynamic address book.
    execution: false
    name: panorama-create-address-group
    outputs:
    - contextPath: Panorama.AddressGroups.Name
      description: Address group name.
      type: string
    - contextPath: Panorama.AddressGroups.Type
      description: Address group type.
      type: string
    - contextPath: Panorama.AddressGroups.Match
      description: Dynamic Address group match.
      type: string
    - contextPath: Panorama.AddressGroups.Addresses
      description: Static Address group list of addresses.
      type: string
    - contextPath: Panorama.AddressGroups.Description
      description: Address group description.
      type: string
    - contextPath: Panorama.AddressGroups.DeviceGroup
      description: Device group for the address group (Panorama instances).
      type: String
    - contextPath: Panorama.AddressGroups.Tag
      description: Address group tags.
      type: String
  - arguments:
    - default: false
      description: Name of address group to delete.
      isArray: false
      name: name
      required: true
      secret: false
    - default: false
      description: The device group for which to return addresses (Panorama instances).
      isArray: false
      name: device-group
      required: false
      secret: false
    deprecated: false
    description: Deletes an address group.
    execution: false
    name: panorama-delete-address-group
    outputs:
    - contextPath: Panorama.AddressGroups.Name
      description: Name of address group that was deleted.
      type: string
    - contextPath: Panorama.AddressGroups.DeviceGroup
      description: Device group for the address group (Panorama instances).
      type: String
  - arguments:
    - default: false
      description: Name of the address group to edit.
      isArray: false
      name: name
      required: true
      secret: false
    - auto: PREDEFINED
      default: false
      description: Address group type.
      isArray: false
      name: type
      predefined:
      - static
      - dynamic
      required: true
      secret: false
    - default: false
      description: Address group new match. For example, '1.1.1.1 and 2.2.2.2'.
      isArray: false
      name: match
      required: false
      secret: false
    - default: false
      description: Element to add to the list of the static address group. Only existing
        Address objects can be added.
      isArray: false
      name: element_to_add
      required: false
      secret: false
    - default: false
      description: Element to remove from the list of the static address group. Only
        existing Address objects can be removed.
      isArray: false
      name: element_to_remove
      required: false
      secret: false
    - default: false
      description: Address group new description.
      isArray: false
      name: description
      required: false
      secret: false
    - default: false
      description: The tag of the Address group to edit.
      isArray: true
      name: tags
      required: false
      secret: false
    deprecated: false
    description: Edits a static or dynamic address group.
    execution: false
    name: panorama-edit-address-group
    outputs:
    - contextPath: Panorama.AddressGroups.Name
      description: Address group name.
      type: string
    - contextPath: Panorama.AddressGroups.Type
      description: Address group type.
      type: string
    - contextPath: Panorama.AddressGroups.Filter
      description: Dynamic Address group match.
      type: string
    - contextPath: Panorama.AddressGroups.Description
      description: Address group description.
      type: string
    - contextPath: Panorama.AddressGroups.Addresses
      description: Static Address group addresses.
      type: string
    - contextPath: Panorama.AddressGroups.DeviceGroup
      description: Device group for the address group (Panorama instances).
      type: String
    - contextPath: Panorama.AddressGroups.Tags
      description: Address group tags.
      type: String
  - arguments:
    - default: false
      description: The device group for which to return addresses (Panorama instances).
      isArray: false
      name: device-group
      required: false
      secret: false
    - default: false
      description: Tag for which to filter the Services.
      isArray: false
      name: tag
      required: false
      secret: false
    deprecated: false
    description: Returns a list of addresses.
    execution: false
    name: panorama-list-services
    outputs:
    - contextPath: Panorama.Services.Name
      description: Service name.
      type: string
    - contextPath: Panorama.Services.Protocol
      description: Service protocol.
      type: string
    - contextPath: Panorama.Services.Description
      description: Service description.
      type: string
    - contextPath: Panorama.Services.DestinationPort
      description: Service destination port.
      type: string
    - contextPath: Panorama.Services.SourcePort
      description: Service source port.
      type: string
    - contextPath: Panorama.Services.DeviceGroup
      description: Device group in which the service was configured (Panorama instances).
      type: string
    - contextPath: Panorama.Services.Tags
      description: Service tags.
      type: String
  - arguments:
    - default: false
      description: Service name.
      isArray: false
      name: name
      required: false
      secret: false
    - default: false
      description: The device group for which to return addresses (Panorama instances).
      isArray: false
      name: device-group
      required: false
      secret: false
    deprecated: false
    description: Returns service details for the supplied service name.
    execution: false
    name: panorama-get-service
    outputs:
    - contextPath: Panorama.Services.Name
      description: Service name.
      type: string
    - contextPath: Panorama.Services.Protocol
      description: Service protocol.
      type: string
    - contextPath: Panorama.Services.Description
      description: Service description.
      type: string
    - contextPath: Panorama.Services.DestinationPort
      description: Service destination port.
      type: string
    - contextPath: Panorama.Services.SourcePort
      description: Service source port.
      type: string
    - contextPath: Panorama.Services.DeviceGroup
      description: Device group for the service (Panorama instances).
      type: string
    - contextPath: Panorama.Service.Tags
      description: Service tags.
      type: String
  - arguments:
    - default: false
      description: Name for the new service.
      isArray: false
      name: name
      required: true
      secret: false
    - auto: PREDEFINED
      default: false
      description: Protocol for the new service.
      isArray: false
      name: protocol
      predefined:
      - tcp
      - udp
      - sctp
      required: true
      secret: false
    - default: false
      description: Destination port  for the new service.
      isArray: false
      name: destination_port
      required: true
      secret: false
    - default: false
      description: Source port  for the new service.
      isArray: false
      name: source_port
      required: false
      secret: false
    - default: false
      description: Description for the new service.
      isArray: false
      name: description
      required: false
      secret: false
    - default: false
      description: The device group for which to return addresses (Panorama instances).
      isArray: false
      name: device-group
      required: false
      secret: false
    - default: false
      description: Tags for the new service.
      isArray: true
      name: tags
      required: false
      secret: false
    deprecated: false
    description: Creates a service.
    execution: false
    name: panorama-create-service
    outputs:
    - contextPath: Panorama.Services.Name
      description: Service name.
      type: string
    - contextPath: Panorama.Services.Protocol
      description: Service protocol.
      type: string
    - contextPath: Panorama.Services.Descritpion
      description: Service description.
      type: string
    - contextPath: Panorama.Services.DestinationPort
      description: Service destination port.
      type: string
    - contextPath: Panorama.Services.SourcePort
      description: Service source port.
      type: string
    - contextPath: Panorama.Services.DeviceGroup
      description: Device group for the service (Panorama instances).
      type: string
    - contextPath: Panorama.Services.Tags
      description: Service tags.
      type: String
  - arguments:
    - default: false
      description: Name of the service to delete.
      isArray: false
      name: name
      required: true
      secret: false
    - default: false
      description: The device group for which to return addresses (Panorama instances).
      isArray: false
      name: device-group
      required: false
      secret: false
    deprecated: false
    description: Deletes a service.
    execution: false
    name: panorama-delete-service
    outputs:
    - contextPath: Panorama.Services.Name
      description: Name of the deleted service.
      type: string
    - contextPath: Panorama.Services.DeviceGroup
      description: Device group for the service (Panorama instances).
      type: string
  - arguments:
    - default: false
      description: The device group for which to return addresses (Panorama instances).
      isArray: false
      name: device-group
      required: false
      secret: false
    - default: false
      description: Tags for which to filter the Service groups.
      isArray: true
      name: tag
      required: false
      secret: false
    deprecated: false
    description: Returns a list of service groups.
    execution: false
    name: panorama-list-service-groups
    outputs:
    - contextPath: Panorama.ServiceGroups.Name
      description: Service group name.
      type: string
    - contextPath: Panorama.ServiceGroups.Services
      description: Service group related services.
      type: string
    - contextPath: Panorama.ServiceGroups.DeviceGroup
      description: Device group for the service group (Panorama instances).
      type: string
    - contextPath: Panorama.ServiceGroups.Tags
      description: Service group tags.
      type: String
  - arguments:
    - default: false
      description: Service group name.
      isArray: false
      name: name
      required: true
      secret: false
    - default: false
      description: The device group for which to return addresses (Panorama instances).
      isArray: false
      name: device-group
      required: false
      secret: false
    deprecated: false
    description: Returns details for the specified service group.
    execution: false
    name: panorama-get-service-group
    outputs:
    - contextPath: Panorama.ServiceGroups.Name
      description: Service group name.
      type: string
    - contextPath: Panorama.ServiceGroups.Services
      description: Service group related services.
      type: string
    - contextPath: Panorama.ServiceGroups.DeviceGroup
      description: Device group for the service group (Panorama instances).
      type: string
    - contextPath: Panorama.ServiceGroups.Tags
      description: Service group tags.
      type: String
  - arguments:
    - default: false
      description: Service group name.
      isArray: false
      name: name
      required: true
      secret: false
    - default: false
      description: Service group related services.
      isArray: true
      name: services
      required: true
      secret: false
    - default: false
      description: The device group for which to return addresses (Panorama instances).
      isArray: false
      name: device-group
      required: false
      secret: false
    - default: false
      description: Tags for which to filter Service groups.
      isArray: true
      name: tags
      required: false
      secret: false
    deprecated: false
    description: Creates a service group.
    execution: false
    name: panorama-create-service-group
    outputs:
    - contextPath: Panorama.ServiceGroups.Name
      description: Service group name.
      type: string
    - contextPath: Panorama.ServiceGroups.Services
      description: Service group related services.
      type: string
    - contextPath: Panorama.ServiceGroups.DeviceGroup
      description: Device group for the service group (Panorama instances).
      type: string
    - contextPath: Panorama.ServiceGroups.Tags
      description: Service group tags.
      type: String
  - arguments:
    - default: false
      description: Name of the service group to delete.
      isArray: false
      name: name
      required: true
      secret: false
    - default: false
      description: The device group for which to return addresses (Panorama instances).
      isArray: false
      name: device-group
      required: false
      secret: false
    deprecated: false
    description: Deletes a service group.
    execution: false
    name: panorama-delete-service-group
    outputs:
    - contextPath: Panorama.ServiceGroups.Name
      description: Name of the deleted service group.
      type: string
    - contextPath: Panorama.ServiceGroups.DeviceGroup
      description: Device group for the service group (Panorama instances).
      type: string
  - arguments:
    - default: false
      description: Name of the service group to edit.
      isArray: false
      name: name
      required: true
      secret: false
    - default: false
      description: Services to add to the service group. Only existing Services objects
        can be added.
      isArray: true
      name: services_to_add
      required: false
      secret: false
    - default: false
      description: Services to remove from the service group. Only existing Services
        objects can be removed.
      isArray: false
      name: services_to_remove
      required: false
      secret: false
    - default: false
      description: Tag of the Service group to edit.
      isArray: true
      name: tags
      required: false
      secret: false
    deprecated: false
    description: Edit a service group.
    execution: false
    name: panorama-edit-service-group
    outputs:
    - contextPath: Panorama.ServiceGroups.Name
      description: Service group name.
      type: string
    - contextPath: Panorama.ServiceGroups.Services
      description: Service group related services.
      type: string
    - contextPath: Panorama.ServiceGroups.DeviceGroup
      description: Device group for the service group (Panorama instances).
      type: string
    - contextPath: Panorama.ServiceGroups.Tags
      description: Service group tags.
      type: String
  - arguments:
    - default: false
      description: Custom URL category name.
      isArray: false
      name: name
      required: true
      secret: false
    - default: false
      description: The device group for which to return addresses for the custom URL
        category (Panorama instances).
      isArray: false
      name: device-group
      required: false
      secret: false
    deprecated: false
    description: Returns information for a custom URL category.
    execution: false
    name: panorama-get-custom-url-category
    outputs:
    - contextPath: Panorama.CustomURLCategory.Name
<<<<<<< HEAD
      description: Custom URL category name.
      type: String
    - contextPath: Panorama.CustomURLCategory.Description
      description: Custom URL category description.
      type: String
    - contextPath: Panorama.CustomURLCategory.Sites
      description: Custom URL category list of sites.
      type: String
    - contextPath: Panorama.CustomURLCategory.DeviceGroup
      description: Device group for the Custom URL Category (Panorama instances).
      type: String
    - contextPath: Panorama.CustomURLCategory.Categories
      description: Custom URL category list of categories.
      type: String
    - contextPath: Panorama.CustomURLCategory.Type
      description: Custom URL category type.
=======
      description: The category name of the custom URL.
      type: String
    - contextPath: Panorama.CustomURLCategory.Description
      description: The category description of the custom URL.
      type: String
    - contextPath: Panorama.CustomURLCategory.Sites
      description: The list of sites of the custom URL category.
      type: String
    - contextPath: Panorama.CustomURLCategory.DeviceGroup
      description: The device group for the custom URL Category (Panorama instances).
      type: String
    - contextPath: Panorama.CustomURLCategory.Categories
      description: The list of categories of the custom URL category.
      type: String
    - contextPath: Panorama.CustomURLCategory.Type
      description: The category type of the custom URL.
>>>>>>> db3176bd
      type: String
  - arguments:
    - default: false
      description: The name of the custom URL category to create.
      isArray: false
      name: name
      required: true
      secret: false
    - default: false
      description: Description of the custom URL category to create.
      isArray: false
      name: description
      required: false
      secret: false
    - default: false
      description: List of sites for the custom URL category.
      isArray: true
      name: sites
      required: false
      secret: false
    - default: false
      description: The device group for which to return addresses for the custom URL
        category (Panorama instances).
      isArray: false
      name: device-group
      required: false
      secret: false
    - auto: PREDEFINED
      default: false
<<<<<<< HEAD
      description: URL category type. Only from PAN-OS 9.x version
=======
      description: The category type of the URL. Relevant from PAN-OS v9.x.
>>>>>>> db3176bd
      isArray: false
      name: type
      predefined:
      - URL List
      - Category Match
      required: false
      secret: false
    - default: false
<<<<<<< HEAD
      description: List of categories. Only from PAN-OS 9.x version
=======
      description: The list of categories. Relevant from PAN-OS v9.x.
>>>>>>> db3176bd
      isArray: true
      name: categories
      required: false
      secret: false
    deprecated: false
    description: Creates a custom URL category.
    execution: false
    name: panorama-create-custom-url-category
    outputs:
    - contextPath: Panorama.CustomURLCategory.Name
      description: Custom URL category name.
      type: String
    - contextPath: Panorama.CustomURLCategory.Description
      description: Custom URL category description.
      type: String
    - contextPath: Panorama.CustomURLCategory.Sites
      description: Custom URL category list of sites.
      type: String
    - contextPath: Panorama.CustomURLCategory.DeviceGroup
      description: Device group for the Custom URL Category (Panorama instances).
      type: String
    - contextPath: Panorama.CustomURLCategory.Sites
      description: Custom URL category list of categories.
      type: String
    - contextPath: Panorama.CustomURLCategory.Type
      description: Custom URL category type.
      type: String
  - arguments:
    - default: false
      description: Name of the custom URL category to delete.
      isArray: false
      name: name
      required: false
      secret: false
    - default: false
      description: The device group for which to return addresses (Panorama instances).
      isArray: false
      name: device-group
      required: false
      secret: false
    deprecated: false
    description: Deletes a custom URL category.
    execution: false
    name: panorama-delete-custom-url-category
    outputs:
    - contextPath: Panorama.CustomURLCategory.Name
      description: Name of the custom URL category to delete.
      type: string
    - contextPath: Panorama.CustomURLCategory.DeviceGroup
      description: Device group for the Custom URL Category (Panorama instances).
      type: string
  - arguments:
    - default: false
      description: Name of the custom URL category to add or remove sites.
      isArray: false
      name: name
      required: true
      secret: false
    - default: false
      description: A comma separated list of sites to add to the custom URL category.
      isArray: true
      name: sites
      required: false
      secret: false
    - auto: PREDEFINED
      default: false
<<<<<<< HEAD
      description: Add or remove sites/categories. Can be "Add", "Remove".
=======
      description: Adds or removes sites or categories. Can be "add",or "remove".
>>>>>>> db3176bd
      isArray: true
      name: action
      predefined:
      - add
      - remove
      required: true
      secret: false
    - default: false
<<<<<<< HEAD
      description: CSV list of categories to add to the custom URL category.
=======
      description: A comma separated list of categories to add to the custom URL category.
>>>>>>> db3176bd
      isArray: true
      name: categories
      required: false
      secret: false
    deprecated: false
    description: Adds or removes sites to and from a custom URL category.
    execution: false
    name: panorama-edit-custom-url-category
    outputs:
    - contextPath: Panorama.CustomURLCategory.Name
      description: Custom URL category name.
      type: string
    - contextPath: Panorama.CustomURLCategory.Description
      description: Custom URL category description.
      type: string
    - contextPath: Panorama.CustomURLCategory.Sites
      description: Custom URL category list of sites.
      type: string
    - contextPath: Panorama.CustomURLCategory.DeviceGroup
      description: Device group for the Custom URL Category (Panorama instances).
      type: string
  - arguments:
    - default: false
      description: URL to check.
      isArray: true
      name: url
      required: true
      secret: false
    deprecated: false
    description: Gets a URL category from URL Filtering.
    execution: false
    name: panorama-get-url-category
    outputs:
    - contextPath: Panorama.URLFilter.URL
      description: URL.
      type: string
    - contextPath: Panorama.URLFilter.Category
      description: URL category.
      type: string
  - arguments:
    - default: false
      description: URL Filter name.
      isArray: false
      name: name
      required: true
      secret: false
    - default: false
      description: The device group for which to return addresses for the URL Filter
        (Panorama instances).
      isArray: false
      name: device-group
      required: false
      secret: false
    deprecated: false
    description: Returns information for a URL filtering rule.
    execution: false
    name: panorama-get-url-filter
    outputs:
    - contextPath: Panorama.URLFilter.Name
      description: URL Filter name.
      type: string
    - contextPath: Panorama.URLFilter.Category.Name
      description: URL Filter category name.
      type: string
    - contextPath: Panorama.URLFilter.Category.Action
      description: Action for the URL category.
      type: string
    - contextPath: Panorama.URLFilter.OverrideBlockList
      description: URL Filter override block list.
      type: string
    - contextPath: Panorama.URLFilter.OverrideAllowList
      description: URL Filter override allow list.
      type: string
    - contextPath: Panorama.URLFilter.Description
      description: URL Filter description.
      type: string
    - contextPath: Panorama.URLFilter.DeviceGroup
      description: Device group for the URL Filter (Panorama instances).
      type: string
  - arguments:
    - default: false
      description: Name of the URL filter to create.
      isArray: false
      name: name
      required: true
      secret: false
    - default: false
      description: URL categories.
      isArray: true
      name: url_category
      required: true
      secret: false
    - auto: PREDEFINED
      default: false
      description: Action for the URL categories. Can be "allow", "block", "alert",
        "continue", or "override".
      isArray: false
      name: action
      predefined:
      - allow
      - block
      - alert
      - continue
      - override
      required: true
      secret: false
    - default: false
      description: CSV list of URLs to exclude from the allow list.
      isArray: true
      name: override_allow_list
      required: false
      secret: false
    - default: false
      description: CSV list of URLs to exclude from the blocked list.
      isArray: true
      name: override_block_list
      required: false
      secret: false
    - default: false
      description: URL Filter description.
      isArray: false
      name: description
      required: false
      secret: false
    - default: false
      description: The device group for which to return addresses for the URL Filter
        (Panorama instances).
      isArray: false
      name: device-group
      required: false
      secret: false
    deprecated: false
    description: Creates a URL filtering rule.
    execution: false
    name: panorama-create-url-filter
    outputs:
    - contextPath: Panorama.URLFilter.Name
      description: URL Filter name.
      type: string
    - contextPath: Panorama.URLFilter.Category.Name
      description: URL Filter category name.
      type: string
    - contextPath: Panorama.URLFilter.Category.Action
      description: Action for the URL category.
      type: string
    - contextPath: Panorama.URLFilter.OverrideBlockList
      description: URL Filter override allow list.
      type: string
    - contextPath: Panorama.URLFilter.OverrideBlockList
      description: URL Filter override blocked list.
      type: string
    - contextPath: Panorama.URLFilter.Description
      description: URL Filter description.
      type: string
    - contextPath: Panorama.URLFilter.DeviceGroup
      description: Device group for the URL Filter (Panorama instances).
      type: string
  - arguments:
    - default: false
      description: Name of the URL filter to edit.
      isArray: false
      name: name
      required: true
      secret: false
    - auto: PREDEFINED
      default: false
      description: Element to change. Can be "override_allow_list", or "override_block_list"
      isArray: false
      name: element_to_change
      predefined:
      - override_allow_list
      - override_block_list
      - description
      required: true
      secret: false
    - default: false
      description: Element value. Limited to one value.
      isArray: false
      name: element_value
      required: true
      secret: false
    - auto: PREDEFINED
      default: false
      defaultValue: add
      description: Add or remove an element from the Allow List or Block List fields.
        Default is to 'add' the element_value to the list.
      isArray: false
      name: add_remove_element
      predefined:
      - add
      - remove
      required: false
      secret: false
    deprecated: false
    description: Edit a URL filtering rule.
    execution: false
    name: panorama-edit-url-filter
    outputs:
    - contextPath: Panorama.URLFilter.Name
      description: URL Filter name.
      type: string
    - contextPath: Panorama.URLFilter.Description
      description: URL Filter description.
      type: string
    - contextPath: Panorama.URLFilter.Category.Name
      description: URL Filter category.
      type: string
    - contextPath: Panorama.URLFilter.Action
      description: Action for the URL category.
      type: string
    - contextPath: Panorama.URLFilter.OverrideAllowList
      description: Allow Overrides for the URL category.
      type: string
    - contextPath: Panorama.URLFilter.OverrideBlockList
      description: Block Overrides for the URL category.
      type: string
    - contextPath: Panorama.URLFilter.DeviceGroup
      description: Device group for the URL Filter (Panorama instances).
      type: string
  - arguments:
    - default: false
      description: Name of the URL filter rule to delete.
      isArray: false
      name: name
      required: true
      secret: false
    - default: false
      description: The device group for which to return addresses for the URL filter
        (Panorama instances)
      isArray: false
      name: device-group
      required: false
      secret: false
    deprecated: false
    description: Deletes a URL filtering rule.
    execution: false
    name: panorama-delete-url-filter
    outputs:
    - contextPath: Panorama.URLFilter.Name
      description: URL filter rule name.
      type: string
    - contextPath: Panorama.URLFilter.DeviceGroup
      description: Device group for the URL Filter (Panorama instances).
      type: string
  - arguments:
    - default: false
      description: The device group for which to return addresses for the EDL (Panorama
        instances).
      isArray: false
      name: device-group
      required: false
      secret: false
    deprecated: false
    description: Returns a list of external dynamic lists.
    execution: false
    name: panorama-list-edls
    outputs:
    - contextPath: Panorama.EDL.Name
      description: Name of the EDL.
      type: string
    - contextPath: Panorama.EDL.Type
      description: The type of EDL.
      type: string
    - contextPath: Panorama.EDL.URL
      description: URL in which the EDL is stored.
      type: string
    - contextPath: Panorama.EDL.Description
      description: Description of the EDL.
      type: string
    - contextPath: Panorama.EDL.CertificateProfile
      description: EDL certificate profile.
      type: string
    - contextPath: Panorama.EDL.Recurring
      description: Time interval that the EDL was pulled and updated.
      type: string
    - contextPath: Panorama.EDL.DeviceGroup
      description: Device group for the EDL (Panorama instances).
      type: string
  - arguments:
    - default: false
      description: Name of the EDL.
      isArray: false
      name: name
      required: true
      secret: false
    - default: false
      description: The device group for which to return addresses for the EDL (Panorama
        instances).
      isArray: false
      name: device-group
      required: false
      secret: false
    deprecated: false
    description: Returns information for an external dynamic list
    execution: false
    name: panorama-get-edl
    outputs:
    - contextPath: Panorama.EDL.Name
      description: Name of the EDL.
      type: string
    - contextPath: Panorama.EDL.Type
      description: The type of EDL.
      type: string
    - contextPath: Panorama.EDL.URL
      description: URL in which the EDL is stored.
      type: string
    - contextPath: Panorama.EDL.Description
      description: Description of the EDL.
      type: string
    - contextPath: Panorama.EDL.CertificateProfile
      description: EDL certificate profile.
      type: string
    - contextPath: Panorama.EDL.Recurring
      description: Time interval that the EDL was pulled and updated.
      type: string
    - contextPath: Panorama.EDL.DeviceGroup
      description: Device group for the EDL (Panorama instances).
      type: string
  - arguments:
    - default: false
      description: Name of the EDL.
      isArray: false
      name: name
      required: true
      secret: false
    - default: false
      description: URL from which to pull the EDL.
      isArray: false
      name: url
      required: true
      secret: false
    - auto: PREDEFINED
      default: false
      description: The type of EDL.
      isArray: false
      name: type
      predefined:
      - ip
      - url
      - domain
      required: true
      secret: false
    - auto: PREDEFINED
      default: false
      description: Time interval for pulling and updating the EDL.
      isArray: false
      name: recurring
      predefined:
      - five-minute
      - hourly
      required: true
      secret: false
    - default: false
      description: Certificate Profile name for the URL that was previously uploaded.
        to PAN OS.
      isArray: false
      name: certificate_profile
      required: false
      secret: false
    - default: false
      description: Description of the EDL.
      isArray: false
      name: description
      required: false
      secret: false
    - default: false
      description: The device group for which to return addresses for the EDL (Panorama
        instances).
      isArray: false
      name: device-group
      required: false
      secret: false
    deprecated: false
    description: Creates an external dynamic list.
    execution: false
    name: panorama-create-edl
    outputs:
    - contextPath: Panorama.EDL.Name
      description: Name of theEDL.
      type: string
    - contextPath: Panorama.EDL.Type
      description: Type of the EDL.
      type: string
    - contextPath: Panorama.EDL.URL
      description: URL in which the EDL is stored.
      type: string
    - contextPath: Panorama.EDL.Description
      description: Description of the EDL.
      type: string
    - contextPath: Panorama.EDL.CertificateProfile
      description: EDL certificate profile.
      type: string
    - contextPath: Panorama.EDL.Recurring
      description: Time interval that the EDL was pulled and updated.
      type: string
    - contextPath: Panorama.EDL.DeviceGroup
      description: Device group for the EDL (Panorama instances).
      type: string
  - arguments:
    - default: false
      description: Name of the external dynamic list to edit.
      isArray: false
      name: name
      required: true
      secret: false
    - auto: PREDEFINED
      default: false
      description: The element to change (“url”, “recurring”, “certificate_profile”,
        “description”).
      isArray: false
      name: element_to_change
      predefined:
      - url
      - recurring
      - certificate_profile
      - description
      required: true
      secret: false
    - default: false
      description: The element value.
      isArray: false
      name: element_value
      required: true
      secret: false
    deprecated: false
    description: Modifies an element of an external dynamic list.
    execution: false
    name: panorama-edit-edl
    outputs:
    - contextPath: Panorama.EDL.Name
      description: Name of the EDL.
      type: string
    - contextPath: Panorama.EDL.URL
      description: URL where the EDL is stored.
      type: string
    - contextPath: Panorama.EDL.Description
      description: Description of the EDL.
      type: string
    - contextPath: Panorama.EDL.CertificateProfile
      description: EDL certificate profile.
      type: string
    - contextPath: Panorama.EDL.Recurring
      description: Time interval that the EDL was pulled and updated.
      type: string
    - contextPath: Panorama.EDL.DeviceGroup
      description: Device group for the EDL (Panorama instances).
      type: string
  - arguments:
    - default: false
      description: Name of the EDL to delete.
      isArray: false
      name: name
      required: true
      secret: false
    - default: false
      description: The device group for which to return addresses for the EDL (Panorama
        instances).
      isArray: false
      name: device-group
      required: false
      secret: false
    deprecated: false
    description: Deletes an external dynamic list.
    execution: false
    name: panorama-delete-edl
    outputs:
    - contextPath: Panorama.EDL.Name
      description: Name of the EDL that was deleted.
      type: string
    - contextPath: Panorama.EDL.DeviceGroup
      description: Device group for the EDL (Panorama instances).
      type: string
  - arguments:
    - default: false
      description: Name of the EDL
      isArray: false
      name: name
      required: true
      secret: false
    - default: false
      description: The device group for which to return addresses for the EDL (Panorama
        instances).
      isArray: false
      name: device-group
      required: false
      secret: false
    deprecated: false
    description: Refreshes the specified external dynamic list.
    execution: false
    name: panorama-refresh-edl
  - arguments:
    - default: false
      description: Name of the rule to create.
      isArray: false
      name: rulename
      required: false
      secret: false
    - default: false
      description: Description of the rule to create.
      isArray: false
      name: description
      required: false
      secret: false
    - auto: PREDEFINED
      default: false
      description: Action for the rule. Can be "allow", "deny", or "drop".
      isArray: false
      name: action
      predefined:
      - allow
      - deny
      - drop
      required: true
      secret: false
    - default: false
      description: Source address. Can be "address", or "address group".
      isArray: false
      name: source
      required: false
      secret: false
    - default: false
      description: Destination address. Can be "address", or "address group".
      isArray: false
      name: destination
      required: false
      secret: false
    - auto: PREDEFINED
      default: false
      description: Whether to negate the source (address, address group). Can be "Yes"
        or "No".
      isArray: false
      name: negate_source
      predefined:
      - 'Yes'
      - 'No'
      required: false
      secret: false
    - auto: PREDEFINED
      default: false
      description: Whether to negate the destination (address, address group). Can
        be "Yes" or "No".
      isArray: false
      name: negate_destination
      predefined:
      - 'Yes'
      - 'No'
      required: false
      secret: false
    - default: false
      description: Service for the rule (service object) to create.
      isArray: false
      name: service
      required: false
      secret: false
    - auto: PREDEFINED
      default: false
      defaultValue: 'No'
      description: Whether to disable the rule. Can be "Yes" or "No" (default is "No").
      isArray: false
      name: disable
      predefined:
      - 'Yes'
      - 'No'
      required: false
      secret: false
    - default: false
      description: Application for the rule to create.
      isArray: false
      name: application
      required: false
      secret: false
    - default: false
      defaultValue: any
      description: Source user for the rule to create.
      isArray: false
      name: source_user
      required: false
      secret: false
    - auto: PREDEFINED
      default: false
      description: Pre rule or Post rule (Panorama instances).
      isArray: false
      name: pre_post
      predefined:
      - pre-rulebase
      - post-rulebase
      required: false
      secret: false
    - default: false
      description: Specifies a target firewall for the rule (Panorama instances).
      isArray: false
      name: target
      required: false
      secret: false
    - default: false
      description: Log forwarding profile.
      isArray: false
      name: log_forwarding
      required: false
      secret: false
    - default: false
      description: The device group for which to return addresses for the rule (Panorama
        instances).
      isArray: false
      name: device-group
      required: false
      secret: false
    - default: false
      description: Rule tags to create.
      isArray: true
      name: tags
      required: false
      secret: false
    deprecated: false
    description: Creates a policy rule.
    execution: true
    name: panorama-create-rule
    outputs:
    - contextPath: Panorama.SecurityRule.Name
      description: Rule name.
      type: string
    - contextPath: Panorama.SecurityRule.Description
      description: Rule description.
      type: string
    - contextPath: Panorama.SecurityRule.Action
      description: Action for the rule.
      type: string
    - contextPath: Panorama.SecurityRule.Source
      description: Source address.
      type: string
    - contextPath: Panorama.SecurityRule.Destination
      description: Destination address.
      type: string
    - contextPath: Panorama.SecurityRule.NegateSource
      description: Whether the source is negated (address, address group).
      type: boolean
    - contextPath: Panorama.SecurityRule.NegateDestination
      description: Whether the destination negated (address, address group).
      type: boolean
    - contextPath: Panorama.SecurityRule.Service
      description: Service for the rule.
      type: string
    - contextPath: Panorama.SecurityRule.Disabled
      description: Whether the rule is disabled.
      type: string
    - contextPath: Panorama.SecurityRule.Application
      description: Application for the rule.
      type: string
    - contextPath: Panorama.SecurityRule.Target
      description: Target firewall (Panorama instances).
      type: string
    - contextPath: Panorama.SecurityRule.LogForwarding
      description: Log forwarding profile (Panorama instances).
      type: string
    - contextPath: Panorama.SecurityRule.DeviceGroup
      description: Device group for the rule (Panorama instances).
      type: string
    - contextPath: Panorama.SecurityRules.Tags
      description: Rule tags.
      type: String
  - arguments:
    - default: false
      description: Name of the custom block policy rule to create.
      isArray: false
      name: rulename
      required: false
      secret: false
    - auto: PREDEFINED
      default: false
      description: Object type to block in the policy rule. Can be "ip", "address-group",
        "edl", or "custom-url-category".
      isArray: false
      name: object_type
      predefined:
      - ip
      - address-group
      - application
      - url-category
      - edl
      required: true
      secret: false
    - default: false
      description: Object value
      isArray: false
      name: object_value
      required: true
      secret: false
    - auto: PREDEFINED
      default: false
      defaultValue: both
      description: Direction to block. Can be "to", "from", or "both". Default is
        "both". This argument is not applicable to the "custom-url-category" object_type.
      isArray: false
      name: direction
      predefined:
      - to
      - from
      - both
      required: false
      secret: false
    - auto: PREDEFINED
      default: false
      description: Pre rule or Post rule (Panorama instances).
      isArray: false
      name: pre_post
      predefined:
      - pre-rulebase
      - post-rulebase
      required: false
      secret: false
    - default: false
      description: Specifies a target firewall for the rule (Panorama instances).
      isArray: false
      name: target
      required: false
      secret: false
    - default: false
      description: Log forwarding profile.
      isArray: false
      name: log_forwarding
      required: false
      secret: false
    - default: false
      description: The device group for which to return addresses for the rule (Panorama
        instances).
      isArray: false
      name: device-group
      required: false
      secret: false
    - default: false
      description: Tags for which to use for the custom block policy rule.
      isArray: true
      name: tags
      required: false
      secret: false
    deprecated: false
    description: Creates a custom block policy rule.
    execution: true
    name: panorama-custom-block-rule
    outputs:
    - contextPath: Panorama.SecurityRule.Name
      description: Rule name.
      type: string
    - contextPath: Panorama.SecurityRule.Object
      description: Blocked object.
      type: string
    - contextPath: Panorama.SecurityRule.Direction
      description: Direction blocked.
      type: string
    - contextPath: Panorama.SecurityRule.Target
      description: Target firewall (Panorama instances)
      type: string
    - contextPath: Panorama.SecurityRule.LogForwarding
      description: Log forwarding profile (Panorama instances).
      type: string
    - contextPath: Panorama.SecurityRule.DeviceGroup
      description: Device group for the rule (Panorama instances).
      type: string
    - contextPath: Panorama.SecurityRule.Tags
      description: Rule tags.
      type: String
  - arguments:
    - default: false
      description: Name of the rule to move.
      isArray: false
      name: rulename
      required: true
      secret: false
    - auto: PREDEFINED
      default: false
      description: Where to move the rule. Can be "before", "after", "top", or "bottom".
        If you specify "top" or "bottom", you need to supply the "dst" argument.
      isArray: false
      name: where
      predefined:
      - before
      - after
      - top
      - bottom
      required: true
      secret: false
    - default: false
      description: Destination rule relative to the rule that you are moving. This
        field is only relevant if you specify "top" or "bottom" in the "where" argument.
      isArray: false
      name: dst
      required: false
      secret: false
    - auto: PREDEFINED
      default: false
      description: Rule location. Mandatory for Panorama instances.
      isArray: false
      name: pre_post
      predefined:
      - pre-rulebase
      - post-rulebase
      required: false
      secret: false
    - default: false
      description: The device group for which to return addresses for the rule (Panorama
        instances).
      isArray: false
      name: device-group
      required: false
      secret: false
    deprecated: false
    description: Changes the location of a policy rule.
    execution: true
    name: panorama-move-rule
    outputs:
    - contextPath: Panorama.SecurityRule.Name
      description: Rule name.
      type: string
    - contextPath: Panorama.SecurityRule.DeviceGroup
      description: Device group for the rule (Panorama instances).
      type: string
  - arguments:
    - default: false
      description: Name of the rule to edit.
      isArray: false
      name: rulename
      required: true
      secret: false
    - auto: PREDEFINED
      default: false
      description: Parameter in the security rule to change. Can be 'source', 'destination',
        'application', 'action', 'category', 'description', 'disabled', 'target',
        'log-forwarding' or 'tag'.
      isArray: false
      name: element_to_change
      predefined:
      - source
      - destination
      - application
      - action
      - category
      - description
      - disabled
      - target
      - log-forwarding
      - tag
      required: true
      secret: false
    - default: false
      description: New value for the parameter.
      isArray: false
      name: element_value
      required: true
      secret: false
    - auto: PREDEFINED
      default: false
      description: Pre rule or Post rule (Panorama instances).
      isArray: false
      name: pre_post
      predefined:
      - pre-rulebase
      - post-rulebase
      required: false
      secret: false
    deprecated: false
    description: Edits a policy rule.
    execution: true
    name: panorama-edit-rule
    outputs:
    - contextPath: Panorama.SecurityRule.Name
      description: Rule name.
      type: string
    - contextPath: Panorama.SecurityRule.Description
      description: Rule description.
      type: string
    - contextPath: Panorama.SecurityRule.Action
      description: Action for the rule.
      type: string
    - contextPath: Panorama.SecurityRule.Source
      description: Source address.
      type: string
    - contextPath: Panorama.SecurityRule.Destination
      description: Destination address.
      type: string
    - contextPath: Panorama.SecurityRule.NegateSource
      description: Whether the source is negated (address, address group).
      type: boolean
    - contextPath: Panorama.SecurityRule.NegateDestination
      description: Whether the destination is negated (address, address group).
      type: boolean
    - contextPath: Panorama.SecurityRule.Service
      description: Service for the rule.
      type: string
    - contextPath: Panorama.SecurityRule.Disabled
      description: Whether the rule is disabled.
      type: string
    - contextPath: Panorama.SecurityRule.Application
      description: Application for the rule.
      type: string
    - contextPath: Panorama.SecurityRule.Target
      description: Target firewall (Panorama instances).
      type: string
    - contextPath: Panorama.SecurityRule.DeviceGroup
      description: Device group for the rule (Panorama instances).
      type: string
    - contextPath: Panorama.SecurityRule.Tags
      description: Tags for the rule.
      type: String
  - arguments:
    - default: false
      description: Name of the rule to delete.
      isArray: false
      name: rulename
      required: true
      secret: false
    - auto: PREDEFINED
      default: false
      description: Pre rule or Post rule (Panorama instances).
      isArray: false
      name: pre_post
      predefined:
      - pre-rulebase
      - post-rulebase
      required: false
      secret: false
    - default: false
      description: The device group for which to return addresses for the rule (Panorama
        instances).
      isArray: false
      name: device-group
      required: false
      secret: false
    deprecated: false
    description: Deletes a policy rule.
    execution: true
    name: panorama-delete-rule
    outputs:
    - contextPath: Panorama.SecurityRule.Name
      description: Rule name.
      type: string
    - contextPath: Panorama.SecurityRule.DeviceGroup
      description: Device group for the rule (Panorama instances).
      type: string
  - deprecated: false
    description: Returns a list of predefined applications.
    execution: false
    name: panorama-list-applications
    outputs:
    - contextPath: Panorama.Applications.Name
      description: Application name.
      type: string
    - contextPath: Panorama.Applications.Id
      description: Application ID.
      type: number
    - contextPath: Panorama.Applications.Category
      description: Application category.
      type: string
    - contextPath: Panorama.Applications.SubCategory
      description: Application sub-category.
      type: string
    - contextPath: Panorama.Applications.Technology
      description: Application technology.
      type: string
    - contextPath: Panorama.Applications.Risk
      description: Application risk (1 to 5).
      type: number
    - contextPath: Panorama.Applications.Description
      description: Application description.
      type: string
  - arguments:
    - default: false
      description: Job ID to check.
      isArray: false
      name: job_id
      required: true
      secret: false
    deprecated: false
    description: Returns commit status for a configuration.
    execution: false
    name: panorama-commit-status
    outputs:
    - contextPath: Panorama.Commit.JobID
      description: Job ID of the configuration to be committed.
      type: number
    - contextPath: Panorama.Commit.Status
      description: Commit status.
      type: string
    - contextPath: Panorama.Commit.Details
      description: Job ID details.
      type: string
  - arguments:
    - default: false
      description: Job ID to check.
      isArray: false
      name: job_id
      required: true
      secret: false
    deprecated: false
    description: Returns the push status for a configuration.
    execution: false
    name: panorama-push-status
    outputs:
    - contextPath: Panorama.Push.DeviceGroup
      description: Device group to which the policies were pushed.
      type: string
    - contextPath: Panorama.Push.JobID
      description: Job ID of the configuration to be pushed.
      type: number
    - contextPath: Panorama.Push.Status
      description: Push status.
      type: string
    - contextPath: Panorama.Push.Details
      description: Job ID details.
      type: string
  - arguments:
    - auto: PREDEFINED
      default: false
      description: Type of Packet Capture.
      isArray: false
      name: pcapType
      predefined:
      - application-pcap
      - filter-pcap
      - threat-pcap
      - dlp-pcap
      required: true
      secret: false
    - default: false
      description: The file name for the PCAP type ('dlp-pcap', 'filters-pcap', or
        'application-pcap').
      isArray: false
      name: from
      required: false
      secret: false
    - default: false
      description: The new name for the PCAP file after downloading. If this argument
        is not specified, the file name is the PCAP file name set in the firewall.
      isArray: false
      name: localName
      required: false
      secret: false
    - default: false
      description: Serial number for the request. For further information, see the
        Panorama XML API Documentation.
      isArray: false
      name: serialNo
      required: false
      secret: false
    - default: false
      description: The Search time for the request. For further information, see the
        Panorama XML API Documentation.
      isArray: false
      name: searchTime
      required: false
      secret: false
    - default: false
      description: The ID of the PCAP for the request. For further information, see
        the Panorama XML API Documentation.
      isArray: false
      name: pcapID
      required: false
      secret: false
    - default: false
      description: Password for Panorama, needed for the 'dlp-pcap' PCAP type only.
      isArray: false
      name: password
      required: false
      secret: false
    deprecated: false
    description: Returns information for a Panorama PCAP file. The recommended maximum
      file size is 5 MB. If the limit is exceeded, you might need to SSH the firewall
      and run the scp export command to export the PCAP file. For more information,
      see the Palo Alto Networks documentation.
    execution: false
    name: panorama-get-pcap
    outputs:
    - contextPath: File.Size
      description: File size.
      type: number
    - contextPath: File.Name
      description: File name.
      type: string
    - contextPath: File.Type
      description: File type.
      type: string
    - contextPath: File.Info
      description: File info.
      type: string
    - contextPath: File.Extenstion
      description: File extension.
      type: string
    - contextPath: File.EntryID
      description: FIle entryID.
      type: string
    - contextPath: File.MD5
      description: MD5 hash of the file.
      type: string
    - contextPath: File.SHA1
      description: SHA1 hash of the file.
      type: string
    - contextPath: File.SHA256
      description: SHA256 hash of the file.
      type: string
  - arguments:
    - auto: PREDEFINED
      default: false
      description: Type of Packet Capture.
      isArray: false
      name: pcapType
      predefined:
      - application-pcap
      - filter-pcap
      - threat-pcap
      - dlp-pcap
      required: true
      secret: false
    - default: false
      description: Password for Panorama. Relevant for the 'dlp-pcap' PCAP type.
      isArray: false
      name: password
      required: false
      secret: false
    deprecated: false
    description: Returns a list of all PCAP files by PCAP type.
    execution: false
    name: panorama-list-pcaps
  - arguments:
    - default: false
      description: Tag for which to register IP addresses.
      isArray: false
      name: tag
      required: true
      secret: false
    - default: false
      description: IP addresses to register.
      isArray: true
      name: IPs
      required: true
      secret: false
    - auto: PREDEFINED
      default: false
      defaultValue: 'true'
      description: Whether the IP addresses remain registered to the tag after the
        device reboots ('true':persistent, 'false':non-persistent). Default is 'true'.
      isArray: false
      name: persistent
      predefined:
      - 'true'
      - 'false'
      required: false
      secret: false
    deprecated: false
    description: Registers IP addresses to a tag.
    execution: false
    name: panorama-register-ip-tag
    outputs:
    - contextPath: Panorama.DynamicTags.Tag
      description: Name of the tag.
      type: string
    - contextPath: Panorama.DynamicTags.IPs
      description: Registered IP addresses.
      type: string
  - arguments:
    - default: false
      description: Tag for which to unregister IP addresses.
      isArray: false
      name: tag
      required: true
      secret: false
    - default: false
      description: IP addresses to unregister.
      isArray: true
      name: IPs
      required: true
      secret: false
    deprecated: false
    description: Unregisters IP addresses from a tag.
    execution: false
    name: panorama-unregister-ip-tag
  - arguments:
    - default: false
      description: Specifies the match criteria for the logs. This is similar to the
        query provided in the web interface under the Monitor tab, when viewing the
        logs.
      isArray: false
      name: query
      required: false
      secret: false
    - default: false
      defaultValue: '100'
      description: The number of logs to retrieve. The default is 100. Maximum is
        5000.
      isArray: false
      name: number_of_logs
      required: false
      secret: false
    - auto: PREDEFINED
      default: false
      defaultValue: backward
      description: |-
        Whether logs are shown oldest first (forward) or newest
        first (backward). Default is backward.
      isArray: false
      name: direction
      predefined:
      - backward
      - forward
      required: false
      secret: false
    - default: false
      description: Source address for the query.
      isArray: false
      name: source
      required: false
      secret: false
    - default: false
      description: Destination address for the query.
      isArray: false
      name: destination
      required: false
      secret: false
    - default: false
      description: Date and time after which logs were received in the format YYYY/MM/DD
        HH:MM:SS.
      isArray: false
      name: receive_time
      required: false
      secret: false
    - default: false
      description: Application for the query.
      isArray: false
      name: application
      required: false
      secret: false
    - default: false
      description: Destination port for the query.
      isArray: false
      name: to_port
      required: false
      secret: false
    - default: false
      description: Action for the query.
      isArray: false
      name: action
      required: false
      secret: false
    deprecated: true
    description: Deprecated. Use the panorama-query-logs command instead.
    execution: false
    name: panorama-query-traffic-logs
    outputs:
    - contextPath: Panorama.TrafficLogs.JobID
      description: Job ID of the traffic logs query.
      type: Number
    - contextPath: Panorama.TrafficLogs.Status
      description: Status of the traffic logs query.
      type: String
  - arguments:
    - default: false
      description: Job ID of the query.
      isArray: false
      name: job_id
      required: true
      secret: false
    deprecated: true
    description: Deprecated. Use the panorama-check-logs-status command instead.
    execution: false
    name: panorama-check-traffic-logs-status
    outputs:
    - contextPath: Panorama.TrafficLogs.JobID
      description: Job ID of the traffic logs query.
      type: Number
    - contextPath: Panorama.TrafficLogs.Status
      description: Status of the traffic logs query.
      type: String
  - arguments:
    - default: false
      description: Job ID of the query.
      isArray: false
      name: job_id
      required: true
      secret: false
    deprecated: true
    description: Deprecated. Use the panorama-get-logs command instead.
    execution: false
    name: panorama-get-traffic-logs
    outputs:
    - contextPath: Panorama.TrafficLogs.JobID
      description: Job ID of the traffic logs query.
      type: Number
    - contextPath: Panorama.TrafficLogs.Status
      description: Status of the traffic logs query.
      type: String
    - contextPath: Panorama.TrafficLogs.Logs.Action
      description: Action of the traffic log.
      type: String
    - contextPath: Panorama.TrafficLogs.Logs.ActionSource
      description: Action source of the traffic log.
      type: String
    - contextPath: Panorama.TrafficLogs.Logs.Application
      description: Application of the traffic log.
      type: String
    - contextPath: Panorama.TrafficLogs.Logs.Category
      description: Category of the traffic log.
      type: String
    - contextPath: Panorama.TrafficLogs.Logs.DeviceName
      description: Device name of the traffic log.
      type: String
    - contextPath: Panorama.TrafficLogs.Logs.Destination
      description: Destination of the traffic log.
      type: String
    - contextPath: Panorama.TrafficLogs.Logs.DestinationPort
      description: Destination port of the traffic log.
      type: String
    - contextPath: Panorama.TrafficLogs.Logs.FromZone
      description: From zone of the traffic log.
      type: String
    - contextPath: Panorama.TrafficLogs.Logs.Protocol
      description: Protocol of the traffic log.
      type: String
    - contextPath: Panorama.TrafficLogs.Logs.ReceiveTime
      description: Receive time of the traffic log.
      type: String
    - contextPath: Panorama.TrafficLogs.Logs.Rule
      description: Rule of the traffic log.
      type: String
    - contextPath: Panorama.TrafficLogs.Logs.SessionEndReason
      description: Session end reason of the traffic log.
      type: String
    - contextPath: Panorama.TrafficLogs.Logs.Source
      description: Source of the traffic log.
      type: String
    - contextPath: Panorama.TrafficLogs.Logs.SourcePort
      description: Source port of the traffic log.
      type: String
    - contextPath: Panorama.TrafficLogs.Logs.StartTime
      description: Start time of the traffic log.
      type: String
    - contextPath: Panorama.TrafficLogs.Logs.ToZone
      description: To zone of the traffic log.
      type: String
  - arguments:
    - auto: PREDEFINED
      default: false
      description: Rules location. Can be 'pre-rulebase' or 'post-rulebase'. Mandatory
        for Panorama instances.
      isArray: false
      name: pre_post
      predefined:
      - pre-rulebase
      - post-rulebase
      required: false
      secret: false
    - default: false
      description: The device group for which to return addresses (Panorama instances).
      isArray: false
      name: device-group
      required: false
      secret: false
    - default: false
      description: Tag for which to filter the rules.
      isArray: false
      name: tag
      required: false
      secret: false
    deprecated: false
    description: Returns a list of predefined Security Rules.
    execution: false
    name: panorama-list-rules
    outputs:
    - contextPath: Panorama.SecurityRule.Name
      description: Rule name.
      type: String
    - contextPath: Panorama.SecurityRule.Action
      description: Action for the rule.
      type: String
    - contextPath: Panorama.SecurityRule.Location
      description: Rule location.
      type: String
    - contextPath: Panorama.SecurityRule.Category
      description: Rule category.
      type: String
    - contextPath: Panorama.SecurityRule.Application
      description: Application for the rule.
      type: String
    - contextPath: Panorama.SecurityRule.Destination
      description: Destination address.
      type: String
    - contextPath: Panorama.SecurityRule.From
      description: Rule from.
      type: String
    - contextPath: Panorama.SecurityRule.Service
      description: Service for the rule.
      type: String
    - contextPath: Panorama.SecurityRule.To
      description: Rule to.
      type: String
    - contextPath: Panorama.SecurityRule.Source
      description: Source address.
      type: String
    - contextPath: Panorama.SecurityRule.DeviceGroup
      description: Device group for the rule (Panorama instances).
      type: string
    - contextPath: Panorama.SecurityRules.Tags
      description: Rule tags.
      type: String
  - arguments:
    - auto: PREDEFINED
      default: false
      description: The log type. Can be "threat", "traffic", "wildfire", "url", or
        "data".
      isArray: false
      name: log-type
      predefined:
      - threat
      - traffic
      - wildfire
      - url
      - data
      required: true
      secret: false
    - default: false
      description: The query string by which to match criteria for the logs. This
        is similar to the query provided in the web interface under the Monitor tab
        when viewing the logs.
      isArray: false
      name: query
      required: false
      secret: false
    - default: false
      description: |-
        The time that the log was generated from the timestamp and prior to it.
        e.g "2019/08/11 01:10:44".
      isArray: false
      name: time-generated
      required: false
      secret: false
    - default: false
      description: Source address.
      isArray: true
      name: addr-src
      required: false
      secret: false
    - default: false
      description: Destination address.
      isArray: true
      name: addr-dst
      required: false
      secret: false
    - default: false
      name: ip
      description: Source or destination IP address.
      isArray: true
      required: false
      secret: false
    - default: false
      description: Source zone.
      isArray: true
      name: zone-src
      required: false
      secret: false
    - default: false
      description: Destination Source.
      isArray: true
      name: zone-dst
      required: false
      secret: false
    - default: false
      description: Rule action.
      isArray: true
      name: action
      required: false
      secret: false
    - default: false
      description: Destination port.
      isArray: true
      name: port-dst
      required: false
      secret: false
    - default: false
      description: Rule name, e.g "Allow all outbound".
      isArray: true
      name: rule
      required: false
      secret: false
    - default: false
      description: URL, e.g "safebrowsing.googleapis.com".
      isArray: true
      name: url
      required: false
      secret: false
    - default: false
      description: File hash (for WildFire logs only).
      isArray: true
      name: filedigest
      required: false
      secret: false
    - default: false
      defaultValue: '100'
      description: Maximum number of logs to retrieve. If empty, the default is 100.
        The maximum is 5,000.
      isArray: false
      name: number_of_logs
      required: false
      secret: false
    deprecated: false
    description: Query logs in Panorama.
    execution: false
    name: panorama-query-logs
    outputs:
    - contextPath: Panorama.Monitor.JobID
      description: Job ID of the logs query.
      type: String
    - contextPath: Panorama.Monitor.Status
      description: Status of the logs query.
      type: String
    - contextPath: Panorama.Monitor.Message
      description: Message of the logs query.
      type: String
  - arguments:
    - default: false
      description: Job ID of the query.
      isArray: true
      name: job_id
      required: true
      secret: false
    deprecated: false
    description: Checks the status of a logs query.
    execution: false
    name: panorama-check-logs-status
    outputs:
    - contextPath: Panorama.Monitor.JobID
      description: Job ID of the logs query.
      type: String
    - contextPath: Panorama.Monitor.Status
      description: Status of the logs query.
      type: String
  - arguments:
    - default: false
      description: Job ID of the query.
      isArray: true
      name: job_id
      required: true
      secret: false
    - default: false
      defaultValue: 'true'
      description: Whether to auto-enrich the War Room entry. If "true", entry is
        not auto-enriched. If "false", entry is auto-extracted. Default is "true".
      isArray: false
      name: ignore_auto_extract
      required: false
      secret: false
    deprecated: false
    description: Retrieves the data of a logs query.
    execution: false
    name: panorama-get-logs
    outputs:
    - contextPath: Panorama.Monitor.Logs.Action
      description: Action taken for the session. Can be "alert", "allow", "deny",
        "drop", "drop-all-packets", "reset-client", "reset-server", "reset-both",
        or "block-url".
      type: String
    - contextPath: Panorama.Monitor.Logs.Application
      description: Application associated with the session.
      type: String
    - contextPath: Panorama.Monitor.Logs.Category
      description: The URL category of the URL subtype. For WildFire subtype, it is
        the verdict on the file, and can be either "malicious", "phishing", "grayware"’,
        or "benign". For other subtypes, the value is "any".
      type: String
    - contextPath: Panorama.Monitor.Logs.DeviceName
      description: The hostname of the firewall on which the session was logged.
      type: String
    - contextPath: Panorama.Monitor.Logs.DestinationAddress
      description: Original session destination IP address.
      type: String
    - contextPath: Panorama.Monitor.Logs.DestinationUser
      description: Username of the user to which the session was destined.
      type: String
    - contextPath: Panorama.Monitor.Logs.DestinationCountry
      description: Destination country or internal region for private addresses. Maximum
        length is 32 bytes.
      type: String
    - contextPath: Panorama.Monitor.Logs.DestinationPort
      description: Destination port utilized by the session.
      type: String
    - contextPath: Panorama.Monitor.Logs.FileDigest
      description: Only for the WildFire subtype, all other types do not use this
        field. The filedigest string shows the binary hash of the file sent to be
        analyzed by the WildFire service.
      type: String
    - contextPath: Panorama.Monitor.Logs.FileName
      description: |-
        File name or file type when the subtype is file.
        File name when the subtype is virus.
        File name when the subtype is wildfire-virus.
        File name when the subtype is wildfire.
      type: String
    - contextPath: Panorama.Monitor.Logs.FileType
      description: |-
        Only for the WildFire subtype, all other types do not use this field.
        Specifies the type of file that the firewall forwarded for WildFire analysis.
      type: String
    - contextPath: Panorama.Monitor.Logs.FromZone
      description: The zone from which the session was sourced.
      type: String
    - contextPath: Panorama.Monitor.Logs.URLOrFilename
      description: |-
        The actual URL when the subtype is url.
        File name or file type when the subtype is file.
        File name when the subtype is virus.
        File name when the subtype is wildfire-virus.
        File name when the subtype is wildfire.
        URL or file name when the subtype is vulnerability (if applicable).
      type: String
    - contextPath: Panorama.Monitor.Logs.NATDestinationIP
      description: If destination NAT performed, the post-NAT destination IP address.
      type: String
    - contextPath: Panorama.Monitor.Logs.NATDestinationPort
      description: Post-NAT destination port.
      type: String
    - contextPath: Panorama.Monitor.Logs.NATSourceIP
      description: If source NAT performed, the post-NAT source IP address.
      type: String
    - contextPath: Panorama.Monitor.Logs.NATSourcePort
      description: Post-NAT source port.
      type: String
    - contextPath: Panorama.Monitor.Logs.PCAPid
      description: |-
        The packet capture (pcap) ID is a 64 bit unsigned integral denoting
        an ID to correlate threat pcap files with extended pcaps taken as a part of
        that flow. All threat logs will contain either a pcap_id of 0 (no associated
        pcap), or an ID referencing the extended pcap file.
      type: String
    - contextPath: Panorama.Monitor.Logs.IPProtocol
      description: IP protocol associated with the session.
      type: String
    - contextPath: Panorama.Monitor.Logs.Recipient
      description: |-
        Only for the WildFire subtype, all other types do not use this field.
        Specifies the name of the receiver of an email that WildFire determined to be malicious when analyzing an email link forwarded by the firewall.
      type: String
    - contextPath: Panorama.Monitor.Logs.Rule
      description: Name of the rule that the session matched.
      type: String
    - contextPath: Panorama.Monitor.Logs.RuleID
      description: ID of the rule that the session matched.
      type: String
    - contextPath: Panorama.Monitor.Logs.ReceiveTime
      description: Time the log was received at the management plane.
      type: String
    - contextPath: Panorama.Monitor.Logs.Sender
      description: |-
        Only for the WildFire subtype; all other types do not use this field.
        Specifies the name of the sender of an email that WildFire determined to be malicious when analyzing an email link forwarded by the firewall.
      type: String
    - contextPath: Panorama.Monitor.Logs.SessionID
      description: An internal numerical identifier applied to each session.
      type: String
    - contextPath: Panorama.Monitor.Logs.DeviceSN
      description: The serial number of the firewall on which the session was logged.
      type: String
    - contextPath: Panorama.Monitor.Logs.Severity
      description: |-
        Severity associated with the threat. Can be "informational", "low",
        "medium", "high", or "critical".
      type: String
    - contextPath: Panorama.Monitor.Logs.SourceAddress
      description: Original session source IP address.
      type: String
    - contextPath: Panorama.Monitor.Logs.SourceCountry
      description: |-
        Source country or internal region for private addresses. Maximum
        length is 32 bytes.
      type: String
    - contextPath: Panorama.Monitor.Logs.SourceUser
      description: Username of the user who initiated the session.
      type: String
    - contextPath: Panorama.Monitor.Logs.SourcePort
      description: Source port utilized by the session.
      type: String
    - contextPath: Panorama.Monitor.Logs.ThreatCategory
      description: |-
        Describes threat categories used to classify different types of
        threat signatures.
      type: String
    - contextPath: Panorama.Monitor.Logs.Name
      description: |-
        Palo Alto Networks identifier for the threat. It is a description
        string followed by a 64-bit numerical identifier
      type: String
    - contextPath: Panorama.Monitor.Logs.ID
      description: Palo Alto Networks ID for the threat.
      type: String
    - contextPath: Panorama.Monitor.Logs.ToZone
      description: The zone to which the session was destined.
      type: String
    - contextPath: Panorama.Monitor.Logs.TimeGenerated
      description: Time that the log was generated on the dataplane.
      type: String
    - contextPath: Panorama.Monitor.Logs.URLCategoryList
      description: |-
        A list of the URL filtering categories that the firewall used to
        enforce the policy.
      type: String
  - arguments:
    - default: false
      description: The application name.
      isArray: false
      name: application
      required: false
      secret: false
    - default: false
      description: The category name.
      isArray: false
      name: category
      required: false
      secret: false
    - default: false
      description: The destination IP address.
      isArray: false
      name: destination
      required: true
      secret: false
    - default: false
      description: The destination port.
      isArray: false
      name: destination-port
      required: false
      secret: false
    - default: false
      description: The from zone.
      isArray: false
      name: from
      required: false
      secret: false
    - default: false
      description: The to zone.
      isArray: false
      name: to
      required: false
      secret: false
    - default: false
      description: The IP protocol value.
      isArray: false
      name: protocol
      required: true
      secret: false
    - default: false
      description: The source IP address.
      isArray: false
      name: source
      required: true
      secret: false
    - default: false
      description: The source user.
      isArray: false
      name: source-user
      required: false
      secret: false
    deprecated: false
    description: Checks whether a session matches the specified security policy. This
      command is only available on Firewall instances.
    execution: false
    name: panorama-security-policy-match
    outputs:
    - contextPath: Panorama.SecurityPolicyMatch.Query
      description: Query for the session to test.
      type: String
    - contextPath: Panorama.SecurityPolicyMatch.Rules.Name
      description: The matching rule name.
      type: String
    - contextPath: Panorama.SecurityPolicyMatch.Rules.Action
      description: The matching rule action.
      type: String
    - contextPath: Panorama.SecurityPolicyMatch.Rules.Category
      description: The matching rule category.
      type: String
    - contextPath: Panorama.SecurityPolicyMatch.Rules.Destination
      description: The matching rule destination.
      type: String
    - contextPath: Panorama.SecurityPolicyMatch.Rules.From
      description: The matching rule from zone.
      type: String
    - contextPath: Panorama.SecurityPolicyMatch.Rules.Source
      description: The matching rule source.
      type: String
    - contextPath: Panorama.SecurityPolicyMatch.Rules.To
      description: The matching rule to zone.
      type: String
    - contextPath: Panorama.SecurityPolicyMatch.QueryFields.Application
      description: The application name.
      type: String
    - contextPath: Panorama.SecurityPolicyMatch.QueryFields.Category
      description: The category name.
      type: String
    - contextPath: Panorama.SecurityPolicyMatch.QueryFields.Destination
      description: The destination IP address.
      type: String
    - contextPath: Panorama.SecurityPolicyMatch.QueryFields.DestinationPort
      description: The destination port.
      type: Number
    - contextPath: Panorama.SecurityPolicyMatch.QueryFields.From
      description: The from zone.
      type: String
    - contextPath: Panorama.SecurityPolicyMatch.QueryFields.To
      description: The to zone.
      type: String
    - contextPath: Panorama.SecurityPolicyMatch.QueryFields.Protocol
      description: The IP protocol value.
      type: String
    - contextPath: Panorama.SecurityPolicyMatch.QueryFields.Source
      description: The destination IP address.
      type: String
    - contextPath: Panorama.SecurityPolicyMatch.QueryFields.SourceUser
      description: The source user.
      type: String
  dockerimage: demisto/python3:3.7.3.221
  isfetch: false
  longRunning: false
  longRunningPort: false
  runonce: false
  script: '-'
  subtype: python3
  type: python
tests:
- palo_alto_firewall_test_pb
- palo_alto_panorama_test_pb
fromversion: 3.0.0<|MERGE_RESOLUTION|>--- conflicted
+++ resolved
@@ -1017,7 +1017,71 @@
     name: panorama-get-custom-url-category
     outputs:
     - contextPath: Panorama.CustomURLCategory.Name
-<<<<<<< HEAD
+      description: The category name of the custom URL.
+      type: String
+    - contextPath: Panorama.CustomURLCategory.Description
+      description: The category description of the custom URL.
+      type: String
+    - contextPath: Panorama.CustomURLCategory.Sites
+      description: The list of sites of the custom URL category.
+      type: String
+    - contextPath: Panorama.CustomURLCategory.DeviceGroup
+      description: The device group for the custom URL Category (Panorama instances).
+      type: String
+    - contextPath: Panorama.CustomURLCategory.Categories
+      description: The list of categories of the custom URL category.
+      type: String
+    - contextPath: Panorama.CustomURLCategory.Type
+      description: The category type of the custom URL.
+      type: String
+  - arguments:
+    - default: false
+      description: The name of the custom URL category to create.
+      isArray: false
+      name: name
+      required: true
+      secret: false
+    - default: false
+      description: Description of the custom URL category to create.
+      isArray: false
+      name: description
+      required: false
+      secret: false
+    - default: false
+      description: List of sites for the custom URL category.
+      isArray: true
+      name: sites
+      required: false
+      secret: false
+    - default: false
+      description: The device group for which to return addresses for the custom URL
+        category (Panorama instances).
+      isArray: false
+      name: device-group
+      required: false
+      secret: false
+    - auto: PREDEFINED
+      default: false
+      description: The category type of the URL. Relevant from PAN-OS v9.x.
+      isArray: false
+      name: type
+      predefined:
+      - URL List
+      - Category Match
+      required: false
+      secret: false
+    - default: false
+      description: The list of categories. Relevant from PAN-OS v9.x.
+      isArray: true
+      name: categories
+      required: false
+      secret: false
+    deprecated: false
+    description: Creates a custom URL category.
+    execution: false
+    name: panorama-create-custom-url-category
+    outputs:
+    - contextPath: Panorama.CustomURLCategory.Name
       description: Custom URL category name.
       type: String
     - contextPath: Panorama.CustomURLCategory.Description
@@ -1029,132 +1093,41 @@
     - contextPath: Panorama.CustomURLCategory.DeviceGroup
       description: Device group for the Custom URL Category (Panorama instances).
       type: String
-    - contextPath: Panorama.CustomURLCategory.Categories
+    - contextPath: Panorama.CustomURLCategory.Sites
       description: Custom URL category list of categories.
       type: String
     - contextPath: Panorama.CustomURLCategory.Type
       description: Custom URL category type.
-=======
-      description: The category name of the custom URL.
-      type: String
-    - contextPath: Panorama.CustomURLCategory.Description
-      description: The category description of the custom URL.
-      type: String
-    - contextPath: Panorama.CustomURLCategory.Sites
-      description: The list of sites of the custom URL category.
-      type: String
-    - contextPath: Panorama.CustomURLCategory.DeviceGroup
-      description: The device group for the custom URL Category (Panorama instances).
-      type: String
-    - contextPath: Panorama.CustomURLCategory.Categories
-      description: The list of categories of the custom URL category.
-      type: String
-    - contextPath: Panorama.CustomURLCategory.Type
-      description: The category type of the custom URL.
->>>>>>> db3176bd
-      type: String
-  - arguments:
-    - default: false
-      description: The name of the custom URL category to create.
+      type: String
+  - arguments:
+    - default: false
+      description: Name of the custom URL category to delete.
       isArray: false
       name: name
-      required: true
-      secret: false
-    - default: false
-      description: Description of the custom URL category to create.
-      isArray: false
-      name: description
-      required: false
-      secret: false
-    - default: false
-      description: List of sites for the custom URL category.
-      isArray: true
-      name: sites
-      required: false
-      secret: false
-    - default: false
-      description: The device group for which to return addresses for the custom URL
-        category (Panorama instances).
-      isArray: false
-      name: device-group
-      required: false
-      secret: false
-    - auto: PREDEFINED
-      default: false
-<<<<<<< HEAD
-      description: URL category type. Only from PAN-OS 9.x version
-=======
-      description: The category type of the URL. Relevant from PAN-OS v9.x.
->>>>>>> db3176bd
-      isArray: false
-      name: type
-      predefined:
-      - URL List
-      - Category Match
-      required: false
-      secret: false
-    - default: false
-<<<<<<< HEAD
-      description: List of categories. Only from PAN-OS 9.x version
-=======
-      description: The list of categories. Relevant from PAN-OS v9.x.
->>>>>>> db3176bd
-      isArray: true
-      name: categories
-      required: false
-      secret: false
-    deprecated: false
-    description: Creates a custom URL category.
-    execution: false
-    name: panorama-create-custom-url-category
+      required: false
+      secret: false
+    - default: false
+      description: The device group for which to return addresses (Panorama instances).
+      isArray: false
+      name: device-group
+      required: false
+      secret: false
+    deprecated: false
+    description: Deletes a custom URL category.
+    execution: false
+    name: panorama-delete-custom-url-category
     outputs:
     - contextPath: Panorama.CustomURLCategory.Name
-      description: Custom URL category name.
-      type: String
-    - contextPath: Panorama.CustomURLCategory.Description
-      description: Custom URL category description.
-      type: String
-    - contextPath: Panorama.CustomURLCategory.Sites
-      description: Custom URL category list of sites.
-      type: String
+      description: Name of the custom URL category to delete.
+      type: string
     - contextPath: Panorama.CustomURLCategory.DeviceGroup
       description: Device group for the Custom URL Category (Panorama instances).
-      type: String
-    - contextPath: Panorama.CustomURLCategory.Sites
-      description: Custom URL category list of categories.
-      type: String
-    - contextPath: Panorama.CustomURLCategory.Type
-      description: Custom URL category type.
-      type: String
-  - arguments:
-    - default: false
-      description: Name of the custom URL category to delete.
+      type: string
+  - arguments:
+    - default: false
+      description: Name of the custom URL category to add or remove sites.
       isArray: false
       name: name
-      required: false
-      secret: false
-    - default: false
-      description: The device group for which to return addresses (Panorama instances).
-      isArray: false
-      name: device-group
-      required: false
-      secret: false
-    deprecated: false
-    description: Deletes a custom URL category.
-    execution: false
-    name: panorama-delete-custom-url-category
-    outputs:
-    - contextPath: Panorama.CustomURLCategory.Name
-      description: Name of the custom URL category to delete.
-      type: string
-    - contextPath: Panorama.CustomURLCategory.DeviceGroup
-      description: Device group for the Custom URL Category (Panorama instances).
-      type: string
-  - arguments:
-    - default: false
-      description: Name of the custom URL category to add or remove sites.
-      isArray: false
-      name: name
       required: true
       secret: false
     - default: false
@@ -1165,11 +1138,7 @@
       secret: false
     - auto: PREDEFINED
       default: false
-<<<<<<< HEAD
-      description: Add or remove sites/categories. Can be "Add", "Remove".
-=======
       description: Adds or removes sites or categories. Can be "add",or "remove".
->>>>>>> db3176bd
       isArray: true
       name: action
       predefined:
@@ -1178,11 +1147,7 @@
       required: true
       secret: false
     - default: false
-<<<<<<< HEAD
-      description: CSV list of categories to add to the custom URL category.
-=======
       description: A comma separated list of categories to add to the custom URL category.
->>>>>>> db3176bd
       isArray: true
       name: categories
       required: false
