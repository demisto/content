import demistomock as demisto
from CommonServerPython import *
from CommonServerUserPython import *

''' IMPORTS '''
from datetime import datetime
from typing import Dict, List, Any, Optional
import uuid
import json
import requests


# disable insecure warnings
requests.packages.urllib3.disable_warnings()

''' GLOBALS '''
if not demisto.params().get('port'):
    return_error('Set a port for the instance')

URL = demisto.params()['server'].rstrip('/:') + ':' + demisto.params().get('port') + '/api/'
API_KEY = str(demisto.params().get('key'))
USE_SSL = not demisto.params().get('insecure')

# determine a vsys or a device-group
VSYS = demisto.params().get('vsys')
if demisto.args() and demisto.args().get('device-group', None):
    DEVICE_GROUP = demisto.args().get('device-group')
else:
    DEVICE_GROUP = demisto.params().get('device_group', None)

# configuration check
if DEVICE_GROUP and VSYS:
    return_error('Cannot configure both vsys and Device group. Set vsys for firewall, set Device group for Panorama.')
if not DEVICE_GROUP and not VSYS:
    return_error('Set vsys for firewall or Device group for Panorama.')

# setting security xpath relevant to FW or panorama management
if DEVICE_GROUP:
    device_group_shared = DEVICE_GROUP.lower()
    if device_group_shared == 'shared':
        XPATH_SECURITY_RULES = "/config/shared/"
        DEVICE_GROUP = device_group_shared
    else:
        XPATH_SECURITY_RULES = "/config/devices/entry/device-group/entry[@name=\'" + DEVICE_GROUP + "\']/"
else:
    XPATH_SECURITY_RULES = "/config/devices/entry/vsys/entry[@name=\'" + VSYS + "\']/rulebase/security/rules/entry"

# setting objects xpath relevant to FW or panorama management
if DEVICE_GROUP:
    device_group_shared = DEVICE_GROUP.lower()
    if DEVICE_GROUP == 'shared':
        XPATH_OBJECTS = "/config/shared/"
        DEVICE_GROUP = device_group_shared
    else:
        XPATH_OBJECTS = "/config/devices/entry/device-group/entry[@name=\'" + DEVICE_GROUP + "\']/"
else:
    XPATH_OBJECTS = "/config/devices/entry/vsys/entry[@name=\'" + VSYS + "\']/"

# Security rule arguments for output handling
SECURITY_RULE_ARGS = {
    'rulename': 'Name',
    'source': 'Source',
    'destination': 'Destination',
    'negate_source': 'NegateSource',
    'negate_destination': 'NegateDestination',
    'action': 'Action',
    'service': 'Service',
    'disable': 'Disabled',
    'application': 'Application',
    'source_user': 'SourceUser',
    'disable_server_response_inspection': 'DisableServerResponseInspection',
    'description': 'Description',
    'target': 'Target',
    'log_forwarding': 'LogForwarding',
    'log-setting': 'LogForwarding',
    'tag': 'Tags'
}

PAN_OS_ERROR_DICT = {
    '1': 'Unknown command - The specific config or operational command is not recognized.',
    '2': 'Internal errors - Check with technical support when seeing these errors.',
    '3': 'Internal errors - Check with technical support when seeing these errors.',
    '4': 'Internal errors - Check with technical support when seeing these errors.',
    '5': 'Internal errors - Check with technical support when seeing these errors.',
    '6': 'Bad Xpath -The xpath specified in one or more attributes of the command is invalid.'
         'Check the API browser for proper xpath values.',
    '7': 'Object not present - Object specified by the xpath is not present. For example,'
         'entry[@name=value] where no object with name value is present.',
    '8': 'Object not unique - For commands that operate on a single object, the specified object is not unique.',
    '10': 'Reference count not zero - Object cannot be deleted as there are other objects that refer to it.'
          'For example, address object still in use in policy.',
    '11': 'Internal error - Check with technical support when seeing these errors.',
    '12': 'Invalid object - Xpath or element values provided are not complete.',
    '14': 'Operation not possible - Operation is allowed but not possible in this case.'
          'For example, moving a rule up one position when it is already at the top.',
    '15': 'Operation denied - Operation is allowed. For example, Admin not allowed to delete own account,'
          'Running a command that is not allowed on a passive device.',
    '16': 'Unauthorized -The API role does not have access rights to run this query.',
    '17': 'Invalid command -Invalid command or parameters.',
    '18': 'Malformed command - The XML is malformed.',
    # 19,20: success
    '21': 'Internal error - Check with technical support when seeing these errors.',
    '22': 'Session timed out - The session for this query timed out.'
}

''' HELPERS '''


def http_request(uri: str, method: str, headers: Dict = {},
                 body: Dict = {}, params: Dict = {}, files=None) -> Any:
    """
    Makes an API call with the given arguments
    """
    result = requests.request(
        method,
        uri,
        headers=headers,
        data=body,
        verify=USE_SSL,
        params=params,
        files=files
    )

    if result.status_code < 200 or result.status_code >= 300:
        return_error('Request Failed. with status: ' + str(result.status_code) + '. Reason is: ' + str(result.reason))

    # if pcap download
    if params.get('type') == 'export':
        return result

    json_result = json.loads(xml2json(result.text))

    # handle non success
    if json_result['response']['@status'] != 'success':
        if 'msg' in json_result['response'] and 'line' in json_result['response']['msg']:
            # catch non existing object error and display a meaningful message
            if json_result['response']['msg']['line'] == 'No such node':
                return_error(
                    'Object was not found, verify that the name is correct and that the instance was committed.')

            #  catch urlfiltering error and display a meaningful message
            elif str(json_result['response']['msg']['line']).find('test -> url  is unexpected') != -1:
                return_error('The URL filtering license is either expired or not active.'
                             'Please contact your PAN-OS representative.')

            # catch non valid jobID errors and display a meaningful message
            elif isinstance(json_result['response']['msg']['line'], str) and \
                    json_result['response']['msg']['line'].find('job') != -1 and \
                    (json_result['response']['msg']['line'].find('not found') != -1
                     or json_result['response']['msg']['line'].find('No such query job')) != -1:
                return_error('Invalid Job ID error: ' + json_result['response']['msg']['line'])

            # catch already at the top/bottom error for rules and return this as an entry.note
            elif str(json_result['response']['msg']['line']).find('already at the') != -1:
                demisto.results('Rule ' + str(json_result['response']['msg']['line']))
                sys.exit(0)

            # catch already registered ip tags and return this as an entry.note
            elif str(json_result['response']['msg']['line']).find('already exists, ignore') != -1:
                if isinstance(json_result['response']['msg']['line']['uid-response']['payload']['register']['entry'],
                              list):
                    ips = [o['@ip'] for o in
                           json_result['response']['msg']['line']['uid-response']['payload']['register']['entry']]
                else:
                    ips = json_result['response']['msg']['line']['uid-response']['payload']['register']['entry']['@ip']
                demisto.results(
                    'IP ' + str(ips) + ' already exist in the tag. All submitted IPs were not registered to the tag.')
                sys.exit(0)

            # catch timed out log queries and return this as an entry.note
            elif str(json_result['response']['msg']['line']).find('Query timed out') != -1:
                demisto.results(str(json_result['response']['msg']['line']) + '. Rerun the query.')
                sys.exit(0)

        if '@code' in json_result['response']:
            return_error(
                'Request Failed.\nStatus code: ' + str(json_result['response']['@code']) + '\nWith message: ' + str(
                    json_result['response']['msg']['line']))
        else:
            return_error('Request Failed.\n' + str(json_result['response']))

    # handle @code
    if 'response' in json_result and '@code' in json_result['response']:
        if json_result['response']['@code'] in PAN_OS_ERROR_DICT:
            error_message = 'Request Failed.\n' + PAN_OS_ERROR_DICT[json_result['response']['@code']]
            if json_result['response']['@code'] == '7' and DEVICE_GROUP:
                device_group_names = get_device_groups_names()
                if DEVICE_GROUP not in device_group_names:
                    error_message += (f'\nDevice Group: {DEVICE_GROUP} does not exist.'
                                      f' The available Device Groups for this instance:'
                                      f' {", ".join(device_group_names)}.')
            return_error(error_message)
        if json_result['response']['@code'] not in ['19', '20']:
            # error code non exist in dict and not of success
            if 'msg' in json_result['response']:
                return_error(
                    'Request Failed.\nStatus code: ' + str(json_result['response']['@code']) + '\nWith message: ' + str(
                        json_result['response']['msg']))
            else:
                return_error('Request Failed.\n' + str(json_result['response']))

    return json_result


def add_argument_list(arg: Any, field_name: str, member: Optional[bool]) -> str:
    member_stringify_list = ''
    if arg:
        for item in arg:
            member_stringify_list += '<member>' + item + '</member>'
        if field_name == 'member':
            return member_stringify_list
        elif member:
            return '<' + field_name + '>' + member_stringify_list + '</' + field_name + '>'
        else:
            return '<' + field_name + '>' + arg + '</' + field_name + '>'
    else:
        return ''


def add_argument(arg: Optional[str], field_name: str, member: bool) -> str:
    if arg:
        if member:
            return '<' + field_name + '><member>' + arg + '</member></' + field_name + '>'
        else:
            return '<' + field_name + '>' + arg + '</' + field_name + '>'
    else:
        return ''


def add_argument_open(arg: Optional[str], field_name: str, member: bool) -> str:
    if arg:
        if member:
            return '<' + field_name + '><member>' + arg + '</member></' + field_name + '>'
        else:
            return '<' + field_name + '>' + arg + '</' + field_name + '>'
    else:
        if member:
            return '<' + field_name + '><member>any</member></' + field_name + '>'
        else:
            return '<' + field_name + '>any</' + field_name + '>'


def add_argument_yes_no(arg: Optional[str], field_name: str, option: bool = False) -> str:
    if arg and arg == 'No':
        result = '<' + field_name + '>' + 'no' + '</' + field_name + '>'
    else:
        result = '<' + field_name + '>' + ('yes' if arg else 'no') + '</' + field_name + '>'

    if option:
        result = '<option>' + result + '</option>'

    return result


def add_argument_target(arg: Optional[str], field_name: str) -> str:
    if arg:
        return '<' + field_name + '>' + '<devices>' + '<entry name=\"' + arg + '\"/>' + '</devices>' + '</' + field_name + '>'
    else:
        return ''


def prepare_security_rule_params(api_action: str = None, rulename: str = None, source: str = None,
                                 destination: str = None, negate_source: str = None, negate_destination: str = None,
                                 action: str = None, service: str = None, disable: str = None, application: str = None,
                                 source_user: str = None, category: str = None, from_: str = None, to: str = None,
                                 description: str = None, target: str = None, log_forwarding: str = None,
                                 disable_server_response_inspection: str = None, tags: List[str] = None) -> Dict:
    rulename = rulename if rulename else ('demisto-' + (str(uuid.uuid4()))[:8])
    params = {
        'type': 'config',
        'action': api_action,
        'key': API_KEY,
        'element': add_argument_open(action, 'action', False)
                + add_argument_target(target, 'target')
                + add_argument_open(description, 'description', False)
                + add_argument_open(source, 'source', True)
                + add_argument_open(destination, 'destination', True)
                + add_argument_open(application, 'application', True)
                + add_argument_open(category, 'category', True)
                + add_argument_open(source_user, 'source-user', True)
                + add_argument_open(from_, 'from', True)  # default from will always be any
                + add_argument_open(to, 'to', True)  # default to will always be any
                + add_argument_open(service, 'service', True)
                + add_argument_yes_no(negate_source, 'negate-source')
                + add_argument_yes_no(negate_destination, 'negate-destination')
                + add_argument_yes_no(disable, 'disabled')
                + add_argument_yes_no(disable_server_response_inspection, 'disable-server-response-inspection', True)
                + add_argument(log_forwarding, 'log-setting', False)
                + add_argument_list(tags, 'tag', True)
    }
    if DEVICE_GROUP:
        if 'pre_post' not in demisto.args():
            return_error('Please provide the pre_post argument when configuring a security rule in Panorama instance.')
        else:
            params['xpath'] = XPATH_SECURITY_RULES + demisto.args()[
                'pre_post'] + '/security/rules/entry' + '[@name=\'' + rulename + '\']'
    else:
        params['xpath'] = XPATH_SECURITY_RULES + '[@name=\'' + rulename + '\']'

    return params


''' FUNCTIONS'''


def panorama_test():
    """
    test module
    """
    params = {
        'type': 'op',
        'cmd': '<show><system><info></info></system></show>',
        'key': API_KEY
    }

    http_request(
        URL,
        'GET',
        params=params
    )

    if DEVICE_GROUP and DEVICE_GROUP != 'shared':
        device_group_test()

    demisto.results('ok')


def get_device_groups_names():
    """
    Get device group names in the Panorama
    """
    params = {
        'action': 'get',
        'type': 'config',
        'xpath': "/config/devices/entry/device-group/entry",
        'key': API_KEY
    }

    result = http_request(
        URL,
        'GET',
        params=params
    )

    device_groups = result['response']['result']['entry']
    device_group_names = []
    if isinstance(device_groups, dict):
        # only one device group in the panorama
        device_group_names.append(device_groups.get('@name'))
    else:
        for device_group in device_groups:
            device_group_names.append(device_group.get('@name'))

    return device_group_names


def device_group_test():
    """
    Test module for the Device group specified
    """
    device_group_names = get_device_groups_names()
    if DEVICE_GROUP not in device_group_names:
        return_error(f'Device Group: {DEVICE_GROUP} does not exist.'
                     f' The available Device Groups for this instance: {", ".join(device_group_names)}.')


@logger
def panorama_command():
    """
    Executes a command
    """
    params = {}
    params['key'] = API_KEY
    for arg in demisto.args().keys():
        params[arg] = demisto.args()[arg]

    result = http_request(
        URL,
        'POST',
        params=params
    )

    demisto.results({
        'Type': entryTypes['note'],
        'ContentsFormat': formats['json'],
        'Contents': result,
        'ReadableContentsFormat': formats['text'],
        'HumanReadable': 'Command was executed successfully.',
    })


@logger
def panorama_commit():
    params = {
        'type': 'commit',
        'cmd': '<commit></commit>',
        'key': API_KEY
    }
    result = http_request(
        URL,
        'POST',
        params=params
    )

    return result


def panorama_commit_command():
    """
    Commit and show message in warroom
    """
    result = panorama_commit()

    if 'result' in result['response']:
        # commit has been given a jobid
        commit_output = {
            'JobID': result['response']['result']['job'],
            'Status': 'Pending'
        }
        demisto.results({
            'Type': entryTypes['note'],
            'ContentsFormat': formats['json'],
            'Contents': result,
            'ReadableContentsFormat': formats['markdown'],
            'HumanReadable': tableToMarkdown('Commit:', commit_output, ['JobID', 'Status'], removeNull=True),
            'EntryContext': {
                "Panorama.Commit(val.JobID == obj.JobID)": commit_output
            }
        })
    else:
        # no changes to commit
        demisto.results(result['response']['msg'])


@logger
def panorama_commit_status():
    params = {
        'type': 'op',
        'cmd': '<show><jobs><id>' + demisto.args()['job_id'] + '</id></jobs></show>',
        'key': API_KEY
    }
    result = http_request(
        URL,
        'GET',
        params=params
    )

    return result


def panorama_commit_status_command():
    """
    Check jobID of commit status
    """
    result = panorama_commit_status()

    if result['response']['result']['job']['type'] != 'Commit':
        return_error('JobID given is not of a commit')

    commit_status_output = {'JobID': result['response']['result']['job']['id']}
    if result['response']['result']['job']['status'] == 'FIN':
        if result['response']['result']['job']['result'] == 'OK':
            commit_status_output['Status'] = 'Completed'
        else:
            # result['response']['job']['result'] == 'FAIL'
            commit_status_output['Status'] = 'Failed'
        commit_status_output['Details'] = result['response']['result']['job']['details']['line']

    if result['response']['result']['job']['status'] == 'ACT':
        if result['response']['result']['job']['result'] == 'PEND':
            commit_status_output['Status'] = 'Pending'

    demisto.results({
        'Type': entryTypes['note'],
        'ContentsFormat': formats['json'],
        'Contents': result,
        'ReadableContentsFormat': formats['markdown'],
        'HumanReadable': tableToMarkdown('Commit status:', commit_status_output, ['JobID', 'Status', 'Details'],
                                         removeNull=True),
        'EntryContext': {"Panorama.Commit(val.JobID == obj.JobID)": commit_status_output}
    })


@logger
def panorama_push_to_device_group():
    params = {
        'type': 'commit',
        'action': 'all',
        'cmd': '<commit-all><shared-policy><device-group><entry name=\"' + DEVICE_GROUP
               + '\"/></device-group></shared-policy></commit-all>',
        'key': API_KEY
    }
    result = http_request(
        URL,
        'POST',
        params=params
    )

    return result


def panorama_push_to_device_group_command():
    """
    Push Panorama configuration and show message in warroom
    """
    if not DEVICE_GROUP:
        return_error("The 'panorama-push-to-device-group' command is relevant for a Palo Alto Panorama instance.")

    result = panorama_push_to_device_group()
    if 'result' in result['response']:
        # commit has been given a jobid
        push_output = {
            'DeviceGroup': DEVICE_GROUP,
            'JobID': result['response']['result']['job'],
            'Status': 'Pending'
        }
        demisto.results({
            'Type': entryTypes['note'],
            'ContentsFormat': formats['json'],
            'Contents': result,
            'ReadableContentsFormat': formats['markdown'],
            'HumanReadable': tableToMarkdown('Push to Device Group:', push_output, ['JobID', 'Status'],
                                             removeNull=True),
            'EntryContext': {
                "Panorama.Push(val.JobID == obj.JobID)": push_output
            }
        })
    else:
        # no changes to commit
        demisto.results(result['response']['msg']['line'])


@logger
def panorama_push_status():
    params = {
        'type': 'op',
        'cmd': '<show><jobs><id>' + demisto.args()['job_id'] + '</id></jobs></show>',
        'key': API_KEY
    }
    result = http_request(
        URL,
        'GET',
        params=params
    )

    return result


def panorama_push_status_command():
    """
    Check jobID of push status
    """
    result = panorama_push_status()
    if result['response']['result']['job']['type'] != 'CommitAll':
        return_error('JobID given is not of a Push.')

    push_status_output = {'JobID': result['response']['result']['job']['id']}
    if result['response']['result']['job']['status'] == 'FIN':
        if result['response']['result']['job']['result'] == 'OK':
            push_status_output['Status'] = 'Completed'
        else:
            # result['response']['job']['result'] == 'FAIL'
            push_status_output['Status'] = 'Failed'
        push_status_output['Details'] = result['response']['result']['job']['devices']['entry']['status']

    if result['response']['result']['job']['status'] == 'PEND':
        push_status_output['Status'] = 'Pending'

    demisto.results({
        'Type': entryTypes['note'],
        'ContentsFormat': formats['json'],
        'Contents': result,
        'ReadableContentsFormat': formats['markdown'],
        'HumanReadable': tableToMarkdown('Push to Device Group status:', push_status_output,
                                         ['JobID', 'Status', 'Details'], removeNull=True),
        'EntryContext': {"Panorama.Push(val.JobID == obj.JobID)": push_status_output}
    })


''' Addresses Commands '''


def prettify_addresses_arr(addresses_arr: list) -> List:
    if not isinstance(addresses_arr, list):
        return prettify_address(addresses_arr)
    pretty_addresses_arr = []
    for address in addresses_arr:
        pretty_address = {'Name': address['@name']}
        if DEVICE_GROUP:
            pretty_address['DeviceGroup'] = DEVICE_GROUP
        if 'description' in address:
            pretty_address['Description'] = address['description']

        if 'ip-netmask' in address:
            pretty_address['IP_Netmask'] = address['ip-netmask']

        if 'ip-range' in address:
            pretty_address['IP_Range'] = address['ip-range']

        if 'fqdn' in address:
            pretty_address['FQDN'] = address['fqdn']

        if 'tag' in address and 'member' in address['tag']:
            pretty_address['Tags'] = address['tag']['member']

        pretty_addresses_arr.append(pretty_address)

    return pretty_addresses_arr


@logger
def panorama_list_addresses(tag=None):
    params = {
        'action': 'get',
        'type': 'config',
        'xpath': XPATH_OBJECTS + "address/entry",
        'key': API_KEY
    }

    if tag:
        params['xpath'] += f'[( tag/member = \'{tag}\')]'

    result = http_request(
        URL,
        'GET',
        params=params,
    )

    return result['response']['result']['entry']


def panorama_list_addresses_command():
    """
    Get all addresses
    """
    tag = demisto.args().get('tag')

    addresses_arr = panorama_list_addresses(tag)
    addresses_output = prettify_addresses_arr(addresses_arr)

    demisto.results({
        'Type': entryTypes['note'],
        'ContentsFormat': formats['json'],
        'Contents': addresses_arr,
        'ReadableContentsFormat': formats['markdown'],
        'HumanReadable': tableToMarkdown('Addresses:', addresses_output,
                                         ['Name', 'IP_Netmask', 'IP_Range', 'FQDN', 'Tags'], removeNull=True),
        'EntryContext': {
            "Panorama.Addresses(val.Name == obj.Name)": addresses_output
        }
    })


def prettify_address(address: Dict) -> Dict:
    pretty_address = {'Name': address['@name']}
    if DEVICE_GROUP:
        pretty_address['DeviceGroup'] = DEVICE_GROUP
    if 'description' in address:
        pretty_address['Description'] = address['description']

    if 'ip-netmask' in address:
        pretty_address['IP_Netmask'] = address['ip-netmask']

    if 'ip-range' in address:
        pretty_address['IP_Range'] = address['ip-range']

    if 'fqdn' in address:
        pretty_address['FQDN'] = address['fqdn']

    if 'tag' in address and 'member' in address['tag']:
        pretty_address['Tags'] = address['tag']['member']

    return pretty_address


@logger
def panorama_get_address(address_name: str) -> Dict:
    params = {
        'action': 'show',
        'type': 'config',
        'xpath': XPATH_OBJECTS + "address/entry[@name='" + address_name + "']",
        'key': API_KEY
    }
    result = http_request(
        URL,
        'GET',
        params=params,
    )

    return result['response']['result']['entry']


def panorama_get_address_command():
    """
    Get an address
    """
    address_name = demisto.args()['name']

    address = panorama_get_address(address_name)
    address_output = prettify_address(address)

    demisto.results({
        'Type': entryTypes['note'],
        'ContentsFormat': formats['json'],
        'Contents': address,
        'ReadableContentsFormat': formats['markdown'],
        'HumanReadable': tableToMarkdown('Address:', address_output,
                                         ['Name', 'IP_Netmask', 'IP_Range', 'FQDN', 'Tags'], removeNull=True),
        'EntryContext': {
            "Panorama.Addresses(val.Name == obj.Name)": address_output
        }
    })


@logger
def panorama_create_address(address_name: str, fqdn: str = None, ip_netmask: str = None, ip_range: str = None,
                            description: str = None, tags: list = None):
    params = {'action': 'set',
              'type': 'config',
              'xpath': XPATH_OBJECTS + "address/entry[@name='" + address_name + "']",
              'key': API_KEY,
              'element': (add_argument(fqdn, 'fqdn', False)
                          + add_argument(ip_netmask, 'ip-netmask', False)
                          + add_argument(ip_range, 'ip-range', False)
                          + add_argument(description, 'description', False)
                          + add_argument_list(tags, 'tag', True))
              }

    http_request(
        URL,
        'POST',
        params=params,
    )


def panorama_create_address_command():
    """
    Create an address object
    """
    address_name = demisto.args()['name']
    description = demisto.args().get('description')
    tags = argToList(demisto.args()['tag']) if 'tag' in demisto.args() else None

    fqdn = demisto.args().get('fqdn')
    ip_netmask = demisto.args().get('ip_netmask')
    ip_range = demisto.args().get('ip_range')

    if not fqdn and not ip_netmask and not ip_range:
        return_error('Please specify exactly one of the following: fqdn, ip_netmask, ip_range.')

    if (fqdn and ip_netmask) or (fqdn and ip_range) or (ip_netmask and ip_range):
        return_error('Please specify exactly one of the following: fqdn, ip_netmask, ip_range.')

    address = panorama_create_address(address_name, fqdn, ip_netmask, ip_range, description, tags)

    address_output = {'Name': address_name}
    if DEVICE_GROUP:
        address_output['DeviceGroup'] = DEVICE_GROUP
    if fqdn:
        address_output['FQDN'] = fqdn
    if ip_netmask:
        address_output['IP_Netmask'] = ip_netmask
    if ip_range:
        address_output['IP_Range'] = ip_range
    if description:
        address_output['Description'] = description
    if tags:
        address_output['Tags'] = tags

    demisto.results({
        'Type': entryTypes['note'],
        'ContentsFormat': formats['json'],
        'Contents': address,
        'ReadableContentsFormat': formats['text'],
        'HumanReadable': 'Address was created successfully.',
        'EntryContext': {
            "Panorama.Addresses(val.Name == obj.Name)": address_output
        }
    })


@logger
def panorama_delete_address(address_name: str):
    params = {
        'action': 'delete',
        'type': 'config',
        'xpath': XPATH_OBJECTS + "address/entry[@name='" + address_name + "']",
        'element': "<entry name='" + address_name + "'></entry>",
        'key': API_KEY
    }
    result = http_request(
        URL,
        'POST',
        params=params,
    )

    return result


def panorama_delete_address_command():
    """
    Delete an address
    """
    address_name = demisto.args()['name']

    address = panorama_delete_address(address_name)
    address_output = {'Name': address_name}
    if DEVICE_GROUP:
        address_output['DeviceGroup'] = DEVICE_GROUP

    demisto.results({
        'Type': entryTypes['note'],
        'ContentsFormat': formats['json'],
        'Contents': address,
        'ReadableContentsFormat': formats['text'],
        'HumanReadable': 'Address was deleted successfully.',
        'EntryContext': {
            "Panorama.Addresses(val.Name == obj.Name)": address_output
        }
    })


''' Address Group Commands '''


def prettify_address_groups_arr(address_groups_arr: list) -> List:
    if not isinstance(address_groups_arr, list):
        return prettify_address_group(address_groups_arr)
    pretty_address_groups_arr = []
    for address_group in address_groups_arr:
        pretty_address_group = {
            'Name': address_group['@name'],
            'Type': 'static' if 'static' in address_group else 'dynamic'
        }
        if DEVICE_GROUP:
            pretty_address_group['DeviceGroup'] = DEVICE_GROUP
        if 'description' in address_group:
            pretty_address_group['Description'] = address_group['description']
        if 'tag' in address_group and 'member' in address_group['tag']:
            pretty_address_group['Tags'] = address_group['tag']['member']

        if pretty_address_group['Type'] == 'static':
            # static address groups can have empty lists
            if address_group['static']:
                pretty_address_group['Addresses'] = address_group['static']['member']
        else:
            pretty_address_group['Match'] = address_group['dynamic']['filter']

        pretty_address_groups_arr.append(pretty_address_group)

    return pretty_address_groups_arr


@logger
def panorama_list_address_groups(tag: str = None):
    params = {
        'action': 'get',
        'type': 'config',
        'xpath': XPATH_OBJECTS + "address-group/entry",
        'key': API_KEY
    }

    if tag:
        params['xpath'] += f'[( tag/member = \'{tag}\')]'

    result = http_request(
        URL,
        'GET',
        params=params,
    )

    return result['response']['result']['entry']


def panorama_list_address_groups_command():
    """
    Get all address groups
    """
    tag = demisto.args().get('tag')
    address_groups_arr = panorama_list_address_groups(tag)
    address_groups_output = prettify_address_groups_arr(address_groups_arr)

    demisto.results({
        'Type': entryTypes['note'],
        'ContentsFormat': formats['json'],
        'Contents': address_groups_arr,
        'ReadableContentsFormat': formats['markdown'],
        'HumanReadable': tableToMarkdown('Address groups:', address_groups_output,
                                         ['Name', 'Type', 'Addresses', 'Match', 'Description', 'Tags'], removeNull=True),
        'EntryContext': {
            "Panorama.AddressGroups(val.Name == obj.Name)": address_groups_output
        }
    })


def prettify_address_group(address_group: Dict) -> Dict:
    pretty_address_group = {
        'Name': address_group['@name'],
        'Type': 'static' if 'static' in address_group else 'dynamic'
    }
    if DEVICE_GROUP:
        pretty_address_group['DeviceGroup'] = DEVICE_GROUP

    if 'description' in address_group:
        pretty_address_group['Description'] = address_group['description']
    if 'tag' in address_group and 'member' in address_group['tag']:
        pretty_address_group['Tags'] = address_group['tag']['member']

    if pretty_address_group['Type'] == 'static':
        pretty_address_group['Addresses'] = address_group['static']['member']
    else:
        pretty_address_group['Match'] = address_group['dynamic']['filter']

    return pretty_address_group


@logger
def panorama_get_address_group(address_group_name: str):
    params = {
        'action': 'show',
        'type': 'config',
        'xpath': XPATH_OBJECTS + "address-group/entry[@name='" + address_group_name + "']",
        'key': API_KEY
    }
    result = http_request(
        URL,
        'GET',
        params=params,
    )

    return result['response']['result']['entry']


def panorama_get_address_group_command():
    """
    Get an address group
    """
    address_group_name = demisto.args()['name']

    result = panorama_get_address_group(address_group_name)

    demisto.results({
        'Type': entryTypes['note'],
        'ContentsFormat': formats['json'],
        'Contents': result,
        'ReadableContentsFormat': formats['markdown'],
        'HumanReadable': tableToMarkdown('Address group:', prettify_address_group(result),
                                         ['Name', 'Type', 'Addresses', 'Match', 'Description', 'Tags'],
                                         removeNull=True),
        'EntryContext': {
            "Panorama.AddressGroups(val.Name == obj.Name)": prettify_address_group(result)
        }
    })


@logger
def panorama_create_static_address_group(address_group_name: str, addresses: list,
                                         description: str = None, tags: list = None):
    params = {'action': 'set',
              'type': 'config',
              'xpath': XPATH_OBJECTS + "address-group/entry[@name='" + address_group_name + "']",
              'key': API_KEY,
              'element': (
                      "<static>" + add_argument_list(addresses, 'member', True)
                      + "</static>" + add_argument(description, 'description', False)
                      + add_argument_list(tags, 'tag', True)
              )}

    result = http_request(
        URL,
        'POST',
        params=params,
    )

    return result


def panorama_create_dynamic_address_group(address_group_name: str, match: str,
                                          description: str = None, tags: list = None):
    params = {
        'action': 'set',
        'type': 'config',
        'xpath': XPATH_OBJECTS + "address-group/entry[@name='" + address_group_name + "']",
        'element': "<dynamic>" + add_argument(match, 'filter', False)
                   + "</dynamic>" + add_argument(description, 'description', False)
                   + add_argument_list(tags, 'tag', True),
        'key': API_KEY
    }

    result = http_request(
        URL,
        'POST',
        params=params,
    )

    return result


def panorama_create_address_group_command():
    """
    Create an address group
    """
    address_group_name = demisto.args()['name']
    type_ = demisto.args()['type']
    description = demisto.args().get('description')
    tags = argToList(demisto.args()['tags']) if 'tags' in demisto.args() else None
    match = demisto.args().get('match')
    addresses = argToList(demisto.args()['addresses']) if 'addresses' in demisto.args() else None
    if match and addresses:
        return_error('Please specify only one of the following: addresses, match.')
    if type_ == 'static':
        if not addresses:
            return_error('Please specify addresses in order to create a static address group.')
    if type_ == 'dynamic':
        if not match:
            return_error('Please specify a match in order to create a dynamic address group.')

    if type_ == 'static':
        result = panorama_create_static_address_group(address_group_name, addresses, description, tags)
    else:
        result = panorama_create_dynamic_address_group(address_group_name, match, description, tags)

    address_group_output = {
        'Name': address_group_name,
        'Type': type_
    }
    if DEVICE_GROUP:
        address_group_output['DeviceGroup'] = DEVICE_GROUP
    if match:
        address_group_output['Match'] = match
    if addresses:
        address_group_output['Addresses'] = addresses
    if description:
        address_group_output['Description'] = description
    if tags:
        address_group_output['Tags'] = tags

    demisto.results({
        'Type': entryTypes['note'],
        'ContentsFormat': formats['json'],
        'Contents': result,
        'ReadableContentsFormat': formats['text'],
        'HumanReadable': 'Address group was created successfully.',
        'EntryContext': {
            "Panorama.AddressGroups(val.Name == obj.Name)": address_group_output
        }
    })


@logger
def panorama_delete_address_group(address_group_name: str):
    params = {
        'action': 'delete',
        'type': 'config',
        'xpath': XPATH_OBJECTS + "address-group/entry[@name='" + address_group_name + "']",
        'element': "<entry name='" + address_group_name + "'></entry>",
        'key': API_KEY
    }

    result = http_request(
        URL,
        'POST',
        params=params,
    )

    return result


def panorama_delete_address_group_command():
    """
    Delete an address group
    """
    address_group_name = demisto.args()['name']

    address_group = panorama_delete_address_group(address_group_name)
    address_group_output = {'Name': address_group_name}
    if DEVICE_GROUP:
        address_group_output['DeviceGroup'] = DEVICE_GROUP

    demisto.results({
        'Type': entryTypes['note'],
        'ContentsFormat': formats['json'],
        'Contents': address_group,
        'ReadableContentsFormat': formats['text'],
        'HumanReadable': 'Address group was deleted successfully.',
        'EntryContext': {
            "Panorama.AddressGroups(val.Name == obj.Name)": address_group_output
        }
    })


def panorama_edit_address_group_command():
    """
    Edit an address group
    """
    address_group_name = demisto.args()['name']
    type_ = demisto.args()['type']
    match = demisto.args().get('match')
    element_to_add = argToList(demisto.args()['element_to_add']) if 'element_to_add' in demisto.args() else None
    element_to_remove = argToList(
        demisto.args()['element_to_remove']) if 'element_to_remove' in demisto.args() else None

    if type_ == 'dynamic':
        if not match:
            return_error('To edit a Dynamic Address group, Please provide a match.')
        match_param = add_argument_open(match, 'filter', False)
        match_path = XPATH_OBJECTS + "address-group/entry[@name='" + address_group_name + "']/dynamic/filter"

    if type_ == 'static':
        if (element_to_add and element_to_remove) or (not element_to_add and not element_to_remove):
            return_error('To edit a Static Address group,'
                         'Please specify exactly one of the following: element_to_add, element_to_remove.')
        address_group_prev = panorama_get_address_group(address_group_name)
        address_group_list: List[str] = []
        if 'static' in address_group_prev:
            if address_group_prev['static']:
                address_group_list = argToList(address_group_prev['static']['member'])
        if element_to_add:
            addresses = list(set(element_to_add + address_group_list))
        else:
            addresses = [item for item in address_group_list if item not in element_to_remove]
        addresses_param = add_argument_list(addresses, 'member', False)
        addresses_path = XPATH_OBJECTS + "address-group/entry[@name='" + address_group_name + "']/static"

    description = demisto.args().get('description')
    tags = argToList(demisto.args()['tags']) if 'tags' in demisto.args() else None

    params = {
        'action': 'edit',
        'type': 'config',
        'key': API_KEY,
        'xpath': '',
        'element': ''
    }

    address_group_output = {'Name': address_group_name}

    if DEVICE_GROUP:
        address_group_output['DeviceGroup'] = DEVICE_GROUP

    if type_ == 'dynamic' and match:
        params['xpath'] = match_path
        params['element'] = match_param
        result = http_request(
            URL,
            'POST',
            params=params
        )
        address_group_output['Match'] = match

    if type_ == 'static' and addresses:
        params['xpath'] = addresses_path
        params['element'] = "<static>" + addresses_param + "</static>"
        result = http_request(
            URL,
            'POST',
            params=params
        )
        address_group_output['Addresses'] = addresses

    if description:
        description_param = add_argument_open(description, 'description', False)
        description_path = XPATH_OBJECTS + "address-group/entry[@name='" + address_group_name + "']/description"
        params['xpath'] = description_path
        params['element'] = description_param
        result = http_request(
            URL,
            'POST',
            params=params
        )
        address_group_output['Description'] = description

    if tags:
        tag_param = add_argument_list(tags, 'tag', True)
        tag_path = XPATH_OBJECTS + "address-group/entry[@name='" + address_group_name + "']/tag"
        params['xpath'] = tag_path
        params['element'] = tag_param
        result = http_request(
            URL,
            'POST',
            params=params
        )
        address_group_output['Tags'] = tags

    demisto.results({
        'Type': entryTypes['note'],
        'ContentsFormat': formats['json'],
        'Contents': result,
        'ReadableContentsFormat': formats['text'],
        'HumanReadable': 'Address Group was edited successfully.',
        'EntryContext': {
            "Panorama.AddressGroups(val.Name == obj.Name)": address_group_output
        }
    })


''' Services Commands '''


def prettify_services_arr(services_arr: list):
    if not isinstance(services_arr, list):
        return prettify_service(services_arr)

    pretty_services_arr = []
    for service in services_arr:
        pretty_service = {'Name': service['@name']}
        if DEVICE_GROUP:
            pretty_service['DeviceGroup'] = DEVICE_GROUP
        if 'description' in service:
            pretty_service['Description'] = service['description']
        if 'tag' in service and 'member' in service['tag']:
            pretty_service['Tags'] = service['tag']['member']

        protocol = ''
        if 'protocol' in service:
            if 'tcp' in service['protocol']:
                protocol = 'tcp'
            elif 'udp' in service['protocol']:
                protocol = 'udp'
            else:
                protocol = 'sctp'
        pretty_service['Protocol'] = protocol

        if 'port' in service['protocol'][protocol]:
            pretty_service['DestinationPort'] = service['protocol'][protocol]['port']
        if 'source-port' in service['protocol'][protocol]:
            pretty_service['SourcePort'] = service['protocol'][protocol]['source-port']

        pretty_services_arr.append(pretty_service)

    return pretty_services_arr


@logger
def panorama_list_services(tag: str = None):
    params = {
        'action': 'get',
        'type': 'config',
        'xpath': XPATH_OBJECTS + "service/entry",
        'key': API_KEY
    }

    if tag:
        params['xpath'] += f'[( tag/member = \'{tag}\')]'

    result = http_request(
        URL,
        'GET',
        params=params,
    )

    return result['response']['result']['entry']


def panorama_list_services_command():
    """
    Get all Services
    """
    tag = demisto.args().get('tag')

    services_arr = panorama_list_services(tag)
    services_output = prettify_services_arr(services_arr)

    demisto.results({
        'Type': entryTypes['note'],
        'ContentsFormat': formats['json'],
        'Contents': services_arr,
        'ReadableContentsFormat': formats['markdown'],
        'HumanReadable': tableToMarkdown('Services:', services_output,
                                         ['Name', 'Protocol', 'SourcePort', 'DestinationPort', 'Description', 'Tags'],
                                         removeNull=True),
        'EntryContext': {
            "Panorama.Services(val.Name == obj.Name)": services_output
        }
    })


def prettify_service(service: Dict):
    pretty_service = {
        'Name': service['@name'],
    }
    if DEVICE_GROUP:
        pretty_service['DeviceGroup'] = DEVICE_GROUP
    if 'description' in service:
        pretty_service['Description'] = service['description']
    if 'tag' in service and 'member' in service['tag']:
        pretty_service['Tags'] = service['tag']['member']

    protocol = ''
    if 'protocol' in service:
        if 'tcp' in service['protocol']:
            protocol = 'tcp'
        elif 'udp' in service['protocol']:
            protocol = 'udp'
        else:
            protocol = 'sctp'
    pretty_service['Protocol'] = protocol

    if 'port' in service['protocol'][protocol]:
        pretty_service['DestinationPort'] = service['protocol'][protocol]['port']
    if 'source-port' in service['protocol'][protocol]:
        pretty_service['SourcePort'] = service['protocol'][protocol]['source-port']

    return pretty_service


@logger
def panorama_get_service(service_name: str):
    params = {
        'action': 'show',
        'type': 'config',
        'xpath': XPATH_OBJECTS + "service/entry[@name='" + service_name + "']",
        'key': API_KEY
    }
    result = http_request(
        URL,
        'GET',
        params=params,
    )

    return result['response']['result']['entry']


def panorama_get_service_command():
    """
    Get a service
    """
    service_name = demisto.args()['name']

    service = panorama_get_service(service_name)
    service_output = prettify_service(service)

    demisto.results({
        'Type': entryTypes['note'],
        'ContentsFormat': formats['json'],
        'Contents': service,
        'ReadableContentsFormat': formats['markdown'],
        'HumanReadable': tableToMarkdown('Address:', service_output,
                                         ['Name', 'Protocol', 'SourcePort', 'DestinationPort', 'Description', 'Tags'],
                                         removeNull=True),
        'EntryContext': {
            "Panorama.Services(val.Name == obj.Name)": service_output
        }
    })


@logger
def panorama_create_service(service_name: str, protocol: str, destination_port: str,
                            source_port: str = None, description: str = None, tags: list = None):
    params = {
        'action': 'set',
        'type': 'config',
        'xpath': XPATH_OBJECTS + "service/entry[@name='" + service_name + "']",
        'key': API_KEY,
        'element': '<protocol>' + '<' + protocol + '>'
                   + add_argument(destination_port, 'port', False)
                   + add_argument(source_port, 'source-port', False)
                   + '</' + protocol + '>' + '</protocol>'
                   + add_argument(description, 'description', False)
                   + add_argument_list(tags, 'tag', True)
    }

    result = http_request(
        URL,
        'POST',
        params=params,
    )

    return result


def panorama_create_service_command():
    """
    Create a service object
    """
    service_name = demisto.args()['name']
    protocol = demisto.args()['protocol']
    destination_port = demisto.args()['destination_port']
    source_port = demisto.args().get('source_port')
    description = demisto.args().get('description')
    tags = argToList(demisto.args()['tags']) if 'tags' in demisto.args() else None

    service = panorama_create_service(service_name, protocol, destination_port, source_port, description, tags)

    service_output = {
        'Name': service_name,
        'Protocol': protocol,
        'DestinationPort': destination_port
    }
    if DEVICE_GROUP:
        service_output['DeviceGroup'] = DEVICE_GROUP
    if source_port:
        service_output['SourcePort'] = source_port
    if description:
        service_output['Description'] = description
    if tags:
        service_output['Tags'] = tags

    demisto.results({
        'Type': entryTypes['note'],
        'ContentsFormat': formats['json'],
        'Contents': service,
        'ReadableContentsFormat': formats['text'],
        'HumanReadable': 'Service was created successfully.',
        'EntryContext': {
            "Panorama.Services(val.Name == obj.Name)": service_output
        }
    })


@logger
def panorama_delete_service(service_name: str):
    params = {
        'action': 'delete',
        'type': 'config',
        'xpath': XPATH_OBJECTS + "service/entry[@name='" + service_name + "']",
        'element': "<entry name='" + service_name + "'></entry>",
        'key': API_KEY
    }
    result = http_request(
        URL,
        'POST',
        params=params,
    )

    return result


def panorama_delete_service_command():
    """
    Delete a service
    """
    service_name = demisto.args()['name']

    service = panorama_delete_service(service_name)
    service_output = {'Name': service_name}
    if DEVICE_GROUP:
        service_output['DeviceGroup'] = DEVICE_GROUP

    demisto.results({
        'Type': entryTypes['note'],
        'ContentsFormat': formats['json'],
        'Contents': service,
        'ReadableContentsFormat': formats['text'],
        'HumanReadable': 'Service was deleted successfully.',
        'EntryContext': {
            "Panorama.Services(val.Name == obj.Name)": service_output
        }
    })


''' Service Group Commands '''


def prettify_service_groups_arr(service_groups_arr: list):
    if not isinstance(service_groups_arr, list):
        return prettify_service_group(service_groups_arr)

    pretty_service_groups_arr = []
    for service_group in service_groups_arr:
        pretty_service_group = {
            'Name': service_group['@name'],
            'Services': service_group['members']['member']
        }
        if DEVICE_GROUP:
            pretty_service_group['DeviceGroup'] = DEVICE_GROUP
        if 'tag' in service_group and 'member' in service_group['tag']:
            pretty_service_group['Tags'] = service_group['tag']['member']

        pretty_service_groups_arr.append(pretty_service_group)

    return pretty_service_groups_arr


@logger
def panorama_list_service_groups(tag: str = None):
    params = {
        'action': 'get',
        'type': 'config',
        'xpath': XPATH_OBJECTS + "service-group/entry",
        'key': API_KEY
    }

    if tag:
        params['xpath'] += f'[( tag/member = \'{tag}\')]'

    result = http_request(
        URL,
        'GET',
        params=params,
    )

    return result['response']['result']['entry']


def panorama_list_service_groups_command():
    """
    Get all address groups
    """
    tag = demisto.args().get('tag')
    service_groups_arr = panorama_list_service_groups(tag)
    service_groups_output = prettify_service_groups_arr(service_groups_arr)

    demisto.results({
        'Type': entryTypes['note'],
        'ContentsFormat': formats['json'],
        'Contents': service_groups_arr,
        'ReadableContentsFormat': formats['markdown'],
        'HumanReadable': tableToMarkdown('Service groups:', service_groups_output, ['Name', 'Services', 'Tags'],
                                         removeNull=True),
        'EntryContext': {
            "Panorama.ServiceGroups(val.Name == obj.Name)": service_groups_output
        }
    })


def prettify_service_group(service_group: dict):
    pretty_service_group = {
        'Name': service_group['@name'],
        'Services': service_group['members']['member']
    }
    if DEVICE_GROUP:
        pretty_service_group['DeviceGroup'] = DEVICE_GROUP
    if 'tag' in service_group and 'member' in service_group['tag']:
        pretty_service_group['Tags'] = service_group['tag']['member']

    return pretty_service_group


@logger
def panorama_get_service_group(service_group_name):
    params = {
        'action': 'show',
        'type': 'config',
        'xpath': XPATH_OBJECTS + "service-group/entry[@name='" + service_group_name + "']",
        'key': API_KEY
    }
    result = http_request(
        URL,
        'GET',
        params=params,
    )

    return result['response']['result']['entry']


def panorama_get_service_group_command():
    """
    Get an address group
    """
    service_group_name = demisto.args()['name']

    result = panorama_get_service_group(service_group_name)
    pretty_service_group = prettify_service_group(result)

    demisto.results({
        'Type': entryTypes['note'],
        'ContentsFormat': formats['json'],
        'Contents': result,
        'ReadableContentsFormat': formats['markdown'],
        'HumanReadable': tableToMarkdown('Service group:', pretty_service_group, ['Name', 'Services', 'Tags'],
                                         removeNull=True),
        'EntryContext': {
            "Panorama.ServiceGroups(val.Name == obj.Name)": pretty_service_group
        }
    })


def panorama_create_service_group(service_group_name, services, tags):
    params = {
        'action': 'set',
        'type': 'config',
        'xpath': XPATH_OBJECTS + "service-group/entry[@name='" + service_group_name + "']",
        'element': '<members>' + add_argument_list(services, 'member', True) + '</members>'
                   + add_argument_list(tags, 'tag', True),
        'key': API_KEY
    }

    result = http_request(
        URL,
        'POST',
        params=params,
    )

    return result


def panorama_create_service_group_command():
    """
    Create a service group
    """
    service_group_name = demisto.args()['name']
    services = argToList(demisto.args()['services'])
    tags = argToList(demisto.args()['tags']) if 'tags' in demisto.args() else None

    result = panorama_create_service_group(service_group_name, services, tags)

    service_group_output = {
        'Name': service_group_name,
        'Services': services
    }
    if DEVICE_GROUP:
        service_group_output['DeviceGroup'] = DEVICE_GROUP
    if tags:
        service_group_output['Tags'] = tags

    demisto.results({
        'Type': entryTypes['note'],
        'ContentsFormat': formats['json'],
        'Contents': result,
        'ReadableContentsFormat': formats['text'],
        'HumanReadable': 'Service group was created successfully.',
        'EntryContext': {
            "Panorama.ServiceGroups(val.Name == obj.Name)": service_group_output
        }
    })


@logger
def panorama_delete_service_group(service_group_name):
    params = {
        'action': 'delete',
        'type': 'config',
        'xpath': XPATH_OBJECTS + "service-group/entry[@name='" + service_group_name + "']",
        'element': "<entry name='" + service_group_name + "'></entry>",
        'key': API_KEY
    }
    result = http_request(
        URL,
        'POST',
        params=params,
    )

    return result


def panorama_delete_service_group_command():
    """
    Delete a service group
    """
    service_group_name = demisto.args()['name']

    service_group = panorama_delete_service_group(service_group_name)
    service_group_output = {'Name': service_group_name}
    if DEVICE_GROUP:
        service_group_output['DeviceGroup'] = DEVICE_GROUP

    demisto.results({
        'Type': entryTypes['note'],
        'ContentsFormat': formats['json'],
        'Contents': service_group,
        'ReadableContentsFormat': formats['text'],
        'HumanReadable': 'Service group was deleted successfully.',
        'EntryContext': {
            "Panorama.ServiceGroups(val.Name == obj.Name)": service_group_output
        }
    })


@logger
def panorama_edit_service_group(service_group_name, services, tag):
    params = {
        'action': 'edit',
        'type': 'config',
        'xpath': '',
        'element': '',
        'key': API_KEY,
    }

    if services:
        services_xpath = XPATH_OBJECTS + "service-group/entry[@name='" + service_group_name + "']/members"
        services_element = '<members>' + add_argument_list(services, 'member', False) + '</members>'
        params['xpath'] = services_xpath
        params['element'] = services_element
        result = http_request(
            URL,
            'POST',
            params=params
        )

    if tag:
        tag_xpath = XPATH_OBJECTS + "service-group/entry[@name='" + service_group_name + "']/tag"
        tag_element = add_argument_list(tag, 'tag', True)
        params['xpath'] = tag_xpath
        params['element'] = tag_element
        result = http_request(
            URL,
            'POST',
            params=params
        )

    return result


def panorama_edit_service_group_command():
    """
    Edit a service group
    """
    service_group_name = demisto.args()['name']
    services_to_add = argToList(demisto.args()['services_to_add']) if 'services_to_add' in demisto.args() else None
    services_to_remove = argToList(
        demisto.args()['services_to_remove']) if 'services_to_remove' in demisto.args() else None
    tag = argToList(demisto.args()['tag']) if 'tag' in demisto.args() else None

    if not services_to_add and not services_to_remove and not tag:
        return_error('Specify at least one of the following arguments: services_to_add, services_to_remove, tag')

    if services_to_add and services_to_remove:
        return_error('Specify at most one of the following arguments: services_to_add, services_to_remove')

    services: List[str] = []
    if services_to_add or services_to_remove:
        service_group_prev = panorama_get_service_group(service_group_name)
        service_group_list = argToList(service_group_prev['members']['member'])
        if services_to_add:
            services = list(set(services_to_add + service_group_list))
        else:
            services = [item for item in service_group_list if item not in services_to_remove]

        if len(services) == 0:
            return_error('A Service group must have at least one service.')

    result = panorama_edit_service_group(service_group_name, services, tag)

    service_group_output = {'Name': service_group_name}
    if DEVICE_GROUP:
        service_group_output['DeviceGroup'] = DEVICE_GROUP
    if len(services) > 0:
        service_group_output['Services'] = services
    if tag:
        service_group_output['Tag'] = tag

    demisto.results({
        'Type': entryTypes['note'],
        'ContentsFormat': formats['json'],
        'Contents': result,
        'ReadableContentsFormat': formats['text'],
        'HumanReadable': 'Service group was edited successfully.',
        'EntryContext': {
            "Panorama.ServiceGroups(val.Name == obj.Name)": service_group_output
        }
    })


''' Custom URL Category Commands '''


def prettify_custom_url_category(custom_url_category):
    pretty_custom_url_category = {
        'Name': custom_url_category['@name'],
    }
    if DEVICE_GROUP:
        pretty_custom_url_category['DeviceGroup'] = DEVICE_GROUP

    if 'description' in custom_url_category:
        pretty_custom_url_category['Description'] = custom_url_category['description']

    if 'list' in custom_url_category:
        pretty_custom_url_category['Sites'] = custom_url_category['list']['member']

    return pretty_custom_url_category


@logger
def panorama_get_custom_url_category(name):
    params = {
        'action': 'get',
        'type': 'config',
        'xpath': XPATH_OBJECTS + "profiles/custom-url-category/entry[@name='" + name + "']",
        'key': API_KEY
    }
    result = http_request(
        URL,
        'GET',
        params=params,
    )

    return result['response']['result']['entry']


def panorama_get_custom_url_category_command():
    """
    Get a custom url category
    """
    name = demisto.args()['name']

    custom_url_category = panorama_get_custom_url_category(name)
    custom_url_category_output = prettify_custom_url_category(custom_url_category)

    demisto.results({
        'Type': entryTypes['note'],
        'ContentsFormat': formats['json'],
        'Contents': custom_url_category,
        'ReadableContentsFormat': formats['markdown'],
        'HumanReadable': tableToMarkdown('Custom URL Category:', custom_url_category_output,
                                         ['Name', 'Sites', 'Description'], removeNull=True),
        'EntryContext': {
            "Panorama.CustomURLCategory(val.Name == obj.Name)": custom_url_category_output
        }
    })


@logger
def panorama_create_custom_url_category(custom_url_category_name: str, sites, description: str = None):
    params = {
        'action': 'set',
        'type': 'config',
        'xpath': XPATH_OBJECTS + "profiles/custom-url-category/entry[@name='" + custom_url_category_name + "']",
        'element': add_argument(description, 'description', False) + add_argument_list(sites, 'list', True),
        'key': API_KEY
    }
    result = http_request(
        URL,
        'POST',
        params=params,
    )

    custom_url_category_output = {'Name': custom_url_category_name}
    if DEVICE_GROUP:
        custom_url_category_output['DeviceGroup'] = DEVICE_GROUP
    if sites:
        custom_url_category_output['Sites'] = sites
    if description:
        custom_url_category_output['Description'] = description

    return result, custom_url_category_output


def panorama_create_custom_url_category_command():
    """
    Create a custom URL category
    """
    custom_url_category_name = demisto.args()['name']
    sites = argToList(demisto.args()['sites']) if 'sites' in demisto.args() else None
    description = demisto.args().get('description')

    custom_url_category, custom_url_category_output = panorama_create_custom_url_category(custom_url_category_name,
                                                                                          sites, description)

    demisto.results({
        'Type': entryTypes['note'],
        'ContentsFormat': formats['json'],
        'Contents': custom_url_category,
        'ReadableContentsFormat': formats['markdown'],
        'HumanReadable': tableToMarkdown('Created Custom URL Category:', custom_url_category_output,
                                         ['Name', 'Sites', 'Description'], removeNull=True),
        'EntryContext': {
            "Panorama.CustomURLCategory(val.Name == obj.Name)": custom_url_category_output
        }
    })


@logger
def panorama_delete_custom_url_category(custom_url_category_name):
    params = {
        'action': 'delete',
        'type': 'config',
        'xpath': XPATH_OBJECTS + "profiles/custom-url-category/entry[@name='" + custom_url_category_name + "']",
        'element': "<entry name='" + custom_url_category_name + "'></entry>",
        'key': API_KEY
    }
    result = http_request(
        URL,
        'POST',
        params=params,
    )

    return result


def panorama_delete_custom_url_category_command():
    """
    Delete a custom url category
    """
    custom_url_category_name = demisto.args()['name']

    result = panorama_delete_custom_url_category(custom_url_category_name)
    custom_url_category_output = {'Name': custom_url_category_name}
    if DEVICE_GROUP:
        custom_url_category_output['DeviceGroup'] = DEVICE_GROUP

    demisto.results({
        'Type': entryTypes['note'],
        'ContentsFormat': formats['json'],
        'Contents': result,
        'ReadableContentsFormat': formats['text'],
        'HumanReadable': 'Custom URL category was deleted successfully.',
        'EntryContext': {
            "Panorama.CustomURLCategory(val.Name == obj.Name)": custom_url_category_output
        }
    })


@logger
def panorama_edit_custom_url_category(custom_url_category_name, sites, description=None):
    params = {
        'action': 'edit',
        'type': 'config',
        'xpath': XPATH_OBJECTS + "profiles/custom-url-category/entry[@name='" + custom_url_category_name + "']",
        'element': "<entry name='" + custom_url_category_name + "'>"
                   + add_argument(description, 'description', False)
                   + add_argument_list(sites, 'list', True) + "</entry>",
        'key': API_KEY
    }
    result = http_request(
        URL,
        'POST',
        params=params,
    )

    custom_url_category_output = {'Name': custom_url_category_name}
    if DEVICE_GROUP:
        custom_url_category_output['DeviceGroup'] = DEVICE_GROUP
    if sites:
        custom_url_category_output['Sites'] = sites
    if description:
        custom_url_category_output['Description'] = description

    return result, custom_url_category_output


def panorama_custom_url_category_add_sites_command():
    """
    Add sites to a configured custom url category
    """
    custom_url_category_name = demisto.args()['name']

    custom_url_category = panorama_get_custom_url_category(custom_url_category_name)

    if '@dirtyId' in custom_url_category:
        return_error('Please commit the instance prior to editing the Custom URL Category.')
    description = custom_url_category.get('description')

    custom_url_category_sites: List[str] = []
    if 'list' in custom_url_category:
        if custom_url_category['list']:
            custom_url_category_sites = argToList(custom_url_category['list']['member'])

    sites = argToList(demisto.args()['sites'])
    merged_sites = list((set(sites)).union(set(custom_url_category_sites)))

    result, custom_url_category_output = panorama_edit_custom_url_category(custom_url_category_name, merged_sites,
                                                                           description)

    demisto.results({
        'Type': entryTypes['note'],
        'ContentsFormat': formats['json'],
        'Contents': result,
        'ReadableContentsFormat': formats['markdown'],
        'HumanReadable': tableToMarkdown('Updated Custom URL Category:', custom_url_category_output,
                                         ['Name', 'Sites', 'Description'], removeNull=True),
        'EntryContext': {
            "Panorama.CustomURLCategory(val.Name == obj.Name)": custom_url_category_output
        }
    })


def panorama_custom_url_category_remove_sites_command():
    """
    Add sites to a configured custom url category
    """
    custom_url_category_name = demisto.args()['name']

    custom_url_category = panorama_get_custom_url_category(custom_url_category_name)
    if '@dirtyId' in custom_url_category:
        return_error('Please commit the instance prior to editing the Custom URL Category.')
    description = custom_url_category.get('description')

    if 'list' in custom_url_category:
        if 'member' in custom_url_category['list']:
            custom_url_category_sites = custom_url_category['list']['member']

    if not custom_url_category_sites:
        return_error('Custom url category does not contain sites')

    sites = argToList(demisto.args()['sites'])

    subtracted_sites = [item for item in custom_url_category_sites if item not in sites]
    result, custom_url_category_output = panorama_edit_custom_url_category(custom_url_category_name, subtracted_sites,
                                                                           description)

    demisto.results({
        'Type': entryTypes['note'],
        'ContentsFormat': formats['json'],
        'Contents': result,
        'ReadableContentsFormat': formats['markdown'],
        'HumanReadable': tableToMarkdown('Updated Custom URL Category:', custom_url_category_output,
                                         ['Name', 'Sites', 'Description'], removeNull=True),
        'EntryContext': {
            "Panorama.CustomURLCategory(val.Name == obj.Name)": custom_url_category_output
        }
    })


''' URL Filtering '''


@logger
def panorama_get_url_category(url):
    params = {
        'action': 'show',
        'type': 'op',
        'key': API_KEY,
        'cmd': '<test><url>' + url + '</url></test>'
    }
    result = http_request(
        URL,
        'POST',
        params=params,
    )

    s = result['response']['result'].splitlines()[1]
    return s.split(' ')[1]


def populate_url_filter_category_from_context(category):
    url_filter_category = demisto.dt(demisto.context(), f'Panorama.URLFilter(val.Category === "{category}")')
    if not url_filter_category:
        return []

    if type(url_filter_category) is list:
        return url_filter_category[0].get("URL")
    else:  # url_filter_category is a dict
        context_urls = url_filter_category.get("URL", None)  # pylint: disable=no-member
        if type(context_urls) is str:
            return [context_urls]
        else:
            return context_urls


def panorama_get_url_category_command():
    """
    Get the url category from Palo Alto URL Filtering
    """
    urls = argToList(demisto.args()['url'])

    categories_dict: Dict[str, list] = {}
    for url in urls:
        category = panorama_get_url_category(url)
        if category in categories_dict:
            categories_dict[category].append(url)
        else:
            categories_dict[category] = [url]
        context_urls = populate_url_filter_category_from_context(category)
        categories_dict[category] = list((set(categories_dict[category])).union(set(context_urls)))

    url_category_output = []
    for key, value in categories_dict.items():
        url_category_output.append({
            'Category': key,
            'URL': value
        })

    demisto.results({
        'Type': entryTypes['note'],
        'ContentsFormat': formats['json'],
        'Contents': categories_dict,
        'ReadableContentsFormat': formats['markdown'],
        'HumanReadable': tableToMarkdown('URL Filtering:', url_category_output, ['URL', 'Category'], removeNull=True),
        'EntryContext': {
            "Panorama.URLFilter(val.Category === obj.Category)": url_category_output
        }
    })


def prettify_get_url_filter(url_filter):
    pretty_url_filter = {'Name': url_filter['@name']}
    if DEVICE_GROUP:
        pretty_url_filter['DeviceGroup'] = DEVICE_GROUP
    if 'description' in url_filter:
        pretty_url_filter['Description'] = url_filter['description']

    pretty_url_filter['Category'] = []
    url_category_list: List[str] = []
    action: str
    if 'alert' in url_filter:
        url_category_list = url_filter['alert']['member']
        action = 'alert'
    elif 'allow' in url_filter:
        url_category_list = url_filter['allow']['member']
        action = 'allow'
    elif 'block' in url_filter:
        url_category_list = url_filter['block']['member']
        action = 'block'
    elif 'continue' in url_filter:
        url_category_list = url_filter['continue']['member']
        action = 'continue'
    elif 'override' in url_filter:
        url_category_list = url_filter['override']['member']
        action = 'override'

    for category in url_category_list:
        pretty_url_filter['Category'].append({
            'Name': category,
            'Action': action
        })

    if 'allow-list' in url_filter or 'block-list' in url_filter:
        pretty_url_filter['Overrides'] = []
        if 'allow-list' in url_filter:
            pretty_url_filter['OverrideAllowList'] = url_filter['allow-list']['member']
        else:
            pretty_url_filter['OverrideBlockList'] = url_filter['block-list']['member']

    return pretty_url_filter


@logger
def panorama_get_url_filter(name):
    params = {
        'action': 'get',
        'type': 'config',
        'xpath': XPATH_OBJECTS + "profiles/url-filtering/entry[@name='" + name + "']",
        'key': API_KEY
    }
    result = http_request(
        URL,
        'GET',
        params=params,
    )

    return result['response']['result']['entry']


def panorama_get_url_filter_command():
    """
    Get a URL Filter
    """
    name = demisto.args()['name']

    url_filter = panorama_get_url_filter(name)

    url_filter_output = prettify_get_url_filter(url_filter)

    demisto.results({
        'Type': entryTypes['note'],
        'ContentsFormat': formats['json'],
        'Contents': url_filter,
        'ReadableContentsFormat': formats['markdown'],
        'HumanReadable': tableToMarkdown('URL Filter:', url_filter_output,
                                         ['Name', 'Category', 'OverrideAllowList', 'OverrideBlockList', 'Description'],
                                         removeNull=True),
        'EntryContext': {
            "Panorama.URLFilter(val.Name == obj.Name)": url_filter_output
        }
    })


@logger
def panorama_create_url_filter(
        url_filter_name, action,
        url_category_list,
        override_allow_list=None,
        override_block_list=None,
        description=None):
    element = add_argument_list(url_category_list, action, True) + add_argument_list(override_allow_list, 'allow-list',
                                                                                     True) + add_argument_list(
        override_block_list, 'block-list', True) + add_argument(description, 'description',
                                                                False) + "<action>block</action>"

    params = {
        'action': 'set',
        'type': 'config',
        'xpath': XPATH_OBJECTS + "profiles/url-filtering/entry[@name='" + url_filter_name + "']",
        'element': element,
        'key': API_KEY
    }
    result = http_request(
        URL,
        'POST',
        params=params,
    )
    return result


def panorama_create_url_filter_command():
    """
    Create a URL Filter
    """
    url_filter_name = demisto.args()['name']
    action = demisto.args()['action']
    url_category_list = argToList(demisto.args()['url_category'])
    override_allow_list = argToList(demisto.args().get('override_allow_list'))
    override_block_list = argToList(demisto.args().get('override_block_list'))
    description = demisto.args().get('description')

    result = panorama_create_url_filter(url_filter_name, action, url_category_list, override_allow_list,
                                        override_block_list, description)

    url_filter_output = {'Name': url_filter_name}
    if DEVICE_GROUP:
        url_filter_output['DeviceGroup'] = DEVICE_GROUP
    url_filter_output['Category'] = []
    for category in url_category_list:
        url_filter_output['Category'].append({
            'Name': category,
            'Action': action
        })
    if override_allow_list:
        url_filter_output['OverrideAllowList'] = override_allow_list
    if override_block_list:
        url_filter_output['OverrideBlockList'] = override_block_list
    if description:
        url_filter_output['Description'] = description

    demisto.results({
        'Type': entryTypes['note'],
        'ContentsFormat': formats['json'],
        'Contents': result,
        'ReadableContentsFormat': formats['text'],
        'HumanReadable': 'URL Filter was created successfully.',
        'EntryContext': {
            "Panorama.URLFilter(val.Name == obj.Name)": url_filter_output
        }
    })


@logger
def panorama_edit_url_filter(url_filter_name, element_to_change, element_value, add_remove_element=None):
    url_filter_prev = panorama_get_url_filter(url_filter_name)
    if '@dirtyId' in url_filter_prev:
        return_error('Please commit the instance prior to editing the URL Filter')

    url_filter_output = {'Name': url_filter_name}
    if DEVICE_GROUP:
        url_filter_output['DeviceGroup'] = DEVICE_GROUP
    params = {
        'action': 'edit',
        'type': 'config',
        'key': API_KEY,
    }

    if element_to_change == 'description':
        params['xpath'] = XPATH_OBJECTS + "profiles/url-filtering/entry[@name='" + url_filter_name + "']/"
        + element_to_change
        params['element'] = add_argument_open(element_value, 'description', False)
        result = http_request(URL, 'POST', params=params)
        url_filter_output['Description'] = element_value

    elif element_to_change == 'override_allow_list':
        prev_override_allow_list = argToList(url_filter_prev['allow-list']['member'])
        if add_remove_element == 'add':
            new_override_allow_list = list((set(prev_override_allow_list)).union(set([element_value])))
        else:
            new_override_allow_list = [url for url in prev_override_allow_list if url != element_value]

        params['xpath'] = XPATH_OBJECTS + "profiles/url-filtering/entry[@name='" + url_filter_name + "']/allow-list"
        params['element'] = add_argument_list(new_override_allow_list, 'allow-list', True)
        result = http_request(URL, 'POST', params=params)
        url_filter_output[element_to_change] = new_override_allow_list

    # element_to_change == 'override_block_list'
    else:
        prev_override_block_list = argToList(url_filter_prev['block-list']['member'])
        if add_remove_element == 'add':
            new_override_block_list = list((set(prev_override_block_list)).union(set([element_value])))
        else:
            new_override_block_list = [url for url in prev_override_block_list if url != element_value]

        params['xpath'] = XPATH_OBJECTS + "profiles/url-filtering/entry[@name='" + url_filter_name + "']/block-list"
        params['element'] = add_argument_list(new_override_block_list, 'block-list', True)
        result = http_request(URL, 'POST', params=params)
        url_filter_output[element_to_change] = new_override_block_list

    return result, url_filter_output


def panorama_edit_url_filter_command():
    """
    Edit a URL Filter
    """
    url_filter_name = demisto.args()['name']
    element_to_change = demisto.args()['element_to_change']
    add_remove_element = demisto.args()['add_remove_element']
    element_value = demisto.args()['element_value']

    result, url_filter_output = panorama_edit_url_filter(url_filter_name, element_to_change, element_value,
                                                         add_remove_element)

    demisto.results({
        'Type': entryTypes['note'],
        'ContentsFormat': formats['json'],
        'Contents': result,
        'ReadableContentsFormat': formats['text'],
        'HumanReadable': 'URL Filter was edited successfully.',
        'EntryContext': {
            "Panorama.URLFilter(val.Name == obj.Name)": url_filter_output
        }
    })


@logger
def panorama_delete_url_filter(url_filter_name):
    params = {
        'action': 'delete',
        'type': 'config',
        'xpath': XPATH_OBJECTS + "profiles/url-filtering/entry[@name='" + url_filter_name + "']",
        'element': "<entry name='" + url_filter_name + "'></entry>",
        'key': API_KEY
    }

    result = http_request(
        URL,
        'POST',
        params=params,
    )

    return result


def panorama_delete_url_filter_command():
    """
    Delete a custom url category
    """
    url_filter_name = demisto.args()['name']
    result = panorama_delete_url_filter(url_filter_name)

    url_filter_output = {'Name': url_filter_name}
    if DEVICE_GROUP:
        url_filter_output['DeviceGroup'] = DEVICE_GROUP

    demisto.results({
        'Type': entryTypes['note'],
        'ContentsFormat': formats['json'],
        'Contents': result,
        'ReadableContentsFormat': formats['text'],
        'HumanReadable': 'URL Filter was deleted successfully.',
        'EntryContext': {
            "Panorama.URLFilter(val.Name == obj.Name)": url_filter_output
        }
    })


''' Security Rules Managing '''


def prettify_rule(rule):
    pretty_rule = {
        'Name': rule['@name'],
        'Action': rule['action']
    }
    if DEVICE_GROUP:
        pretty_rule['DeviceGroup'] = DEVICE_GROUP
    if '@loc' in rule:
        pretty_rule['Location'] = rule['@loc']
    if 'category' in rule and 'member' in rule['category']:
        pretty_rule['CustomUrlCategory'] = rule['category']['member']
    if 'application' in rule and 'member' in rule['application']:
        pretty_rule['Application'] = rule['application']['member']
    if 'destination' in rule and 'member' in rule['destination']:
        pretty_rule['Destination'] = rule['destination']['member']
    if 'from' in rule and 'member' in rule['from']:
        pretty_rule['From'] = rule['from']['member']
    if 'service' in rule and 'member' in rule['service']:
        pretty_rule['Service'] = rule['service']['member']
    if 'to' in rule and 'member' in rule['to']:
        pretty_rule['To'] = rule['to']['member']
    if 'source' in rule and 'member' in rule['source']:
        pretty_rule['Source'] = rule['source']['member']
<<<<<<< HEAD
    if 'tag' in rule and 'member' in rule['tag']:
        pretty_rule['Tags'] = rule['tag']['member']
=======
    if 'log-setting' in rule and '#text' in rule['log-setting']:
        pretty_rule['LogForwardingProfile'] = rule['log-setting']['#text']
>>>>>>> 6ba57ee6

    return pretty_rule


def prettify_rules(rules):
    if not isinstance(rules, list):
        return prettify_rule(rules)
    pretty_rules_arr = []
    for rule in rules:
        pretty_rule = prettify_rule(rule)
        pretty_rules_arr.append(pretty_rule)

    return pretty_rules_arr


@logger
def panorama_list_rules(xpath: str, tag: str = None):
    params = {
        'action': 'get',
        'type': 'config',
        'xpath': xpath,
        'key': API_KEY
    }

    if tag:
        params['xpath'] += f'[( tag/member = \'{tag}\')]'

    result = http_request(
        URL,
        'GET',
        params=params,
    )

    return result['response']['result']['entry']


def panorama_list_rules_command():
    """
    List security rules
    """
    if DEVICE_GROUP:
        if 'pre_post' not in demisto.args():
            return_error('Please provide the pre_post argument when listing rules in Panorama instance.')
        else:
            xpath = XPATH_SECURITY_RULES + demisto.args()['pre_post'] + '/security/rules/entry'
    else:
        xpath = XPATH_SECURITY_RULES

    tag = demisto.args().get('tag')

    rules = panorama_list_rules(xpath, tag)
    pretty_rules = prettify_rules(rules)

    demisto.results({
        'Type': entryTypes['note'],
        'ContentsFormat': formats['json'],
        'Contents': rules,
        'ReadableContentsFormat': formats['markdown'],
        'HumanReadable': tableToMarkdown('Security Rules:', pretty_rules,
                                         ['Name', 'Location', 'Action', 'From', 'To',
                                          'CustomUrlCategory', 'Service', 'Tags'],
                                         removeNull=True),
        'EntryContext': {
            "Panorama.SecurityRule(val.Name == obj.Name)": pretty_rules
        }
    })


@logger
def panorama_move_rule_command():
    """
    Move a security rule
    """
    rulename = demisto.args()['rulename']
    params = {
        'type': 'config',
        'action': 'move',
        'key': API_KEY,
        'where': demisto.args()['where'],
    }

    if DEVICE_GROUP:
        if 'pre_post' not in demisto.args():
            return_error('Please provide the pre_post argument when moving a rule in Panorama instance.')
        else:
            params['xpath'] = XPATH_SECURITY_RULES + demisto.args()[
                'pre_post'] + '/security/rules/entry' + '[@name=\'' + rulename + '\']'
    else:
        params['xpath'] = XPATH_SECURITY_RULES + '[@name=\'' + rulename + '\']'

    if 'dst' in demisto.args():
        params['dst'] = demisto.args()['dst']

    result = http_request(URL, 'POST', params=params)
    rule_output = {'Name': rulename}
    if DEVICE_GROUP:
        rule_output['DeviceGroup'] = DEVICE_GROUP

    demisto.results({
        'Type': entryTypes['note'],
        'ContentsFormat': formats['json'],
        'Contents': result,
        'ReadableContentsFormat': formats['text'],
        'HumanReadable': 'Rule ' + rulename + ' moved successfully.',
        'EntryContext': {
            "Panorama.SecurityRule(val.Name == obj.Name)": rule_output
        }
    })


''' Security Rule Configuration '''


@logger
def panorama_create_rule_command():
    """
    Create a security rule
    """
    rulename = demisto.args()['rulename'] if 'rulename' in demisto.args() else ('demisto-' + (str(uuid.uuid4()))[:8])
    source = demisto.args().get('source')
    destination = demisto.args().get('destination')
    negate_source = demisto.args().get('negate_source')
    negate_destination = demisto.args().get('negate_destination')
    action = demisto.args().get('action')
    service = demisto.args().get('service')
    disable = demisto.args().get('disable')
    application = demisto.args().get('application')
    source_user = demisto.args().get('source_user')
    disable_server_response_inspection = demisto.args().get('disable_server_response_inspection')
    description = demisto.args().get('description')
    target = demisto.args().get('target')
    log_forwarding = demisto.args().get('log_forwarding', None)
    tags = argToList(demisto.args()['tags']) if 'tags' in demisto.args() else None

    if not DEVICE_GROUP:
        if target:
            return_error('The target argument is relevant only for a Palo Alto Panorama instance.')
        elif log_forwarding:
            return_error('The log_forwarding argument is relevant only for a Palo Alto Panorama instance.')

    params = prepare_security_rule_params(api_action='set', rulename=rulename, source=source, destination=destination,
                                          negate_source=negate_source, negate_destination=negate_destination,
                                          action=action, service=service,
                                          disable=disable, application=application, source_user=source_user,
                                          disable_server_response_inspection=disable_server_response_inspection,
                                          description=description, target=target,
                                          log_forwarding=log_forwarding, tags=tags)

    result = http_request(
        URL,
        'POST',
        params=params
    )

    rule_output = {SECURITY_RULE_ARGS[key]: value for key, value in demisto.args().items() if key in SECURITY_RULE_ARGS}
    rule_output['Name'] = rulename
    if DEVICE_GROUP:
        rule_output['DeviceGroup'] = DEVICE_GROUP

    demisto.results({
        'Type': entryTypes['note'],
        'ContentsFormat': formats['json'],
        'Contents': result,
        'ReadableContentsFormat': formats['text'],
        'HumanReadable': 'Rule configured successfully.',
        'EntryContext': {
            "Panorama.SecurityRule(val.Name == obj.Name)": rule_output
        }
    })


@logger
def panorama_edit_rule_command():
    """
    Edit a security rule
    """
    rulename = demisto.args()['rulename']
    element_to_change = demisto.args()['element_to_change']
    if element_to_change == 'log-forwarding':
        element_to_change = 'log-setting'
    element_value = demisto.args()['element_value']

    if element_to_change == 'target' and not DEVICE_GROUP:
        return_error('The target argument is relevant only for a Palo Alto Panorama instance.')

    params = {
        'type': 'config',
        'action': 'edit',
        'key': API_KEY
    }

    if element_to_change in ['action', 'description', 'log-setting']:
        params['element'] = add_argument_open(element_value, element_to_change, False)
    elif element_to_change in ['source', 'destination', 'application', 'category', 'source-user', 'service']:
        params['element'] = add_argument_open(element_value, element_to_change, True)
    elif element_to_change == 'target':
        params['element'] = add_argument_target(element_value, 'target')
    elif element_to_change == 'tag':
        tags = argToList(element_value)
        params['element'] = add_argument_list(tags, 'tag', True)
    else:  # element_to_change in ['negate_source', 'negate_destination', 'disable']
        params['element'] = add_argument_yes_no(element_value, element_to_change)

    if DEVICE_GROUP:
        if 'pre_post' not in demisto.args():
            return_error('please provide the pre_post argument when editing a rule in Panorama instance.')
        else:
            params['xpath'] = XPATH_SECURITY_RULES + demisto.args()[
                'pre_post'] + '/security/rules/entry' + '[@name=\'' + rulename + '\']'
    else:
        params['xpath'] = XPATH_SECURITY_RULES + '[@name=\'' + rulename + '\']'

    params['xpath'] += '/' + element_to_change

    result = http_request(
        URL,
        'POST',
        params=params
    )

    rule_output = {'Name': rulename}
    if DEVICE_GROUP:
        rule_output['DeviceGroup'] = DEVICE_GROUP
    rule_output[SECURITY_RULE_ARGS[element_to_change]] = element_value

    demisto.results({
        'Type': entryTypes['note'],
        'ContentsFormat': formats['json'],
        'Contents': result,
        'ReadableContentsFormat': formats['text'],
        'HumanReadable': 'Rule edited successfully.',
        'EntryContext': {
            "Panorama.SecurityRule(val.Name == obj.Name)": rule_output
        }
    })


@logger
def panorama_delete_rule_command():
    """
    Delete a security rule
    """
    rulename = demisto.args()['rulename']

    params = {
        'type': 'config',
        'action': 'delete',
        'key': API_KEY
    }
    if DEVICE_GROUP:
        if 'pre_post' not in demisto.args():
            return_error('Please provide the pre_post argument when moving a rule in Panorama instance.')
        else:
            params['xpath'] = XPATH_SECURITY_RULES + demisto.args()[
                'pre_post'] + '/security/rules/entry' + '[@name=\'' + rulename + '\']'
    else:
        params['xpath'] = XPATH_SECURITY_RULES + '[@name=\'' + rulename + '\']'

    result = http_request(
        URL,
        'POST',
        params=params
    )

    demisto.results({
        'Type': entryTypes['note'],
        'ContentsFormat': formats['json'],
        'Contents': result,
        'ReadableContentsFormat': formats['text'],
        'HumanReadable': 'Rule deleted successfully.',
    })


@logger
def panorama_custom_block_rule_command():
    """
    Block an object in Panorama
    """
    object_type = demisto.args()['object_type']
    object_value = demisto.args()['object_value']
    direction = demisto.args()['direction'] if 'direction' in demisto.args() else 'both'
    rulename = demisto.args()['rulename'] if 'rulename' in demisto.args() else ('demisto-' + (str(uuid.uuid4()))[:8])
    block_destination = False if direction == 'from' else True
    block_source = False if direction == 'to' else True
    target = demisto.args().get('target')
    log_forwarding = demisto.args().get('log_forwarding', None)
    tags = argToList(demisto.args()['tags']) if 'tags' in demisto.args() else None

    if not DEVICE_GROUP:
        if target:
            return_error('The target argument is relevant only for a Palo Alto Panorama instance.')
        elif log_forwarding:
            return_error('The log_forwarding argument is relevant only for a Palo Alto Panorama instance.')

    custom_block_output = {
        'Name': rulename,
        'Direction': direction,
        'Disabled': False
    }
    if DEVICE_GROUP:
        custom_block_output['DeviceGroup'] = DEVICE_GROUP
    if log_forwarding:
        custom_block_output['LogForwarding'] = log_forwarding
    if target:
        custom_block_output['Target'] = target
    if tags:
        custom_block_output['Tags'] = tags

    if object_type == 'ip':
        if block_source:
            params = prepare_security_rule_params(api_action='set', action='drop', source=object_value,
                                                  destination='any', rulename=rulename + '-from', target=target,
                                                  log_forwarding=log_forwarding, tags=tags)
            result = http_request(URL, 'POST', params=params)
        if block_destination:
            params = prepare_security_rule_params(api_action='set', action='drop', destination=object_value,
                                                  source='any', rulename=rulename + '-to', target=target,
                                                  log_forwarding=log_forwarding, tags=tags)
            result = http_request(URL, 'POST', params=params)
        custom_block_output['IP'] = object_value

    elif object_type == 'address-group' or 'edl':
        if block_source:
            params = prepare_security_rule_params(api_action='set', action='drop', source=object_value,
                                                  destination='any', rulename=rulename + '-from', target=target,
                                                  log_forwarding=log_forwarding, tags=tags)
            result = http_request(URL, 'POST', params=params)
        if block_destination:
            params = prepare_security_rule_params(api_action='set', action='drop', destination=object_value,
                                                  source='any', rulename=rulename + '-to', target=target,
                                                  log_forwarding=log_forwarding, tags=tags)
            result = http_request(URL, 'POST', params=params)
        custom_block_output['AddressGroup'] = object_value

    elif object_type == 'url-category':
        params = prepare_security_rule_params(api_action='set', action='drop', source='any', destination='any',
                                              category=object_value, rulename=rulename, target=target,
                                              log_forwarding=log_forwarding, tags=tags)
        result = http_request(URL, 'POST', params=params)
        custom_block_output['CustomURLCategory'] = object_value

    elif object_type == 'application':
        params = prepare_security_rule_params(api_action='set', action='drop', source='any', destination='any',
                                              application=object_value, rulename=rulename, target=target,
                                              log_forwarding=log_forwarding, tags=tags)
        result = http_request(URL, 'POST', params=params)
        custom_block_output['Application'] = object_value

    demisto.results({
        'Type': entryTypes['note'],
        'ContentsFormat': formats['json'],
        'Contents': result,
        'ReadableContentsFormat': formats['text'],
        'HumanReadable': 'Object was blocked successfully.',
        'EntryContext': {
            "Panorama.SecurityRule(val.Name == obj.Name)": custom_block_output
        }
    })


''' PCAPS '''


@logger
def panorama_list_pcaps_command():
    """
    Get list of pcap files
    """
    params = {
        'type': 'export',
        'key': API_KEY,
        'category': demisto.args()['pcapType']
    }

    if 'password' in demisto.args():
        params['dlp-password'] = demisto.args()['password']
    elif demisto.args()['pcapType'] == 'dlp-pcap':
        return_error('can not provide dlp-pcap without password')

    result = http_request(URL, 'GET', params=params)

    json_result = json.loads(xml2json(result.text))['response']
    if json_result['@status'] != 'success':
        return_error('Request to get list of Pcaps Failed.\nStatus code: ' + str(
            json_result['response']['@code']) + '\nWith message: ' + str(json_result['response']['msg']['line']))

    pcap_list = json_result['result']['dir-listing']['file']
    pcap_list = [pcap[1:] for pcap in pcap_list]

    demisto.results({
        'Type': entryTypes['note'],
        'ContentsFormat': formats['json'],
        'Contents': json_result,
        'ReadableContentsFormat': formats['markdown'],
        'HumanReadable': tableToMarkdown('List of Pcaps:', pcap_list, ['Pcap name']),
        'EntryContext': {
            "Panorama.Pcaps(val.Name == obj.Name)": pcap_list
        }
    })


@logger
def panorama_get_pcap_command():
    """
    Get pcap file
    """
    params = {
        'type': 'export',
        'key': API_KEY,
        'category': demisto.args()['pcapType']
    }

    if 'password' in demisto.args():
        params['dlp-password'] = demisto.args()['password']
    elif demisto.args()['pcapType'] == 'dlp-pcap':
        return_error('can not provide dlp-pcap without password')

    if 'pcapID' in demisto.args():
        params['pcap-id'] = demisto.args()['pcapID']
    elif demisto.args()['pcapType'] == 'threat-pcap':
        return_error('can not provide threat-pcap without pcap-id')

    pcap_name = demisto.args().get('from')
    local_name = demisto.args().get('localName')
    serial_no = demisto.args().get('serialNo')
    search_time = demisto.args().get('searchTime')

    file_name = None
    if pcap_name:
        params['from'] = pcap_name
        file_name = pcap_name
    if local_name:
        params['to'] = local_name
        file_name = local_name
    if serial_no:
        params['serialno'] = serial_no
    if search_time:
        params['search-time'] = search_time

    # set file name to the current time if from/to were not specified
    if not file_name:
        file_name = datetime.utcnow().strftime('%Y-%m-%dT%H:%M:%S')

    result = http_request(URL, 'GET', params=params)

    # due pcap file size limitation in the product, for more details, please see the documentation.
    if result.headers['Content-Type'] != 'application/octet-stream':
        return_error(
            'PCAP download failed. Most likely cause is the file size limitation.'
            'For information on how to download manually, see the documentation for this integration.')

    file = fileResult(file_name + ".pcap", result.content)
    demisto.results(file)


''' Applications '''


def prettify_applications_arr(applications_arr):
    pretty_application_arr = []
    for i in range(len(applications_arr)):
        application = applications_arr[i]
        pretty_application_arr.append({
            'SubCategory': application['subcategory'],
            'Risk': application['risk'],
            'Technology': application['technology'],
            'Name': application['@name'],
            'Description': application['description'],
            'Id': application['@id']
        })
    return pretty_application_arr


@logger
def panorama_list_applications():
    params = {
        'type': 'op',
        'command': '<show><objects></objects></show>',
        'key': API_KEY
    }
    result = http_request(
        URL,
        'POST',
        params=params
    )
    return result['response']['result']['config']['shared']['content-preview']['application']['entry']


def panorama_list_applications_command():
    """
    List all applications
    """
    applications_arr = panorama_list_applications()

    applications_arr_output = prettify_applications_arr(applications_arr)

    demisto.results({
        'Type': entryTypes['note'],
        'ContentsFormat': formats['json'],
        'Contents': applications_arr,
        'ReadableContentsFormat': formats['markdown'],
        'HumanReadable': tableToMarkdown('Applications', applications_arr_output,
                                         ['Name', 'Id', 'Risk', 'Category', 'SubCategory', 'Technology',
                                          'Description']),
        'EntryContext': {
            "Panorama.Applications(val.Id == obj.Id)": applications_arr_output
        }
    })


''' External Dynamic Lists Commands '''


def prettify_edls_arr(edls_arr):
    pretty_edls_arr = []
    if not isinstance(edls_arr, list):  # handle case of only one edl in the instance
        return prettify_edl(edls_arr)
    for edl in edls_arr:
        pretty_edl = {
            'Name': edl['@name'],
            'Type': ''.join(edl['type'].keys())
        }
        edl_type = pretty_edl['Type']

        if edl['type'][edl_type]:
            if 'url' in edl['type'][edl_type]:
                pretty_edl['URL'] = edl['type'][edl_type]['url']
            if 'certificate-profile' in edl['type'][edl_type]:
                pretty_edl['CertificateProfile'] = edl['type'][edl_type]['certificate-profile']
            if 'recurring' in edl['type'][edl_type]:
                pretty_edl['Recurring'] = ''.join(edl['type'][edl_type]['recurring'].keys())
            if 'description' in edl['type'][edl_type]:
                pretty_edl['Description'] = edl['type'][edl_type]['description']

        if DEVICE_GROUP:
            pretty_edl['DeviceGroup'] = DEVICE_GROUP

        pretty_edls_arr.append(pretty_edl)

    return pretty_edls_arr


@logger
def panorama_list_edls():
    params = {
        'action': 'get',
        'type': 'config',
        'xpath': XPATH_OBJECTS + "external-list/entry",
        'key': API_KEY
    }
    result = http_request(
        URL,
        'GET',
        params=params,
    )
    return result['response']['result']['entry']


def panorama_list_edls_command():
    """
    Get all EDLs
    """
    edls_arr = panorama_list_edls()
    edls_output = prettify_edls_arr(edls_arr)

    demisto.results({
        'Type': entryTypes['note'],
        'ContentsFormat': formats['json'],
        'Contents': edls_arr,
        'ReadableContentsFormat': formats['markdown'],
        'HumanReadable': tableToMarkdown('External Dynamic Lists:', edls_output,
                                         ['Name', 'Type', 'URL', 'Recurring', 'CertificateProfile', 'Description'],
                                         removeNull=True),
        'EntryContext': {
            "Panorama.EDL(val.Name == obj.Name)": edls_output
        }
    })


def prettify_edl(edl):
    pretty_edl = {
        'Name': edl['@name'],
        'Type': ''.join(edl['type'].keys())
    }
    edl_type = pretty_edl['Type']

    if edl['type'][edl_type]:
        if 'url' in edl['type'][edl_type]:
            pretty_edl['URL'] = edl['type'][edl_type]['url']
        if 'certificate-profile' in edl['type'][edl_type]:
            pretty_edl['CertificateProfile'] = edl['type'][edl_type]['certificate-profile']
        if 'recurring' in edl['type'][edl_type]:
            pretty_edl['Recurring'] = ''.join(edl['type'][edl_type]['recurring'].keys())
        if 'description' in edl['type'][edl_type]:
            pretty_edl['Description'] = edl['type'][edl_type]['description']

    if DEVICE_GROUP:
        pretty_edl['DeviceGroup'] = DEVICE_GROUP

    return pretty_edl


@logger
def panorama_get_edl(edl_name):
    params = {
        'action': 'show',
        'type': 'config',
        'xpath': XPATH_OBJECTS + "external-list/entry[@name='" + edl_name + "']",
        'key': API_KEY
    }
    result = http_request(
        URL,
        'GET',
        params=params,
    )

    return result['response']['result']['entry']


def panorama_get_edl_command():
    """
    Get an EDL
    """
    edl_name = demisto.args()['name']
    edl = panorama_get_edl(edl_name)
    edl_output = prettify_edl(edl)

    demisto.results({
        'Type': entryTypes['note'],
        'ContentsFormat': formats['json'],
        'Contents': edl,
        'ReadableContentsFormat': formats['markdown'],
        'HumanReadable': tableToMarkdown('External Dynamic List:', edl_output,
                                         ['Name', 'Type', 'URL', 'Recurring', 'CertificateProfile', 'Description'],
                                         None, True),
        'EntryContext': {
            "Panorama.EDL(val.Name == obj.Name)": edl_output
        }
    })


@logger
def panorama_create_edl(edl_name, url, type_, recurring, certificate_profile=None, description=None):
    params = {
        'action': 'set',
        'type': 'config',
        'xpath': XPATH_OBJECTS + "external-list/entry[@name='" + edl_name + "']/type/" + type_,
        'key': API_KEY
    }

    params['element'] = add_argument(url, 'url', False) + '<recurring><' + recurring + '/></recurring>' + add_argument(
        certificate_profile, 'certificate-profile', False) + add_argument(description, 'description', False)

    result = http_request(
        URL,
        'POST',
        params=params,
    )

    return result


def panorama_create_edl_command():
    """
    Create an edl object
    """
    edl_name = demisto.args().get('name')
    url = demisto.args().get('url')
    type_ = demisto.args().get('type')
    recurring = demisto.args().get('recurring')
    certificate_profile = demisto.args().get('certificate_profile')
    description = demisto.args().get('description')

    edl = panorama_create_edl(edl_name, url, type_, recurring, certificate_profile, description)

    edl_output = {
        'Name': edl_name,
        'URL': url,
        'Type': type_,
        'Recurring': recurring
    }

    if DEVICE_GROUP:
        edl_output['DeviceGroup'] = DEVICE_GROUP
    if description:
        edl_output['Description'] = description
    if certificate_profile:
        edl_output['CertificateProfile'] = certificate_profile

    demisto.results({
        'Type': entryTypes['note'],
        'ContentsFormat': formats['json'],
        'Contents': edl,
        'ReadableContentsFormat': formats['text'],
        'HumanReadable': 'External Dynamic List was created successfully.',
        'EntryContext': {
            "Panorama.EDL(val.Name == obj.Name)": edl_output
        }
    })


@logger
def panorama_edit_edl(edl_name, element_to_change, element_value):
    edl_prev = panorama_get_edl(edl_name)
    if '@dirtyId' in edl_prev:
        return_error('Please commit the instance prior to editing the External Dynamic List')
    edl_type = ''.join(edl_prev['type'].keys())
    edl_output = {'Name': edl_name}
    if DEVICE_GROUP:
        edl_output['DeviceGroup'] = DEVICE_GROUP
    params = {
        'action': 'edit',
        'type': 'config',
        'key': API_KEY
    }

    params['xpath'] = XPATH_OBJECTS + "external-list/entry[@name='" + edl_name + "']/type/" + edl_type + "/" + element_to_change

    if element_to_change == 'url':
        params['element'] = add_argument_open(element_value, 'url', False)
        result = http_request(URL, 'POST', params=params)
        edl_output['URL'] = element_value

    elif element_to_change == 'certificate_profile':
        params['element'] = add_argument_open(element_value, 'certificate-profile', False)
        result = http_request(URL, 'POST', params=params)
        edl_output['CertificateProfile'] = element_value

    elif element_to_change == 'description':
        params['element'] = add_argument_open(element_value, 'description', False)
        result = http_request(URL, 'POST', params=params)
        edl_output['Description'] = element_value

    # element_to_change == 'recurring'
    else:
        if element_value not in ['five-minute', 'hourly']:
            return_error('Recurring segment must be five-minute or hourly')
        params['element'] = '<recurring><' + element_value + '/></recurring>'
        result = http_request(URL, 'POST', params=params)
        edl_output['Recurring'] = element_value

    return result, edl_output


def panorama_edit_edl_command():
    """
    Edit an EDL
    """
    edl_name = demisto.args()['name']
    element_to_change = demisto.args()['element_to_change']
    element_value = demisto.args()['element_value']

    result, edl_output = panorama_edit_edl(edl_name, element_to_change, element_value)

    demisto.results({
        'Type': entryTypes['note'],
        'ContentsFormat': formats['json'],
        'Contents': result,
        'ReadableContentsFormat': formats['text'],
        'HumanReadable': 'External Dynamic List was edited successfully',
        'EntryContext': {
            "Panorama.EDL(val.Name == obj.Name)": edl_output
        }
    })


@logger
def panorama_delete_edl(edl_name):
    params = {
        'action': 'delete',
        'type': 'config',
        'xpath': XPATH_OBJECTS + "external-list/entry[@name='" + edl_name + "']",
        'element': "<entry name='" + edl_name + "'></entry>",
        'key': API_KEY
    }

    result = http_request(
        URL,
        'POST',
        params=params,
    )

    return result


def panorama_delete_edl_command():
    """
    Delete an EDL
    """
    edl_name = demisto.args()['name']

    edl = panorama_delete_edl(edl_name)
    edl_output = {'Name': edl_name}
    if DEVICE_GROUP:
        edl_output['DeviceGroup'] = DEVICE_GROUP

    demisto.results({
        'Type': entryTypes['note'],
        'ContentsFormat': formats['json'],
        'Contents': edl,
        'ReadableContentsFormat': formats['text'],
        'HumanReadable': 'External Dynamic List was deleted successfully',
        'EntryContext': {
            "Panorama.EDL(val.Name == obj.Name)": edl_output
        }
    })


def panorama_refresh_edl(edl_name):
    edl = panorama_get_edl(edl_name)
    edl_type = ''.join(edl['type'].keys())

    params = {
        'type': 'op',
        'cmd': '<request><system><external-list><refresh><type><' + edl_type + '><name>' + edl_name + '</name></'
               + edl_type + '></type></refresh></external-list></system></request>',
        'key': API_KEY
    }
    result = http_request(
        URL,
        'POST',
        params=params,
    )

    return result


def panorama_refresh_edl_command():
    """
    Refresh an EDL
    """
    if DEVICE_GROUP:
        return_error('EDL refresh is only supported on Firewall (not Panorama).')

    edl_name = demisto.args()['name']

    result = panorama_refresh_edl(edl_name)

    demisto.results({
        'Type': entryTypes['note'],
        'ContentsFormat': formats['json'],
        'Contents': result,
        'ReadableContentsFormat': formats['text'],
        'HumanReadable': 'Refreshed External Dynamic List successfully',
    })


''' IP Tags '''


@logger
def panorama_register_ip_tag(tag: str, ips: List, persistent: str):
    entry: str = ''
    for ip in ips:
        entry += f'<entry ip=\"{ip}\" persistent=\"{persistent}\"><tag><member>{tag}</member></tag></entry>'

    params = {
        'type': 'user-id',
        'cmd': '<uid-message><version>2.0</version><type>update</type><payload><register>' + entry
               + '</register></payload></uid-message>',
        'key': API_KEY
    }

    result = http_request(
        URL,
        'POST',
        params=params,
    )

    return result


def panorama_register_ip_tag_command():
    """
    Register IPs to a Tag
    """
    tag = demisto.args()['tag']
    ips = argToList(demisto.args()['IPs'])

    persistent = demisto.args()['persistent'] if 'persistent' in demisto.args() else 'true'
    persistent = '1' if persistent == 'true' else '0'

    result = panorama_register_ip_tag(tag, ips, str(persistent))

    registered_ip: Dict[str, str] = {}
    # update context only if IPs are persistent
    if persistent == '1':
        # get existing IPs for this tag
        context_ips = demisto.dt(demisto.context(), 'Panorama.DynamicTags(val.Tag ==\"' + tag + '\").IPs')

        if context_ips:
            all_ips = ips + context_ips
        else:
            all_ips = ips

        registered_ip = {
            'Tag': tag,
            'IPs': all_ips
        }

    demisto.results({
        'Type': entryTypes['note'],
        'ContentsFormat': formats['json'],
        'Contents': result,
        'ReadableContentsFormat': formats['text'],
        'HumanReadable': 'Registered ip-tag successfully',
        'EntryContext': {
            "Panorama.DynamicTags(val.Tag == obj.Tag)": registered_ip
        }
    })


@logger
def panorama_unregister_ip_tag(tag: str, ips: list):
    entry = ''
    for ip in ips:
        entry += '<entry ip=\"' + ip + '\"><tag><member>' + tag + '</member></tag></entry>'

    params = {
        'type': 'user-id',
        'cmd': '<uid-message><version>2.0</version><type>update</type><payload><unregister>' + entry
               + '</unregister></payload></uid-message>',
        'key': API_KEY
    }
    result = http_request(
        URL,
        'POST',
        params=params,
    )

    return result


def panorama_unregister_ip_tag_command():
    """
    Register IPs to a Tag
    """
    tag = demisto.args()['tag']
    ips = argToList(demisto.args()['IPs'])

    result = panorama_unregister_ip_tag(tag, ips)

    demisto.results({
        'Type': entryTypes['note'],
        'ContentsFormat': formats['json'],
        'Contents': result,
        'ReadableContentsFormat': formats['text'],
        'HumanReadable': 'Unregistered ip-tag successfully'
    })


''' Traffic Logs '''


def build_traffic_logs_query(source=None, destination=None, receive_time=None,
                             application=None, to_port=None, action=None):
    query = ''
    if source and len(source) > 0:
        query += '(addr.src in ' + source + ')'
    if destination and len(destination) > 0:
        if len(query) > 0 and query[-1] == ')':
            query += ' and '
        query += '(addr.dst in ' + source + ')'
    if receive_time and len(receive_time) > 0:
        if len(query) > 0 and query[-1] == ')':
            query += ' and '
        query += '(receive_time geq ' + receive_time + ')'
    if application and len(application) > 0:
        if len(query) > 0 and query[-1] == ')':
            query += ' and '
        query += '(app eq ' + application + ')'
    if to_port and len(to_port) > 0:
        if len(query) > 0 and query[-1] == ')':
            query += ' and '
        query += '(port.dst eq ' + to_port + ')'
    if action and len(action) > 0:
        if len(query) > 0 and query[-1] == ')':
            query += ' and '
        query += '(action eq ' + action + ')'
    return query


@logger
def panorama_query_traffic_logs(number_of_logs, direction, query,
                                source, destination, receive_time, application, to_port, action):
    params = {
        'type': 'log',
        'log-type': 'traffic',
        'key': API_KEY
    }

    if query and len(query) > 0:
        params['query'] = query
    else:
        params['query'] = build_traffic_logs_query(source, destination, receive_time, application, to_port, action)
    if number_of_logs:
        params['nlogs'] = number_of_logs
    if direction:
        params['dir'] = direction
    result = http_request(
        URL,
        'GET',
        params=params,
    )

    return result


def panorama_query_traffic_logs_command():
    """
    Query the traffic logs
    """
    number_of_logs = demisto.args().get('number_of_logs')
    direction = demisto.args().get('direction')
    query = demisto.args().get('query')
    source = demisto.args().get('source')
    destination = demisto.args().get('destination')
    receive_time = demisto.args().get('receive_time')
    application = demisto.args().get('application')
    to_port = demisto.args().get('to_port')
    action = demisto.args().get('action')

    if query and (source or destination or receive_time or application or to_port or action):
        return_error('Use the query argument or the '
                     'source, destination, receive_time, application, to_port, action arguments to build your query')

    result = panorama_query_traffic_logs(number_of_logs, direction, query,
                                         source, destination, receive_time, application, to_port, action)

    if result['response']['@status'] == 'error':
        if 'msg' in result['response'] and 'line' in result['response']['msg']:
            message = '. Reason is: ' + result['response']['msg']['line']
            return_error('Query traffic logs failed' + message)
        else:
            return_error('Query traffic logs failed')

    if 'response' not in result or 'result' not in result['response'] or 'job' not in result['response']['result']:
        return_error('Missing JobID in response')
    query_traffic_output = {
        'JobID': result['response']['result']['job'],
        'Status': 'Pending'
    }

    demisto.results({
        'Type': entryTypes['note'],
        'ContentsFormat': formats['json'],
        'Contents': result,
        'ReadableContentsFormat': formats['markdown'],
        'HumanReadable': tableToMarkdown('Query Traffic Logs:', query_traffic_output, ['JobID', 'Status'],
                                         removeNull=True),
        'EntryContext': {"Panorama.TrafficLogs(val.JobID == obj.JobID)": query_traffic_output}
    })


@logger
def panorama_get_traffic_logs(job_id):
    params = {
        'action': 'get',
        'type': 'log',
        'job-id': job_id,
        'key': API_KEY
    }

    result = http_request(
        URL,
        'GET',
        params=params,
    )

    return result


def panorama_check_traffic_logs_status_command():
    job_id = demisto.args().get('job_id')
    result = panorama_get_traffic_logs(job_id)

    if result['response']['@status'] == 'error':
        if 'msg' in result['response'] and 'line' in result['response']['msg']:
            message = '. Reason is: ' + result['response']['msg']['line']
            return_error('Query traffic logs failed' + message)
        else:
            return_error('Query traffic logs failed')

    query_traffic_status_output = {
        'JobID': job_id,
        'Status': 'Pending'
    }

    if 'response' not in result or 'result' not in result['response'] or 'job' not in result['response']['result'] \
            or 'status' not in result['response']['result']['job']:
        return_error('Missing JobID status in response')
    if result['response']['result']['job']['status'] == 'FIN':
        query_traffic_status_output['Status'] = 'Completed'

    demisto.results({
        'Type': entryTypes['note'],
        'ContentsFormat': formats['json'],
        'Contents': result,
        'ReadableContentsFormat': formats['markdown'],
        'HumanReadable': tableToMarkdown('Query Traffic Logs status:', query_traffic_status_output, ['JobID', 'Status'],
                                         removeNull=True),
        'EntryContext': {"Panorama.TrafficLogs(val.JobID == obj.JobID)": query_traffic_status_output}
    })


def prettify_traffic_logs(traffic_logs):
    pretty_traffic_logs_arr = []
    for traffic_log in traffic_logs:
        pretty_traffic_log = {}
        if 'action' in traffic_log:
            pretty_traffic_log['Action'] = traffic_log['action']
        if 'action_source' in traffic_log:
            pretty_traffic_log['ActionSource'] = traffic_log['action_source']
        if 'application' in traffic_log:
            pretty_traffic_log['Application'] = traffic_log['application']
        if 'category' in traffic_log:
            pretty_traffic_log['Category'] = traffic_log['category']
        if 'device_name' in traffic_log:
            pretty_traffic_log['DeviceName'] = traffic_log['device_name']
        if 'dst' in traffic_log:
            pretty_traffic_log['Destination'] = traffic_log['dst']
        if 'dport' in traffic_log:
            pretty_traffic_log['DestinationPort'] = traffic_log['dport']
        if 'from' in traffic_log:
            pretty_traffic_log['FromZone'] = traffic_log['from']
        if 'proto' in traffic_log:
            pretty_traffic_log['Protocol'] = traffic_log['proto']
        if 'rule' in traffic_log:
            pretty_traffic_log['Rule'] = traffic_log['rule']
        if 'receive_time' in traffic_log:
            pretty_traffic_log['ReceiveTime'] = traffic_log['receive_time']
        if 'session_end_reason' in traffic_log:
            pretty_traffic_log['SessionEndReason'] = traffic_log['session_end_reason']
        if 'src' in traffic_log:
            pretty_traffic_log['Source'] = traffic_log['src']
        if 'sport' in traffic_log:
            pretty_traffic_log['SourcePort'] = traffic_log['sport']
        if 'start' in traffic_log:
            pretty_traffic_log['StartTime'] = traffic_log['start']
        if 'to' in traffic_log:
            pretty_traffic_log['ToZone'] = traffic_log['to']

        pretty_traffic_logs_arr.append(pretty_traffic_log)
    return pretty_traffic_logs_arr


def panorama_get_traffic_logs_command():
    job_id = demisto.args().get('job_id')
    result = panorama_get_traffic_logs(job_id)

    if result['response']['@status'] == 'error':
        if 'msg' in result['response'] and 'line' in result['response']['msg']:
            message = '. Reason is: ' + result['response']['msg']['line']
            return_error('Query traffic logs failed' + message)
        else:
            return_error('Query traffic logs failed')

    query_traffic_logs_output = {
        'JobID': job_id,
        'Status': 'Pending'
    }

    if 'response' not in result or 'result' not in result['response'] or 'job' not in result['response']['result'] \
            or 'status' not in result['response']['result']['job']:
        return_error('Missing JobID status in response')

    if result['response']['result']['job']['status'] != 'FIN':
        demisto.results({
            'Type': entryTypes['note'],
            'ContentsFormat': formats['json'],
            'Contents': result,
            'ReadableContentsFormat': formats['markdown'],
            'HumanReadable': tableToMarkdown('Query Traffic Logs status:', query_traffic_logs_output,
                                             ['JobID', 'Status'], removeNull=True),
            'EntryContext': {"Panorama.TrafficLogs(val.JobID == obj.JobID)": query_traffic_logs_output}
        })
    else:  # FIN
        query_traffic_logs_output['Status'] = 'Completed'
        if 'response' not in result or 'result' not in result['response'] or 'log' not in result['response']['result'] \
                or 'logs' not in result['response']['result']['log']:
            return_error('Missing logs in response')

        logs = result['response']['result']['log']['logs']
        if logs['@count'] == '0':
            demisto.results('No traffic logs matched the query')
        else:
            pretty_traffic_logs = prettify_traffic_logs(logs['entry'])
            query_traffic_logs_output['Logs'] = pretty_traffic_logs
            demisto.results({
                'Type': entryTypes['note'],
                'ContentsFormat': formats['json'],
                'Contents': result,
                'ReadableContentsFormat': formats['markdown'],
                'HumanReadable': tableToMarkdown('Query Traffic Logs:', pretty_traffic_logs,
                                                 ['JobID', 'Source', 'SourcePort', 'Destination', 'DestinationPort',
                                                  'Application', 'Action'], removeNull=True),
                'EntryContext': {"Panorama.TrafficLogs(val.JobID == obj.JobID)": query_traffic_logs_output}
            })


''' Logs '''


def build_array_query(query, arg_string, string, operator):
    list_string = argToList(arg_string)
    list_string_length = len(list_string)

    if list_string_length > 1:
        query += '('

    for i, item in enumerate(list_string):
        query += f'({string} {operator} \'{item}\')'
        if i < list_string_length - 1:
            query += ' or '

    if list_string_length > 1:
        query += ')'

    return query


def build_logs_query(address_src=None, address_dst=None,
                     zone_src=None, zone_dst=None, time_generated=None, action=None,
                     port_dst=None, rule=None, url=None, filedigest=None):
    query = ''
    if address_src:
        query += build_array_query(query, address_src, 'addr.src', 'in')
    if address_dst:
        if len(query) > 0 and query[-1] == ')':
            query += ' and '
        query += build_array_query(query, address_dst, 'addr.dst', 'in')
    if zone_src:
        if len(query) > 0 and query[-1] == ')':
            query += ' and '
        query += build_array_query(query, zone_src, 'zone.src', 'eq')
    if zone_dst:
        if len(query) > 0 and query[-1] == ')':
            query += ' and '
        query += build_array_query(query, zone_dst, 'zone.dst', 'eq')
    if port_dst:
        if len(query) > 0 and query[-1] == ')':
            query += ' and '
        query += build_array_query(query, port_dst, 'port.dst', 'eq')
    if time_generated:
        if len(query) > 0 and query[-1] == ')':
            query += ' and '
        query += '(time_generated leq ' + time_generated + ')'
    if action:
        if len(query) > 0 and query[-1] == ')':
            query += ' and '
        query += build_array_query(query, action, 'action', 'eq')
    if rule:
        if len(query) > 0 and query[-1] == ')':
            query += ' and '
        query += build_array_query(query, rule, 'rule', 'eq')
    if url:
        if len(query) > 0 and query[-1] == ')':
            query += ' and '
        query += build_array_query(query, url, 'url', 'eq')
    if filedigest:
        if len(query) > 0 and query[-1] == ')':
            query += ' and '
        query += build_array_query(query, filedigest, 'filedigest', 'eq')

    return query


@logger
def panorama_query_logs(log_type, number_of_logs, query, address_src, address_dst,
                        zone_src, zone_dst, time_generated, action,
                        port_dst, rule, url, filedigest):
    params = {
        'type': 'log',
        'log-type': log_type,
        'key': API_KEY
    }

    if filedigest and log_type != 'wildfire':
        return_error('The filedigest argument is only relevant to wildfire log type.')
    if url and log_type == 'traffic':
        return_error('The url argument is not relevant to traffic log type.')

    if query:
        params['query'] = query
    else:
        params['query'] = build_logs_query(address_src, address_dst,
                                           zone_src, zone_dst, time_generated, action,
                                           port_dst, rule, url, filedigest)
    if number_of_logs:
        params['nlogs'] = number_of_logs

    result = http_request(
        URL,
        'GET',
        params=params,
    )

    return result


def panorama_query_logs_command():
    """
    Query logs
    """
    log_type = demisto.args().get('log-type')
    number_of_logs = demisto.args().get('number_of_logs')
    query = demisto.args().get('query')
    address_src = demisto.args().get('addr-src')
    address_dst = demisto.args().get('addr-dst')
    zone_src = demisto.args().get('zone-src')
    zone_dst = demisto.args().get('zone-dst')
    time_generated = demisto.args().get('time-generated')
    action = demisto.args().get('action')
    port_dst = demisto.args().get('port-dst')
    rule = demisto.args().get('rule')
    filedigest = demisto.args().get('filedigest')
    url = demisto.args().get('url')
    if url and url[-1] != '/':
        url += '/'

    if query and (address_src or address_dst or zone_src or zone_dst
                  or time_generated or action or port_dst or rule or url or filedigest):
        return_error('Use the free query argument or the fixed search parameters arguments to build your query')

    result = panorama_query_logs(log_type, number_of_logs, query, address_src, address_dst,
                                 zone_src, zone_dst, time_generated, action,
                                 port_dst, rule, url, filedigest)

    if result['response']['@status'] == 'error':
        if 'msg' in result['response'] and 'line' in result['response']['msg']:
            message = '. Reason is: ' + result['response']['msg']['line']
            return_error('Query traffic logs failed' + message)
        else:
            return_error('Query traffic logs failed')

    if 'response' not in result or 'result' not in result['response'] or 'job' not in result['response']['result']:
        return_error('Missing JobID in response')

    query_logs_output = {
        'JobID': result['response']['result']['job'],
        'Status': 'Pending',
        'LogType': log_type,
        'Message': result['response']['result']['msg']['line']
    }

    demisto.results({
        'Type': entryTypes['note'],
        'ContentsFormat': formats['json'],
        'Contents': result,
        'ReadableContentsFormat': formats['markdown'],
        'HumanReadable': tableToMarkdown('Query Logs:', query_logs_output, ['JobID', 'Status'], removeNull=True),
        'EntryContext': {"Panorama.Monitor(val.JobID == obj.JobID)": query_logs_output}
    })


def panorama_check_logs_status_command():
    """
    Check query logs status
    """
    job_id = demisto.args().get('job_id')
    result = panorama_get_traffic_logs(job_id)

    if result['response']['@status'] == 'error':
        if 'msg' in result['response'] and 'line' in result['response']['msg']:
            message = '. Reason is: ' + result['response']['msg']['line']
            return_error('Query logs failed' + message)
        else:
            return_error('Query logs failed')

    query_logs_status_output = {
        'JobID': job_id,
        'Status': 'Pending'
    }

    if 'response' not in result or 'result' not in result['response'] or 'job' not in result['response']['result'] \
            or 'status' not in result['response']['result']['job']:
        return_error('Missing JobID status in response')
    if result['response']['result']['job']['status'] == 'FIN':
        query_logs_status_output['Status'] = 'Completed'

    demisto.results({
        'Type': entryTypes['note'],
        'ContentsFormat': formats['json'],
        'Contents': result,
        'ReadableContentsFormat': formats['markdown'],
        'HumanReadable': tableToMarkdown('Query Logs status:', query_logs_status_output, ['JobID', 'Status'],
                                         removeNull=True),
        'EntryContext': {"Panorama.Monitor(val.JobID == obj.JobID)": query_logs_status_output}
    })


def prettify_log(log):
    pretty_log = {}

    if 'action' in log:
        pretty_log['Action'] = log['action']
    if 'app' in log:
        pretty_log['Application'] = log['app']
    if 'category' in log:
        pretty_log['CategoryOrVerdict'] = log['category']
    if 'device_name' in log:
        pretty_log['DeviceName'] = log['device_name']
    if 'dst' in log:
        pretty_log['DestinationAddress'] = log['dst']
    if 'dstuser' in log:
        pretty_log['DestinationUser'] = log['dstuser']
    if 'dstloc' in log:
        pretty_log['DestinationCountry'] = log['dstloc']
    if 'dport' in log:
        pretty_log['DestinationPort'] = log['dport']
    if 'filedigest' in log:
        pretty_log['FileDigest'] = log['filedigest']
    if 'filename' in log:
        pretty_log['FileName'] = log['filename']
    if 'filetype' in log:
        pretty_log['FileType'] = log['filetype']
    if 'from' in log:
        pretty_log['FromZone'] = log['from']
    if 'misc' in log:
        pretty_log['URLOrFilename'] = log['misc']
    if 'natdst' in log:
        pretty_log['NATDestinationIP'] = log['natdst']
    if 'natdport' in log:
        pretty_log['NATDestinationPort'] = log['natdport']
    if 'natsrc' in log:
        pretty_log['NATSourceIP'] = log['natsrc']
    if 'natsport' in log:
        pretty_log['NATSourcePort'] = log['natsport']
    if 'pcap_id' in log:
        pretty_log['PCAPid'] = log['pcap_id']
    if 'proto' in log:
        pretty_log['IPProtocol'] = log['proto']
    if 'recipient' in log:
        pretty_log['Recipient'] = log['recipient']
    if 'rule' in log:
        pretty_log['Rule'] = log['rule']
    if 'rule_uuid' in log:
        pretty_log['RuleID'] = log['rule_uuid']
    if 'receive_time' in log:
        pretty_log['ReceiveTime'] = log['receive_time']
    if 'sender' in log:
        pretty_log['Sender'] = log['sender']
    if 'sessionid' in log:
        pretty_log['SessionID'] = log['sessionid']
    if 'serial' in log:
        pretty_log['DeviceSN'] = log['serial']
    if 'severity' in log:
        pretty_log['Severity'] = log['severity']
    if 'src' in log:
        pretty_log['SourceAddress'] = log['src']
    if 'srcloc' in log:
        pretty_log['SourceCountry'] = log['srcloc']
    if 'srcuser' in log:
        pretty_log['SourceUser'] = log['srcuser']
    if 'sport' in log:
        pretty_log['SourcePort'] = log['sport']
    if 'thr_category' in log:
        pretty_log['ThreatCategory'] = log['thr_category']
    if 'threatid' in log:
        pretty_log['Name'] = log['threatid']
    if 'tid' in log:
        pretty_log['ID'] = log['tid']
    if 'to' in log:
        pretty_log['ToZone'] = log['to']
    if 'time_generated' in log:
        pretty_log['TimeGenerated'] = log['time_generated']
    if 'url_category_list' in log:
        pretty_log['URLCategoryList'] = log['url_category_list']

    return pretty_log


def prettify_logs(logs):
    if not isinstance(logs, list):  # handle case of only one log that matched the query
        return prettify_log(logs)
    pretty_logs_arr = []
    for log in logs:
        pretty_log = prettify_log(log)
        pretty_logs_arr.append(pretty_log)
    return pretty_logs_arr


def panorama_get_logs_command():
    job_id = demisto.args().get('job_id')
    result = panorama_get_traffic_logs(job_id)
    ignore_auto_extract = demisto.args().get('ignore_auto_extract') == 'true'
    log_type_dt = demisto.dt(demisto.context(), f'Panorama.Monitor(val.JobID === "{job_id}").LogType')
    if isinstance(log_type_dt, list):
        log_type = log_type_dt[0]
    else:
        log_type = log_type_dt

    if result['response']['@status'] == 'error':
        if 'msg' in result['response'] and 'line' in result['response']['msg']:
            message = '. Reason is: ' + result['response']['msg']['line']
            return_error('Query logs failed' + message)
        else:
            return_error('Query logs failed')

    query_logs_output = {
        'JobID': job_id,
        'Status': 'Pending'
    }

    if 'response' not in result or 'result' not in result['response'] or 'job' not in result['response']['result'] \
            or 'status' not in result['response']['result']['job']:
        return_error('Missing JobID status in response')

    if result['response']['result']['job']['status'] != 'FIN':
        demisto.results({
            'Type': entryTypes['note'],
            'ContentsFormat': formats['json'],
            'Contents': result,
            'ReadableContentsFormat': formats['markdown'],
            'HumanReadable': tableToMarkdown('Query Logs status:', query_logs_output,
                                             ['JobID', 'Status'], removeNull=True),
            'EntryContext': {"Panorama.Monitor(val.JobID == obj.JobID)": query_logs_output}
        })
    else:  # FIN
        query_logs_output['Status'] = 'Completed'
        if 'response' not in result or 'result' not in result['response'] or 'log' not in result['response']['result'] \
                or 'logs' not in result['response']['result']['log']:
            return_error('Missing logs in response')

        logs = result['response']['result']['log']['logs']
        if logs['@count'] == '0':
            demisto.results('No ' + log_type + ' logs matched the query')
        else:
            pretty_logs = prettify_logs(logs['entry'])
            query_logs_output['Logs'] = pretty_logs
            demisto.results({
                'Type': entryTypes['note'],
                'ContentsFormat': formats['json'],
                'Contents': result,
                'ReadableContentsFormat': formats['markdown'],
                'HumanReadable': tableToMarkdown('Query ' + log_type + ' Logs:', query_logs_output['Logs'],
                                                 ['TimeGenerated', 'SourceAddress', 'DestinationAddress', 'Application',
                                                  'Action', 'Rule', 'URLOrFilename'], removeNull=True),
                'IgnoreAutoExtract': ignore_auto_extract,
                'EntryContext': {"Panorama.Monitor(val.JobID == obj.JobID)": query_logs_output}
            })


''' EXECUTION '''


def main():
    LOG('command is %s' % (demisto.command(),))

    try:
        # Remove proxy if not set to true in params
        handle_proxy()

        if demisto.command() == 'test-module':
            panorama_test()

        elif demisto.command() == 'panorama':
            panorama_command()

        elif demisto.command() == 'panorama-commit':
            panorama_commit_command()

        elif demisto.command() == 'panorama-commit-status':
            panorama_commit_status_command()

        elif demisto.command() == 'panorama-push-to-device-group':
            panorama_push_to_device_group_command()

        elif demisto.command() == 'panorama-push-status':
            panorama_push_status_command()

        # Addresses commands
        elif demisto.command() == 'panorama-list-addresses':
            panorama_list_addresses_command()

        elif demisto.command() == 'panorama-get-address':
            panorama_get_address_command()

        elif demisto.command() == 'panorama-create-address':
            panorama_create_address_command()

        elif demisto.command() == 'panorama-delete-address':
            panorama_delete_address_command()

        # Address groups commands
        elif demisto.command() == 'panorama-list-address-groups':
            panorama_list_address_groups_command()

        elif demisto.command() == 'panorama-get-address-group':
            panorama_get_address_group_command()

        elif demisto.command() == 'panorama-create-address-group':
            panorama_create_address_group_command()

        elif demisto.command() == 'panorama-delete-address-group':
            panorama_delete_address_group_command()

        elif demisto.command() == 'panorama-edit-address-group':
            panorama_edit_address_group_command()

        # Services commands
        elif demisto.command() == 'panorama-list-services':
            panorama_list_services_command()

        elif demisto.command() == 'panorama-get-service':
            panorama_get_service_command()

        elif demisto.command() == 'panorama-create-service':
            panorama_create_service_command()

        elif demisto.command() == 'panorama-delete-service':
            panorama_delete_service_command()

        # Service groups commands
        elif demisto.command() == 'panorama-list-service-groups':
            panorama_list_service_groups_command()

        elif demisto.command() == 'panorama-get-service-group':
            panorama_get_service_group_command()

        elif demisto.command() == 'panorama-create-service-group':
            panorama_create_service_group_command()

        elif demisto.command() == 'panorama-delete-service-group':
            panorama_delete_service_group_command()

        elif demisto.command() == 'panorama-edit-service-group':
            panorama_edit_service_group_command()

        # Custom Url Category commands
        elif demisto.command() == 'panorama-get-custom-url-category':
            panorama_get_custom_url_category_command()

        elif demisto.command() == 'panorama-create-custom-url-category':
            panorama_create_custom_url_category_command()

        elif demisto.command() == 'panorama-delete-custom-url-category':
            panorama_delete_custom_url_category_command()

        elif demisto.command() == 'panorama-edit-custom-url-category':
            if demisto.args()['action'] == 'remove':
                panorama_custom_url_category_remove_sites_command()
            else:
                panorama_custom_url_category_add_sites_command()

        # URL Filtering capabilities
        elif demisto.command() == 'panorama-get-url-category':
            panorama_get_url_category_command()

        elif demisto.command() == 'panorama-get-url-filter':
            panorama_get_url_filter_command()

        elif demisto.command() == 'panorama-create-url-filter':
            panorama_create_url_filter_command()

        elif demisto.command() == 'panorama-edit-url-filter':
            panorama_edit_url_filter_command()

        elif demisto.command() == 'panorama-delete-url-filter':
            panorama_delete_url_filter_command()

        # EDL
        elif demisto.command() == 'panorama-list-edls':
            panorama_list_edls_command()

        elif demisto.command() == 'panorama-get-edl':
            panorama_get_edl_command()

        elif demisto.command() == 'panorama-create-edl':
            panorama_create_edl_command()

        elif demisto.command() == 'panorama-edit-edl':
            panorama_edit_edl_command()

        elif demisto.command() == 'panorama-delete-edl':
            panorama_delete_edl_command()

        elif demisto.command() == 'panorama-refresh-edl':
            panorama_refresh_edl_command()

        # Registered IPs
        elif demisto.command() == 'panorama-register-ip-tag':
            panorama_register_ip_tag_command()

        elif demisto.command() == 'panorama-unregister-ip-tag':
            panorama_unregister_ip_tag_command()

        # Security Rules Managing
        elif demisto.command() == 'panorama-list-rules':
            panorama_list_rules_command()

        elif demisto.command() == 'panorama-move-rule':
            panorama_move_rule_command()

        # Security Rules Configuration
        elif demisto.command() == 'panorama-create-rule':
            panorama_create_rule_command()

        elif demisto.command() == 'panorama-custom-block-rule':
            panorama_custom_block_rule_command()

        elif demisto.command() == 'panorama-edit-rule':
            panorama_edit_rule_command()

        elif demisto.command() == 'panorama-delete-rule':
            panorama_delete_rule_command()

        # Traffic Logs - deprecated
        elif demisto.command() == 'panorama-query-traffic-logs':
            panorama_query_traffic_logs_command()

        elif demisto.command() == 'panorama-check-traffic-logs-status':
            panorama_check_traffic_logs_status_command()

        elif demisto.command() == 'panorama-get-traffic-logs':
            panorama_get_traffic_logs_command()

        # Logs
        elif demisto.command() == 'panorama-query-logs':
            panorama_query_logs_command()

        elif demisto.command() == 'panorama-check-logs-status':
            panorama_check_logs_status_command()

        elif demisto.command() == 'panorama-get-logs':
            panorama_get_logs_command()

        # Pcaps
        elif demisto.command() == 'panorama-list-pcaps':
            panorama_list_pcaps_command()

        elif demisto.command() == 'panorama-get-pcap':
            panorama_get_pcap_command()

        # Application
        elif demisto.command() == 'panorama-list-applications':
            panorama_list_applications_command()

    except Exception as ex:
        return_error(str(ex))

    finally:
        LOG.print_log()


if __name__ in ["__builtin__", "builtins"]:
    main()<|MERGE_RESOLUTION|>--- conflicted
+++ resolved
@@ -2357,13 +2357,10 @@
         pretty_rule['To'] = rule['to']['member']
     if 'source' in rule and 'member' in rule['source']:
         pretty_rule['Source'] = rule['source']['member']
-<<<<<<< HEAD
     if 'tag' in rule and 'member' in rule['tag']:
         pretty_rule['Tags'] = rule['tag']['member']
-=======
     if 'log-setting' in rule and '#text' in rule['log-setting']:
         pretty_rule['LogForwardingProfile'] = rule['log-setting']['#text']
->>>>>>> 6ba57ee6
 
     return pretty_rule
 
