## [Unreleased]
- Added the *tag* argument to several commands.
    - List commands - filter by a tag.
    - Create and edit commands
    - Added the context output Tags to all list, create, edit, and get commands.
  - Added support in the ***panorama-query-logs*** command to supply a list of arguments, which are separated using the "OR" operator.
<<<<<<< HEAD
  - Improved error messaging when trying to configure a device-group that does not exist.

## [19.9.0] - 2019-09-04
=======
  - Improved error messaging when trying to configure a *device-group* that does not exist.
  
## [19.9.0]
>>>>>>> 315734f6
  - Added 3 commands.
    - ***panorama-query-logs***
    - ***panorama-check-logs-status***
    - ***panorama-get-logs***
  - Added the **Panorama Query Logs** playbook.
  - Added *log-forwarding* as an option for the *element_to_change* argument in the ***panorama-edit-rule*** command.
  - Added support for Shared objects and Rules in Panorama instances.
  - Added the device-group argument to all relevant commands.
  

## [19.8.2] - 2019-08-22
  - Improved error handling in cases of trying to refresh an EDL object on a Panorama instance.

## [19.8.0] - 2019-08-06
  - Improved error handling for URL filtering licensing.
  - Improved error handling when trying to edit an uncommitted Custom URL category.
  - Added the ***panorama-list-rules*** command.
  - Added *edl* as an option for the *object_type* argument in the ***panorama-custom-block-rule*** command.
<|MERGE_RESOLUTION|>--- conflicted
+++ resolved
@@ -4,15 +4,9 @@
     - Create and edit commands
     - Added the context output Tags to all list, create, edit, and get commands.
   - Added support in the ***panorama-query-logs*** command to supply a list of arguments, which are separated using the "OR" operator.
-<<<<<<< HEAD
-  - Improved error messaging when trying to configure a device-group that does not exist.
-
-## [19.9.0] - 2019-09-04
-=======
   - Improved error messaging when trying to configure a *device-group* that does not exist.
   
 ## [19.9.0]
->>>>>>> 315734f6
   - Added 3 commands.
     - ***panorama-query-logs***
     - ***panorama-check-logs-status***
