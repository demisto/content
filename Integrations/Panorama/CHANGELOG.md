## [Unreleased]
<<<<<<< HEAD
 - Add 2 commands:
   - ***panorama-get-url-category-from-cloud***
   - ***panorama-get-url-category-from-host***
 - Support get, creating and editing custom URL categories objects in PAN-OS 9.x versions, including using categories. 
 - Added support for a list of *job_id* in the ***panorama-query-logs*** and ***panorama-check-logs-status*** commands.
 - Added the *ip* argument in the ***panorama-query-logs*** command.
=======


## [19.11.1] - 2019-11-26
  - Added support for a list of *job_id* in the ***panorama-query-logs*** and ***panorama-check-logs-status*** commands.
  - Added the *ip* argument in the ***panorama-query-logs*** command.
>>>>>>> fa20e3a4


## [19.11.0] - 2019-11-12
  - Fixed an issue where the ***panorama-custom-block-rule*** failed when trying to block an EDL or an address group object.
  - Changed the *url* argument from equals to contains in the ***panorama-log-query*** command.
  - Improved descriptions in the ***panorama-move-rule*** command.

## [19.10.2] - 2019-10-29
Added the ***panorama-security-policy-match*** command.

## [19.9.1] - 2019-09-18
- Added the *tag* argument to several commands.
    - List commands - filter by a tag.
    - Create and edit commands
    - Added the context output Tags to all list, create, edit, and get commands.
  - Added support in the ***panorama-query-logs*** command to supply a list of arguments, which are separated using the "OR" operator.
  - Improved error messaging when trying to configure a *device-group* that does not exist.
  
## [19.9.0] - 2019-09-04
  - Added 3 commands.
    - ***panorama-query-logs***
    - ***panorama-check-logs-status***
    - ***panorama-get-logs***
  - Added the **Panorama Query Logs** playbook.
  - Added *log-forwarding* as an option for the *element_to_change* argument in the ***panorama-edit-rule*** command.
  - Added support for Shared objects and Rules in Panorama instances.
  - Added the device-group argument to all relevant commands.
  

## [19.8.2] - 2019-08-22
  - Improved error handling in cases of trying to refresh an EDL object on a Panorama instance.

## [19.8.0] - 2019-08-06
  - Improved error handling for URL filtering licensing.
  - Improved error handling when trying to edit an uncommitted Custom URL category.
  - Added the ***panorama-list-rules*** command.
  - Added *edl* as an option for the *object_type* argument in the ***panorama-custom-block-rule*** command.
<|MERGE_RESOLUTION|>--- conflicted
+++ resolved
@@ -1,18 +1,12 @@
 ## [Unreleased]
-<<<<<<< HEAD
- - Add 2 commands:
-   - ***panorama-get-url-category-from-cloud***
-   - ***panorama-get-url-category-from-host***
- - Support get, creating and editing custom URL categories objects in PAN-OS 9.x versions, including using categories. 
- - Added support for a list of *job_id* in the ***panorama-query-logs*** and ***panorama-check-logs-status*** commands.
- - Added the *ip* argument in the ***panorama-query-logs*** command.
-=======
-
+  - Add 2 commands:
+    - ***panorama-get-url-category-from-cloud***
+    - ***panorama-get-url-category-from-host***
+  - Support get, creating and editing custom URL categories objects in PAN-OS 9.x versions, including using categories. 
 
 ## [19.11.1] - 2019-11-26
   - Added support for a list of *job_id* in the ***panorama-query-logs*** and ***panorama-check-logs-status*** commands.
   - Added the *ip* argument in the ***panorama-query-logs*** command.
->>>>>>> fa20e3a4
 
 
 ## [19.11.0] - 2019-11-12
