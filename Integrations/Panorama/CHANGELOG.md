## [Unreleased]
<<<<<<< HEAD
 - Add 2 commands:
  - ***panorama-get-url-category-from-cloud***
  - ***panorama-get-url-category-from-host***
 - Support get, creating and editing custom URL categories objects in PAN-OS 9.x versions, including using categories. 
 - Support as array the job_id argument in the ***panorama-query-logs*** , ***panorama-check-logs-status*** commands.
 - Add the ip argument in the ***panorama-query-logs*** command.
=======
  - Added support for a list of *job_id* in the ***panorama-query-logs*** and ***panorama-check-logs-status*** commands.
  - Added the *ip* argument in the ***panorama-query-logs*** command.
>>>>>>> fce2c61b


## [19.11.0] - 2019-11-12
  - Fixed an issue where the ***panorama-custom-block-rule*** failed when trying to block an EDL or an address group object.
  - Changed the *url* argument from equals to contains in the ***panorama-log-query*** command.
  - Improved descriptions in the ***panorama-move-rule*** command.

## [19.10.2] - 2019-10-29
Added the ***panorama-security-policy-match*** command.

## [19.9.1] - 2019-09-18
- Added the *tag* argument to several commands.
    - List commands - filter by a tag.
    - Create and edit commands
    - Added the context output Tags to all list, create, edit, and get commands.
  - Added support in the ***panorama-query-logs*** command to supply a list of arguments, which are separated using the "OR" operator.
  - Improved error messaging when trying to configure a *device-group* that does not exist.
  
## [19.9.0] - 2019-09-04
  - Added 3 commands.
    - ***panorama-query-logs***
    - ***panorama-check-logs-status***
    - ***panorama-get-logs***
  - Added the **Panorama Query Logs** playbook.
  - Added *log-forwarding* as an option for the *element_to_change* argument in the ***panorama-edit-rule*** command.
  - Added support for Shared objects and Rules in Panorama instances.
  - Added the device-group argument to all relevant commands.
  

## [19.8.2] - 2019-08-22
  - Improved error handling in cases of trying to refresh an EDL object on a Panorama instance.

## [19.8.0] - 2019-08-06
  - Improved error handling for URL filtering licensing.
  - Improved error handling when trying to edit an uncommitted Custom URL category.
  - Added the ***panorama-list-rules*** command.
  - Added *edl* as an option for the *object_type* argument in the ***panorama-custom-block-rule*** command.
<|MERGE_RESOLUTION|>--- conflicted
+++ resolved
@@ -1,15 +1,10 @@
 ## [Unreleased]
-<<<<<<< HEAD
  - Add 2 commands:
-  - ***panorama-get-url-category-from-cloud***
-  - ***panorama-get-url-category-from-host***
+   - ***panorama-get-url-category-from-cloud***
+   - ***panorama-get-url-category-from-host***
  - Support get, creating and editing custom URL categories objects in PAN-OS 9.x versions, including using categories. 
- - Support as array the job_id argument in the ***panorama-query-logs*** , ***panorama-check-logs-status*** commands.
- - Add the ip argument in the ***panorama-query-logs*** command.
-=======
-  - Added support for a list of *job_id* in the ***panorama-query-logs*** and ***panorama-check-logs-status*** commands.
-  - Added the *ip* argument in the ***panorama-query-logs*** command.
->>>>>>> fce2c61b
+ - Added support for a list of *job_id* in the ***panorama-query-logs*** and ***panorama-check-logs-status*** commands.
+ - Added the *ip* argument in the ***panorama-query-logs*** command.
 
 
 ## [19.11.0] - 2019-11-12
