--- conflicted
+++ resolved
@@ -1,24 +1,17 @@
 ## [Unreleased]
-<<<<<<< HEAD
+- Fixed an issue when trying to download a threat-pcap without the necessary arguments.
+- Improved the error message when trying to download PCAPs from a Panorama instance.
+- Added 4 commands.
   - You can now specify multiple values (list) for the *source*, *destination*, and *application* arguments in the following commands. 
     - ***panorama-create-rule***
     - ***panorama-custom-block-rule***
     - ***panorama-edit-rule***
   - Added 4 commands.
-=======
-- Fixed an issue when trying to download a threat-pcap without the necessary arguments.
-- Improved the error message when trying to download PCAPs from a Panorama instance.
-- Added 4 commands.
->>>>>>> abd2fe7b
     - ***panorama-list-static-routes***
     - ***panorama-get-static-route***
     - ***panorama-add-static-route***
     - ***panorama-delete-static-route***
-<<<<<<< HEAD
-  - Fixed an issue in the ***panorama-list-pcaps*** command when there are no pcaps in PAN-OS.
-=======
 - Fixed an issue in the ***panorama-list-pcaps*** command when there are no PCAPs in PAN-OS.
->>>>>>> abd2fe7b
 
 
 ## [19.12.0] - 2019-12-10
