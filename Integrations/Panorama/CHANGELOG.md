## [Unreleased]
<<<<<<< HEAD
  - Support the job_id argument in the ***panorama-query-logs*** , ***panorama-check-logs-status*** commands as array.
  - Add the ip argument in the ***panorama-query-logs*** command.
  - Bug Fix: !panorama-custom-block-rule failed when trying to block an edl or an address group object.
  - Changed the *url* argument from equal to contains in the ***panorama-query-logs*** command.
=======
  - Fixed an issue where the ***panorama-custom-block-rule*** failed when trying to block an EDL or an address group object.
  - Changed the *url* argument from equals to contains in the ***panorama-log-query*** command.
>>>>>>> 0f373761
  - Improved descriptions in the ***panorama-move-rule*** command.

## [19.10.2] - 2019-10-29
Added the ***panorama-security-policy-match*** command.

## [19.9.1] - 2019-09-18
- Added the *tag* argument to several commands.
    - List commands - filter by a tag.
    - Create and edit commands
    - Added the context output Tags to all list, create, edit, and get commands.
  - Added support in the ***panorama-query-logs*** command to supply a list of arguments, which are separated using the "OR" operator.
  - Improved error messaging when trying to configure a *device-group* that does not exist.
  
## [19.9.0] - 2019-09-04
  - Added 3 commands.
    - ***panorama-query-logs***
    - ***panorama-check-logs-status***
    - ***panorama-get-logs***
  - Added the **Panorama Query Logs** playbook.
  - Added *log-forwarding* as an option for the *element_to_change* argument in the ***panorama-edit-rule*** command.
  - Added support for Shared objects and Rules in Panorama instances.
  - Added the device-group argument to all relevant commands.
  

## [19.8.2] - 2019-08-22
  - Improved error handling in cases of trying to refresh an EDL object on a Panorama instance.

## [19.8.0] - 2019-08-06
  - Improved error handling for URL filtering licensing.
  - Improved error handling when trying to edit an uncommitted Custom URL category.
  - Added the ***panorama-list-rules*** command.
  - Added *edl* as an option for the *object_type* argument in the ***panorama-custom-block-rule*** command.
<|MERGE_RESOLUTION|>--- conflicted
+++ resolved
@@ -1,13 +1,8 @@
 ## [Unreleased]
-<<<<<<< HEAD
-  - Support the job_id argument in the ***panorama-query-logs*** , ***panorama-check-logs-status*** commands as array.
+  - Support as array the job_id argument in the ***panorama-query-logs*** , ***panorama-check-logs-status*** commands.
   - Add the ip argument in the ***panorama-query-logs*** command.
-  - Bug Fix: !panorama-custom-block-rule failed when trying to block an edl or an address group object.
-  - Changed the *url* argument from equal to contains in the ***panorama-query-logs*** command.
-=======
   - Fixed an issue where the ***panorama-custom-block-rule*** failed when trying to block an EDL or an address group object.
   - Changed the *url* argument from equals to contains in the ***panorama-log-query*** command.
->>>>>>> 0f373761
   - Improved descriptions in the ***panorama-move-rule*** command.
 
 ## [19.10.2] - 2019-10-29
