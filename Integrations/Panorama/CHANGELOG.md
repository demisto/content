## [Unreleased]
<<<<<<< HEAD
  - Support get, creating and editing custom URL categories objects in PAN-OS 9.x versions, including using categories. 
  - Support as array the job_id argument in the ***panorama-query-logs*** , ***panorama-check-logs-status*** commands.
  - Add the ip argument in the ***panorama-query-logs*** command.
=======


## [19.11.0] - 2019-11-12
>>>>>>> 4c1b447d
  - Fixed an issue where the ***panorama-custom-block-rule*** failed when trying to block an EDL or an address group object.
  - Changed the *url* argument from equals to contains in the ***panorama-log-query*** command.
  - Improved descriptions in the ***panorama-move-rule*** command.

## [19.10.2] - 2019-10-29
Added the ***panorama-security-policy-match*** command.

## [19.9.1] - 2019-09-18
- Added the *tag* argument to several commands.
    - List commands - filter by a tag.
    - Create and edit commands
    - Added the context output Tags to all list, create, edit, and get commands.
  - Added support in the ***panorama-query-logs*** command to supply a list of arguments, which are separated using the "OR" operator.
  - Improved error messaging when trying to configure a *device-group* that does not exist.
  
## [19.9.0] - 2019-09-04
  - Added 3 commands.
    - ***panorama-query-logs***
    - ***panorama-check-logs-status***
    - ***panorama-get-logs***
  - Added the **Panorama Query Logs** playbook.
  - Added *log-forwarding* as an option for the *element_to_change* argument in the ***panorama-edit-rule*** command.
  - Added support for Shared objects and Rules in Panorama instances.
  - Added the device-group argument to all relevant commands.
  

## [19.8.2] - 2019-08-22
  - Improved error handling in cases of trying to refresh an EDL object on a Panorama instance.

## [19.8.0] - 2019-08-06
  - Improved error handling for URL filtering licensing.
  - Improved error handling when trying to edit an uncommitted Custom URL category.
  - Added the ***panorama-list-rules*** command.
  - Added *edl* as an option for the *object_type* argument in the ***panorama-custom-block-rule*** command.
<|MERGE_RESOLUTION|>--- conflicted
+++ resolved
@@ -1,13 +1,10 @@
 ## [Unreleased]
-<<<<<<< HEAD
-  - Support get, creating and editing custom URL categories objects in PAN-OS 9.x versions, including using categories. 
-  - Support as array the job_id argument in the ***panorama-query-logs*** , ***panorama-check-logs-status*** commands.
-  - Add the ip argument in the ***panorama-query-logs*** command.
-=======
+ - Support get, creating and editing custom URL categories objects in PAN-OS 9.x versions, including using categories. 
+ - Support as array the job_id argument in the ***panorama-query-logs*** , ***panorama-check-logs-status*** commands.
+ - Add the ip argument in the ***panorama-query-logs*** command.
 
 
 ## [19.11.0] - 2019-11-12
->>>>>>> 4c1b447d
   - Fixed an issue where the ***panorama-custom-block-rule*** failed when trying to block an EDL or an address group object.
   - Changed the *url* argument from equals to contains in the ***panorama-log-query*** command.
   - Improved descriptions in the ***panorama-move-rule*** command.
