--- conflicted
+++ resolved
@@ -1,13 +1,7 @@
 ## [Unreleased]
-<<<<<<< HEAD
- - Support get, creating and editing custom URL categories objects in PAN-OS 9.x versions, including using categories. 
- - Support as array the job_id argument in the ***panorama-query-logs*** , ***panorama-check-logs-status*** commands.
- - Add the ip argument in the ***panorama-query-logs*** command.
-=======
+  - Support get, creating and editing custom URL categories objects in PAN-OS 9.x versions, including using categories.
   - Added support for a list of *job_id* in the ***panorama-query-logs*** and ***panorama-check-logs-status*** commands.
   - Added the *ip* argument in the ***panorama-query-logs*** command.
->>>>>>> 5d72bc46
-
 
 ## [19.11.0] - 2019-11-12
   - Fixed an issue where the ***panorama-custom-block-rule*** failed when trying to block an EDL or an address group object.
