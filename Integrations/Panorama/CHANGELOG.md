## [Unreleased]
<<<<<<< HEAD
  - Added support for tags through objects and Rules(Addresses, Address Groups, Services, Service Groups and Rules).
    - list commands - ability to filter by a tag
    - create/edit commands - added the tags argument
    - Added the output Tags to all list/create/edit/get commands
=======
>>>>>>> 120e6c86
  - Added support in the ***panorama-query-logs*** command to supply a list of arguments, which are separated using the "OR" operator.
  - Improved error messaging when trying to configure a device-group that does not exist.
  
## [19.9.0]
  - Added 3 commands.
    - ***panorama-query-logs***
    - ***panorama-check-logs-status***
    - ***panorama-get-logs***
  - Added the **Panorama Query Logs** playbook.
  - Added *log-forwarding* as an option for the *element_to_change* argument in the ***panorama-edit-rule*** command.
  - Added support for Shared objects and Rules in Panorama instances.
  - Added the device-group argument to all relevant commands.

## [19.8.2] - 2019-08-22
  - Improved error handling in cases of trying to refresh an EDL object on a Panorama instance.

## [19.8.0] - 2019-08-06
  - Improved error handling for URL filtering licensing.
  - Improved error handling when trying to edit an uncommitted Custom URL category.
  - Added the ***panorama-list-rules*** command.
  - Added *edl* as an option for the *object_type* argument in the ***panorama-custom-block-rule*** command.
<|MERGE_RESOLUTION|>--- conflicted
+++ resolved
@@ -1,11 +1,8 @@
 ## [Unreleased]
-<<<<<<< HEAD
-  - Added support for tags through objects and Rules(Addresses, Address Groups, Services, Service Groups and Rules).
+- Added support for tags through objects and Rules(Addresses, Address Groups, Services, Service Groups and Rules).
     - list commands - ability to filter by a tag
     - create/edit commands - added the tags argument
     - Added the output Tags to all list/create/edit/get commands
-=======
->>>>>>> 120e6c86
   - Added support in the ***panorama-query-logs*** command to supply a list of arguments, which are separated using the "OR" operator.
   - Improved error messaging when trying to configure a device-group that does not exist.
   
@@ -18,6 +15,7 @@
   - Added *log-forwarding* as an option for the *element_to_change* argument in the ***panorama-edit-rule*** command.
   - Added support for Shared objects and Rules in Panorama instances.
   - Added the device-group argument to all relevant commands.
+  
 
 ## [19.8.2] - 2019-08-22
   - Improved error handling in cases of trying to refresh an EDL object on a Panorama instance.
