--- conflicted
+++ resolved
@@ -5,11 +5,8 @@
     - ***panorama-get-logs***
   - Added the **Panorama Query Logs** playbook.
   - Added *log-forwarding* as an option for the *element_to_change* argument in the ***panorama-edit-rule*** command.
-<<<<<<< HEAD
   - Added support for Shared objects and Rules in Panorama instances
   - Added the device-group argument to all relevant commands
-=======
->>>>>>> 3fcee4de
   
 
 ## [19.8.2] - 2019-08-22
@@ -19,4 +16,4 @@
   - Improved error handling for URL filtering licensing.
   - Improved error handling when trying to edit an uncommitted Custom URL category.
   - Added the ***panorama-list-rules*** command.
-  - Added *edl* as an option for the *object_type* argument in the ***panorama-custom-block-rule*** command.+  - Added *edl* as an option for the *object_type* argument in the ***panorama-custom-block-rule*** command.
