## [Unreleased]
<<<<<<< HEAD
  - Added the ***panorama-security-policy-match*** command.
  - Improved the descriptions of the ***panorama-move-rule*** command.
=======


## [19.10.2] - 2019-10-29
Added the ***panorama-security-policy-match*** command.
>>>>>>> 9bc22144

## [19.9.1] - 2019-09-18
- Added the *tag* argument to several commands.
    - List commands - filter by a tag.
    - Create and edit commands
    - Added the context output Tags to all list, create, edit, and get commands.
  - Added support in the ***panorama-query-logs*** command to supply a list of arguments, which are separated using the "OR" operator.
  - Improved error messaging when trying to configure a *device-group* that does not exist.
  
## [19.9.0] - 2019-09-04
  - Added 3 commands.
    - ***panorama-query-logs***
    - ***panorama-check-logs-status***
    - ***panorama-get-logs***
  - Added the **Panorama Query Logs** playbook.
  - Added *log-forwarding* as an option for the *element_to_change* argument in the ***panorama-edit-rule*** command.
  - Added support for Shared objects and Rules in Panorama instances.
  - Added the device-group argument to all relevant commands.
  

## [19.8.2] - 2019-08-22
  - Improved error handling in cases of trying to refresh an EDL object on a Panorama instance.

## [19.8.0] - 2019-08-06
  - Improved error handling for URL filtering licensing.
  - Improved error handling when trying to edit an uncommitted Custom URL category.
  - Added the ***panorama-list-rules*** command.
  - Added *edl* as an option for the *object_type* argument in the ***panorama-custom-block-rule*** command.
<|MERGE_RESOLUTION|>--- conflicted
+++ resolved
@@ -1,13 +1,8 @@
 ## [Unreleased]
-<<<<<<< HEAD
-  - Added the ***panorama-security-policy-match*** command.
   - Improved the descriptions of the ***panorama-move-rule*** command.
-=======
-
 
 ## [19.10.2] - 2019-10-29
 Added the ***panorama-security-policy-match*** command.
->>>>>>> 9bc22144
 
 ## [19.9.1] - 2019-09-18
 - Added the *tag* argument to several commands.
