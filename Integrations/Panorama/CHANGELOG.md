--- conflicted
+++ resolved
@@ -1,9 +1,5 @@
 ## [Unreleased]
-<<<<<<< HEAD
-- Fixed an issue in ***panorama-get-service*** where the *name* argument should be mandatory.
-- Fixed an issue in ***panorama-create-rule*** and ***panorama-create-block-rule*** commands.
-- Added the *category* argument to the ***panorama-create-rule*** command.
-=======
+  - Fixed an issue in ***panorama-get-service*** where the *name* argument should be mandatory.
   - Fixed an issue in ***panorama-create-rule*** and ***panorama-create-block-rule*** commands.
   - Added the *category* argument to the ***panorama-create-rule*** command.
   - Added 7 new commands:
@@ -17,7 +13,6 @@
     - ***panorama-install-panos-version***
     - ***panorama-install-panos-status***
     - ***panorama-device-reboot***
->>>>>>> 799f980c
 
 ## [20.1.2] - 2020-01-22
 Fixed an issue where trying to download a filter-pcap with the necessary arguments did not return the correct results.
