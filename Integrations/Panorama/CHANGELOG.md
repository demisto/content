## [Unreleased]
<<<<<<< HEAD
  - Add 2 commands:
    - ***panorama-get-url-category-from-cloud***
    - ***panorama-get-url-category-from-host***
  - Support get, creating and editing custom URL categories objects in PAN-OS 9.x versions, including using categories. 
=======
  - Added support for get, create and edit custom URL categories objects, including using categories in PAN-OS v9.x and above.

>>>>>>> 24d7444a

## [19.11.1] - 2019-11-26
  - Added support for a list of *job_id* in the ***panorama-query-logs*** and ***panorama-check-logs-status*** commands.
  - Added the *ip* argument in the ***panorama-query-logs*** command.


## [19.11.0] - 2019-11-12
  - Fixed an issue where the ***panorama-custom-block-rule*** failed when trying to block an EDL or an address group object.
  - Changed the *url* argument from equals to contains in the ***panorama-log-query*** command.
  - Improved descriptions in the ***panorama-move-rule*** command.

## [19.10.2] - 2019-10-29
Added the ***panorama-security-policy-match*** command.

## [19.9.1] - 2019-09-18
- Added the *tag* argument to several commands.
    - List commands - filter by a tag.
    - Create and edit commands
    - Added the context output Tags to all list, create, edit, and get commands.
  - Added support in the ***panorama-query-logs*** command to supply a list of arguments, which are separated using the "OR" operator.
  - Improved error messaging when trying to configure a *device-group* that does not exist.
  
## [19.9.0] - 2019-09-04
  - Added 3 commands.
    - ***panorama-query-logs***
    - ***panorama-check-logs-status***
    - ***panorama-get-logs***
  - Added the **Panorama Query Logs** playbook.
  - Added *log-forwarding* as an option for the *element_to_change* argument in the ***panorama-edit-rule*** command.
  - Added support for Shared objects and Rules in Panorama instances.
  - Added the device-group argument to all relevant commands.
  

## [19.8.2] - 2019-08-22
  - Improved error handling in cases of trying to refresh an EDL object on a Panorama instance.

## [19.8.0] - 2019-08-06
  - Improved error handling for URL filtering licensing.
  - Improved error handling when trying to edit an uncommitted Custom URL category.
  - Added the ***panorama-list-rules*** command.
  - Added *edl* as an option for the *object_type* argument in the ***panorama-custom-block-rule*** command.
<|MERGE_RESOLUTION|>--- conflicted
+++ resolved
@@ -1,13 +1,9 @@
 ## [Unreleased]
-<<<<<<< HEAD
   - Add 2 commands:
     - ***panorama-get-url-category-from-cloud***
     - ***panorama-get-url-category-from-host***
-  - Support get, creating and editing custom URL categories objects in PAN-OS 9.x versions, including using categories. 
-=======
   - Added support for get, create and edit custom URL categories objects, including using categories in PAN-OS v9.x and above.
 
->>>>>>> 24d7444a
 
 ## [19.11.1] - 2019-11-26
   - Added support for a list of *job_id* in the ***panorama-query-logs*** and ***panorama-check-logs-status*** commands.
