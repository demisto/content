commonfields:
  id: McAfee Advanced Threat Defense
  version: -1
name: McAfee Advanced Threat Defense
fromversion: 2.0.4
display: McAfee Advanced Threat Defense
category: Forensics & Malware Analysis
image: data:image/png;base64,iVBORw0KGgoAAAANSUhEUgAAALUAAAAyCAYAAAAa5prJAAAgAElEQVR4nO29d5gcxbU+/FZ1mJ60O7M5SascUEaIJCEJBRA5R5MzwmCD+WFsbIy5gA0Y4wvGIgcLJDAIBCiAQEIRhHLOq9XmMLuzk0N3V9X3R8/szuyuBPj68b3fvZzn6ZWmp7viqVPvCXWGbLzyikXF5543zzWg34dGOJKIHjkC77hxkD0eGO3t0AMBJNt8IIQg/5SJ0Dv8MENhmIEADuzejqTTgdyiIjjzCuD05oEqKvZ8vgQ5xUVw5hfA6c2Hq7gYDdu3IdzaAndxUX7Trj031W7eOEKA3wRCOFLEhUCuouIEdz64QBYJxk529B88s+zmax/T29qFmp+HRFMzbCXFYNEYwDkUrxfJ5hZo5eWIVVdDyc9DZPduOPr1Q+zIESjePAjOobe2InfCCeCJJJSiQhhtrQiv23QPcTmOOEcO/0ToenblhIAACO3YCaIoyBk3FnXPv4DK++4FiIDkzkHjnNdhhNrhnXIalLw8qKWl4IkEXCNHQnAOwTkIpTgaEYmied4/rqv721/vkRSnke4+F0lScePNT3hOPfETFo8DID1fFgKOYcMgOZ2AED2/Zhwda1ZDqyiXgt9smOJb+OkZsuYarLe35VKbxgDRQmzSjrxpUz/Pm3XGbtnl4oLzrgJkGVSS0PLBB2h+dz5iBw8CkoSC6TPR556fIrJ7L+IHD8I+eBC8k6eAx2NQiopBZAkQAlRRAEIAQsDjCXBDBwsEEPjmG1BVhd4RgHPwIDR/8AECa9fCDAXgGDgYfe++G8JkcAwcgNjhahBZgq28HMI0U4PDIUwTcm4uqKZBLS5BorYGcse2zTMD27eckzN0xM68U099UfZ65ktORweh0lEn4IeQpChQHU4IzvvXbPj2xvod269vPby/r7e8counooLzdAMBcBDoiCMRjPVkaiFs7au/eDRZ1ziu+JpLZ2t9+zb/V9tG7TZA13Mann/1mYYlr98y9FfP3gACZE0oAEIpjI4A9Pp62AcP/mGVEAIIgXhVFcxAAETqfVyJLEPOcW9JNNaNN80wCKznGKLwLSi+r+TaKz8VBhO9MS2EgKRpXfX1KFtCsr7p5Jqnnn0yuPPbyYIbEDBAIMEqjQMgMFr915TeeN0EUIkjNQZElmFGImhf8hlAe1lQ/wNJlmy2KIRQQ/t2jQrt3/2CvaT8fh6OvJY/dcpbstNRb4TD/1TBVJahOpwI+1rHbHpv/m17Pl96daCl3kOpBEWzQ1bVBAHJkl5EACAUhEo95BEBYZLsRPPydy4K7do6YvAfnrhDKS74CuTo0u9YJDnsSNTUjdn70MOvhKo2T6Cwgciy0f05IQSoJIHF48BRGPKYJASIosAxYACMYCjdmV6eAxxDh+4qmHzWguYV715CiRMAQKEguHP9pND6jeO1QQM3odsuIoQA1eygdjuQISDSRGQJ/s++PLfq97+Zr8d8Lok4QIgGQMt6zhRBFF928ZtUsxssmQQIAZVl6L42dHz1FcJbtsI5esQP7/9/A8kArA7YbIAA4i2N/atefP6xxo8/urtwyulz3WPHvipp9v3CMHqfjEwiBIqmQdY0RNvbJ+39fNnsQ+tWXxTxt2qyzQZFtQaScwZBYF0Zr3d9PnpFEnEj3lI1ZPcdNy3pe/PdD5dcd+XTXJbRAzIcrYmSBDnHjdYFn1xf//KLzyZC9V6JuMBFovcXhIBSXIxEXf33Kr9X4hzU4YAMgEdjgESzO55um6Kg8PKLXm5dufBiCEYACYAEkwWllnkLbuz/2EObuJG97gihYNEIQvV1IN2kNFEUGO0dA/fd87M3jZjfJZEc9FYxF0k4vUMb888/++9GIABhMoAQMCEQ3bsXke07ILld/3z//80kQwAgFhsJWHBBKAqSbS3Fte/OvV9d9tntuaPG/MN70oQ5xKZtpjYbgG7SmxAomh1UUUjDjm1n7Vm6+K6mPbtmxaNBKss22Bw9B4SI1JV5U/S6e/YgSuzgRkKrnvPHp8Lbd5w44JFf3UXsWmuvnJJZp6qARaKujs9WPNX4ydw7AQqJuHC09wTnkBwOyG73UZ/5viQYA9U0mB0BCD3Za0e5ngSPRXNSwLjzAQIV/lVfXdbHd9sjVLP7BGcZnSIgnIEocjdRQEA1Fc1vzftVIlKTL5NciM4+CAgYEIKDEAqOOIouvOA1osp+w9dqvauqiOzYCWK3g9rUXrH6/1SyJLVITRnpGk4iKZBkBSwScretWXFzYOum64Kbty4umDFjjr20ZBlXVasAmw2SothrN2+6aO+yz2fXbF0/kTMTkqxCtTmOXTtBFlen/0vIUWR1JyMIEKggRMD39SeXJm9rGFkx+7bb8s85aw1afL1WRVUVPJEcVf3oE69E6nefJBEbgO+GE4rXa0nAf9Gc6i3NMDoCIFJP2EQ1G2146Y17BDcpIWrqrgAlNsSDNYUt7y+8ouDCc/7KIjF07mmEgJsmWDSWvU4IASgtCm3ceAGBlmJo6wEudGjevvX2Pn12JhsbBghB8r2zTn/V8PksJYwQsAhghkNQ7PZ/Tcf/RURVFVBVAALgXOaGwalmI0TTGKEUksMOuVNEZ1LmZyqB2iTwRFxpWf7Zhb61qy70jBy7tuDUU56jkryxYfee8zdu2nhby6E9IxhjUFQNsip3ldFb+UCKQbtxdeoFIUTvPCQEAJpRKIFE3Agf2TrswG9++fnAjtCvc0476S9QlYz6CeRcN8Ifb/1J60cf/WciWJcvEXu3entZQpxDdrsh53qyFEciSZBcThBVBlUVgAiVqqogsmRQVQXVtKNuN4QQ2AcNhuz397CEELuGyMYtE0MHN02ixNbzXQAdX666qe/9P58DEJaWnIRSmKEQovv3dZVJCIgsI7Jl+5hEqKGAEhVdDB2HZ8hJWwY++8Q5bYsWNaveM+2SO6e/59SJtemaEkeqkWhoAJHlrvIUGdSuWRaNVPeIqkByOo+q/H4vIiQ1pg6QtJUkPc5OB3g82SnlCKVoXbAQ8cNVIIpKYbK7YIqRWv8+W6ndVVR2+42P1z39wtMyMjc6kVVX1yYoAEgSJLsDYAIdW7+dFNm7Y9IRj6dq6/aNAykEZEWFJKs9yunBnSTjCyGytjWrPgGSMqH1HADA0tQlZDI2JU5wI2Hf/4cHni1ef+nJ/R958G7JofmozQaqqo76v77yx6aP593NmQFKuu8eWTt91n1beTmIJEGYJogkgWoaWDA4vO2jxTNj+w5N3H3tbQMhhINQKoygP2IfNHCPpDmWe2ee/pnkcLTxZDK7RCEg2TXQshKQTAU3xYSH3194F+NRIpPcHgNGiQ2hqi3jgmu+nuIaP3aF0NPYWoDICnInTIBIjSVPJiE57IjvP1LOeBTZ5QkUXHjuq7LL2czjSZB8GhcQewillsktkURkzx4LcqUXMCGFiZr6qXp988lGq3+Y4CIPgvH4/qpa34efrqe5ri+opu35ocxNbaplXekInNz20dLT4vsOjeWxeJlg3Ka3tne0L/1iq1Ze9pV9YP9V1G43YTLYSorgX7kCPB7lssv9sVpW5hYUa8Nbt/zN/0WfA6FtW06Qs+Y2Yxw55ynFIwNwW6MLqmogAOLtbV4qSZCp1OvCEEJY2nmmVOpWT2/wQ4ij7PYCsCR1+kMXYxMokIiMlq8+uCJ6YN/I/g89eKMZiYYaXnj1tY7dX02UiAuUaOjJxL0wNOOQcnOh5OXBCAQhOx1gsfjQwKp1v4ns3X2xnmhxUKJCiDS2FSBEQXxjzYn+jStu8C1eXFN85RV/Kbzw3OeIonCRVu6EACiFXlsHnujC1URRoLe2Dmlfuex8qceiS5MELuJoenPerYPHjloBXbcghRCAaYIpqS1ZCIS3bYPWtwIsGFRJFsQSIMQG3e8P+1evgeO44ZDsdjgqK2GGw6A2G3gyadmW7RrAWIHvg4X3+RZ9cr0R7ihjIgZKbClzI0Fw76ZTO/Z8faWqFcVdw0d+VHRZ0ROS07Gbx2NH6UNqxCUJ1OlAoqrmAt/ipffFag5OMvQOSokCAmtXSbbUoG7enLMlyfmQ79Olm7xTT3vGM3Xiu2p5GUouvRTBDRtAVYURu920FRcRSbGtD2/ccpZ38uTVnZi6s8IUfFTcuRE94HeBcwvHdO45qf8RIogkd9mQujGzmUxAttmgOd3RZCzi7K6Zi56C2vr8nYpipqRONaiTUQkk4kKkYc+IA/f/v+WESslEpLFAIrkZ6/Io9rSstgloZeUglEJ2O+FbuOjyw48++kJ6K7eUy54ogxBrOGOthyurnvvds5Gtu04f+rc/36Dk53cIZi0AIkkAlWCGQ53btuR2oWXeglv0ZKtdIu6j9pwSGzq+XXOu3ubrrxYWVqelNbU7QCiBQMrBYRrQ23wgipTMHKH0+EkOzdDKSyEMDqgytP79O5kZhEByuRDdc2Byw4svvxKq2zpEIvaU0HAiUygQqJCICjMZtHds/erq6MF9ZxFB7ss7+4w3jwrBVAUsEHUc+f2Tzzd+PPcmzg1IxNY5pl0tlax7nCGwb/0JwX0b5hdX1Z6bd8702a5xY0MgQHj3bp+cm/sesTvaiZZ43nHcUJkwYUjXFxf9EoC9c74FwI0kis+YNbv0gosW6b72SqOjvZgbOgiVkPauUULQBsTaQwEnISQFVziMZByyomLAiZNWnff7x3/m8OQFD3696iQ5pVhayqiA5s6pszldr4tM+AFAIwRlRO5NUvc1/P6bBDeRLeK7JDZJ/UuJCmZGbcyIOizpfCwSqb8M+VNmfmgrLdopu1yw9+8HAGiZ//71+/7fnW+bibBTIg6QoyqXXQuLEBmU2BCu2Tw0+s2eU/PPmbWAaloyvYqJokByuiB7vVAKCgDDLDj82BMv8mTURSB3lseFAUK66iOgMM0OVYar3Tl0wGrD7wcLBVP8Q8B1HcLQbW0ffPrr4PqN54fWbzoz2Vo/AN2ltSG7TV9gbHzvgbOSNQ3THEMGbgczY7LTBclhR2D11zOr/uORjxP+I2UScYN06jFpYllzQCCBEBWmHrK3rVhyoZZbHPRMnrQ+7fkjktSJnbmedO67afaCpi/fvkyCBkt/yNQveEbZaXipghCCcNWm0cbh9lPyz5210DttWjJZV2fqbW0BtaAwyePxoORydsDkQZpqVeb8gkoyAlu2+Bx9+74y8j//clL5pVf+JGf4qLUgAEvEIRhPWUxSDMFMJKMRyKrNOG762R+edvtPZ066446pQ2ee+QkhNNEpjjNEBunlymzK9yOr01zEIcC6IZv0VpbRMTBwkUxNStf73UuUXC7wRALBr7856eBvHngRgpPui4OLBLhIgIkomIiCiyQEMm3IBDLxom3b56cduPO+lwx/u80IBmG0t4MQArWgAKrXC8Xjgf+zL6+KBw6WdLXXIlf50EOEdNqmYMEsCf7lX12rlJTZXSNHwTV6DKiqQfe1wgx0wOzoUFsWLPhZ/cIXf+HfvnI6gS2rTQQy/FuWn9mw4JVf1H/6+s+bF8x/IF5bl2eEwiCyjER19cCap55+x0x0uNMOIIBAwAAXcQCAZMvhAAcTEQh0bdaU2ECIhKpnHv1z64KF50p2OyxnmnUJzlB1/2+fbV3/0SyZeNC12ERqPGOgsh2EyuAilhrPTqUOEslB4MDaqQ1/efklokgovfZauMeOBVFVcEPvHKYuTJ3JcLKChK9Jrn/3XQz+5S8TtrLSeWWDB803I5GzAt9uuKtj88azzGSUcEmymXoCufnFoeNnnPn+0Okz5thcrs3tNUeQCIVgxGIQgtMsvuqsj3RdGU34fmxNUkUyyJo3UDz9ko9aP/voBmbGujFfl/QUSAIgKDjlzPejB/afmPDXVhIoPRpGJAlmOAyuJ5XDDz32F0Pv0DIhgTWJHO7K0TtzJoz/yDNx4g6e1OX2pUtPDm7dfGUy1FBCSdoMxkAgo+PbNRcH1657WvZ4tgjDhJzrtuI0rHGwNb4173arLaSzDtmWG+r38IM3VT34u3mJQG1FmuEpURFp3D048NWas70zpi4QhgnIsuXttMZSUFWLSHDmd+kQmWNh2fmtnc0EVewxIskcnCPR2ECqHnz0z/FgVaFEPJ195iIB2eYOF0w7+yWi0KXhvTvCriFnFshO5wVNC9+9gRtRW3rxEKhgLEaqH33iOe/pU9Yped6OdDn+z5af07Dw9VtlkpMx4gwCJjzHnbKy6OIL32j7Yukhomiya+jwE1sXLrw93n54UOacSiQHTV/Mu8L7/pSPS665an7ZtddCb22D/8svwIIhECqhu8Xe6r4QkJ0u+Dd8Dd+KFaCqAp5MCnufPks848cvKWu9dFLb0s/uati97bhRI0Z+OfXOn77sLindH2luQqCpAYqmoWzUGOjxGI5ix+gVVKetH0enbMhBIMFMtpPciSfe7T1j2sLDjzz8YtxfW2opW13yn4soZC0vPOg3v79PKsh5q/rhJ7ZbjodMZRNdmNKuIbBuw7mB/d+c3IX1rAkAOIrPuux3FT+746nY/oOJvDOng0XjMDpa3iu/69bnD93/67nh2h2nAhSEKMgbffriwksveMQzefJWOScHgjEYPh9YJAzJ5YR/xeqzwjXbRnQtBMvslnfqBcvzz5yxJvD5ysW1H754u0xSiiAkCDA0vfHOrTmTTlyAhA7BuaWMp9WebFnRbex6fiYQUIsKEdm6c5L/22Xn04w+C+jQPBUtg5/8w4WSN2e92RGE1rcCzlGj4Zl0ytLcqZMWHHzggfeMaJuXQrVaSByI+vb2b3797zcUXnnxs1RWAYnKdX9+4dcCHJmylAsTJbMuf7r0tuse0Pr0AZEJiF2De9zo1YWXnvd61a9+P7dj28qzu8aHAKBomPPqr9zHj/kQlCZBCNzHj4Pe4kNs9x70GjiR7q5st6Nh3lxEDxywNGPdAIvH4Ro8eG3Z5ZddNfaqqycOmDTxF3Zv3n49GoVpGiCEomjQEMg2GwQ/ir05NT3dL3T+29u36Ssb3xFItPG1N5xaZcUng//4xyk5A45fYUEBBoDBFEF4hk/cMuTJP03zzJjyauLwERUgchqHZvWbEFBFhjANtH+y5FrRiR0tYiKOypvvfbLfww8+CpMlWCwOFomBx2Jg0SjsAwccHv7anEsdRUPqtbyK6iG/feyqfg/df67kdmwS3BoMwRjknBxoffpCLS5B24LFs7u2WavvlKjInXrq6yyWQNHlF/1dok7RBZkAidgR2P7N6Xp90ygpJwfU6QQogWAcgnPCkgmHKaIQSPYqUrhIpmBTDMyIOwS31HP/Z8uvYTyKLlzPIADe/6GH7s0/d9Z618iR8EyZjL73/Rze008DOEfhBed8MeA3v71XkOzZJpDQuvDTa4y2dhkUiO8/ODa499uTpKzFG0P++OlfDnjykQccQ4ZAcjhQfM2VKLr4QtgqKuAYNNg//LUXrnKWDjtkwUbS2f/IkV2jQpu2TGLhMAxfG4z2diieHEBwZGtkpJugpBKMSAjBHTvgGDQIstvaNrihg8XjIIRGzEQSmZF2Dq8XzoJCcJN1lpnNOWkG6ilRenPF9DIlyFR8iKQhVn+INLzwEkqvu/pgv4cfPKtj6YrfN/zjtQe54Cibde1rlQ/8/BegJOhf/hWMYIASSUoL5R6NMgIBsGDYE6uqmkBJpsUzAWfB0Nqyu255XM3PRzway3KgCM5BVRucI0Y0jXznjVmxQ1U+pSCvlSd0CMPsrIYqCqCqIJQivGXbBP+WldOypXQC7r5j9hVdcsGXLBqDbWD/9Z7hJ2/o2L3qpDTGJZBgmgG16bW5N1b87Pb7WDgK2ZsLYpcBIUzPiaestLdWFhotbeXRloODCTL7YcJdMXKfUlDYJExDlhyuhK28NCzneqTgxo1TsjE4hURUNL0y92fNb86/C0JQkRXaIABCuWCmJBF7hokTIERFvKF6RHjDhkFhzbYvsHLddM4MiZIuvYESFYnamkH7rvvpKq7rCulFBFJFTbJo1E1JprJLYIow4nurZhScd85yFuoK28i/4PyeHsXuqhNVNcQbahDauh1F55ydVWGm5cJqJIGrrAKcs2wFNuuljH9F9vddEQ/fX10kAKiiIbhpA9yjR8J1wjg99/SJv3IOH7qFxxOewssvfMVsbweLxRHbuwdSbk4vpVgNIZoN4U1b4Vv0cYURbi/JYgYB2AcO+NL/xbIwj8QAVYVIJiyvG6UQjCEdrqn177fbaPeDxeIgIjVOnCNRWwMWiVoQx+lAw5zXZjMWkbowu4AAR+H5574eq6pKdKxYiaILzuPFV132sv+3q07qesayy/tXrbqy7/13PyZXePyg1HKYCBHv8+Ddl1NFQcfnK2/d//gvXpY6FT4A4Ci5/upHPNMnvSeSBqhNhezORfvnn1caAX9pl7XFmgwhGA0cWHcSwDtBX9e3Xa3JXJjWvMgwku02tahssGf61H3+RctHCehAljIsI9Z2uF/Ut6/fsUAnJSqy9R8CChvCO7aPbJ73Dng8OxhNBrps053QMuMvAEiaA/5v18E9cgRyx43ttWLOTDgLiqwJTDPzMVp6rE78YCISWCKKxrffxpDxx4NFo/DMmv6+iMchEkkIkyF66BCQGeaaHShhXRKF0dKGyP5dLiIUOVM7J4RCyc87HDt0CFw3AM4hOZ3Qm5sBSuEcPtxy8woBFouDx+PgiQTs/fpBEICFgqAuN6hmB1EV6A2Nle0rl13cpQQJAAw2R2lcynNtaJo7t69gjNTNeVE4Bg7YaXf3DSTDzR5rcq2JjvsPl7bMe++i3CkTX2ORGJzDhkItKYFIJq34CJHZv3QdVlRforoGcq4HEAL+zSsR2bHTK7ihdelAmSY1LetzNnX3pmUSRXjr9nL3qSeAQPL0NusESsq+//0NBABAiIxEQ22pf8VXXYcGUiTjqA6PbFwgINCyeBFcw4ZC8XiynuSMweZyg5tG15aehhdHa15v+MP64hgBTT1vpRcgkWQk/U2I7d4HuTgfIh4Hj8WhOJyIVVUhfugQqKJ0ypls+GHdk+x2Q8pxQbK7TR7XkWmPFYKB2mzO3JNOhtANECpB97dB9/nAYzFIdjt4UodgHCwSge73g8WicAweBCorABdQPB4rWs9uR9OLb9yciDfmdLmwCQAJLBlVap99fgGIRYILtAvOzETElblzWM9z+L/6+uaSW258QxgmhxAwQ2FQmwZCJQjBj+IBIYTFYhAmQ6I2gkTNEcg5bgZCeDbbpmUxS+FsknE3PfrHYkaGpK8lh1AKoqjcgo7d588AwCC+w+vWGbbR+R6DEe7IRS0kwTPDFtENfqT+37XBdBGVFURrDqFl0WL0v/126wnOwQwDss1mORUoheDie4WP/qsoS95SBa0ff4qiKy5GOpZBEILIrl3gum7FcfR4K4O44PYhg1Ew65x2/2dfhvVIqzstGQEGvaFlgmfiRHDDgNANdKxe3RmE04WbCajdbsWJxGOdwVBGIIBEczMAAcF4bvM//nEDRXfHEIHgTNYjrfk9+9lTmlGiIbjv25PiB6pOcR8/Zp0wGXRfiwWFjiIVOm9TCjMahb2iAs6hwyAMo6V57j+iQnCta/4EqGwzIES9aYZoWmJnqoOWjVmHtZsRdGFyBtVRTJT8vJB/xQrogZambLxulW9zlbZS1ZYQXHRuo90ZmEoyBGfd4C6HnOOul/NzLb9JBvVw3XUJ2q5R4YYOwRgcFf1BFRnBHTtg83ohOx0oLRgOlojDJASayw0uzM4G9YjhyFxAvfrJrT9Hj9LrOVMiwzdBFRsiB3dAWmRH3hkzQJM64tXVMGMxUJstQ66IlDkvW9LwRBK5k09G7rixddGNO6uT4YbRhKS3ew0dW1adFtm280TP5IkbWhcuRGz3bmiVfTP6R0AkiqaX33o82VTf4pl22gvUpjIhOCSXC1JuLqjNhraFiy+Lth3sc7Q4j66F1LO3XQMJABI4j9Cm1/5+i1p2/zoWiVqLrBNmdVe9s8eVUApbWRmo3QkQtNpKyw8lQjX5adwrwCCpdr3s+hvOafngg/2x1iqJEBlCsBR8o6AgcJUdZxBFBotE5Vh7FQEEDNGBwT9/nJbOvolHd+2Ce+zYDR1b19zW1Q8CJqIovvj2t/o/8fADZjDsIJSkQgdIShgICMaE4fPFZW+eSiiViSIDjMOKKSecEJIlpYHOky/Z3Sbp1cg5uGnAXlKOwhkz4R4xAiyZQOzwYbgHDUKuQwNxudCydw98VQdRecKJcBeVgFB0SqhuO/wxqbsbpif1VgDJWixEUhDeuxNmaxsEMxD89ltQScpYrL3V2MUsggtwQzdzJ56yOHjk29FdRctgZsxW9dDvXhkx/62zZK+nkahdwfPUbocZ9KPhr3NuqH3t+V9zYSJ26PAFfe+9+7eSN+drqihQy8rBmSn5Plp0Z8/WfNdW3vv3lKjwr115YaW4/zf2fv0azHAERqCj5+vd6iPCmqNETS3k3FxILge8E09eHNifVkit3SEZbXZG9xx4tP/vf3uZ3tTE/Z99hXhDNYRpIm/iVLgnjIWc58nlut6XUGlneNsW6HVtiDdVQfJ4rPgZrxf5Z89c0TT/7aiZDDrTMIoSFU0L5t9UcsNVb8sF+TsMXwfMjg5ww7CcU4zB1q8S/uUrxrjHj9uj9ekTM5s7IHs8kD25yBa9GWPS867FJMI0IMBRNG0mRjzzDArPmAnIEngiYa0mISAEBzdNUEmCqRvw1x5BoKEO3DAhyTIkRcZRuOm/QMc+k0ioBDMegu+DjxE9XA29ra0rTrcTw2dKsMyFIkApgez1ouiyC99QbcUxnuH6psSBUNXG0TsuvPSryKatVxBFzpdcDkguJ1g0UtH893cfrX1jzisipVx17Fozbc+dt69ufP6Vl41AoEQwE6FvNswMHdpwvJSlIFpODgEDAmbqMjIuEyLlebMwaJcWTqAgGWvyNL/5ztWx/fuQqK5GV+xDd209W2lD0XkAABq9SURBVCgIxkBUFWp5BWRvPgqvvHiuzVERtqwU6T5r8K36+NLm199+X+vXd7BzxCDknzEdnskT4Rw5BFKO+5S6p59bdvCBX25qmf/+S7byikHF11+Goc88i4ILZ4Enk5BzcuAef3x14YyzFzIR7WwbgQo90pq/84prFzW/OfeCZH0daf9iGVo/XojAunUIbdrkPfIff/yPI089ufHQL361Jrhu/XnBTZvQ9vlnMH1tljJuGD2urCi9tBWEGzpyR49Lek89BfayckiaHUlfa6fJqldmIgRUksEMA8lIGLKtAFG/H1RWzF7G879A2Xbq3khWHWj5ZAEKxHkgmuUESpOFyzInu5tCzBgQi8Nx3PCDZVff8JfqN574tUy8nc9R4kS0cd+Qw39+/F0tr299YPn6I2CmFKurGpqMNOYRonY6LyTigqH7Jf83q6+t+NkdTyVra9Dwwst3cWFFpqUr5UKHs2zoHjnHuZ6bZlacbpYsooQbHaETE201I7sgCgEBRfsXK64vu+Om5wiVkmYoBJJ6tzfAlv4rCAGLRqHmeQFKoRYWHim76ifPVL/29CMSSbvtLc9t+8YvLo3s3zNdzSv4Sqvss5clEmpkw45xiea6qUbSLxMio23t4tvC27dckj/9zBeLr7r0VcewoUd4IgmqaaA2G8rvuvk/Wr/45HwzGXanD0JQYkes9VCfw3/+w0LPsJO+kfJz1ksuZ4d/z/L+ycbG0yPNe/tRoiJ4aPNJkZ/d8UnO8PGLvdOm/InFoqtZNMJ7U+DkLJib0W/B+M+5YSYIpcutEx7fT9RSSYLqckFwpq1/4/WLD3+99gLF1kukXHeB+U/TP7Naeq+4UwcQAlRVUTb7lsdDm7dMat/x+WSLsVNQIxU7kfDXVsTaD1dY95QeBxAEkqBUxeDH/3BDzoknHgqsWjM6sP2bM7JtupZiPeDhh+4NrFu9LLp/L4jaJcXTbMkNHY5hw+A9ber0Xbdd92WXLmJFsUXqdoyI7tw7wzt9ymLOGFg8Bs4ZzVjOGX1P2fclCYbfj0RdLSR3DgghKL3z5icD6zdP7tj91TTLvm1ZZSixQw83e/Vw88WRmt1IW4QIkTpt1IQoSIab8+sWznnIMbB/q6206DkzHIXi9UIpLIRj2LD9g379yC/2/e7el60UDZbtOR2j0rF3zSmESKdYZVvRemkbu0QUCMHQvnvZOYBU7jlt4hRuGKHeZlfOOt2SltiKio4tG2YEd22bkTtizEoWi89xDh3ysaRpSeNocbKUQHU4IITI2/vZ0qt2Lvrktqb9O0dzxiGrtmyFMD3Gve2O38nk3eEHOQpfH7sgIY5mpSEQSWv71crLYsPfeumKvdffvqB9xxenSsQJChnp835WjHE6JiObrIgzJxv8uz/cXXzVZe8BgO+jRXcYRrsqdwYLWdFp7sqxu51jR64SzED0wAFYJ/epVW6qkTyRgL3/QNgHVK5xlQ/fGa7bMSq9uDrjQV6be4tj2KDFRkcAoIBIJJTvHAfOEK+pg3vMKIALgItE4eXnXsXeCH0UOrLhVIk4QTrPZ3cFXQHojB9PTxwXcVBJFZXX/fzhnIkn/tXwd0AYJoTbZSWe0XUUXHL+K/3q6gtrXv/PxzlPgGbsWDTjmB3pEQNkgokIvAOnrh/+6l+v1iore2VoAOhxSCDdSKqoABfwb/52amDbxqnuYaO2F06Z+qLWt+JdalMDaRexpCiwOZ0QjPc9uGrljYdWr7qx9ciBSkIIZEWDrMi9VdArT/POzz9Q+nbzXIrUvd7k8XeuGQIwQ4fR7oettAS24uLmQX98ZJb6TP6TbWu+uNXUA7Ll6pVAkGllEBbmFZYu4u47Zl/5ddf8ouzm65aYkQiM5qYy35JPr+yyeKQYATpKLr9krlbRJ2nvW4nYwYNoX/EFJEdXZCCLx+CdPBWF550Hokh68WWXzA39ectTmT2iREPHpjVnsmh8qH3AwP2J2iPdBEm3QUrflWTorS0wA30hezwgnAOG0Vp68zWzcndMeKpx4Tu3mUaYpuOeCTI9jpaFxHKPczhLh+zv9+tfPeAaO+qTZF2dpeylTKvWwwIsHEbxdZc/YSsvrT7yl2efTARr+qQdMNmx6gQiFUDGRQKK6k32u/KOOTkTJzyslpWF017a3khmiZiLyIrlIMjoPoiFuSSbtTWE9uwYE967c46jcsD97uNGvJo3bvybqsPZ3F5XO2Lnpx/fvmvJop+E/a15lNLsU+TdGU4IMEOHmYg7zGQCnHVZZDisYE0GoxczPWTTCIEjhrR+KyBADZsbxCTZ0X4M4MxSasEBlrUdEBaL5JgiCJrhsuUiAaEbCjgHOIfhb4fs9UCy2cB1PVxy49Wzc06ZMDe0bsPtgc0bZrJkvJTrcWKKAABAkfIgKY6ErbR8Z97kKW/nzZj6BnU5wrEDB5Bsb4Pv7Q/uiYb3ei2IEktNmgGbWqbnTDp5frLOytuRe/JJCG/dCjMRByHWIWRQCteYMWDRMMA5XCeOfVdR8h/TjUY10/ynJ332+udevKf8rpvvEoyB64aNiRC6nB4cAhxcNxTOWMoTZ52UiVUdRs74460RYgyE0HDFL356p3PMcfM6vlh5e2DzhplCTxQZegc4rLOXEnFBtrmTtsKSnTkTJsx1Txj7hnvC8WEWDvfcmTOIx5NwHDdk/rDn/rIi+M2GW3yLFl2pt7UOMZMhlYkIAAIKBbLqhWRztnhOPXVp4QXnzPGePmVDYM068EQSkks+avnk0J+e+U3L55/dHq8/UiGArrxnvehREBa2AwB3n/71voH91ny95OPzo36fU7HZQOnRKxKCw9STkBQVBZUDt512++yniwYPmZfpDBICUDhHTiTeWxGlpi94kTCzzZJEpjpU+R1AdL4khJUhShvYz0pFkDG+RKJK/GDN5SwQyM2EMgIc3mmTP1PKig8LwwSEgORwQLLbEdqwAcnWVnDdAKEEPJbwxA9XjWhb/Fn/sp9c54bgaFnySVvxFZfuEUl9r2PQIC64AFVkEEUFSyag17dcabS1lVIidbaGC5NolZX1hRed9376HCNRVbTMfxeNc9+E5HCBJ3WUXHEFvFOmQJh65zOh9VsuSdTW9KUkE0GaRCkqafXOPP0dECBZXTs2sHbt6UIXCjhLHQwSxHP6pI/lPM/e9BEzC+UQKIWF4IkkfB8vBLE74J14KvTmZpiRMHjSKOj46qvRlNj6O4cOzSUSZaEtm1u1wf12iaSxx9a/kolkEt7Jk8ENA0ZrKySXC8I0oRYVQi0qBoSA0dEBMxSC3tQMyeWCXJCHeNURJVFdNTL49YbhnpMnFnFdV2P79gdNM3a48LzztsjenHZbQT4kTz7CW7bAe/rpkFzOo0vqiuuufcw5ZNCL7atW/SS8b/+tkSMHRwjGICm2jG2j6wWqWNIt3lRbcaT20PmxUMCp2p1Hc2CBMwYjEYdqd2LgyVPWDDpt8guSTVk4ZPqMZOGAQb026iirvAkEf0tb0dOo9mhQRaQxSM8vDPeECe/09JqSTht9GhoIzrPaIpgJHjcgaVqAqPI62Z2zrvSOGwBmom3VCkg2G4xoHCwWt5w9hgH7gAGg7hyQceJdUJqF4wUXoJoNRJKy0xtknsrmDO6RIywnT+cJIgIlv2ABTyatRSZSae7Svn9ZhaTZoOTmbLMPGbDNjMZS0hcgQkDxeK2DBZmSS4iuc4qZw6UbYNEYZKerDcAKz7RJKDjvbFBFBftzBMw0IYw4eCKJ3qLsjkWCMbBwBKDUELKy1T5k4Nay2TeChSNoX7IMbV8sg6TZwCJR8Jyc75GlxSKZxWIQjLU5Bg/+z7xJp72caGq6qH316tnBndsmCmZakjs94KJLiBOqCEWWo1SSnb0xNGcMzNRhz/Gax00/a8nIc8/7W255+bJoW5toPXgAesw6cdw90g9CQBg9Utp1fse5AEyjl9iN7OcAAqKqvX9tmoBIOYcoBZFlKyupLFuTnW5TGg92q0dwDnABwRnMYBhgVnndFwEIgQUDdCvPHedWJiVKrNBck0EwBkmzZzFsd8biqZRqnWf+KAWLWnHcoNaE8BTDQlEguWSr3qQOFgqDx+OdTG3tQCkh9AOyLqX7xuMJmMEwqKJYu/a/IiaCcxDOIXQDZjAMFolYkXdC9EjW+X0opSgK69CmacZzRo+alzfx1Pmxw9VnNbw7/67Iwf2zjGiYUlntip0Q6JmXMSXgGDNg6jpy8kvCfY8/4R+Dp57+4pgLL94Ubm1BqLUZZrdcGFlFEGuyk7W1vQ4WSyRAVBX2vn2trKhG7/nzqGadlROpNgnT6NlgYiWnNIMhGL5WyDk5sFVWpuJXeKdSIwwD6RSsIpU6VhCSSs/Luhw63QefEHRPLiOEgNHaAjMaha2kGNTp7oxRyQ4s/zcGz/wvpGwQLAR4IgGuacI9csSS/KlTl+RPmTIpvHPX7I7NGy7SA+0aVWwgkpyV7U0IgJsGmKEjr6Jfy/Azznq7cvyEl5mpHwAAI5GAmThKAsYUkZRUa/v0U0R37+zKDpRBiSYrIMg1cjS8UyZD65uKu+DcOvWRMtMRRbFOvqcwI08yQLCuuAhKwRNWeGh423a0LPgA7tFj4BoxAjyZhGvEcdD69YPe3Izo3n3Q23ywlZVByckByaWwFRfDNWoklKJi6E2NUHJyQRTFYnjTtCRxPI5Emw9KSQlkhxNGexuiu3cjsns3ks3NsBWXIOeEE+A+4QRIup61OwiTpT7/yzxW/6eod80uha9EMgm1qGht2WWXri0+97zRHd+su8O3etVVydZmD1UUIiQK00gAVIa3vLJ6/GVXvj5sxsw3JFluCDQ0INBY3xnBdywixIq58H3yCaK7d4L25qyBhee5oSO8ZTMiO3cgb+rpVmhnytWbajx6BErBUlRlVYYRjsL0t4NFoxaWJVYyRAiBZGsLeCIBx4B+XZKWELBwGCAUzkEDYKuoALXbkWxohK1POVgkAhCCPrOtcA5lnBfB9RtAXQ6YHX4YPh/8y5ZZnkozlafDZoPhb0fbZ0sRXL8+G0MTgEXjUEvKwCPRlBPiR/ohdHRzRYoEY2CxOJSC/B19b71tds748U+3ffHlTfED+27gzfXe8uPG7Rp++vQX7d7c+cNnzvJTWUGktTnLVHdMSpmt2pcuQWzfXkiuo6eMJTYFhBJImgau64gdOgTBGZS8/AymPlZdFCwahRkMWlJblq1sQaoKoiqgmgbBWA/5SCjNwrzCMABmWuGmKYihFhVBcjpgKytDx6o1oG4rx5xgDGYoCDklzQnnIKoKSikEBHgy0XPRSxS20lIIw4De0grq+J+VpPF/On0nU6dJmCZ4Ig4i0Wr3mNG/zZ88+YVcVT6OOezf6OFw3Hf4EPRoFKrzh+UxJgBaPvwQbYsWQz52DuRhieqGx7iuHxZcf4BQK5E5kZUflKCQ2mxgsZglpVUVeotvVmT3rjuoal8Bxp4jlEJ2uXvdXQilXYcbZAWSywlqt+Ia0piaG0YWJiayDGrTEDt4CNSmQPcHf200tZ4ISh8DsOnYY0PAWByRzbvgGj3me/fx/zp9b6buJJ4y/chyc96AQc1tzQ0wEr1Im+9JSZ8Pja+9DjMU6BVHZ1Bx9NChSxiPHJKlnAfKr7oOxGH/Qdqx4ByKJ9dKU+D3Q3I5kThSd1xg35oLKLVzMxZ6rvCc82ArL+txRIhQCt3vBzQ71MICRHfsmV7/6pyf5o4Zv0zpWzaHdQTgHD4M3pKSHvU6hgyBf/mXEMyE7us4M9FeM5kQ6e/4DqYGrLS7yT80If+8s6DkWSdnfqRj0z/32xKAZR0w9J4muR9IbQs+gtHhA7XbQWT5WBejsgKOZKzi6ltRess1Vgcc9k7rgpzjhpyTAyLJnfZeIkmplLxWwA6RZTgGDLSsIYSCSJJBoAIECa2iAnnTTgeRFQuSUArqsIPYNUi5bgjDQOLwYcSrq5CsrevTvG7BhR1ffzOhY/lyNM+bC3Dr8C5RZEgOhyXFFQX2AQPgPW0qUibSuBXJp5oEKr7rkogb8cghNL/+TtYZyx/p6PTDJfW/iKiigAWCaF30Kajm+F6SXnAOzVGu24f1G9s4580b4/X1hVrfio2FF533SrzqIA98uW42N+K06KrL3lGLihqMpiYwXc/tWPrVzSweU0tuuPoNtbioxVoIyLI/C2ZCq6yEGQwVNr7wyk22/v2qnaOGLOv4fMVN8Zqa42M7DrTlTjpxLnXYN7d++OEovbFtmko8MPztA7keu1kA3xJJ3kVAkKxtuCC47tuzWSiUnzhYt7XwsgteL7jg/KbgxvVgwcZUjd/fbEfhRP0br6Lkpquh5OcdMwT4R/rvZGpNg2/hQujtrUfFsL0RgTqo6tFHvzH1oMaFDr4uflV05/6LhvztqXNa3n//itaqFSfweNJece9dv+dCILD22xm7/nD7M+6c43xFV1w4x/D5YIZDGbg3rQBaByBi+w+WH3j2l390FY6qUQuLf+Hfs/xEAhkcCTiWDb/uuFf+elyiruEi39efXisTD2L1+ydzoU9WtPzfqSXFuw7d96vXat994SbVVgTF5Q20bvzkko51a68d8fYbZ+Qcf0Jtc9U/suv9PmNFbIgF96P59Xno88Dd33+Q/4/Sf89+pipI1NWh7dNPs71p30GEUOixJo/3lMkfFc46f9yg+x89L7fsxHrfzk9OCyxf+5N+Dz3wO4UqaF+67DKjvU0FpQh8ufISCqD0yqv/JjgL6i0tSDY2ZTB1Or6YW5F9sswUuZjHfIcqEw01FWVn3/iT4umXn5k3eMb+RLjKWz/n5UsHPPzrN/pefNcrpmhH3oQZnx8/b8kZY+a9/3pg9bprjrz71E3546av7HvPT4sr7r0zv9+V9z0VqFk7tPFvr90PwUEo/SfwmgCFA/VvvgIzEPwRhnwH/ftHhxDIhML3ymvQ/W2gx1YOs0hwA/a8gY2Dnvr9bfbKym2usaMWld10/X8QQtH26dLLPZNPXZZbOqEqVLNlRGTH7uNZh98R3PTtGTalTM8/78z5sscLtbTUUkiPsYULzgmVHGzIM09fmXfmtHkVt9+8zDvx1E8AAf/61WXxquo654hh26wIFFYteRxfOMccV9+xbNUNgAJqd7Q2z3/3spo/PfXTRGOTIhMPWhYvnB7cvBFE0f4p7ECJhljgAJpfnvujx/E76N8OPxglyG1qBak6CPEDpDSQir7TtCMdq9ZEZIcLLe//A0SSd6q0GHqrr9ho85mF553zSuClr/8YWLHmAn7yCZ5o+EB+0YSLlhKZ7o/t3QMIwIzHe//12c4jQIzYvCX1SV/TpsShI6j9y7PgyaQukVyAmSJeVQ0iqTYCCWY8LvsWL0FOc4ust/sKJDgQ2rbpTElzzZLUXBrattnUvJWNkt3ezk2WcTLS+MFKNoGCmpdeQPENV4LaFPBjJ+z/P0v/VqbmhMIWikJs2QqiOf4JJ7AAGC/KO2MGbVu8hBcMOxfJ6trSBv4aJJc7rBQVo/iGq9+u//urvw2sXXNJsqFxJAAUXnL+W1plf/BYHFxPwth/AN0Vtex0DgJEVeOh7duF0ewDT8QgTN55Doo67ACjEGCQFFXJOX48XKNGm3KOJ8gQRp87H/6de/yYVyL7D2haWRmX3C5Dyc0lzW/Pg2/pEpmLOIY+8CfdPWGcZR79AZJXGGbqx4SIFXzFfzTxdad/G1MLQiBLEsyVqzpDR38oUUlBtGX/oKaX33xQKPir5HIVtnyw8EEBHbknjV/B40nY+/VrKDrzwn/Uf/zSjdHmg4PcBaPrCs4/aym1aVaCmXAE2WduRO92CCGIZNMIU9Wuo1VInUWQFRCb3AwA8eojM43W9mkdX67aknfmtPdbt3002ffRojsll2NdbP++nY7Kypzott035U2busYxaOBGqmq6gAmmJ04Nbd/8daKmJgT5h/0AUOuShdDKypF/1iyoxcXW78f8SJ30b2NqIsvQv1gBVnUQQv6+udOySDKNMCi1ieq/Pf24Lbf0bjMe8SQStZqnzykHKu6543kQIH7oIPLOmfli89IPrjb0VlvetOnvc8MImR0BECoh2dJsZWtKBQ7xpK6aIg6eiNuJYQCMSaYIgcWjLp5IEBaPgcUjECbXTBEAMWUtun0nymffusw7cMruQNXaEbsevHZ5+cxbXxz4p0fvCW/ePqNp+ZsXhH6/aaM9f0Bd64cfFcWTNbZ+B+99qfTOGzYWNfjWVL++59yDf/nVb/PGnB6VPe4nu2cY+j6UOFKNWNUhlN9yK9Tyciv89UcC8G9iakEAmTPkFxbBOOtcS1H74aK62X1o9Hvu40dvIYrc0vLBgtuVZNKRP2TaurJbbnhSLSlq6li9BpLTAe+0yRucpQMPh2qjw0quuextyaaBphwyKjNBFdn6fUhVAT9+zK6yGde95xw8bJ1z2DDYSor8ZdOvfVcpKWh0Hn+cyfwBOPoNBBjbYLSE3iMa3aCVlcE+aFD70Bf+fEb1Y3+YzfT4OPfYUXuow2lUPnjP5dRluz1xpPZ8vbWlwj1s7Nf5ZWd+ljPllLccg4agz713PS8MwxE9eOBE97gxB+Uc1z8VM0xAwPUEIrt2Ia+4OBVX/WNUH/DvktSpONXyO2472mb/fWg/Z+xKqihINjVCKS18K9nYILtGjDQll8uK51AViToczP/5lzPCDbsG5w46ab1cVLDN8Pk6A86VvHxo/SoBxgFCYO8/4HPP1NM+J4oMSbWBUFo76Pk/XgVKrQMSvDP4/z3B+XtUsiQ8C4Ygu5yNOScc/xvvzOmQXS5IDidYLK67J4x5vuiic58PrP9a9U6arMeqazrT/VJNi5fe+JNHmJ4A1RwgNs0K7v9nh5aZEJyBHOMo3f81+reOBIvF/0tuda4bEJoGHk+AxeNg0bgJKkEtKgZRVNK2YNFzoR1bxkcPHhjDzJjc577ZT8kut0ifHLHyeSgQutF59Iknk2ChEIimWWlhFAUsFLaUMHsqas+wnhcmA0/9/DJRbZ2nWlgkYi2AVN9EUrdOpiR0nUVjVmrd9HeMgUVjYIk4rFx0vZz++SEkxH/tF2f/F9L/r5e3YCYc/ftBcAa9tVVNNjQV+3etHOfI7V837L4/P11w9hkLidLtSFfqIMSP9L+X/j+rHP9OUtTfAAAAAABJRU5ErkJggg==
description: 'Integrated advanced threat detection: Enhancing protection from network
  edge to endpoint'
detaileddescription: |
  When entering a is a user to use the API with, please make sure the user has capability of "Allow Multiple Logins".
configuration:
- display: Server URL (e.g. https://192.168.0.1)
  name: baseUrl
  defaultvalue: ""
  type: 0
  required: true
- display: username
  name: username
  defaultvalue: ""
  type: 0
  required: true
- display: password
  name: password
  defaultvalue: ""
  type: 4
  required: true
- display: Do not validate server certificate (insecure)
  name: insecure
  defaultvalue: "true"
  type: 8
  required: false
- display: Use system proxy settings
  name: proxy
  defaultvalue: ""
  type: 8
  required: false
script:
  script: |2-

    var base = params.baseUrl;

    var getSession = function() {
        res = sendRequest('/php/session.php','GET', loginHeaders);
        if (res) {
            return res.results;
        }
    };


    // handle '/' at the end of the url
    if (base[base.length - 1] === '/') {
        base = base.substring(0, base.length - 1);
    }

    var username = params.username;
    var password = params.password;
    var insecure = params.insecure;
    var proxy = params.proxy;

    var loginHeaders = {'Accept': ['application/vnd.ve.v1.0+json'], 'Content-Type': ['application/json'], 'VE-SDK-API':[Base64.encode(username + ':' + password)]};

    var heartbeatHeaders = {'Accept': ['application/vnd.ve.v1.0+json'], 'Content-Type': ['application/json']};

    var verifyHash = function() {
        var body = {};
        holder = {};
        holder.md5 = args.hash;
        body.data = JSON.stringify(holder);
        return sendRequest('/php/atdHashLookup.php','POST', getHeaders(), body);
    };

    var listUsers = function() {
        var userType = 'STAND_ALONE';
        if (args.userType) {
            userType = args.userType;
        }
        var result = sendRequest('/php/briefUserList.php?userType='+userType,'GET', getHeaders());

        var md = tableToMarkdown('ATD User List',result.results);
        return {Type: entryTypes.note,
              Contents: JSON.stringify(result),
              ContentsFormat: formats.json,
              HumanReadable: md
        };
    };

    var listProfiles = function() {
        var result =  sendRequest('/php/vmprofiles.php','GET', getHeaders());
        var md = tableToMarkdown('ATD VM Profile List',result.results,['name','vmProfileid','vmDesc','sandbox','summary','internet','locBlackList']);
        return {Type: entryTypes.note,
              Contents: JSON.stringify(result),
              ContentsFormat: formats.json,
              HumanReadable: md
        };
    };

    var heartBeat = function() {
        return sendRequest('/php/heartbeat.php','GET', getHeaders(), heartbeatHeaders);
    };

    var getTaskIDs = function() {
        return sendRequest('/php/getTaskIdList.php?jobId='+args.jobId,'GET', getHeaders());
    };

    var buildReportContext = function(reportSummary) {
        var context = {};
        if ((reportSummary) && (reportSummary.Subject)) {
            var subject = reportSummary.Subject;
            context = { DBotScore: {Vendor: 'McAfee-Advanced-Threat-Defense', Score: 0 }};
            if ( subject.FileType ) {//file
                context.DBotScore.Indicator = subject.md5;
                context.DBotScore.Type = 'hash';
                if (reportSummary.Verdict.Severity > 3) {
                    context.DBotScore.Score = 3;
                    addMalicious(context, outputPaths.file, {
                        Type : subject.Type,
                        MD5 : subject.md5,
                        SHA1 : subject['sha-1'],
                        SHA256 : subject['sha-256'],
                        Size : subject.size,
                        Name : subject.Name,
                        Malicious: {Vendor: 'McAfee-Advanced-Threat-Defense',
                            Description: 'Severity: ' + reportSummary.Verdict.Severity}
                    });
                } else {
                    context.DBotScore.Score = 1;
                }
            }
        }

        return context;
    };

    var getReport = function() {
        uriSuffix = jobOrTaskId();
        if ((args.type) && ( (args.type === 'table') || (args.type === 'json') )){
            var res = sendRequest('/php/showreport.php?'+uriSuffix+'&iType=json','GET', getHeaders());
            var resString = JSON.stringify(res);

            var summary = res.Summary;
            summary.VerdictDescription = summary.Verdict.Description;
            summary.VerdictSeverity = summary.Verdict.Severity ;
            var context = buildReportContext(summary);
            jsonToHumanReadable(summary);
            var md = resToMD(summary,'ATD Sandbox Report');

            return { Type: entryTypes.note,
            Contents: resString,
            ContentsFormat: formats.json,
            HumanReadable: md,
            EntryContext: context };
        }
        if (args.type === 'pdf'){
            if (!getSession().isAdmin) {
                return 'No permission to download PDF'
            }
            var filename = args.jobId;
            if ((!filename) || (filename.length === 0)) {
                filename = args.taskId;
            }
            filename = filename + '.pdf';
            return downloadReport('/php/showreport.php?'+uriSuffix+'&iType='+args.type,'GET',getHeaders(),filename);
        }
        if (args.type === 'sample') {
            var permissionCheck = sendRequestRaw('/php/showreport.php?'+uriSuffix+'&iType='+args.type,'GET', getHeaders());
            if (permissionCheck.substring(11,16) === 'false') {
                return 'No permission to download sample'
            }
            var filename = args.jobId;
            if ((!filename) || (filename.length === 0)) {
                filename = args.taskId;
            }
            filename = filename + '.zip';
            return downloadReport('/php/showreport.php?'+uriSuffix+'&iType='+args.type,'GET',getHeaders(),filename);
        }
        return sendRequestRaw('/php/showreport.php?'+uriSuffix+'&iType='+args.type,'GET', getHeaders());
    };


    var getTaskStatus = function() {
        uriSuffix = jobOrTaskId();

        var res = sendRequest('/php/samplestatus.php?'+uriSuffix,'GET', getHeaders());

        var status = res.status;
        resForMd = res;
        if ((res) && (res.results)) { // when you use TaskID, you get results in res.results
            resForMd = res.results;
            status = res.results.status;
        }
        var md = resToMD(resForMd,'ATD Sandbox Task Status');
        return {Type: entryTypes.note,
              Contents: JSON.stringify(res),
              ContentsFormat: formats.json,
              HumanReadable: md,
              EntryContext: {"ATD.status": status}
        };
    };

    var jobOrTaskId = function() {
        uriSuffix = '';
        if ((args.jobId) && (args.jobId.length > 0)) {
            uriSuffix = 'jobId='+ args.jobId;
        }
        if (args.taskId) {
            uriSuffix = 'iTaskId='+ args.taskId;
        }

        return uriSuffix;
    };

    var getBulkStatus = function() {
        var body = {};
        var data = {};

        data.data = {};
        data.data.bulkrequest = {};
        var total = 0;
        if (args.jobIDs) {
            data.data.bulkrequest.jobIDs = stringArrToIntArr(args.jobIDs.split(","));
            total = data.data.bulkrequest.jobIDs.length;
        }
        if (args.taskIDs) {
            data.data.bulkrequest.taskIDs = stringArrToIntArr(args.taskIDs.split(","));
            total = total + data.data.bulkrequest.taskIDs.length;
        }
        data.data.bulkrequest.numRequest = total;
        body.data = JSON.stringify(data);
        return sendRequest('/php/getBulkStatus.php','POST', getHeaders(), body.data);
    };

    var stringArrToIntArr = function(stringArr){
        var intArr = [];
        for (index = 0; index < stringArr.length; ++index) {
            intArr.push(parseInt(stringArr[index]));
        }
        return intArr;
    }

    var resToMD = function(body, title) {
        return tblToMd(title, body, Object.keys(body));
    };

    var castToInt = function(val) {
        if (typeof val === 'string') {
            return parseInt(val);
        } else {
            return val;
        }
    };

    var fileUpload = function() {
        var body = {};
        body.data = {};

        data = {};
        data.data = {};
        data.data.vmProfileList = castToInt(args.vmProfileList);
        data.data.submitType = castToInt(args.submitType);

        data.data.url = args.url;
        data.data.messageId = args.messageId;
        data.data.srcIp = args.srcIp;
        data.data.destIp = args.destIp;
        if (args.skipTaskId) {
            data.data.skipTaskId = castToInt(args.skipTaskId);
        }
        if (args.analyzeAgain) {
            data.data.analyzeAgain = castToInt(args.analyzeAgain);
        }
        if (args.xMode) {
            data.data.xMode = castToInt(args.xMode);
        }
        data.filePriorityQ = args.filePriorityQ;
        if (!data.filePriorityQ) {
            data.filePriorityQ = 'run_now';
        }
        body.data = JSON.stringify(data);
        var result =  uploadFile(body,args.entryID);

        var resultObj = JSON.parse(result);
        var results = resultObj.results;
        var taskId = '';
        if ((results) && (results.length > 0)) {
            var subId = resultObj.subId;
            resultObj = results[0];
            taskId = resultObj.taskId;
            resultObj.subId = subId;// need subId too sometimes
            if (taskId === -1) {
                taskId = subId;
            }
        }
        var md = resToMD(resultObj,'ATD sandbox file upload');
        return {Type: entryTypes.note,
              Contents: result,
              ContentsFormat: formats.json,
              HumanReadable: md,
              EntryContext: {"ATD.taskId": taskId}
        };
    };

    var uploadFile = function(body,fileParam) {
        uri = '/php/fileupload.php'
        filenameDq = dq(invContext, 'File(val=val.EntryID==="' + fileParam +'")=val.Name')
        filename = undefined
        if (filenameDq && filenameDq[0]) {
            filename = filenameDq[0]
        }
        res = httpMultipart(
            base+uri,
            fileParam,
            {
                Method: 'POST',
                Headers: getHeaders(),
            },
            body,
            insecure,
            proxy,
            false,
            'amas_filename',
            filename
        );
        if (res.StatusCode < 200 || res.StatusCode >= 300) {
            throw 'Failed to use uri ' + base+uri + ', request status code: ' + res.StatusCode + ' and Body: ' + res.Body + '.';
        }
        var b = res.Body;
        var uriStr = String(uri);
        if (uriStr.indexOf("session") === -1) {
            logout();
        }
        return b;
    };

    var logout = function() {
        res = sendRequest('/php/session.php','DELETE', getHeaders());
        if (res) {
            return res.results;
        }
    };

    var getHeaders = function() {
        var sess = getSession();
        return {'Accept': ['application/vnd.ve.v1.0+json'],'VE-SDK-API':[Base64.encode(sess.session + ':' + sess.userId)]};
    };

    var sendRequestRaw = function(uri,method, headers, body) {
        var res = http(
                base+uri,
                {
                    Method: method,
                    Headers: headers,
                    Body: body
                },
                insecure,
                proxy
            );
        if (res.StatusCode < 200 || res.StatusCode >= 300) {
            throw 'Failed to use uri ' + base+uri + ', request status code: ' + res.StatusCode + ' and Body: ' + res.Body + '.';
        }
        var uriStr = String(uri);
        if (uriStr.indexOf("session") === -1) {
            logout();
        }
        return res.Body;
    };

    var downloadReport = function(uri,method, headers, filename) {
        var res = sendRequestRaw(uri,method, headers)
        return {
            Type: 9,
            FileID: saveFile(res),
            File: filename,
            Contents: filename
       };
    }

    var sendRequest = function(uri,method, headers, body) {
        var body = sendRequestRaw(uri,method, headers, body)
        var res = JSON.parse(body);
        if (res.success) {
            if (res.success === 'false') {
                throw 'ATD Api call to '+uri+' failed with body: '+body;
            }
        }
        return res;
    };

    // The command input arg holds the command sent from the user.
    switch (command) {
        // This is the call made when pressing the integration test button.
        case 'test-module':
            getSession();
            return 'ok';
        case 'atd-login':
            return getSession();
        case 'atd-file-upload':
            return fileUpload();
        case 'atd-get-task-ids':
            return getTaskIDs();
        case 'atd-get-bulk-status':
            return getBulkStatus();
        case 'atd-check-status':
            return getTaskStatus();
        case 'atd-get-report':
            return getReport();
        case 'atd-list-analyzer-profiles':
            return listProfiles();
        case 'atd-list-user':
            return listUsers();
        case 'atd-verify-blacklisted-whitelisted-hashs':
            return verifyHash();
        default:
    }
  type: javascript
  commands:
  - name: atd-file-upload
    arguments:
    - name: vmProfileList
      description: Analyzer profile ID. The profile ID number can be found in the
        UI Policy/Analyzer Profile page, OR using command atd-list-analyzer-profiles,
        under vmProfileid key result
    - name: submitType
      required: true
      auto: PREDEFINED
      predefined:
      - "0"
      - "1"
      - "2"
      - "3"
      description: This parameter accepts four values — '0', '1', '2' and '3'. • 0
        — Regular file upload • 1 — URL submission — URL link is processed inside
        analyzer VM • 2 — Submit file with URL • 3 — URL Download — File from URL
        is firstly downloaded and then analyzed
    - name: url
      description: Any valid web URL.
    - name: messageId
      description: Maximum 128-character string.
    - name: srcIp
      description: ' IPv4 address of the source system or gateway from where the file
        is downloaded.'
    - name: dstIp
      description: ' IPv4 address of the target endpoint.'
    - name: skipTaskId
      auto: PREDEFINED
      predefined:
      - "0"
      - "1"
      description: Value '0' indicates corresponding taskid in API response. Value
        '1' indicates -1 as taskid in API response.
    - name: analyzeAgain
      auto: PREDEFINED
      predefined:
      - "0"
      - "1"
      description: Value '0' indicates skip sample analysis if it is analyzed previously
        . Value '1' indicates do not skip sample analysis if it is not analyzed previously.
    - name: xMode
      auto: PREDEFINED
      predefined:
      - "0"
      - "1"
      description: Value '0' indicates no user interaction is needed during sample
        analysis. Value '1' indicates user interaction is needed during sample analysis.
    - name: filePriorityQ
      auto: PREDEFINED
      predefined:
      - run_now
      - add_to_q
      description: ' This parameter indicates priority of sample analysis. run_now
        assigns highest priority (i.e., sample is analyzed right away), add_to_q puts
        sample in waiting state if there is a waiting queue of samples, default is
        run_now'
    - name: entryID
      description: entry ID
    outputs:
    - contextPath: ATD.taskId
      description: The task ID of the file upload
    description: upload a file/web URL for dynamic analysis by using the provided
      Analyzer Profile. Only single file/web URL can be submitted at a time.
  - name: atd-get-task-ids
    arguments:
    - name: jobId
      required: true
      default: true
      description: Serves as an identifier for the previously submitted file.
    description: fetches the list of task id's associated with a job id
  - name: atd-check-status
    arguments:
    - name: taskId
      description: This is the returned TaskId value in the submission step, previously
        returned value in the File/URL submission step
    - name: jobId
      description: Job id
    outputs:
    - contextPath: ATD.status
      description: The task ID statues (Completed or Analyzing)
    description: checks the analysis status
  - name: atd-get-report
    arguments:
    - name: taskId
      description: This is the returned TaskId value in the submission step, previously
        returned value in the File/URL submission step
    - name: jobId
      description: Job id
    - name: type
      required: true
      auto: PREDEFINED
      predefined:
      - html
      - txt
      - xml
      - zip
      - table
      - ioc
      - stix
      - pdf
      - sample
      description: 'iType can be one of the following types: • html — HTML report
        • txt — Text report • xml — XML report • zip — All files packaged in a single
        zip file • json — Same as xml but in the JSON format • ioc - Indicators of
        Compromise format • stix - Structured Threat Information expression. Stix
        generation is disabled, by default. Use set stixreportstatus enable to enable
        it. • pdf - Portable Document Format • sample - Download sample from McAfee
        Advanced Threat Defense'
    outputs:
    - contextPath: File.Name
      description: Filename (only in case of report type=json)
    - contextPath: File.Type
      description: File type e.g. "PE" (only in case of report type=json)
    - contextPath: File.Size
      description: File size (only in case of report type=json)
    - contextPath: File.MD5
      description: MD5 hash of the file (only in case of report type=json)
    - contextPath: File.SHA1
      description: SHA1 hash of the file (only in case of report type=json)
    - contextPath: File.SHA256
      description: SHA256 hash of the file (only in case of report type=json)
    - contextPath: File.Malicious.Vendor
      description: For malicious files, the vendor that made the decision
    - contextPath: File.Malicious.Description
      description: For malicious files, the reason for the vendor to make the decision
    - contextPath: DBotScore.Indicator
      description: The indicator we tested (only in case of report type=json)
    - contextPath: DBotScore.Type
      description: The type of the indicator (only in case of report type=json)
    - contextPath: DBotScore.Vendor
      description: Vendor used to calculate the score (only in case of report type=json)
    - contextPath: DBotScore.Score
      description: The actual score (only in case of report type=json)
    description: ' download the analysis report files'
  - name: atd-list-analyzer-profiles
    arguments: []
    description: ' display the analyzer profiles. Only the analyzer profiles to which
      the user has access are displayed.'
  - name: atd-list-user
    arguments:
    - name: userType
      default: true
      description: This is the user type associated with a user profile. For example
        NSP, MWG, STAND_ALONE (default) and so on.
    description: ' displays the user profile information present on the McAfee Advanced
      Threat Defense.'
  - name: atd-login
    arguments: []
    description: Returns a logon result for ATD
<<<<<<< HEAD
hidden: false
releaseNotes: "Bug fixes regarding get-reports (permissions to download PDF and samples and types of files) and some more complex fields are now formatted for better readability."
=======
hidden: false
>>>>>>> aed77d18
<|MERGE_RESOLUTION|>--- conflicted
+++ resolved
@@ -565,9 +565,5 @@
   - name: atd-login
     arguments: []
     description: Returns a logon result for ATD
-<<<<<<< HEAD
 hidden: false
-releaseNotes: "Bug fixes regarding get-reports (permissions to download PDF and samples and types of files) and some more complex fields are now formatted for better readability."
-=======
-hidden: false
->>>>>>> aed77d18
+releaseNotes: "Bug fixes regarding get-reports (permissions to download PDF and samples and types of files) and some more complex fields are now formatted for better readability."