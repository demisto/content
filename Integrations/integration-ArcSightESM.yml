--- conflicted
+++ resolved
@@ -1236,10 +1236,6 @@
     execution: true
   isfetch: true
 hidden: false
-<<<<<<< HEAD
-releaseNotes: "-"
+releaseNotes: "Added logout handling"
 tests:
-- Forgive me for my sins but I did not create any test
-=======
-releaseNotes: "Added logout handling"
->>>>>>> 7c34ab31
+- Forgive me for my sins but I did not create any test