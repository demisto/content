--- conflicted
+++ resolved
@@ -925,9 +925,5 @@
       description: The id of the required detection
     description: Get detections by host id
   isfetch: true
-<<<<<<< HEAD
-releaseNotes: "-"
-=======
->>>>>>> c9af79a7
 tests:
   - Forgive me for my sins but I did not create any test