--- conflicted
+++ resolved
@@ -1,18 +1,8 @@
 ## [Unreleased]
-<<<<<<< HEAD
   - Fixed an issue encountered by users who used API token without username/password, where they would sometimes encounter an error about missing SEC header.
-
-## [19.8.0]
-* Fixed a bug where sometimes fetch-incidents would fail due to a non-ASCII character in the data.
-* Fixed a bug where fetch-incident would ignore filter if the max amount of offenses set in the instance configuration were fetched in a single fetch.
-* Made fetch-incidents error messages more informative.
-* Added *Required Permissions* section in detailed description
-=======
-
 
 ## [19.8.0] - 2019-08-06
   - Fixed an issue in which the fetch incidents function would fail when there were non-ASCII characters in the data.
   - Fixed an issue in which the fetch incidents function would ignore the filter if the maximum number of offenses set in the instance configuration were fetched in a single fetch.
   - Improved error messages for fetch-incidents.
-  - Added the *Required Permissions* information in the detailed description section.
->>>>>>> 6f6e36d2
+  - Added the *Required Permissions* information in the detailed description section.