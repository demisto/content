--- conflicted
+++ resolved
@@ -1,15 +1,9 @@
 ## [Unreleased]
-<<<<<<< HEAD
 Fixed an issue in which the qradar-get-search-results command would fail if the root of the result contained a non-ascii character
-
-## [19.8.1] - 2019-08-20
-Fixed an issue in which users would receive an error message for missing SEC headers.
-=======
-
 
 ## [19.8.2] - 2019-08-22
   - Fixed an issue in which users would receive an error message for missing SEC headers.
->>>>>>> 1675b8cd
+Fixed an issue in which the qradar-get-search-results command would fail if the root of the result contained a non-ascii character
 
 ## [19.8.0] - 2019-08-06
   - Fixed an issue in which the fetch incidents function would fail when there were non-ASCII characters in the data.
