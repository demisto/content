## [Unreleased]
<<<<<<< HEAD
  - Added the **Full Incident Enrichment** instance parameter. Clear this checkbox to disable QRadar offense enrichment performed in fetch-incidents. This might help if you encounter a timeout while fetching new incidents.
  - Added an immediate recovery for HTTP requests in case of connection error, which should help if QRadar SIEM is busy.
=======


## [20.1.2] - 2020-01-22
Added **Full Incident Enrichment** instance parameter. Clear this checkbox to disable QRadar offense enrichment performed in fetch-incidents. This might help if you encounter a timeout while fetching new incidents.

>>>>>>> 776edb6e

## [20.1.0] - 2020-01-07
Fixed an issue with ***fetch-incidents*** which caused incident name to be cut short if it had newlines in its description.

## [19.12.1] - 2019-12-25
Fixed an issue in which the ***qradar-get-assets*** command failed when a user would supply a value for the *fields* parameter.

## [19.11.1] - 2019-11-26
Fixed an issue in ***get-search-results*** command output.

## [19.10.2] - 2019-10-29
  - Fixed an issue in which ***fetch-incidents*** failed while enriching fetched offenses with source and destination IP addresses.
  - Fixed an issue in which ***qradar-delete-reference-set-value*** failed to delete reference sets with the "\\" character in their names.

## [19.9.1] - 2019-09-18
  - The *note_id* argument is now optional in the ***qradar-get-note*** command. If the *note_id* argument is not specified, the command will return all notes for the the offense.
  - Fixed an issue when closing an offense with the ***qradar-update-offense*** command, in which a user would specify a close reason, but an error was returned specifying that there was no close reason.  

## [19.9.0] - 2019-09-04
  - Fixed an issue in which the ***qradar-get-search-results*** command failed when the root of the result contained a non-ascii character.
  - Fixed an issue in which the ***qradar-offense-by-id*** command failed if an SEC header was missing when trying to get an offense type.

## [19.8.2] - 2019-08-22
  - Fixed an issue in which users would receive an error message for missing SEC headers.
Fixed an issue in which the qradar-get-search-results command would fail if the root of the result contained a non-ascii character

## [19.8.0] - 2019-08-06
  - Fixed an issue in which the fetch incidents function would fail when there were non-ASCII characters in the data.
  - Fixed an issue in which the fetch incidents function would ignore the filter if the maximum number of offenses set in the instance configuration were fetched in a single fetch.
  - Improved error messages for fetch-incidents.
  - Added the *Required Permissions* information in the detailed description section.<|MERGE_RESOLUTION|>--- conflicted
+++ resolved
@@ -1,14 +1,8 @@
 ## [Unreleased]
-<<<<<<< HEAD
-  - Added the **Full Incident Enrichment** instance parameter. Clear this checkbox to disable QRadar offense enrichment performed in fetch-incidents. This might help if you encounter a timeout while fetching new incidents.
-  - Added an immediate recovery for HTTP requests in case of connection error, which should help if QRadar SIEM is busy.
-=======
-
+Added an immediate recovery for HTTP requests in case of connection error, which should help if QRadar SIEM is busy.
 
 ## [20.1.2] - 2020-01-22
 Added **Full Incident Enrichment** instance parameter. Clear this checkbox to disable QRadar offense enrichment performed in fetch-incidents. This might help if you encounter a timeout while fetching new incidents.
-
->>>>>>> 776edb6e
 
 ## [20.1.0] - 2020-01-07
 Fixed an issue with ***fetch-incidents*** which caused incident name to be cut short if it had newlines in its description.
