--- conflicted
+++ resolved
@@ -1,9 +1,5 @@
 ## [Unreleased]
-<<<<<<< HEAD
-  - 
-=======
   - Fixed an issue in which users would receive an error message for missing SEC headers.
->>>>>>> ff02bbb5
 
 ## [19.8.0] - 2019-08-06
   - Fixed an issue in which the fetch incidents function would fail when there were non-ASCII characters in the data.
