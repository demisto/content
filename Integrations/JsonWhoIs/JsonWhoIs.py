''' IMPORTS '''
# std py packages

# 3-rd party py packages
import requests

# local py packages
import demistomock as demisto
from CommonServerPython import *
from CommonServerUserPython import *

# Disable insecure warnings
requests.packages.urllib3.disable_warnings()

''' GLOBALS/PARAMS '''
# Parameters received from the user
PARAMS = demisto.params()

# TOKEN
TOKEN = PARAMS.get('token')

# Service base URL
BASE_URL = 'https://jsonwhois.com'

# Headers to be sent in requests
HEADERS = {
    'Accept': 'application/json',
    'Authorization': f'Token token={TOKEN}'
}

# Self signed certificate so no need to verify by default
USE_SSL = False

# Remove proxy if not set to true in params
handle_proxy()

# Counter for unstable REST API
COUNTER = 0

''' HELPER FUNCTIONS '''
<<<<<<< HEAD
=======
@logger
>>>>>>> d138f181
def http_request(method, url_suffix, params=None, data=None):
    # A wrapper for requests lib to send our requests and handle requests and responses better
    res = requests.request(
        method,
        BASE_URL + url_suffix,
        verify=USE_SSL,
        params=params,
        data=data,
        headers=HEADERS
    )
    # Handle error responses gracefully
    if res.status_code not in {200}:
        if COUNTER < 2:
            COUNTER += 1
            return http_request(method=method,
                                url_suffix=url_suffix,
                                params=params)
        url = demisto.args().get('query')
        return_error(f'Error enrich url "{url}" with JsonWhoIS API, status code {res.status_code}')
    return res.json()


@logger
def list_dict_by_ec(contacts: list):
    """ evaluate list of contacts by entry context "DOMAIN.WHOIS" definition

    :param contacts: list of contacts
    """
    keys_needed = ['name', 'email', 'phone']
    for contact in contacts:
        for key in list(contact.keys()):
            if key not in keys_needed:
                del contact[key]
            else:
                contact[key.capitalize()] = contact.pop(key)
    return contacts


''' COMMANDS + REQUESTS FUNCTIONS '''


@logger
def whois(url: str) -> tuple:
    """Get Rest API raw from JsonWhoIs service
    :param url: url to search on
    :return: dict object of JsonWhoIs service
    """
    # Params for request
    params = {
        'domain': url
    }

    # Perform request to JsonWhoIs
    demisto.debug('Perform JsonWhoIs request')
    raw = http_request(method='GET', url_suffix='/api/v1/whois', params=params)
    demisto.debug('Success JsonWhoIs request')

    # entry context by code convention
    ec: dict = {'Domain': {
        'WHOIS': {

        }
    }}

    res_shortcut = ec['Domain']['WHOIS']
    if 'status' in raw.keys():
        demisto.debug('JsonWhoIs parse status')
        res_shortcut['DomainStatus'] = raw['status']
    if 'nameservers' in raw.keys():
        demisto.debug('JsonWhoIs parse name servers')
        res_shortcut['NameServers'] = raw['nameservers']
    if 'created_on' in raw.keys():
        demisto.debug('JsonWhoIs parse creation date')
        res_shortcut['CreationDate'] = raw['created_on']
    if 'updated_on' in raw.keys():
        demisto.debug('JsonWhoIs parse update date')
        res_shortcut['UpdatedDate'] = raw['updated_on']
    if 'expires_on' in raw.keys():
        demisto.debug('JsonWhoIs parse Expiration date')
        res_shortcut['ExpirationDate'] = raw['expires_on']
    if 'registrant_contacts' in raw.keys():
        demisto.debug('JsonWhoIs parse registrant contacts')
        res_shortcut['Registrant'] = list_dict_by_ec(raw['registrant_contacts'])
    if 'admin_contacts' in raw.keys():
        demisto.debug('JsonWhoIs parse admin contacts')
        res_shortcut['Admin'] = list_dict_by_ec(raw['admin_contacts'])
    if 'registrar' in raw.keys():
        demisto.debug('JsonWhoIs parse registrar contacts')
        res_shortcut['Registrar'] = {}
        if isinstance(raw['registrar'], dict):
            if 'name' in raw['registrar'].keys():
                res_shortcut['Registrar']['Name'] = raw['registrar']['name']
    return ec, raw


@logger
def whois_command():
    """Whois command"""
    # Get url arg
    url = demisto.args().get('query')
    # Get parsed entry context and raw data
    ec, raw = whois(url)
    # Create human-readable format
    ec_shortcut = ec['Domain']['WHOIS']

    # Admin account table
    
    human_readable_admin = ''
    demisto.debug('Cretae admin table')
    if 'Admin' in ec_shortcut.keys():
        human_readable_admin = tableToMarkdown(name='Admin account', t=ec_shortcut['Admin'])
        del ec_shortcut['Admin']

    # Name servers table
    demisto.debug('Create name servers table')
    human_readable_ns = ''
    if 'NameServers' in ec_shortcut.keys():
        demisto.results(ec_shortcut['NameServers'])
        for server in ec_shortcut['NameServers']:
            del server['ipv4']
            del server['ipv6']
        human_readable_ns = tableToMarkdown(name='Name servers', t=ec_shortcut['NameServers'])
        del ec_shortcut['NameServers']

    demisto.debug('Create registrant table')
    # Registrant accounts table
    human_readable_registrant = ''
    if 'Registrant' in ec_shortcut.keys():
        human_readable_registrant = tableToMarkdown(name='Registrant', t=ec_shortcut['Registrant'])
        del ec_shortcut['Registrant']

    # Registrar accounts table
    demisto.debug('Create registrar table')
    human_readable_registrar = ''
    if 'Registrar' in ec_shortcut.keys():
        human_readable_registrar = tableToMarkdown(name='Registrar', t=ec_shortcut['Registrar'])
        del ec_shortcut['Registrar']

    # Others table
    demisto.debug('Create other table')
    human_readable_others = tableToMarkdown(name='Others', t=ec['Domain']['WHOIS'])

    demisto.debug('Aggregate tables')
    human_readable = (human_readable_admin
                      + human_readable_ns
                      + human_readable_registrar
                      + human_readable_registrant
                      + human_readable_others)

    return_outputs(raw_response=raw,
                   outputs=ec,
                   readable_output=human_readable)


@logger
def test_module():
    # unittest.main()
    ec, raw = whois('demisto.com')
    status = None
    if 'DomainStatus' in ec['Domain']['WHOIS'].keys():
        status = ec['Domain']['WHOIS']['DomainStatus']
    if status is None:
        demisto.results('Testing demisto.com url failed')
    demisto.results('ok')


''' EXECUTION'''
LOG('Command being called is %s' % (demisto.command()))
demisto.info(demisto.command())
try:
    if demisto.command() == 'whois':
        # This is the call made when performing whois command  with url argument.
        whois_command()
    if demisto.command() == 'test-module':
        # This is the call made pressing the test button
        test_module()

# Log exceptions
except Exception as e:
    LOG(e)
    LOG.print_log()<|MERGE_RESOLUTION|>--- conflicted
+++ resolved
@@ -38,10 +38,7 @@
 COUNTER = 0
 
 ''' HELPER FUNCTIONS '''
-<<<<<<< HEAD
-=======
-@logger
->>>>>>> d138f181
+@logger
 def http_request(method, url_suffix, params=None, data=None):
     # A wrapper for requests lib to send our requests and handle requests and responses better
     res = requests.request(
