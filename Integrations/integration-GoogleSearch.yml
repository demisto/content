commonfields:
  id: GoogleSearch
  version: -1
name: GoogleSearch
display: GoogleSearch
category: Utilities
fromversion: 2.5.0
image: data:image/png;base64,iVBORw0KGgoAAAANSUhEUgAAAHcAAAAoCAYAAADE4WWoAAAAAXNSR0IArs4c6QAAFZ5JREFUeAHtXAmUVcWZrqp7394N3c3SoMPqkuQYI9gCIoi9gUF0XCFOVAQ0mhlBk8xBFtG8qIBLoonRqIcZMyq4hIxxwjZgbw5NOwKtk5PgcUGRyNpN0xtvvfdWzffXe7ftbpvu14ic47HrcO+7t27VX1X//v9VDWe9LJMeVtnexLHhhsczlDmyvzSYVFK2GKbngB1r/qwqPPhYL0H2Nf+KMMAzgUsE9cvYZYzxq5li45mSpzPD9HIudHclHYa6BF72M85rOJd/tON1m6vCo+KZwP8mtpmwenq/pCcwhtlYvcmYkDyR/UFDbVW4impOSumWuDPDytvgS8zjTP2EC8+3QDimHIspRcRUHSeAb5wbTBie1Hcpax0lV1QuDb7WsWHfG2FgzItXXmT4PdsgLIwLzqQjD0JYvlM7a23zycJQSvS6gDbl/qPnHvUlNhuG52mM/i1px5m0YhBQm4GMjIOIwvTpi54xRf3NQRtpJ8GKRoEQxn8Wr4g9N3mlyu1iiG90FTeEUlIBZ6kLRJYnGyFdErdoeWSG1xMsB9EKiVgkrSS1wvRrYmJWTUpau5SdrJZWvAbf32dMtrrfaZLSTqCfzQyvf65XRTdf+pjKO9mT74PXPQag7TuW4gcjVwjDfBnaIqRAWCrC9IJQjq1kcgM4bLWtxNuRgYFDtbdzUJ2x6U8on9McP81m1mTwwGwuzNKUCrfBmVDhTG1LtLAote0rpw4DHYhbvDxyvhDm85qwJK0ohifAHMeq5cpeWL40u7KrqW26k5MztSd9vVi0InqN4OKXpi84ykpGHqlcmrWoq359dV8tBtrUcmFYZUHCVsFW5mo1jHGFJmxirUzESsvv6ZqwXU2PnChlxac6VvSOPsJ2haFTU9cmudwTWWB4Q+c7yYgemQgLAm2QVt3sEwlpKu7N+RiAfndqltE3SlcY0MQtWX4sH6r4LnKCqMBmMmUn/g6f90db+2LVrvD2tahLq2V1neEN5lOYQ4WIC//p/q33hA5+LVbRN8kuMQDJVVyxY9emvNoUYRHPfuz1Z7/SZY9TULmnsNCf5YlMMCSfAI0yWnEWwLAt4MQPhHRq+lfUvovsCz5lXlQl8zPpHy+5vFAxPhrdA5zzFkSXHzpc1niKrHcoR5M5RMYKw3VZhq/fZGRtJqLjME5Bq2F+rJioqljsqSFYpBW5YfhYHJGHP8Ai3iP1b/1sWCoM6cVgh0sm5JtcXqIUL5BMDhGcO8g27EU4UtPiZG0dVVX1hWygWRiO5IOk57U5UQh7HGWv27KQp4xvLybwZZtWFhaa3zUjcw0WnY9FfM9rpBJohHE3lRZnht1YOm5bPeOPDirbvqGnMdUfmOEM8s+RTC1gXJ0nvGlI4BgXqEoK26n01dhl7FGzNLG+J5gzZyrj6NjorYgR7wKCv8NNJHHcjB04BOZNlqyMb0Yy56dgpIc4N0ukx4PhDBZI5F4H+Ft6GsP9vqdwTE624V3IuZrr4WKoAIeDg/RnWoklBcsxI+8cLhn/QH759tfdfvRrClOMxnzykJjQ9STBYMDq9o1OxXNd4bghwoys8glxuQ1E2RCCqJMSJFqEK1J4Ng0hLuFKTakrvuDJZl/TwrM27U45C50mqjZnDXY81irDVP9I+R+K7pBo0wVrbk8PE0m2KVj6FLvc9+RnIrFwVBH7giRQx5IVLQMaVAww/VdLmDHpwDOhSxd3phxZ2MB0mLlzoAwwVZmtU7PIxdsOp3ReRuVAYcG3vaZYExD8/DjwEZcpGtEoVFycePHdy9hrh0vGgcA7fp76CkRhvNO4gSSFXjWmYiclcpx73Abd/Rb+Ug0Uieh9igsAyCx7hpQkFut8VpEMrmBhrjthEQOFyV/HIiZEnBQcA9jHpFkSi3KUUh7oUBPvCXxPYJFYIA+Z5gJu5eWowsJ5vKpjwr2ljA1wePJ1w8cn2mklaIDrNWrhWtjgYdPUwsQkaEMZUyK44Wfzh8X8uerZ+Fx+O0sF+2kkTA839EsosdbwBorcqAJkRPToA5GRkZOOEgZUA8SLMnv4Npwo4GpFLUAZqv6GaeOGAaX/BWY/28UJcMAIL1i/BSwpn+CgKdM4oqUFDXFfXfH46OCK7Q9TPWyuDOlV0RsWBzxa2MLLSCULmeiPHgtMj586EoQeC4eqtWORukmBI7/ZxlgrevE6wZ9oT1gsiGESB7GI5zC3Su6IJluoocDd5VjbjVBwIQvjRRyHYUE3HTGP/RUDP+oOjk/cKvf+2vB/TlhYG4Zs6CFl8ecgxZVKOI2OLbBtyWZg3TeZBgvZRHQwgulXN9ijvX8D2h5yYdJvwuN9yPCFipxEOlxEbh14PgRC/jseKpQpmh0rMUIYxiwm+CwQlhi5PYiMnlWYibqt6rchwzg7mmZ2P3CSkOov0BVPGYZ6S4uhbZwLdT0fQjCFhICY3iP4Lw4XXVCdX7lzm4k6K6XB28Y1lMhMdQjS4Aza04oFM5VcbhtQVBAgw+fDiK31JeMuxd7hP7mLIMJCLVfbgs8esmVHZw2yvqF43AswMy+Bi0cQgbFgYJAvPTRt/B+HbNmu2yfe8E31eNkNTlqxasJaqgYLu4mXxj9pW2nqYb1VZr4gmfESJHkkEZgkWQi+OF7uW+svSVC8zopWtEzi3PsjJ5nKotKmiXSst5kjbqi416/bpOHW4ve1kuWx9SDwKkDyZ4qbdH9Wv3XcNODkShcnRNiklKubvOKOszZtb3Hb4fd9XGvrS8e/Dim+knABQvugjR9QM2dORTdWTwl+XYjlhQdMzIemKrq/Y6MeZILweAPYIAgd9yJEtBXSp1AP0WSbybiD1C3JvQmxtKTaK7n1A5dQbf3SDwMqdtQ4tnMjmCoGUKSyWcAQOdxRc9y2pmD/Am2JYaBmwbnSYn83mDGrC8LqLp5S+y1piRvA+FFMAUKoSdIfINpgciXmw5AiAUA4AoNK6wCTiR90Iqw7BVZ+T2C1VM4DlJfvfeG3EE6okGmCRO6IRc3bztr0dnvCstbpYwc1FI+/FQsdlnZPtF2GrS1qaNh7iekIZ4+QDAaCIyUFJx6en5OwCgD3DQ29m1vS8R31KmuZk4jCSQBGPi9Eq3aFnwmE3JgKt0BIziMH6rOiquS7+fWcTyJ1QgUqBapWPjbkjXcPtOv8hcfBVbXVh0suWBs0jNkxqC2SYKDiMmyehSNlfDA87YthXHQ/DsMDd+JxY2ps/xcAtavwXBqrSb7hfdXj53N1Lof4XanL4G2HJ+xWOUxGismuUoFdJZv6RMWy3L264jg3f1bwyURr5HbkDYa7OYTjNNXVe32QvYKC/vVMXZRMo5NIDMX+q2FvvdUWPtUXF2APQNyUSPKZPoOfbmOphAOyyYRDqVRzQqgzzda8fnv710d2c8M8lwy/9paZmsHC4UdwdaBY54lVL+GNqFveub7ze9HylnmGEbzRkVHN9Vw6B/c9zmNNxWPHwQTnEtfRIkComHCcjZ37d/UO1f4apHY2fSPvGqJ/xt/7X54zPGCOlgmVR6aKpBCEikvOMoIpJf8T7Mxcgqk3sxgbzSJskLDZCMQVgzVzAii2OZOwdeuoXXcFGyotiHOrIPGznXSCqLv2R04f4jSG9o9Em3wQCFoddl6qliDjZXWF52QZZhCnYdhcrLYY5stLapg8aDJltFbg8b2ko9ZYXL2SX7bjE0Hbdvjw38SNVGijHZO5sMh790RdcRJu8PGmQ6o0JK3SmCQHCK6oJ5+4jQp5gXiq51bgsK7o4YaEwR44EQjkU74c7EzImxvpD4IPQoJNF/KOUY74kolD+qmHG3TKHvC3TVMifkEJsWyWY0uWD5zoCjpahJi5wUlmdatddGPcoKU+Ake7r93/FiBSMUQezJORxhZhzYK+WCSM4E7UvwqV+33MzUsOFOwscMZjsMfroGiuyQs44/LKt68gwtJAGg3g0jXQXXeC/L6UTTFNbsd/MfMP6tK1s3jv3b12SygMN44E3FLkqnUtPHH6rWjXpO2RvmSIBlJBitTRKSmpyKttKKI9QqbMRqes1QkWLb2MDfALvpCsDBGUbLCOJqT6FO+v2txZM6SsVgtL52E0Livvy/oLbMKfaO+WCh2pwamKkiMftd7duUNv35G9WWaYvhyK8UhqpRNHOKI0ccGfdWQrqJBjhHkP9PjigzMZw+F8FBaqOVxLmmSRZGOoGbJ8xNWAadU8gIV8yML1XAyDj4SAmjSltEKJsFbWBMGD05lKVKSSPTzPsVqH9AyRzA1Snek19ti+1ivMJDsCXNikkagQdkj1ElER6jv4VonrZsPvPT+vbPvi4xGW+rYJCgTh544dbyQCUKHMixC++4uWt96mK07gBntzFxy0eY6ViknoGA5o/EJVuN8RAhdj9keYaBPmrRcBjgyiJdmVHgvs4zWkyqmQl43yyfDm9U2mZX+sJD9KKplwCmsTsKzMYKLH1a4GJTSg/x4o5noo5N0gagNlmajS8Pj9UM/TadDuyrRHVQjmqFBnsbprmP42cP8hI6spuhfTPojcsa4lAgE/TXFHPgXyTgZBi3PLtr+Qs6Ga/J1uSxtxy5f2+5DZ9iLaEdJsSxGscpDq8zxdvCK6MrWZ3y2sto9XhA8EqQ+S6I/DCdGko0N02Lzfp7zscbfhcO0Vq21eCshQKOVocuNn9RcXDHXbdPWLIH0SvMKZWLD+THYb/zbgrngpO4yEX7UbqSsYIxD6p2pL8LSuYLl1iHUn4hTi9RTj6kJoYHwjUhFOTZjXgaj/44Y1iG+BcfGTqeH67mEmIrcLMzA6E0+ZxhyRgBXdtesYGKKS7CkVSCuG5pGkI8MDyt7+X13Zxe1QacG5TaUTVu4rGT/A/dxGXKqouLffKmRYHkupZwKK/Qfl4OSNb7HhS1QXr4zNuXhF6yC3c+ffySubckuWR6+PenPepD6asGl1jLY4g+XMr7o7q6Nzo9hTDohKSyGvF0QbKbzilQPFY0d0hk/vDaUTLjSFWI2trCCpLJJeBPvNHoP/B31Pl6eQGIIvA3UPjwH8OsIxnVdVpX+k26D9b3KzZwKySmvAY0GykMRrSIC0OEL9vq2dYk+CSOAm4AV6Hw7oCMcXern0odjwtjbtHkpWRK/DWbT7XXXe7lMGj+IZ2FOtmqHZCCenew3xKu0MddUZ9d/zKOOVgMEXBzjbWl9aMIM2YVLs0a4H7Xg0jIn8Snj8d7mhEX3W3jR0FiZ7AJy1E8jdBYOv1StUyEDg5NvgsgKEVDqf6qoi0gRQYY60Egsq7s1+ut1Q+hH9OLJUL4UMcb2bQ007DPvBXKuQt64wudNkMeM0Q6krAOxmKMcs11Yj/ciitlrs5lMJKPDBrTLvak+Q/9DNK1MuATTZj4//JhlgStmILNhQIAAw2RyAyaLsFBVYD/iXaqmnNLkyVZO6Fz/Y8nvDlz3HzStrM+NYn+FPLlYhzVhpcNECz2IYeAPpR/FDAqXDpzQQHR9La0bl0tDGsS9dPRGecQ3ZIzq3DL9rPxfiHPfcMjYBns0yjNsoxUpF40Sp3RCEZ/Fa4xGy1WIiXyj2feB9HiiZS6ERnC8KiRSSQZO/QFwNCTdw3p2g6IMgTjbiOtRgFihkk5HFwtVB6LWUU6arvQrSR3Wk3axsa0HFsqwXNYAubi3YOEgaYgMyTeNdApNE6uwMVC9GtvFuUoBOCQ+SLpo4khjsmOOsGeyE5nTeOFDYOLC5d4Pp5xNcAlO2ipIayFhRFspGKs7U2fXUO6l22jhgVpS/7MmN38wv6LhxQJrJq7zroNkmuQQm5tVEo0GwmQXmRrRiUiycwhHm6uaXe0Pco6UFCOvEOjDvxS5OyLcgHKTNEXiTmxpHQEjas2Z+YnYpfz2oUd7dkULtEF++NPgEiFUIQ7mRCEmqmhwK4kTypinH2v6ixRBhKQ6E1EMVIqpyrAqZjJV0R1gasl9V7ZFjSXkVtrU2gsA600LqiLJPKavKTFLZ9I4fzcVE/JiUT0ad0K2dCUswYXsbTOW5Eup1PWU/kTfWKpoiMnIn0N3EzhAlOTRMkmxyopwY+53HjM/rTFiCWb0kp9FMOtfAd9iIkyv6YD6tGe9EWOI4k7Qd4YLwhbBvLwi713VSCUaHQtzkXpRxb1fyymqb7aR9Ldb4ZxcnLg7SzUwXR8jmQmJBI85t4Oj+QWU7/pXX1lrHJS4BqLgn9E7ZEv8MJvk0JDdegbTXE/fpPLInqE9HknQaeKY6nUPmvBnbLxtxHPbavDN80yrvy6FEeo9l5Nbag3sanavitvpnLHMXcSmpXFoYTZx+6R3cSuFANRyMKweWbV/Q1QkEdzBeGjlsiMTVyAL8GJK6iySXVC526MiL1s/0jiKh/bZJS12Fzfo7+HH2cqnhlnB2XfOA4FVOMn4ncrq7ac0pfPjhP+ICHkgYYL62KNO4FET/gCTZLTBnxAZM2JgRNrZSF1J3jEfNLK/+5rYduvXd+r/aoWvjjvPj9jgh6SScED7SOLGhhiuQrp8+CPu54BItEx24xQV6vN/CR44NEdIcCx1wHiY1As4ptvwowuctmNU+cOEuvL1btSTw6fFgZFJ/4IqCoDcuJmKMidA4Z2CS2BFkzWDuD2CHqwdM2bmTh12hzgQiBGsdC7J+/gvhE10ERI0GerGTpVqgaD7A3zRVv37E2jkLnnFm0FKtSh862t+RwUtgMSfiGgZTLzHPT5DurKhY5N8KfKji5a3bYJsvosOH2qTZdlHZvdlVZ26c7sttDJ7OPfizEguHfzzCrn3vnH3HS/lqnMTERRj5QlyjIayUlGgBs7+P8bYOemM7CVEH5ugVcdG5r/QCAxQSHjP7/Q1e8yhtd0FG0HsMDve/1wswJ9z0c31xwiC+OR3DYSXe9B67GOfdbsEhwk0Vy/q/3N3qI2bWGBAWJyocLbVIPB2MG/HPuutzMr91a3NP5kBfd1jFD7ZOqQ7Y1XAqK7GJcBMihodLw01Q78cp4TBwK5bA3kKAkFpNbczUbFs0qPU4PU56dR9xM0SpZE4UnvE4yoXZOGaDjNsw5fP9GX8XNakzCDrOWuxd9Izw+C6nyIIKjuPAIjvPd277Vb732dxeYBfO0T2GN+vB1FGblDSC4EmEIuUQzlpQj2LBMyCxRZDUf3AJSx40zl2tH3B26Kovu8vWi+nqXEBv2n+j2yK/bnIz8ozpC91CpxvdgJlOP6aSOvCZEURTytHNTFGYCCJ/iP9VYlpPJzdONnL7JLeXGCUCG57ofQjqF2LHy08hjkvINlCUyMFGCSV9HDvxpuTJW6uW9N/d9v0UPfQR9wQRXbIyMg7qdz5EdSryEkPTDhMIjQS1Yi2g7P9Bjp/3HNi3ZtNvz0Ie7NSXPuJ+SZwXhlsGmgH/mSAyzj05wlD8KLKkn1YsC+z9kqC/dPf/B2eeLLq9DXVjAAAAAElFTkSuQmCC
description: Search Google
configuration:
- display: Number of pages to retrieve
  name: pages
  defaultvalue: "3"
  type: 0
  required: true
- display: HTTPS Proxy url
  name: httpsproxy
  defaultvalue: ""
  type: 0
  required: false
- display: HTTP Proxy url
  name: httpproxy
  defaultvalue: ""
  type: 0
  required: false
script:
  script: |
    from google import google
<<<<<<< HEAD
    import os

    httpsproxy = demisto.params()['httpsproxy']
    if httpsproxy and len(httpsproxy) > 0:
        os.environ["HTTPS_PROXY"] = httpsproxy

    httproxy = demisto.params()['httpproxy']
    if httproxy and len(httproxy) > 0:
        os.environ["HTTP_PROXY"] = httproxy

    # The command demisto.command() holds the command sent from the user.
=======

>>>>>>> 9fe89859
    if demisto.command() == "google-search":
        results=[]
        results = google.search(demisto.args()["query"], int(demisto.params()["pages"]))
        count = demisto.get(demisto.args(),"count")
        i = 1;
        contents = []
        if (results and len(results)>0):
            md = "### Google results for "+demisto.args()["query"]+"\n"
            for res in results:
                if (count and (int(count) < i)):
                    break
                else:
                    md += "#### "+str(i) + " - " + res.name+"\n"
                    md += "["+res.link+"]("+res.link+")\n"
                    md += res.description + "\n\n\n"
                    contents.append({'name': res.name, 'link': res.link, 'description':res.description})
                    i += 1
        else:
            md = "### No results for "+demisto.args()["query"]+"\n"

        demisto.results( {'ContentsFormat': formats['json'], 'Type': entryTypes['note'], 'Contents': contents, "HumanReadable": md} );

    if demisto.command() == 'test-module':
        results = google.search("demisto", 1)
        if (results):
            demisto.results('ok')
        else:
            demisto.results('error')
        sys.exit(0)
  type: python
  commands:
  - name: google-search
    arguments:
    - name: query
      required: true
      default: true
      description: Query string to search Google
    - name: count
      description: Number of entries to retrieve
    description: 'Search Google'
  dockerimage: demisto/googlesearch
hidden: false
system: true<|MERGE_RESOLUTION|>--- conflicted
+++ resolved
@@ -26,7 +26,7 @@
 script:
   script: |
     from google import google
-<<<<<<< HEAD
+
     import os
 
     httpsproxy = demisto.params()['httpsproxy']
@@ -38,9 +38,6 @@
         os.environ["HTTP_PROXY"] = httproxy
 
     # The command demisto.command() holds the command sent from the user.
-=======
-
->>>>>>> 9fe89859
     if demisto.command() == "google-search":
         results=[]
         results = google.search(demisto.args()["query"], int(demisto.params()["pages"]))
