--- conflicted
+++ resolved
@@ -745,9 +745,5 @@
         subjectSurname, subjectLocalityName, issuerStreetAddress, issuerLocalityName,
         subjectGivenName, subjectProvince, issuerSerialNumber, issuerEmailAddress'
     description: Search for SSL certificates based on field values
-<<<<<<< HEAD
   runonce: false
-=======
-  runonce: false
-releaseNotes: "Added backward compatibility support for the new parameter: tags"
->>>>>>> 8519404d
+releaseNotes: "Added backward compatibility support for the new parameter: tags"