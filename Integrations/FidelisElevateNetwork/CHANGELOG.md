--- conflicted
+++ resolved
@@ -1,11 +1,8 @@
 ## [Unreleased]
-<<<<<<< HEAD
 - Fixed an issue with partial results parsing.
-=======
 
 
 ## [20.3.4] - 2020-03-30
->>>>>>> d5fa9ad1
 - Added the following commands: 
   - ***fidelis-get-alert-session-data*** - Gets the session data of an alert.
   - ***fidelis-get-alert-decoding-path*** - Gets the decoding data of an alert.
