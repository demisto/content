import demistomock as demisto
from CommonServerPython import *

''' IMPORTS '''
from typing import Dict, Tuple
from datetime import datetime, timedelta
import json
import requests
import urllib3

# Disable insecure warnings
urllib3.disable_warnings()

ALL_EVENTS = "All"
ISSUES_EVENTS = "Issues"
BLOCKED_CLICKS = "Blocked Clicks"
PERMITTED_CLICKS = "Permitted Clicks"
BLOCKED_MESSAGES = "Blocked Messages"
DELIVERED_MESSAGES = "Delivered Messages"

DEFAULT_LIMIT = 50
DATE_FORMAT = "%Y-%m-%dT%H:%M:%SZ"
DEFAULT_LIMIT = 50

""" Helper functions """


def get_now():
    """ A wrapper function of datetime.now
    helps handle tests

    Returns:
        datetime: time right now
    """
    return datetime.now()


def get_fetch_times(last_fetch):
    """ Get list of every hour since last_fetch. last is now.
    Args:
        last_fetch (datetime or str): last_fetch time

    Returns:
        List[str]: list of str represents every hour since last_fetch
    """
    now = get_now()
    times = list()
    time_format = "%Y-%m-%dT%H:%M:%SZ"
    if isinstance(last_fetch, str):
        times.append(last_fetch)
        last_fetch = datetime.strptime(last_fetch, time_format)
    elif isinstance(last_fetch, datetime):
        times.append(last_fetch.strftime(time_format))
    while now - last_fetch > timedelta(minutes=59):
        last_fetch += timedelta(minutes=59)
        times.append(last_fetch.strftime(time_format))
    times.append(now.strftime(time_format))
    return times


class Client:
    def __init__(self, proofpoint_url, api_version, verify, service_principal, secret, proxies):
        self.base_url = proofpoint_url
        self.api_version = api_version
        self.verify = verify
        self.service_principal = service_principal
        self.secret = secret
        self.proxies = proxies

    def http_request(self, method, url_suffix, params=None, data=None, forensics_api=False):
        if forensics_api:
            full_url = urljoin(self.base_url, '/v2/forensics')
        else:
            full_url = urljoin(urljoin(self.base_url, self.api_version), url_suffix)

        res = requests.request(
            method,
            full_url,
            verify=self.verify,
            params=params,
            json=data,
            auth=(self.service_principal, self.secret),
            proxies=self.proxies
        )

        if res.status_code not in [200, 204]:
            raise ValueError(f'Error in API call to Proofpoint TAP {res.status_code}. Reason: {res.text}')

        try:
            return res.json()
        except Exception:
            raise ValueError(f"Failed to parse http response to JSON format. Original response body: \n{res.text}")

    def get_events(self, interval=None, since_time=None, since_seconds=None, threat_type=None, threat_status=None,
                   event_type_filter="All"):

        if not interval and not since_time and not since_seconds:
            raise ValueError("Required to pass interval or sinceTime or sinceSeconds.")

        query_params = {
            "format": "json"
        }
        query_params.update(
            assign_params(
                interval=interval,
                sinceTime=since_time,
                sinceSeconds=since_seconds,
                threatStatus=threat_status,
                threatType=threat_type
            )
        )

        url_route = {
            "All": "/all",
            "Issues": "/issues",
            "Blocked Clicks": "/clicks/blocked",
            "Permitted Clicks": "/clicks/permitted",
            "Blocked Messages": "/messages/blocked",
            "Delivered Messages": "/messages/delivered"
        }[event_type_filter]

        events = self.http_request("GET", urljoin('siem', url_route), params=query_params)

        return events

    def get_forensics(self, threat_id=None, campaign_id=None, include_campaign_forensics=None):
        if threat_id and campaign_id:
            raise DemistoException('threadId and campaignID supplied, supply only one of them')
        if include_campaign_forensics and campaign_id:
            raise DemistoException('includeCampaignForensics can be true only with threadId')
        params = assign_params(
            threatId=threat_id,
            campaingId=campaign_id,
            includeCampaignForensics=include_campaign_forensics)
        return self.http_request('GET', None, params=params, forensics_api=True)


def test_module(client, first_fetch_time, event_type_filter):
    """
    Performs basic get request to get item samples
    """
    since_time, _ = parse_date_range(first_fetch_time, date_format=DATE_FORMAT, utc=True)
    client.get_events(since_time=since_time, event_type_filter=event_type_filter)

    # test was successful
    return 'ok'


def build_context_attachment(what: dict) -> Dict:
    return assign_params(
        SHA256=what.get('sha256'),
        MD5=what.get('md5'),
        Blacklisted=what.get('blacklisted'),
        Offset=what.get('offset'),
        Size=what.get('size'),
    )


def build_context_cookie(what: dict) -> dict:
    return assign_params(
        Action=what.get('action'),
        Domain=what.get('domain'),
        Key=what.get('key'),
        Value=what.get('value'),
    )


def build_context_dns(what: dict) -> dict:
    return assign_params(
        Host=what.get('host'),
        CNames=what.get('cnames'),
        IP=what.get('ips'),
        NameServers=what.get('nameservers'),
        NameServersList=what.get('nameserversList'),
    )


def build_context_mutex(what: dict) -> dict:
    return assign_params(
        Name=what.get('name'),
        Path=what.get('path')
    )


def build_context_ids(what: dict) -> dict:
    return assign_params(
        Name=what.get('name'),
        SignatureID=what.get('signatureId')
    )


def build_context_network(what: dict) -> dict:
    return assign_params(
        Action=what.get('action'),
        IP=what.get('ip'),
        Port=what.get('port'),
        Protocol=what.get('type')
    )


def build_context_process(what: dict) -> dict:
    return assign_params(
        Action=what.get('action'),
        Path=what.get('path'),
    )


def build_context_dropper(what: dict) -> dict:
    return assign_params(
        Path=what.get('path'),
        URL=what.get('url'),
        Rule=what.get('rule'),
    )


def build_context_registry(what: dict) -> dict:
    return assign_params(
        Name=what.get('name'),
        Action=what.get('action'),
        Key=what.get('key'),
        Value=what.get('value'),
    )


def build_context_file(what: dict) -> dict:
    return assign_params(
        Path=what.get('path'),
        Action=what.get('action'),
        SHA256=what.get('sha256'),
        MD5=what.get('md5'),
        Size=what.get('size'),
    )


def build_context_url(what: dict) -> dict:
    return assign_params(
        URL=what.get('url'),
        Blacklisted=what.get('blacklisted'),
        SHA256=what.get('sha256'),
        MD5=what.get('md5'),
        Size=what.get('size'),
        HTTPStatus=what.get('httpStatus'),
        IP=what.get('ip'),
    )


def get_forensic_command(client: Client, args: Dict) -> Tuple[str, dict, dict]:
    """
    Args:
        client:
        args: demisto.args()
    Returns:
        Outputs
    """
    forensic_types = {
        'attachment': 'Attachment',
        'cookie': 'Cookie',
        'dns': 'DNS',
        'dropper': 'Dropper',
        'file': 'File',
        'ids': 'IDS',
        'mutex': 'Mutex',
        'network': 'Network',
        'process': 'Process',
        'registry': 'Registry',
        'url': 'URL'
    }
    threat_id = args.get('threatId')
    campaign_id = args.get('campaignId')
    include_campaign_forensics = args.get('includeCampaignForensics') == 'true'
    limit = args.get('limit', DEFAULT_LIMIT)
    raw_response = client.get_forensics(
        threat_id=threat_id,
        campaign_id=campaign_id,
        include_campaign_forensics=include_campaign_forensics
    )
    reports = raw_response.get('reports', [])
    if len(reports) > limit:
        reports = reports[:limit]
    reports_context = list()
    for report in reports:
        report_context = assign_params(
            Scope=report.get('scope'),
            Type=report.get('type'),
            ID=report.get('id')
        )
        for evidence in report.get('forensics', []):
            evidence_type = evidence.get('type')
            evidence_type = forensic_types.get(evidence_type)
            if evidence_type:
                # Create list in report
                if evidence_type not in report_context:
                    report_context[evidence_type] = list()
                what = evidence.get('what', {})
                basic_report = assign_params(
                    Time=evidence.get('time'),
                    Display=evidence.get('display'),
                    Malicious=evidence.get('malicious'),
                )
                basic_report['Platform'] = [{
                    'Name': platform.get('name'),
                    'OS': platform.get('os'),
                    'Version': platform.get('version')
                } for platform in evidence.get('platforms', [])]

                if evidence_type == 'Attachment':
                    basic_report.update(build_context_attachment(what))
                    report_context[evidence_type].append(basic_report)
                elif evidence_type == 'Cookie':
                    basic_report.update(build_context_cookie(what))
                    report_context[evidence_type].append(basic_report)
                elif evidence_type == 'DNS':
                    basic_report.update(build_context_dns(what))
                    report_context['DNS'].append(basic_report)
                elif evidence_type == 'Dropper':
                    basic_report.update(build_context_dropper(what))
                    report_context['Dropper'].append(basic_report)
                elif evidence_type == 'File':
                    basic_report.update(build_context_file(what))
                    report_context['File'].append(basic_report)
                elif evidence_type == 'IDS':
                    basic_report.update(build_context_ids(what))
                    report_context['IDS'].append(basic_report)
                elif evidence_type == 'Mutex':
                    basic_report.update(build_context_mutex(what))
                    report_context['Mutex'].append(basic_report)
                elif evidence_type == 'Network':
                    basic_report.update(build_context_network(what))
                    report_context['Network'].append(basic_report)
                elif evidence_type == 'Process':
                    basic_report.update(build_context_process(what))
                    report_context['Process'].append(basic_report)
                elif evidence_type == 'Registry':
                    basic_report.update(build_context_registry(what))
                    report_context['Registry'].append(basic_report)
                elif evidence_type == 'URL':
                    basic_report.update(build_context_url(what))
                    report_context['URL'].append(basic_report)
        reports_context.append(report_context)
    outputs = {'Proofpoint.Report(var.ID === obj.ID)': reports_context}
    readable_outputs = tableToMarkdown(
        f'Forensic results from ProofPoint for ID: {threat_id or campaign_id}',
        reports_context,
        headers=['ID', 'Scope', 'Type']
    )
    return readable_outputs, outputs, raw_response


@logger
def get_events_command(client, args):
    interval = args.get("interval")
    threat_type = argToList(args.get("threatType"))
    threat_status = args.get("threatStatus")
    since_time = args.get("sinceTime")
    since_seconds = int(args.get("sinceSeconds")) if args.get("sinceSeconds") else None
    event_type_filter = args.get("eventTypes")

    raw_events = client.get_events(interval, since_time, since_seconds, threat_type, threat_status, event_type_filter)

    return (
        tableToMarkdown("Proofpoint Events", raw_events),
        {
            'Proofpoint.MessagesDelivered(val.GUID == obj.GUID)': raw_events.get("messagesDelivered"),
            'Proofpoint.MessagesBlocked(val.GUID == obj.GUID)': raw_events.get("messagesBlocked"),
            'Proofpoint.ClicksBlocked(val.GUID == obj.GUID)': raw_events.get("clicksBlocked"),
            'Proofpoint.ClicksPermitted(val.GUID == obj.GUID)': raw_events.get("clicksPermitted")
        },
        raw_events
    )


<<<<<<< HEAD
@logger
def fetch_incidents(client, last_run, first_fetch_time, event_type_filter, threat_type, threat_status, limit=50):
=======
def fetch_incidents(client, last_run, first_fetch_time, event_type_filter, threat_type, threat_status,
                    limit=DEFAULT_LIMIT, integration_context=None):
    incidents: list = []
    end_query_time = ''
    # check if there're incidents saved in context
    if integration_context:
        remained_incidents = integration_context.get("incidents")
        # return incidents if exists in context.
        if remained_incidents:
            return last_run, remained_incidents[:limit], remained_incidents[limit:]
>>>>>>> 4c1b447d
    # Get the last fetch time, if exists
    start_query_time = last_run.get("last_fetch")
    # Handle first time fetch, fetch incidents retroactively
    if not start_query_time:
        start_query_time, _ = parse_date_range(first_fetch_time, date_format=DATE_FORMAT, utc=True)
    fetch_times = get_fetch_times(start_query_time)
    for i in range(len(fetch_times) - 1):
        start_query_time = fetch_times[i]
        end_query_time = fetch_times[i + 1]
        raw_events = client.get_events(interval=start_query_time + "/" + end_query_time,
                                       event_type_filter=event_type_filter,
                                       threat_status=threat_status, threat_type=threat_type)

        message_delivered = raw_events.get("messagesDelivered", [])
        for raw_event in message_delivered:
            raw_event["type"] = "messages delivered"
            event_guid = raw_event.get("GUID", "")
            incident = {
                "name": "Proofpoint - Message Delivered - {}".format(event_guid),
                "rawJSON": json.dumps(raw_event),
                "occurred": raw_event["messageTime"]
            }
            incidents.append(incident)

        message_blocked = raw_events.get("messagesBlocked", [])
        for raw_event in message_blocked:
            raw_event["type"] = "messages blocked"
            event_guid = raw_event.get("GUID", "")
            incident = {
                "name": "Proofpoint - Message Blocked - {}".format(event_guid),
                "rawJSON": json.dumps(raw_event),
                "occured": raw_event["messageTime"],
            }
            incidents.append(incident)

        clicks_permitted = raw_events.get("clicksPermitted", [])
        for raw_event in clicks_permitted:
            raw_event["type"] = "clicks permitted"
            event_guid = raw_event.get("GUID", "")
            incident = {
                "name": "Proofpoint - Click Permitted - {}".format(event_guid),
                "rawJSON": json.dumps(raw_event),
                "occurred": raw_event["clickTime"] if raw_event["clickTime"] > raw_event["threatTime"] else raw_event[
                    "threatTime"]
            }
            incidents.append(incident)

        clicks_blocked = raw_events.get("clicksBlocked", [])
        for raw_event in clicks_blocked:
            raw_event["type"] = "clicks blocked"
            event_guid = raw_event.get("GUID", "")
            incident = {
                "name": "Proofpoint - Click Blocked - {}".format(event_guid),
                "rawJSON": json.dumps(raw_event),
                "occurred": raw_event["clickTime"] if raw_event["clickTime"] > raw_event["threatTime"] else raw_event[
                    "threatTime"]
            }
            incidents.append(incident)

    # Cut the milliseconds from last fetch if exists
    end_query_time = end_query_time[:-5] + 'Z' if end_query_time[-5] == '.' else end_query_time
    next_run = {"last_fetch": end_query_time}
    return next_run, incidents[:limit], incidents[limit:]


''' COMMANDS MANAGER / SWITCH PANEL '''


def main():
    """
    PARSE AND VALIDATE INTEGRATION PARAMS
    """
    params = demisto.params()
    service_principal = params.get('credentials', {}).get('identifier')
    secret = params.get('credentials', {}).get('password')

    # Remove trailing slash to prevent wrong URL path to service
    server_url = params['url'][:-1] if (params['url'] and params['url'].endswith('/')) else params['url']
    api_version = params.get('api_version')

    verify_certificate = not params.get('insecure', False)
    # How many time before the first fetch to retrieve incidents
    fetch_time = params.get('fetch_time', '60 minutes')

    threat_status = argToList(params.get('threat_status'))

    threat_type = argToList(params.get('threat_type'))

    event_type_filter = params.get('events_type')

    fetch_limit = 50
    # Remove proxy if not set to true in params
    proxies = handle_proxy()

    command = demisto.command()
    LOG(f'Command being called is {command}')

    try:
        client = Client(server_url, api_version, verify_certificate, service_principal, secret, proxies)
        commands = {
            'proofpoint-get-events': get_events_command,
            'proofpoint-get-forensics': get_forensic_command
        }
        if command == 'test-module':
            results = test_module(client, fetch_time, event_type_filter)
            return_outputs(results)

<<<<<<< HEAD
        elif command == 'fetch-incidents':
            next_run, incidents = fetch_incidents(
=======
        elif demisto.command() == 'fetch-incidents':
            integration_context = demisto.getIntegrationContext()
            next_run, incidents, remained_incidents = fetch_incidents(
>>>>>>> 4c1b447d
                client=client,
                last_run=demisto.getLastRun(),
                first_fetch_time=fetch_time,
                event_type_filter=event_type_filter,
                threat_status=threat_status,
                threat_type=threat_type,
                limit=fetch_limit,
                integration_context=integration_context
            )
            # Save last_run, incidents, remained incidents into integration
            demisto.setLastRun(next_run)
            demisto.incidents(incidents)
            # preserve context dict
            integration_context['incidents'] = remained_incidents
            demisto.setIntegrationContext(integration_context)

        elif command in commands:
            return_outputs(*commands[command](client, demisto.args()))

    except Exception as e:
        return_error(str(e))


if __name__ in ['__main__', 'builtin', 'builtins']:
    main()<|MERGE_RESOLUTION|>--- conflicted
+++ resolved
@@ -20,7 +20,7 @@
 
 DEFAULT_LIMIT = 50
 DATE_FORMAT = "%Y-%m-%dT%H:%M:%SZ"
-DEFAULT_LIMIT = 50
+
 
 """ Helper functions """
 
@@ -369,10 +369,6 @@
     )
 
 
-<<<<<<< HEAD
-@logger
-def fetch_incidents(client, last_run, first_fetch_time, event_type_filter, threat_type, threat_status, limit=50):
-=======
 def fetch_incidents(client, last_run, first_fetch_time, event_type_filter, threat_type, threat_status,
                     limit=DEFAULT_LIMIT, integration_context=None):
     incidents: list = []
@@ -383,7 +379,6 @@
         # return incidents if exists in context.
         if remained_incidents:
             return last_run, remained_incidents[:limit], remained_incidents[limit:]
->>>>>>> 4c1b447d
     # Get the last fetch time, if exists
     start_query_time = last_run.get("last_fetch")
     # Handle first time fetch, fetch incidents retroactively
@@ -491,14 +486,9 @@
             results = test_module(client, fetch_time, event_type_filter)
             return_outputs(results)
 
-<<<<<<< HEAD
-        elif command == 'fetch-incidents':
-            next_run, incidents = fetch_incidents(
-=======
         elif demisto.command() == 'fetch-incidents':
             integration_context = demisto.getIntegrationContext()
             next_run, incidents, remained_incidents = fetch_incidents(
->>>>>>> 4c1b447d
                 client=client,
                 last_run=demisto.getLastRun(),
                 first_fetch_time=fetch_time,
