--- conflicted
+++ resolved
@@ -1,10 +1,7 @@
 ## [Unreleased]
-<<<<<<< HEAD
+The **fetch-incidents** function does not fetch duplicate values.
   - Added **proofpoint-get-forensics** command. 
   - Added context output for **proofpoint-get-events** command.
-=======
-The **fetch-incidents** function does not fetch duplicate values.
->>>>>>> 4c1b447d
 
 ## [19.10.2] - 2019-10-29
 Fixed the **fetch-incidents** function when the last_fetch time range is greater than 1 hour.
