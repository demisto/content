category: Endpoint
commonfields:
  id: Cybereason
  version: -1
configuration:
- display: Server URL (e.g. https://192.168.0.1)
  name: server
  required: true
  type: 0
- display: Credentials
  name: credentials
  required: false
  type: 9
<<<<<<< HEAD
- defaultvalue: 'true'
  display: Trust any certificate (not secure)
  name: unsecure
  required: false
  type: 8
- defaultvalue: 'false'
  display: Use system proxy settings
=======
- display: Trust any certificate (not secure)
  name: unsecure
  required: false
  type: 8
- display: Use system proxy settings
>>>>>>> bb3a82f4
  name: proxy
  required: false
  type: 8
- display: Fetch incidents
  name: isFetch
  required: false
  type: 8
- display: Incident type
  name: incidentType
  required: false
  type: 13
- defaultvalue: 3 days
  display: First fetch timestamp (<number> <time unit>, e.g., 12 hours, 7 days, 3
    months, 1 year)
  name: fetch_time
  required: false
  type: 0
- defaultvalue: MALOP CREATION TIME
  display: Fetch by "MALOP CREATION TIME" or by "MALOP UPDATE TIME" (Fetching by Malop
    update time might create duplicates of Malops as incidents)
  name: fetch_by
  required: false
  type: 0
description: Endpoint detection and response to manage and query malops, connections
  and processes.
display: Cybereason
name: Cybereason
script:
  commands:
  - arguments:
    - default: false
      description: The hostname of the machine.
      isArray: false
      name: machine
      required: false
      secret: false
    - auto: PREDEFINED
      default: false
      defaultValue: 'false'
      description: Show only suspicious processes.
      isArray: false
      name: onlySuspicious
      predefined:
      - 'true'
      - 'false'
      required: false
      secret: false
    - default: false
      defaultValue: '10000'
      description: Maximum number of results to retrieve.
      isArray: false
      name: limit
      required: false
      secret: false
    - default: false
      description: Process name to filter by.
      isArray: false
      name: processName
      required: false
      secret: false
    - auto: PREDEFINED
      default: false
      defaultValue: 'false'
      description: If true, save the result to the context.
      isArray: false
      name: saveToContext
      predefined:
      - 'true'
      - 'false'
      required: false
      secret: false
    - auto: PREDEFINED
      default: false
      defaultValue: 'false'
      description: Filter only processes with incoming connections.
      isArray: false
      name: hasIncomingConnection
      predefined:
      - 'true'
      - 'false'
      required: false
      secret: false
    - auto: PREDEFINED
      default: false
      defaultValue: 'false'
      description: Filter only processes with outgoing connections.
      isArray: false
      name: hasOutgoingConnection
      predefined:
      - 'true'
      - 'false'
      required: false
      secret: false
    - auto: PREDEFINED
      default: false
      description: If process has external connection
      isArray: false
      name: hasExternalConnection
      predefined:
      - 'true'
      - 'false'
      required: false
      secret: false
    - auto: PREDEFINED
      default: false
      description: If process is not known to reputation services and its image file
        is unsigned
      isArray: false
      name: unsignedUnknownReputation
      predefined:
      - 'true'
      - 'false'
      required: false
      secret: false
    - auto: PREDEFINED
      default: false
      description: If process is running from temporary folder
      isArray: false
      name: fromTemporaryFolder
      predefined:
      - 'true'
      - 'false'
      required: false
      secret: false
    - auto: PREDEFINED
      default: false
      description: If process was identified elevating its privileges to local system
        user
      isArray: false
      name: privilegesEscalation
      predefined:
      - 'true'
      - 'false'
      required: false
      secret: false
    - auto: PREDEFINED
      default: false
      description: If the process was executed by PsExec service and is suspicious
        as being executed maliciously
      isArray: false
      name: maliciousPsExec
      predefined:
      - 'true'
      - 'false'
      required: false
      secret: false
    deprecated: false
    description: Searches for processes with various filters.
    execution: false
    name: cybereason-query-processes
    outputs:
    - contextPath: Process.Name
      description: The process name
      type: Unknown
    - contextPath: Process.Malicious
      description: Malicious status of the process
      type: Unknown
    - contextPath: Process.CreationTime
      description: The process creation time
      type: Unknown
    - contextPath: Process.EndTime
      description: The process end time
      type: Unknown
    - contextPath: Process.CommandLine
      description: The command line of the process
      type: Unknown
    - contextPath: Process.SignedAndVerified
      description: Is the process signed and verified
      type: Unknown
    - contextPath: Process.ProductType
      description: The product type
      type: Unknown
    - contextPath: Process.Children
      description: Children of the process
      type: Unknown
    - contextPath: Process.Parent
      description: The parent process
      type: Unknown
    - contextPath: Process.OwnerMachine
      description: The machine's hostname
      type: Unknown
    - contextPath: Process.User
      description: The user who ran the process
      type: Unknown
    - contextPath: Process.ImageFile
      description: Image file of the process
      type: Unknown
    - contextPath: Process.SHA1
      description: SHA1 of the process file
      type: Unknown
    - contextPath: Process.MD5
      description: MD5 of the process file
      type: Unknown
    - contextPath: Process.CompanyName
      description: The company's name
      type: Unknown
    - contextPath: Process.ProductName
      description: The product's name
      type: Unknown
  - arguments:
    - default: false
      description: The hostname of the machine to check.
      isArray: false
      name: machine
      required: true
      secret: false
    deprecated: false
    description: Checks if the machine is currently connected to the Cybereason server
    execution: false
    name: cybereason-is-probe-connected
    outputs:
    - contextPath: Cybereason.Machine.isConnected
      description: true if machine is connected, else false
      type: boolean
    - contextPath: Cybereason.Machine.Name
      description: Machine name
      type: string
  - arguments:
    - default: false
      description: Filter connections which contain this IP (in or out).
      isArray: false
      name: ip
      required: false
      secret: false
    - default: false
      description: Filter connections on the given machine.
      isArray: false
      name: machine
      required: false
      secret: false
    - auto: PREDEFINED
      default: false
      defaultValue: 'false'
      description: If true, save the result to the context.
      isArray: false
      name: saveToContext
      predefined:
      - 'true'
      - 'false'
      required: false
      secret: false
    deprecated: false
    description: Searches for connections.
    execution: false
    name: cybereason-query-connections
    outputs:
    - contextPath: Connection.Name
      description: The connection's name
      type: Unknown
    - contextPath: Connection.Direction
      description: OUTGOING/INCOMING
      type: Unknown
    - contextPath: Connection.ServerAddress
      description: Address of the Cybereason machine
      type: Unknown
    - contextPath: Connection.ServerPort
      description: Port of the Cybereason machine
      type: Unknown
    - contextPath: Connection.PortType
      description: Type of the connection
      type: Unknown
    - contextPath: Connection.ReceivedBytes
      description: Received bytes count
      type: Unknown
    - contextPath: Connection.TransmittedBytes
      description: Transmitted bytes count
      type: Unknown
    - contextPath: Connection.RemoteCountry
      description: The connection's remote country
      type: Unknown
    - contextPath: Connection.OwnerMachine
      description: The machine's hostname
      type: Unknown
    - contextPath: Connection.OwnerProcess
      description: The process which performed the connection
      type: Unknown
    - contextPath: Connection.CreationTime
      description: Creation time of the connection
      type: Unknown
    - contextPath: Connection.EndTime
      description: End time of the connection
      type: Unknown
  - arguments:
    - default: true
      description: Machine name to be isolated
      isArray: false
      name: machine
      required: true
      secret: false
    deprecated: false
    description: Isolates a machine that has been infected from the rest of the network
    execution: true
    name: cybereason-isolate-machine
    outputs:
    - contextPath: Cybereason.Machine
      description: Machine name
      type: string
    - contextPath: Cybereason.IsIsolated
      description: Is the machine isolated
      type: boolean
    - contextPath: Endpoint.Hostname
      description: Machine name
      type: string
  - arguments:
    - default: true
      description: Machine name to be un-isolated
      isArray: false
      name: machine
      required: true
      secret: false
    deprecated: false
    description: Stops isolation of a machine
    execution: true
    name: cybereason-unisolate-machine
    outputs:
    - contextPath: Cybereason.Machine
      description: Machine name
      type: string
    - contextPath: Cybereason.IsIsolated
      description: Is the machine isolated
      type: boolean
    - contextPath: Endpoint.Hostname
      description: Machine name
      type: string
  - arguments:
    - default: false
      description: Filter to filter response by, given in Cybereason API syntax.
      isArray: false
      name: filters
      required: false
      secret: false
    - default: false
      description: The total number of results to return for your Server. Ensure you
        make the limit a reasonable number to maximize Server performance and not
        to overload the system.
      isArray: false
      name: totalResultLimit
      required: false
      secret: false
    - default: false
      description: The number of items to return per Malop group.
      isArray: false
      name: perGroupLimit
      required: false
      secret: false
    - auto: PREDEFINED
      default: false
      defaultValue: MALOP
      description: 'The level of detail to provide in the response. Possible values
        include:  SPECIFIC:  References value contain only the count in the ElementValues
        class. The Suspicions map is calculated for each results, with the suspicion
        name and the first time the suspicion appeared. The Evidence map is not calculated
        for the results. CUSTOM:  Reference values contain the specific Elements,
        up to the limit defined in the perFeatureLimit parameter. The Suspicions map
        is not calculated for the results. The Evidence map is not calculated for
        the results. DETAILS:  Reference values contain the specific Elements, up
        to the limit defined in the perFeatureLimit parameter. The Suspicions map
        is calculated for each result, containing the suspicion name and the first
        time the suspicion appeared. The Evidence map is not calculated for the results.'
      isArray: false
      name: templateContext
      predefined:
      - MALOP
      - SPECIFIC
      - CUSTOM
      - DETAILS
      - OVERVIEW
      required: false
      secret: false
    - default: false
      description: Return all the malops within the last days
      isArray: false
      name: withinLastDays
      required: false
      secret: false
    - default: false
      description: Malop GUIDs to filter by (Comma separated values supported, e.g.
        11.5681864988155542407,11.1773255057963879999)
      isArray: false
      name: malopGuid
      required: false
      secret: false
    deprecated: false
    description: Returns a list of all Malops and details on the Malops.
    execution: false
    name: cybereason-query-malops
    outputs:
    - contextPath: Cybereason.Malops.GUID
      description: The unique globally unique identifier (guid) for the Malop.
      type: string
    - contextPath: Cybereason.Malops.CreationTime
      description: The time reported as when the malicious behavior began on the system.
        This is not the time that the Malop was first detected by Cybereason.
      type: string
    - contextPath: Cybereason.Malops.DecisionFeature
      description: The reason that Cybereason has raised the Malop.
      type: string
    - contextPath: Cybereason.Malops.Link
      description: Link to the Malop on Cybereason.
      type: string
    - contextPath: Cybereason.Malops.Suspects
      description: Malop suspect type and name
      type: string
    - contextPath: Cybereason.Malops.LastUpdatedTime
      description: Last updated time of malop
      type: string
    - contextPath: Cybereason.Malops.AffectedMachine
      description: List of machines affected by this Malop
      type: string
    - contextPath: Cybereason.Malops.InvolvedHash
      description: List of file hashes involved in this Malop
      type: string
    - contextPath: Cybereason.Malops.Status
      description: Malop managemant status
      type: string
  - arguments:
    - default: false
      description: Array of malop GUIDs separated by comma. (Malop GUID can be retrieved
        with the command cybereason-query-malops command)
      isArray: false
      name: malopGuids
      required: true
      secret: false
    - default: false
      description: Machine names which were affected by malop. Comma separated values
        supported (e.g., machine1,machine2)
      isArray: false
      name: machineName
      required: false
      secret: false
    deprecated: false
    description: Returns a list of malops
    execution: false
    name: cybereason-malop-processes
    outputs:
    - contextPath: Process.Name
      description: The process name
      type: string
    - contextPath: Process.Malicious
      description: Malicious status of the process
      type: Unknown
    - contextPath: Process.CreationTime
      description: The process creation time
      type: date
    - contextPath: Process.EndTime
      description: The process end time
      type: date
    - contextPath: Process.CommandLine
      description: The command line of the process
      type: string
    - contextPath: Process.SignedAndVerified
      description: Is the process signed and verified
      type: Unknown
    - contextPath: Process.ProductType
      description: The product type
      type: Unknown
    - contextPath: Process.Children
      description: Children of the process
      type: Unknown
    - contextPath: Process.Parent
      description: The parent process
      type: Unknown
    - contextPath: Process.OwnerMachine
      description: The machine's hostname
      type: Unknown
    - contextPath: Process.User
      description: The user who ran the process
      type: string
    - contextPath: Process.ImageFile
      description: Image file of the process
      type: Unknown
    - contextPath: Process.SHA1
      description: SHA1 of the process file
      type: string
    - contextPath: Process.MD5
      description: MD5 of the process file
      type: string
    - contextPath: Process.CompanyName
      description: The company's name
      type: string
    - contextPath: Process.ProductName
      description: The product's name
      type: string
  - arguments:
    - default: false
      description: Comment to add to the malop
      isArray: false
      name: comment
      required: true
      secret: false
    - default: false
      description: Malop GUID to add comment to. (Malop GUID can be retrieved with
        the command cybereason-query-malops command)
      isArray: false
      name: malopGuid
      required: true
      secret: false
    deprecated: false
    description: Add new comment to malop
    execution: false
    name: cybereason-add-comment
  - arguments:
    - default: false
      description: Malop GUID to update its status
      isArray: false
      name: malopGuid
      required: true
      secret: false
    - auto: PREDEFINED
      default: false
      description: Status to update
      isArray: false
      name: status
      predefined:
      - To Review
      - Unread
      - Remediated
      - Not Relevant
      - Open
      required: true
      secret: false
    deprecated: false
    description: Updates malop status
    execution: false
    name: cybereason-update-malop-status
    outputs:
    - contextPath: Cybereason.Malops.GUID
      description: Malop GUID
      type: string
    - contextPath: Cybereason.Malops.Status
      description: 'Malop status: To Review,Unread,Remediated,Not Relevant'
      type: string
  - arguments:
    - default: true
      description: Malop process file MD5 to prevent
      isArray: false
      name: md5
      required: true
      secret: false
    deprecated: false
    description: Prevent malop process file
    execution: false
    name: cybereason-prevent-file
    outputs:
    - contextPath: Process.MD5
      description: Process file MD5
      type: string
    - contextPath: Process.Prevent
      description: True if process file is prevented, else false
      type: boolean
  - arguments:
    - default: true
      description: Malop process file MD5 to unprevent
      isArray: false
      name: md5
      required: true
      secret: false
    deprecated: false
    description: Unprevent malop process file
    execution: false
    name: cybereason-unprevent-file
    outputs:
    - contextPath: Process.MD5
      description: Process file MD5
      type: string
    - contextPath: Process.Prevent
      description: True if process file is prevented, else false
      type: boolean
  - arguments:
    - default: true
      description: File hash (SHA-1 and MD5 supported)
      isArray: false
      name: file_hash
      required: true
      secret: false
    deprecated: false
    description: Query files as part of investigation
    execution: false
    name: cybereason-query-file
    outputs:
    - contextPath: Cybereason.File.Path
      description: File path
      type: string
    - contextPath: Cybereason.File.SHA1
      description: File SHA-1 hash
      type: string
    - contextPath: Cybereason.File.Machine
      description: Machine name on which file is located
      type: string
    - contextPath: Cybereason.File.SuspicionsCount
      description: File suspicions count
      type: number
    - contextPath: Cybereason.File.Name
      description: File name
      type: string
    - contextPath: Cybereason.File.CreationTime
      description: File creation time
      type: date
    - contextPath: Cybereason.File.Suspicion
      description: File suspicions object of suspicion as key and detected date as
        value
      type: string
    - contextPath: Cybereason.File.OSVersion
      description: Machine OS version on which file is located
      type: string
    - contextPath: Cybereason.File.ModifiedTime
      description: File modified date
      type: date
    - contextPath: Cybereason.File.Malicious
      description: Is file malicious
      type: boolean
    - contextPath: Cybereason.File.Company
      description: Company name
      type: string
    - contextPath: Cybereason.File.MD5
      description: File MD5 hash
      type: string
    - contextPath: Cybereason.File.IsConnected
      description: Is machine connected to Cybereason
      type: boolean
    - contextPath: Cybereason.File.Signed
      description: Is file signed
      type: boolean
    - contextPath: Cybereason.File.Evidence
      description: File evidences
      type: string
    - contextPath: Endpoint.Hostname
      description: Hostname on which file is located
      type: string
    - contextPath: Endpoint.OSVersion
      description: Machine OS version on which file is located
      type: string
    - contextPath: File.Hostname
      description: Hostname on which file is located
      type: string
    - contextPath: File.MD5
      description: File MD5 hash
      type: string
    - contextPath: File.SHA1
      description: File SHA-1 hash
      type: string
    - contextPath: File.Name
      description: File name
      type: string
    - contextPath: File.Path
      description: File path
      type: string
  - arguments:
    - default: true
      description: Domain to query
      isArray: false
      name: domain
      required: true
      secret: false
    deprecated: false
    description: Query domains as part of investigation
    execution: false
    name: cybereason-query-domain
    outputs:
    - contextPath: Cybereason.Domain.Name
      description: Domain name
      type: string
    - contextPath: Cybereason.Domain.Malicious
      description: Is domain malicious
      type: boolean
    - contextPath: Cybereason.Domain.IsInternalDomain
      description: Is domain internal
      type: boolean
    - contextPath: Cybereason.Domain.Reputation
      description: Domain reputation
      type: string
    - contextPath: Cybereason.Domain.SuspicionsCount
      description: Domain suspicions count
      type: number
    - contextPath: Cybereason.Domain.WasEverResolved
      description: Was domain ever resolved
      type: boolean
    - contextPath: Cybereason.Domain.WasEverResolvedAsASecondLevelDomain
      description: Was domain ever resolved as a second level domain
      type: boolean
    - contextPath: Domain.Name
      description: Domain name
      type: string
  - arguments:
    - default: true
      description: Username to query
      isArray: false
      name: username
      required: true
      secret: false
    deprecated: false
    description: Query users as part of investigation
    execution: false
    name: cybereason-query-user
    outputs:
    - contextPath: Cybereason.User.Username
      description: User name
      type: string
    - contextPath: Cybereason.User.Domain
      description: User domain
      type: string
    - contextPath: Cybereason.User.LastMachineLoggedInTo
      description: Last machine which user logged in to
      type: string
    - contextPath: Cybereason.User.LocalSystem
      description: Is local system
      type: boolean
    - contextPath: Cybereason.User.Organization
      description: User organization
      type: string
  isfetch: true
  runonce: false
  script: '-'
  type: python
<<<<<<< HEAD
=======
  subtype: python2
>>>>>>> bb3a82f4
tests:
- Cybereason Test<|MERGE_RESOLUTION|>--- conflicted
+++ resolved
@@ -11,21 +11,11 @@
   name: credentials
   required: false
   type: 9
-<<<<<<< HEAD
-- defaultvalue: 'true'
-  display: Trust any certificate (not secure)
-  name: unsecure
-  required: false
-  type: 8
-- defaultvalue: 'false'
-  display: Use system proxy settings
-=======
 - display: Trust any certificate (not secure)
   name: unsecure
   required: false
   type: 8
 - display: Use system proxy settings
->>>>>>> bb3a82f4
   name: proxy
   required: false
   type: 8
@@ -740,9 +730,6 @@
   runonce: false
   script: '-'
   type: python
-<<<<<<< HEAD
-=======
   subtype: python2
->>>>>>> bb3a82f4
 tests:
 - Cybereason Test