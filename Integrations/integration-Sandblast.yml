commonfields:
  id: Check Point Sandblast
  version: -1
name: Check Point Sandblast
display: Check Point Sandblast Cloud Services
category: Forensics & Malware Analysis
image: data:image/png;base64,iVBORw0KGgoAAAANSUhEUgAAAFAAAAAyCAYAAADLLVz8AAAACXBIWXMAAC4jAAAuIwF4pT92AAA4KmlUWHRYTUw6Y29tLmFkb2JlLnhtcAAAAAAAPD94cGFja2V0IGJlZ2luPSLvu78iIGlkPSJXNU0wTXBDZWhpSHpyZVN6TlRjemtjOWQiPz4KPHg6eG1wbWV0YSB4bWxuczp4PSJhZG9iZTpuczptZXRhLyIgeDp4bXB0az0iQWRvYmUgWE1QIENvcmUgNS42LWMxMTEgNzkuMTU4MzI1LCAyMDE1LzA5LzEwLTAxOjEwOjIwICAgICAgICAiPgogICA8cmRmOlJERiB4bWxuczpyZGY9Imh0dHA6Ly93d3cudzMub3JnLzE5OTkvMDIvMjItcmRmLXN5bnRheC1ucyMiPgogICAgICA8cmRmOkRlc2NyaXB0aW9uIHJkZjphYm91dD0iIgogICAgICAgICAgICB4bWxuczp4bXA9Imh0dHA6Ly9ucy5hZG9iZS5jb20veGFwLzEuMC8iCiAgICAgICAgICAgIHhtbG5zOmRjPSJodHRwOi8vcHVybC5vcmcvZGMvZWxlbWVudHMvMS4xLyIKICAgICAgICAgICAgeG1sbnM6cGhvdG9zaG9wPSJodHRwOi8vbnMuYWRvYmUuY29tL3Bob3Rvc2hvcC8xLjAvIgogICAgICAgICAgICB4bWxuczp4bXBNTT0iaHR0cDovL25zLmFkb2JlLmNvbS94YXAvMS4wL21tLyIKICAgICAgICAgICAgeG1sbnM6c3RFdnQ9Imh0dHA6Ly9ucy5hZG9iZS5jb20veGFwLzEuMC9zVHlwZS9SZXNvdXJjZUV2ZW50IyIKICAgICAgICAgICAgeG1sbnM6dGlmZj0iaHR0cDovL25zLmFkb2JlLmNvbS90aWZmLzEuMC8iCiAgICAgICAgICAgIHhtbG5zOmV4aWY9Imh0dHA6Ly9ucy5hZG9iZS5jb20vZXhpZi8xLjAvIj4KICAgICAgICAgPHhtcDpDcmVhdG9yVG9vbD5BZG9iZSBQaG90b3Nob3AgQ0MgMjAxNSAoTWFjaW50b3NoKTwveG1wOkNyZWF0b3JUb29sPgogICAgICAgICA8eG1wOkNyZWF0ZURhdGU+MjAxNi0wMi0xNlQyMDozMjowMiswMjowMDwveG1wOkNyZWF0ZURhdGU+CiAgICAgICAgIDx4bXA6TW9kaWZ5RGF0ZT4yMDE2LTAzLTA3VDE5OjM0OjU0KzAyOjAwPC94bXA6TW9kaWZ5RGF0ZT4KICAgICAgICAgPHhtcDpNZXRhZGF0YURhdGU+MjAxNi0wMy0wN1QxOTozNDo1NCswMjowMDwveG1wOk1ldGFkYXRhRGF0ZT4KICAgICAgICAgPGRjOmZvcm1hdD5pbWFnZS9wbmc8L2RjOmZvcm1hdD4KICAgICAgICAgPHBob3Rvc2hvcDpDb2xvck1vZGU+MzwvcGhvdG9zaG9wOkNvbG9yTW9kZT4KICAgICAgICAgPHhtcE1NOkluc3RhbmNlSUQ+eG1wLmlpZDo2NWNiZWEwMi1kYmI5LTQ5NzAtYWVlNy00MmUxMmVjMjU5MDQ8L3htcE1NOkluc3RhbmNlSUQ+CiAgICAgICAgIDx4bXBNTTpEb2N1bWVudElEPnhtcC5kaWQ6NjVjYmVhMDItZGJiOS00OTcwLWFlZTctNDJlMTJlYzI1OTA0PC94bXBNTTpEb2N1bWVudElEPgogICAgICAgICA8eG1wTU06T3JpZ2luYWxEb2N1bWVudElEPnhtcC5kaWQ6NjVjYmVhMDItZGJiOS00OTcwLWFlZTctNDJlMTJlYzI1OTA0PC94bXBNTTpPcmlnaW5hbERvY3VtZW50SUQ+CiAgICAgICAgIDx4bXBNTTpIaXN0b3J5PgogICAgICAgICAgICA8cmRmOlNlcT4KICAgICAgICAgICAgICAgPHJkZjpsaSByZGY6cGFyc2VUeXBlPSJSZXNvdXJjZSI+CiAgICAgICAgICAgICAgICAgIDxzdEV2dDphY3Rpb24+Y3JlYXRlZDwvc3RFdnQ6YWN0aW9uPgogICAgICAgICAgICAgICAgICA8c3RFdnQ6aW5zdGFuY2VJRD54bXAuaWlkOjY1Y2JlYTAyLWRiYjktNDk3MC1hZWU3LTQyZTEyZWMyNTkwNDwvc3RFdnQ6aW5zdGFuY2VJRD4KICAgICAgICAgICAgICAgICAgPHN0RXZ0OndoZW4+MjAxNi0wMi0xNlQyMDozMjowMiswMjowMDwvc3RFdnQ6d2hlbj4KICAgICAgICAgICAgICAgICAgPHN0RXZ0OnNvZnR3YXJlQWdlbnQ+QWRvYmUgUGhvdG9zaG9wIENDIDIwMTUgKE1hY2ludG9zaCk8L3N0RXZ0OnNvZnR3YXJlQWdlbnQ+CiAgICAgICAgICAgICAgIDwvcmRmOmxpPgogICAgICAgICAgICA8L3JkZjpTZXE+CiAgICAgICAgIDwveG1wTU06SGlzdG9yeT4KICAgICAgICAgPHRpZmY6T3JpZW50YXRpb24+MTwvdGlmZjpPcmllbnRhdGlvbj4KICAgICAgICAgPHRpZmY6WFJlc29sdXRpb24+MzAwMDAwMC8xMDAwMDwvdGlmZjpYUmVzb2x1dGlvbj4KICAgICAgICAgPHRpZmY6WVJlc29sdXRpb24+MzAwMDAwMC8xMDAwMDwvdGlmZjpZUmVzb2x1dGlvbj4KICAgICAgICAgPHRpZmY6UmVzb2x1dGlvblVuaXQ+MjwvdGlmZjpSZXNvbHV0aW9uVW5pdD4KICAgICAgICAgPGV4aWY6Q29sb3JTcGFjZT42NTUzNTwvZXhpZjpDb2xvclNwYWNlPgogICAgICAgICA8ZXhpZjpQaXhlbFhEaW1lbnNpb24+ODA8L2V4aWY6UGl4ZWxYRGltZW5zaW9uPgogICAgICAgICA8ZXhpZjpQaXhlbFlEaW1lbnNpb24+NTA8L2V4aWY6UGl4ZWxZRGltZW5zaW9uPgogICAgICA8L3JkZjpEZXNjcmlwdGlvbj4KICAgPC9yZGY6UkRGPgo8L3g6eG1wbWV0YT4KICAgICAgICAgICAgICAgICAgICAgICAgICAgICAgICAgICAgICAgICAgICAgICAgICAgICAgICAgICAgICAgICAgICAgICAgICAgICAgICAgICAgICAgICAgICAgICAgICAgIAogICAgICAgICAgICAgICAgICAgICAgICAgICAgICAgICAgICAgICAgICAgICAgICAgICAgICAgICAgICAgICAgICAgICAgICAgICAgICAgICAgICAgICAgICAgICAgICAgICAgCiAgICAgICAgICAgICAgICAgICAgICAgICAgICAgICAgICAgICAgICAgICAgICAgICAgICAgICAgICAgICAgICAgICAgICAgICAgICAgICAgICAgICAgICAgICAgICAgICAgICAKICAgICAgICAgICAgICAgICAgICAgICAgICAgICAgICAgICAgICAgICAgICAgICAgICAgICAgICAgICAgICAgICAgICAgICAgICAgICAgICAgICAgICAgICAgICAgICAgICAgIAogICAgICAgICAgICAgICAgICAgICAgICAgICAgICAgICAgICAgICAgICAgICAgICAgICAgICAgICAgICAgICAgICAgICAgICAgICAgICAgICAgICAgICAgICAgICAgICAgICAgCiAgICAgICAgICAgICAgICAgICAgICAgICAgICAgICAgICAgICAgICAgICAgICAgICAgICAgICAgICAgICAgICAgICAgICAgICAgICAgICAgICAgICAgICAgICAgICAgICAgICAKICAgICAgICAgICAgICAgICAgICAgICAgICAgICAgICAgICAgICAgICAgICAgICAgICAgICAgICAgICAgICAgICAgICAgICAgICAgICAgICAgICAgICAgICAgICAgICAgICAgIAogICAgICAgICAgICAgICAgICAgICAgICAgICAgICAgICAgICAgICAgICAgICAgICAgICAgICAgICAgICAgICAgICAgICAgICAgICAgICAgICAgICAgICAgICAgICAgICAgICAgCiAgICAgICAgICAgICAgICAgICAgICAgICAgICAgICAgICAgICAgICAgICAgICAgICAgICAgICAgICAgICAgICAgICAgICAgICAgICAgICAgICAgICAgICAgICAgICAgICAgICAKICAgICAgICAgICAgICAgICAgICAgICAgICAgICAgICAgICAgICAgICAgICAgICAgICAgICAgICAgICAgICAgICAgICAgICAgICAgICAgICAgICAgICAgICAgICAgICAgICAgIAogICAgICAgICAgICAgICAgICAgICAgICAgICAgICAgICAgICAgICAgICAgICAgICAgICAgICAgICAgICAgICAgICAgICAgICAgICAgICAgICAgICAgICAgICAgICAgICAgICAgCiAgICAgICAgICAgICAgICAgICAgICAgICAgICAgICAgICAgICAgICAgICAgICAgICAgICAgICAgICAgICAgICAgICAgICAgICAgICAgICAgICAgICAgICAgICAgICAgICAgICAKICAgICAgICAgICAgICAgICAgICAgICAgICAgICAgICAgICAgICAgICAgICAgICAgICAgICAgICAgICAgICAgICAgICAgICAgICAgICAgICAgICAgICAgICAgICAgICAgICAgIAogICAgICAgICAgICAgICAgICAgICAgICAgICAgICAgICAgICAgICAgICAgICAgICAgICAgICAgICAgICAgICAgICAgICAgICAgICAgICAgICAgICAgICAgICAgICAgICAgICAgCiAgICAgICAgICAgICAgICAgICAgICAgICAgICAgICAgICAgICAgICAgICAgICAgICAgICAgICAgICAgICAgICAgICAgICAgICAgICAgICAgICAgICAgICAgICAgICAgICAgICAKICAgICAgICAgICAgICAgICAgICAgICAgICAgICAgICAgICAgICAgICAgICAgICAgICAgICAgICAgICAgICAgICAgICAgICAgICAgICAgICAgICAgICAgICAgICAgICAgICAgIAogICAgICAgICAgICAgICAgICAgICAgICAgICAgICAgICAgICAgICAgICAgICAgICAgICAgICAgICAgICAgICAgICAgICAgICAgICAgICAgICAgICAgICAgICAgICAgICAgICAgCiAgICAgICAgICAgICAgICAgICAgICAgICAgICAgICAgICAgICAgICAgICAgICAgICAgICAgICAgICAgICAgICAgICAgICAgICAgICAgICAgICAgICAgICAgICAgICAgICAgICAKICAgICAgICAgICAgICAgICAgICAgICAgICAgICAgICAgICAgICAgICAgICAgICAgICAgICAgICAgICAgICAgICAgICAgICAgICAgICAgICAgICAgICAgICAgICAgICAgICAgIAogICAgICAgICAgICAgICAgICAgICAgICAgICAgICAgICAgICAgICAgICAgICAgICAgICAgICAgICAgICAgICAgICAgICAgICAgICAgICAgICAgICAgICAgICAgICAgICAgICAgCiAgICAgICAgICAgICAgICAgICAgICAgICAgICAgICAgICAgICAgICAgICAgICAgICAgICAgICAgICAgICAgICAgICAgICAgICAgICAgICAgICAgICAgICAgICAgICAgICAgICAKICAgICAgICAgICAgICAgICAgICAgICAgICAgICAgICAgICAgICAgICAgICAgICAgICAgICAgICAgICAgICAgICAgICAgICAgICAgICAgICAgICAgICAgICAgICAgICAgICAgIAogICAgICAgICAgICAgICAgICAgICAgICAgICAgICAgICAgICAgICAgICAgICAgICAgICAgICAgICAgICAgICAgICAgICAgICAgICAgICAgICAgICAgICAgICAgICAgICAgICAgCiAgICAgICAgICAgICAgICAgICAgICAgICAgICAgICAgICAgICAgICAgICAgICAgICAgICAgICAgICAgICAgICAgICAgICAgICAgICAgICAgICAgICAgICAgICAgICAgICAgICAKICAgICAgICAgICAgICAgICAgICAgICAgICAgICAgICAgICAgICAgICAgICAgICAgICAgICAgICAgICAgICAgICAgICAgICAgICAgICAgICAgICAgICAgICAgICAgICAgICAgIAogICAgICAgICAgICAgICAgICAgICAgICAgICAgICAgICAgICAgICAgICAgICAgICAgICAgICAgICAgICAgICAgICAgICAgICAgICAgICAgICAgICAgICAgICAgICAgICAgICAgCiAgICAgICAgICAgICAgICAgICAgICAgICAgICAgICAgICAgICAgICAgICAgICAgICAgICAgICAgICAgICAgICAgICAgICAgICAgICAgICAgICAgICAgICAgICAgICAgICAgICAKICAgICAgICAgICAgICAgICAgICAgICAgICAgICAgICAgICAgICAgICAgICAgICAgICAgICAgICAgICAgICAgICAgICAgICAgICAgICAgICAgICAgICAgICAgICAgICAgICAgIAogICAgICAgICAgICAgICAgICAgICAgICAgICAgICAgICAgICAgICAgICAgICAgICAgICAgICAgICAgICAgICAgICAgICAgICAgICAgICAgICAgICAgICAgICAgICAgICAgICAgCiAgICAgICAgICAgICAgICAgICAgICAgICAgICAgICAgICAgICAgICAgICAgICAgICAgICAgICAgICAgICAgICAgICAgICAgICAgICAgICAgICAgICAgICAgICAgICAgICAgICAKICAgICAgICAgICAgICAgICAgICAgICAgICAgICAgICAgICAgICAgICAgICAgICAgICAgICAgICAgICAgICAgICAgICAgICAgICAgICAgICAgICAgICAgICAgICAgICAgICAgIAogICAgICAgICAgICAgICAgICAgICAgICAgICAgICAgICAgICAgICAgICAgICAgICAgICAgICAgICAgICAgICAgICAgICAgICAgICAgICAgICAgICAgICAgICAgICAgICAgICAgCiAgICAgICAgICAgICAgICAgICAgICAgICAgICAgICAgICAgICAgICAgICAgICAgICAgICAgICAgICAgICAgICAgICAgICAgICAgICAgICAgICAgICAgICAgICAgICAgICAgICAKICAgICAgICAgICAgICAgICAgICAgICAgICAgICAgICAgICAgICAgICAgICAgICAgICAgICAgICAgICAgICAgICAgICAgICAgICAgICAgICAgICAgICAgICAgICAgICAgICAgIAogICAgICAgICAgICAgICAgICAgICAgICAgICAgICAgICAgICAgICAgICAgICAgICAgICAgICAgICAgICAgICAgICAgICAgICAgICAgICAgICAgICAgICAgICAgICAgICAgICAgCiAgICAgICAgICAgICAgICAgICAgICAgICAgICAgICAgICAgICAgICAgICAgICAgICAgICAgICAgICAgICAgICAgICAgICAgICAgICAgICAgICAgICAgICAgICAgICAgICAgICAKICAgICAgICAgICAgICAgICAgICAgICAgICAgICAgICAgICAgICAgICAgICAgICAgICAgICAgICAgICAgICAgICAgICAgICAgICAgICAgICAgICAgICAgICAgICAgICAgICAgIAogICAgICAgICAgICAgICAgICAgICAgICAgICAgICAgICAgICAgICAgICAgICAgICAgICAgICAgICAgICAgICAgICAgICAgICAgICAgICAgICAgICAgICAgICAgICAgICAgICAgCiAgICAgICAgICAgICAgICAgICAgICAgICAgICAgICAgICAgICAgICAgICAgICAgICAgICAgICAgICAgICAgICAgICAgICAgICAgICAgICAgICAgICAgICAgICAgICAgICAgICAKICAgICAgICAgICAgICAgICAgICAgICAgICAgICAgICAgICAgICAgICAgICAgICAgICAgICAgICAgICAgICAgICAgICAgICAgICAgICAgICAgICAgICAgICAgICAgICAgICAgIAogICAgICAgICAgICAgICAgICAgICAgICAgICAgICAgICAgICAgICAgICAgICAgICAgICAgICAgICAgICAgICAgICAgICAgICAgICAgICAgICAgICAgICAgICAgICAgICAgICAgCiAgICAgICAgICAgICAgICAgICAgICAgICAgICAgICAgICAgICAgICAgICAgICAgICAgICAgICAgICAgICAgICAgICAgICAgICAgICAgICAgICAgICAgICAgICAgICAgICAgICAKICAgICAgICAgICAgICAgICAgICAgICAgICAgICAgICAgICAgICAgICAgICAgICAgICAgICAgICAgICAgICAgICAgICAgICAgICAgICAgICAgICAgICAgICAgICAgICAgICAgIAogICAgICAgICAgICAgICAgICAgICAgICAgICAgICAgICAgICAgICAgICAgICAgICAgICAgICAgICAgICAgICAgICAgICAgICAgICAgICAgICAgICAgICAgICAgICAgICAgICAgCiAgICAgICAgICAgICAgICAgICAgICAgICAgICAgICAgICAgICAgICAgICAgICAgICAgICAgICAgICAgICAgICAgICAgICAgICAgICAgICAgICAgICAgICAgICAgICAgICAgICAKICAgICAgICAgICAgICAgICAgICAgICAgICAgICAgICAgICAgICAgICAgICAgICAgICAgICAgICAgICAgICAgICAgICAgICAgICAgICAgICAgICAgICAgICAgICAgICAgICAgIAogICAgICAgICAgICAgICAgICAgICAgICAgICAgICAgICAgICAgICAgICAgICAgICAgICAgICAgICAgICAgICAgICAgICAgICAgICAgICAgICAgICAgICAgICAgICAgICAgICAgCiAgICAgICAgICAgICAgICAgICAgICAgICAgICAgICAgICAgICAgICAgICAgICAgICAgICAgICAgICAgICAgICAgICAgICAgICAgICAgICAgICAgICAgICAgICAgICAgICAgICAKICAgICAgICAgICAgICAgICAgICAgICAgICAgICAgICAgICAgICAgICAgICAgICAgICAgICAgICAgICAgICAgICAgICAgICAgICAgICAgICAgICAgICAgICAgICAgICAgICAgIAogICAgICAgICAgICAgICAgICAgICAgICAgICAgICAgICAgICAgICAgICAgICAgICAgICAgICAgICAgICAgICAgICAgICAgICAgICAgICAgICAgICAgICAgICAgICAgICAgICAgCiAgICAgICAgICAgICAgICAgICAgICAgICAgICAgICAgICAgICAgICAgICAgICAgICAgICAgICAgICAgICAgICAgICAgICAgICAgICAgICAgICAgICAgICAgICAgICAgICAgICAKICAgICAgICAgICAgICAgICAgICAgICAgICAgICAgICAgICAgICAgICAgICAgICAgICAgICAgICAgICAgICAgICAgICAgICAgICAgICAgICAgICAgICAgICAgICAgICAgICAgIAogICAgICAgICAgICAgICAgICAgICAgICAgICAgICAgICAgICAgICAgICAgICAgICAgICAgICAgICAgICAgICAgICAgICAgICAgICAgICAgICAgICAgICAgICAgICAgICAgICAgCiAgICAgICAgICAgICAgICAgICAgICAgICAgICAgICAgICAgICAgICAgICAgICAgICAgICAgICAgICAgICAgICAgICAgICAgICAgICAgICAgICAgICAgICAgICAgICAgICAgICAKICAgICAgICAgICAgICAgICAgICAgICAgICAgICAgICAgICAgICAgICAgICAgICAgICAgICAgICAgICAgICAgICAgICAgICAgICAgICAgICAgICAgICAgICAgICAgICAgICAgIAogICAgICAgICAgICAgICAgICAgICAgICAgICAgICAgICAgICAgICAgICAgICAgICAgICAgICAgICAgICAgICAgICAgICAgICAgICAgICAgICAgICAgICAgICAgICAgICAgICAgCiAgICAgICAgICAgICAgICAgICAgICAgICAgICAgICAgICAgICAgICAgICAgICAgICAgICAgICAgICAgICAgICAgICAgICAgICAgICAgICAgICAgICAgICAgICAgICAgICAgICAKICAgICAgICAgICAgICAgICAgICAgICAgICAgICAgICAgICAgICAgICAgICAgICAgICAgICAgICAgICAgICAgICAgICAgICAgICAgICAgICAgICAgICAgICAgICAgICAgICAgIAogICAgICAgICAgICAgICAgICAgICAgICAgICAgICAgICAgICAgICAgICAgICAgICAgICAgICAgICAgICAgICAgICAgICAgICAgICAgICAgICAgICAgICAgICAgICAgICAgICAgCiAgICAgICAgICAgICAgICAgICAgICAgICAgICAgICAgICAgICAgICAgICAgICAgICAgICAgICAgICAgICAgICAgICAgICAgICAgICAgICAgICAgICAgICAgICAgICAgICAgICAKICAgICAgICAgICAgICAgICAgICAgICAgICAgICAgICAgICAgICAgICAgICAgICAgICAgICAgICAgICAgICAgICAgICAgICAgICAgICAgICAgICAgICAgICAgICAgICAgICAgIAogICAgICAgICAgICAgICAgICAgICAgICAgICAgICAgICAgICAgICAgICAgICAgICAgICAgICAgICAgICAgICAgICAgICAgICAgICAgICAgICAgICAgICAgICAgICAgICAgICAgCiAgICAgICAgICAgICAgICAgICAgICAgICAgICAgICAgICAgICAgICAgICAgICAgICAgICAgICAgICAgICAgICAgICAgICAgICAgICAgICAgICAgICAgICAgICAgICAgICAgICAKICAgICAgICAgICAgICAgICAgICAgICAgICAgICAgICAgICAgICAgICAgICAgICAgICAgICAgICAgICAgICAgICAgICAgICAgICAgICAgICAgICAgICAgICAgICAgICAgICAgIAogICAgICAgICAgICAgICAgICAgICAgICAgICAgICAgICAgICAgICAgICAgICAgICAgICAgICAgICAgICAgICAgICAgICAgICAgICAgICAgICAgICAgICAgICAgICAgICAgICAgCiAgICAgICAgICAgICAgICAgICAgICAgICAgICAgICAgICAgICAgICAgICAgICAgICAgICAgICAgICAgICAgICAgICAgICAgICAgICAgICAgICAgICAgICAgICAgICAgICAgICAKICAgICAgICAgICAgICAgICAgICAgICAgICAgICAgICAgICAgICAgICAgICAgICAgICAgICAgICAgICAgICAgICAgICAgICAgICAgICAgICAgICAgICAgICAgICAgICAgICAgIAogICAgICAgICAgICAgICAgICAgICAgICAgICAgICAgICAgICAgICAgICAgICAgICAgICAgICAgICAgICAgICAgICAgICAgICAgICAgICAgICAgICAgICAgICAgICAgICAgICAgCiAgICAgICAgICAgICAgICAgICAgICAgICAgICAgICAgICAgICAgICAgICAgICAgICAgICAgICAgICAgICAgICAgICAgICAgICAgICAgICAgICAgICAgICAgICAgICAgICAgICAKICAgICAgICAgICAgICAgICAgICAgICAgICAgICAgICAgICAgICAgICAgICAgICAgICAgICAgICAgICAgICAgICAgICAgICAgICAgICAgICAgICAgICAgICAgICAgICAgICAgIAogICAgICAgICAgICAgICAgICAgICAgICAgICAgICAgICAgICAgICAgICAgICAgICAgICAgICAgICAgICAgICAgICAgICAgICAgICAgICAgICAgICAgICAgICAgICAgICAgICAgCiAgICAgICAgICAgICAgICAgICAgICAgICAgICAgICAgICAgICAgICAgICAgICAgICAgICAgICAgICAgICAgICAgICAgICAgICAgICAgICAgICAgICAgICAgICAgICAgICAgICAKICAgICAgICAgICAgICAgICAgICAgICAgICAgICAgICAgICAgICAgICAgICAgICAgICAgICAgICAgICAgICAgICAgICAgICAgICAgICAgICAgICAgICAgICAgICAgICAgICAgIAogICAgICAgICAgICAgICAgICAgICAgICAgICAgICAgICAgICAgICAgICAgICAgICAgICAgICAgICAgICAgICAgICAgICAgICAgICAgICAgICAgICAgICAgICAgICAgICAgICAgCiAgICAgICAgICAgICAgICAgICAgICAgICAgICAgICAgICAgICAgICAgICAgICAgICAgICAgICAgICAgICAgICAgICAgICAgICAgICAgICAgICAgICAgICAgICAgICAgICAgICAKICAgICAgICAgICAgICAgICAgICAgICAgICAgICAgICAgICAgICAgICAgICAgICAgICAgICAgICAgICAgICAgICAgICAgICAgICAgICAgICAgICAgICAgICAgICAgICAgICAgIAogICAgICAgICAgICAgICAgICAgICAgICAgICAgICAgICAgICAgICAgICAgICAgICAgICAgICAgICAgICAgICAgICAgICAgICAgICAgICAgICAgICAgICAgICAgICAgICAgICAgCiAgICAgICAgICAgICAgICAgICAgICAgICAgICAgICAgICAgICAgICAgICAgICAgICAgICAgICAgICAgICAgICAgICAgICAgICAgICAgICAgICAgICAgICAgICAgICAgICAgICAKICAgICAgICAgICAgICAgICAgICAgICAgICAgICAgICAgICAgICAgICAgICAgICAgICAgICAgICAgICAgICAgICAgICAgICAgICAgICAgICAgICAgICAgICAgICAgICAgICAgIAogICAgICAgICAgICAgICAgICAgICAgICAgICAgICAgICAgICAgICAgICAgICAgICAgICAgICAgICAgICAgICAgICAgICAgICAgICAgICAgICAgICAgICAgICAgICAgICAgICAgCiAgICAgICAgICAgICAgICAgICAgICAgICAgICAgICAgICAgICAgICAgICAgICAgICAgICAgICAgICAgICAgICAgICAgICAgICAgICAgICAgICAgICAgICAgICAgICAgICAgICAKICAgICAgICAgICAgICAgICAgICAgICAgICAgICAgICAgICAgICAgICAgICAgICAgICAgICAgICAgICAgICAgICAgICAgICAgICAgICAgICAgICAgICAgICAgICAgICAgICAgIAogICAgICAgICAgICAgICAgICAgICAgICAgICAgICAgICAgICAgICAgICAgICAgICAgICAgICAgICAgICAgICAgICAgICAgICAgICAgICAgICAgICAgICAgICAgICAgICAgICAgCiAgICAgICAgICAgICAgICAgICAgICAgICAgICAgICAgICAgICAgICAgICAgICAgICAgICAgICAgICAgICAgICAgICAgICAgICAgICAgICAgICAgICAgICAgICAgICAgICAgICAKICAgICAgICAgICAgICAgICAgICAgICAgICAgICAgICAgICAgICAgICAgICAgICAgICAgICAgICAgICAgICAgICAgICAgICAgICAgICAgICAgICAgICAgICAgICAgICAgICAgIAogICAgICAgICAgICAgICAgICAgICAgICAgICAgICAgICAgICAgICAgICAgICAgICAgICAgICAgICAgICAgICAgICAgICAgICAgICAgICAgICAgICAgICAgICAgICAgICAgICAgCiAgICAgICAgICAgICAgICAgICAgICAgICAgICAgICAgICAgICAgICAgICAgICAgICAgICAgICAgICAgICAgICAgICAgICAgICAgICAgICAgICAgICAgICAgICAgICAgICAgICAKICAgICAgICAgICAgICAgICAgICAgICAgICAgICAgICAgICAgICAgICAgICAgICAgICAgICAgICAgICAgICAgICAgICAgICAgICAgICAgICAgICAgICAgICAgICAgICAgICAgIAogICAgICAgICAgICAgICAgICAgICAgICAgICAgICAgICAgICAgICAgICAgICAgICAgICAgICAgICAgICAgICAgICAgICAgICAgICAgICAgICAgICAgICAgICAgICAgICAgICAgCiAgICAgICAgICAgICAgICAgICAgICAgICAgICAgICAgICAgICAgICAgICAgICAgICAgICAgICAgICAgICAgICAgICAgICAgICAgICAgICAgICAgICAgICAgICAgICAgICAgICAKICAgICAgICAgICAgICAgICAgICAgICAgICAgICAgICAgICAgICAgICAgICAgICAgICAgICAgICAgICAgICAgICAgICAgICAgICAgICAgICAgICAgICAgICAgICAgICAgICAgIAogICAgICAgICAgICAgICAgICAgICAgICAgICAgICAgICAgICAgICAgICAgICAgICAgICAgICAgICAgICAgICAgICAgICAgICAgICAgICAgICAgICAgICAgICAgICAgICAgICAgCiAgICAgICAgICAgICAgICAgICAgICAgICAgICAgICAgICAgICAgICAgICAgICAgICAgICAgICAgICAgICAgICAgICAgICAgICAgICAgICAgICAgICAgICAgICAgICAgICAgICAKICAgICAgICAgICAgICAgICAgICAgICAgICAgICAgICAgICAgICAgICAgICAgICAgICAgICAgICAgICAgICAgICAgICAgICAgICAgICAgICAgICAgICAgICAgICAgICAgICAgIAogICAgICAgICAgICAgICAgICAgICAgICAgICAgICAgICAgICAgICAgICAgICAgICAgICAgICAgICAgICAgICAgICAgICAgICAgICAgICAgICAgICAgICAgICAgICAgICAgICAgCiAgICAgICAgICAgICAgICAgICAgICAgICAgICAgICAgICAgICAgICAgICAgICAgICAgICAgICAgICAgICAgICAgICAgICAgICAgICAgICAgICAgICAgICAgICAgICAgICAgICAKICAgICAgICAgICAgICAgICAgICAgICAgICAgICAgICAgICAgICAgICAgICAgICAgICAgICAgICAgICAgICAgICAgICAgICAgICAgICAgICAgICAgICAgICAgICAgICAgICAgIAogICAgICAgICAgICAgICAgICAgICAgICAgICAgICAgICAgICAgICAgICAgICAgICAgICAgICAgICAgICAgICAgICAgICAgICAgICAgICAgICAgICAgICAgICAgICAgICAgICAgCiAgICAgICAgICAgICAgICAgICAgICAgICAgICAgICAgICAgICAgICAgICAgICAgICAgICAgICAgICAgICAgICAgICAgICAgICAgICAgICAgICAgICAgICAgICAgICAgICAgICAKICAgICAgICAgICAgICAgICAgICAgICAgICAgICAgICAgICAgICAgICAgICAgICAgICAgICAgICAgICAgICAgICAgICAgICAgICAgICAgICAgICAgICAgICAgICAgICAgICAgIAogICAgICAgICAgICAgICAgICAgICAgICAgICAgICAgICAgICAgICAgICAgICAgICAgICAgICAgICAgICAgICAgICAgICAgICAgICAgICAgICAgICAgICAgICAgICAgICAgICAgCiAgICAgICAgICAgICAgICAgICAgICAgICAgICAgICAgICAgICAgICAgICAgICAgICAgICAgICAgICAgICAgICAgICAgICAgICAgICAgICAgICAgICAgICAgICAgICAgICAgICAKICAgICAgICAgICAgICAgICAgICAgICAgICAgICAgICAgICAgICAgICAgICAgICAgICAgICAgICAgICAgICAgICAgICAgICAgICAgICAgICAgICAgICAgICAgICAgICAgICAgIAogICAgICAgICAgICAgICAgICAgICAgICAgICAgICAgICAgICAgICAgICAgICAgICAgICAgICAgICAgICAgICAgICAgICAgICAgICAgICAgICAgICAgICAgICAgICAgICAgICAgCiAgICAgICAgICAgICAgICAgICAgICAgICAgICAgICAgICAgICAgICAgICAgICAgICAgICAgICAgICAgICAgICAgICAgICAgICAgICAgICAgICAgICAgICAgICAgICAgICAgICAKICAgICAgICAgICAgICAgICAgICAgICAgICAgICAgICAgICAgICAgICAgICAgICAgICAgICAgICAgICAgICAgICAgICAgICAgICAgICAgICAgICAgICAgICAgICAgICAgICAgIAogICAgICAgICAgICAgICAgICAgICAgICAgICAgICAgICAgICAgICAgICAgICAgICAgICAgICAgICAgICAgICAgICAgICAgICAgICAgICAgICAgICAgICAgICAgICAgICAgICAgCiAgICAgICAgICAgICAgICAgICAgICAgICAgICAgICAgICAgICAgICAgICAgICAgICAgICAgICAgICAgICAgICAgICAgICAgICAgICAgICAgICAgICAgICAgICAgICAgICAgICAKICAgICAgICAgICAgICAgICAgICAgICAgICAgICAgICAgICAgICAgICAgICAgICAgICAgICAgICAgICAgICAgICAgICAgICAgICAgICAgICAgICAgICAgICAgICAgICAgICAgIAogICAgICAgICAgICAgICAgICAgICAgICAgICAgICAgICAgICAgICAgICAgICAgICAgICAgICAgICAgICAgICAgICAgICAgICAgICAgICAgICAgICAgICAgICAgICAgICAgICAgCiAgICAgICAgICAgICAgICAgICAgICAgICAgICAgICAgICAgICAgICAgICAgICAgICAgICAgICAgICAgICAgICAgICAgICAgICAgICAgICAgICAgICAgICAgICAgICAgICAgICAKICAgICAgICAgICAgICAgICAgICAgICAgICAgICAgICAgICAgICAgICAgICAgICAgICAgICAgICAgICAgICAgICAgICAgICAgICAgICAgICAgICAgICAgICAgICAgICAgICAgIAogICAgICAgICAgICAgICAgICAgICAgICAgICAgICAgICAgICAgICAgICAgICAgICAgICAgICAgICAgICAgICAgICAgICAgICAgICAgICAgICAgICAgICAgICAgICAgICAgICAgCiAgICAgICAgICAgICAgICAgICAgICAgICAgICAgICAgICAgICAgICAgICAgICAgICAgICAgICAgICAgICAgICAgICAgICAgICAgICAgICAgICAgICAgICAgICAgICAgICAgICAKICAgICAgICAgICAgICAgICAgICAgICAgICAgICAgICAgICAgICAgICAgICAgICAgICAgICAgICAgICAgICAgICAgICAgICAgICAgICAgICAgICAgICAgICAgICAgICAgICAgIAogICAgICAgICAgICAgICAgICAgICAgICAgICAgICAgICAgICAgICAgICAgICAgICAgICAgICAgICAgICAgICAgICAgICAgICAgICAgICAgICAgICAgICAgICAgICAgICAgICAgCiAgICAgICAgICAgICAgICAgICAgICAgICAgICAgICAgICAgICAgICAgICAgICAgICAgICAgICAgICAgICAgICAgICAgICAgICAgICAgICAgICAgICAgICAgICAgICAgICAgICAKICAgICAgICAgICAgICAgICAgICAgICAgICAgICAgICAgICAgICAgICAgICAgICAgICAgICAgICAgICAgICAgICAgICAgICAgICAgICAgICAgICAgICAgICAgICAgICAgICAgIAogICAgICAgICAgICAgICAgICAgICAgICAgICAgICAgICAgICAgICAgICAgICAgICAgICAgICAgICAgICAgICAgICAgICAgICAgICAgICAgICAgICAgICAgICAgICAgICAgICAgCiAgICAgICAgICAgICAgICAgICAgICAgICAgICAKPD94cGFja2V0IGVuZD0idyI/Pjj+CYUAAAAgY0hSTQAAeiUAAICDAAD5/wAAgOkAAHUwAADqYAAAOpgAABdvkl/FRgAAEV9JREFUeNrsm3mUVNWdxz/3vVdVr5bem26gWYMNgiAGlIhCRIyoRBM0hmwmmkmccWZMHMdEYmIcM4kazeKYMRNjJhrjgvtEE0UjAoLLyCIQQAQBgd7pfanuqrfd+aN+zRRNNTRCwzmZuee801Xv3nfvb/n+1letun72EIM8zgRe6G/SUhCxFGiduaFU7oUyTZ9prcHTmrR/0BTAXcCdg8mcxeCPEFCcc8KANgee2JKirisgYipUEBA1NbalyLdNfKUwlaIwogi0ptvV9Hia9lRAU0rTFRh8aXyYaUMM3OCgI+KDzdzxEKDOddNQ4AbwjRVJtqsEP7tlLoahqG9MUl3Twevra6iq7qChKYnj+mhfYxiKUNgkaocoK8tHa83G7S1oFGeW27jBQUcFfw0CzDmilmJplcfLu9LccPVk5n6sos+K6aTSHg2NSZJJF8fxMS1FXjxMJGwxpDSGUnDVDS/h7dqNxj4hfJwQASog7cOj77sooLgwun+uvSONH2iKC23siMXoEQUHPNvc2sNb6+uZOK6IcaMLGT2igF1bA3RuoA/6ME7EoSET9nQGrNnnEwsbDB+Wl7G3QPPWuiZWv9O8P6b0HWHLwK6tJW5krDOdcmlOZxTSX/z5q0OgpRQ1XT5JF0wDigpsCcCKytF/oaOjk2T3ZdgRA9MyUECy2+XtdTXg+0xa/wbxaRVAMYEf0JbW9HgQs8D/vyBAgE5P4wUB8ViIoWWJ/RlMXmIv2m1jybIqxp2UR0ldFbHlq1g27TyKimKMH1NM699cSWPgMdHpIhEL0ZwKaE0H5IUM/ONoyYYyTpwAAXxfU1YSY0RFPgCptEftvoWcNrmIsuFptm+updoLsccYxQVzJmHbPslXN2CEC0md9DaGsZaYfQUtKdjWFjCuwMQJBl+CGgibFinXwYjbUeJ2FDsUOr5R2FQEgSY/3yZqZ/S4t6GbYWVh6hq6aGnsYtyjv6d1dzvmWZ0o91ds29FO4swJjJg1msCfzZtrrqCnpxutYHvb8YNexLJoTnZy0a/uwPr1qj9jGSZTK0Zz+uhxpFwHPwgGXYNRKxPBwiET01DgurhvbqF+0li0oUjEw6w843ymnD0JI6TZW7uTaaeVZO2SIGrbWNZ2FPBea8BxAB8h0yQUiXLjI/fx5q7tWNc8/p+Z6GZa/OM5F/Cjiz9H2LJwPG/QiPACzYiEQbGt0ErheQFr39jNEAPGTS4Dw6C1LUXspBGoMLy3YzQNjeVMmOARjWbQenJlMX6g2bC5BrSmJa1xA43qL3M/BiNsWnSme7jpqQd5bO3rBwYRx/e4e9kLbGuo5bGrvkk8EiHlugxGZuBrKLUV5TFF2g2oqeukqtPHnjoejExmVVRoc/7ZowAYUhLDcfz9wusdpqEYMTwPyzRI+xo3ADOrrD62AUMRoLnioXtZ8u6G/vPAF7es55Jf30V7TzcRa3BiTKAhbikmFZl0p31GjSxg7qzRTBxTmHN9Ih6muCiac25vdQdaa0wlwhssn23bPLx61QHC6zeRXrVjK9c9/TsMw8AYpOxUKZhdEWJfU5K91R2UFEWJRMzDpz9dDtt2NvP8S9v57m3Luec3ayBkkQgpwubgoM80FMmeHu5ZsWTgeeCja15nasVovj1vAcme7mNOlONrZg63iL6TZP5Vz3DW6RWcfupQxo7IJz8exrIUjU3d7K3twHF8du1pY8eeNmobkjS3dtOddLAUDC8Mc9oQi0s/YmEqhRqEos62Y/xqxRI21+7NWZb2O2LhCOsW3UHlkKGkXPfDnj8LWJVTswp2dQSsa/B4r9Fhd6dmW7vG0WCZBr4f4HsBoImHDUbmmQxLGIwpsCiNKoZEDUYmFEURhSmcFEcUWvws8APg1qOqNAyDbtfl7J9/n631NUdWiXQ7aW5/+Q/8/sprsXwfP9DHVL8amFRsMqnMBBUBR7OtLWB9U8B7jQ5trkEPJh1pjRNoYpZBhwdv7fNJeeAEkPY0TpD5bACnlxn8cIZNIsRRVyVKKSJ5+Ty87IWcwhtQKff4ujf5xjkXMGX4KMKWiev7BEfhaAwFETMT1ZKuZmd7wKZmn9eqoarboz7p80FTigWXTKKuIcnq9bWEwyZag2G6oBVBYGAojetZuK5FLOpgKPADeKXa5x8mB0wsMvD9o/F7BpFQiAdXvMQPlzz74Wth1/e4+L47KU3ks/CjZ/K9Cz+D47noIxSiAmIhRZerebshYHmNx5v1PlWdmqT2OH/WZta9Nomy4gK+ePl4iotsPMfHUpqwAWnH4oE7HqO90+baH3ye7rTFuTO3cdm8jfzg3+fjeiaWobGMo0eeoQxClsVNzy3mzleeO/pmwr7ODvZ1dnBr3dMUxuJcN/fiIwospgLLgBf3ePzHZod3W3yS6YBo2MBUJpZh8JdNYwgcTeD5pFI+f3r5fZpaerAjGRINQ/OnZZNpak2AVsybvZVRw1uIRjLo60V3jwctKY2pPnxKHbVtvvNfjxxWeB+qH3jnK89T39ZCyDQHbLIpH258K801r6XY2OgxtDTOfbefT34szDlnbGTWjARXLPwkc84ai2Vqlq3axL/ceA6nTCjFcTJ2GLJ8nnxxOgX5PcybvYWf3vQMvm9w1aIrcdyMSWeSdE1bWh9RbzAesYlHY5mroIg/blzNT5Y+PzjtrLr2Vu5/fSm3XLwQdwAoDBuwqTng6Z0etgmGpWhr93n2hZ24rsu6zeM5bUo+r67azqmThuG49Yyr2MT1NxcQBB6hUMb/BdogHnO44Wuv8NzSqZz3lW+iNRQVdhEAWsr3Hj9zHYnwHlm9iq0NNftr3YdXrxywn/9QWXJpIp/N3/0JRbE47mE8ddhk1q72YNVn/9xDygPXtfj4Gdupb4QFl1zJ5q01zJszlu/ftZK6xiSRiIVhKnxfEzIUlqH2v4AKAkVJQQ/4FqmUTdjyUYI8S2XWTSgy+NGMCOUxhRccOo2J2xnhffmhe49vQ7Wpq4O7l7/Ijy+94rAo9AMojRoUhhXVrsY0A6oaCunqMXj0+Xfp6Ohi+esfkLBg5kibooiiPKo4rdRkaExhm5lKIOVlEihTx8iLaOIhjWmE93dgbDPjZwvDCiUCPxQ6LNNkX0c7i/7w6InpSD/09mtcf+58ShJ5pA+RZAcalR9WTC422drqkgj5NNYPobLQ4ORIK6dOtBhfGKEsZlAUEYEpBdIU0Gi0zuRkmbCgCbRCa3VAiNBZjQr9v8Lr18dHIja/XfYCte2tJ0aA9R1tXPvUAyz+6nVELIuU5+XUuAbXD3TLLaeHmVNhUhBWVBYaDI8pbEsJSjWezjQZUj79RM8PFVGTOUuzUIiWjjbuf+PVo6/pj3aDS6ZM57dfuoaSeIIex+lPSfmmAttSaA2uCEwPfgO0R679LaloxCaZTvGFB+/hj5vWnXgBAswcO56nv349wwtL9ksl5Tj4euCdbdMwCJkmfqBx/cM3c0OmiWkcbKFaZ15WZXfVFRCL2Diey8qd7/HTpX/k5a0bj01X6VipelxpOWNKyhhWUMhlU2fwiQlTyLOjdKdTBxmfyjJK0zCwwxFak53satpHcSzO2NKheL5H2nMPWAsQtixCVoi9zY00dnXkNM/yvAJKE/kEQYAClGGw5N0N3PbSs7yxa9uxbcsNlu2cMmwEt1x0OQunzcTxXFzfI2yFCFkhdBCgtcZQivZUD4vXvcEvVixhR2M9BXaMhdNn8k9z5lNZXkHgeygFShmgFHua9/HLlS/zyJpVNHZ1HoxMw6QsL59PTp7GV8+cQ8g0+cWKl3jgreWD09ccbCf0rfMu5uaLPkNBXiHbqnfz/Ka1LN++hW7HwTAUVa3N7GisP+i5wmic+ZM/Sn17G2HL4mszz+W9hlruXvYCLd1dA27DgyLQg/eSrK8AzwVmkPlZ2C7gNeCDXjcFnA3skWvAY/KwkcyqnMTT77xJUw7UZJWVZ8l5NQPYthw4RZ7L5qMJWH8k5AFRYM3RCLIMeEVczW7gHcCR6+rexB1IA98bJGXaQBtw7QDXXyH05rpeBYYPcJ+XgZ1HQOOPgZnAbOBTFhAGngWmABeJIH1gJHAbcD/wPrASSDG4Pz9JAwN9n9obVy4HekNqCPg4cB/wb8DCAexzB5A4gjMXAXuBBqDCAr4mpjlHTLZ3VAFXCUE3igA10A0MBc4T01kBVPfR0hxgFLABWN3Xz8t5JwvaXwe6+smWTWC6IHN7P0ztBHZkfd8KzBP6bFF6ubiHUjHvtVnr380qKMZK3tgpexQDb8maEuBUmR8OrBPeWS7+rr8xCqgUE64B/gxsE6LbgGbxm8i6TcA+2TMNLBaUI6heIxXCTqBF/p4mvqwe+PssRTwjZ56dg64vicCn5ZhbLLQp4FL53JRF07NA7w8Pn8hS8mPAUgHLTjk7kLM+LbwGovB1QAT58tuBdH5kw3ZBpSm+cxfwqBC7GViWRdxsIfg6+f4iUAdMFIENExRuFBTUCeotYaQKmNAPPb0CPF+QUixI+7Sc+QdRmCv0FQnNc+S5+2Wfp0UYAL+Tub8TpUeB5wX9EWCMKP+f5TzVazY/GaAA24G7+9z/jQhmguw1XQQQkfkHBbGVMn9Nn+c/KqhLiMBuAJ4TNB4qEHxB9nNEYGkRlhZFjgKuF4Dk93n2LvG1+SLc3gj8OPCXPmu/IhZlCE9d4vb216n1wNRDEHoeUCEaDYDaHGscQRViHlq0owWN3RKkyEHgerki4q9uEz9jiK+tPUwKdruYW+95deK3kuL33gf6liwrgW+Lgtw+Pnd3jvTKl7+hrHX7BfgGcCEQE0b7jp+Jpp4UAo0cjChxvL7Auy1rvlvQUZwVRA54BSEKqpPPK0XDy4AHgNP7icy9AnwK2HKIbky0n3SkV/HqMK851OHeiTwg5rkox/xZgs5fCzr666+FxY+ZQtSrWdds8SlbRBAX93n2R8CfspSzWEz5y3L2rQNwLf2NpeJaZvS5f7Uge29WgBvoMAQQB4x7hYHHJRecLUhygLdFY7Z8v7nPsw8Lins/u8DfirP+luz7jaycSwPf6TN/k8x39Emk75L5uTkYuVLmzjwEs3mi2CZRyFwBg5bnkSCxOevz0hzCbhfLiYilLRMffEA/9QZBSac4ymo5rDjL1F6S6Jc9FgH3ZK35uZRjtRI8FvUxndslBaqVvzeLmYSEgQXZJTGZfxO7L0fzdx6Zn4xMPAxiRgmq98qZG4GvZs3/qwRCgB+K0rLHfAlqvUj9lqQ9S/pxD5SI8z5SaPdtouYdwn+YMm8OcD91DBofkSOoOP5/HK9hSnJ4peRp28UHLpAIFkhEHC8h/zOS5xVIVv4x2Wei+L4F4gYmio+YKq5ggRTgCenkfEzmz5AzLpO1NRJ1Py+0RbN870SZawDGSdZQKb4tLm7nVDnPkvsXyvpO4OviA/eKWYeAL0ol0yrVzqelOmqSJHyMZBRXA58Ahgj/c4W23aYcpEUAQ4S4J4WpMmF6nQhmtuRxbcLM54TYIrn3WcnJKrPSlY8AkyQ3qxZiOyU67pbIPENq4rAI90lgNHCSpDhhaTudLYL0RViVEvhmiiCGSFJ8aVanZb4wXS918smyZ0g+rxXevyKfCwRIkyV3fUeUPFNKvS8Cvxcf3G1IA6FKJD5KhFUjGi0Xn1guiGuQrHw98Cl5dmRWwt0oQSYQ1E4Xx22JX7Wzom1d1jlxKfTLJABVC+GIoM4SIa6VMy4VH1ojaz8QxXdmNQU2yP1OEfQG4W+80OcKisrE2p4QXobJHoGkboGgtlGuLilf9wBllqAjEOjuEklXyAGbJBFem/WWS0seVCXdiEsFES7wS9H4MOAhuTdd9u7sk0Sn5TktyumR8xeICZeIcBbL/XmigCeAc8QSKqVlVS417Xx5/r+BC6RMTMszCwQAtvDkiNV0ifJOlXMqspLwKULXjqziQAkKhwA7/2cArp+YivchV9gAAAAASUVORK5CYII=
description: Query, upload and download data using Check Point Sandblast on cloud.
configuration:
- display: Server URL (e.g. https://192.168.0.1)
  name: server
  defaultvalue: https://te.checkpoint.com
  type: 0
  required: true
- display: Version
  name: version
  defaultvalue: v1
  type: 0
  required: true
- display: Use API Key
  name: useApiKey
  defaultvalue: "true"
  type: 8
  required: false
- display: API key
  name: token
  defaultvalue: ""
  type: 4
  required: false
- display: Do not validate server certificate (insecure)
  name: insecure
  defaultvalue: ""
  type: 8
  required: false
- display: Use system proxy settings
  name: proxy
  defaultvalue: ""
  type: 8
  required: false
script:
  script: |-
    var server = params.server;
    var insecure = params.insecure;
    var proxy = params.proxy;
    var version = params.version;
    var requestTemplate = JSON.stringify({request:[{features:['te']}]});
    var base = server.replace(/[\/]+$/, '') +'/tecloud/api/' + version + '/file/';
    var useApiKey = params.useApiKey;
    if (useApiKey === undefined) {
      useApiKey = true;
    }

    var headers = {};
    if (useApiKey) {
        if (!params.token) {
            throw 'API Key not provided.';
        }
        headers = {'Authorization': [params.token]};
    }

    var urlDict = {
        'sb-query': 'query',
        'sb-upload': 'upload',
        'sb-download': 'download',
        'sb-quota': 'quota',
        'sandblast-query': 'query',
        'sandblast-upload': 'upload',
        'sandblast-download': 'download',
        'sandblast-quota': 'quota',
    };

    var contentTypeDict = {
        'sb-query': 'application/json',
        'sandblast-query': 'application/json',
    };

    var saveCookies = function(res, requestCookies) {
        if (requestCookies) {
            for (var i = 0; i < res.Cookies.length; i++) {
                if (res.Cookies[i].Domain === 'te.checkpoint.com') {
                    setIntegrationContext({cookies: [res.Cookies[i]]});
                }
            }
        }
    }

    var sendRequest = function(url, body, contentType, queryName, cookies, requestCookies) {
        if (contentType) {
            headers['Content-type'] = [contentType];
        }
        var res = http(
                base + url,
                {
                    Method: 'POST',
                    Body: body,
                    Headers: headers,
                    Cookies: cookies
                },
                insecure,
                proxy
            );
        if (res.StatusCode < 200 || res.StatusCode >= 300) {
            throw 'Failed to ' + queryName + ' , request status code: ' + res.StatusCode + ' and Body: ' + res.Body + '.';
        }
        saveCookies(res, requestCookies);
        return JSON.parse(res.Body);
    }

    var teArgs = {'images': 0, 'reports': 0, 'benign_reports': 1};

    var createRequest = function(args) {
        if (!args.features) {
            args.features = 'all';
        }
        if (args.features !== 'extraction' && args.features !== 'av') {
            var feature = {};
                var keys = Object.keys(teArgs);
                for (var i = 0; i < keys.length; i++) {
                    if (args[keys[i]]) {
                        if (teArgs[keys[i]] === 0) {
                            feature[keys[i]] = JSON.parse(args[keys[i]]);
                        } else if (teArgs[keys[i]] === 1) {
                            feature[keys[i]] = args[keys[i]] === 'true';
                        }
                        delete args[keys[i]];
                    }
                }
                if (Object.keys(feature).length) {
                    args['te'] = feature;
                }
        }
        if (args.features === 'all') {
            args.features = ['te', 'av', 'extraction'];
        } else {
            args.features = [args.features];
        }
        var request = {request: args};
        return JSON.stringify(request);
    }

    var contextData = getIntegrationContext();
    var cookies = contextData.cookies;
    var requestCookies = !cookies;
    for (var i = 0; !requestCookies && i < cookies.length; i++) {
        var currentTime = new Date();
        var date = new Date(cookies[i].Expires);
        var timeDiffernceInDays = (date.getTime() - currentTime.getTime()) / (1000 * 60 * 60 * 24)
        if (timeDiffernceInDays < 100) {
            requestCookies = true;
        }
    }

    var raw;
    switch (command) {
        case 'test-module':
            if (sendRequest(urlDict['sb-quota'], requestTemplate, contentTypeDict['sb-quota'], 'test', cookies, requestCookies)) {
                return 'ok';
            }
            return 'not-cool';
        case 'sandblast-download':
        case 'sb-download':
            var res = http(
                base + urlDict[command] + encodeToURLQuery(args),
                {
                    Method: 'GET',
                    Headers: headers,
                    Cookies: cookies
                },
                insecure,
                proxy
            );
            if (res.StatusCode < 200 || res.StatusCode >= 300) {
                throw 'Failed to ' + urlDict[command] + ' , request status code: ' + res.StatusCode + ' and Body: ' + res.Body + '.';
            }
            // Extract file name from response
            var currentTime = new Date();
            var fileName = command + '_at_' + currentTime.getTime();
            if (res.Headers && res.Headers['Content-Disposition']) {
                var match = /filename=\"(.*)\"/.exec(res.Headers['Content-Disposition']);
                if (match && match[1]) {
                    fileName = match[1];
                }
            }
            saveCookies(res, requestCookies);
            raw = {Type: 3, FileID: saveFile(res.Bytes), File: fileName, Contents: fileName};
            break;
        case 'sandblast-upload':
        case 'sb-upload':
            var file_id = args['file_id'];
            delete args['file_id'];
            var res = httpMultipart(
                base + urlDict[command],
                file_id,
                {
                    Method: 'POST',
                    Headers: headers,
                    Cookies: cookies
                },
                {
                    'request': createRequest(args)
                },
                insecure,
                proxy
                );
            if (res.StatusCode < 200 || res.StatusCode >= 300) {
                throw 'Failed to sb-upload , request status code: ' + res.StatusCode + ' and Body: ' + res.Body + '.';
            }
            saveCookies(res, requestCookies);
            raw = {Type: entryTypes.note, ContentsFormat: formats.json, Contents: JSON.parse(res.Body)};
            break;
        default:
            var contents = sendRequest(
                urlDict[command],
                command === 'sb-query' || command === 'sandblast-query'? createRequest(args) : requestTemplate,
                contentTypeDict[command],
                command,
                cookies,
                requestCookies);
            raw = {Type: entryTypes.note, ContentsFormat: formats.json, Contents: contents};
    }

    if (command === 'sandblast-upload' || command === 'sandblast-query' || command === 'sb-upload' || command === 'sb-query') {
        var uniqueKeys = ['md5', 'sha1', 'sha256'];
        var ec = {};
        if (raw.Contents.response &&
            raw.Contents.response.av &&
            raw.Contents.response.av.malware_info &&
            raw.Contents.response.av.malware_info.malware_type) {
            var maliciousData = {
                Malicious: {
                    Vendor: 'Sandblast',
                    Description: 'Sandblast found this file malicious',
                    Confidence: raw.Contents.response.av.malware_info.confidence,
                    MalwareFamily: raw.Contents.response.av.malware_info.malware_family,
                    MalwareType: raw.Contents.response.av.malware_info.malware_type,
                    Severity: raw.Contents.response.av.malware_info.severity,
                    SignatureName: raw.Contents.response.av.malware_info.signature_name,
                }
            };
            for (var key in uniqueKeys) {
                if (raw.Contents.response[uniqueKeys[key]]) {
                    maliciousData[uniqueKeys[key].toUpperCase()] = raw.Contents.response[uniqueKeys[key]];
                }
            }
            addMalicious(ec, outputPaths.file, maliciousData);
        } else {
            for (var key in uniqueKeys) {
                if (raw.Contents.response[uniqueKeys[key]]) {
                    var val = {};
                    val[uniqueKeys[key].toUpperCase()] = raw.Contents.response[uniqueKeys[key]];
                    ec['File(val.' + uniqueKeys[key].toUpperCase() + ' == obj.' + uniqueKeys[key].toUpperCase() + ')'] = val;
                }
            }
        }
        raw.EntryContext = ec;
        var prefix = command === 'sandblast-upload' ? 'Upload' : 'Query';
        raw.HumanReadable = tableToMarkdown(
            prefix + ' status for file ' +
            raw.Contents.response.file_name + (raw.Contents.response.file_type ? (' file type ' + raw.Contents.response.file_type) : '') +
            ', md5 ' + raw.Contents.response.md5,
            raw.Contents.response.status
        ) + '\n' +
        tableToMarkdown(
            prefix + ' av for file ' +
            raw.Contents.response.file_name + (raw.Contents.response.file_type ? (' file type ' + raw.Contents.response.file_type) : '') +
            ', md5 ' + raw.Contents.response.md5,
            raw.Contents.response.av)+ '\n' +
        tableToMarkdown(
            prefix + ' extraction for file ' +
            raw.Contents.response.file_name + (raw.Contents.response.file_type ? (' file type ' + raw.Contents.response.file_type) : '') +
            ', md5 ' + raw.Contents.response.md5,
            raw.Contents.response.extraction)+ '\n' +
        tableToMarkdown(prefix + ' TE for file ' +
            raw.Contents.response.file_name + (raw.Contents.response.file_type ? (' file type ' + raw.Contents.response.file_type) : '') +
            ', md5 ' + raw.Contents.response.md5,
            raw.Contents.response.te);
    } else if (command === 'sandblast-quota' || command === 'sb-quota') {
        raw.ReadableContentsFormat = formats.markdown;
        raw.HumanReadable = tableToMarkdown('Sandblast Quota Status', raw.Contents.response);
    }
    return raw;
  type: javascript
  commands:
  - name: sb-query
    deprecated: true
    arguments:
    - name: md5
      description: The md5 to query
    - name: sha1
      description: The sha1 to query
    - name: sha256
      description: The sha256 to query
    - name: file_type
      description: File extension (although the service identifies the type)
    - name: features
      auto: PREDEFINED
      predefined:
      - te
      - av
      - extraction
      - all
      description: Available features - default is te and av
    - name: images
      description: Array of objects with id and revision of available OS images
    - name: reports
      description: Array of supported report formats of - pdf | xml | tar
    - name: benign_reports
      auto: PREDEFINED
      predefined:
      - "true"
      - "false"
      description: By default, reports are returned only for malicious files - you
        can mark this as true and get benign reports
    - name: quota
      auto: PREDEFINED
      predefined:
      - "true"
      - "false"
      description: If true, response delivers the quota data (for cloud services only)
    - name: file_name
      description: File name - service calculates the file name from the part name
    description: Use the Query API to have a client application look for either the
      analysis report of a specific file on the Check Point Threat Prevention service
      databases or the status of a file, uploaded for analysis
  - name: sandblast-query
    arguments:
    - name: md5
      description: The md5 to query
    - name: sha1
      description: The sha1 to query
    - name: sha256
      description: The sha256 to query
    - name: file_type
      description: File extension (although the service identifies the type)
    - name: features
      auto: PREDEFINED
      predefined:
      - te
      - av
      - extraction
      - all
      description: Available features - default is te and av
    - name: images
      description: Array of objects with id and revision of available OS images
    - name: reports
      description: Array of supported report formats of - pdf | xml | tar
    - name: benign_reports
      auto: PREDEFINED
      predefined:
      - "true"
      - "false"
      description: By default, reports are returned only for malicious files - you
        can mark this as true and get benign reports
    - name: quota
      auto: PREDEFINED
      predefined:
      - "true"
      - "false"
      description: If true, response delivers the quota data (for cloud services only)
    - name: file_name
      description: File name - service calculates the file name from the part name
    outputs:
    - contextPath: File.Malicious.Vendor
      description: The vendor which found the file as malicious
    - contextPath: File.Malicious.Description
      description: A description of the file as malicious
    - contextPath: File.Malicious.Confidence
      description: Level of confidence that the file is malicious
    - contextPath: File.Malicious.MalwareFamily
      description: The family of malware this file belong to
    - contextPath: File.Malicious.MalwareType
      description: The type of this malware
    - contextPath: File.Malicious.Severity
      description: The severity of this malware
    - contextPath: File.Malicious.SignatureName
      description: The file signature name
    - contextPath: File.MD5
      description: The file md5
    - contextPath: File.SHA1
      description: The file sha1
    - contextPath: File.SHA256
      description: The file sha256
    description: Use the Query API to have a client application look for either the
      analysis report of a specific file on the Check Point Threat Prevention service
      databases or the status of a file, uploaded for analysis
  - name: sb-upload
    deprecated: true
    arguments:
    - name: file_name
      required: true
      default: true
      description: File name - service calculates the file name from the part name
    - name: md5
      description: The md5 to upload
    - name: sha1
      description: The sha1 to upload
    - name: sha256
      description: The sha256 to upload
    - name: file_type
      description: File extension (although the service identifies the type)
    - name: features
      auto: PREDEFINED
      predefined:
      - te
      - av
      - extraction
      - all
      description: Available features - default is te and av
    - name: images
      description: Array of objects with id and revision of available OS images
    - name: reports
      description: Array of supported report formats of - pdf | xml | tar
    - name: benign_reports
      auto: PREDEFINED
      predefined:
      - "true"
      - "false"
      description: By default, reports are returned only for malicious files - you
        can mark this as true and get benign reports
    - name: file_id
      required: true
      description: The file id
    description: Use the Upload API to have a client application request that Check
      Point Threat Prevention modules scan and analyze a file. When you upload a file
      to the service, the file is encrypted. It is un-encrypted during analysis, and
      then deleted
  - name: sandblast-upload
    arguments:
    - name: file_name
      required: true
      default: true
      description: File name - service calculates the file name from the part name
    - name: md5
      description: The md5 to upload
    - name: sha1
      description: The sha1 to upload
    - name: sha256
      description: The sha256 to upload
    - name: file_type
      description: File extension (although the service identifies the type)
    - name: features
      auto: PREDEFINED
      predefined:
      - te
      - av
      - extraction
      - all
      description: Available features - default is te and av
    - name: images
      description: Array of objects with id and revision of available OS images
    - name: reports
      description: Array of supported report formats of - pdf | xml | tar
    - name: benign_reports
      auto: PREDEFINED
      predefined:
      - "true"
      - "false"
      description: By default, reports are returned only for malicious files - you
        can mark this as true and get benign reports
    - name: file_id
      required: true
      description: The file id
    outputs:
    - contextPath: File.Malicious.Vendor
      description: The vendor which found the file as malicious
    - contextPath: File.Malicious.Description
      description: A description of the file as malicious
    - contextPath: File.Malicious.Confidence
      description: Level of confidence that the file is malicious
    - contextPath: File.Malicious.MalwareFamily
      description: The family of malware this file belong to
    - contextPath: File.Malicious.MalwareType
      description: The type of this malware
    - contextPath: File.Malicious.Severity
      description: The severity of this malware
    - contextPath: File.Malicious.SignatureName
      description: The file signature name
    - contextPath: File.MD5
      description: The file md5
    - contextPath: File.SHA1
      description: The file sha1
    - contextPath: File.SHA256
      description: The file sha256
    description: Use the Upload API to have a client application request that Check
      Point Threat Prevention modules scan and analyze a file. When you upload a file
      to the service, the file is encrypted. It is un-encrypted during analysis, and
      then deleted
  - name: sb-download
    deprecated: true
    arguments:
    - name: id
      required: true
      default: true
      description: File id to download
    description: 'Use the Download API to have a client application download files
      generated by the Check Point Threat Prevention service: analysis reports, Threat
      Emulation sandbox outputs, and more. The request must have the ID of the file
      to download'
  - name: sandblast-download
    arguments:
    - name: id
      required: true
      default: true
      description: File id to download
    outputs:
    - contextPath: File.MD5
      description: The file md5
    - contextPath: File.SHA1
      description: The file sha1
    - contextPath: File.SHA256
      description: The file sha256
    - contextPath: File.Name
      description: The file name
    description: 'Use the Download API to have a client application download files
      generated by the Check Point Threat Prevention service: analysis reports, Threat
      Emulation sandbox outputs, and more. The request must have the ID of the file
      to download'
  - name: sb-quota
    deprecated: true
    arguments: []
    description: Use the Quote API to have a client application get the current license
      and quota status of the API Key that you use
  - name: sandblast-quota
    arguments: []
    description: Use the Quote API to have a client application get the current license
      and quota status of the API Key that you use
hidden: false
<<<<<<< HEAD
fromversion: 3.5.0
releaseNotes: "-"
=======
releaseNotes: '-'
>>>>>>> 2bd1467b
<|MERGE_RESOLUTION|>--- conflicted
+++ resolved
@@ -525,9 +525,5 @@
     description: Use the Quote API to have a client application get the current license
       and quota status of the API Key that you use
 hidden: false
-<<<<<<< HEAD
 fromversion: 3.5.0
-releaseNotes: "-"
-=======
-releaseNotes: '-'
->>>>>>> 2bd1467b
+releaseNotes: '-'