--- conflicted
+++ resolved
@@ -1,11 +1,6 @@
 ## [Unreleased]
-<<<<<<< HEAD
-- Added ***fetch-indicators*** support, intended to be used to share IoCs between tenants in an Elasticsearch MT environment.
-- Added ***get-shared-indicators*** command used to test ***fetch-indicators***.
-=======
   - Added support for the ***fetch-indicators*** function, which is used to share IoCs between tenants in multi-tenant deployments.
   - Added the ***get-shared-indicators*** command, which tests the ***fetch-indicators*** function.
->>>>>>> 98d4b4f3
 
 ## [19.12.0] - 2019-12-10
 -
