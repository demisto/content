--- conflicted
+++ resolved
@@ -57,11 +57,7 @@
   required: false
   type: 0
 - defaultvalue: F - Reliability cannot be judged
-<<<<<<< HEAD
-  display: Reliability
-=======
   display: Source reliability
->>>>>>> 98d4b4f3
   name: feedInstanceReliability
   options:
   - A - Completely reliable
@@ -84,25 +80,17 @@
   name: expirationInterval
   required: false
   type: 1
-<<<<<<< HEAD
-- display: Bypass exclusion list
-=======
 - additionalinfo: When selected, the exclusion list is ignored for indicators from
     this feed. This means that if an indicator from this feed is on the exclusion
     list, the indicator might still be added to the system.
   display: Bypass exclusion list
->>>>>>> 98d4b4f3
   name: bypassExclusionList
   defaultvalue: ""
   type: 8
   required: false
-<<<<<<< HEAD
-- display: Mark As Reputation
-=======
 - additionalinfo: Indicators from this integration instance will be marked with this
     reputation.
   display: Indicator reputation
->>>>>>> 98d4b4f3
   name: feedInstanceReputation
   defaultvalue: feedInstanceReputationNotSet
   type: 18
@@ -121,11 +109,7 @@
   name: feed
   required: false
   type: 8
-<<<<<<< HEAD
-description: "Search and analyze Data in Real Time. \n Supports version 6 and up."
-=======
 description: "Searches for and analyzes data in real time. \n Supports version 6 and up."
->>>>>>> 98d4b4f3
 display: Elasticsearch v2
 name: Elasticsearch v2
 script:
@@ -166,11 +150,7 @@
       secret: false
     - default: false
       defaultValue: '0'
-<<<<<<< HEAD
-      description: The page number from which to start a search. The default is "0".
-=======
       description: The page number from which to start a search. The default value is "0".
->>>>>>> 98d4b4f3
       isArray: false
       name: page
       required: false
@@ -178,11 +158,7 @@
     - default: false
       defaultValue: '100'
       description: The number of documents displayed per page. Can be an integer between
-<<<<<<< HEAD
-        "1" and "10,000". The default is "100".
-=======
         "1" and "10,000". The default value is "100".
->>>>>>> 98d4b4f3
       isArray: false
       name: size
       required: false
@@ -289,11 +265,7 @@
       secret: false
     - default: false
       defaultValue: '0'
-<<<<<<< HEAD
-      description: The page number from which to start a search. The default is "0".
-=======
       description: The page number from which to start a search. The default value  is "0".
->>>>>>> 98d4b4f3
       isArray: false
       name: page
       required: false
@@ -301,11 +273,7 @@
     - default: false
       defaultValue: '100'
       description: The number of documents displayed per page. Can be an integer between
-<<<<<<< HEAD
-        "1" and "10,000". The default is "100".
-=======
         "1" and "10,000". The default value is "100".
->>>>>>> 98d4b4f3
       isArray: false
       name: size
       required: false
@@ -379,21 +347,13 @@
   - arguments:
     - default: false
       defaultValue: '50'
-<<<<<<< HEAD
-      description: Max size of indicators to be fetched.
-=======
       description: The maximum number of indicators to fetch.
->>>>>>> 98d4b4f3
       isArray: false
       name: limit
       required: true
       secret: false
     deprecated: false
-<<<<<<< HEAD
-    description: Get indicators shared with this tenant (MT only).
-=======
     description: Gets indicators shared with this tenant (MT only).
->>>>>>> 98d4b4f3
     execution: false
     name: get-shared-indicators
     outputs:
