category: Database
commonfields:
  id: Elasticsearch v2
  version: -1
configuration:
- display: Server URL
  name: url
  required: true
  type: 0
- display: Username for server login
  name: credentials
  required: false
  type: 9
- defaultvalue: 'false'
  display: Trust any certificate (not secure)
  name: insecure
  required: false
  type: 8
- display: Use system proxy settings
  name: proxy
  required: false
  type: 8
- display: Index from which to fetch incidents (CSV)
  name: fetch_index
  required: false
  type: 0
- display: Query by which to fetch incidents (Lucene syntax)
  name: fetch_query
  required: false
  type: 0
- display: Index time field (for sorting and limiting data)
  name: fetch_time_field
  required: false
  type: 0
- defaultvalue: Simple-Date
  display: Time field type
  name: time_method
  options:
  - Simple-Date
  - Timestamp-Seconds
  - Timestamp-Milliseconds
  required: false
  type: 15
- defaultvalue: '%Y-%m-%dT%H:%M:%SZ'
  display: Time format as kept in Elasticsearch
  name: fetch_time_format
  required: false
  type: 0
- defaultvalue: 3 days
  display: First fetch timestamp (<number> <time unit>, e.g., 12 hours, 7 days)
  name: fetch_time
  required: false
  type: 0
- defaultvalue: '50'
  display: The maximum number of results to return per fetch
  name: fetch_size
  required: false
  type: 0
- defaultvalue: F - Reliability cannot be judged
  display: Source reliability
  name: feedInstanceReliability
  options:
  - A - Completely reliable
  - B - Usually reliable
  - C - Fairly reliable
  - D - Not usually reliable
  - E - Unreliable
  - F - Reliability cannot be judged
<<<<<<< HEAD
  required: true
=======
  required: false
>>>>>>> 48eadbcf
  type: 15
- name: expiration
  required: false
  type: 17
- defaultvalue: indicatorType
  hidden: true
  name: expirationPolicy
  required: false
  type: 0
- hidden: true
  name: expirationInterval
  required: false
  type: 1
- additionalinfo: When selected, the exclusion list is ignored for indicators from
    this feed. This means that if an indicator from this feed is on the exclusion
    list, the indicator might still be added to the system.
  display: Bypass exclusion list
  name: bypassExclusionList
  defaultvalue: ""
  type: 8
  required: false
- additionalinfo: Indicators from this integration instance will be marked with this
    reputation.
  display: Indicator reputation
  name: feedInstanceReputation
  defaultvalue: feedInstanceReputationNotSet
  type: 18
  required: false
  options:
  - None
  - Good
  - Suspicious
  - Bad
- display: Feed Fetch Interval
  name: feedFetchInterval
  defaultvalue: "240"
  type: 19
  required: false
- display: Fetch indicators
  name: feed
  required: false
  type: 8
description: "Searches for and analyzes data in real time. \n Supports version 6 and up."
display: Elasticsearch v2
name: Elasticsearch v2
script:
  commands:
  - arguments:
    - default: false
      description: The index in which to perform a search.
      isArray: false
      name: index
      required: true
      secret: false
    - default: false
      description: The string to query. Strings are queried using Lucene syntax.
      isArray: false
      name: query
      predefined:
      - ''
      required: true
      secret: false
    - default: false
      description: A comma-separated list of the fields of a document to fetch. Leaving
        the fields empty fetches the entire document.
      isArray: true
      name: fields
      required: false
      secret: false
    - auto: PREDEFINED
      default: false
      defaultValue: 'false'
      description: Whether to calculate an explanation of a score for a query. The default value is "false".
        For example, "value:1.6943597".
      isArray: false
      name: explain
      predefined:
      - 'true'
      - 'false'
      required: false
      secret: false
    - default: false
      defaultValue: '0'
      description: The page number from which to start a search. The default value is "0".
      isArray: false
      name: page
      required: false
      secret: false
    - default: false
      defaultValue: '100'
      description: The number of documents displayed per page. Can be an integer between
        "1" and "10,000". The default value is "100".
      isArray: false
      name: size
      required: false
      secret: false
    - default: false
      description: The field by which to sort the results table. The supported result
        types are boolean, numeric, date, and keyword fields. Keyword fields require
        the doc_values parameter to be set to "true" from the Elasticsearch server.
      isArray: false
      name: sort-field
      predefined:
      - ''
      required: false
      secret: false
    - auto: PREDEFINED
      default: false
      defaultValue: asc
      description: The order by which to sort the results table. The results tables
        can only be sorted if a sort-field is defined.
      isArray: false
      name: sort-order
      predefined:
      - asc
      - desc
      required: false
      secret: false
    deprecated: false
    description: Queries an index.
    execution: false
    name: es-search
    outputs:
    - contextPath: Elasticsearch.Search.Results._index
      description: The index to which the document belongs.
      type: String
    - contextPath: Elasticsearch.Search.Results._id
      description: The ID of the document.
      type: String
    - contextPath: Elasticsearch.Search.Results._type
      description: The mapping type of the document.
      type: String
    - contextPath: Elasticsearch.Search.max_score
      description: The maximum relevance score of a query.
      type: Number
    - contextPath: Elasticsearch.Search.Query
      description: The query performed in the search.
      type: String
    - contextPath: Elasticsearch.Search.total.value
      description: The number of search results.
      type: Number
    - contextPath: Elasticsearch.Search.Results._score
      description: The relevance score of the search result.
      type: Number
    - contextPath: Elasticsearch.Search.Index
      description: The index in which the search was performed.
      type: String
    - contextPath: Elasticsearch.Search.Server
      description: The server on which the search was performed.
      type: String
    - contextPath: Elasticsearch.Search.timed_out
      description: Whether the search stopped due to a time out.
      type: Boolean
    - contextPath: Elasticsearch.Search.took
      description: The time in milliseconds taken for the search to complete.
      type: Number
    - contextPath: Elasticsearch.Search.Page
      description: The page number from which the search started.
      type: Number
    - contextPath: Elasticsearch.Search.Size
      description: The maximum number of scores that a search can return.
      type: Number
  - arguments:
    - default: false
      description: The index in which to perform a search.
      isArray: false
      name: index
      required: true
      secret: false
    - default: false
      description: The string to query. Strings are queried using the Lucene syntax.
      isArray: false
      name: query
      predefined:
      - ''
      required: true
      secret: false
    - default: false
      description: A comma-separated list of the fields of a document to fetch. If
        empty, fetches the entire document.
      isArray: true
      name: fields
      required: false
      secret: false
    - auto: PREDEFINED
      default: false
      defaultValue: 'false'
      description: Whether to calculate an explanation of a score for a query. The default value is "false".
        For example, "value:1.6943597".
      isArray: false
      name: explain
      predefined:
      - 'true'
      - 'false'
      required: false
      secret: false
    - default: false
      defaultValue: '0'
      description: The page number from which to start a search. The default value  is "0".
      isArray: false
      name: page
      required: false
      secret: false
    - default: false
      defaultValue: '100'
      description: The number of documents displayed per page. Can be an integer between
        "1" and "10,000". The default value is "100".
      isArray: false
      name: size
      required: false
      secret: false
    - default: false
      description: The field by which to sort the results table. The supported result
        types are boolean, numeric, date, and keyword fields. Keyword fields require
        the doc_values parameter to be set to "true" from the Elasticsearch server.
      isArray: false
      name: sort-field
      predefined:
      - ''
      required: false
      secret: false
    - auto: PREDEFINED
      default: false
      defaultValue: asc
      description: The order by which to sort the results table. The results tables
        can only be sorted if a sort-field is defined. The default value is "asc".
      isArray: false
      name: sort-order
      predefined:
      - asc
      - desc
      required: false
      secret: false
    deprecated: false
    description: Searches an index.
    execution: false
    name: search
    outputs:
    - contextPath: Elasticsearch.Search.Results._index
      description: The index to which the document belongs.
      type: String
    - contextPath: Elasticsearch.Search.Results._id
      description: The ID of the document.
      type: String
    - contextPath: Elasticsearch.Search.Results._type
      description: The mapping type of the document.
      type: String
    - contextPath: Elasticsearch.Search.max_score
      description: The maximum relevance score of a query.
      type: Number
    - contextPath: Elasticsearch.Search.Query
      description: The query performed in the search.
      type: String
    - contextPath: Elasticsearch.Search.total.value
      description: The number of search results.
      type: Number
    - contextPath: Elasticsearch.Search.Results._score
      description: The relevance score of the search result.
      type: Number
    - contextPath: Elasticsearch.Search.Index
      description: The index in which the search was performed.
      type: String
    - contextPath: Elasticsearch.Search.Server
      description: The server on which the search was performed.
      type: String
    - contextPath: Elasticsearch.Search.timed_out
      description: Whether the search stopped due to a time out.
      type: Boolean
    - contextPath: Elasticsearch.Search.took
      description: The time in milliseconds taken for the search to complete.
      type: Number
    - contextPath: Elasticsearch.Search.Page
      description: The page number from which the search started.
      type: Number
    - contextPath: Elasticsearch.Search.Size
      description: The maximum number of scores that a search can return.
      type: Number
  - arguments:
    - default: false
      defaultValue: '50'
      description: The maximum number of indicators to fetch.
      isArray: false
      name: limit
      required: true
      secret: false
    deprecated: false
    description: Gets indicators shared with this tenant (MT only).
    execution: false
    name: get-shared-indicators
    outputs:
    - contextPath: ElasticsearchFeed.SharedIndicators
      description: Indicators shared from other tenants.
      type: Unknown
  dockerimage: demisto/elasticsearch:1.0.0.1795
  feed: true
  isfetch: true
  longRunning: false
  longRunningPort: false
  runonce: false
  script: '-'
  subtype: python3
  type: python<|MERGE_RESOLUTION|>--- conflicted
+++ resolved
@@ -66,11 +66,7 @@
   - D - Not usually reliable
   - E - Unreliable
   - F - Reliability cannot be judged
-<<<<<<< HEAD
-  required: true
-=======
-  required: false
->>>>>>> 48eadbcf
+  required: false
   type: 15
 - name: expiration
   required: false
