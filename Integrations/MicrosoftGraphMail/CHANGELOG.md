--- conflicted
+++ resolved
@@ -1,15 +1,9 @@
 ## [Unreleased]
-<<<<<<< HEAD
  - Fixed an issue where the listing emails were not comparing the mail ID.
- - Fixed an issue where ***msgraph-mail-list-folders*** failed when handling multiple pages.
- 
-=======
-
 
 ## [20.2.0] - 2020-02-04
 Fixed an issue where the listing emails were not comparing the mail ID.
 
->>>>>>> 4073399a
 ## [20.1.2] - 2020-01-22
 Added support to authenticate using a self-deployed Azure application.
 
