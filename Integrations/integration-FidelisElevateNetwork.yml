commonfields:
  id: Fidelis Elevate Network
  version: -1
name: Fidelis Elevate Network
display: Fidelis Elevate Network
category: Network Security
image: data:image/png;base64,iVBORw0KGgoAAAANSUhEUgAAADIAAAAyCAYAAAAeP4ixAAAF8ElEQVRo3tVaa2wUVRQ+lUeolLZQHwQxEUIi/GgpakvTst2d7fax7RaEUFOIRW2x7e7cme220BawNSQ1MQZFgYaH8gvlFVAxUYIIJPxRA7FSLCpBJMYnL5FEyh8cvzttodvd6e527izpJCezO3Pn3Pvde853zzkzRKKPAmUOScp+Kg/MoVF7FCiZJLHz5JA1nL8jlzxzxLoklgw908iBc5xBZKPTSzqIAcmvPU3Ltk+NSc/S5vGUz9YASBd0XIXOb2jpKm+cQDAnOvw9CAQXm1ej0ubj9PW5yVHpaXplLJU3bKN83xA9+F+gtJAnkGAdCIm50dm1EBADYgeYrJrDlF0d2UTscj7ZfXcMdN2kJW2PWwPCIZdC/jYEESwHATopwsquHVZHgb9IPAinvhI3owTRJ5L8ITm8xisjye8N+7xLtQk2JyUHPnElJhB3CcB7hCpff9TATI8bPmfzXUCfqeJAuPyzoPinEYEYkMKGr8jtnztkhbmZ3gr1MYiTXaPFgWKRFDuenMpBUyD0wemsBGqVt2EVWmgRmMoh3wjTthdAdlGpP120cz8EO/7FNJBQswm95mR7qKTBoujAqUzADJ4QDiREWDe5lInWbn5FgWysyiEAOmNgDuZFkt+N107+AGw3hUrU6VSsLsTvo4LBHMFEJVDcD7syBh1vEQikFz5SRPflkNRU2PY5cebF/oBPLjM/sMWBVEShKpRuJxeLjsMdyibx/sL2UUXHCNmrtiUZ9n/0bhSaW3uL1A2RuVxiqy1ismvQvR7ycKxx1GuUP0hRdo1GLVvfjsK8NlpMzRdhbowKlSmRQVSumg/kt4csr0Y5dZepyvuEMXh/Ctr1kA1t56vDC28jmaLnbkQZ9VSoJhqxzzh08rmhguyXPqI9xxINzOotPsDkhbXavMZlWmZgeVjh93gbHYx5//kWYFZQkfLg0P2hAg3+M3xwQb1GFe0nacVaDz3XOB3m9xiU5UP64i/M9rzG5dq+6xnanqsZ2u4rc4OEX+P3eBt9ZYQRgnf/4IAwERe7IsyARnl1PBTX9IRKYteD7mNwfNb5gD+4nKG9/9fcIOHX+D3eRggQbp42Pp616wYBUVeaVtwPhM8+H/iuPzODhF/j94QB4RNaFviR1h1K6wPxYkcyZvqHUQckC2y6utN3bzWatzDKqtZGHZDcuh56oWNSH4h3dqRRSdP5frsfXUAkVn1vNTxyO+V5zfG6GGe/ohMIn1BOKFJEej5NBfKEwfHRAWE0OBL6ldh+0H4ussRpOqVXrfFQRdtJneqN+7qD+G9J8N7hbkzEalRBusynrDFuiE7lzbCbK990s6s/Ns732WGkweMMQgxs95JSB0BnzPF61CHKWVC+cY1rZWAG5fmuhs1Vlq96JprsbzLyZRmoL1gaADrZGxHHsiSwKagwwUtDLmV9rBEwKiasvb9sY0FezgIRx/BsUybCoN5Bz32G2CppZLlJTfNssrO94sEoG6MrCLIytN8KS/EB/CQBNS1WCflNIJgeOHvKfcrLlULd2YT5ibwZ5zHxB+JAicbBjgg1MV5KcjcuIk/TdFBrKnwzTsCcyk6LmIynBd04f0Lu1qctNi05CZ2dtbxkKiknyNmQaA0Il5qOTkLDmZyXrQDzMyRNLACPmgmlu+Ebt0MTG991Yhs6sUM34n6nvufYTfsMJ4G9VMjGigNR0+LRbTf84P4lW31wWdOtZlCx8qUpMPw9fZEyUxyI1rYpCA8uGQ5Kkr8I+5y39RFa4Ds8QiCXwVpZYk2q1C9FeIexw/BZm5yMmY01PbgBJ7egcF3oLxnWjl1Kc4Ty6USAPRBDSbTYGpZqacMGJf8TvnqBxEaS8yLqyKpJhnyqfzRgHPrzzzQsfIWweE0CuHw12euHMpVG5f7N+Nwiuh2Yf77hbj6mf84Rap6/YoO1x2cnL3m1Dp2e0h1RwtkuB5CSxhZGPL9zKj4UONX/NncAxEWS/E/FOcaSJ+mfHDlNhNFlrTP0l5x9weL38LF0GrWHq2m2/uLGpT4pWvX/zRDqQjZWrVoAAAAASUVORK5CYII=
description: Automate Detection and Response to Network Threats and data leakage in
  your organization with Fidelis Elevate Network Integration.
configuration:
- display: Server URL
  name: server_url
  defaultvalue: ""
  type: 0
  required: true
- display: Credentials
  name: credentials
  defaultvalue: ""
  type: 9
  required: true
- display: Trust any certificate (unsecure)
  name: unsecure
  defaultvalue: ""
  type: 8
  required: false
- display: Use system proxy settings
  name: proxy
  defaultvalue: ""
  type: 8
  required: false
- display: Fetch incidents
  name: isFetch
  defaultvalue: ""
  type: 8
  required: false
- display: Incident type
  name: incidentType
  defaultvalue: ""
  type: 13
  required: false
- display: First fetch timestamp (<number> <time unit>, e.g., 12 hours, 7 days, 3     months,
    1 year)
  name: fetch_time
  defaultvalue: 3 days
  type: 0
  required: false
script:
  script: |-
    ''' IMPORTS '''
    import json
    import requests
    # disable insecure warnings
    requests.packages.urllib3.disable_warnings()


    ''' GLOBALS / PARAMS '''
    IS_FETCH = demisto.params()['isFetch']
    INCIDENT_TYPE = demisto.params()['incidentType']
    SERVER_URL = demisto.params()['server_url']
    CREDENTIALS = demisto.params()['credentials']
    INSECURE = demisto.params()['unsecure']
    PROXY = demisto.params()['proxy']
    FETCH_TIME = demisto.params().get('fetch_time', '3 days')
    SESSION_ID = None

    if not demisto.params().get('proxy', False):
        del os.environ['HTTP_PROXY']
        del os.environ['HTTPS_PROXY']
        del os.environ['http_proxy']
        del os.environ['https_proxy']


    ''' HELPER FUNCTIONS '''
<<<<<<< HEAD
    def http_request(method, url_suffix, params=None, data=None, is_file=False):
=======
    def http_request(method, url_suffix, data=None):
>>>>>>> e94e081f
        # A wrapper for requests lib to send our requests and handle requests and responses better
        headers = {}
        if SESSION_ID is not None:
            headers['x-uid'] = SESSION_ID
            headers['Content-Type'] = 'application/json'

        res = requests.request(
            method,
            SERVER_URL + url_suffix,
            data=None if data is None else json.dumps(data),
            headers=headers,
<<<<<<< HEAD
            params=params,
=======
>>>>>>> e94e081f
            verify=not INSECURE,
        )

        # Handle error responses gracefully
        if res.status_code not in {200, 201}:
            return_error('Error in API call to Fidelis Integration [%d] - %s' % (res.status_code, res.reason))

        if is_file:
            return res.content
        else:
            return res.json()


    @logger
    def login():
        global SESSION_ID
        if SESSION_ID is None:
            url = '/j/rest/v1/access/login/{}/{}/'.format(CREDENTIALS['identifier'], CREDENTIALS['password'])
            try:
                res = http_request('GET', url)
                if res.get('error') is not None:
                    raise requests.HTTPError('Failed to login: {}'.format(res['error']))
<<<<<<< HEAD
            except requests.exceptions.BaseHTTPError as bhe:
=======
                SESSION_ID = res.get('uid')
            except requests.ConnectionError as ce:
>>>>>>> e94e081f
                return_error('Demisto has encounter a connection error, please check the server_url parameter')


    def logout():
        global SESSION_ID
        if SESSION_ID is not None:
            try:
                url = '/j/rest/v1/access/logout/{}/'.format(SESSION_ID)
                http_request('GET', url)
                SESSION_ID = None
            except:
                pass


    def generate_pagination():
        return {
            'getLast': False,
            'page': 1,
            'referenceTime': '',
            'size': 200,
            'supportPaging': True,
        }


    def to_fidelis_time_format(t):
        if isinstance(t, basestring):
            t = datetime.strptime(t, '%Y-%m-%dT%H:%M:%SZ')

        return datetime.strftime(t, '%Y-%m-%d %H:%M:%S')


    def generate_time_settings(time_frame=None, start_time=None, end_time=None):
        # default value
        settings = {
            'from': '',
            'to': '',
            'key': 'all',
            'value': '',
        }

        if time_frame is None:
            return settings
        elif time_frame in ['Today', 'Yesterday']:
            settings['key'] = time_frame.lower()
        elif 'Last' in time_frame:
            settings['key'] = 'last'
            if time_frame == 'Last 7 Days':
                settings['value'] = '7:00:00:00'
            elif time_frame == 'Last 30 Days':
                settings['value'] = '30:00:00:00'
            elif time_frame == 'Last Hour':
                settings['value'] = '1:00:00'
            elif time_frame == 'Last 24 Hours':
                settings['value'] = '24:00:00'
            elif time_frame == 'Last 48 Hours':
                settings['value'] = '48:00:00'
            else:
                raise ValueError('Could not parse time frame: {}'.format(time_frame))
        elif time_frame == 'Custom':
            settings['key'] = 'custom'
            if start_time is None and end_time is None:
                raise ValueError('invalid custom time frame: need to specify one of start_time, end_time')
            if start_time is not None:
                settings['from'] = to_fidelis_time_format(start_time)
            if end_time is not None:
                settings['to'] = to_fidelis_time_format(end_time)

        return settings


    ''' COMMANDS + REQUESTS FUNCTIONS '''
    def fidelis_get_alert_command():
        args = demisto.args()
        alert_id = args['alert_id']

        alert = fidelis_get_alert(alert_id)

        ec = {
            'ID': alert['alertId'],
            'ThreatScore': alert['fidelisScore'],
            'Time': alert['time'],
            'RuleID': alert['ruleId'],
            'RuleName': alert['rule'],
            'Summary': alert['summary'],
            'PolicyName': alert['policy'],
            'Severity': alert['severity'],
            'Protocol': alert['protocol'],
            'Type': alert['alertType'],
            'AssignedUser': alert.get('ticket', {}).get('assignedUserId'),
        }

        demisto.results({
            'Type': entryTypes['note'],
            'ContentsFormat': formats['json'],
            'Contents': alert,
            'ReadableContentsFormat': formats['markdown'],
            'HumanReadable': tableToMarkdown('Alert {}'.format(alert_id), ec, headerTransform=pascalToSpace),
            'EntryContext': {
                'Fidelis.Alert(val.ID && val.ID == obj.ID)': ec,
            },
        })


    @logger
    def fidelis_get_alert(alert_id):
        return http_request('GET', '/j/rest/v1/alert/info/{}/'.format(alert_id))


    def fidelis_delete_alert_command():
        args = demisto.args()
        alert_id = args['alert_id'].split(',')

        fidelis_delete_alert(alert_id)

        demisto.results({
            'Type': entryTypes['note'],
            'ContentsFormat': formats['json'],
            'Contents': '\n'.join('Alert ({}) deleted successfully!'.format(_id) for _id in alert_id),
            'ReadableContentsFormat': formats['markdown'],
            'HumanReadable': '\n'.join('Alert ({}) deleted successfully!'.format(_id) for _id in alert_id),
        })


    @logger
    def fidelis_delete_alert(alert_id):
        data = {
            'type': 'byAlertID',
            'alertIds': alert_id,
        }
        result = http_request('POST', '/j/rest/v1/alert/delete/', data=data)

        return result


    def fidelis_get_malware_data_command():
        args = demisto.args()
        alert_id = args['alert_id']

        result = fidelis_get_malware_data(alert_id)

        ec = {
            'ID': alert_id,
            'Malware': {
                'Name': result['malwareName'],
                'Behavior': result['malwareBehavior'],
                'Description': result['malwareDescription'],
                'DetailName': result['malwareDetailName'],
                'Platform': result['malwarePlatform'],
                'Type': result['malwareType'],
                'Variant': result['malwareVariant'],
            }
        }

        demisto.results({
            'Type': entryTypes['note'],
            'ContentsFormat': formats['json'],
            'Contents': result,
            'ReadableContentsFormat': formats['markdown'],
            'HumanReadable': tableToMarkdown('Alert {} Malware:'.format(alert_id), result, headerTransform=pascalToSpace),
            'EntryContext': {
                'Fidelis.Alert(val.ID && val.ID == obj.ID)': ec,
            },
        })


    @logger
    def fidelis_get_malware_data(alert_id):
        result = http_request('GET', '/j/rest/v1/alert/malware/{}/'.format(alert_id))
        return result


    def fidelis_get_alert_pcap_command():
        args = demisto.args()
        alert_id = args['alert_id']

        results = fidelis_get_alert_pcap(alert_id)

        demisto.results({
            'Type': entryTypes['note'],
            'ContentsFormat': formats['json'],
            'Contents': results,
            'ReadableContentsFormat': formats['markdown'],
            'HumanReadable': tableToMarkdown('<INSERT TITLE HERE>', results),
            # 'EntryContext': create_context([indicator]),
        })


    @logger
    def fidelis_get_alert_pcap(alert_id):
        raise NotImplementedError()


    def fidelis_get_alert_report_command():
        args = demisto.args()
        alert_id = int(args['alert_id'])

        pdf_content = fidelis_get_alert_report(alert_id)

        demisto.results(fileResult(
            'Alert_Details_{}.pdf'.format(alert_id),
            pdf_content,
            file_type=entryTypes['entryInfoFile']
        ))


    @logger
    def fidelis_get_alert_report(alert_id):
        result = http_request(
            'GET',
            '/j/rest/v1/alert/export/alertdetails/pdf',
            params={'alertIds': alert_id},
            is_file=True)

        return result


    def fidelis_sandbox_upload_command():
        args = demisto.args()
        upload_item = args['upload_item']

        results = fidelis_sandbox_upload(upload_item)

        demisto.results({
            'Type': entryTypes['note'],
            'ContentsFormat': formats['json'],
            'Contents': results,
            'ReadableContentsFormat': formats['markdown'],
            'HumanReadable': tableToMarkdown('<INSERT TITLE HERE>', results),
            # 'EntryContext': create_context([indicator]),
        })


    @logger
    def fidelis_sandbox_upload(upload_item):
        raise NotImplementedError()


    def fidelis_list_alerts_command():
        args = demisto.args()
        time_frame = args.get('time_frame')
        start_time = args.get('start_time')
        end_time = args.get('end_time')
        severity = args.get('severity')
        _type = args.get('type')
        threat_score = args.get('threat_score')
        ioc = args.get('ioc')

        results = fidelis_list_alerts(time_frame=time_frame, start_time=start_time, end_time=end_time, severity=severity, _type=_type, threat_score=threat_score, ioc=ioc)
        ec = [{
            'ID': alert['ALERT_ID'],
            'Time': alert['ALERT_TIME'],
            'Summary': alert['SUMMARY'],
            'Severity': alert['SEVERITY'],
            'Type': alert['ALERT_TYPE'],
        } for alert in results]

        demisto.results({
            'Type': entryTypes['note'],
            'ContentsFormat': formats['json'],
            'Contents': results,
            'ReadableContentsFormat': formats['markdown'],
            'HumanReadable': tableToMarkdown('Found {} Alerts:'.format(len(ec)), ec),
            'EntryContext': {
                'Fidelis.Alert(val.ID && val.ID == obj.ID)': ec,
            },
        })


    @logger
    def fidelis_list_alerts(time_frame=None, start_time=None, end_time=None, severity=None, _type=None, threat_score=None, ioc=None, additional_columns=None):
        columns = additional_columns if additional_columns is not None else []

        filters = [{'simple': {'column': 'ACTION', 'operator': '=', 'value': 'alert'}}]
        if severity is not None:
            filters.append({'simple': {'column': 'SEVERITY', 'operator': 'IN', 'value': severity}})
        if _type is not None:
            filters.append({'simple': {'column': 'ALERT_TYPE', 'operator': 'IN', 'value': _type}})
        if threat_score is not None:
            filters.append({'simple':{'column': 'FIDELIS_SCORE', 'operator': '>', 'value': threat_score}})
        if ioc is not None:
            filters.append({'simple': {'column': 'ANY_STRING', 'operator': '=~', 'value': ioc}})

        data = {
            'columns': columns + ['ALERT_ID', 'ALERT_TIME', 'SUMMARY', 'SEVERITY', 'ALERT_TYPE', ],
            'filter': {
                'composite': {
                    'logic': 'and',
                    'filters': filters,
                }
            },
            'order': [{'column': 'ALERT_TIME', 'direction': 'DESC'}],
            'pagination': generate_pagination(),
            'timeSettings': generate_time_settings(time_frame, start_time, end_time)
        }
        res = http_request('POST', '/j/rest/v1/alert/search/', data=data)

        return res['aaData']


    def fidelis_upload_pcap_command():
        args = demisto.args()


        results = fidelis_upload_pcap()

        demisto.results({
            'Type': entryTypes['note'],
            'ContentsFormat': formats['json'],
            'Contents': results,
            'ReadableContentsFormat': formats['markdown'],
            'HumanReadable': tableToMarkdown('<INSERT TITLE HERE>', results),
            # 'EntryContext': create_context([indicator]),
        })


    @logger
    def fidelis_upload_pcap():
        raise NotImplementedError()


    def test_integration():
        # the login is executed in the switch panel code
        demisto.results('ok')


    def fetch_incidents():
        last_run = demisto.getLastRun()
        # Get the last fetch time, if exists
        last_fetch = last_run.get('time')

        # Handle first time fetch, fetch incidents retroactively
        if last_fetch is None:
            last_fetch, _ = parse_date_range(FETCH_TIME, date_format='%Y-%m-%dT%H:%M:%SZ')

        latest = datetime.strptime(last_fetch, '%Y-%m-%dT%H:%M:%SZ')

        incidents = []
        items = fidelis_list_alerts(time_frame='Custom', start_time=last_fetch)
        for item in items:
            incident_date = datetime.strptime(item['ALERT_TIME'], '%Y-%m-%d %H:%M:%S')
            incident = {
                'Type': 'Fidelis',
                'name': item['SUMMARY'],
                'occurred': incident_date.strftime('%Y-%m-%dT%H:%M:%SZ'),
                'rawJSON': json.dumps(item),
            }
            latest = max(latest, incident_date)
            incidents.append(incident)

        if latest != last_fetch:
            last_fetch = (latest + timedelta(seconds=1)).strftime('%Y-%m-%dT%H:%M:%SZ')
            demisto.setLastRun({'time' : last_fetch})

        demisto.incidents(incidents)


    ''' COMMANDS MANAGER / SWITCH PANEL '''
    try:
        command = demisto.command()
        LOG('Command being called is {}'.format(command))
        login()
        if command == 'test-module':
            test_integration()
        elif command == 'fetch-incidents':
            fetch_incidents()

        elif command == 'fidelis-get-alert':
            fidelis_get_alert_command()

        elif command == 'fidelis-delete-alert':
            fidelis_delete_alert_command()

        elif command == 'fidelis-get-malware-data':
            fidelis_get_malware_data_command()

        elif command == 'fidelis-get-alert-pcap':
            fidelis_get_alert_pcap_command()

        elif command == 'fidelis-get-alert-report':
            fidelis_get_alert_report_command()

        elif command == 'fidelis-sandbox-upload':
            fidelis_sandbox_upload_command()

        elif command == 'fidelis-list-alerts':
            fidelis_list_alerts_command()

        elif command == 'fidelis-upload-pcap':
            fidelis_upload_pcap_command()

<<<<<<< HEAD
    except Exception, e:
=======
    except Exception as e:
>>>>>>> e94e081f
        return_error('error has occurred: {}\n{}'.format(type(e), e.message, ))
    finally:
        logout()
  type: python
  commands:
  - name: fidelis-get-alert
    arguments:
    - name: alert_id
      required: true
      description: Alert ID
    outputs:
    - contextPath: Fidelis.Alert.ID
      description: Alert ID
      type: string
    - contextPath: Fidelis.Alert.ThreatScore
      description: Alert threat score
      type: number
    - contextPath: Fidelis.Alert.Time
      description: Alert time
      type: date
    - contextPath: Fidelis.Alert.RuleID
      description: Related rule ID
      type: string
    - contextPath: Fidelis.Alert.RuleName
      description: Related rule name
      type: string
    - contextPath: Fidelis.Alert.Summary
      description: Alert summary
      type: string
    - contextPath: Fidelis.Alert.PolicyName
      description: Related Policy name
      type: string
    - contextPath: Fidelis.Alert.Severity
      description: Alert severity
      type: string
    - contextPath: Fidelis.Alert.Protocol
      description: Protocol involved in the alert
      type: string
    - contextPath: Fidelis.Alert.Type
      description: Alert type
      type: string
    - contextPath: Fidelis.Alert.AssignedUser
      description: Assigned user ID
      type: string
    description: Get alert details from Fidelis Elevate
  - name: fidelis-delete-alert
    arguments:
    - name: alert_id
      required: true
      description: Alert ID
      isArray: true
    description: Delete an alert from Fidelis Elevate
  - name: fidelis-get-malware-data
    arguments:
    - name: alert_id
      required: true
      description: Alert ID
    outputs:
    - contextPath: Fidelis.Alert.ID
      description: Alert ID
      type: string
    - contextPath: Fidelis.Alert.Malware.Name
      description: Malware name
      type: string
    - contextPath: Fidelis.Alert.Malware.Type
      description: Malware type
      type: string
    - contextPath: Fidelis.Alert.Malware.Behavior
      description: Malware behavior
      type: string
    - contextPath: Fidelis.Alert.Malware.Platform
      description: Malware platform
      type: string
    - contextPath: Fidelis.Alert.Malware.DetailName
      description: Malware detail name from Fidelis
      type: string
    - contextPath: Fidelis.Alert.Malware.Variant
      description: Malware variant
      type: string
    - contextPath: Fidelis.Alert.Malware.Description
      description: Malware description from Fidelis
      type: string
    description: Retrieve malware data related to a "Malware" type alert
  - name: fidelis-get-alert-pcap
    deprecated: true
    arguments:
    - name: alert_id
      required: true
      description: Alert ID
    description: Retrieve the alert pcap from Fidelis Elevate
  - name: fidelis-get-alert-report
    arguments:
    - name: alert_id
      required: true
      description: Alert ID
    description: Download a pdf report for a specified alert
  - name: fidelis-sandbox-upload
    deprecated: true
    arguments:
    - name: upload_item
      required: true
      description: File or URL to upload
    outputs:
    - contextPath: Fidelis.Alert.ID
      description: Alert ID generated from the upload
      type: string
    description: Upload a file or a URL for a sandbox analysis in Fidelis Elevate
  - name: fidelis-list-alerts
    arguments:
    - name: time_frame
      auto: PREDEFINED
      predefined:
      - Today
      - Yesterday
      - Last 7 Days
      - Last Hour
      - Last 24 Hours
      - Last 48 Hours
      - Last 30 Days
      - Custom
      description: Filter by time frame (i.e. Last 48 Hours)
    - name: start_time
      description: If time_frame is Custom, specify the start time for the time range
        (e.g. 2017-06-01T12:48:16.734Z)
    - name: end_time
      description: If time_frame is Custom, specify the end time for the time range
        (e.g. 2017-06-01T12:48:16.734Z)
    - name: severity
      auto: PREDEFINED
      predefined:
      - Low
      - Medium
      - High
      - Critical
      description: Filter by Alert's severity
    - name: type
      auto: PREDEFINED
      predefined:
      - Endpoint
      - DSI
      - DPI
      - DNS
      - Malware
      - Mail
      - File Upload
      - Collector Feed
      - Analytics
      description: Filter by Alert type
    - name: threat_score
      description: Filter by Alert Threat Score Threshold (Higher than)
    - name: ioc
      description: Filter Alerts that are related to a specified IOC
    outputs:
    - contextPath: Fidelis.Alert.ID
      description: Alert ID
      type: string
    - contextPath: Fidelis.Alert.Time
      description: Alert time
      type: date
    - contextPath: Fidelis.Alert.Summary
      description: Alert summary
      type: string
    - contextPath: Fidelis.Alert.Severity
      description: Alert severity
      type: string
    - contextPath: Fidelis.Alert.Type
      description: Alert type
      type: string
    description: List open Alerts from Fidelis Elevate
  - name: fidelis-upload-pcap
    deprecated: true
    arguments: []
    outputs:
    - contextPath: Fidelis.Alert.ID
      description: Alert ID generated from the upload
      type: string
    description: Upload a pcap file for analysis in Fidelis Elevate
  isfetch: true
  runonce: false
releaseNotes: "New implementation for Fidelis Elevate Network"
tests:
  - Fidelis-Test<|MERGE_RESOLUTION|>--- conflicted
+++ resolved
@@ -71,11 +71,7 @@
 
 
     ''' HELPER FUNCTIONS '''
-<<<<<<< HEAD
     def http_request(method, url_suffix, params=None, data=None, is_file=False):
-=======
-    def http_request(method, url_suffix, data=None):
->>>>>>> e94e081f
         # A wrapper for requests lib to send our requests and handle requests and responses better
         headers = {}
         if SESSION_ID is not None:
@@ -87,10 +83,7 @@
             SERVER_URL + url_suffix,
             data=None if data is None else json.dumps(data),
             headers=headers,
-<<<<<<< HEAD
             params=params,
-=======
->>>>>>> e94e081f
             verify=not INSECURE,
         )
 
@@ -113,12 +106,8 @@
                 res = http_request('GET', url)
                 if res.get('error') is not None:
                     raise requests.HTTPError('Failed to login: {}'.format(res['error']))
-<<<<<<< HEAD
+                SESSION_ID = res.get('uid')
             except requests.exceptions.BaseHTTPError as bhe:
-=======
-                SESSION_ID = res.get('uid')
-            except requests.ConnectionError as ce:
->>>>>>> e94e081f
                 return_error('Demisto has encounter a connection error, please check the server_url parameter')
 
 
@@ -509,11 +498,7 @@
         elif command == 'fidelis-upload-pcap':
             fidelis_upload_pcap_command()
 
-<<<<<<< HEAD
-    except Exception, e:
-=======
     except Exception as e:
->>>>>>> e94e081f
         return_error('error has occurred: {}\n{}'.format(type(e), e.message, ))
     finally:
         logout()
