--- conflicted
+++ resolved
@@ -87,11 +87,7 @@
     from datetime import timedelta
     from cStringIO import StringIO
     import logging, warnings
-<<<<<<< HEAD
-    import xml.dom.minidom
-=======
     import subprocess
->>>>>>> 78e284b1
 
     # Define utf8 as default encoding
     reload(sys)
@@ -116,13 +112,6 @@
     from exchangelib.version import EXCHANGE_2007, EXCHANGE_2010, EXCHANGE_2010_SP2, EXCHANGE_2013, EXCHANGE_2016
     from exchangelib.protocol import BaseProtocol, NoVerifyHTTPAdapter
 
-<<<<<<< HEAD
-    # Fallback imports
-    import xml.etree.ElementTree as ET
-    import requests
-    from requests.auth import HTTPDigestAuth, HTTPBasicAuth
-    from requests_ntlm import HttpNtlmAuth
-=======
     # Docker BC
     MNS = None
     TNS = None
@@ -130,7 +119,6 @@
         MNS, TNS = exchangelib.util.MNS, exchangelib.util.TNS
     else:
         MNS, TNS = exchangelib.transport.MNS, exchangelib.transport.TNS
->>>>>>> 78e284b1
 
     # consts
     VERSIONS = {
@@ -175,13 +163,6 @@
 
     ITEMS_RESULTS_HEADERS = ['sender', 'subject', 'hasAttachments', 'datetimeReceived', 'receivedBy', 'author',
                              'toRecipients', ]
-
-    # Fallback constants
-    FALLBACK_REQUEST_HEADERS = {'Content-Type': "text/xml; charset=utf-8"}
-    FALLBACK_NS = {
-        't': "http://schemas.microsoft.com/exchange/services/2006/types",
-        'm': "http://schemas.microsoft.com/exchange/services/2006/messages"
-    }
 
     # Load integratoin params from demisto
     USE_PROXY = demisto.params()['proxy']
@@ -366,29 +347,6 @@
         }
 
 
-<<<<<<< HEAD
-    def get_auth_method(auth_method):
-        auth_method = auth_method.lower()
-        if auth_method == 'ntlm':
-            return NTLM
-        elif auth_method == 'basic':
-            return BASIC
-        elif auth_method == 'digest':
-            return DIGEST
-        raise Exception("%s auth method is not supported. Choose one of %s" % (auth_method, 'ntlm\\basic\\digest'))
-
-    def fallback_get_auth():
-        auth_method = AUTH_METHOD_STR.lower()
-        if auth_method == 'ntlm':
-            return HttpNtlmAuth(USERNAME, PASSWORD)
-        elif auth_method == 'basic':
-            return HTTPBasicAuth(USERNAME, PASSWORD)
-        elif auth_method == 'digest':
-            return HTTPDigestAuth(USERNAME, PASSWORD)
-        raise Exception("%s auth method is not supported. Choose one of %s" % (auth_method, 'ntlm\\basic\\digest'))
-
-=======
->>>>>>> 78e284b1
     def get_items_from_mailbox(account, item_ids):
         if type(item_ids) is not list:
             item_ids = [item_ids]
@@ -422,10 +380,6 @@
 
         return False
 
-    def fallback_get_version():
-        return get_version(VERSION_STR).api_version
-
-    FALLBACK_VERSION = fallback_get_version()
 
     def get_folder_by_path(account, path, is_public=False):
         # handle exchange folder id
@@ -451,100 +405,6 @@
         return folder_result
 
 
-<<<<<<< HEAD
-    def get_top_folder_id(mailbox):
-        payload = '''<soap:Envelope xmlns:soap="http://schemas.xmlsoap.org/soap/envelope/"
-          xmlns:t="http://schemas.microsoft.com/exchange/services/2006/types">
-            <soap:Header>
-            <t:RequestServerVersion Version="{}" />
-          </soap:Header>
-          <soap:Body>
-            <FindFolder Traversal="Shallow" xmlns="http://schemas.microsoft.com/exchange/services/2006/messages">
-              <FolderShape>
-                <t:BaseShape>Default</t:BaseShape>
-              </FolderShape>
-                <ParentFolderIds>
-                    <t:DistinguishedFolderId Id="root">
-                        <t:Mailbox>
-                            <t:EmailAddress>{}</t:EmailAddress>
-                        </t:Mailbox>
-                    </t:DistinguishedFolderId>
-                </ParentFolderIds>
-            </FindFolder>
-          </soap:Body>
-        </soap:Envelope>'''.format(FALLBACK_VERSION, mailbox)
-
-        folderid_elem = fallback_send_request(payload).find(".//*[t:DisplayName='Top of Information Store']/t:FolderId", FALLBACK_NS)
-        return folderid_elem.attrib['Id'], folderid_elem.attrib['ChangeKey']
-
-
-    def get_subfolder_id(folder_id, change_key, child_name):
-        payload = '''<soap:Envelope xmlns:soap="http://schemas.xmlsoap.org/soap/envelope/"
-              xmlns:t="http://schemas.microsoft.com/exchange/services/2006/types">
-                <soap:Header>
-                <t:RequestServerVersion Version="{}" />
-              </soap:Header>
-              <soap:Body>
-                <FindFolder Traversal="Shallow" xmlns="http://schemas.microsoft.com/exchange/services/2006/messages">
-                  <FolderShape>
-                    <t:BaseShape>Default</t:BaseShape>
-                  </FolderShape>
-                    <ParentFolderIds>
-                        <t:FolderId Id="{}" ChangeKey="{}"/>
-                    </ParentFolderIds>
-                </FindFolder>
-              </soap:Body>
-            </soap:Envelope>'''.format(FALLBACK_VERSION, folder_id, change_key)
-
-        subfolder_id_elem = fallback_send_request(payload).find(".//*[t:DisplayName='{}']/t:FolderId".format(child_name), FALLBACK_NS)
-        if subfolder_id_elem is None:
-            raise Exception('Invalid folder path.')
-        return subfolder_id_elem.attrib['Id'], subfolder_id_elem.attrib['ChangeKey']
-
-
-    def fallback_get_folder_by_path(mailbox, path):
-        if len(path) == 120:
-            return path, None
-        folder_id, change_key = get_top_folder_id(mailbox)
-        path = path.replace("/", "\\").split('\\')
-        for sf in path:
-            folder_id, change_key = get_subfolder_id(folder_id, change_key, sf)
-        return folder_id, change_key
-
-
-    def prepare():
-        if NON_SECURE:
-            BaseProtocol.HTTP_ADAPTER_CLS = NoVerifyHTTPAdapter
-
-        if not USE_PROXY:
-            def remove_from_dict(d, key):
-                if key in d:
-                    del d[key]
-
-            remove_from_dict(os.environ, 'HTTP_PROXY')
-            remove_from_dict(os.environ, 'http_proxy')
-            remove_from_dict(os.environ, 'HTTPS_PROXY')
-            remove_from_dict(os.environ, 'https_proxy')
-
-            os.environ['NO_PROXY'] = EWS_SERVER
-
-        version = get_version(VERSION_STR)
-        credentials = ServiceAccount(username=USERNAME, password=PASSWORD, max_wait=0)
-        config_args = {
-            'credentials': credentials,
-            'auth_type': get_auth_method(AUTH_METHOD_STR),
-            'version': version
-        }
-        if 'http' in EWS_SERVER.lower():
-            config_args['service_endpoint'] = EWS_SERVER
-        else:
-            config_args['server'] = EWS_SERVER
-        config = Configuration(**config_args)
-        return config
-
-
-=======
->>>>>>> 78e284b1
     class MarkAsJunk(EWSAccountService):
         SERVICE_NAME = 'MarkAsJunk'
 
@@ -650,24 +510,6 @@
 
             return element
 
-
-    def fallback_send_request(payload):
-        r = requests.post(EWS_SERVER, headers=FALLBACK_REQUEST_HEADERS, data=payload, auth=fallback_get_auth(), verify=not NON_SECURE)
-        #demisto.info('######################### Response content:\n{}'.format(xml.dom.minidom.parseString(r.content).toprettyxml())) #DEBUG
-        if r.status_code < 200 or r.status_code >= 300:
-            error_msg = 'Got status code {} for request.'.format(r.status_code)
-            if r.content:
-                error_msg += ' Response content:\n{}'.format(xml.dom.minidom.parseString(r.content).toprettyxml())
-            raise Exception(error_msg)
-        raw = ET.fromstring(r.content)
-        errors = raw.findall(".//m:GetItemResponseMessage[@ResponseClass='Error']", FALLBACK_NS)
-        errors.extend(raw.findall(".//m:GetItemResponseMessage[@ResponseClass='Warning']", FALLBACK_NS))
-        if errors:
-            error_msg = 'Encountered the following errors:\n'
-            for e in errors:
-                error_msg += '{}: {}\n'.format(e.find('m:ResponseCode', FALLBACK_NS).text, e.find('m:MessageText', FALLBACK_NS).text)
-            raise Exception(error_msg)
-        return raw
 
     def get_searchable_mailboxes(protocol):
         searchable_mailboxes = GetSearchableMailboxes(protocol=protocol).call()
@@ -856,193 +698,6 @@
             raw_dict[MAILBOX] = email_address
         return raw_dict
 
-    def fallback_parse_item_as_dict(message, attachments_dict):
-        import re
-
-        first_cap_re = re.compile('(.)([A-Z][a-z]+)')
-        all_cap_re = re.compile('([a-z0-9])([A-Z])')
-
-        def convert(name):
-            s1 = first_cap_re.sub(r'\1_\2', name)
-            return all_cap_re.sub(r'\1_\2', s1).lower()
-
-        def clean_keys(item, is_key=False):
-            if isinstance(item, list):
-                return map(clean_keys, item)
-            if isinstance(item, dict):
-                return {clean_keys(k, True): clean_keys(v) for k,v in item.iteritems()}
-            if isinstance(item, str) and is_key:
-                if item[0] in ('#', '@'):
-                    item = item[1:]
-                item = item.replace('DateTime', 'datetime')
-                item = item.replace('ChangeKey', 'changekey')
-                item = convert(item)
-            return item
-
-        def convert_bools(item):
-            if isinstance(item, list):
-                return map(convert_bools, item)
-            if isinstance(item, dict):
-                return {k: convert_bools(v) for k,v in item.iteritems()}
-            if item == 'true':
-                return True
-            if item == 'false':
-                return False
-            return item
-
-        def handle_mailboxes(item):
-            if isinstance(item, list):
-                return map(handle_mailboxes, item)
-            if isinstance(item, dict) and 'mailbox' in item:
-                item['mailbox']['item_id'] = None
-                return item['mailbox']
-            return item
-
-        def fallback_parse_attachments(item_dict, attachments_dict):
-            if not 'attachments' in item_dict:
-                return None
-            att_elems = []
-            for k in ('item_attachment', 'file_attachment'):
-                if k in item_dict['attachments']:
-                    if isinstance(item_dict['attachments'][k], list):
-                        att_elems.extend(item_dict['attachments'][k])
-                    else:
-                        att_elems.append(item_dict['attachments'][k])
-
-            atts = []
-            for a in att_elems:
-                attachment = {
-                    'originalItemId': item_dict['item_id'],
-                    'attachmentId': a['attachment_id']['id'],
-                    'attachmentName': a['name'],
-                    'attachmentSHA256': None,
-                    'attachmentContentType': a['content_type'] if 'content_type' in a else None,
-                    'attachmentContentId': a['content_id'] if 'content_id' in a else None,
-                    'attachmentContentLocation': a['content_location'] if 'content_location' in a else None,
-                    'attachmentSize': int(a['size']),
-                    'attachmentLastModifiedTime': a['last_modified_time'] + '+00:00',
-                    'attachmentIsInline': a['is_inline'] if 'is_inline' in a else False,
-                    'attachmentType': None
-                }
-                for a_entry in attachments_dict:
-                    if a_entry['Id'] == attachment['attachmentId']:
-                        attachment['attachmentSHA256'] = hashlib.sha256(a_entry['Content']).hexdigest() if a_entry['Content'] else None
-                        attachment['attachmentType'] = 'FileAttachment' if a_entry['Type'] == 'file' else 'ItemAttachment'
-                        break
-                atts.append(attachment)
-            return atts
-
-        d = elem_to_internal(message)
-        d = clean_keys(d)
-        d = convert_bools(d)
-
-        d = d['message']
-
-        d['headers'] = map(lambda x: {'name': x['header_name'], 'value': x['text']}, d['internet_message_headers']['internet_message_header'])
-        del d['internet_message_headers']
-
-        d['text_body'] = d['text_body']['text'] if 'text_body' in d and 'text' in d['text_body'] else ""
-        if d['body']['body_type'] == 'Text':
-            d['text_body'] = d['body']['text']
-        d['body'] = d['body']['text']
-
-        d['mime_content'] = d['mime_content']['text']
-
-        for field in ('from', 'received_representing', 'received_by', 'sender', 'to_recipients'):
-            if field == 'from':
-                d['author'] = handle_mailboxes(d[field])
-                del d[field]
-            else:
-                d[field] = handle_mailboxes(d[field])
-            if field == 'to_recipients' and isinstance(d[field], dict):
-                d[field] = [d[field]]
-
-        d['message_id'] = d['internet_message_id']
-        del d['internet_message_id']
-
-        d['changekey'] = d['item_id']['changekey']
-        d['item_id'] = d['item_id']['id']
-
-        d['conversation_id']['changekey'] = None if 'changekey' not in d['conversation_id'] else d['conversation_id']['changekey']
-
-        empty_items = {
-            'is_response_requested': False,
-            'reminder_minutes_before_start': 0,
-            'reminder_is_set': False,
-        }
-
-        for k,v in empty_items.iteritems():
-            if k not in d:
-                d[k] = v
-
-        if attachments_dict:
-            d['attachments'] = fallback_parse_attachments(d, attachments_dict)
-
-        if 'at_all_mention' in d:
-            del d['at_all_mention']
-        del d['response_objects']
-        del d['instance_key']
-        del d['entity_extraction_result']
-        del d['flag']
-        del d['display_cc']
-        d['size'] = int(d['size'])
-        d['unique_body'] = d['unique_body']['text']
-
-
-        # DEBUG
-        #dj = json.dumps(d, indent=4, separators=(',', ': '))
-        #demisto.results(dj)
-        return d
-
-    def fallback_get_attachments(attachment_elems):
-        if not attachment_elems:
-            return []
-        attachment_ids = map(lambda x: x.find('.//t:AttachmentId', FALLBACK_NS).attrib['Id'], attachment_elems)
-        payload = '''<soap:Envelope xmlns:xsi="http://www.w3.org/2001/XMLSchema-instance" xmlns:xsd="http://www.w3.org/2001/XMLSchema" xmlns:soap="http://schemas.xmlsoap.org/soap/envelope/" xmlns:t="http://schemas.microsoft.com/exchange/services/2006/types">
-                        <soap:Header>
-                            <t:RequestServerVersion Version="{}" />
-                        </soap:Header>
-                        <soap:Body>
-                            <GetAttachment xmlns="http://schemas.microsoft.com/exchange/services/2006/messages" xmlns:t="http://schemas.microsoft.com/exchange/services/2006/types">
-                              <AttachmentShape>
-                                <t:IncludeMimeContent>true</t:IncludeMimeContent>
-                              </AttachmentShape>
-                              <AttachmentIds>'''.format(FALLBACK_VERSION)
-        for att_id in attachment_ids:
-            payload += '<t:AttachmentId Id="{}"/>'.format(att_id)
-        payload += '''</AttachmentIds>
-                    </GetAttachment>
-                </soap:Body>
-            </soap:Envelope>'''
-        raw = fallback_send_request(payload)
-
-        attachments = []
-        attachment_elems = raw.findall('.//m:Attachments/*', FALLBACK_NS)
-
-        # DEBUG
-        #for a in attachment_elems:
-        #    demisto.info('\n\n\n')
-        #    demisto.info(xml.dom.minidom.parseString(ET.tostring(a)).toprettyxml())
-        #    demisto.info('\n\n\n')
-
-        for a in attachment_elems:
-            name = a.find('./t:Name', FALLBACK_NS).text
-            att_type = 'file' if "FileAttachment" in a.tag else 'item'
-            content = None
-            if att_type == 'item':
-                suffix = '.msg' if a.find('./t:ContentType', FALLBACK_NS).text == 'application/octet-stream' else '.eml'
-                name += suffix
-                content = a.find('.//t:MimeContent', FALLBACK_NS).text
-            else:
-                content = a.find('.//t:Content', FALLBACK_NS).text
-            attachment = {
-                'Name': name,
-                'Id': a.find('./t:AttachmentId', FALLBACK_NS).attrib['Id'],
-                'Type': att_type,
-                'Content': content
-            }
-            attachments.append(attachment)
-        return attachments
 
     def parse_incident_from_item(item):
         incident = {}
@@ -1198,199 +853,6 @@
                 raise
             return []
 
-
-    def fallback_fetch_emails_as_incidents():
-        #demisto.info('#################### FETCHING') # DEBUG
-        start_time = EWSDateTime.now(tz=EWSTimeZone.timezone('UTC'))
-        last_run = get_last_run()
-        last_run_time = last_run[LAST_RUN_TIME] if LAST_RUN_TIME in last_run and last_run[LAST_RUN_TIME] else (start_time - timedelta(minutes=10)).ewsformat()
-        last_run_ids = last_run[LAST_RUN_IDS] if LAST_RUN_IDS in last_run and last_run[LAST_RUN_IDS] else []
-
-        folder_id, change_key = fallback_get_folder_by_path(ACCOUNT_EMAIL, FOLDER_NAME)
-
-        payload = '''<soap:Envelope xmlns:xsi="http://www.w3.org/2001/XMLSchema-instance" xmlns:m="http://schemas.microsoft.com/exchange/services/2006/messages" xmlns:t="http://schemas.microsoft.com/exchange/services/2006/types" xmlns:soap="http://schemas.xmlsoap.org/soap/envelope/">
-            <soap:Header>
-                <t:RequestServerVersion Version="{}" />'''.format(FALLBACK_VERSION)
-        if demisto.params()['impersonation']:
-            payload += '''<t:ExchangeImpersonation>
-                        <t:ConnectingSID>
-                        <t:PrimarySmtpAddress>{}</t:PrimarySmtpAddress>
-                        </t:ConnectingSID>
-                        </t:ExchangeImpersonation>'''.format(ACCOUNT_EMAIL)
-        payload += '''</soap:Header>
-            <soap:Body>
-                <m:FindItem Traversal="Shallow">
-                    <m:ItemShape>
-                        <t:BaseShape>IdOnly</t:BaseShape>
-                    </m:ItemShape>
-                    <m:IndexedPageItemView MaxEntriesReturned="100" Offset="0" BasePoint="Beginning" />
-                    <m:Restriction>
-                        <t:And>
-                            <t:IsGreaterThan>
-                                <t:FieldURI FieldURI="item:DateTimeReceived" />
-                                <t:FieldURIOrConstant>
-                                    <t:Constant Value="{}"/>
-                                </t:FieldURIOrConstant>
-                            </t:IsGreaterThan>'''.format(last_run_time)
-        if LAST_RUN_IDS in last_run and last_run[LAST_RUN_IDS]:
-            for last_id in last_run[LAST_RUN_IDS]:
-                payload += '''<t:IsNotEqualTo>
-                        <t:FieldURI FieldURI="item:ItemId" />
-                        <t:FieldURIOrConstant>
-                            <t:Constant Value="{}"/>
-                        </t:FieldURIOrConstant>
-                    </t:IsNotEqualTo>'''.format(last_id)
-        payload += '''</t:And>
-            </m:Restriction>
-            <m:SortOrder>
-                <t:FieldOrder Order="Ascending">
-                    <t:FieldURI FieldURI="item:DateTimeReceived" />
-                </t:FieldOrder>
-            </m:SortOrder>
-            <m:ParentFolderIds>'''
-        if change_key:
-            payload += '<t:FolderId Id="{}" ChangeKey="{}"></t:FolderId>'.format(folder_id, change_key)
-        elif folder_id:
-            payload += '<t:FolderId Id="{}"></t:FolderId>'.format(folder_id)
-        else:
-            payload += '''<t:DistinguishedFolderId Id="inbox">
-                <t:Mailbox>
-                    <t:EmailAddress>{}</t:EmailAddress>
-                </t:Mailbox>
-            </t:DistinguishedFolderId>'''.format(ACCOUNT_EMAIL)
-        payload += '''</m:ParentFolderIds>
-                    </m:FindItem>
-                </soap:Body>
-            </soap:Envelope>'''
-
-        raw = fallback_send_request(payload)
-
-        messages = raw.findall(".//t:Message", FALLBACK_NS)
-        #demisto.info('{} incident{}'.format(len(messages), 's' if len(messages) != 1 else '')) # DEBUG
-        if not messages:
-            return []
-        item_ids = map(lambda x: x.find("./t:ItemId", FALLBACK_NS).attrib['Id'], messages)
-
-        # Send GetItem request for the returned IDs
-        payload = '''<soap:Envelope xmlns:xsi="http://www.w3.org/2001/XMLSchema-instance" xmlns:xsd="http://www.w3.org/2001/XMLSchema" xmlns:soap="http://schemas.xmlsoap.org/soap/envelope/" xmlns:t="http://schemas.microsoft.com/exchange/services/2006/types">
-        <soap:Header>
-            <t:RequestServerVersion Version="{}" />'''.format(FALLBACK_VERSION)
-        if demisto.params()['impersonation']:
-            payload += '''<t:ExchangeImpersonation>
-                        <t:ConnectingSID>
-                        <t:PrimarySmtpAddress>{}</t:PrimarySmtpAddress>
-                        </t:ConnectingSID>
-                        </t:ExchangeImpersonation>'''.format(ACCOUNT_EMAIL)
-        payload += '''</soap:Header>
-        <soap:Body>
-            <GetItem xmlns="http://schemas.microsoft.com/exchange/services/2006/messages" xmlns:t="http://schemas.microsoft.com/exchange/services/2006/types">
-                <ItemShape>
-                    <t:BaseShape>AllProperties</t:BaseShape>
-                    <t:IncludeMimeContent>true</t:IncludeMimeContent>
-                    <t:AdditionalProperties>
-                        <t:ExtendedFieldURI DistinguishedPropertySetId="InternetHeaders" PropertyName="From" PropertyType="String" />
-                        <t:FieldURI FieldURI="item:UniqueBody" />'''
-        if get_build(VERSION_STR) > EXCHANGE_2010_SP2:
-            payload += '<t:FieldURI FieldURI="item:TextBody" />'
-        payload += '''</t:AdditionalProperties>
-                </ItemShape>
-                <ItemIds>'''
-        for item_id in item_ids:
-            payload += '<t:ItemId Id="{}" />'.format(item_id)
-        payload += '''</ItemIds>
-            </GetItem>
-        </soap:Body>
-    </soap:Envelope>'''
-        raw = fallback_send_request(payload)
-
-        messages = raw.findall(".//t:Message", FALLBACK_NS)
-        if len(messages) != len(item_ids):
-            raise Exception("Not all items could be retrieved")
-
-        # Create an incident for each message
-        incidents = []
-        for m in messages:
-            incident = {}
-            labels = []
-
-            # Get message bodis
-            bodies = {
-                'text': m.find(".//t:Body[@BodyType='Text']", FALLBACK_NS),
-                'HTML': m.find(".//t:Body[@BodyType='HTML']", FALLBACK_NS)
-            }
-
-            if bodies['text'] is None:
-                bodies['text'] = m.find(".//t:TextBody[@BodyType='Text']", FALLBACK_NS)
-
-            # handle general info
-            incident['details'] = bodies['text'].text if bodies['text'] is not None else bodies['HTML'].text
-            incident['name'] = m.find('./t:Subject', FALLBACK_NS).text
-            labels.append({'type': 'Email/subject', 'value': incident['name']})
-            incident['occured'] = m.find('./t:DateTimeCreated', FALLBACK_NS).text
-
-            # handle to
-            recipients = m.findall("./t:ToRecepients/t:Mailbox/t:EmailAddress", FALLBACK_NS)
-            labels.extend([{'type': 'Email', 'value': r.text} for r in recipients])
-
-            # handle cc
-            ccs = m.findall("./t:CcRecepients/t:Mailbox/t:EmailAddress", FALLBACK_NS)
-            labels.extend([{'type': 'Email/cc', 'value': c.text} for c in ccs])
-
-            # handle from
-            sender = m.find("./t:Sender/t:Mailbox/t:EmailAddress", FALLBACK_NS)
-            if sender:
-                labels.push({'type': 'Email/from', 'value': sender.text})
-
-            # Email format
-            for email_format in ('text', 'HTML'):
-                if bodies[email_format]:
-                    labels.append({'type': 'Email/{}'.format(email_format.lower()), 'value': bodies[email_format]})
-            labels.append({'type': 'Email/format', 'value': email_format})
-
-            # Handle attachments
-            attachments = fallback_get_attachments(m.findall('./t:Attachments/*', FALLBACK_NS))
-            if attachments:
-                incident['attachment'] = []
-                for a in attachments:
-                    type_header = None
-                    type_id_header = None
-                    file_result = fileResult(a['Name'], a['Content'])
-                    incident['attachment'].append({
-                        'path': file_result['FileID'],
-                        'name': a['Name']
-                    })
-                    if a['Type'] == 'file':
-                        type_header = 'attachments'
-                        type_id_header = 'attachmentId'
-                    else:
-                        type_header = 'attachmentItems'
-                        type_id_header = 'attachmentItemId'
-                    labels.append({'type': type_header, 'value': a['Name']})
-                    labels.append({'type': type_id_header, 'value': a['Id']})
-
-            # Handle headers
-            headers = m.findall(".//t:InternetMessageHeader", FALLBACK_NS)
-            if headers:
-                for h in headers:
-                    labels.append({'type': 'Email/Header/{}'.format(h.attrib['HeaderName']), 'value': h.text})
-
-            # Add item ID
-            labels.append({'type': 'Email/ID', 'value': m.find("./t:ItemId", FALLBACK_NS).attrib['Id']})
-
-            incident['labels'] = labels
-            incident['rawJSON'] = json.dumps(fallback_parse_item_as_dict(m, attachments), ensure_ascii=False)
-            incidents.append(incident)
-
-        demisto.setLastRun({
-            LAST_RUN_TIME: start_time.ewsformat(),
-            LAST_RUN_FOLDER: FOLDER_NAME,
-            LAST_RUN_IDS: item_ids,
-            ERROR_COUNTER: 0
-        })
-
-        #demisto.info('#################### {}'.format(len(incidents))) # FOR DEBUG
-        #demisto.info(str(incidents)) # FOR DEBUG
-        return incidents
 
     def get_entry_for_file_attachment(item_id, attachment):
         entry = fileResult(get_attachment_name(attachment.name), attachment.content)
@@ -1973,15 +1435,7 @@
         if demisto.command() == 'test-module':
             test_module()
         elif demisto.command() == 'fetch-incidents':
-<<<<<<< HEAD
-            incidents = None
-            try:
-                incidents = fetch_emails_as_incidents(get_account(ACCOUNT_EMAIL), FOLDER_NAME)
-            except:
-                incidents = fallback_fetch_emails_as_incidents(get_account(ACCOUNT_EMAIL), FOLDER_NAME)
-=======
             incidents = fetch_emails_as_incidents(ACCOUNT_EMAIL, FOLDER_NAME)
->>>>>>> 78e284b1
             demisto.incidents(str_to_unicode(incidents))
         elif demisto.command() == 'ews-get-attachment':
             encode_and_submit_results(fetch_attachments_for_message(**args))
@@ -2017,10 +1471,6 @@
             encode_and_submit_results(get_items(**args))
         elif demisto.command() == 'ews-get-folder':
             encode_and_submit_results(get_folder(**args))
-<<<<<<< HEAD
-        elif demisto.command() == 'ews-fb-fetch-incidents':
-            fallback_fetch_emails_as_incidents()
-=======
         elif demisto.command() == 'ews-o365-start-compliance-search':
             encode_and_submit_results(start_compliance_search(**args))
         elif demisto.command() == 'ews-o365-get-compliance-search':
@@ -2031,7 +1481,6 @@
             encode_and_submit_results(check_purge_compliance_search(**args))
         elif demisto.command() == 'ews-o365-remove-compliance-search':
             encode_and_submit_results(remove_compliance_search(**args))
->>>>>>> 78e284b1
 
 
     except Exception, e:
@@ -2692,11 +2141,6 @@
       description: Unread emails in the folder.
       type: number
     description: Get a single specific folder.
-<<<<<<< HEAD
-  - name: ews-fb-fetch-incidents
-    arguments: []
-    description: test fallback fetch incidents
-=======
   - name: ews-o365-start-compliance-search
     arguments:
     - name: query
@@ -2753,8 +2197,6 @@
     - contextPath: EWS.ComplianceSearch.Status
       description: The status of the compliance search
     description: Check the status of the purge operation on the compliance search.
->>>>>>> 78e284b1
   dockerimage: demisto/py-ews:2.0
   isfetch: true
-  runonce: false
-releaseNotes: "-"+  runonce: false