commonfields:
  id: EWS v2
  version: -1
name: EWS v2
display: EWS v2
category: Messaging
image: data:image/png;base64,iVBORw0KGgoAAAANSUhEUgAAADQAAAAyCAYAAAATIfj2AAAACXBIWXMAAAsTAAALEwEAmpwYAAA7oGlUWHRYTUw6Y29tLmFkb2JlLnhtcAAAAAAAPD94cGFja2V0IGJlZ2luPSLvu78iIGlkPSJXNU0wTXBDZWhpSHpyZVN6TlRjemtjOWQiPz4KPHg6eG1wbWV0YSB4bWxuczp4PSJhZG9iZTpuczptZXRhLyIgeDp4bXB0az0iQWRvYmUgWE1QIENvcmUgNS42LWMxMTEgNzkuMTU4MzI1LCAyMDE1LzA5LzEwLTAxOjEwOjIwICAgICAgICAiPgogICA8cmRmOlJERiB4bWxuczpyZGY9Imh0dHA6Ly93d3cudzMub3JnLzE5OTkvMDIvMjItcmRmLXN5bnRheC1ucyMiPgogICAgICA8cmRmOkRlc2NyaXB0aW9uIHJkZjphYm91dD0iIgogICAgICAgICAgICB4bWxuczp4bXA9Imh0dHA6Ly9ucy5hZG9iZS5jb20veGFwLzEuMC8iCiAgICAgICAgICAgIHhtbG5zOmRjPSJodHRwOi8vcHVybC5vcmcvZGMvZWxlbWVudHMvMS4xLyIKICAgICAgICAgICAgeG1sbnM6cGhvdG9zaG9wPSJodHRwOi8vbnMuYWRvYmUuY29tL3Bob3Rvc2hvcC8xLjAvIgogICAgICAgICAgICB4bWxuczp4bXBNTT0iaHR0cDovL25zLmFkb2JlLmNvbS94YXAvMS4wL21tLyIKICAgICAgICAgICAgeG1sbnM6c3RFdnQ9Imh0dHA6Ly9ucy5hZG9iZS5jb20veGFwLzEuMC9zVHlwZS9SZXNvdXJjZUV2ZW50IyIKICAgICAgICAgICAgeG1sbnM6dGlmZj0iaHR0cDovL25zLmFkb2JlLmNvbS90aWZmLzEuMC8iCiAgICAgICAgICAgIHhtbG5zOmV4aWY9Imh0dHA6Ly9ucy5hZG9iZS5jb20vZXhpZi8xLjAvIj4KICAgICAgICAgPHhtcDpDcmVhdG9yVG9vbD5BZG9iZSBQaG90b3Nob3AgQ0MgMjAxNSAoTWFjaW50b3NoKTwveG1wOkNyZWF0b3JUb29sPgogICAgICAgICA8eG1wOkNyZWF0ZURhdGU+MjAxNi0wMi0xNlQyMDozOTo1NCswMjowMDwveG1wOkNyZWF0ZURhdGU+CiAgICAgICAgIDx4bXA6TW9kaWZ5RGF0ZT4yMDE2LTAzLTA4VDE0OjI1OjQxKzAyOjAwPC94bXA6TW9kaWZ5RGF0ZT4KICAgICAgICAgPHhtcDpNZXRhZGF0YURhdGU+MjAxNi0wMy0wOFQxNDoyNTo0MSswMjowMDwveG1wOk1ldGFkYXRhRGF0ZT4KICAgICAgICAgPGRjOmZvcm1hdD5pbWFnZS9wbmc8L2RjOmZvcm1hdD4KICAgICAgICAgPHBob3Rvc2hvcDpDb2xvck1vZGU+MzwvcGhvdG9zaG9wOkNvbG9yTW9kZT4KICAgICAgICAgPHhtcE1NOkluc3RhbmNlSUQ+eG1wLmlpZDpmZDgyZDE4NC03OWNiLTQ5MDAtOGViNC00YzYyNWIxZjM3MGU8L3htcE1NOkluc3RhbmNlSUQ+CiAgICAgICAgIDx4bXBNTTpEb2N1bWVudElEPnhtcC5kaWQ6ZTBhOGJjMDAtZTZlZS00NGRiLTg4NTYtYzliZWViMjcyYTgxPC94bXBNTTpEb2N1bWVudElEPgogICAgICAgICA8eG1wTU06T3JpZ2luYWxEb2N1bWVudElEPnhtcC5kaWQ6ZTBhOGJjMDAtZTZlZS00NGRiLTg4NTYtYzliZWViMjcyYTgxPC94bXBNTTpPcmlnaW5hbERvY3VtZW50SUQ+CiAgICAgICAgIDx4bXBNTTpIaXN0b3J5PgogICAgICAgICAgICA8cmRmOlNlcT4KICAgICAgICAgICAgICAgPHJkZjpsaSByZGY6cGFyc2VUeXBlPSJSZXNvdXJjZSI+CiAgICAgICAgICAgICAgICAgIDxzdEV2dDphY3Rpb24+Y3JlYXRlZDwvc3RFdnQ6YWN0aW9uPgogICAgICAgICAgICAgICAgICA8c3RFdnQ6aW5zdGFuY2VJRD54bXAuaWlkOmUwYThiYzAwLWU2ZWUtNDRkYi04ODU2LWM5YmVlYjI3MmE4MTwvc3RFdnQ6aW5zdGFuY2VJRD4KICAgICAgICAgICAgICAgICAgPHN0RXZ0OndoZW4+MjAxNi0wMi0xNlQyMDozOTo1NCswMjowMDwvc3RFdnQ6d2hlbj4KICAgICAgICAgICAgICAgICAgPHN0RXZ0OnNvZnR3YXJlQWdlbnQ+QWRvYmUgUGhvdG9zaG9wIENDIDIwMTUgKE1hY2ludG9zaCk8L3N0RXZ0OnNvZnR3YXJlQWdlbnQ+CiAgICAgICAgICAgICAgIDwvcmRmOmxpPgogICAgICAgICAgICAgICA8cmRmOmxpIHJkZjpwYXJzZVR5cGU9IlJlc291cmNlIj4KICAgICAgICAgICAgICAgICAgPHN0RXZ0OmFjdGlvbj5zYXZlZDwvc3RFdnQ6YWN0aW9uPgogICAgICAgICAgICAgICAgICA8c3RFdnQ6aW5zdGFuY2VJRD54bXAuaWlkOjIwNWQ5NmJmLTY5MmUtNDRiMS1hNTMwLWFjN2VjOGRhYjY3MDwvc3RFdnQ6aW5zdGFuY2VJRD4KICAgICAgICAgICAgICAgICAgPHN0RXZ0OndoZW4+MjAxNi0wMi0xOFQxMjo1MzoyNiswMjowMDwvc3RFdnQ6d2hlbj4KICAgICAgICAgICAgICAgICAgPHN0RXZ0OnNvZnR3YXJlQWdlbnQ+QWRvYmUgUGhvdG9zaG9wIENDIDIwMTUgKE1hY2ludG9zaCk8L3N0RXZ0OnNvZnR3YXJlQWdlbnQ+CiAgICAgICAgICAgICAgICAgIDxzdEV2dDpjaGFuZ2VkPi88L3N0RXZ0OmNoYW5nZWQ+CiAgICAgICAgICAgICAgIDwvcmRmOmxpPgogICAgICAgICAgICAgICA8cmRmOmxpIHJkZjpwYXJzZVR5cGU9IlJlc291cmNlIj4KICAgICAgICAgICAgICAgICAgPHN0RXZ0OmFjdGlvbj5zYXZlZDwvc3RFdnQ6YWN0aW9uPgogICAgICAgICAgICAgICAgICA8c3RFdnQ6aW5zdGFuY2VJRD54bXAuaWlkOmZkODJkMTg0LTc5Y2ItNDkwMC04ZWI0LTRjNjI1YjFmMzcwZTwvc3RFdnQ6aW5zdGFuY2VJRD4KICAgICAgICAgICAgICAgICAgPHN0RXZ0OndoZW4+MjAxNi0wMy0wOFQxNDoyNTo0MSswMjowMDwvc3RFdnQ6d2hlbj4KICAgICAgICAgICAgICAgICAgPHN0RXZ0OnNvZnR3YXJlQWdlbnQ+QWRvYmUgUGhvdG9zaG9wIENDIDIwMTUgKE1hY2ludG9zaCk8L3N0RXZ0OnNvZnR3YXJlQWdlbnQ+CiAgICAgICAgICAgICAgICAgIDxzdEV2dDpjaGFuZ2VkPi88L3N0RXZ0OmNoYW5nZWQ+CiAgICAgICAgICAgICAgIDwvcmRmOmxpPgogICAgICAgICAgICA8L3JkZjpTZXE+CiAgICAgICAgIDwveG1wTU06SGlzdG9yeT4KICAgICAgICAgPHRpZmY6T3JpZW50YXRpb24+MTwvdGlmZjpPcmllbnRhdGlvbj4KICAgICAgICAgPHRpZmY6WFJlc29sdXRpb24+NzIwMDAwLzEwMDAwPC90aWZmOlhSZXNvbHV0aW9uPgogICAgICAgICA8dGlmZjpZUmVzb2x1dGlvbj43MjAwMDAvMTAwMDA8L3RpZmY6WVJlc29sdXRpb24+CiAgICAgICAgIDx0aWZmOlJlc29sdXRpb25Vbml0PjI8L3RpZmY6UmVzb2x1dGlvblVuaXQ+CiAgICAgICAgIDxleGlmOkNvbG9yU3BhY2U+NjU1MzU8L2V4aWY6Q29sb3JTcGFjZT4KICAgICAgICAgPGV4aWY6UGl4ZWxYRGltZW5zaW9uPjUyPC9leGlmOlBpeGVsWERpbWVuc2lvbj4KICAgICAgICAgPGV4aWY6UGl4ZWxZRGltZW5zaW9uPjUwPC9leGlmOlBpeGVsWURpbWVuc2lvbj4KICAgICAgPC9yZGY6RGVzY3JpcHRpb24+CiAgIDwvcmRmOlJERj4KPC94OnhtcG1ldGE+CiAgICAgICAgICAgICAgICAgICAgICAgICAgICAgICAgICAgICAgICAgICAgICAgICAgICAgICAgICAgICAgICAgICAgICAgICAgICAgICAgICAgICAgICAgICAgICAgICAgICAKICAgICAgICAgICAgICAgICAgICAgICAgICAgICAgICAgICAgICAgICAgICAgICAgICAgICAgICAgICAgICAgICAgICAgICAgICAgICAgICAgICAgICAgICAgICAgICAgICAgIAogICAgICAgICAgICAgICAgICAgICAgICAgICAgICAgICAgICAgICAgICAgICAgICAgICAgICAgICAgICAgICAgICAgICAgICAgICAgICAgICAgICAgICAgICAgICAgICAgICAgCiAgICAgICAgICAgICAgICAgICAgICAgICAgICAgICAgICAgICAgICAgICAgICAgICAgICAgICAgICAgICAgICAgICAgICAgICAgICAgICAgICAgICAgICAgICAgICAgICAgICAKICAgICAgICAgICAgICAgICAgICAgICAgICAgICAgICAgICAgICAgICAgICAgICAgICAgICAgICAgICAgICAgICAgICAgICAgICAgICAgICAgICAgICAgICAgICAgICAgICAgIAogICAgICAgICAgICAgICAgICAgICAgICAgICAgICAgICAgICAgICAgICAgICAgICAgICAgICAgICAgICAgICAgICAgICAgICAgICAgICAgICAgICAgICAgICAgICAgICAgICAgCiAgICAgICAgICAgICAgICAgICAgICAgICAgICAgICAgICAgICAgICAgICAgICAgICAgICAgICAgICAgICAgICAgICAgICAgICAgICAgICAgICAgICAgICAgICAgICAgICAgICAKICAgICAgICAgICAgICAgICAgICAgICAgICAgICAgICAgICAgICAgICAgICAgICAgICAgICAgICAgICAgICAgICAgICAgICAgICAgICAgICAgICAgICAgICAgICAgICAgICAgIAogICAgICAgICAgICAgICAgICAgICAgICAgICAgICAgICAgICAgICAgICAgICAgICAgICAgICAgICAgICAgICAgICAgICAgICAgICAgICAgICAgICAgICAgICAgICAgICAgICAgCiAgICAgICAgICAgICAgICAgICAgICAgICAgICAgICAgICAgICAgICAgICAgICAgICAgICAgICAgICAgICAgICAgICAgICAgICAgICAgICAgICAgICAgICAgICAgICAgICAgICAKICAgICAgICAgICAgICAgICAgICAgICAgICAgICAgICAgICAgICAgICAgICAgICAgICAgICAgICAgICAgICAgICAgICAgICAgICAgICAgICAgICAgICAgICAgICAgICAgICAgIAogICAgICAgICAgICAgICAgICAgICAgICAgICAgICAgICAgICAgICAgICAgICAgICAgICAgICAgICAgICAgICAgICAgICAgICAgICAgICAgICAgICAgICAgICAgICAgICAgICAgCiAgICAgICAgICAgICAgICAgICAgICAgICAgICAgICAgICAgICAgICAgICAgICAgICAgICAgICAgICAgICAgICAgICAgICAgICAgICAgICAgICAgICAgICAgICAgICAgICAgICAKICAgICAgICAgICAgICAgICAgICAgICAgICAgICAgICAgICAgICAgICAgICAgICAgICAgICAgICAgICAgICAgICAgICAgICAgICAgICAgICAgICAgICAgICAgICAgICAgICAgIAogICAgICAgICAgICAgICAgICAgICAgICAgICAgICAgICAgICAgICAgICAgICAgICAgICAgICAgICAgICAgICAgICAgICAgICAgICAgICAgICAgICAgICAgICAgICAgICAgICAgCiAgICAgICAgICAgICAgICAgICAgICAgICAgICAgICAgICAgICAgICAgICAgICAgICAgICAgICAgICAgICAgICAgICAgICAgICAgICAgICAgICAgICAgICAgICAgICAgICAgICAKICAgICAgICAgICAgICAgICAgICAgICAgICAgICAgICAgICAgICAgICAgICAgICAgICAgICAgICAgICAgICAgICAgICAgICAgICAgICAgICAgICAgICAgICAgICAgICAgICAgIAogICAgICAgICAgICAgICAgICAgICAgICAgICAgICAgICAgICAgICAgICAgICAgICAgICAgICAgICAgICAgICAgICAgICAgICAgICAgICAgICAgICAgICAgICAgICAgICAgICAgCiAgICAgICAgICAgICAgICAgICAgICAgICAgICAgICAgICAgICAgICAgICAgICAgICAgICAgICAgICAgICAgICAgICAgICAgICAgICAgICAgICAgICAgICAgICAgICAgICAgICAKICAgICAgICAgICAgICAgICAgICAgICAgICAgICAgICAgICAgICAgICAgICAgICAgICAgICAgICAgICAgICAgICAgICAgICAgICAgICAgICAgICAgICAgICAgICAgICAgICAgIAogICAgICAgICAgICAgICAgICAgICAgICAgICAgICAgICAgICAgICAgICAgICAgICAgICAgICAgICAgICAgICAgICAgICAgICAgICAgICAgICAgICAgICAgICAgICAgICAgICAgCiAgICAgICAgICAgICAgICAgICAgICAgICAgICAgICAgICAgICAgICAgICAgICAgICAgICAgICAgICAgICAgICAgICAgICAgICAgICAgICAgICAgICAgICAgICAgICAgICAgICAKICAgICAgICAgICAgICAgICAgICAgICAgICAgICAgICAgICAgICAgICAgICAgICAgICAgICAgICAgICAgICAgICAgICAgICAgICAgICAgICAgICAgICAgICAgICAgICAgICAgIAogICAgICAgICAgICAgICAgICAgICAgICAgICAgICAgICAgICAgICAgICAgICAgICAgICAgICAgICAgICAgICAgICAgICAgICAgICAgICAgICAgICAgICAgICAgICAgICAgICAgCiAgICAgICAgICAgICAgICAgICAgICAgICAgICAgICAgICAgICAgICAgICAgICAgICAgICAgICAgICAgICAgICAgICAgICAgICAgICAgICAgICAgICAgICAgICAgICAgICAgICAKICAgICAgICAgICAgICAgICAgICAgICAgICAgICAgICAgICAgICAgICAgICAgICAgICAgICAgICAgICAgICAgICAgICAgICAgICAgICAgICAgICAgICAgICAgICAgICAgICAgIAogICAgICAgICAgICAgICAgICAgICAgICAgICAgICAgICAgICAgICAgICAgICAgICAgICAgICAgICAgICAgICAgICAgICAgICAgICAgICAgICAgICAgICAgICAgICAgICAgICAgCiAgICAgICAgICAgICAgICAgICAgICAgICAgICAgICAgICAgICAgICAgICAgICAgICAgICAgICAgICAgICAgICAgICAgICAgICAgICAgICAgICAgICAgICAgICAgICAgICAgICAKICAgICAgICAgICAgICAgICAgICAgICAgICAgICAgICAgICAgICAgICAgICAgICAgICAgICAgICAgICAgICAgICAgICAgICAgICAgICAgICAgICAgICAgICAgICAgICAgICAgIAogICAgICAgICAgICAgICAgICAgICAgICAgICAgICAgICAgICAgICAgICAgICAgICAgICAgICAgICAgICAgICAgICAgICAgICAgICAgICAgICAgICAgICAgICAgICAgICAgICAgCiAgICAgICAgICAgICAgICAgICAgICAgICAgICAgICAgICAgICAgICAgICAgICAgICAgICAgICAgICAgICAgICAgICAgICAgICAgICAgICAgICAgICAgICAgICAgICAgICAgICAKICAgICAgICAgICAgICAgICAgICAgICAgICAgICAgICAgICAgICAgICAgICAgICAgICAgICAgICAgICAgICAgICAgICAgICAgICAgICAgICAgICAgICAgICAgICAgICAgICAgIAogICAgICAgICAgICAgICAgICAgICAgICAgICAgICAgICAgICAgICAgICAgICAgICAgICAgICAgICAgICAgICAgICAgICAgICAgICAgICAgICAgICAgICAgICAgICAgICAgICAgCiAgICAgICAgICAgICAgICAgICAgICAgICAgICAgICAgICAgICAgICAgICAgICAgICAgICAgICAgICAgICAgICAgICAgICAgICAgICAgICAgICAgICAgICAgICAgICAgICAgICAKICAgICAgICAgICAgICAgICAgICAgICAgICAgICAgICAgICAgICAgICAgICAgICAgICAgICAgICAgICAgICAgICAgICAgICAgICAgICAgICAgICAgICAgICAgICAgICAgICAgIAogICAgICAgICAgICAgICAgICAgICAgICAgICAgICAgICAgICAgICAgICAgICAgICAgICAgICAgICAgICAgICAgICAgICAgICAgICAgICAgICAgICAgICAgICAgICAgICAgICAgCiAgICAgICAgICAgICAgICAgICAgICAgICAgICAgICAgICAgICAgICAgICAgICAgICAgICAgICAgICAgICAgICAgICAgICAgICAgICAgICAgICAgICAgICAgICAgICAgICAgICAKICAgICAgICAgICAgICAgICAgICAgICAgICAgICAgICAgICAgICAgICAgICAgICAgICAgICAgICAgICAgICAgICAgICAgICAgICAgICAgICAgICAgICAgICAgICAgICAgICAgIAogICAgICAgICAgICAgICAgICAgICAgICAgICAgICAgICAgICAgICAgICAgICAgICAgICAgICAgICAgICAgICAgICAgICAgICAgICAgICAgICAgICAgICAgICAgICAgICAgICAgCiAgICAgICAgICAgICAgICAgICAgICAgICAgICAgICAgICAgICAgICAgICAgICAgICAgICAgICAgICAgICAgICAgICAgICAgICAgICAgICAgICAgICAgICAgICAgICAgICAgICAKICAgICAgICAgICAgICAgICAgICAgICAgICAgICAgICAgICAgICAgICAgICAgICAgICAgICAgICAgICAgICAgICAgICAgICAgICAgICAgICAgICAgICAgICAgICAgICAgICAgIAogICAgICAgICAgICAgICAgICAgICAgICAgICAgICAgICAgICAgICAgICAgICAgICAgICAgICAgICAgICAgICAgICAgICAgICAgICAgICAgICAgICAgICAgICAgICAgICAgICAgCiAgICAgICAgICAgICAgICAgICAgICAgICAgICAgICAgICAgICAgICAgICAgICAgICAgICAgICAgICAgICAgICAgICAgICAgICAgICAgICAgICAgICAgICAgICAgICAgICAgICAKICAgICAgICAgICAgICAgICAgICAgICAgICAgICAgICAgICAgICAgICAgICAgICAgICAgICAgICAgICAgICAgICAgICAgICAgICAgICAgICAgICAgICAgICAgICAgICAgICAgIAogICAgICAgICAgICAgICAgICAgICAgICAgICAgICAgICAgICAgICAgICAgICAgICAgICAgICAgICAgICAgICAgICAgICAgICAgICAgICAgICAgICAgICAgICAgICAgICAgICAgCiAgICAgICAgICAgICAgICAgICAgICAgICAgICAgICAgICAgICAgICAgICAgICAgICAgICAgICAgICAgICAgICAgICAgICAgICAgICAgICAgICAgICAgICAgICAgICAgICAgICAKICAgICAgICAgICAgICAgICAgICAgICAgICAgICAgICAgICAgICAgICAgICAgICAgICAgICAgICAgICAgICAgICAgICAgICAgICAgICAgICAgICAgICAgICAgICAgICAgICAgIAogICAgICAgICAgICAgICAgICAgICAgICAgICAgICAgICAgICAgICAgICAgICAgICAgICAgICAgICAgICAgICAgICAgICAgICAgICAgICAgICAgICAgICAgICAgICAgICAgICAgCiAgICAgICAgICAgICAgICAgICAgICAgICAgICAgICAgICAgICAgICAgICAgICAgICAgICAgICAgICAgICAgICAgICAgICAgICAgICAgICAgICAgICAgICAgICAgICAgICAgICAKICAgICAgICAgICAgICAgICAgICAgICAgICAgICAgICAgICAgICAgICAgICAgICAgICAgICAgICAgICAgICAgICAgICAgICAgICAgICAgICAgICAgICAgICAgICAgICAgICAgIAogICAgICAgICAgICAgICAgICAgICAgICAgICAgICAgICAgICAgICAgICAgICAgICAgICAgICAgICAgICAgICAgICAgICAgICAgICAgICAgICAgICAgICAgICAgICAgICAgICAgCiAgICAgICAgICAgICAgICAgICAgICAgICAgICAgICAgICAgICAgICAgICAgICAgICAgICAgICAgICAgICAgICAgICAgICAgICAgICAgICAgICAgICAgICAgICAgICAgICAgICAKICAgICAgICAgICAgICAgICAgICAgICAgICAgICAgICAgICAgICAgICAgICAgICAgICAgICAgICAgICAgICAgICAgICAgICAgICAgICAgICAgICAgICAgICAgICAgICAgICAgIAogICAgICAgICAgICAgICAgICAgICAgICAgICAgICAgICAgICAgICAgICAgICAgICAgICAgICAgICAgICAgICAgICAgICAgICAgICAgICAgICAgICAgICAgICAgICAgICAgICAgCiAgICAgICAgICAgICAgICAgICAgICAgICAgICAgICAgICAgICAgICAgICAgICAgICAgICAgICAgICAgICAgICAgICAgICAgICAgICAgICAgICAgICAgICAgICAgICAgICAgICAKICAgICAgICAgICAgICAgICAgICAgICAgICAgICAgICAgICAgICAgICAgICAgICAgICAgICAgICAgICAgICAgICAgICAgICAgICAgICAgICAgICAgICAgICAgICAgICAgICAgIAogICAgICAgICAgICAgICAgICAgICAgICAgICAgICAgICAgICAgICAgICAgICAgICAgICAgICAgICAgICAgICAgICAgICAgICAgICAgICAgICAgICAgICAgICAgICAgICAgICAgCiAgICAgICAgICAgICAgICAgICAgICAgICAgICAgICAgICAgICAgICAgICAgICAgICAgICAgICAgICAgICAgICAgICAgICAgICAgICAgICAgICAgICAgICAgICAgICAgICAgICAKICAgICAgICAgICAgICAgICAgICAgICAgICAgICAgICAgICAgICAgICAgICAgICAgICAgICAgICAgICAgICAgICAgICAgICAgICAgICAgICAgICAgICAgICAgICAgICAgICAgIAogICAgICAgICAgICAgICAgICAgICAgICAgICAgICAgICAgICAgICAgICAgICAgICAgICAgICAgICAgICAgICAgICAgICAgICAgICAgICAgICAgICAgICAgICAgICAgICAgICAgCiAgICAgICAgICAgICAgICAgICAgICAgICAgICAgICAgICAgICAgICAgICAgICAgICAgICAgICAgICAgICAgICAgICAgICAgICAgICAgICAgICAgICAgICAgICAgICAgICAgICAKICAgICAgICAgICAgICAgICAgICAgICAgICAgICAgICAgICAgICAgICAgICAgICAgICAgICAgICAgICAgICAgICAgICAgICAgICAgICAgICAgICAgICAgICAgICAgICAgICAgIAogICAgICAgICAgICAgICAgICAgICAgICAgICAgICAgICAgICAgICAgICAgICAgICAgICAgICAgICAgICAgICAgICAgICAgICAgICAgICAgICAgICAgICAgICAgICAgICAgICAgCiAgICAgICAgICAgICAgICAgICAgICAgICAgICAgICAgICAgICAgICAgICAgICAgICAgICAgICAgICAgICAgICAgICAgICAgICAgICAgICAgICAgICAgICAgICAgICAgICAgICAKICAgICAgICAgICAgICAgICAgICAgICAgICAgICAgICAgICAgICAgICAgICAgICAgICAgICAgICAgICAgICAgICAgICAgICAgICAgICAgICAgICAgICAgICAgICAgICAgICAgIAogICAgICAgICAgICAgICAgICAgICAgICAgICAgICAgICAgICAgICAgICAgICAgICAgICAgICAgICAgICAgICAgICAgICAgICAgICAgICAgICAgICAgICAgICAgICAgICAgICAgCiAgICAgICAgICAgICAgICAgICAgICAgICAgICAgICAgICAgICAgICAgICAgICAgICAgICAgICAgICAgICAgICAgICAgICAgICAgICAgICAgICAgICAgICAgICAgICAgICAgICAKICAgICAgICAgICAgICAgICAgICAgICAgICAgICAgICAgICAgICAgICAgICAgICAgICAgICAgICAgICAgICAgICAgICAgICAgICAgICAgICAgICAgICAgICAgICAgICAgICAgIAogICAgICAgICAgICAgICAgICAgICAgICAgICAgICAgICAgICAgICAgICAgICAgICAgICAgICAgICAgICAgICAgICAgICAgICAgICAgICAgICAgICAgICAgICAgICAgICAgICAgCiAgICAgICAgICAgICAgICAgICAgICAgICAgICAgICAgICAgICAgICAgICAgICAgICAgICAgICAgICAgICAgICAgICAgICAgICAgICAgICAgICAgICAgICAgICAgICAgICAgICAKICAgICAgICAgICAgICAgICAgICAgICAgICAgICAgICAgICAgICAgICAgICAgICAgICAgICAgICAgICAgICAgICAgICAgICAgICAgICAgICAgICAgICAgICAgICAgICAgICAgIAogICAgICAgICAgICAgICAgICAgICAgICAgICAgICAgICAgICAgICAgICAgICAgICAgICAgICAgICAgICAgICAgICAgICAgICAgICAgICAgICAgICAgICAgICAgICAgICAgICAgCiAgICAgICAgICAgICAgICAgICAgICAgICAgICAgICAgICAgICAgICAgICAgICAgICAgICAgICAgICAgICAgICAgICAgICAgICAgICAgICAgICAgICAgICAgICAgICAgICAgICAKICAgICAgICAgICAgICAgICAgICAgICAgICAgICAgICAgICAgICAgICAgICAgICAgICAgICAgICAgICAgICAgICAgICAgICAgICAgICAgICAgICAgICAgICAgICAgICAgICAgIAogICAgICAgICAgICAgICAgICAgICAgICAgICAgICAgICAgICAgICAgICAgICAgICAgICAgICAgICAgICAgICAgICAgICAgICAgICAgICAgICAgICAgICAgICAgICAgICAgICAgCiAgICAgICAgICAgICAgICAgICAgICAgICAgICAgICAgICAgICAgICAgICAgICAgICAgICAgICAgICAgICAgICAgICAgICAgICAgICAgICAgICAgICAgICAgICAgICAgICAgICAKICAgICAgICAgICAgICAgICAgICAgICAgICAgICAgICAgICAgICAgICAgICAgICAgICAgICAgICAgICAgICAgICAgICAgICAgICAgICAgICAgICAgICAgICAgICAgICAgICAgIAogICAgICAgICAgICAgICAgICAgICAgICAgICAgICAgICAgICAgICAgICAgICAgICAgICAgICAgICAgICAgICAgICAgICAgICAgICAgICAgICAgICAgICAgICAgICAgICAgICAgCiAgICAgICAgICAgICAgICAgICAgICAgICAgICAgICAgICAgICAgICAgICAgICAgICAgICAgICAgICAgICAgICAgICAgICAgICAgICAgICAgICAgICAgICAgICAgICAgICAgICAKICAgICAgICAgICAgICAgICAgICAgICAgICAgICAgICAgICAgICAgICAgICAgICAgICAgICAgICAgICAgICAgICAgICAgICAgICAgICAgICAgICAgICAgICAgICAgICAgICAgIAogICAgICAgICAgICAgICAgICAgICAgICAgICAgICAgICAgICAgICAgICAgICAgICAgICAgICAgICAgICAgICAgICAgICAgICAgICAgICAgICAgICAgICAgICAgICAgICAgICAgCiAgICAgICAgICAgICAgICAgICAgICAgICAgICAgICAgICAgICAgICAgICAgICAgICAgICAgICAgICAgICAgICAgICAgICAgICAgICAgICAgICAgICAgICAgICAgICAgICAgICAKICAgICAgICAgICAgICAgICAgICAgICAgICAgICAgICAgICAgICAgICAgICAgICAgICAgICAgICAgICAgICAgICAgICAgICAgICAgICAgICAgICAgICAgICAgICAgICAgICAgIAogICAgICAgICAgICAgICAgICAgICAgICAgICAgICAgICAgICAgICAgICAgICAgICAgICAgICAgICAgICAgICAgICAgICAgICAgICAgICAgICAgICAgICAgICAgICAgICAgICAgCiAgICAgICAgICAgICAgICAgICAgICAgICAgICAgICAgICAgICAgICAgICAgICAgICAgICAgICAgICAgICAgICAgICAgICAgICAgICAgICAgICAgICAgICAgICAgICAgICAgICAKICAgICAgICAgICAgICAgICAgICAgICAgICAgICAgICAgICAgICAgICAgICAgICAgICAgICAgICAgICAgICAgICAgICAgICAgICAgICAgICAgICAgICAgICAgICAgICAgICAgIAogICAgICAgICAgICAgICAgICAgICAgICAgICAgICAgICAgICAgICAgICAgICAgICAgICAgICAgICAgICAgICAgICAgICAgICAgICAgICAgICAgICAgICAgICAgICAgICAgICAgCiAgICAgICAgICAgICAgICAgICAgICAgICAgICAgICAgICAgICAgICAgICAgICAgICAgICAgICAgICAgICAgICAgICAgICAgICAgICAgICAgICAgICAgICAgICAgICAgICAgICAKICAgICAgICAgICAgICAgICAgICAgICAgICAgICAgICAgICAgICAgICAgICAgICAgICAgICAgICAgICAgICAgICAgICAgICAgICAgICAgICAgICAgICAgICAgICAgICAgICAgIAogICAgICAgICAgICAgICAgICAgICAgICAgICAgICAgICAgICAgICAgICAgICAgICAgICAgICAgICAgICAgICAgICAgICAgICAgICAgICAgICAgICAgICAgICAgICAgICAgICAgCiAgICAgICAgICAgICAgICAgICAgICAgICAgICAgICAgICAgICAgICAgICAgICAgICAgICAgICAgICAgICAgICAgICAgICAgICAgICAgICAgICAgICAgICAgICAgICAgICAgICAKICAgICAgICAgICAgICAgICAgICAgICAgICAgICAgICAgICAgICAgICAgICAgICAgICAgICAgICAgICAgICAgICAgICAgICAgICAgICAgICAgICAgICAgICAgICAgICAgICAgIAogICAgICAgICAgICAgICAgICAgICAgICAgICAgICAgICAgICAgICAgICAgICAgICAgICAgICAgICAgICAgICAgICAgICAgICAgICAgICAgICAgICAgICAgICAgICAgICAgICAgCiAgICAgICAgICAgICAgICAgICAgICAgICAgICAgICAgICAgICAgICAgICAgICAgICAgICAgICAgICAgICAgICAgICAgICAgICAgICAgICAgICAgICAgICAgICAgICAgICAgICAKICAgICAgICAgICAgICAgICAgICAgICAgICAgICAgICAgICAgICAgICAgICAgICAgICAgICAgICAgICAgICAgICAgICAgICAgICAgICAgICAgICAgICAgICAgICAgICAgICAgIAogICAgICAgICAgICAgICAgICAgICAgICAgICAgICAgICAgICAgICAgICAgICAgICAgICAgICAgICAgICAgICAgICAgICAgICAgICAgICAgICAgICAgICAgICAgICAgICAgICAgCiAgICAgICAgICAgICAgICAgICAgICAgICAgICAgICAgICAgICAgICAgICAgICAgICAgICAgICAgICAgICAgICAgICAgICAgICAgICAgICAgICAgICAgICAgICAgICAgICAgICAKICAgICAgICAgICAgICAgICAgICAgICAgICAgICAgICAgICAgICAgICAgICAgICAgICAgICAgICAgICAgICAgICAgICAgICAgICAgICAgICAgICAgICAgICAgICAgICAgICAgIAogICAgICAgICAgICAgICAgICAgICAgICAgICAgICAgICAgICAgICAgICAgICAgICAgICAgICAgICAgICAgICAgICAgICAgICAgICAgICAgICAgICAgICAgICAgICAgICAgICAgCiAgICAgICAgICAgICAgICAgICAgICAgICAgICAgICAgICAgICAgICAgICAgICAgICAgICAgICAgICAgICAgICAgICAgICAgICAgICAgICAgICAgICAgICAgICAgICAgICAgICAKICAgICAgICAgICAgICAgICAgICAgICAgICAgICAgICAgICAgICAgICAgICAgICAgICAgICAgICAgICAgICAgICAgICAgICAgICAgICAgICAgICAgICAgICAgICAgICAgICAgIAogICAgICAgICAgICAgICAgICAgICAgICAgICAgICAgICAgICAgICAgICAgICAgICAgICAgICAgICAgICAgICAgICAgICAgICAgICAgICAgICAgICAgICAgICAgICAgICAgICAgCiAgICAgICAgICAgICAgICAgICAgICAgICAgICAgICAgICAgICAgICAgICAgICAgICAgICAgICAgICAgICAgICAgICAgICAgICAgICAgICAgICAgICAgICAgICAgICAgICAgICAKICAgICAgICAgICAgICAgICAgICAgICAgICAgICAgICAgICAgICAgICAgICAgICAgICAgICAgICAgICAgICAgICAgICAgICAgICAgICAgICAgICAgICAgICAgICAgICAgICAgIAogICAgICAgICAgICAgICAgICAgICAgICAgICAgICAgICAgICAgICAgICAgICAgICAgICAgICAgICAgICAgICAgICAgICAgICAgICAgICAgICAgICAgICAgICAgICAgICAgICAgCiAgICAgICAgICAgICAgICAgICAgICAgICAgICAgICAgICAgICAgICAgICAgICAgICAgICAgICAgICAgICAgICAgICAgICAgICAgICAgICAgICAgICAgICAgICAgICAgICAgICAKICAgICAgICAgICAgICAgICAgICAgICAgICAgICAgICAgICAgICAgICAgICAgICAgICAgICAgICAgICAgICAgICAgICAgICAgICAgICAgICAgICAgICAgICAgICAgICAgICAgIAogICAgICAgICAgICAgICAgICAgICAgICAgICAgICAgICAgICAgICAgICAgICAgICAgICAgICAgICAgICAgICAgICAgICAgICAgICAgICAgICAgICAgICAgICAgICAgICAgICAgCiAgICAgICAgICAgICAgICAgICAgICAgICAgICAgICAgICAgICAgICAgICAgICAgICAgICAgICAgICAgICAgICAgICAgICAgICAgICAgICAgICAgICAgICAgICAgICAgICAgICAKICAgICAgICAgICAgICAgICAgICAgICAgICAgICAgICAgICAgICAgICAgICAgICAgICAgICAgICAgICAgICAgICAgICAgICAgICAgICAgICAgICAgICAgICAgICAgICAgICAgIAogICAgICAgICAgICAgICAgICAgICAgICAgICAgICAgICAgICAgICAgICAgICAgICAgICAgICAgICAgICAgICAgICAgICAgICAgICAgICAgICAgICAgICAgICAgICAgICAgICAgCiAgICAgICAgICAgICAgICAgICAgICAgICAgICAgICAgICAgICAgICAgICAgICAgICAgICAgICAgICAgICAgICAgICAgICAgICAgICAgICAgICAgICAgICAgICAgICAgICAgICAKICAgICAgICAgICAgICAgICAgICAgICAgICAgICAgICAgICAgICAgICAgICAgICAgICAgICAgICAgICAgICAgICAgICAgICAgICAgICAgICAgICAgICAgICAgICAgICAgICAgIAogICAgICAgICAgICAgICAgICAgICAgICAgICAgICAgICAgICAgICAgICAgICAgICAgICAgICAgICAgICAgICAgICAgICAgICAgICAgICAgICAgICAgICAgICAgICAgICAgICAgCiAgICAgICAgICAgICAgICAgICAgICAgICAgICAgICAgICAgICAgICAgICAgICAgICAgICAgICAgICAgICAgICAgICAgICAgICAgICAgICAgICAgICAgICAgICAgICAgICAgICAKICAgICAgICAgICAgICAgICAgICAgICAgICAgICAgICAgICAgICAgICAgICAgICAgICAgICAgICAgICAgICAgICAgICAgICAgICAgICAgICAgICAgICAgICAgICAgICAgICAgIAogICAgICAgICAgICAgICAgICAgICAgICAgICAgICAgICAgICAgICAgICAgICAgICAgICAgICAgICAgICAgICAgICAgICAgICAgICAgICAgICAgICAgICAgICAgICAgICAgICAgCiAgICAgICAgICAgICAgICAgICAgICAgICAgICAgICAgICAgICAgICAgICAgICAgICAgICAgICAgICAgICAgICAgICAgICAgICAgICAgICAgICAgICAgICAgICAgICAgICAgICAKICAgICAgICAgICAgICAgICAgICAgICAgICAgICAgICAgICAgICAgICAgICAgICAgICAgICAgICAgICAgICAgICAgICAgICAgICAgICAgICAgICAgICAgICAgICAgICAgICAgIAogICAgICAgICAgICAgICAgICAgICAgICAgICAgCjw/eHBhY2tldCBlbmQ9InciPz5dCXKaAAAAIGNIUk0AAHolAACAgwAA+f8AAIDpAAB1MAAA6mAAADqYAAAXb5JfxUYAAAxBSURBVHjaxJp5cF3Vfcc/59ztvaenfcOWLUuyjJcYMAZMTYpJp0CSmRQ8BBoohEwJDQ1NG9JpmUxImU5op8mUDCHNjJOSsLVliYNJvOC0jF2bBlwT8G7jDVmLJUvW+p7efu89p3/cp8WWbUlPSn1mpKt35+ne+/0t39/39ztXPLm1ncU1Yf79w14WV4e5b2UVz+8+y86WOE/cOo9YxuP53WcpCRk8+skreH1vP1lf8a1b6/j53n42fzTIQ6tqqI5a/HhXD9+4+Qoqiyxe29PH8b4sT9+xwHzzQN/C/WfS82+cX7Q05/rhm5pL/8XzdZqLrIgt2d2W4IX3e7EMwaWWr6HUlvzFzXModgxMClgCMKRA5u8VsSRFjmGFTVlzaiBb3h3LXdWfcD/RPphZ9tArJxpjSXfeUE5VvP1Br2ysi5xqqAmvS2XVBa8dtgR7u1L8+qMhbENO+9mmBEjnARQ5BrYpyfgqNJzx52RcdZUlxaJX9vQtCgkWn+rPNj/ZEqvVOWUhBUgBSgdHCYQNIo4xbEmhL2T5kCnZfybJ28diWIZACAoHpAFTCkKWxDQC6zumxDHl3JApmnsTbs2Wg/0rWnvTy471p5e8cyI2N+eqEl8jPFeB1mDK4OFDxjhLiPNMc5EwsyT7ulJsOTKEFGPenzYg2xBEHUNELFnZn/LKD3Qmm3qGcjdkXbXoiS1tC92cP38g7c2J55R1oCUOhgQzfzchgviz5USXTmOFLcmBMyk2HxlEzAAMgLm7LfH1HUeHPtM6lG3oiOfmv/BudxHkLat08MAj4RM2me0VMgMwmw4PIsR5Di0E0J6O4Yc7e9LLcYzgarYMQEwIl9lftiE43J1i0+GZhdn4JW1TJnDMIP5HslDzO1+2IemM5fjlwQFEPgBmY0kuw9IaTAMcKcl5elYDwbwcgJSGyrDFoOUjxwVGoTVRCjFagM3L4R3bELokJHE99aibUzdnpXBnYByR0jrbE3dfb6oMvV0YIJ3/pQGVf0qdD2BTTmpRAFdpBtPuqt6B7L2EjZlZydM89Vb7F37wx023TA7IVcHPSN2RY0fLlJSGDYptg4gtGXZ92mO5KcWQ0uBrsoEhxMXRKw3+JRhACrAFyZQXbR/Mrr40IE+xsj7KmqYSriixqIzaFDmSYsegJGRQ7BhEHYMiWxKyJFs/GuKB54+Cc2mLCxHUn/KQSWXUot/18yw70fKGhJpSG3Ue80oBsYxHysvXSgGeryeplDnF56+p4Fu3zZ+S5yPW5KTpa03YMvj9xmJW1Rdxz8oqntnexb/u7IKQOca7rqIybPLjP2lmdUMx3nmITCnYfjLGgy+fGK2XQqDMyQI+6029KE2VrQwRyJ2wJSkNmfzk3oVEbMkPtneCbYDSmEKw7r5m7r6m8qLXubYuijTFOd6bNil4StObcFGcGyECQW/SnRg2F+EUpTWeAk9rIqbkmbsaUWh+uK0LtObJOxu4Z0UAJuMpVJ53LCmw8x7JeGrmdailP8Md644wmPWR45JZCEHaU2BdOn+kEKRcn12tCfa0D/Pau938+e3zeeD6as4mPEh7/NHqWr556zwANhwc4Nn/6sCTAp1T3LCohGfvapq9wur5cGbYJZ7xJ2o9waQaRgC+gr6Uy8f9Wd47GWd/7GPW7+tj0/5+6uYV8cO7m7AMwYYD/Xzp5RMkkm6g8NM+ZsScXaUgBJhGXhYXqFlEPqltM1DwyZxi094+kIJn726iodxhw8EBHnzpOElXQZE5WvNCkxDPtAEpDcmsD9m8h0RemhuyMIAjql7Bvatq+PzVlbz10SBfevEYyZwK1P+4pM+NyxvHFDMHFHUkn1pUykDaRwtQvkYI6Iy7dA+7hcldT1NRavPPaxvY+XGcL754nETWh/HeEEFdXFQVHj21vzOJGgFdKKAF5Q5bvroMXwXe0joA9P0dXXx7QytTkTE6z5b+SAOZU3zltnl0D+dY+9wRhpIeJaU2ylMkEi44JuQUn7m2imfuagRgx8k4X1/fMsGABbUPhgioM2QKwpYkZEqsKU5oNEG7UB21KI+YgayyJTtOxLjzp0cZSnoA3N5cwv/81VWsXVkNrg+uIuNr+hIu+zqT3P/iUQaS7gTtOHtqW089ByO2wU0LilleG2Hv6SQb3u/lf1vieV1mgIbNBwdYVV/Mm19ewmt7+vjmxlZ27OljdU8aIeBM3A2+O9McynqK07EcppSELIElBYYUZH01paI6gt31NcWOwS8eWsIDpuSVXT0wQskCMj48/kYLwzmf73y2njULS/jbX53ilXd7gtwKGRc0YgGFNcttPzpEylWEHSMIO1PSl/YmTn8uWFghlfPZfjLO4a4kEVPy/P3NlIYN1r3THVzD0yA0OAZPbWzD9TX/9LkF/MeDi7lhQQl/t7E1II0LeEgWElmJrM9g0qNrKEtLX4bDZ1L0xN0pDQYEAq0h6/u0DWb46kvHuOtnRzFGxmNpjyW1IZ67bxERxwDH4LtbO/j2W+0APHbLHN74ylLqK0OBG2cKaGQMjCGChDRlEALTrEGGEDimBMvgrQMD/Oi/O8FVNNaE2fzIsgBbIq8QbMk/bmrjb37VitZw++Iytn1tOSsXFI/1aoUCUlqPFdZswD54QbdW0LRIMJoPdWUOG/5sKdVRiyc2t6GlYLQBDBl8f2s73912GoDmqhDfW9swIW2nDagsbHLH1ZXctKyclY0lNFSGqAwblDoSUxQIKONTXWyx/uGlrKgr4vGNrXT1ps+lZClASn59dGj0VFXUQlrnKolpk0Jdqc3P/3RxIEN8TV8yEKo5X/P0tk7+bVfP2Gx7KmhyPrVVIV7/8lJWN0TZeGiA597pRjgmWumxNjs/s3DGgfSUnhAUM6pDtiGYW2IztyT4PL/MZkKvfAnaTqQ9KoosXnt4KbcsLKEzluMv17egPMX31jaRdBXf2dga/IMA0j7prD8DcarPtcik8xR/cjAKjWMKrplbRJlj8MUba1jdUIyvNV9b30L76SQrlpXx+B/WAbC8NsKZeBZDCnxf01QdmgEgx+DVff0MZXwWlNlURy2uKLGpK7OpiJjYpqRonIB0psB0WoNjSBorHBornNHzT/3naX75YS+UWLT2pPnJrh4eWV3LPddWTjoSmzogQ3DodIJDp4bHmrf86KosZFAdMWkod6gstqivdNjdkTxXIU9xvfzbs/zD1o4g9wzBUFbx6KsnSWd9HvvU3EuGPFqfA23yHDLlud/SEEt5xJIubb3wwanhscGjLScFJPKDl+O9GU4PZPnFvj5e+KAXX2iQecYyBcqHv36zlUNnUjRVOpw/PjAl7OlMoRRgzIQUxMg2S2HdqiTQfUd6Umw/NsS6rR1QbgcN4nnRoTX87DfdY/tUF2oMx80Atb5Mw/qxFlyKUYq/GDtOpg+Dpgx8RU2x1XF5AAmwTUnEFKIsbKZkSPozGP5LS5Nbvbxi4+81FG8xL4d7PKWFJWFRbfiZG5aUPVdkS6/Qy/lKy6oiM/PYmjmHXHWZQs5Xmu5hF09xRCk9Ycw73Wu5viaVUxiGvDyApBDE0h5pV6Fnef9TZlwVxtP/L/uq43PIzXumOmrhqtm7uVxZF/2wrtzuEOCNtgO+Hjv+joBqHbzTs6o+SlnIwPNn50bm566ueHQg51fe31BcMb/UvnLzkcHrDnanFhc7RmMi5dX1Z/zaTCqfs+a47epZ2Lb2VSCDVtVHeb89yVDam/RlpUkBZVyVzbiqa16Z3bVsTuTQe22JDdVRi6fvbDB3now3bDsx1HjblWX1x7vT1xzoTi3rjOcafU/PyXkq7KFRbn4fYgSsYFpe9bXGMSU31hexuz1BLONjzsBY5kihc31NxlV4SqM0ZFzlZT110jLFyS+sqGLnqTidSVeuaS6JfPrKsoZX9/Vd/V7r8MKF5c6iRNpf3BrLNvYn3Gp8PTYiVuP+FpdmKtsMPLW7LUE8WzgocyqxPpz1SecUrq+VZYhENGQcsk1xCOCRT86hdSgTfWN/f9Xff7a+uq0/e91vTsWWtQ/lmqOmbOpPunOSni7JZIKW3fe1o/REYaB8hWUIrp8f5f2OYRJZVRAos5Bk9pUORC6QzPmkcyrhKZ34RG2k1TTkbz/sSnB9fZRvrJlb/NIHZ5u3nYjXXbsk0oynrku5yrANgZ7QrwefI2HJHywsZWdLnETWR07zJYb/GwDJaUeJWJ4ZZgAAAABJRU5ErkJggg==
description: Exchange Web Services and Office 365 (mail)
detaileddescription: |-
  For Office 365, use https://outlook.office365.com/EWS/Exchange.asmx (default) as the Server  URL.
  For on-premise exchange server, we recommend to use server IP address

  To fetch emails from a specific folder, folder path needs to be specified. You can also use exchange folder ID (use !ews-find-folders command first to get the folder ID). Inbox is the default folder.

  In case of authentication error, make sure the user has full access permissions to the mailbox. For more information, read "How to config EWS Permissions" in the integration documentation.
configuration:
- display: 'Exchange URL or Server IP address '
  name: ewsServer
  defaultvalue: https://outlook.office365.com/EWS/Exchange.asmx/
  type: 0
  required: true
- display: 'Authentication: Email address (for office365) or DOMAIN\USERNAME (e.g.
    DEMISTO.INT\admin)'
  name: credentials
  defaultvalue: ""
  type: 9
  required: true
- display: Default Target Mailbox
  name: defaultTargetMailbox
  defaultvalue: ""
  type: 0
  required: true
- display: Server Version (2007,2010,2010_SP2,2013,2016)
  name: defaultServerVersion
  defaultvalue: "2016"
  type: 0
  required: true
- display: Authentication Type (NTLM or Basic or Digest). Use Basic for Office365.
  name: authType
  defaultvalue: Basic
  type: 0
  required: true
- display: Has impersonation rights.
  name: impersonation
  defaultvalue: "false"
  type: 8
  required: false
- display: Trust any certificate (unsecure)
  name: insecure
  defaultvalue: "true"
  type: 8
  required: false
- display: Use system proxy settings
  name: proxy
  defaultvalue: "false"
  type: 8
  required: false
- display: Fetch incidents
  name: isFetch
  defaultvalue: ""
  type: 8
  required: false
- display: Incident type
  name: incidentType
  defaultvalue: ""
  type: 13
  required: false
- display: Folder name to fetch incidents from or Exchange Folder ID. Support also
    sub-folders (e.g. Inbox\Phishing)
  name: folder
  defaultvalue: Inbox
  type: 0
  required: false
- display: HTTP requests to exchange server timeout
  name: requestTimeout
  defaultvalue: "120"
  type: 0
  required: false
script:
  script: |
    import sys, traceback, json, os, hashlib
    from datetime import timedelta
    from cStringIO import StringIO
    import logging, warnings

    # Define utf8 as default encoding
    reload(sys)
    sys.setdefaultencoding('utf8')

    # Ignore warnings print to stdout
    warnings.filterwarnings("ignore")

    # Collect exchange debug log to a stringIO
    log_stream = StringIO()
    logging.basicConfig(stream=log_stream, level=logging.DEBUG)

    from exchangelib.errors import ErrorItemNotFound, ResponseMessageError, TransportError, \
<<<<<<< HEAD
        ErrorFolderNotFound, ErrorToFolderNotFound, RateLimitError
=======
        ErrorFolderNotFound, ErrorToFolderNotFound, ErrorMailboxStoreUnavailable, ErrorMailboxMoveInProgress
>>>>>>> 8d2857f0
    from exchangelib.items import Item, Message
    from exchangelib.services import EWSService, EWSAccountService
    from exchangelib.util import create_element, add_xml_child
    from exchangelib.transport import MNS, TNS
    from exchangelib import IMPERSONATION, DELEGATE, Account, ServiceAccount, \
        EWSDateTime, EWSTimeZone, Configuration, NTLM, DIGEST, BASIC, FileAttachment, ItemAttachment, \
        Version, Folder, HTMLBody, Body
    from exchangelib.version import EXCHANGE_2007, EXCHANGE_2010, EXCHANGE_2010_SP2, EXCHANGE_2013, EXCHANGE_2016
    from exchangelib.protocol import BaseProtocol, NoVerifyHTTPAdapter

    # consts
    VERSIONS = {
        '2007': EXCHANGE_2007,
        '2010': EXCHANGE_2010,
        '2010_SP2': EXCHANGE_2010_SP2,
        '2013': EXCHANGE_2013,
        '2016': EXCHANGE_2016
    }

    ATTACHMENT_ID = "attachmentId"
    ATTACHMENT_ORIGINAL_ITEM_ID = 'originalItemId'
    NEW_ITEM_ID = 'newItemId'
    MESSAGE_ID = "messageId"
    ITEM_ID = "itemId"
    ACTION = "action"
    MAILBOX = "mailbox"
    MAILBOX_ID = "mailboxId"

    MOVED_TO_MAILBOX = "movedToMailbox"
    MOVED_TO_FOLDER = "movedToFolder"

    FILE_ATTACHMENT_TYPE = 'FileAttachment'
    ITEM_ATTACHMENT_TYPE = 'ItemAttachment'
    ATTACHMENT_TYPE = 'attachmentType'

    TOIS_PATH = '/root/Top of Information Store/'

    ENTRY_CONTEXT = "EntryContext"
    CONTEXT_UPDATE_EWS_ITEM = "EWS.Items(val.{0} == obj.{0} || (val.{1} && obj.{1} && val.{1} == obj.{1}))".format(ITEM_ID,
                                                                                                                   MESSAGE_ID)
    CONTEXT_UPDATE_EWS_ITEM_FOR_ATTACHMENT = "EWS.Items(val.{0} == obj.{1})".format(ITEM_ID, ATTACHMENT_ORIGINAL_ITEM_ID)
    CONTEXT_UPDATE_ITEM_ATTACHMENT = ".ItemAttachments(val.{0} == obj.{0})".format(ATTACHMENT_ID)
    CONTEXT_UPDATE_FILE_ATTACHMENT = ".FileAttachments(val.{0} == obj.{0})".format(ATTACHMENT_ID)

    LAST_RUN_TIME = "lastRunTime"
    LAST_RUN_IDS = "ids"
    LAST_RUN_FOLDER = "folderName"
    ERROR_COUNTER = "errors"

    ITEMS_RESULTS_HEADERS = ['sender', 'subject', 'hasAttachments', 'datetimeReceived', 'receivedBy', 'author',
                             'toRecipients', ]

    # Load integratoin params from demisto
    USE_PROXY = demisto.params()['proxy']
    NON_SECURE = demisto.params()['insecure']
    AUTH_METHOD_STR = demisto.params()['authType'].lower()
    VERSION_STR = demisto.params()['defaultServerVersion']
    EWS_SERVER = demisto.params()['ewsServer']
    USERNAME = demisto.params()['credentials']['identifier']
    ACCOUNT_EMAIL = demisto.params().get('defaultTargetMailbox', None)
    if not ACCOUNT_EMAIL:
        if "@" in USERNAME:
            ACCOUNT_EMAIL = USERNAME
        if "\\" in USERNAME:
            user_domain = USERNAME.split("\\")
            if len(user_domain) == 2:
                ACCOUNT_EMAIL = user_domain[1] + "@" + user_domain[0]
    if ACCOUNT_EMAIL is None:
        raise Exception("Provide a valid email address")
    PASSWORD = demisto.params()['credentials']['password']
    FOLDER_NAME = demisto.params().get('folder', 'Inbox')
    ACCESS_TYPE = IMPERSONATION if demisto.params()['impersonation'] else DELEGATE
    FETCH_ALL_HISTORY = demisto.params().get('fetchAllHistory', False)
    IS_TEST_MODULE = False
    BaseProtocol.TIMEOUT = int(demisto.params().get('requestTimeout', 120))

    def str_to_unicode(obj):
        if isinstance(obj, dict):
            obj = {k: str_to_unicode(v) for k,v in obj.iteritems()}
        elif isinstance(obj, list):
            obj = map(str_to_unicode, obj)
        elif isinstance(obj, str):
            obj = unicode(obj, "utf-8")
        return obj

    def filter_dict_null(d):
        if isinstance(d, dict):
            return dict((k, v) for k, v in d.items() if v is not None)
        return d

    def get_attachment_name(attachment_name):
        if attachment_name is None or attachment_name == "":
            return 'demisto_untitled_attachment'
        return attachment_name


    def get_entry_for_object(title, context_key, obj, headers=None):
        if len(obj) == 0:
            return "There is no output results"
        obj = filter_dict_null(obj)
        if isinstance(obj, list):
            obj = map(filter_dict_null, obj)
        if headers and isinstance(obj, dict):
            headers = list(set(headers).intersection(set(obj.keys())))

        return {
            'Type': entryTypes['note'],
            'Contents': obj,
            'ContentsFormat': formats['json'],
            'ReadableContentsFormat': formats['markdown'],
            'HumanReadable': tableToMarkdown(title, obj, headers),
            ENTRY_CONTEXT: {
                context_key: obj
            }
        }


    def get_auth_method(auth_method):
        auth_method = auth_method.lower()
        if auth_method == 'ntlm':
            return NTLM
        elif auth_method == 'basic':
            return BASIC
        elif auth_method == 'digest':
            return DIGEST
        raise Exception("%s auth method is not supported. Choose one of %s" % (auth_method, 'ntlm\\basic\\digest'))


    def get_items_from_mailbox(account, item_ids):
        if type(item_ids) is not list:
            item_ids = [item_ids]
        items = map(lambda x: Item(item_id=x), item_ids)
        result = list(account.fetch(ids=items))
        result = [x for x in result if not isinstance(x, ErrorItemNotFound)]
        if len(result) != len(item_ids):
            raise Exception("One or more items did not found. Check the input item ids")
        for item in result:
            item.folder = Folder(account=account)
        return result


    def get_item_from_mailbox(account, item_id):
        result = get_items_from_mailbox(account, [item_id])
        if len(result) == 0:
            raise Exception("ItemId %s not found" % str(item_id))
        return result[0]


    def get_build(version_str):
        if version_str not in VERSIONS:
            raise Exception("%s is unsupported version: %s. Choose one of" % (version_str, "\\".join(VERSIONS.keys())))
        return VERSIONS[version_str]

    def get_version(version_str):
        if version_str not in VERSIONS:
            raise Exception("%s is unsupported version: %s. Choose one of" % (version_str, "\\".join(VERSIONS.keys())))
        return Version(VERSIONS[version_str])


    def get_folder_by_path(account, path):
        # handle exchange folder id
        if len(path) == 120:
            folders_map = account.root._folders_map
            if path in folders_map:
                return account.root._folders_map[path]

        path = path.replace("/", "\\")
        path = path.split('\\')
        folder_result = account.inbox.parent
        for sub_folder_name in path:
            folder_filter_by_name = [x for x in folder_result.children if x.name.lower() == sub_folder_name.lower()]
            if len(folder_filter_by_name) == 0:
                raise Exception("No such folder %s" % path)
            folder_result = folder_filter_by_name[0]

        return folder_result


    def prepare():
        if NON_SECURE:
            BaseProtocol.HTTP_ADAPTER_CLS = NoVerifyHTTPAdapter

        if not USE_PROXY:
            def remove_from_dict(d, key):
                if key in d:
                    del d[key]

            remove_from_dict(os.environ, 'HTTP_PROXY')
            remove_from_dict(os.environ, 'http_proxy')
            remove_from_dict(os.environ, 'HTTPS_PROXY')
            remove_from_dict(os.environ, 'https_proxy')

            os.environ['NO_PROXY'] = EWS_SERVER

        version = get_version(VERSION_STR)
        credentials = ServiceAccount(username=USERNAME, password=PASSWORD, max_wait=0)
        config_args = {
            'credentials': credentials,
            'auth_type': get_auth_method(AUTH_METHOD_STR),
            'version': version
        }
        if 'http' in EWS_SERVER.lower():
            config_args['service_endpoint'] = EWS_SERVER
        else:
            config_args['server'] = EWS_SERVER
        config = Configuration(**config_args)
        return config


    class MarkAsJunk(EWSAccountService):
        SERVICE_NAME = 'MarkAsJunk'

        def call(self, item_id, move_item):
            elements = list(self._get_elements(payload=self.get_payload(item_id=item_id, move_item=move_item)))
            for element in elements:
                if isinstance(element, ResponseMessageError):
                    return element.message
            return "Success"

        def get_payload(self, item_id, move_item):
            junk = create_element('m:%s' % self.SERVICE_NAME,
                                  IsJunk="true",
                                  MoveItem="true" if move_item else "false")

            items_list = create_element('m:ItemIds')
            item_element = create_element("t:ItemId", Id=item_id)
            items_list.append(item_element)
            junk.append(items_list)

            return junk


    class GetSearchableMailboxes(EWSService):
        SERVICE_NAME = 'GetSearchableMailboxes'
        element_container_name = '{%s}SearchableMailboxes' % MNS

        @staticmethod
        def parse_element(element):
            return {
                MAILBOX: element.find("{%s}PrimarySmtpAddress" % TNS).text,
                MAILBOX_ID: element.find("{%s}ReferenceId" % TNS).text,
                'displayName': element.find("{%s}DisplayName" % TNS).text,
                'isExternal': element.find("{%s}IsExternalMailbox" % TNS).text,
                'externalEmailAddress': element.find("{%s}ExternalEmailAddress" % TNS).text
            }

        def call(self):
            if self.protocol.version.build < EXCHANGE_2013:
                raise NotImplementedError('%s is only supported for Exchange 2013 servers and later' % self.SERVICE_NAME)
            elements = self._get_elements(payload=self.get_payload())
            return map(lambda x: self.parse_element(x), elements)

        def get_payload(self):
            element = create_element(
                'm:%s' % self.SERVICE_NAME,
            )
            return element


    class SearchMailboxes(EWSService):
        SERVICE_NAME = 'SearchMailboxes'
        element_container_name = '{%s}SearchMailboxesResult/{%s}Items' % (MNS, TNS)

        @staticmethod
        def parse_element(element):
            to_recipients = element.find('{%s}ToRecipients' % TNS)
            if to_recipients:
                to_recipients = map(lambda x: x.text if x is not None else None, to_recipients)

            result = {
                ITEM_ID: element.find('{%s}Id' % TNS).attrib['Id'] if element.find('{%s}Id' % TNS) is not None else None,
                MAILBOX: element.find('{%s}Mailbox/{%s}PrimarySmtpAddress' % (TNS, TNS)).text if element.find(
                    '{%s}Mailbox/{%s}PrimarySmtpAddress' % (TNS, TNS)) is not None else None,
                'subject': element.find("{%s}Subject" % TNS).text if element.find(
                    "{%s}Subject" % TNS) is not None else None,
                'toRecipients': to_recipients,
                'sender': element.find("{%s}Sender" % TNS).text if element.find("{%s}Sender" % TNS) is not None else None,
                'hasAttachments': element.find("{%s}HasAttachment" % TNS).text if element.find(
                    "{%s}HasAttachment" % TNS) is not None else None,
                'datetimeSent': element.find("{%s}SentTime" % TNS).text if element.find(
                    "{%s}SentTime" % TNS) is not None else None,
                'datetimeReceived': element.find("{%s}ReceivedTime" % TNS).text if element.find(
                    "{%s}ReceivedTime" % TNS) is not None else None
            }

            return result

        def call(self, query, mailboxes):
            query = query.replace(".", "\\.")
            if self.protocol.version.build < EXCHANGE_2013:
                raise NotImplementedError('%s is only supported for Exchange 2013 servers and later' % self.SERVICE_NAME)
            elements = list(self._get_elements(payload=self.get_payload(query, mailboxes)))
            return map(lambda x: self.parse_element(x), elements)

        def get_payload(self, query, mailboxes):
            def get_mailbox_search_scope(mailbox_id):
                mailbox_search_scope = create_element("t:MailboxSearchScope")
                add_xml_child(mailbox_search_scope, "t:Mailbox", mailbox_id)
                add_xml_child(mailbox_search_scope, "t:SearchScope", "All")
                return mailbox_search_scope

            mailbox_query_element = create_element("t:MailboxQuery")
            add_xml_child(mailbox_query_element, "t:Query", query)
            mailboxes_scopes = []
            for mailbox in mailboxes:
                mailboxes_scopes.append(get_mailbox_search_scope(mailbox))
            add_xml_child(mailbox_query_element, "t:MailboxSearchScopes", mailboxes_scopes)

            element = create_element('m:%s' % self.SERVICE_NAME)
            add_xml_child(element, "m:SearchQueries", mailbox_query_element)
            add_xml_child(element, "m:ResultType", "PreviewOnly")

            return element


    def get_searchable_mailboxes(protocol):
        searchable_mailboxes = GetSearchableMailboxes(protocol=protocol).call()
        return get_entry_for_object("Searchable mailboxes", 'EWS.Mailboxes', searchable_mailboxes)


    def search_mailboxes(protocol, filter, limit=100, mailbox_search_scope=None, email_addresses=None):
        mailbox_ids = []
        limit = int(limit)
        if mailbox_search_scope is not None and email_addresses is not None:
            raise Exception("Use one of the arguments - mailbox-search-scope or email-addresses, not both")
        if email_addresses:
            email_addresses = email_addresses.split(",")
            all_mailboxes = get_searchable_mailboxes(protocol)[ENTRY_CONTEXT]['EWS.Mailboxes']
            for email_address in email_addresses:
                for mailbox in all_mailboxes:
                    if email_address.lower() == mailbox[MAILBOX].lower():
                        mailbox_ids.append(mailbox[MAILBOX_ID])
            if len(mailbox_ids) != len(email_addresses):
                raise Exception("Did not found one or some of the specified email addresses")
        elif mailbox_search_scope:
            mailbox_ids = mailbox_search_scope if type(mailbox_search_scope) is list else [mailbox_search_scope]
        else:
            entry = get_searchable_mailboxes(protocol)
            mailboxes = [x for x in entry[ENTRY_CONTEXT]['EWS.Mailboxes'] if MAILBOX_ID in x.keys()]
            mailbox_ids = map(lambda x: x[MAILBOX_ID], mailboxes)

        try:
            search_results = SearchMailboxes(protocol=protocol).call(filter, mailbox_ids)
            search_results = search_results[:limit]
        except TransportError, e:
            if "ItemCount>0<" in str(e):
                return "No results for search query: " + filter
            else:
                raise e

        return get_entry_for_object("Search mailboxes results",
                                    CONTEXT_UPDATE_EWS_ITEM,
                                    search_results)


    def get_account(account_email, access_type=ACCESS_TYPE):
        return Account(
            primary_smtp_address=account_email, autodiscover=False, config=config, access_type=access_type,
        )


    def get_last_run():
        last_run = demisto.getLastRun()
        if not last_run or last_run.get(LAST_RUN_FOLDER) != FOLDER_NAME:
            last_run = {
                LAST_RUN_TIME: None,
                LAST_RUN_FOLDER: FOLDER_NAME,
                LAST_RUN_IDS: None
            }
        if LAST_RUN_TIME in last_run and last_run[LAST_RUN_TIME] is not None:
            last_run[LAST_RUN_TIME] = EWSDateTime.from_string(last_run[LAST_RUN_TIME])

        return last_run


    def fetch_last_emails(account, folder_name='Inbox', since_datetime=None, exclude_ids=None):
        qs = get_folder_by_path(account, folder_name)
        if since_datetime:
            qs = qs.filter(datetime_received__gte=since_datetime)
        else:
            if not FETCH_ALL_HISTORY:
                last_10_min = EWSDateTime.now(tz=EWSTimeZone.timezone('UTC')) - timedelta(minutes=10)
                qs = qs.filter(datetime_received__gte=last_10_min)
        fields = map(lambda x: x.name, Message.FIELDS)
        if get_build(VERSION_STR) <= EXCHANGE_2010_SP2:
            fields = filter(lambda x: x != 'text_body', fields)
        qs = qs.filter().only(*fields)
        result = qs.all()
        result = [x for x in result if isinstance(x, Message)]
        if exclude_ids and len(exclude_ids) > 0:
            exclude_ids = set(exclude_ids)
            result = [x for x in result if x.message_id not in exclude_ids]
        return result


    def keys_to_camel_case(value):
        def str_to_camel_case(snake_str):
            components = snake_str.split('_')
            return components[0] + "".join(x.title() for x in components[1:])

        if value is None:
            return None
        if isinstance(value, list):
            return map(keys_to_camel_case, value)
        if isinstance(value, dict):
            return dict((keys_to_camel_case(k),
                         keys_to_camel_case(v) if isinstance(v, (list, dict)) else v)
                        for (k, v) in value.items())

        return str_to_camel_case(value)


    def parse_item_as_dict(item, email_address, camel_case=False, compact_fields=False):
        def parse_object_as_dict(object):
            raw_dict = {}
            if object is not None:
                for field in object.FIELDS:
                    raw_dict[field.name] = getattr(object, field.name, None)
            return raw_dict

        def parse_attachment_as_raw_json(attachment):
            raw_dict = parse_object_as_dict(attachment)
            if raw_dict['attachment_id']:
                raw_dict['attachment_id'] = parse_object_as_dict(raw_dict['attachment_id'])
            if raw_dict['last_modified_time']:
                raw_dict['last_modified_time'] = raw_dict['last_modified_time'].ewsformat()
            return raw_dict

        def parse_folder_as_json(folder):
            raw_dict = parse_object_as_dict(folder)
            if 'parent_folder_id' in raw_dict:
                raw_dict['parent_folder_id'] = parse_folder_as_json(raw_dict['parent_folder_id'])
            if 'effective_rights' in raw_dict:
                raw_dict['effective_rights'] = parse_object_as_dict(raw_dict['effective_rights'])
            return raw_dict

        raw_dict = {}
        for field, value in item.__dict__.items():
            if type(value) in [str, unicode, int, float, bool, Body, HTMLBody, None]:
                try:
                    if isinstance(value, basestring):
                        value.encode('utf-8')
                    raw_dict[field] = value
                except:
                    pass

        if getattr(item, 'attachments', None):
            raw_dict['attachments'] = map(lambda x: parse_attachment_as_dict(item.item_id, x), item.attachments)

        for time_field in ['datetime_sent', 'datetime_created', 'datetime_received', 'last_modified_time',
                           'reminder_due_by']:
            value = getattr(item, time_field, None)
            if value:
                raw_dict[time_field] = value.ewsformat()

        for dict_field in ['effective_rights', 'parent_folder_id', 'conversation_id', 'author',
                           'extern_id', 'received_by', 'received_representing', 'reply_to', 'sender', 'folder']:
            value = getattr(item, dict_field, None)
            if value:
                raw_dict[dict_field] = parse_object_as_dict(value)

        for list_dict_field in ['headers', 'cc_recipients', 'to_recipients']:
            value = getattr(item, list_dict_field, None)
            if value:
                raw_dict[list_dict_field] = map(lambda x: parse_object_as_dict(x), value)

        if getattr(item, 'folder', None):
            raw_dict['folder'] = parse_folder_as_json(item.folder)
            folder_path = item.folder.absolute[len(TOIS_PATH):] if item.folder.absolute.startswith(TOIS_PATH) else item.folder.absolute
            raw_dict['folder_path'] = folder_path

        if compact_fields:
            new_dict = {}
            for field in ['datetime_created', 'datetime_received', 'datetime_sent', 'sender',
                          'has_attachments', 'importance', 'item_id', 'message_id', 'last_modified_time',
                          'size', 'subject', 'text_body', 'headers', 'body', 'folder_path']:
                if field in raw_dict:
                    new_dict[field] = raw_dict.get(field)
            for field in ['received_by', 'author', 'sender']:
                if field in raw_dict:
                    new_dict[field] = raw_dict.get(field, {}).get('email_address')
            for field in ['to_recipients']:
                if field in raw_dict:
                    new_dict[field] = map(lambda x: x.get('email_address'), raw_dict[field])
            attachments = raw_dict.get('attachments')
            if attachments and len(attachments) > 0:
                file_attachments = [x for x in attachments if x[ATTACHMENT_TYPE] == FILE_ATTACHMENT_TYPE]
                if len(file_attachments) > 0:
                    new_dict['FileAttachments'] = file_attachments
                item_attachments = [x for x in attachments if x[ATTACHMENT_TYPE] == ITEM_ATTACHMENT_TYPE]
                if len(item_attachments) > 0:
                    new_dict['ItemAttachments'] = item_attachments

            raw_dict = new_dict

        if camel_case:
            raw_dict = keys_to_camel_case(raw_dict)

        if email_address:
            raw_dict[MAILBOX] = email_address
        return raw_dict


    def parse_incident_from_item(item):
        incident = {}
        labels = []

        incident['details'] = item.text_body or item.body
        incident['name'] = item.subject
        labels.append({'type': 'Email/subject', 'value': item.subject})
        incident['occurred'] = item.datetime_created.ewsformat()

        # handle recipients
        if item.to_recipients:
            for recipient in item.to_recipients:
                labels.append({'type': 'Email', 'value': recipient.email_address})

        # handle cc
        if item.cc_recipients:
            for recipient in item.cc_recipients:
                labels.append({'type': 'Email/cc', 'value': recipient.email_address})
        # handle email from
        if item.sender:
            labels.append({'type': 'Email/from', 'value': item.sender.email_address})

        # email format
        email_format = ''
        if item.text_body:
            labels.append({'type': 'Email/text', 'value': item.text_body})
            email_format = 'text'
        if item.body:
            labels.append({'type': 'Email/html', 'value': item.body})
            email_format = 'HTML'
        labels.append({'type': 'Email/format', 'value': email_format})

        # handle attachments
        if item.attachments:
            incident['attachment'] = [];
            for attachment in item.attachments:
                file_result = None
                label_attachment_type = None
                label_attachment_id_type = None
                if isinstance(attachment, FileAttachment):
                    try:
                        if attachment.content:
                            # file attachment
                            label_attachment_type = 'attachments'
                            label_attachment_id_type = 'attachmentId'

                            # save the attachment
                            file_name = get_attachment_name(attachment.name)
                            file_result = fileResult(file_name, attachment.content)

                            # check for error
                            if file_result['Type'] == entryTypes['error']:
                                demisto.error(file_result['Contents'])
                                raise Exception(file_result['Contents'])

                            # save attachment to incident
                            incident['attachment'].append({
                                'path': file_result['FileID'],
                                'name': get_attachment_name(attachment.name)
                            })
                    except TypeError, e:
                        if e.message != "must be string or buffer, not None":
                            raise
                        continue
                else:
                    # other item attachment
                    label_attachment_type = 'attachmentItems'
                    label_attachment_id_type = 'attachmentItemsId'

                    # save the attachment
                    if attachment.item.mime_content:
                        file_result = fileResult(get_attachment_name(attachment.name) + ".eml", attachment.item.mime_content)

                    if file_result:
                        # check for error
                        if file_result['Type'] == entryTypes['error']:
                            demisto.error(file_result['Contents'])
                            raise Exception(file_result['Contents'])

                        # save attachment to incident
                        incident['attachment'].append({
                            'path': file_result['FileID'],
                            'name': get_attachment_name(attachment.name) + ".eml"
                        })


                labels.append({'type': label_attachment_type, 'value': get_attachment_name(attachment.name)})
                labels.append({'type': label_attachment_id_type, 'value': attachment.attachment_id.id})



        # handle headers
        if item.headers:
            for header in item.headers:
                labels.append({'type': 'Email/Header/' + header.name, 'value': header.value})

        # handle item id
        if item.message_id:
            labels.append({'type': 'Email/MessageId', 'value': item.message_id})

        if item.item_id:
            labels.append({'type': 'Email/ID', 'value': item.item_id})
            labels.append({'type': 'Email/itemId', 'value': item.item_id})

        # handle conversion id
        if item.conversation_id:
            labels.append({'type': 'Email/ConversionID', 'value': item.conversation_id.id})

        incident['labels'] = labels
        incident['rawJSON'] = json.dumps(parse_item_as_dict(item, None), ensure_ascii=False)

        return incident


    def fetch_emails_as_incidents(account, folder_name):
        start_time = EWSDateTime.now(tz=EWSTimeZone.timezone('UTC'))
        last_run = get_last_run()

        try:
            last_emails = fetch_last_emails(account, folder_name, last_run.get(LAST_RUN_TIME), last_run.get(LAST_RUN_IDS))

            ids = []
            incidents = []
            for item in last_emails:
                if item.message_id:
                    ids.append(item.message_id)
                    incident = parse_incident_from_item(item)
                    incidents.append(incident)

            new_last_run = {
                LAST_RUN_TIME: start_time.ewsformat(),
                LAST_RUN_FOLDER: folder_name,
                LAST_RUN_IDS: ids,
                ERROR_COUNTER: 0
            }

            demisto.setLastRun(new_last_run)
            return incidents

        except RateLimitError:
            if LAST_RUN_TIME in last_run:
                last_run[LAST_RUN_TIME] = last_run[LAST_RUN_TIME].ewsformat()
            demisto.info(str(last_run))
            if ERROR_COUNTER not in last_run:
                last_run[ERROR_COUNTER] = 0
            last_run[ERROR_COUNTER] += 1
            demisto.setLastRun(last_run)
            if last_run[ERROR_COUNTER] > 2:
                raise
            return []


    def get_entry_for_file_attachment(item_id, attachment):
        entry = fileResult(get_attachment_name(attachment.name), attachment.content)
        ec = {
            CONTEXT_UPDATE_EWS_ITEM_FOR_ATTACHMENT + CONTEXT_UPDATE_FILE_ATTACHMENT: parse_attachment_as_dict(item_id,
                                                                                                              attachment)
        }
        entry[ENTRY_CONTEXT] = filter_dict_null(ec)
        return entry


    def parse_attachment_as_dict(item_id, attachment):
        try:
            attachment_content = attachment.content if isinstance(attachment, FileAttachment) else attachment.item.mime_content
            return {
                ATTACHMENT_ORIGINAL_ITEM_ID: item_id,
                ATTACHMENT_ID: attachment.attachment_id.id,
                'attachmentName': get_attachment_name(attachment.name),
                'attachmentSHA256': hashlib.sha256(attachment_content).hexdigest() if attachment_content else None,
                'attachmentContentType': attachment.content_type,
                'attachmentContentId': attachment.content_id,
                'attachmentContentLocation': attachment.content_location,
                'attachmentSize': attachment.size,
                'attachmentLastModifiedTime': attachment.last_modified_time.ewsformat(),
                'attachmentIsInline': attachment.is_inline,
                ATTACHMENT_TYPE: FILE_ATTACHMENT_TYPE if isinstance(attachment, FileAttachment) else ITEM_ATTACHMENT_TYPE
            }
        except TypeError, e:
            if e.message != "must be string or buffer, not None":
                raise
            return {
                ATTACHMENT_ORIGINAL_ITEM_ID: item_id,
                ATTACHMENT_ID: attachment.attachment_id.id,
                'attachmentName': get_attachment_name(attachment.name),
                'attachmentSHA256': None,
                'attachmentContentType': attachment.content_type,
                'attachmentContentId': attachment.content_id,
                'attachmentContentLocation': attachment.content_location,
                'attachmentSize': attachment.size,
                'attachmentLastModifiedTime': attachment.last_modified_time.ewsformat(),
                'attachmentIsInline': attachment.is_inline,
                ATTACHMENT_TYPE: FILE_ATTACHMENT_TYPE if isinstance(attachment, FileAttachment) else ITEM_ATTACHMENT_TYPE
            }


    def get_entry_for_item_attachment(item_id, attachment, target_email):
        item = attachment.item
        dict_result = parse_attachment_as_dict(item_id, attachment)
        dict_result.update(parse_item_as_dict(item, target_email, camel_case=True, compact_fields=True))
        title = 'EWS get attachment got item for "%s", "%s"' % (target_email, get_attachment_name(attachment.name))

        return get_entry_for_object(title, CONTEXT_UPDATE_EWS_ITEM_FOR_ATTACHMENT + CONTEXT_UPDATE_ITEM_ATTACHMENT,
                                    dict_result)


    def get_attachments_for_item(item_id, account, attachment_ids=None):
        item = get_item_from_mailbox(account, item_id)
        attachments = []
        if attachment_ids and not isinstance(attachment_ids, list):
            attachment_ids = attachment_ids.split(",")
        if item:
            if item.attachments:
                for attachment in item.attachments:
                    if attachment_ids and attachment.attachment_id.id not in attachment_ids:
                        continue
                    attachments.append(attachment)

        else:
            raise Exception('Message item not found: ' + item_id)

        if attachment_ids and len(attachments) < len(attachment_ids):
            raise Exception('Some attachment id did not found for message:' + str(attachment_ids))

        return attachments


    def delete_attachments_for_message(item_id, target_mailbox=None, attachment_ids=None):
        account = get_account(target_mailbox or ACCOUNT_EMAIL)
        attachments = get_attachments_for_item(item_id, account, attachment_ids)
        deleted_file_attachments = []
        deleted_item_attachments = []
        for attachment in attachments:
            attachment_deleted_action = {
                ATTACHMENT_ID: attachment.attachment_id.id,
                ACTION: 'deleted'
            }
            if isinstance(attachment, FileAttachment):
                deleted_file_attachments.append(attachment_deleted_action)
            else:
                deleted_item_attachments.append(attachment_deleted_action)
            attachment.detach()

        entries = []
        if len(deleted_file_attachments) > 0:
            entry = get_entry_for_object("Deleted file attachments",
                                         "EWS.Items" + CONTEXT_UPDATE_FILE_ATTACHMENT,
                                         deleted_file_attachments)
            entries.append(entry)
        if len(deleted_item_attachments) > 0:
            entry = get_entry_for_object("Deleted item attachments",
                                         "EWS.Items" + CONTEXT_UPDATE_ITEM_ATTACHMENT,
                                         deleted_item_attachments)
            entries.append(entry)

        return entries


    def fetch_attachments_for_message(item_id, target_mailbox=None, attachment_ids=None):
        account = get_account(target_mailbox or ACCOUNT_EMAIL)
        attachments = get_attachments_for_item(item_id, account, attachment_ids)
        entries = []
        for attachment in attachments:
            if isinstance(attachment, FileAttachment):
                try:
                    if attachment.content:
                        entries.append(get_entry_for_file_attachment(item_id, attachment))
                except TypeError, e:
                    if e.message != "must be string or buffer, not None":
                        raise
            else:
                entries.append(get_entry_for_item_attachment(item_id, attachment, account.primary_smtp_address))
                if attachment.item.mime_content:
                    entries.append(fileResult(get_attachment_name(attachment.name) + ".eml", attachment.item.mime_content))

        return entries

    def move_item_between_mailboxes(item_id, destination_mailbox, destination_folder_path, source_mailbox=None):
        source_account = get_account(source_mailbox or ACCOUNT_EMAIL)
        destination_account = get_account(destination_mailbox or ACCOUNT_EMAIL)
        destination_folder = get_folder_by_path(destination_account, destination_folder_path)
        item = get_item_from_mailbox(source_account, item_id)
        try:
            source_account.bulk_move(ids=[item], to_folder=destination_folder)
        except ErrorToFolderNotFound:
            exported_items = source_account.export([item])
            destination_account.upload([(destination_folder, exported_items[0])])
            source_account.bulk_delete([item])

        move_result = {
            MOVED_TO_MAILBOX: destination_mailbox,
            MOVED_TO_FOLDER: destination_folder_path,
        }

        return {
            'Type': entryTypes['note'],
            'Contents': "Item was moved successfully.",
            'ContentsFormat': formats['text'],
            ENTRY_CONTEXT: {
               "EWS.Items(val.itemId === '%s')" % (item_id,): move_result
            }
        }

    def move_item(item_id, target_folder_path, target_mailbox=None):
        account = get_account(target_mailbox or ACCOUNT_EMAIL)
        target_folder = get_folder_by_path(account, target_folder_path)
        item = get_item_from_mailbox(account, item_id)
        item.move(target_folder)
        move_result = {
            NEW_ITEM_ID: item.item_id,
            ITEM_ID: item_id,
            MESSAGE_ID: item.message_id,
            ACTION: 'moved'
        }

        return get_entry_for_object('Moved items',
                                    CONTEXT_UPDATE_EWS_ITEM,
                                    move_result)


    def delete_items(item_ids, delete_type, target_mailbox=None):
        account = get_account(target_mailbox or ACCOUNT_EMAIL)
        deleted_items = []
        if type(item_ids) != list:
            item_ids = item_ids.split(",")
        items = get_items_from_mailbox(account, item_ids)
        delete_type = delete_type.lower()

        for item in items:
            item_id = item.item_id
            if delete_type == 'trash':
                item.move_to_trash()
            elif delete_type == 'soft':
                item.soft_delete()
            elif delete_type == 'hard':
                item.delete()
            else:
                raise Exception('invalid delete type: %s. Use "trash" \\ "soft" \\ "hard"' % delete_type)
            deleted_items.append({
                ITEM_ID: item_id,
                MESSAGE_ID: item.message_id,
                ACTION: '%s-deleted' % delete_type
            })

        return get_entry_for_object('Deleted items (%s delete type)' % delete_type,
                                    CONTEXT_UPDATE_EWS_ITEM,
                                    deleted_items)


    def prepare_args(d):
        return dict((k.replace("-", "_"), v) for k, v in d.items())


    def get_limited_number_of_messages_from_qs(qs, limit):
        count = 0
        results = []
        for item in qs:
            if count == limit:
                break
            if isinstance(item, Message):
                count += 1
                results.append(item)
        return results


    def search_items_in_mailbox(query, folder_path=None, limit=100, target_mailbox=None):
        account = get_account(target_mailbox or ACCOUNT_EMAIL)
        limit = int(limit)
        if folder_path:
            folders = [get_folder_by_path(account, folder_path)]
        else:
            folders = account.inbox.parent.walk()

        items = []
        for folder in folders:
            if Message not in folder.supported_item_models:
                continue
            items_qs = folder.filter(query).only(*map(lambda x: x.name, Message.FIELDS))
            items += get_limited_number_of_messages_from_qs(items_qs, limit)
            if len(items) >= limit:
                break
        items = items[:limit]
        searched_items_result = map(lambda item: parse_item_as_dict(item, account.primary_smtp_address, camel_case=True, compact_fields=True), items)

        return get_entry_for_object('Searched items',
                                    CONTEXT_UPDATE_EWS_ITEM,
                                    searched_items_result,
                                    headers=ITEMS_RESULTS_HEADERS)


    def get_out_of_office_state(target_mailbox=None):
        account = get_account(target_mailbox or ACCOUNT_EMAIL)
        oof = account.oof_settings
        oof_dict = {
            'state': oof.state,
            'externalAudience': getattr(oof, 'external_audience', None),
            'start': oof.start.ewsformat() if oof.start else None,
            'end': oof.end.ewsformat() if oof.end else None,
            'internalReply': getattr(oof, 'internal_replay', None),
            'externalReply': getattr(oof, 'external_replay', None),
            MAILBOX: account.primary_smtp_address
        }
        return get_entry_for_object("Out of office state for %s" % account.primary_smtp_address,
                                    'Account.Email(val.Address == obj.{0}).OutOfOffice'.format(MAILBOX),
                                    oof_dict)


    def recover_soft_delete_item(message_ids, target_folder_path="Inbox", target_mailbox=None):
        account = get_account(target_mailbox or ACCOUNT_EMAIL)
        target_folder = get_folder_by_path(account, target_folder_path)
        recovered_messages = []
        if type(message_ids) != list:
            message_ids = message_ids.split(",")
        items_to_recover = account.recoverable_items_deletions.filter(message_id__in=message_ids).all()
        if len(items_to_recover) != len(message_ids):
            raise Exception("Some message ids are missing in recoverable items directory")
        for item in items_to_recover:
            item.move(target_folder)
            recovered_messages.append({
                ITEM_ID: item.item_id,
                MESSAGE_ID: item.message_id,
                ACTION: 'recovered'
            })
        return get_entry_for_object("Recovered messages",
                                    CONTEXT_UPDATE_EWS_ITEM,
                                    recovered_messages)


    def get_contacts(limit, target_mailbox=None):
        def parse_physical_address(address):
            result = {}
            for attr in ['city', 'country', 'label', 'state', 'street', 'zipcode']:
                result[attr] = getattr(address, attr, None)
            return result

        def parse_phone_number(phone_number):
            result = {}
            for attr in ['label', 'phone_number']:
                result[attr] = getattr(phone_number, attr, None)
            return result

        def parse_contact(contact):
            contact_dict = dict((k, v if not isinstance(v, EWSDateTime) else v.ewsformat())
                                for k, v in contact.__dict__.items()
                                if isinstance(v, basestring) or isinstance(v, EWSDateTime))
            if contact.physical_addresses:
                contact_dict['physical_addresses'] = map(parse_physical_address, contact.physical_addresses)
            if contact.phone_numbers:
                contact_dict['phone_numbers'] = map(parse_phone_number, contact.phone_numbers)
            if contact.email_addresses and len(contact.email_addresses) > 0:
                contact_dict['emailAddresses'] = map(lambda x: x.email, contact.email_addresses)
            contact_dict = keys_to_camel_case(contact_dict)
            contact_dict = dict((k, v) for k, v in contact_dict.items() if v)
            del contact_dict['mimeContent']
            contact_dict['originMailbox'] = target_mailbox
            return contact_dict

        account = get_account(target_mailbox or ACCOUNT_EMAIL)
        contacts = []
        count = 0
        for contact in account.contacts.all():
            if count >= limit:
                break
            contacts.append(parse_contact(contact))
        return get_entry_for_object('Email contacts for %s' % target_mailbox,
                                    'Account.Email(val.Address == obj.originMailbox).EwsContacts',
                                    contacts)


    def create_folder(new_folder_name, folder_path, target_mailbox=None):
        account = get_account(target_mailbox or ACCOUNT_EMAIL)
        full_path = "%s\\%s" % (folder_path, new_folder_name)
        try:
            if get_folder_by_path(account, full_path):
                return "Folder %s was already exist" % full_path
        except:
            pass
        parent_folder = get_folder_by_path(account, folder_path)
        f = Folder(parent=parent_folder, name=new_folder_name)
        f.save()
        get_folder_by_path(account, full_path)
        return "Folder %s created successfully" % full_path


    def mark_item_as_junk(item_id, move_items, target_mailbox=None):
        account = get_account(target_mailbox or ACCOUNT_EMAIL)
        move_items = (move_items.lower() == "yes")
        ews_result = MarkAsJunk(account=account).call(item_id=item_id, move_item=move_items)
        mark_as_junk_result = {
            ITEM_ID: item_id,
        }
        if ews_result == "Success":
            mark_as_junk_result[ACTION] = 'marked-as-junk'
        else:
            raise Exception("Failed mark-item-as-junk with error: " + ews_result)

        return get_entry_for_object('Mark item as junk',
                                    CONTEXT_UPDATE_EWS_ITEM,
                                    mark_as_junk_result)


    def find_folders(target_mailbox=None):
        account = get_account(target_mailbox or ACCOUNT_EMAIL)
        folders = []
        for f in account.root.walk():
            folder = {
                'name': f.name,
                'totalCount': f.total_count,
                'unreadCount': f.unread_count,
                'id': f.folder_id,
                'childrenFolderCount': f.child_folder_count,
                'changeKey': f.changekey
            }
            folders.append(folder)
        folders_tree = account.root.tree()

        return {
            'Type': entryTypes['note'],
            'Contents': folders,
            'ContentsFormat': formats['json'],
            'ReadableContentsFormat': formats['text'],
            'HumanReadable': folders_tree,
            ENTRY_CONTEXT: {
                'EWS.Folders(val.id == obj.id)': folders
            }
        }


    def get_items_from_folder(folder_path, limit=100, target_mailbox=None):
        account = get_account(target_mailbox or ACCOUNT_EMAIL)
        limit = int(limit)
        folder = get_folder_by_path(account, folder_path)
        qs = folder.filter().order_by('-datetime_created')
        items = get_limited_number_of_messages_from_qs(qs, limit)
        items_result = map(lambda item: parse_item_as_dict(item, account.primary_smtp_address, camel_case=True, compact_fields=True), items)
        hm_headers = ['sender', 'subject', 'hasAttachments', 'datetimeReceived',
                      'receivedBy', 'author', 'toRecipients', ]
        return get_entry_for_object('Items in folder ' + folder_path,
                                    CONTEXT_UPDATE_EWS_ITEM,
                                    items_result,
                                    headers=hm_headers)


    def get_items(item_ids, target_mailbox=None):
        account = get_account(target_mailbox or ACCOUNT_EMAIL)
        if type(item_ids) != list:
            item_ids = item_ids.split(",")

        items = get_items_from_mailbox(account, item_ids)
        items = [x for x in items if isinstance(x, Message)]
        items_as_incidents = map(lambda x: parse_incident_from_item(x), items)
        items_to_context = map(lambda x: parse_item_as_dict(x, account.primary_smtp_address, True, True), items)

        return {
            'Type': entryTypes['note'],
            'Contents': items_as_incidents,
            'ContentsFormat': formats['json'],
            'ReadableContentsFormat': formats['markdown'],
            'HumanReadable': tableToMarkdown('Get items', items_to_context, ITEMS_RESULTS_HEADERS),
            ENTRY_CONTEXT: {
                CONTEXT_UPDATE_EWS_ITEM: items_to_context
            }
        }


    def test_module():
        try:
            global IS_TEST_MODULE
            IS_TEST_MODULE = True
            account = get_account(ACCOUNT_EMAIL)
            if not account.root.effective_rights.read:
                raise Exception("Success to authenticate, but user has no permissions to read from the mailbox. "
                                "Need to delegate the user permissions to the mailbox - "
                                "please read integration documentation and follow the instructions")
            get_folder_by_path(account, FOLDER_NAME).test_access()
        except ErrorFolderNotFound, e:
            if "Top of Information Store" in e.message:
                raise Exception(
                    "Success to authenticate, but user probably has no permissions to read from the specific folder."
                    "Check user permissions. You can try !ews-find-folders command to "
                    "get all the folders structure that the user has permissions to")
        demisto.results('ok')


    def encode_and_submit_results(obj):
        demisto.results(str_to_unicode(obj))

    try:
        config = prepare()
        args = prepare_args(demisto.args())

        if demisto.command() == 'test-module':
            test_module()
        elif demisto.command() == 'fetch-incidents':
            incidents = fetch_emails_as_incidents(get_account(ACCOUNT_EMAIL), FOLDER_NAME)
            demisto.incidents(str_to_unicode(incidents))
        elif demisto.command() == 'ews-get-attachment':
            encode_and_submit_results(fetch_attachments_for_message(**args))
        elif demisto.command() == 'ews-delete-attachment':
            encode_and_submit_results(delete_attachments_for_message(**args))
        elif demisto.command() == 'ews-get-searchable-mailboxes':
            encode_and_submit_results(get_searchable_mailboxes(config.protocol))
        elif demisto.command() == 'ews-search-mailboxes':
            encode_and_submit_results(search_mailboxes(config.protocol, **args))
        elif demisto.command() == 'ews-move-item-between-mailboxes':
            encode_and_submit_results(move_item_between_mailboxes(**args))
        elif demisto.command() == 'ews-move-item':
            encode_and_submit_results(move_item(**args))
        elif demisto.command() == 'ews-delete-items':
            encode_and_submit_results(delete_items(**args))
        elif demisto.command() == 'ews-search-mailbox':
            encode_and_submit_results(search_items_in_mailbox(**args))
        elif demisto.command() == 'ews-get-contacts':
            encode_and_submit_results(get_contacts(**args))
        elif demisto.command() == 'ews-get-out-of-office':
            encode_and_submit_results(get_out_of_office_state(**args))
        elif demisto.command() == 'ews-recover-messages':
            encode_and_submit_results(recover_soft_delete_item(**args))
        elif demisto.command() == 'ews-create-folder':
            encode_and_submit_results(create_folder(**args))
        elif demisto.command() == 'ews-mark-item-as-junk':
            encode_and_submit_results(mark_item_as_junk(**args))
        elif demisto.command() == 'ews-find-folders':
            encode_and_submit_results(find_folders(**args))
        elif demisto.command() == 'ews-get-items-from-folder':
            encode_and_submit_results(get_items_from_folder(**args))
        elif demisto.command() == 'ews-get-items':
            encode_and_submit_results(get_items(**args))


    except Exception, e:
        import time

        time.sleep(2)
        debug_log = log_stream.getvalue()
        error_message_simple = ""
        error_message = ""

        # Office365 regular maintenance case
        if (isinstance(e, ErrorMailboxStoreUnavailable) or isinstance(e, ErrorMailboxMoveInProgress)) and 'outlook.office365.com' in EWS_SERVER:
            log_message = "Office365 is undergoing load balancing operations. As a result, the service is temporarily unavailable."
            if demisto.command() == 'fetch-incidents':
                demisto.info(log_message)
                demisto.incidents([])
                exit(0)
            if IS_TEST_MODULE:
                demisto.results(log_message + " Please retry the instance configuration test.")
                exit(0)
            error_message_simple = log_message + " Please retry your request."

        # Other exception handling
        if "Status code: 401" in debug_log:
            error_message_simple = "Got unauthorized from the server. " \
                            "Check credentials are correct and authentication method are supported. "

            error_message_simple += "You can try using 'domain\\username' as username for authentication. " if AUTH_METHOD_STR.lower() == 'ntlm' else ''
        if "Status code: 503" in debug_log:
            error_message_simple = "Got timeout from the server. " \
                            "Probably the server is not reachable with the current settings. " \
                            "Check proxy parameter. If you are using server URL - change to server IP address. "

        if not error_message_simple:
            error_message = error_message_simple = e.message
        else:
            error_message = error_message_simple + "\n" + e.message

        stacktrace = traceback.format_exc()
        if stacktrace:
            error_message += "\nFull stacktrace:\n" + stacktrace

        if debug_log:
            error_message += "\nFull debug log:\n" + debug_log

        if not IS_TEST_MODULE:
            raise Exception(error_message)
        demisto.results(error_message_simple)
        demisto.error("%s: %s" % (e.__class__.__name__, error_message))

  type: python
  commands:
  - name: ews-get-attachment
    arguments:
    - name: item-id
      required: true
      description: The ID of the email message to get the attachments.
    - name: target-mailbox
      description: The mailbox where this attachment was found. Use the default mailbox
        if empty, otherwise user might has to be with impersonation rights to this
        mailbox.
    - name: attachment-ids
      description: The attachments ids to get. If none - all attachments will be retrieve
        from the message. Support multiple attachments with comma-separated value
        or array.
      isArray: true
    outputs:
    - contextPath: EWS.Items.FileAttachments.attachmentId
      description: The attachment ID. Used for file attachments only.
      type: string
    - contextPath: EWS.Items.FileAttachments.attachmentName
      description: The attachment name. Used for file attachments only.
      type: string
    - contextPath: EWS.Items.FileAttachments.attachmentSHA256
      description: The attached file SHA256.
      type: string
    - contextPath: EWS.Items.FileAttachments.attachmentLastModifiedTime
      description: The attachment last modified time. Used for file attachments only.
      type: date
    - contextPath: EWS.Items.ItemAttachments.datetimeCreated
      description: The attached email created time.
      type: date
    - contextPath: EWS.Items.ItemAttachments.datetimeReceived
      description: The attached email received time.
      type: date
    - contextPath: EWS.Items.ItemAttachments.datetimeSent
      description: The attached email sent time.
      type: date
    - contextPath: EWS.Items.ItemAttachments.receivedBy
      description: The attached email received by address.
      type: string
    - contextPath: EWS.Items.ItemAttachments.subject
      description: The attached email subject.
      type: string
    - contextPath: EWS.Items.ItemAttachments.textBody
      description: The attached email body (as text).
      type: string
    - contextPath: EWS.Items.ItemAttachments.headers
      description: The attached email headers.
    - contextPath: EWS.Items.ItemAttachments.hasAttachments
      description: Is attached email has attachments?
      type: boolean
    - contextPath: EWS.Items.ItemAttachments.itemId
      description: The attached email item id.
      type: string
    - contextPath: EWS.Items.ItemAttachments.toRecipients
      description: The attached email to recipients addresses (list)
    - contextPath: EWS.Items.ItemAttachments.body
      description: The attached email body (as HTML).
      type: string
    - contextPath: EWS.Items.ItemAttachments.attachmentSHA256
      description: The attached email SHA256 (as EML file).
      type: string
    - contextPath: EWS.Items.ItemAttachments.FileAttachments.attachmentSHA256
      description: SHA256 of the attached files inside of the attached email.
      type: string
    - contextPath: EWS.Items.ItemAttachments.ItemAttachments.attachmentSHA256
      description: SHA256 of the attached emails inside of the attached email.
      type: string
    description: Get the actual attachments from an item (email message). Usually
      use only item-id argument to get all the attachment of a message.
  - name: ews-delete-attachment
    arguments:
    - name: item-id
      required: true
      description: The ID of the email message to get the attachments.
    - name: target-mailbox
      description: The mailbox where this attachment was found. Use the default mailbox
        if empty, otherwise user might has to be with impersonation rights to this
        mailbox.
    - name: attachment-ids
      description: The attachment id to delete. If none - all attachments will be
        delete from the message. Support multiple attachments with comma-separated
        value or array.
      isArray: true
    outputs:
    - contextPath: EWS.Items.FileAttachments.attachmentId
      description: The id of the deleted attachment in case of file attachment.
      type: string
    - contextPath: EWS.Items.ItemAttachments.attachmentId
      description: The id of the deleted attachment in case of other attachment (like
        "email").
      type: string
    - contextPath: EWS.Items.FileAttachments.action
      description: 'The deletion action in case of file attachment, constant value:
        ''deleted''.'
      type: string
    - contextPath: EWS.Items.ItemAttachments.action
      description: 'The deletion action in case of other attachment (like "email"),
        constant value: ''deleted''.'
      type: string
    description: Delete attachments for an item (email message).
  - name: ews-get-searchable-mailboxes
    arguments: []
    outputs:
    - contextPath: EWS.Mailboxes.mailbox
      description: Searchable mailboxes addresses.
      type: string
    - contextPath: EWS.Mailboxes.mailboxId
      description: Searchable mailboxes ids.
      type: string
    - contextPath: EWS.Mailboxes.displayName
      description: Searchable mailboxes - display name of the email.
      type: string
    - contextPath: EWS.Mailboxes.isExternal
      description: Searchable mailboxes - is mailbox external?
      type: boolean
    - contextPath: EWS.Mailboxes.externalEmailAddress
      description: Searchable mailboxes - external email address.
      type: string
    description: Get searchable mailboxes. Notice that this command requires eDiscovery
      permissions to the exchange - read EWSv2 documentation for more information.
  - name: ews-search-mailboxes
    arguments:
    - name: filter
      required: true
      description: The filter query to search.
    - name: mailbox-search-scope
      description: The mailboxes ids to search for. If empty - search in all searchable
        mailboxes.
      isArray: true
    - name: limit
      description: Maximum number of results.
      defaultValue: "250"
    - name: email_addresses
      description: Email addresses - support comma separated values or array.
      isArray: true
    outputs:
    - contextPath: EWS.Items.itemId
      description: The item id.
      type: string
    - contextPath: EWS.Items.mailbox
      description: The mailbox address where the item has been found.
      type: string
    - contextPath: EWS.Items.subject
      description: Email subject.
      type: string
    - contextPath: EWS.Items.toRecipients
      description: Email to recipients addresses (list).
    - contextPath: EWS.Items.sender
      description: Sender email address
      type: string
    - contextPath: EWS.Items.hasAttachments
      description: Does email has attachments?
      type: boolean
    - contextPath: EWS.Items.datetimeSent
      description: Email sent time
      type: date
    - contextPath: EWS.Items.datetimeReceived
      description: Email receive time
      type: date
    description: Search over multiple mailboxes or all exchange mailboxes. Use one
      of mailbox-search-scope or email-addresses to search in specific mailboxes.
      Notice that this command requires eDiscovery permissions to the exchange - read
      EWSv2 documentation for more information.
  - name: ews-move-item
    arguments:
    - name: item-id
      required: true
      description: The item id to move.
    - name: target-folder-path
      required: true
      description: The target folder to move the item to. Complex path can be used,
        e.g. Inbox\Phishing.
    - name: target-mailbox
      description: The mailbox to apply the command on.
    outputs:
    - contextPath: EWS.Items.newItemID
      description: The new item id after move.
      type: string
    - contextPath: EWS.Items.messageID
      description: The item message id.
      type: string
    - contextPath: EWS.Items.itemId
      description: The original item id.
      type: string
    - contextPath: EWS.Items.action
      description: The action, value will be 'moved'.
      type: string
    description: Move an item to another folder in the mailbox.
  - name: ews-delete-items
    arguments:
    - name: item-ids
      required: true
      description: The item ids to delete.
    - name: delete-type
      required: true
      description: 'Deletion type, choose one of: trash, soft, hard.'
      defaultValue: soft
    - name: target-mailbox
      description: The mailbox to apply the command on.
    outputs:
    - contextPath: EWS.Items.itemId
      description: The deleted item id.
      type: string
    - contextPath: EWS.Items.messageId
      description: The deleted message id.
      type: string
    - contextPath: EWS.Items.action
      description: 'The deletion action, one of the following: ''trash-deleted'',
        ''soft-deleted'', ''hard-deleted''.'
      type: string
    description: Delete items from mailbox.
  - name: ews-search-mailbox
    arguments:
    - name: query
      required: true
      description: 'The search query string. Syntax here: https://msdn.microsoft.com/en-us/library/ee693615.aspx'
    - name: folder-path
      description: The folder path to search in. If empty - search over all the folders
        in the mailbox.
      defaultValue: Inbox
    - name: limit
      description: Maximum number of results.
      defaultValue: "100"
    - name: target-mailbox
      description: The mailbox to apply the search on.
    outputs:
    - contextPath: EWS.Items.itemId
      description: The email item id.
      type: string
    - contextPath: EWS.Items.hasAttachments
      description: Does email has attachments.
      type: boolean
    - contextPath: EWS.Items.datetimeReceived
      description: Email received time.
      type: date
    - contextPath: EWS.Items.datetimeSent
      description: Email sent time.
      type: date
    - contextPath: EWS.Items.headers
      description: Email headers (list).
    - contextPath: EWS.Items.sender
      description: Email sender mail address.
      type: string
    - contextPath: EWS.Items.subject
      description: Email subject
      type: string
    - contextPath: EWS.Items.textBody
      description: Email body (as text)
      type: string
    - contextPath: EWS.Items.size
      description: Email size.
      type: number
    - contextPath: EWS.Items.toRecipients
      description: Email recipients addresses (list).
    - contextPath: EWS.Items.receivedBy
      description: Email received by address.
    - contextPath: EWS.Items.messageId
      description: Email message id.
      type: string
    - contextPath: EWS.Items.body
      description: Email HTML body.
      type: string
    - contextPath: EWS.Items.FileAttachments.attachmentId
      description: Attachment id for file attachment.
      type: unknown
    - contextPath: EWS.Items.ItemAttachments.attachmentId
      description: Attachment id for item attachment.
      type: unknown
    - contextPath: EWS.Items.FileAttachments.attachmentName
      description: Attachment name for file attachment.
      type: unknown
    - contextPath: EWS.Items.ItemAttachments.attachmentName
      description: Attachment name for item attachment.
      type: unknown
    description: Search items in a specific mailbox. Notice that a proper permissions
      needed for this operation to search in another target mailbox than the default.
  - name: ews-get-contacts
    arguments:
    - name: target-mailbox
      description: The mailbox to get the contacts from.
    - name: limit
      description: Maximum number of results to fetch
      defaultValue: "100"
    outputs:
    - contextPath: Account.Email.EwsContacts.displayName
      description: The contact name.
    - contextPath: Account.Email.EwsContacts.lastModifiedTime
      description: The contact last modified time.
    - contextPath: Account.Email.EwsContacts.emailAddresses
      description: The contact phone numbers.
    - contextPath: Account.Email.EwsContacts.physicalAddresses
      description: The contact physical addresses.
    - contextPath: Account.Email.EwsContacts.phoneNumbers.phoneNumber
      description: The contact email addresses.
    description: Get contacts for mailbox.
  - name: ews-get-out-of-office
    arguments:
    - name: target-mailbox
      required: true
      description: The mailbox to get out-of-office status.
    outputs:
    - contextPath: Account.Email.OutOfOffice.state
      description: 'Out-of-office state. Result can be: Enabled, Scheduled, Disabled.'
    - contextPath: Account.Email.OutOfOffice.externalAudience
      description: 'Out-of-office external audience. Result can be: None, Known, All.'
    - contextPath: Account.Email.OutOfOffice.start
      description: Out-of-office start date.
    - contextPath: Account.Email.OutOfOffice.end
      description: Out-of-office end date.
    - contextPath: Account.Email.OutOfOffice.internalReply
      description: Out-of-office internal replay.
    - contextPath: Account.Email.OutOfOffice.externalReply
      description: Out-of-office external replay.
    - contextPath: Account.Email.OutOfOffice.mailbox
      description: Out-of-office mailbox.
    description: Get out-of-office status for a mailbox.
  - name: ews-recover-messages
    arguments:
    - name: message-ids
      required: true
      description: The messages ids. Comma-separate value. Usually use the output
        of py-ews-delete-items.
    - name: target-folder-path
      required: true
      description: The folder path to recover the messages to.
      defaultValue: Inbox
    - name: target-mailbox
      description: The mailbox where the messages found. Use the default mailbox if
        empty, otherwise user might has to be with impersonation rights to this mailbox.
    outputs:
    - contextPath: EWS.Items.itemId
      description: The recovered item id.
    - contextPath: EWS.Items.messageId
      description: The recovered message id.
    - contextPath: EWS.Items.action
      description: The value will be 'recovered'.
    description: Recover messages that has beed soft-deleted.
  - name: ews-create-folder
    arguments:
    - name: new-folder-name
      required: true
      description: The new folder name.
    - name: folder-path
      required: true
      description: Path to locate the new folder. Exchange folder ID is also supported.
      defaultValue: Inbox
    - name: target-mailbox
      description: The mailbox.
    description: Create a new folder in a mailbox.
  - name: ews-mark-item-as-junk
    arguments:
    - name: item-id
      required: true
      description: The item id to mark as junk.
    - name: move-items
      auto: PREDEFINED
      predefined:
      - "yes"
      - "no"
      description: Move the item from the original folder to junk folder.
      defaultValue: "yes"
    - name: target-mailbox
      description: 'Use the default mailbox if empty, otherwise user might has to
        be with impersonation rights to this mailbox. '
    description: 'Mark an item as junk - usually use to block an email address, as
      described here: https://msdn.microsoft.com/en-us/library/office/dn481311(v=exchg.150).aspx'
  - name: ews-find-folders
    arguments:
    - name: target-mailbox
      description: The mailbox to apply the command on.
    outputs:
    - contextPath: EWS.Folders.name
      description: Folder name
      type: string
    - contextPath: EWS.Folders.id
      description: Folder id
      type: string
    - contextPath: EWS.Folders.totalCount
      description: Number of items in folder
    - contextPath: EWS.Folders.unreadCount
      description: Number of unread items in folder
      type: number
    - contextPath: EWS.Folders.changeKey
      description: Folder change key
      type: number
    - contextPath: EWS.Folders.childrenFolderCount
      description: Number of sub-folders
      type: number
    description: Get folders information for a mailbox. Only folders with read permissions
      will be return as a result. Notice that your visual folders on the mailbox (like
      Inbox, etc) is under the folder "Top of Information Store".
  - name: ews-get-items-from-folder
    arguments:
    - name: folder-path
      required: true
      description: The folder path to get the items from.
    - name: limit
      description: Maximum number of items to fetch.
      defaultValue: "100"
    - name: target-mailbox
      description: The mailbox to apply the command on.
    outputs:
    - contextPath: EWS.Items.itemId
      description: The email item id.
      type: string
    - contextPath: EWS.Items.hasAttachments
      description: Does email has attachments.
      type: boolean
    - contextPath: EWS.Items.datetimeReceived
      description: Email received time.
      type: date
    - contextPath: EWS.Items.datetimeSent
      description: Email sent time.
      type: date
    - contextPath: EWS.Items.headers
      description: Email headers (list).
    - contextPath: EWS.Items.sender
      description: Email sender mail address.
      type: string
    - contextPath: EWS.Items.subject
      description: Email subject
      type: string
    - contextPath: EWS.Items.textBody
      description: Email body (as text)
      type: string
    - contextPath: EWS.Items.size
      description: Email size.
      type: number
    - contextPath: EWS.Items.toRecipients
      description: Email recipients addresses (list).
    - contextPath: EWS.Items.receivedBy
      description: Email received by address.
    - contextPath: EWS.Items.messageId
      description: Email message id.
      type: string
    - contextPath: EWS.Items.body
      description: Email HTML body.
      type: string
    - contextPath: EWS.Items.FileAttachments.attachmentId
      description: Attachment id for file attachment.
      type: unknown
    - contextPath: EWS.Items.ItemAttachments.attachmentId
      description: Attachment id for item attachment.
      type: unknown
    - contextPath: EWS.Items.FileAttachments.attachmentName
      description: Attachment name for file attachment.
      type: unknown
    - contextPath: EWS.Items.ItemAttachments.attachmentName
      description: Attachment name for item attachment.
      type: unknown
    description: Get items from a specific folder in a mailbox. The items will return
      order by created time, first item is the most recent item.
  - name: ews-get-items
    arguments:
    - name: item-ids
      required: true
      description: The item ids. List or comma-separated value are supported.
      isArray: true
    - name: target-mailbox
      description: The mailbox to apply the command on.
    outputs:
    - contextPath: EWS.Items.itemId
      description: The email item id.
      type: string
    - contextPath: EWS.Items.hasAttachments
      description: Does email has attachments.
      type: boolean
    - contextPath: EWS.Items.datetimeReceived
      description: Email received time.
      type: date
    - contextPath: EWS.Items.datetimeSent
      description: Email sent time.
      type: date
    - contextPath: EWS.Items.headers
      description: Email headers (list).
    - contextPath: EWS.Items.sender
      description: Email sender mail address.
      type: string
    - contextPath: EWS.Items.subject
      description: Email subject
      type: string
    - contextPath: EWS.Items.textBody
      description: Email body (as text)
      type: string
    - contextPath: EWS.Items.size
      description: Email size.
      type: number
    - contextPath: EWS.Items.toRecipients
      description: Email recipients addresses (list).
    - contextPath: EWS.Items.receivedBy
      description: Email received by address.
    - contextPath: EWS.Items.messageId
      description: Email message id.
      type: string
    - contextPath: EWS.Items.body
      description: Email HTML body.
      type: string
    - contextPath: EWS.Items.FileAttachments.attachmentId
      description: Attachment id for file attachment.
      type: unknown
    - contextPath: EWS.Items.ItemAttachments.attachmentId
      description: Attachment id for item attachment.
      type: unknown
    - contextPath: EWS.Items.FileAttachments.attachmentName
      description: Attachment name for file attachment.
      type: unknown
    - contextPath: EWS.Items.ItemAttachments.attachmentName
      description: Attachment name for item attachment.
      type: unknown
    description: Get items by id.
  - name: ews-move-item-between-mailboxes
    arguments:
    - name: item-id
      required: true
      description: The item id to move.
    - name: destination-folder-path
      required: true
      description: The folder in the destination mailbox to move the item to. Complex
        path can be used, e.g. Inbox\Phishing.
    - name: destination-mailbox
      required: true
      description: The mailbox to move the item to.
    - name: source-mailbox
      description: The mailbox to move the item from (conventionally called "target-mailbox"
        - the target mailbox to apply the command on).
    outputs:
    - contextPath: EWS.Items.movedToMailbox
      description: The mailbox that the item was moved to.
      type: string
    - contextPath: EWS.Items.movedToFolder
      description: The folder that the item was moved to.
      type: string
    - contextPath: EWS.Items.action
      description: The action, value will be 'moved'.
      type: string
    description: Move an item from one mailbox to another.
  dockerimage: demisto/py-ews:2.0
  isfetch: true
releaseNotes: "-"<|MERGE_RESOLUTION|>--- conflicted
+++ resolved
@@ -95,11 +95,7 @@
     logging.basicConfig(stream=log_stream, level=logging.DEBUG)
 
     from exchangelib.errors import ErrorItemNotFound, ResponseMessageError, TransportError, \
-<<<<<<< HEAD
-        ErrorFolderNotFound, ErrorToFolderNotFound, RateLimitError
-=======
-        ErrorFolderNotFound, ErrorToFolderNotFound, ErrorMailboxStoreUnavailable, ErrorMailboxMoveInProgress
->>>>>>> 8d2857f0
+    ErrorFolderNotFound, ErrorToFolderNotFound, ErrorMailboxStoreUnavailable, ErrorMailboxMoveInProgress
     from exchangelib.items import Item, Message
     from exchangelib.services import EWSService, EWSAccountService
     from exchangelib.util import create_element, add_xml_child
