--- conflicted
+++ resolved
@@ -2104,7 +2104,6 @@
       description: Unread emails in the folder.
       type: number
     description: Get a single specific folder.
-<<<<<<< HEAD
   - name: ews-start-compliance-search
     arguments:
     - name: query
@@ -2162,9 +2161,6 @@
       description: The status of the compliance search
     description: Check the status of the purge operation on the compliance search.
   dockerimage: demisto/py-ews:3.0
-=======
-  dockerimage: demisto/py-ews:2.0
->>>>>>> bba1483a
   isfetch: true
   runonce: false
 releaseNotes: "Added support for Public Folders. Added support for compliance search in office365."