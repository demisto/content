<<<<<<< HEAD
## how to configure DXL based integration
- create RSA key pair.
    - make sure that **openssl** is installed
    - open a new directory.
    - download the sh script https://github.com/demisto/content/raw/master/Integrations/McAfee_DXL/create_keys.sh.zip and move to the directory.
    - unzip the file run.
    - fill out the required fields except the challenge password and the optional company name (leave it empty).
    - the certificate (`client.crt`) will be valid for 365 days (you can change the value in the script).
    - after the script will finish to run you should have the flowing files
        - `client.key` (private key).
        - `client.crt` (public key).
        - `client.csr` (certificate request) this is unnecessary file.
- upload the public key.
    - In ePO server go to Menu -> Server Settings.
    ![go to menu](https://github.com/demisto/content/raw/master/Integrations/McAfee_DXL/create_keys/img/go_to_menu.png)
    ![go to serevr settings](https://github.com/demisto/content/raw/master/Integrations/McAfee_DXL/create_keys/img/go_to_serevr_settings.png)
    - under DXL certificates (Third Party) click edit.
    ![click edit](https://github.com/demisto/content/raw/master/Integrations/McAfee_DXL/create_keys/img/click_edit.png)
    - download the brokers certificate.
    ![export Broker certificates](https://github.com/demisto/content/raw/master/Integrations/McAfee_DXL/create_keys/img/export_Broker_certificates.png)
    - download the brokers list.
    ![export Brocker list](https://github.com/demisto/content/raw/master/Integrations/McAfee_DXL/create_keys/img/export_Brocker_list.png)
    - click import and select `client.crt` file click ok and upload it.
    ![click import](https://github.com/demisto/content/raw/master/Integrations/McAfee_DXL/create_keys/img/click_import.png)
    ![select client.crt file](https://github.com/demisto/content/raw/master/Integrations/McAfee_DXL/create_keys/img/select_client.crt_file.png)
    ![click ok](https://github.com/demisto/content/raw/master/Integrations/McAfee_DXL/create_keys/img/click_ok.png)
    - click save.
    ![click save](https://github.com/demisto/content/raw/master/Integrations/McAfee_DXL/create_keys/img/click_save.png)
- test the integration (it may take a few minutes until the key is enabled).
=======
## How to Create the RSA Key Pair
Before you configure the ePO server, you need to generate the RSA key pair. Make sure that **openssl** is installed.
1. Open a new directory.
2. Download the [sh script](https://github.com/demisto/content/raw/master/Integrations/McAfee_DXL/create_keys.sh.zip) and move it to the new directory.
3. Unzip the file.
4. Complete the required fields, except the challenge password and the optional company name (leave empty).  
The certificate (*client.crt*) is valid for 365 days (you can change the value in the script).

After the script finishes running, you should have the following files.
        - *client.key* (private key)
        - *client.crt* (public key)
        - *client.csr* (certificate request that is not required for the configuration flow)

## Configure the ePO Server
To configure the ePO server, you need to upload the public key.

1. In ePO server go to **Menu > Server Settings**.
    ![go to menu](https://github.com/demisto/content/raw/dxl_exemple/Integrations/McAfee_DXL/create_keys/img/go_to_menu.png)
    ![go to server settings](https://github.com/demisto/content/raw/dxl_exemple/Integrations/McAfee_DXL/create_keys/img/go_to_serevr_settings.png)
2. Under DXL certificates (Third Party) click **Edit**.
    ![click edit](https://github.com/demisto/content/raw/dxl_exemple/Integrations/McAfee_DXL/create_keys/img/click_edit.png)
3. download the brokers certificate.
    ![export Broker certificates](https://github.com/demisto/content/raw/dxl_exemple/Integrations/McAfee_DXL/create_keys/img/export_Broker_certificates.png)
4. Download the brokers list.
    ![export Broker list](https://github.com/demisto/content/raw/dxl_exemple/Integrations/McAfee_DXL/create_keys/img/export_Brocker_list.png)
5. Click **Import** and select the *client.crt* file.
    ![click import](https://github.com/demisto/content/raw/dxl_exemple/Integrations/McAfee_DXL/create_keys/img/click_import.png)
    ![select client.crt file](https://github.com/demisto/content/raw/dxl_exemple/Integrations/McAfee_DXL/create_keys/img/select_client.crt_file.png)
    ![click ok](https://github.com/demisto/content/raw/dxl_exemple/Integrations/McAfee_DXL/create_keys/img/click_ok.png)
6. Click **Save**.
    ![click save](https://github.com/demisto/content/raw/dxl_exemple/Integrations/McAfee_DXL/create_keys/img/click_save.png)
7. Test the integration (it may take a few minutes until the key is enabled).
>>>>>>> 2584d888
<|MERGE_RESOLUTION|>--- conflicted
+++ resolved
@@ -1,34 +1,3 @@
-<<<<<<< HEAD
-## how to configure DXL based integration
-- create RSA key pair.
-    - make sure that **openssl** is installed
-    - open a new directory.
-    - download the sh script https://github.com/demisto/content/raw/master/Integrations/McAfee_DXL/create_keys.sh.zip and move to the directory.
-    - unzip the file run.
-    - fill out the required fields except the challenge password and the optional company name (leave it empty).
-    - the certificate (`client.crt`) will be valid for 365 days (you can change the value in the script).
-    - after the script will finish to run you should have the flowing files
-        - `client.key` (private key).
-        - `client.crt` (public key).
-        - `client.csr` (certificate request) this is unnecessary file.
-- upload the public key.
-    - In ePO server go to Menu -> Server Settings.
-    ![go to menu](https://github.com/demisto/content/raw/master/Integrations/McAfee_DXL/create_keys/img/go_to_menu.png)
-    ![go to serevr settings](https://github.com/demisto/content/raw/master/Integrations/McAfee_DXL/create_keys/img/go_to_serevr_settings.png)
-    - under DXL certificates (Third Party) click edit.
-    ![click edit](https://github.com/demisto/content/raw/master/Integrations/McAfee_DXL/create_keys/img/click_edit.png)
-    - download the brokers certificate.
-    ![export Broker certificates](https://github.com/demisto/content/raw/master/Integrations/McAfee_DXL/create_keys/img/export_Broker_certificates.png)
-    - download the brokers list.
-    ![export Brocker list](https://github.com/demisto/content/raw/master/Integrations/McAfee_DXL/create_keys/img/export_Brocker_list.png)
-    - click import and select `client.crt` file click ok and upload it.
-    ![click import](https://github.com/demisto/content/raw/master/Integrations/McAfee_DXL/create_keys/img/click_import.png)
-    ![select client.crt file](https://github.com/demisto/content/raw/master/Integrations/McAfee_DXL/create_keys/img/select_client.crt_file.png)
-    ![click ok](https://github.com/demisto/content/raw/master/Integrations/McAfee_DXL/create_keys/img/click_ok.png)
-    - click save.
-    ![click save](https://github.com/demisto/content/raw/master/Integrations/McAfee_DXL/create_keys/img/click_save.png)
-- test the integration (it may take a few minutes until the key is enabled).
-=======
 ## How to Create the RSA Key Pair
 Before you configure the ePO server, you need to generate the RSA key pair. Make sure that **openssl** is installed.
 1. Open a new directory.
@@ -60,5 +29,4 @@
     ![click ok](https://github.com/demisto/content/raw/dxl_exemple/Integrations/McAfee_DXL/create_keys/img/click_ok.png)
 6. Click **Save**.
     ![click save](https://github.com/demisto/content/raw/dxl_exemple/Integrations/McAfee_DXL/create_keys/img/click_save.png)
-7. Test the integration (it may take a few minutes until the key is enabled).
->>>>>>> 2584d888
+7. Test the integration (it may take a few minutes until the key is enabled).