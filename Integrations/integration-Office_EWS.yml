commonfields:
  id: EWS
  version: -1
name: EWS
display: EWS
fromversion: 2.6.0
category: Messaging
image: data:image/png;base64,iVBORw0KGgoAAAANSUhEUgAAADQAAAAyCAYAAAATIfj2AAAACXBIWXMAAAsTAAALEwEAmpwYAAA7oGlUWHRYTUw6Y29tLmFkb2JlLnhtcAAAAAAAPD94cGFja2V0IGJlZ2luPSLvu78iIGlkPSJXNU0wTXBDZWhpSHpyZVN6TlRjemtjOWQiPz4KPHg6eG1wbWV0YSB4bWxuczp4PSJhZG9iZTpuczptZXRhLyIgeDp4bXB0az0iQWRvYmUgWE1QIENvcmUgNS42LWMxMTEgNzkuMTU4MzI1LCAyMDE1LzA5LzEwLTAxOjEwOjIwICAgICAgICAiPgogICA8cmRmOlJERiB4bWxuczpyZGY9Imh0dHA6Ly93d3cudzMub3JnLzE5OTkvMDIvMjItcmRmLXN5bnRheC1ucyMiPgogICAgICA8cmRmOkRlc2NyaXB0aW9uIHJkZjphYm91dD0iIgogICAgICAgICAgICB4bWxuczp4bXA9Imh0dHA6Ly9ucy5hZG9iZS5jb20veGFwLzEuMC8iCiAgICAgICAgICAgIHhtbG5zOmRjPSJodHRwOi8vcHVybC5vcmcvZGMvZWxlbWVudHMvMS4xLyIKICAgICAgICAgICAgeG1sbnM6cGhvdG9zaG9wPSJodHRwOi8vbnMuYWRvYmUuY29tL3Bob3Rvc2hvcC8xLjAvIgogICAgICAgICAgICB4bWxuczp4bXBNTT0iaHR0cDovL25zLmFkb2JlLmNvbS94YXAvMS4wL21tLyIKICAgICAgICAgICAgeG1sbnM6c3RFdnQ9Imh0dHA6Ly9ucy5hZG9iZS5jb20veGFwLzEuMC9zVHlwZS9SZXNvdXJjZUV2ZW50IyIKICAgICAgICAgICAgeG1sbnM6dGlmZj0iaHR0cDovL25zLmFkb2JlLmNvbS90aWZmLzEuMC8iCiAgICAgICAgICAgIHhtbG5zOmV4aWY9Imh0dHA6Ly9ucy5hZG9iZS5jb20vZXhpZi8xLjAvIj4KICAgICAgICAgPHhtcDpDcmVhdG9yVG9vbD5BZG9iZSBQaG90b3Nob3AgQ0MgMjAxNSAoTWFjaW50b3NoKTwveG1wOkNyZWF0b3JUb29sPgogICAgICAgICA8eG1wOkNyZWF0ZURhdGU+MjAxNi0wMi0xNlQyMDozOTo1NCswMjowMDwveG1wOkNyZWF0ZURhdGU+CiAgICAgICAgIDx4bXA6TW9kaWZ5RGF0ZT4yMDE2LTAzLTA4VDE0OjI1OjQxKzAyOjAwPC94bXA6TW9kaWZ5RGF0ZT4KICAgICAgICAgPHhtcDpNZXRhZGF0YURhdGU+MjAxNi0wMy0wOFQxNDoyNTo0MSswMjowMDwveG1wOk1ldGFkYXRhRGF0ZT4KICAgICAgICAgPGRjOmZvcm1hdD5pbWFnZS9wbmc8L2RjOmZvcm1hdD4KICAgICAgICAgPHBob3Rvc2hvcDpDb2xvck1vZGU+MzwvcGhvdG9zaG9wOkNvbG9yTW9kZT4KICAgICAgICAgPHhtcE1NOkluc3RhbmNlSUQ+eG1wLmlpZDpmZDgyZDE4NC03OWNiLTQ5MDAtOGViNC00YzYyNWIxZjM3MGU8L3htcE1NOkluc3RhbmNlSUQ+CiAgICAgICAgIDx4bXBNTTpEb2N1bWVudElEPnhtcC5kaWQ6ZTBhOGJjMDAtZTZlZS00NGRiLTg4NTYtYzliZWViMjcyYTgxPC94bXBNTTpEb2N1bWVudElEPgogICAgICAgICA8eG1wTU06T3JpZ2luYWxEb2N1bWVudElEPnhtcC5kaWQ6ZTBhOGJjMDAtZTZlZS00NGRiLTg4NTYtYzliZWViMjcyYTgxPC94bXBNTTpPcmlnaW5hbERvY3VtZW50SUQ+CiAgICAgICAgIDx4bXBNTTpIaXN0b3J5PgogICAgICAgICAgICA8cmRmOlNlcT4KICAgICAgICAgICAgICAgPHJkZjpsaSByZGY6cGFyc2VUeXBlPSJSZXNvdXJjZSI+CiAgICAgICAgICAgICAgICAgIDxzdEV2dDphY3Rpb24+Y3JlYXRlZDwvc3RFdnQ6YWN0aW9uPgogICAgICAgICAgICAgICAgICA8c3RFdnQ6aW5zdGFuY2VJRD54bXAuaWlkOmUwYThiYzAwLWU2ZWUtNDRkYi04ODU2LWM5YmVlYjI3MmE4MTwvc3RFdnQ6aW5zdGFuY2VJRD4KICAgICAgICAgICAgICAgICAgPHN0RXZ0OndoZW4+MjAxNi0wMi0xNlQyMDozOTo1NCswMjowMDwvc3RFdnQ6d2hlbj4KICAgICAgICAgICAgICAgICAgPHN0RXZ0OnNvZnR3YXJlQWdlbnQ+QWRvYmUgUGhvdG9zaG9wIENDIDIwMTUgKE1hY2ludG9zaCk8L3N0RXZ0OnNvZnR3YXJlQWdlbnQ+CiAgICAgICAgICAgICAgIDwvcmRmOmxpPgogICAgICAgICAgICAgICA8cmRmOmxpIHJkZjpwYXJzZVR5cGU9IlJlc291cmNlIj4KICAgICAgICAgICAgICAgICAgPHN0RXZ0OmFjdGlvbj5zYXZlZDwvc3RFdnQ6YWN0aW9uPgogICAgICAgICAgICAgICAgICA8c3RFdnQ6aW5zdGFuY2VJRD54bXAuaWlkOjIwNWQ5NmJmLTY5MmUtNDRiMS1hNTMwLWFjN2VjOGRhYjY3MDwvc3RFdnQ6aW5zdGFuY2VJRD4KICAgICAgICAgICAgICAgICAgPHN0RXZ0OndoZW4+MjAxNi0wMi0xOFQxMjo1MzoyNiswMjowMDwvc3RFdnQ6d2hlbj4KICAgICAgICAgICAgICAgICAgPHN0RXZ0OnNvZnR3YXJlQWdlbnQ+QWRvYmUgUGhvdG9zaG9wIENDIDIwMTUgKE1hY2ludG9zaCk8L3N0RXZ0OnNvZnR3YXJlQWdlbnQ+CiAgICAgICAgICAgICAgICAgIDxzdEV2dDpjaGFuZ2VkPi88L3N0RXZ0OmNoYW5nZWQ+CiAgICAgICAgICAgICAgIDwvcmRmOmxpPgogICAgICAgICAgICAgICA8cmRmOmxpIHJkZjpwYXJzZVR5cGU9IlJlc291cmNlIj4KICAgICAgICAgICAgICAgICAgPHN0RXZ0OmFjdGlvbj5zYXZlZDwvc3RFdnQ6YWN0aW9uPgogICAgICAgICAgICAgICAgICA8c3RFdnQ6aW5zdGFuY2VJRD54bXAuaWlkOmZkODJkMTg0LTc5Y2ItNDkwMC04ZWI0LTRjNjI1YjFmMzcwZTwvc3RFdnQ6aW5zdGFuY2VJRD4KICAgICAgICAgICAgICAgICAgPHN0RXZ0OndoZW4+MjAxNi0wMy0wOFQxNDoyNTo0MSswMjowMDwvc3RFdnQ6d2hlbj4KICAgICAgICAgICAgICAgICAgPHN0RXZ0OnNvZnR3YXJlQWdlbnQ+QWRvYmUgUGhvdG9zaG9wIENDIDIwMTUgKE1hY2ludG9zaCk8L3N0RXZ0OnNvZnR3YXJlQWdlbnQ+CiAgICAgICAgICAgICAgICAgIDxzdEV2dDpjaGFuZ2VkPi88L3N0RXZ0OmNoYW5nZWQ+CiAgICAgICAgICAgICAgIDwvcmRmOmxpPgogICAgICAgICAgICA8L3JkZjpTZXE+CiAgICAgICAgIDwveG1wTU06SGlzdG9yeT4KICAgICAgICAgPHRpZmY6T3JpZW50YXRpb24+MTwvdGlmZjpPcmllbnRhdGlvbj4KICAgICAgICAgPHRpZmY6WFJlc29sdXRpb24+NzIwMDAwLzEwMDAwPC90aWZmOlhSZXNvbHV0aW9uPgogICAgICAgICA8dGlmZjpZUmVzb2x1dGlvbj43MjAwMDAvMTAwMDA8L3RpZmY6WVJlc29sdXRpb24+CiAgICAgICAgIDx0aWZmOlJlc29sdXRpb25Vbml0PjI8L3RpZmY6UmVzb2x1dGlvblVuaXQ+CiAgICAgICAgIDxleGlmOkNvbG9yU3BhY2U+NjU1MzU8L2V4aWY6Q29sb3JTcGFjZT4KICAgICAgICAgPGV4aWY6UGl4ZWxYRGltZW5zaW9uPjUyPC9leGlmOlBpeGVsWERpbWVuc2lvbj4KICAgICAgICAgPGV4aWY6UGl4ZWxZRGltZW5zaW9uPjUwPC9leGlmOlBpeGVsWURpbWVuc2lvbj4KICAgICAgPC9yZGY6RGVzY3JpcHRpb24+CiAgIDwvcmRmOlJERj4KPC94OnhtcG1ldGE+CiAgICAgICAgICAgICAgICAgICAgICAgICAgICAgICAgICAgICAgICAgICAgICAgICAgICAgICAgICAgICAgICAgICAgICAgICAgICAgICAgICAgICAgICAgICAgICAgICAgICAKICAgICAgICAgICAgICAgICAgICAgICAgICAgICAgICAgICAgICAgICAgICAgICAgICAgICAgICAgICAgICAgICAgICAgICAgICAgICAgICAgICAgICAgICAgICAgICAgICAgIAogICAgICAgICAgICAgICAgICAgICAgICAgICAgICAgICAgICAgICAgICAgICAgICAgICAgICAgICAgICAgICAgICAgICAgICAgICAgICAgICAgICAgICAgICAgICAgICAgICAgCiAgICAgICAgICAgICAgICAgICAgICAgICAgICAgICAgICAgICAgICAgICAgICAgICAgICAgICAgICAgICAgICAgICAgICAgICAgICAgICAgICAgICAgICAgICAgICAgICAgICAKICAgICAgICAgICAgICAgICAgICAgICAgICAgICAgICAgICAgICAgICAgICAgICAgICAgICAgICAgICAgICAgICAgICAgICAgICAgICAgICAgICAgICAgICAgICAgICAgICAgIAogICAgICAgICAgICAgICAgICAgICAgICAgICAgICAgICAgICAgICAgICAgICAgICAgICAgICAgICAgICAgICAgICAgICAgICAgICAgICAgICAgICAgICAgICAgICAgICAgICAgCiAgICAgICAgICAgICAgICAgICAgICAgICAgICAgICAgICAgICAgICAgICAgICAgICAgICAgICAgICAgICAgICAgICAgICAgICAgICAgICAgICAgICAgICAgICAgICAgICAgICAKICAgICAgICAgICAgICAgICAgICAgICAgICAgICAgICAgICAgICAgICAgICAgICAgICAgICAgICAgICAgICAgICAgICAgICAgICAgICAgICAgICAgICAgICAgICAgICAgICAgIAogICAgICAgICAgICAgICAgICAgICAgICAgICAgICAgICAgICAgICAgICAgICAgICAgICAgICAgICAgICAgICAgICAgICAgICAgICAgICAgICAgICAgICAgICAgICAgICAgICAgCiAgICAgICAgICAgICAgICAgICAgICAgICAgICAgICAgICAgICAgICAgICAgICAgICAgICAgICAgICAgICAgICAgICAgICAgICAgICAgICAgICAgICAgICAgICAgICAgICAgICAKICAgICAgICAgICAgICAgICAgICAgICAgICAgICAgICAgICAgICAgICAgICAgICAgICAgICAgICAgICAgICAgICAgICAgICAgICAgICAgICAgICAgICAgICAgICAgICAgICAgIAogICAgICAgICAgICAgICAgICAgICAgICAgICAgICAgICAgICAgICAgICAgICAgICAgICAgICAgICAgICAgICAgICAgICAgICAgICAgICAgICAgICAgICAgICAgICAgICAgICAgCiAgICAgICAgICAgICAgICAgICAgICAgICAgICAgICAgICAgICAgICAgICAgICAgICAgICAgICAgICAgICAgICAgICAgICAgICAgICAgICAgICAgICAgICAgICAgICAgICAgICAKICAgICAgICAgICAgICAgICAgICAgICAgICAgICAgICAgICAgICAgICAgICAgICAgICAgICAgICAgICAgICAgICAgICAgICAgICAgICAgICAgICAgICAgICAgICAgICAgICAgIAogICAgICAgICAgICAgICAgICAgICAgICAgICAgICAgICAgICAgICAgICAgICAgICAgICAgICAgICAgICAgICAgICAgICAgICAgICAgICAgICAgICAgICAgICAgICAgICAgICAgCiAgICAgICAgICAgICAgICAgICAgICAgICAgICAgICAgICAgICAgICAgICAgICAgICAgICAgICAgICAgICAgICAgICAgICAgICAgICAgICAgICAgICAgICAgICAgICAgICAgICAKICAgICAgICAgICAgICAgICAgICAgICAgICAgICAgICAgICAgICAgICAgICAgICAgICAgICAgICAgICAgICAgICAgICAgICAgICAgICAgICAgICAgICAgICAgICAgICAgICAgIAogICAgICAgICAgICAgICAgICAgICAgICAgICAgICAgICAgICAgICAgICAgICAgICAgICAgICAgICAgICAgICAgICAgICAgICAgICAgICAgICAgICAgICAgICAgICAgICAgICAgCiAgICAgICAgICAgICAgICAgICAgICAgICAgICAgICAgICAgICAgICAgICAgICAgICAgICAgICAgICAgICAgICAgICAgICAgICAgICAgICAgICAgICAgICAgICAgICAgICAgICAKICAgICAgICAgICAgICAgICAgICAgICAgICAgICAgICAgICAgICAgICAgICAgICAgICAgICAgICAgICAgICAgICAgICAgICAgICAgICAgICAgICAgICAgICAgICAgICAgICAgIAogICAgICAgICAgICAgICAgICAgICAgICAgICAgICAgICAgICAgICAgICAgICAgICAgICAgICAgICAgICAgICAgICAgICAgICAgICAgICAgICAgICAgICAgICAgICAgICAgICAgCiAgICAgICAgICAgICAgICAgICAgICAgICAgICAgICAgICAgICAgICAgICAgICAgICAgICAgICAgICAgICAgICAgICAgICAgICAgICAgICAgICAgICAgICAgICAgICAgICAgICAKICAgICAgICAgICAgICAgICAgICAgICAgICAgICAgICAgICAgICAgICAgICAgICAgICAgICAgICAgICAgICAgICAgICAgICAgICAgICAgICAgICAgICAgICAgICAgICAgICAgIAogICAgICAgICAgICAgICAgICAgICAgICAgICAgICAgICAgICAgICAgICAgICAgICAgICAgICAgICAgICAgICAgICAgICAgICAgICAgICAgICAgICAgICAgICAgICAgICAgICAgCiAgICAgICAgICAgICAgICAgICAgICAgICAgICAgICAgICAgICAgICAgICAgICAgICAgICAgICAgICAgICAgICAgICAgICAgICAgICAgICAgICAgICAgICAgICAgICAgICAgICAKICAgICAgICAgICAgICAgICAgICAgICAgICAgICAgICAgICAgICAgICAgICAgICAgICAgICAgICAgICAgICAgICAgICAgICAgICAgICAgICAgICAgICAgICAgICAgICAgICAgIAogICAgICAgICAgICAgICAgICAgICAgICAgICAgICAgICAgICAgICAgICAgICAgICAgICAgICAgICAgICAgICAgICAgICAgICAgICAgICAgICAgICAgICAgICAgICAgICAgICAgCiAgICAgICAgICAgICAgICAgICAgICAgICAgICAgICAgICAgICAgICAgICAgICAgICAgICAgICAgICAgICAgICAgICAgICAgICAgICAgICAgICAgICAgICAgICAgICAgICAgICAKICAgICAgICAgICAgICAgICAgICAgICAgICAgICAgICAgICAgICAgICAgICAgICAgICAgICAgICAgICAgICAgICAgICAgICAgICAgICAgICAgICAgICAgICAgICAgICAgICAgIAogICAgICAgICAgICAgICAgICAgICAgICAgICAgICAgICAgICAgICAgICAgICAgICAgICAgICAgICAgICAgICAgICAgICAgICAgICAgICAgICAgICAgICAgICAgICAgICAgICAgCiAgICAgICAgICAgICAgICAgICAgICAgICAgICAgICAgICAgICAgICAgICAgICAgICAgICAgICAgICAgICAgICAgICAgICAgICAgICAgICAgICAgICAgICAgICAgICAgICAgICAKICAgICAgICAgICAgICAgICAgICAgICAgICAgICAgICAgICAgICAgICAgICAgICAgICAgICAgICAgICAgICAgICAgICAgICAgICAgICAgICAgICAgICAgICAgICAgICAgICAgIAogICAgICAgICAgICAgICAgICAgICAgICAgICAgICAgICAgICAgICAgICAgICAgICAgICAgICAgICAgICAgICAgICAgICAgICAgICAgICAgICAgICAgICAgICAgICAgICAgICAgCiAgICAgICAgICAgICAgICAgICAgICAgICAgICAgICAgICAgICAgICAgICAgICAgICAgICAgICAgICAgICAgICAgICAgICAgICAgICAgICAgICAgICAgICAgICAgICAgICAgICAKICAgICAgICAgICAgICAgICAgICAgICAgICAgICAgICAgICAgICAgICAgICAgICAgICAgICAgICAgICAgICAgICAgICAgICAgICAgICAgICAgICAgICAgICAgICAgICAgICAgIAogICAgICAgICAgICAgICAgICAgICAgICAgICAgICAgICAgICAgICAgICAgICAgICAgICAgICAgICAgICAgICAgICAgICAgICAgICAgICAgICAgICAgICAgICAgICAgICAgICAgCiAgICAgICAgICAgICAgICAgICAgICAgICAgICAgICAgICAgICAgICAgICAgICAgICAgICAgICAgICAgICAgICAgICAgICAgICAgICAgICAgICAgICAgICAgICAgICAgICAgICAKICAgICAgICAgICAgICAgICAgICAgICAgICAgICAgICAgICAgICAgICAgICAgICAgICAgICAgICAgICAgICAgICAgICAgICAgICAgICAgICAgICAgICAgICAgICAgICAgICAgIAogICAgICAgICAgICAgICAgICAgICAgICAgICAgICAgICAgICAgICAgICAgICAgICAgICAgICAgICAgICAgICAgICAgICAgICAgICAgICAgICAgICAgICAgICAgICAgICAgICAgCiAgICAgICAgICAgICAgICAgICAgICAgICAgICAgICAgICAgICAgICAgICAgICAgICAgICAgICAgICAgICAgICAgICAgICAgICAgICAgICAgICAgICAgICAgICAgICAgICAgICAKICAgICAgICAgICAgICAgICAgICAgICAgICAgICAgICAgICAgICAgICAgICAgICAgICAgICAgICAgICAgICAgICAgICAgICAgICAgICAgICAgICAgICAgICAgICAgICAgICAgIAogICAgICAgICAgICAgICAgICAgICAgICAgICAgICAgICAgICAgICAgICAgICAgICAgICAgICAgICAgICAgICAgICAgICAgICAgICAgICAgICAgICAgICAgICAgICAgICAgICAgCiAgICAgICAgICAgICAgICAgICAgICAgICAgICAgICAgICAgICAgICAgICAgICAgICAgICAgICAgICAgICAgICAgICAgICAgICAgICAgICAgICAgICAgICAgICAgICAgICAgICAKICAgICAgICAgICAgICAgICAgICAgICAgICAgICAgICAgICAgICAgICAgICAgICAgICAgICAgICAgICAgICAgICAgICAgICAgICAgICAgICAgICAgICAgICAgICAgICAgICAgIAogICAgICAgICAgICAgICAgICAgICAgICAgICAgICAgICAgICAgICAgICAgICAgICAgICAgICAgICAgICAgICAgICAgICAgICAgICAgICAgICAgICAgICAgICAgICAgICAgICAgCiAgICAgICAgICAgICAgICAgICAgICAgICAgICAgICAgICAgICAgICAgICAgICAgICAgICAgICAgICAgICAgICAgICAgICAgICAgICAgICAgICAgICAgICAgICAgICAgICAgICAKICAgICAgICAgICAgICAgICAgICAgICAgICAgICAgICAgICAgICAgICAgICAgICAgICAgICAgICAgICAgICAgICAgICAgICAgICAgICAgICAgICAgICAgICAgICAgICAgICAgIAogICAgICAgICAgICAgICAgICAgICAgICAgICAgICAgICAgICAgICAgICAgICAgICAgICAgICAgICAgICAgICAgICAgICAgICAgICAgICAgICAgICAgICAgICAgICAgICAgICAgCiAgICAgICAgICAgICAgICAgICAgICAgICAgICAgICAgICAgICAgICAgICAgICAgICAgICAgICAgICAgICAgICAgICAgICAgICAgICAgICAgICAgICAgICAgICAgICAgICAgICAKICAgICAgICAgICAgICAgICAgICAgICAgICAgICAgICAgICAgICAgICAgICAgICAgICAgICAgICAgICAgICAgICAgICAgICAgICAgICAgICAgICAgICAgICAgICAgICAgICAgIAogICAgICAgICAgICAgICAgICAgICAgICAgICAgICAgICAgICAgICAgICAgICAgICAgICAgICAgICAgICAgICAgICAgICAgICAgICAgICAgICAgICAgICAgICAgICAgICAgICAgCiAgICAgICAgICAgICAgICAgICAgICAgICAgICAgICAgICAgICAgICAgICAgICAgICAgICAgICAgICAgICAgICAgICAgICAgICAgICAgICAgICAgICAgICAgICAgICAgICAgICAKICAgICAgICAgICAgICAgICAgICAgICAgICAgICAgICAgICAgICAgICAgICAgICAgICAgICAgICAgICAgICAgICAgICAgICAgICAgICAgICAgICAgICAgICAgICAgICAgICAgIAogICAgICAgICAgICAgICAgICAgICAgICAgICAgICAgICAgICAgICAgICAgICAgICAgICAgICAgICAgICAgICAgICAgICAgICAgICAgICAgICAgICAgICAgICAgICAgICAgICAgCiAgICAgICAgICAgICAgICAgICAgICAgICAgICAgICAgICAgICAgICAgICAgICAgICAgICAgICAgICAgICAgICAgICAgICAgICAgICAgICAgICAgICAgICAgICAgICAgICAgICAKICAgICAgICAgICAgICAgICAgICAgICAgICAgICAgICAgICAgICAgICAgICAgICAgICAgICAgICAgICAgICAgICAgICAgICAgICAgICAgICAgICAgICAgICAgICAgICAgICAgIAogICAgICAgICAgICAgICAgICAgICAgICAgICAgICAgICAgICAgICAgICAgICAgICAgICAgICAgICAgICAgICAgICAgICAgICAgICAgICAgICAgICAgICAgICAgICAgICAgICAgCiAgICAgICAgICAgICAgICAgICAgICAgICAgICAgICAgICAgICAgICAgICAgICAgICAgICAgICAgICAgICAgICAgICAgICAgICAgICAgICAgICAgICAgICAgICAgICAgICAgICAKICAgICAgICAgICAgICAgICAgICAgICAgICAgICAgICAgICAgICAgICAgICAgICAgICAgICAgICAgICAgICAgICAgICAgICAgICAgICAgICAgICAgICAgICAgICAgICAgICAgIAogICAgICAgICAgICAgICAgICAgICAgICAgICAgICAgICAgICAgICAgICAgICAgICAgICAgICAgICAgICAgICAgICAgICAgICAgICAgICAgICAgICAgICAgICAgICAgICAgICAgCiAgICAgICAgICAgICAgICAgICAgICAgICAgICAgICAgICAgICAgICAgICAgICAgICAgICAgICAgICAgICAgICAgICAgICAgICAgICAgICAgICAgICAgICAgICAgICAgICAgICAKICAgICAgICAgICAgICAgICAgICAgICAgICAgICAgICAgICAgICAgICAgICAgICAgICAgICAgICAgICAgICAgICAgICAgICAgICAgICAgICAgICAgICAgICAgICAgICAgICAgIAogICAgICAgICAgICAgICAgICAgICAgICAgICAgICAgICAgICAgICAgICAgICAgICAgICAgICAgICAgICAgICAgICAgICAgICAgICAgICAgICAgICAgICAgICAgICAgICAgICAgCiAgICAgICAgICAgICAgICAgICAgICAgICAgICAgICAgICAgICAgICAgICAgICAgICAgICAgICAgICAgICAgICAgICAgICAgICAgICAgICAgICAgICAgICAgICAgICAgICAgICAKICAgICAgICAgICAgICAgICAgICAgICAgICAgICAgICAgICAgICAgICAgICAgICAgICAgICAgICAgICAgICAgICAgICAgICAgICAgICAgICAgICAgICAgICAgICAgICAgICAgIAogICAgICAgICAgICAgICAgICAgICAgICAgICAgICAgICAgICAgICAgICAgICAgICAgICAgICAgICAgICAgICAgICAgICAgICAgICAgICAgICAgICAgICAgICAgICAgICAgICAgCiAgICAgICAgICAgICAgICAgICAgICAgICAgICAgICAgICAgICAgICAgICAgICAgICAgICAgICAgICAgICAgICAgICAgICAgICAgICAgICAgICAgICAgICAgICAgICAgICAgICAKICAgICAgICAgICAgICAgICAgICAgICAgICAgICAgICAgICAgICAgICAgICAgICAgICAgICAgICAgICAgICAgICAgICAgICAgICAgICAgICAgICAgICAgICAgICAgICAgICAgIAogICAgICAgICAgICAgICAgICAgICAgICAgICAgICAgICAgICAgICAgICAgICAgICAgICAgICAgICAgICAgICAgICAgICAgICAgICAgICAgICAgICAgICAgICAgICAgICAgICAgCiAgICAgICAgICAgICAgICAgICAgICAgICAgICAgICAgICAgICAgICAgICAgICAgICAgICAgICAgICAgICAgICAgICAgICAgICAgICAgICAgICAgICAgICAgICAgICAgICAgICAKICAgICAgICAgICAgICAgICAgICAgICAgICAgICAgICAgICAgICAgICAgICAgICAgICAgICAgICAgICAgICAgICAgICAgICAgICAgICAgICAgICAgICAgICAgICAgICAgICAgIAogICAgICAgICAgICAgICAgICAgICAgICAgICAgICAgICAgICAgICAgICAgICAgICAgICAgICAgICAgICAgICAgICAgICAgICAgICAgICAgICAgICAgICAgICAgICAgICAgICAgCiAgICAgICAgICAgICAgICAgICAgICAgICAgICAgICAgICAgICAgICAgICAgICAgICAgICAgICAgICAgICAgICAgICAgICAgICAgICAgICAgICAgICAgICAgICAgICAgICAgICAKICAgICAgICAgICAgICAgICAgICAgICAgICAgICAgICAgICAgICAgICAgICAgICAgICAgICAgICAgICAgICAgICAgICAgICAgICAgICAgICAgICAgICAgICAgICAgICAgICAgIAogICAgICAgICAgICAgICAgICAgICAgICAgICAgICAgICAgICAgICAgICAgICAgICAgICAgICAgICAgICAgICAgICAgICAgICAgICAgICAgICAgICAgICAgICAgICAgICAgICAgCiAgICAgICAgICAgICAgICAgICAgICAgICAgICAgICAgICAgICAgICAgICAgICAgICAgICAgICAgICAgICAgICAgICAgICAgICAgICAgICAgICAgICAgICAgICAgICAgICAgICAKICAgICAgICAgICAgICAgICAgICAgICAgICAgICAgICAgICAgICAgICAgICAgICAgICAgICAgICAgICAgICAgICAgICAgICAgICAgICAgICAgICAgICAgICAgICAgICAgICAgIAogICAgICAgICAgICAgICAgICAgICAgICAgICAgICAgICAgICAgICAgICAgICAgICAgICAgICAgICAgICAgICAgICAgICAgICAgICAgICAgICAgICAgICAgICAgICAgICAgICAgCiAgICAgICAgICAgICAgICAgICAgICAgICAgICAgICAgICAgICAgICAgICAgICAgICAgICAgICAgICAgICAgICAgICAgICAgICAgICAgICAgICAgICAgICAgICAgICAgICAgICAKICAgICAgICAgICAgICAgICAgICAgICAgICAgICAgICAgICAgICAgICAgICAgICAgICAgICAgICAgICAgICAgICAgICAgICAgICAgICAgICAgICAgICAgICAgICAgICAgICAgIAogICAgICAgICAgICAgICAgICAgICAgICAgICAgICAgICAgICAgICAgICAgICAgICAgICAgICAgICAgICAgICAgICAgICAgICAgICAgICAgICAgICAgICAgICAgICAgICAgICAgCiAgICAgICAgICAgICAgICAgICAgICAgICAgICAgICAgICAgICAgICAgICAgICAgICAgICAgICAgICAgICAgICAgICAgICAgICAgICAgICAgICAgICAgICAgICAgICAgICAgICAKICAgICAgICAgICAgICAgICAgICAgICAgICAgICAgICAgICAgICAgICAgICAgICAgICAgICAgICAgICAgICAgICAgICAgICAgICAgICAgICAgICAgICAgICAgICAgICAgICAgIAogICAgICAgICAgICAgICAgICAgICAgICAgICAgICAgICAgICAgICAgICAgICAgICAgICAgICAgICAgICAgICAgICAgICAgICAgICAgICAgICAgICAgICAgICAgICAgICAgICAgCiAgICAgICAgICAgICAgICAgICAgICAgICAgICAgICAgICAgICAgICAgICAgICAgICAgICAgICAgICAgICAgICAgICAgICAgICAgICAgICAgICAgICAgICAgICAgICAgICAgICAKICAgICAgICAgICAgICAgICAgICAgICAgICAgICAgICAgICAgICAgICAgICAgICAgICAgICAgICAgICAgICAgICAgICAgICAgICAgICAgICAgICAgICAgICAgICAgICAgICAgIAogICAgICAgICAgICAgICAgICAgICAgICAgICAgICAgICAgICAgICAgICAgICAgICAgICAgICAgICAgICAgICAgICAgICAgICAgICAgICAgICAgICAgICAgICAgICAgICAgICAgCiAgICAgICAgICAgICAgICAgICAgICAgICAgICAgICAgICAgICAgICAgICAgICAgICAgICAgICAgICAgICAgICAgICAgICAgICAgICAgICAgICAgICAgICAgICAgICAgICAgICAKICAgICAgICAgICAgICAgICAgICAgICAgICAgICAgICAgICAgICAgICAgICAgICAgICAgICAgICAgICAgICAgICAgICAgICAgICAgICAgICAgICAgICAgICAgICAgICAgICAgIAogICAgICAgICAgICAgICAgICAgICAgICAgICAgICAgICAgICAgICAgICAgICAgICAgICAgICAgICAgICAgICAgICAgICAgICAgICAgICAgICAgICAgICAgICAgICAgICAgICAgCiAgICAgICAgICAgICAgICAgICAgICAgICAgICAgICAgICAgICAgICAgICAgICAgICAgICAgICAgICAgICAgICAgICAgICAgICAgICAgICAgICAgICAgICAgICAgICAgICAgICAKICAgICAgICAgICAgICAgICAgICAgICAgICAgICAgICAgICAgICAgICAgICAgICAgICAgICAgICAgICAgICAgICAgICAgICAgICAgICAgICAgICAgICAgICAgICAgICAgICAgIAogICAgICAgICAgICAgICAgICAgICAgICAgICAgICAgICAgICAgICAgICAgICAgICAgICAgICAgICAgICAgICAgICAgICAgICAgICAgICAgICAgICAgICAgICAgICAgICAgICAgCiAgICAgICAgICAgICAgICAgICAgICAgICAgICAgICAgICAgICAgICAgICAgICAgICAgICAgICAgICAgICAgICAgICAgICAgICAgICAgICAgICAgICAgICAgICAgICAgICAgICAKICAgICAgICAgICAgICAgICAgICAgICAgICAgICAgICAgICAgICAgICAgICAgICAgICAgICAgICAgICAgICAgICAgICAgICAgICAgICAgICAgICAgICAgICAgICAgICAgICAgIAogICAgICAgICAgICAgICAgICAgICAgICAgICAgICAgICAgICAgICAgICAgICAgICAgICAgICAgICAgICAgICAgICAgICAgICAgICAgICAgICAgICAgICAgICAgICAgICAgICAgCiAgICAgICAgICAgICAgICAgICAgICAgICAgICAgICAgICAgICAgICAgICAgICAgICAgICAgICAgICAgICAgICAgICAgICAgICAgICAgICAgICAgICAgICAgICAgICAgICAgICAKICAgICAgICAgICAgICAgICAgICAgICAgICAgICAgICAgICAgICAgICAgICAgICAgICAgICAgICAgICAgICAgICAgICAgICAgICAgICAgICAgICAgICAgICAgICAgICAgICAgIAogICAgICAgICAgICAgICAgICAgICAgICAgICAgICAgICAgICAgICAgICAgICAgICAgICAgICAgICAgICAgICAgICAgICAgICAgICAgICAgICAgICAgICAgICAgICAgICAgICAgCiAgICAgICAgICAgICAgICAgICAgICAgICAgICAgICAgICAgICAgICAgICAgICAgICAgICAgICAgICAgICAgICAgICAgICAgICAgICAgICAgICAgICAgICAgICAgICAgICAgICAKICAgICAgICAgICAgICAgICAgICAgICAgICAgICAgICAgICAgICAgICAgICAgICAgICAgICAgICAgICAgICAgICAgICAgICAgICAgICAgICAgICAgICAgICAgICAgICAgICAgIAogICAgICAgICAgICAgICAgICAgICAgICAgICAgICAgICAgICAgICAgICAgICAgICAgICAgICAgICAgICAgICAgICAgICAgICAgICAgICAgICAgICAgICAgICAgICAgICAgICAgCiAgICAgICAgICAgICAgICAgICAgICAgICAgICAgICAgICAgICAgICAgICAgICAgICAgICAgICAgICAgICAgICAgICAgICAgICAgICAgICAgICAgICAgICAgICAgICAgICAgICAKICAgICAgICAgICAgICAgICAgICAgICAgICAgICAgICAgICAgICAgICAgICAgICAgICAgICAgICAgICAgICAgICAgICAgICAgICAgICAgICAgICAgICAgICAgICAgICAgICAgIAogICAgICAgICAgICAgICAgICAgICAgICAgICAgICAgICAgICAgICAgICAgICAgICAgICAgICAgICAgICAgICAgICAgICAgICAgICAgICAgICAgICAgICAgICAgICAgICAgICAgCiAgICAgICAgICAgICAgICAgICAgICAgICAgICAgICAgICAgICAgICAgICAgICAgICAgICAgICAgICAgICAgICAgICAgICAgICAgICAgICAgICAgICAgICAgICAgICAgICAgICAKICAgICAgICAgICAgICAgICAgICAgICAgICAgICAgICAgICAgICAgICAgICAgICAgICAgICAgICAgICAgICAgICAgICAgICAgICAgICAgICAgICAgICAgICAgICAgICAgICAgIAogICAgICAgICAgICAgICAgICAgICAgICAgICAgICAgICAgICAgICAgICAgICAgICAgICAgICAgICAgICAgICAgICAgICAgICAgICAgICAgICAgICAgICAgICAgICAgICAgICAgCiAgICAgICAgICAgICAgICAgICAgICAgICAgICAgICAgICAgICAgICAgICAgICAgICAgICAgICAgICAgICAgICAgICAgICAgICAgICAgICAgICAgICAgICAgICAgICAgICAgICAKICAgICAgICAgICAgICAgICAgICAgICAgICAgICAgICAgICAgICAgICAgICAgICAgICAgICAgICAgICAgICAgICAgICAgICAgICAgICAgICAgICAgICAgICAgICAgICAgICAgIAogICAgICAgICAgICAgICAgICAgICAgICAgICAgICAgICAgICAgICAgICAgICAgICAgICAgICAgICAgICAgICAgICAgICAgICAgICAgICAgICAgICAgICAgICAgICAgICAgICAgCiAgICAgICAgICAgICAgICAgICAgICAgICAgICAgICAgICAgICAgICAgICAgICAgICAgICAgICAgICAgICAgICAgICAgICAgICAgICAgICAgICAgICAgICAgICAgICAgICAgICAKICAgICAgICAgICAgICAgICAgICAgICAgICAgICAgICAgICAgICAgICAgICAgICAgICAgICAgICAgICAgICAgICAgICAgICAgICAgICAgICAgICAgICAgICAgICAgICAgICAgIAogICAgICAgICAgICAgICAgICAgICAgICAgICAgICAgICAgICAgICAgICAgICAgICAgICAgICAgICAgICAgICAgICAgICAgICAgICAgICAgICAgICAgICAgICAgICAgICAgICAgCiAgICAgICAgICAgICAgICAgICAgICAgICAgICAgICAgICAgICAgICAgICAgICAgICAgICAgICAgICAgICAgICAgICAgICAgICAgICAgICAgICAgICAgICAgICAgICAgICAgICAKICAgICAgICAgICAgICAgICAgICAgICAgICAgICAgICAgICAgICAgICAgICAgICAgICAgICAgICAgICAgICAgICAgICAgICAgICAgICAgICAgICAgICAgICAgICAgICAgICAgIAogICAgICAgICAgICAgICAgICAgICAgICAgICAgICAgICAgICAgICAgICAgICAgICAgICAgICAgICAgICAgICAgICAgICAgICAgICAgICAgICAgICAgICAgICAgICAgICAgICAgCiAgICAgICAgICAgICAgICAgICAgICAgICAgICAgICAgICAgICAgICAgICAgICAgICAgICAgICAgICAgICAgICAgICAgICAgICAgICAgICAgICAgICAgICAgICAgICAgICAgICAKICAgICAgICAgICAgICAgICAgICAgICAgICAgICAgICAgICAgICAgICAgICAgICAgICAgICAgICAgICAgICAgICAgICAgICAgICAgICAgICAgICAgICAgICAgICAgICAgICAgIAogICAgICAgICAgICAgICAgICAgICAgICAgICAgCjw/eHBhY2tldCBlbmQ9InciPz5dCXKaAAAAIGNIUk0AAHolAACAgwAA+f8AAIDpAAB1MAAA6mAAADqYAAAXb5JfxUYAAAxBSURBVHjaxJp5cF3Vfcc/59ztvaenfcOWLUuyjJcYMAZMTYpJp0CSmRQ8BBoohEwJDQ1NG9JpmUxImU5op8mUDCHNjJOSsLVliYNJvOC0jF2bBlwT8G7jDVmLJUvW+p7efu89p3/cp8WWbUlPSn1mpKt35+ne+/0t39/39ztXPLm1ncU1Yf79w14WV4e5b2UVz+8+y86WOE/cOo9YxuP53WcpCRk8+skreH1vP1lf8a1b6/j53n42fzTIQ6tqqI5a/HhXD9+4+Qoqiyxe29PH8b4sT9+xwHzzQN/C/WfS82+cX7Q05/rhm5pL/8XzdZqLrIgt2d2W4IX3e7EMwaWWr6HUlvzFzXModgxMClgCMKRA5u8VsSRFjmGFTVlzaiBb3h3LXdWfcD/RPphZ9tArJxpjSXfeUE5VvP1Br2ysi5xqqAmvS2XVBa8dtgR7u1L8+qMhbENO+9mmBEjnARQ5BrYpyfgqNJzx52RcdZUlxaJX9vQtCgkWn+rPNj/ZEqvVOWUhBUgBSgdHCYQNIo4xbEmhL2T5kCnZfybJ28diWIZACAoHpAFTCkKWxDQC6zumxDHl3JApmnsTbs2Wg/0rWnvTy471p5e8cyI2N+eqEl8jPFeB1mDK4OFDxjhLiPNMc5EwsyT7ulJsOTKEFGPenzYg2xBEHUNELFnZn/LKD3Qmm3qGcjdkXbXoiS1tC92cP38g7c2J55R1oCUOhgQzfzchgviz5USXTmOFLcmBMyk2HxlEzAAMgLm7LfH1HUeHPtM6lG3oiOfmv/BudxHkLat08MAj4RM2me0VMgMwmw4PIsR5Di0E0J6O4Yc7e9LLcYzgarYMQEwIl9lftiE43J1i0+GZhdn4JW1TJnDMIP5HslDzO1+2IemM5fjlwQFEPgBmY0kuw9IaTAMcKcl5elYDwbwcgJSGyrDFoOUjxwVGoTVRCjFagM3L4R3bELokJHE99aibUzdnpXBnYByR0jrbE3dfb6oMvV0YIJ3/pQGVf0qdD2BTTmpRAFdpBtPuqt6B7L2EjZlZydM89Vb7F37wx023TA7IVcHPSN2RY0fLlJSGDYptg4gtGXZ92mO5KcWQ0uBrsoEhxMXRKw3+JRhACrAFyZQXbR/Mrr40IE+xsj7KmqYSriixqIzaFDmSYsegJGRQ7BhEHYMiWxKyJFs/GuKB54+Cc2mLCxHUn/KQSWXUot/18yw70fKGhJpSG3Ue80oBsYxHysvXSgGeryeplDnF56+p4Fu3zZ+S5yPW5KTpa03YMvj9xmJW1Rdxz8oqntnexb/u7IKQOca7rqIybPLjP2lmdUMx3nmITCnYfjLGgy+fGK2XQqDMyQI+6029KE2VrQwRyJ2wJSkNmfzk3oVEbMkPtneCbYDSmEKw7r5m7r6m8qLXubYuijTFOd6bNil4StObcFGcGyECQW/SnRg2F+EUpTWeAk9rIqbkmbsaUWh+uK0LtObJOxu4Z0UAJuMpVJ53LCmw8x7JeGrmdailP8Md644wmPWR45JZCEHaU2BdOn+kEKRcn12tCfa0D/Pau938+e3zeeD6as4mPEh7/NHqWr556zwANhwc4Nn/6sCTAp1T3LCohGfvapq9wur5cGbYJZ7xJ2o9waQaRgC+gr6Uy8f9Wd47GWd/7GPW7+tj0/5+6uYV8cO7m7AMwYYD/Xzp5RMkkm6g8NM+ZsScXaUgBJhGXhYXqFlEPqltM1DwyZxi094+kIJn726iodxhw8EBHnzpOElXQZE5WvNCkxDPtAEpDcmsD9m8h0RemhuyMIAjql7Bvatq+PzVlbz10SBfevEYyZwK1P+4pM+NyxvHFDMHFHUkn1pUykDaRwtQvkYI6Iy7dA+7hcldT1NRavPPaxvY+XGcL754nETWh/HeEEFdXFQVHj21vzOJGgFdKKAF5Q5bvroMXwXe0joA9P0dXXx7QytTkTE6z5b+SAOZU3zltnl0D+dY+9wRhpIeJaU2ylMkEi44JuQUn7m2imfuagRgx8k4X1/fMsGABbUPhgioM2QKwpYkZEqsKU5oNEG7UB21KI+YgayyJTtOxLjzp0cZSnoA3N5cwv/81VWsXVkNrg+uIuNr+hIu+zqT3P/iUQaS7gTtOHtqW089ByO2wU0LilleG2Hv6SQb3u/lf1vieV1mgIbNBwdYVV/Mm19ewmt7+vjmxlZ27OljdU8aIeBM3A2+O9McynqK07EcppSELIElBYYUZH01paI6gt31NcWOwS8eWsIDpuSVXT0wQskCMj48/kYLwzmf73y2njULS/jbX53ilXd7gtwKGRc0YgGFNcttPzpEylWEHSMIO1PSl/YmTn8uWFghlfPZfjLO4a4kEVPy/P3NlIYN1r3THVzD0yA0OAZPbWzD9TX/9LkF/MeDi7lhQQl/t7E1II0LeEgWElmJrM9g0qNrKEtLX4bDZ1L0xN0pDQYEAq0h6/u0DWb46kvHuOtnRzFGxmNpjyW1IZ67bxERxwDH4LtbO/j2W+0APHbLHN74ylLqK0OBG2cKaGQMjCGChDRlEALTrEGGEDimBMvgrQMD/Oi/O8FVNNaE2fzIsgBbIq8QbMk/bmrjb37VitZw++Iytn1tOSsXFI/1aoUCUlqPFdZswD54QbdW0LRIMJoPdWUOG/5sKdVRiyc2t6GlYLQBDBl8f2s73912GoDmqhDfW9swIW2nDagsbHLH1ZXctKyclY0lNFSGqAwblDoSUxQIKONTXWyx/uGlrKgr4vGNrXT1ps+lZClASn59dGj0VFXUQlrnKolpk0Jdqc3P/3RxIEN8TV8yEKo5X/P0tk7+bVfP2Gx7KmhyPrVVIV7/8lJWN0TZeGiA597pRjgmWumxNjs/s3DGgfSUnhAUM6pDtiGYW2IztyT4PL/MZkKvfAnaTqQ9KoosXnt4KbcsLKEzluMv17egPMX31jaRdBXf2dga/IMA0j7prD8DcarPtcik8xR/cjAKjWMKrplbRJlj8MUba1jdUIyvNV9b30L76SQrlpXx+B/WAbC8NsKZeBZDCnxf01QdmgEgx+DVff0MZXwWlNlURy2uKLGpK7OpiJjYpqRonIB0psB0WoNjSBorHBornNHzT/3naX75YS+UWLT2pPnJrh4eWV3LPddWTjoSmzogQ3DodIJDp4bHmrf86KosZFAdMWkod6gstqivdNjdkTxXIU9xvfzbs/zD1o4g9wzBUFbx6KsnSWd9HvvU3EuGPFqfA23yHDLlud/SEEt5xJIubb3wwanhscGjLScFJPKDl+O9GU4PZPnFvj5e+KAXX2iQecYyBcqHv36zlUNnUjRVOpw/PjAl7OlMoRRgzIQUxMg2S2HdqiTQfUd6Umw/NsS6rR1QbgcN4nnRoTX87DfdY/tUF2oMx80Atb5Mw/qxFlyKUYq/GDtOpg+Dpgx8RU2x1XF5AAmwTUnEFKIsbKZkSPozGP5LS5Nbvbxi4+81FG8xL4d7PKWFJWFRbfiZG5aUPVdkS6/Qy/lKy6oiM/PYmjmHXHWZQs5Xmu5hF09xRCk9Ycw73Wu5viaVUxiGvDyApBDE0h5pV6Fnef9TZlwVxtP/L/uq43PIzXumOmrhqtm7uVxZF/2wrtzuEOCNtgO+Hjv+joBqHbzTs6o+SlnIwPNn50bm566ueHQg51fe31BcMb/UvnLzkcHrDnanFhc7RmMi5dX1Z/zaTCqfs+a47epZ2Lb2VSCDVtVHeb89yVDam/RlpUkBZVyVzbiqa16Z3bVsTuTQe22JDdVRi6fvbDB3now3bDsx1HjblWX1x7vT1xzoTi3rjOcafU/PyXkq7KFRbn4fYgSsYFpe9bXGMSU31hexuz1BLONjzsBY5kihc31NxlV4SqM0ZFzlZT110jLFyS+sqGLnqTidSVeuaS6JfPrKsoZX9/Vd/V7r8MKF5c6iRNpf3BrLNvYn3Gp8PTYiVuP+FpdmKtsMPLW7LUE8WzgocyqxPpz1SecUrq+VZYhENGQcsk1xCOCRT86hdSgTfWN/f9Xff7a+uq0/e91vTsWWtQ/lmqOmbOpPunOSni7JZIKW3fe1o/REYaB8hWUIrp8f5f2OYRJZVRAos5Bk9pUORC6QzPmkcyrhKZ34RG2k1TTkbz/sSnB9fZRvrJlb/NIHZ5u3nYjXXbsk0oynrku5yrANgZ7QrwefI2HJHywsZWdLnETWR07zJYb/GwDJaUeJWJ4ZZgAAAABJRU5ErkJggg==
description: Exchange Web Services and Office 365 (mail)
detaileddescription: |-
  For Office 365, use https://outlook.office365.com/EWS/Exchange.asmx (default) as the Server  URL.
  Default version is used when accessing the EWS API to determine the API version.
  By default Demisto uses the Exchange2010 version.
  It is recommended not to change this value unless you run into issues.
  The default value can be bypassed in individual exchange commands by adding "version=Exhcange{yyyy}" where yyyy is the exchange version.

  To fetch emails from a specific folder, folder ID needs to be specified, this ID can be fetched using the ews-find-folders command
configuration:
- display: Server URL
  name: server
  defaultvalue: https://outlook.office365.com/EWS/Exchange.asmx/
  type: 0
  required: true
- display: ""
  name: credentials
  defaultvalue: ""
  type: 9
  required: true
- display: Domain
  name: domain
  defaultvalue: ""
  type: 0
  required: true
- display: Default Target Mailbox
  name: defaultTargetMailbox
  defaultvalue: ""
  type: 0
  required: false
- display: Default Version
  name: defaultServerVersion
  defaultvalue: Exchange2010
  type: 0
  required: false
- display: Authentication Type (NTLM or Basic)
  name: authType
  defaultvalue: NTLM
  type: 0
  required: true
- display: Has impersonation rights
  name: impersonation
  defaultvalue: ""
  type: 8
  required: false
- display: Do not validate server certificate (insecure)
  name: insecure
  defaultvalue: ""
  type: 8
  required: false
- display: Use system proxy settings
  name: proxy
  defaultvalue: ""
  type: 8
  required: false
- display: Fetch incidents
  name: isFetch
  defaultvalue: ""
  type: 8
  required: false
- display: Maximum number of emails to fetch each time
  name: pageSize
  defaultvalue: "100"
  type: 0
  required: false
- display: Incident type
  name: incidentType
  defaultvalue: ""
  type: 13
  required: false
- display: Folder ID
  name: folder
  defaultvalue: ""
  type: 0
  required: false
script:
  script: |
    var server = params.server.replace(/[\/]+$/, '') + '/';
    var defaultPageSize = 100;
    var office365address = 'https://outlook.office365.com/EWS/Exchange.asmx/';

    // map of argument that can contain distinguished item as values
    var distinguishedArgs = {
        'folders-ids': { // view https://msdn.microsoft.com/en-us/library/office/aa580808(v=exchg.150).aspx
            template: '<t:DistinguishedFolderId Id="%id%">' +
                        '<t:Mailbox>' +
                           '<t:EmailAddress>%target-mailbox%</t:EmailAddress>' +
                       '</t:Mailbox>' +
                      '</t:DistinguishedFolderId>',
            items: ['calendar', 'contacts', 'deleteditems', 'drafts', 'inbox', 'journal', 'notes', 'outbox', 'sentitems', 'tasks', 'msgfolderroot',
                                'root', 'junkemail', 'searchfolders', 'voicemail']
        }
    }

    var commandsDictionary = {
        'ews-find-folders': {
            template:
                '<?xml version="1.0" encoding="utf-8"?>' +
                '<soap:Envelope xmlns:soap="http://schemas.xmlsoap.org/soap/envelope/" ' +
                'xmlns:t="http://schemas.microsoft.com/exchange/services/2006/types">' +
                '<soap:Header>'+
                '<t:RequestServerVersion Version="%version%" />'+
                '%impersonation%'+
                '</soap:Header>'+
                '<soap:Body>' +
                '<FindFolder Traversal="Deep" xmlns="http://schemas.microsoft.com/exchange/services/2006/messages">' +
                '<FolderShape>' +
                '<t:BaseShape>Default</t:BaseShape>' +
                '</FolderShape>' +
                '<ParentFolderIds>' +
                '<t:DistinguishedFolderId Id="root"/>' +
                '</ParentFolderIds>' +
                '</FindFolder>' +
                '</soap:Body>' +
                '</soap:Envelope>',
            contextKey: 'EWS.Folders(val.ID == obj.FolderID.ID)',
            innerPath: 'Envelope.Body.FindFolderResponse.ResponseMessages.FindFolderResponseMessage.RootFolder.Folders.Folder',
            targetToContext: true,
            resStatus: 'Envelope.Body.FindFolderResponse.ResponseMessages.FindFolderResponseMessage.-ResponseClass',
            translator: [
                {to: 'DisplayName', from: 'DisplayName'},
                {to: 'TotalCount', from: 'TotalCount'},
                {to: 'UnreadCount', from: 'UnreadCount'},
                {to: 'FolderID-ID', from: 'FolderId.-Id'},
                {to: 'FolderID-ChangeKey', from: 'FolderId.-ChangeKey'},
            ]
        },
        'ews-get-folder': {
            arrayArgName: 'folders-ids',
            contextKey: 'EWS.Folders(val.ID == obj.ID)',
            innerPath: 'Envelope.Body.GetFolderResponse.ResponseMessages.GetFolderResponseMessage.Folders.Folder',
            resStatus: 'Envelope.Body.GetFolderResponse.ResponseMessages.GetFolderResponseMessage.-ResponseClass',
            targetToContext: true,
            translator: [
                {to: 'ChildFolderCount', from: 'ChildFolderCount'},
                {to: 'DisplayName', from: 'DisplayName'},
                {to: 'TotalCount', from: 'TotalCount'},
                {to: 'UnreadCount', from: 'UnreadCount'},
                {to: 'FolderID-ID', from: 'FolderId.-Id'},
                {to: 'FolderID-ChangeKey', from: 'FolderId.-ChangeKey'},
            ],
            tableTitle: 'EWS get folder for %target-mailbox% folders %folders-ids%',
            template:
               '<?xml version="1.0" encoding="utf-8"?>' +
               '<soap:Envelope xmlns:soap="http://schemas.xmlsoap.org/soap/envelope/"' +
                ' xmlns:t="http://schemas.microsoft.com/exchange/services/2006/types\">' +
                '<soap:Header>' +
                '<t:RequestServerVersion Version="%version%" />' +
                '%impersonation%'+
                '</soap:Header>' +
                '<soap:Body>' +
                '<GetFolder xmlns="http://schemas.microsoft.com/exchange/services/2006/messages"' +
                ' xmlns:t="http://schemas.microsoft.com/exchange/services/2006/types">' +
                '<FolderShape>' +
                '<t:BaseShape>Default</t:BaseShape>' +
                '</FolderShape>' +
                '<FolderIds>' +
                '%folders-ids%' +
                '</FolderIds>' +
                '</GetFolder>' +
                '</soap:Body>' +
                '</soap:Envelope>'
            },
        'ews-delete-items': {
            arrayArgName: 'item-ids',
            innerPath: 'Envelope.Body.DeleteItemResponse.ResponseMessages.DeleteItemResponseMessage',
            resStatus: 'Envelope.Body.DeleteItemResponse.ResponseMessages.DeleteItemResponseMessage.-ResponseClass',
            translator: [
                {to: 'Class', from: '-ResponseClass'},
                {to: 'ResponseCode', from: 'ResponseCode'},
                {to: 'Message', from: 'MessageText'},
                {to: 'Link', from: 'DescriptiveLinkKey'},
            ],
            tableTitle: 'EWS delete items items for %target-mailbox% items %item-ids%',
            deleteContextKey: 'EWS.DeletedItems',
            targetToContext: true,
            template:
                '<?xml version="1.0" encoding="utf-8"?>'+
                '<soap:Envelope xmlns:soap="http://schemas.xmlsoap.org/soap/envelope/"'+
                ' xmlns:t="http://schemas.microsoft.com/exchange/services/2006/types">'+
                '<soap:Header>'+
                '<t:RequestServerVersion Version="%version%" />'+
                '%impersonation%'+
                '</soap:Header>'+
                '<soap:Body>'+
                '<DeleteItem DeleteType="HardDelete" xmlns="http://schemas.microsoft.com/exchange/services/2006/messages">'+
                '<ItemIds>'+
                '%item-ids%'+
                '</ItemIds>'+
                '</DeleteItem>'+
                '</soap:Body>'+
                '</soap:Envelope>'
            },
        'ews-get-items': {
            arrayArgName: 'item-ids',
            innerPath: 'Envelope.Body.GetItemResponse.ResponseMessages.GetItemResponseMessage.Items.Message',
            resStatus: 'Envelope.Body.GetItemResponse.ResponseMessages.GetItemResponseMessage.-ResponseClass',
            translator: [
                {to: 'BodyType', from: 'Body.-BodyType'},
                {to: 'Body', from: 'Body.#text'},
                {to: 'Created', from: 'DateTimeCreated'},
                {to: 'Sent', from: 'DateTimeSent'},
                {to: 'From-Email', from: 'From.Mailbox.EmailAddress'},
                {to: 'From-Name', from: 'From.Mailbox.Name'},
                {to: 'From-RoutingType', from: 'From.Mailbox.RoutingType'},
                {to: 'To-Email', from: 'ToRecipients.Mailbox.EmailAddress'},
                {to: 'To-Name', from: 'ToRecipients.Mailbox.Name'},
                {to: 'To-RoutingType', from: 'ToRecipients.Mailbox.RoutingType'},
                {to: 'HasAttachments', from: 'HasAttachments'},
                {to: 'IsAssociated', from: 'IsAssociated'},
                {to: 'IsRead', from: 'IsRead'},
                {to: 'Sensitivity', from: 'Sensitivity'},
                {to: 'Size', from: 'Size'},
                {to: 'ID', from: 'ItemId.-Id'},
                {to: 'Subject', from: 'Subject'},
                {to: 'Attachment-ID', from: 'Attachments.FileAttachment.AttachmentId.-Id'},
                {to: 'Attachment-IsContactPhoto', from: 'Attachments.FileAttachment.IsContactPhoto'},
                {to: 'Attachment-IsInline', from: 'Attachments.FileAttachment.IsInline'},
                {to: 'Attachment-LastModifiedTime', from: 'Attachments.FileAttachment.LastModifiedTime'},
                {to: 'Attachment-Name', from: 'Attachments.FileAttachment.Name'},
                {to: 'Attachment-Size', from: 'Attachments.FileAttachment.Size'},
                {to: 'Mail-Attachment-ID', from: 'Attachments.ItemAttachment.AttachmentId.-Id'},
                {to: 'Mail-Attachment-IsContactPhoto', from: 'Attachments.ItemAttachment.IsContactPhoto'},
                {to: 'Mail-Attachment-IsInline', from: 'Attachments.ItemAttachment.IsInline'},
                {to: 'Mail-Attachment-LastModifiedTime', from: 'Attachments.ItemAttachment.LastModifiedTime'},
                {to: 'Mail-Attachment-Name', from: 'Attachments.ItemAttachment.Name'},
                {to: 'Mail-Attachment-Size', from: 'Attachments.ItemAttachment.Size'},
            ],
            tableTitle: 'EWS get items for %target-mailbox% items %item-ids% items',
            nonDisplayItems: ['Body'],
            contextKey: 'EWS.Items(val.ID == obj.ID)',
            targetToContext: true,
            defaultArgs: {
                'include-mime-content': false
            },
            template:
                '<?xml version="1.0" encoding="utf-8"?>'+
                '<soap:Envelope xmlns:xsi="http://www.w3.org/2001/XMLSchema-instance"'+
                ' xmlns:xsd="http://www.w3.org/2001/XMLSchema"'+
                ' xmlns:soap="http://schemas.xmlsoap.org/soap/envelope/"'+
                ' xmlns:t="http://schemas.microsoft.com/exchange/services/2006/types">'+
                '<soap:Header>'+
                '<t:RequestServerVersion Version="%version%" />'+
                '%impersonation%'+
                '</soap:Header>'+
                '<soap:Body>'+
                '<GetItem xmlns="http://schemas.microsoft.com/exchange/services/2006/messages"'+
                ' xmlns:t="http://schemas.microsoft.com/exchange/services/2006/types">'+
                '<ItemShape>' +
                '<t:BaseShape>AllProperties</t:BaseShape>' +
                '<t:IncludeMimeContent>%include-mime-content%</t:IncludeMimeContent>'+
                '<t:AdditionalProperties><t:ExtendedFieldURI DistinguishedPropertySetId="InternetHeaders" PropertyName="From" PropertyType="String" /></t:AdditionalProperties>'+
                '</ItemShape>' +
                '<ItemIds>'+
                '%item-ids%'+
                '</ItemIds>'+
                '</GetItem>'+
                '</soap:Body>'+
                '</soap:Envelope>'
            },
        'ews-search-mailbox': {
            arrayArgName: 'folders-ids',
            innerPath: 'Envelope.Body.FindItemResponse.ResponseMessages.FindItemResponseMessage.RootFolder.Items.Message',
            resStatus: 'Envelope.Body.FindItemResponse.ResponseMessages.FindItemResponseMessage.-ResponseClass',
            defaultArgs: {
                'max-entries-returned': 10
            },
            targetToContext: true,
            translator: [
                {to: 'Created', from: 'DateTimeCreated'},
                {to: 'Sent', from: 'DateTimeSent'},
                {to: 'From-Email', from: 'From.Mailbox.EmailAddress'},
                {to: 'From-Name', from: 'From.Mailbox.Name'},
                {to: 'HasAttachments', from: 'HasAttachments'},
                {to: 'IsAssociated', from: 'IsAssociated'},
                {to: 'IsRead', from: 'IsRead'},
                {to: 'Sensitivity', from: 'Sensitivity'},
                {to: 'Size', from: 'Size'},
                {to: 'ID', from: 'ItemId.-Id'},
                {to: 'Subject', from: 'Subject'},
            ],
            tableTitle: 'EWS search mailbox %target-mailbox% folder %folders-ids% with query %query%',
            contextKey: 'EWS.SearchItems(val.ID == obj.ID)',
            template:
                '<?xml version="1.0" encoding="utf-8"?>'+
                '<soap:Envelope xmlns:xsi="http://www.w3.org/2001/XMLSchema-instance"'+
                    ' xmlns:m="http://schemas.microsoft.com/exchange/services/2006/messages"'+
                    ' xmlns:t="http://schemas.microsoft.com/exchange/services/2006/types"'+
                    ' xmlns:soap="http://schemas.xmlsoap.org/soap/envelope/">'+
                    '<soap:Header>'+
                        '<t:RequestServerVersion Version="%version%" />'+
                        '%impersonation%'+
                    '</soap:Header>'+
                    '<soap:Body>'+
                        '<m:FindItem Traversal="Shallow">'+
                        '<m:ItemShape>' +
                            '<t:BaseShape>AllProperties</t:BaseShape>' +
                        '</m:ItemShape>' +
                        '<m:IndexedPageItemView MaxEntriesReturned="%max-entries-returned%" Offset="0" BasePoint="Beginning" />'+
                        '<m:ParentFolderIds>'+
                            '%folders-ids%'+
                        '</m:ParentFolderIds>'+
                        '<m:QueryString>%query%</m:QueryString>'+
                        '</m:FindItem>'+
                    '</soap:Body>'+
                '</soap:Envelope>'
            },
        'ews-get-contacts': {
            arrayArgName: 'item-ids',
            targetToContext: true,
            template:
                '<?xml version="1.0" encoding="utf-8"?>'+
                '<soap:Envelope xmlns:xsi="http://www.w3.org/2001/XMLSchema-instance"'+
                ' xmlns:xsd="http://www.w3.org/2001/XMLSchema"'+
                ' xmlns:soap="http://schemas.xmlsoap.org/soap/envelope/"'+
                ' xmlns:t="http://schemas.microsoft.com/exchange/services/2006/types">'+
                '<soap:Header>'+
                '<t:RequestServerVersion Version="%version%" />'+
                '%impersonation%'+
                '</soap:Header>'+
                '<soap:Body>'+
                '<GetItem xmlns="http://schemas.microsoft.com/exchange/services/2006/messages">'+
                '<ItemShape>'+
                '<t:BaseShape>Default</t:BaseShape>'+
                '</ItemShape>'+
                '<ItemIds>'+
                '%item-ids%'+
                '</ItemIds>'+
                '</GetItem>'+
                '</soap:Body>'+
                '</soap:Envelope>'
            },
        'ews-delete-attachments': {
            arrayArgName: 'item-ids',
            fillerName: 'attachments-ids',
            innerPath: 'Envelope.Body.DeleteAttachmentResponse.ResponseMessages.DeleteAttachmentResponseMessage',
            resStatus: 'Envelope.Body.DeleteAttachmentResponse.ResponseMessages.DeleteAttachmentResponseMessage.-ResponseClass',
            translator: [
                {to: 'Class', from: '-ResponseClass'},
                {to: 'ResponseCode', from: 'ResponseCode'},
                {to: 'Message', from: 'MessageText'},
                {to: 'Link', from: 'DescriptiveLinkKey'},
            ],
            tableTitle: 'EWS delete attachments items for %target-mailbox% items %attachments-ids%',
            deleteContextKey: 'EWS.DeletedAttachments',
            targetToContext: true,
            template:
                '<?xml version="1.0" encoding="utf-8"?>'+
                '<soap:Envelope xmlns:xsi="http://www.w3.org/2001/XMLSchema-instance"'+
                ' xmlns:xsd="http://www.w3.org/2001/XMLSchema"'+
                ' xmlns:soap="http://schemas.xmlsoap.org/soap/envelope/"'+
                ' xmlns:t="http://schemas.microsoft.com/exchange/services/2006/types">'+
                '<soap:Header>'+
                '<t:RequestServerVersion Version="%version%" />'+
                '%impersonation%'+
                '</soap:Header>'+
                '<soap:Body>'+
                '<DeleteAttachment xmlns="http://schemas.microsoft.com/exchange/services/2006/messages"'+
                ' xmlns:t="http://schemas.microsoft.com/exchange/services/2006/types">'+
                '<AttachmentIds>'+
                '%item-ids%'+
                '</AttachmentIds>'+
                '</DeleteAttachment>'+
                '</soap:Body>'+
                '</soap:Envelope>'
            },
        'ews-get-searchable-mailboxes': {
            fillerName: 'attachments-ids',
            tableTitle: 'EWS get searchable mail boxes',
            innerPath: 'Envelope.Body.GetSearchableMailboxesResponse.SearchableMailboxes.SearchableMailbox',
            resStatus: 'Envelope.Body.GetSearchableMailboxesResponse.-ResponseClass',
            translator: [
                {to: 'MailAddress', from: 'PrimarySmtpAddress'},
                {to: 'ReferenceId', from: 'ReferenceId'},
                {to: 'IsExternal', from: 'IsExternalMailbox'},
                {to: 'Display', from: 'DisplayName'},
            ],
            defaultArgs: {
                'filter': ' '
            },
            contextKey: 'EWS.Mailboxes',
            template:
                '<?xml version="1.0" encoding="UTF-8"?>'+
                '<soap:Envelope xmlns:soap="http://schemas.xmlsoap.org/soap/envelope/"'+
                              ' xmlns:t="http://schemas.microsoft.com/exchange/services/2006/types"'+
                              ' xmlns:m="http://schemas.microsoft.com/exchange/services/2006/messages">'+
                   '<soap:Header>'+
                      '<t:RequestServerVersion Version="Exchange2013" />'+
                   '</soap:Header>'+
                   '<soap:Body >'+
                      '<m:GetSearchableMailboxes>'+
                         '<m:SearchFilter>%filter%</m:SearchFilter>'+
                         '<m:ExpandGroupMembership>false</m:ExpandGroupMembership>'+
                      '</m:GetSearchableMailboxes>'+
                   '</soap:Body>'+
                '</soap:Envelope>'
            },
        'ews-search-mailboxes': {
          arrayArgName: 'mailbox-search-scope',
          tableTitle: 'EWS search mail boxes result for filter %filter%',
          template:
            '<?xml version="1.0" encoding="utf-8"?>' +
            '<soap:Envelope xmlns:xsi="http://www.w3.org/2001/XMLSchema-instance" ' +
                           'xmlns:m="http://schemas.microsoft.com/exchange/services/2006/messages" ' +
                           'xmlns:t="http://schemas.microsoft.com/exchange/services/2006/types" ' +
                           'xmlns:soap="http://schemas.xmlsoap.org/soap/envelope/">' +
                '<soap:Header>' +
                    '<t:RequestServerVersion Version="%version%"/>' +
                '</soap:Header>' +
                '<soap:Body>' +
                    '<m:SearchMailboxes>' +
                        '<m:SearchQueries>' +
                            '<t:MailboxQuery>' +
                                '<t:Query>%filter%</t:Query>' +
                                '<t:MailboxSearchScopes>' +
                                    '%mailbox-search-scope%'+
                                '</t:MailboxSearchScopes>' +
                            '</t:MailboxQuery>' +
                        '</m:SearchQueries>' +
                        '<m:ResultType>PreviewOnly</m:ResultType>' +
                        '<m:Deduplication>false</m:Deduplication>' +
                        '<m:PageSize>1000</m:PageSize>' +
                        '<m:PageDirection>Next</m:PageDirection>' +
                    '</m:SearchMailboxes>' +
                '</soap:Body>' +
            '</soap:Envelope>',
            innerPath: 'Envelope.Body.SearchMailboxesResponse.ResponseMessages.SearchMailboxesResponseMessage.SearchMailboxesResult.Items.SearchPreviewItem',
            resStatus: 'Envelope.Body.SearchMailboxesResponse.ResponseMessages.SearchMailboxesResponseMessage.-ResponseClass',
            translator: [
                {to: 'MailAddress', from: 'Mailbox.PrimarySmtpAddress'},
                {to: 'ItemID', from: 'Id.-Id'},
                {to: 'HasAttachment', from: 'HasAttachment'},
                {to: 'MailboxID', from: 'Mailbox.MailboxId'},
                {to: 'Read', from: 'Read'},
                {to: 'ReceivedTime', from: 'ReceivedTime'},
                {to: 'Sender', from: 'Sender'},
                {to: 'SentTime', from: 'SentTime'},
                {to: 'Size', from: 'Size'},
                {to: 'Subject', from: 'Subject'},
                {to: 'ToRecipients', from: 'ToRecipients.SmtpAddress'},
            ],
            contextKey: 'EWS.Searchs.Search(obj.filter==val.filter)',
            contextArrayName: 'Results',
            argsToContext: ['filter']
        },
        'folders-ids': {
            template: '<t:FolderId Id="%id%"/>'
        },
        'item-ids': {
            template:
                '<t:ItemId Id="%id%" />'
        },
        'attachments-ids': {
            template:
                '<t:AttachmentId Id="%id%" />'
        },
        'mailbox-search-scope': {
            template:
                '<t:MailboxSearchScope>' +
                    '<t:Mailbox>%id%</t:Mailbox>' +
                    '<t:SearchScope>All</t:SearchScope>' +
                    '<t:ExtendedAttributes/>' +
                '</t:MailboxSearchScope>'
        }
    };

    function getDefaultTargetMailbox() {
        if (params.defaultTargetMailbox) {
            return params.defaultTargetMailbox;
        }
        return params.credentials.identifier + '@' + params.domain;
    }

    function setImpersonation(args) {
        args['impersonation'] = '';
        if (params.impersonation) {
            args['impersonation'] = replaceInTemplates('<t:ExchangeImpersonation>'+
                    '<t:ConnectingSID>'+
                    '<t:PrimarySmtpAddress>%target-mailbox%</t:PrimarySmtpAddress>'+
                    '</t:ConnectingSID>'+
                    '</t:ExchangeImpersonation>', args);
        }
    }

    var mapObjFunction = function(mapFields) {
        var transformSingleObj= function(obj) {
            var res = {};
            mapFields.forEach(function(f) {
               res[f.to] = dq(obj, f.from);
            });
            return res;
        };
        return function(obj) {
            if (obj instanceof Array) {
                var res = [];
                for (var j=0; j < obj.length; j++) {
                    res.push(transformSingleObj(obj[j]));
                }
                return res;
            }
            return transformSingleObj(obj);
        }
    }

    var createContext = function(data, extraData) {
        var createContextSingle = function(obj) {
            var res = {};
            var keys = Object.keys(obj);
            keys.forEach(function(k) {
                var values = k.split('-');
                var current = res;
                for (var j = 0; j<values.length - 1; j++) {
                    if (!current[values[j]]) {
                        current[values[j]] = {};
                    }
                    current = current[values[j]];
                }
                current[values[j]] = obj[k];
            });

            var extraKeys = Object.keys(extraData);
            extraKeys.forEach(function(k) {
                res[k] = extraData[k];
            });

            return res;
        };
        if (data instanceof Array) {
            var res = [];
            for (var j=0; j < data.length; j++) {
                res.push(createContextSingle(data[j]));
            }
            return res;
        }
        return createContextSingle(data);
    }

    var buildDisplay = function(currentCommand, translated) {
        var createDisplaySingle = function(obj) {
            var disp = {};
            var keys = Object.keys(obj);
            for (var k in keys) {
                if ((!currentCommand.nonDisplayItems || currentCommand.nonDisplayItems.indexOf(keys[k]) === -1) && obj[keys[k]]) {
                    disp[keys[k]] = obj[keys[k]];
                }
            }
            return disp;
        };
        if (translated instanceof Array) {
            var res = [];
            for (var j=0; j < translated.length; j++) {
                res.push(createDisplaySingle(translated[j]));
            }
            return res;
        }
        return createDisplaySingle(translated);
    }

    var execute = function(command, args, returnRaw) {
        var currentCommand = commandsDictionary[command];
        var hrTitle = command;
        if (currentCommand.tableTitle) {
            hrTitle = replaceInTemplates(currentCommand.tableTitle, args);
        }
        if (currentCommand.defaultArgs) {
            var keys = Object.keys(currentCommand.defaultArgs);
            for (var j in keys) {
                if (!args[keys[j]]) {
                    args[keys[j]] = currentCommand.defaultArgs[keys[j]];
                }
            }
        }
        var ids = [];
        if (currentCommand.deleteContextKey && args[currentCommand.arrayArgName]) {
            if (Array.isArray(args[currentCommand.arrayArgName])) {
                ids = args[currentCommand.arrayArgName];
            } else {
                ids = args[currentCommand.arrayArgName].split(',');
            }
        }
        var httpParams = {
                Method: 'POST',
                Headers: {
                    'Content-Type': ['text/xml; charset=utf-8']
                },
                Username: params.credentials.identifier + (server === office365address ? ('@' + params.domain) : ''),
                Password: params.credentials.password,
                Domain: params.domain,
                AuthProtocol: [params.authType],
                Body: buildBody(command, args),
            };
        var res = http(server, httpParams, params.insecure, params.proxy);
        if (res.StatusCode < 200 || res.StatusCode >= 300) {
            throw 'Got status code ' + res.StatusCode + ' from EWS with body ' + res.Body + ' with headers ' + JSON.stringify(res.Headers);
        }
        var bdy = res.Body.replace(/&#x.*?;/g, "");
        var raw = JSON.parse(x2j(bdy));
        if (currentCommand.resStatus) {
            resStatus = dq(raw, currentCommand.resStatus);
            if (!Array.isArray(resStatus)) {
                resStatus = [resStatus];
            }
            if (resStatus[0] !== 'Success') {
                throw 'Got EWS error ' + resStatus + ' from EWS with body ' + res.Body + ' with headers ' + JSON.stringify(res.Headers);
            }
        }
        if(returnRaw){
            return raw;
        }
        return createEntry(currentCommand, raw, hrTitle);
    }

    function createEntry(currentCommand, raw, hrTitle){
        var entry = {
            Type: entryTypes.note,
            Contents: raw,
            ContentsFormat: formats.json,
            ReadableContentsFormat: formats.markdown,
        };
        if (currentCommand.innerPath) {
            var data = dq(raw, currentCommand.innerPath);
            if (currentCommand.translator) {
                if (data) {
                    var translated = mapObjFunction(currentCommand.translator)(data);
                    extraContext = {};
                    if (currentCommand.targetToContext) {
                        extraContext.targetMailbox = args['target-mailbox'];
                    }
                    if (currentCommand.contextKey) {
                        entry.EntryContext = {};
                        var arrContext;
                        if (currentCommand.contextArrayName) {
                            arrContext = {};
                            arrContext[currentCommand.contextArrayName] = createContext(translated, extraContext);
                        }
                        entry.EntryContext[currentCommand.contextKey] = arrContext ? arrContext : createContext(translated, extraContext);
                        if (currentCommand.argsToContext) {
                            for (var k in currentCommand.argsToContext) {
                                entry.EntryContext[currentCommand.contextKey][currentCommand.argsToContext[k]] = args[currentCommand.argsToContext[k]];
                            }
                        }
                    } else if (currentCommand.deleteContextKey && ids.length) {
                        entry.EntryContext = {};
                        entry.EntryContext[currentCommand.deleteContextKey] = ids;
                    }
                    var disp = buildDisplay(currentCommand, translated);
                    entry.HumanReadable = tableToMarkdown(
                        hrTitle,
                        disp
                    );
                } else {
                    entry.HumanReadable = 'No results';
                }
            }
        }
        return entry;
    }

    function buildBody(command, args) {
        var currentCommand = commandsDictionary[command];
        if (currentCommand.defaultArgs) {
            for (var j in currentCommand.defaultArgs) {
                if (!args[j]) {
                    args[j] = currentCommand.defaultArgs[j];
                }
            }
        }
        if (currentCommand.arrayArgName) {
            var items = [];
            if (Array.isArray(args[currentCommand.arrayArgName])) {
                items = args[currentCommand.arrayArgName];
            } else {
                items = args[currentCommand.arrayArgName].split(',');
            }
            var itemsStr = '';
            for (var i in items) {
                var itemId = items[i];
                var template;
                var distinguished = distinguishedArgs[currentCommand.arrayArgName];
                if(distinguished && distinguished.items.indexOf(itemId) > -1) {
                    template = distinguished.template;
                } else {
                    template = commandsDictionary[currentCommand.fillerName || currentCommand.arrayArgName].template;
                }
                itemsStr += replaceInTemplates(template, {id: itemId, 'target-mailbox': args['target-mailbox']});
            }
            args[currentCommand.arrayArgName] = itemsStr;
        }
        return replaceInTemplates(currentCommand.template, args);
    }

    function sendRequest(tmpl, reqArgs, resStatusPath) {
        var readyBody = replaceInTemplates(tmpl, reqArgs);
        var httpParams = {
                Method: 'POST',
                Headers: {
                    'Content-Type': ['text/xml; charset=utf-8']
                },
                Username: params.credentials.identifier + (server === office365address ? ('@' + params.domain) : ''),
                Password: params.credentials.password,
                Domain: params.domain,
                AuthProtocol: [params.authType],
                Body: readyBody
            };
        var res = http(server, httpParams, params.insecure, params.proxy);
        if (res.StatusCode < 200 || res.StatusCode >= 300) {
            throw 'Got status code ' + res.StatusCode + ' from EWS with body ' + res.Body + ' with headers ' + JSON.stringify(res.Headers);
        }
        var bdy = res.Body.replace(/&#x.*?;/g, "");
        var raw = JSON.parse(x2j(bdy));

        var resStatus = dq(raw, resStatusPath);
        if (!Array.isArray(resStatus)) {
            resStatus = [resStatus];
        }
        if (resStatus[0] !== 'Success') {
            throw 'Got EWS error ' + resStatus + ' from EWS with body ' + res.Body + ' with headers ' + JSON.stringify(res.Headers);
        }

        return raw;
    }

    function parseItemAttachment(rawItem, args) {
        var itemPath = 'Envelope.Body.GetAttachmentResponse.ResponseMessages.GetAttachmentResponseMessage.Attachments.ItemAttachment';
        var entry;

        var data = dq(raw, itemPath);
        if (data) {
            entry = {
                Type: entryTypes.note,
                Contents: raw,
                ContentsFormat: formats.json,
                ReadableContentsFormat: formats.markdown,
            };
            var translator = [
                {to: 'BodyType', from: 'Message.Body.-BodyType'},
                {to: 'Body', from: 'Message.Body.#text'},
                {to: 'Created', from: 'Message.DateTimeCreated'},
                {to: 'Sent', from: 'Message.DateTimeSent'},
                {to: 'From-Email', from: 'Message.From.Mailbox.EmailAddress'},
                {to: 'From-Name', from: 'Message.From.Mailbox.Name'},
                {to: 'From-RoutingType', from: 'Message.From.Mailbox.RoutingType'},
                {to: 'To-Email', from: 'Message.ReceivedBy.Mailbox.EmailAddress'},
                {to: 'To-Name', from: 'Message.ReceivedBy.ToRecipients.Mailbox.Name'},
                {to: 'To-RoutingType', from: 'Message.ToRecipients.Mailbox.RoutingType'},
                {to: 'HasAttachments', from: 'Message.HasAttachments'},
                {to: 'IsAssociated', from: 'Message.IsAssociated'},
                {to: 'IsRead', from: 'Message.IsRead'},
                {to: 'Sensitivity', from: 'Sensitivity'},
                {to: 'Size', from: 'Size'},
                {to: 'ID', from: 'AttachmentId.-Id'},
                {to: 'Subject', from: 'Message.Subject'},
                {to: 'Attachment-ID', from: 'Message.Attachments.FileAttachment.AttachmentId.-Id'},
                {to: 'Attachment-IsContactPhoto', from: 'Message.Attachments.FileAttachment.IsContactPhoto'},
                {to: 'Attachment-IsInline', from: 'Message.Attachments.FileAttachment.IsInline'},
                {to: 'Attachment-LastModifiedTime', from: 'Message.Attachments.FileAttachment.LastModifiedTime'},
                {to: 'Attachment-Name', from: 'Message.Attachments.FileAttachment.Name'},
                {to: 'Attachment-Size', from: 'Message.Attachments.FileAttachment.Size'},
                {to: 'Mail-Attachment-ID', from: 'Message.Attachments.ItemAttachment.AttachmentId.-Id'},
                {to: 'Mail-Attachment-IsContactPhoto', from: 'Message.Attachments.ItemAttachment.IsContactPhoto'},
                {to: 'Mail-Attachment-IsInline', from: 'Message.Attachments.ItemAttachment.IsInline'},
                {to: 'Mail-Attachment-LastModifiedTime', from: 'Message.Attachments.ItemAttachment.LastModifiedTime'},
                {to: 'Mail-Attachment-Name', from: 'Message.Attachments.ItemAttachment.Name'},
                {to: 'Mail-Attachment-Size', from: 'Message.Attachments.ItemAttachment.Size'},
                {to: 'Headers', from: "Message.InternetMessageHeaders.InternetMessageHeader"},
            ];
            var translated = mapObjFunction(translator)(data);

            var contextKey = 'EWS.Items(val.ID == obj.ID)';
            entry.EntryContext = {};
            entry.EntryContext[contextKey] = createContext(translated, {targetMailbox: args['target-mailbox']});

            var disp = buildDisplay({}, translated);
            var hrTitle = replaceInTemplates('EWS get attachment got item for %target-mailbox%, %attachment-id% ', args);
            entry.HumanReadable = tableToMarkdown(
                hrTitle,
                disp
            );
        }
        return entry;
    }

    function parseFileAttachment(raw, args) {
        var fileNamePath = 'Envelope.Body.GetAttachmentResponse.ResponseMessages.GetAttachmentResponseMessage.Attachments.FileAttachment.Name';
        var fileContentPath = 'Envelope.Body.GetAttachmentResponse.ResponseMessages.GetAttachmentResponseMessage.Attachments.FileAttachment.Content';
        var fileName = dq(raw, fileNamePath);
        var entry;
        if(fileName) {
            var entry = entry = {Type: 3, FileID: saveFile(raw, fileContentPath, true), File: fileName, Contents: fileName};
        }
        return entry;
    }

    function getAttachment(attachArgs, isItem) {
        var attachmentTmpl = '<?xml version="1.0" encoding="utf-8"?>' +
    '<soap:Envelope xmlns:xsi="http://www.w3.org/2001/XMLSchema-instance" xmlns:xsd="http://www.w3.org/2001/XMLSchema" xmlns:soap="http://schemas.xmlsoap.org/soap/envelope/" xmlns:t="http://schemas.microsoft.com/exchange/services/2006/types">' +
    '  <soap:Header>' +
    '<t:RequestServerVersion Version="%version%" />' +
    '%impersonation%'+
    ' </soap:Header>' +
    '  <soap:Body>' +
    '    <GetAttachment xmlns="http://schemas.microsoft.com/exchange/services/2006/messages" xmlns:t="http://schemas.microsoft.com/exchange/services/2006/types">' +
    '      <AttachmentShape/>' +
    '     <AttachmentIds>' +
    '        <t:AttachmentId Id="%attachment-id%"/>' +
    '      </AttachmentIds>' +
    '    </GetAttachment>' +
    '   </soap:Body>' +
    ' </soap:Envelope>';
        raw = sendRequest(attachmentTmpl, attachArgs, 'Envelope.Body.GetAttachmentResponse.ResponseMessages.GetAttachmentResponseMessage.-ResponseClass');
        var entry;
        if(isItem) {
            entry = parseItemAttachment(raw, attachArgs);
        } else {
            entry = parseFileAttachment(raw, attachArgs);
        }
        if(!entry) {
            entry = {
                Type: entryTypes.note,
                Contents: raw,
                ContentsFormat: formats.json,
                ReadableContentsFormat: formats.markdown,
                HumanReadable: 'No results'
            };
        }
        return entry;
    }

    function fetchEmailsAsIncidents() {
        var lastRun = getLastRun();
        if (!lastRun || !lastRun.lastTime) {
            lastRun = {
                lastId: '',
                lastTime: new Date(new Date().getTime() - (10 * 60 * 1000)).getTime()
            }
        }
        var pageSize = params.pageSize ? parseInt(params.pageSize) : defaultPageSize;
        //Will fetch emails according to time stamp
            var fetchTmpl = '<soap:Envelope xmlns:xsi="http://www.w3.org/2001/XMLSchema-instance" xmlns:m="http://schemas.microsoft.com/exchange/services/2006/messages" xmlns:t="http://schemas.microsoft.com/exchange/services/2006/types" xmlns:soap="http://schemas.xmlsoap.org/soap/envelope/">' +
    '    <soap:Header>' +
    '        <t:RequestServerVersion Version="%version%" />' +
    '%impersonation%'+
    '    </soap:Header>' +
    '    <soap:Body>' +
    '        <m:FindItem Traversal="Shallow">' +
    '            <m:ItemShape>' +
    '                <t:BaseShape>IdOnly</t:BaseShape>' +
    '            </m:ItemShape>' +
    '            <m:IndexedPageItemView MaxEntriesReturned="100" Offset="0" BasePoint="Beginning" />' +
    '            <m:Restriction>' +
    '                <t:And>' +
    '                    <t:IsGreaterThan>' +
    '                        <t:FieldURI FieldURI="item:DateTimeReceived" />' +
    '                        <t:FieldURIOrConstant>' +
    '                            <t:Constant Value="%last_time%"/>' +
    '                        </t:FieldURIOrConstant>' +
    '                    </t:IsGreaterThan>' +
    '                </t:And>' +
    '            </m:Restriction>' +
    '            <m:SortOrder>' +
    '                <t:FieldOrder Order="Ascending">' +
    '                    <t:FieldURI FieldURI="item:DateTimeReceived" />' +
    '                </t:FieldOrder>' +
    '            </m:SortOrder>' +
    '            <m:ParentFolderIds>' +
                '%target-folder%'+
    '            </m:ParentFolderIds>' +
    '        </m:FindItem>' +
    '    </soap:Body>' +
    '</soap:Envelope>';

    var defaultTargetTargetFolderTmpl ='<t:DistinguishedFolderId Id="inbox">' +
                        '<t:Mailbox>' +
                            '<t:EmailAddress>%target-mailbox%</t:EmailAddress>' +
                        '</t:Mailbox>' +
                    '</t:DistinguishedFolderId>';

    var targetFolderTmpl ='<t:FolderId Id="%folder%"></t:FolderId>';

        var fetchArgs = {};
        setImpersonation(fetchArgs);
        if (lastRun.lastId) {
            lastItemOp = '                    <t:IsNotEqualTo>' +
    '                        <t:FieldURI FieldURI="item:ItemId" />' +
    '                        <t:FieldURIOrConstant>' +
    '                            <t:Constant Value="%last_item%"/>' +
    '                        </t:FieldURIOrConstant>' +
    '                    </t:IsNotEqualTo>';
            opArgs = {};
            opArgs.last_item = lastRun.lastId;
            readyIdOp = replaceInTemplates(lastItemOp, opArgs);
            fetchArgs.last_item_op = readyIdOp;
        } else {
            fetchArgs.last_item_op = "";
        }
        fetchArgs.last_time = new Date(lastRun.lastTime).toISOString();
        fetchArgs['target-mailbox'] = getDefaultTargetMailbox();
        if (params.folder) {
            fetchArgs['folder'] = lastRun.folderId;
            fetchArgs['target-folder'] = replaceInTemplates(targetFolderTmpl,fetchArgs);
        } else {
         fetchArgs['target-folder'] = replaceInTemplates(defaultTargetTargetFolderTmpl,fetchArgs);
        }
        fetchArgs.version = params.defaultServerVersion
        raw = sendRequest(fetchTmpl, fetchArgs, 'Envelope.Body.FindItemResponse.ResponseMessages.FindItemResponseMessage.-ResponseClass');

        //Now iterate on email ids, and do get items one by one
        var itemIdPath = "Envelope.Body.FindItemResponse.ResponseMessages.FindItemResponseMessage.RootFolder.Items.Message.ItemId.-Id";
        var itemIds = dq(raw, itemIdPath);
        if (itemIds && !Array.isArray(itemIds)) {
            itemIds = [itemIds];
        }
        incidents = [];
        if (itemIds) {
            itemArgs = {};
            itemArgs['item-ids'] = '';
            for (var i = 0 ; i < itemIds.length; i++) {
                itemArgs['item-ids'] += '<t:ItemId Id="' + itemIds[i] + '" />'
            }
            itemArgs['target-mailbox'] = getDefaultTargetMailbox();
            itemArgs.version = params.defaultServerVersion;
            itemArgs['include-mime-content'] = "false";
            setImpersonation(itemArgs);
            rawItem = sendRequest(commandsDictionary['ews-get-items'].template, itemArgs, commandsDictionary['ews-get-items'].resStatus);
            actualMessages = rawItem.Envelope.Body.GetItemResponse.ResponseMessages.GetItemResponseMessage;
            if (actualMessages && !Array.isArray(actualMessages)) {
                actualMessages = [actualMessages];
            }
            if (actualMessages) {
                //Now create an incident from each item
                for (var i = 0 ; i < actualMessages.length; i++) {
                    // if fetched incident is the same as the one in lastRun - ignore it
                    if (lastRun.lastId == actualMessages[i].Items.Message.ItemId["-Id"]) {
                      continue;
                    }

                    message = actualMessages[i];
                    if (message['-ResponseClass'] === 'Success') {
                        //There is a reall item here, lets start to create the incident
                        incident = {};
                        incident.details = message.Items.Message.Body['#text'];
                        incident.name = message.Items.Message.Subject;
                        incident.occurred = new Date(Date.parse(message.Items.Message.DateTimeReceived));
                        if (lastRun.lastTime < incident.occurred.getTime()) {
                            lastRun.lastTime = incident.occurred.getTime();
                            lastRun.lastId = message.Items.Message.ItemId["-Id"];
                        }
                        labels = [];
                        //handle  recipients
                        recipients = message.Items.Message.ToRecipients;
                        recipients = recipients ? recipients.Mailbox : null;
                        if (recipients && !Array.isArray(recipients)) {
                            recipients = [recipients];
                        }
                        if (recipients) {
                            for (j = 0 ; j < recipients.length; j++) {
                                labels.push({type: 'Email', value: recipients[j].EmailAddress})
                            }
                        }
                        //handle cc
                        recipients = message.Items.Message.CcRecipients;
                        recipients = recipients ? recipients.Mailbox : null;
                        if (recipients && !Array.isArray(recipients)) {
                            recipients = [recipients];
                        }
                        if (recipients) {
                            for (j = 0 ; j < recipients.length; j++) {
                                labels.push({type: 'Email/cc', value: recipients[j].EmailAddress})
                            }
                        }
                        //handle Email/from
                        sender = message.Items.Message.From.Mailbox;
                        if (sender) {
                            labels.push({type: 'Email/from', value: sender.EmailAddress})
                        }
                        //Email format
                        format = message.Items.Message.Body;
                        bodyFormatLabel = 'Email/text';
                        if (format) {
                            labels.push({type: 'Email/format', value: format['-BodyType']})
                            if (format['-BodyType'] === 'HTML') {
                                bodyFormatLabel = 'Email/html';
                            }
                        }
                        labels.push({type: bodyFormatLabel, value: format['#text'] });
                        labels.push({type: 'Email/subject', value: incident.name });

                        //Handle attachment - file name
                        attachments = message.Items.Message.Attachments;
                        attachments = attachments ? attachments.FileAttachment : null;
                        if (attachments && !Array.isArray(attachments)) {
                            attachments = [attachments];
                        }
                        if (attachments) {
                            for (j = 0; j < attachments.length; j++ ) {
                                labels.push({type: 'Email/attachments', value: attachments[j].Name});
                                labels.push({type: 'Email/attachmentId', value: attachments[j].AttachmentId['-Id']});
                            }
                        }

                        //Handle item attachment
                        attachments = message.Items.Message.Attachments;
                        attachments = attachments ? attachments.ItemAttachment : null;
                        if (attachments && !Array.isArray(attachments)) {
                            attachments = [attachments];
                        }
                        if (attachments) {
                            for (j = 0; j < attachments.length; j++ ) {
                                labels.push({type: 'Email/attachmentItems', value: attachments[j].Name});
                                labels.push({type: 'Email/attachmentItemsId', value: attachments[j].AttachmentId['-Id']});
                            }
                        }

                        //Handle headers
                        headers = message.Items.Message.InternetMessageHeaders.InternetMessageHeader;
                        if (headers && !Array.isArray(headers)) {
                            headers = [headers];
                        }
                        if (headers) {
                            for (j = 0; j < headers.length; j++ ) {
                                labels.push({type: 'Email/Header/'+headers[j]['-HeaderName'], value: headers[j]['#text']});
                            }
                        }

                        //Add item ID
                        labels.push({type: 'Email/ID', value: message.Items.Message.ItemId['-Id']})

                        incident.labels = labels;
                        incident.rawJSON = JSON.stringify(message.Items.Message);
                        incidents.push(incident);
                    }
                }
            }
            if (incidents.length) {
                //store last run again
                setLastRun(lastRun);
            }
        }
        return JSON.stringify(incidents);
    }

    function searchMailboxes(args){
        if (!args['mailbox-search-scope']) {
            var mailboxes = execute('ews-get-searchable-mailboxes', {}, true);
            args['mailbox-search-scope'] = dq(mailboxes, 'Envelope.Body.GetSearchableMailboxesResponse.SearchableMailboxes.SearchableMailbox.ReferenceId');
        } else {
            if (!Array.isArray(args['mailbox-search-scope'])) {
                args['mailbox-search-scope'] = args['mailbox-search-scope'].split(';');
            }
        }
        args['mailbox-search-scope'] = args['mailbox-search-scope'].map(function(a) { return a.replace(/(&)/g, '&amp;').trim(); });
        var slicedMailboxes = [];
        for (var i=0; i< args['mailbox-search-scope'].length / 15000; i++){
            slicedMailboxes.push(args['mailbox-search-scope'].slice(i*15000, (i+1)*15000));
        }

        var resArray = [];
        if(slicedMailboxes.length === 0){
            return "No mailboxes to search";
        }

        currentCommand = commandsDictionary[command];
        var rawData = [];
        var lastRes;
        for (var j=0; j< slicedMailboxes.length; j++){
            args['mailbox-search-scope'] = slicedMailboxes[j];
            res =  execute(command, args, true);
            data = dq(res, currentCommand.innerPath);
            if (data){
                lastRes = res;
                rawData = rawData.concat(data);
            }
        }
        if(!lastRes){
            return "No results";
        }
        lastRes.Envelope.Body.SearchMailboxesResponse.ResponseMessages.SearchMailboxesResponseMessage.SearchMailboxesResult.Items.SearchPreviewItem = rawData;
        return createEntry(currentCommand, lastRes, replaceInTemplates(currentCommand.tableTitle, args));
    }

    if (!args.version) {
        args.version = params.defaultServerVersion;
    }
    if (!args['target-mailbox']) {
        args['target-mailbox'] = getDefaultTargetMailbox();
    }
    args['target-mailbox'] = args['target-mailbox'].replace(/(&)/g, '&amp;');

    setImpersonation(args);

    switch (command) {
        case 'test-module':
            args['folders-ids'] = 'inbox';
            execute('ews-get-folder', args);
            return 'ok';
        case 'fetch-incidents':
            return fetchEmailsAsIncidents();
        case 'ews-get-attachment': {
            return getAttachment(args, false);
        }
        case 'ews-get-attachment-item': {
            return getAttachment(args, true);
        }
        case 'ews-search-mailboxes':
            return searchMailboxes(args);
        default:
            return execute(command, args);
    }
  type: javascript
  commands:
  - name: ews-get-folder
    arguments:
    - name: folders-ids
      required: true
      isArray: true
      description: The Item IDs (result of the ews-search-mailbox command)
    - name: target-mailbox
      description: The user email address
    - name: version
      description: Exchange version (by default 2010, change to 2013 if using 2013).
        This can also be set in the settings/integrations page
    outputs:
    - contextPath: EWS.Folders.ChildFolderCount
      description: Folder child folder count
    - contextPath: EWS.Folders.DisplayName
      description: Folder display name
    - contextPath: EWS.Folders.TotalCount
      description: Folder total count
    - contextPath: EWS.Folders.UnreadCount
      description: Folder unread count
    - contextPath: EWS.Folders.FolderID.ID
      description: Folder id
    - contextPath: EWS.Folders.FolderID.ChangeKey
      description: Folder change key
    description: Get a folder from a mailbox in the Exchange store.
  - name: ews-delete-items
    arguments:
    - name: item-ids
      required: true
      default: true
      isArray: true
      description: The item IDs (result of the ews-search-mailbox)
    - name: target-mailbox
      description: The user email address
    - name: version
      description: Exchange version (by default 2010, change to 2013 if using 2013).
        This can also be set in the settings/integrations page
    outputs:
    - contextPath: EWS.DeletedItems.ID
      description: ID of deleted items
    description: Delete an item (e.g. an e-mail) from a mailbox in the Exchange store
  - name: ews-delete-attachments
    arguments:
    - name: item-ids
      required: true
      default: true
      isArray: true
      description: The attachment IDs  (result of the ews-get-items command)
    - name: target-mailbox
      description: The user email address
    - name: version
      description: Exchange version (by default 2010, change to 2013 if using 2013).
        This can also be set in the settings/integrations page
    outputs:
    - contextPath: EWS.DeletedAttachments.ID
      description: ID of the deleted attachment
    description: Delete an attachment from the Exchange store
  - name: ews-get-items
    arguments:
    - name: item-ids
      required: true
      default: true
      isArray: true
      description: The Item IDs (result of the ews-search-mailbox command)
    - name: target-mailbox
      description: The user email address
    - name: version
      description: Exchange version (by default 2010, change to 2013 if using 2013).
        This can also be set in the settings/integrations page
    - name: include-mime-content
      description: Include file content
    outputs:
    - contextPath: EWS.Items.Created
      description: Time where the element was created
    - contextPath: EWS.Items.Sent
      description: Time where the element was sent
    - contextPath: EWS.Items.From.Email
      description: Sender of the email ID
    - contextPath: EWS.Items.From.Name
      description: Sender of the email name
    - contextPath: EWS.Items.HasAttachments
      description: Mail has attachements
    - contextPath: EWS.Items.IsAssociated
      description: Is mail associated
    - contextPath: EWS.Items.IsRead
      description: Is mail read
    - contextPath: EWS.Items.Sensitivity
      description: Mail severity
    - contextPath: EWS.Items.Size
      description: Mail size
    - contextPath: EWS.SearchItems.Subject
      description: Mail subject
    - contextPath: EWS.Items.Attachment.ID
      description: ID of file attachment
    - contextPath: EWS.Items.Attachment.Name
      description: Name of file attachment
    - contextPath: EWS.Items.Attachment.Size
      description: Size of file attachment
    - contextPath: EWS.Items.Attachment.IsContactPhoto
      description: Whether the file attachment is a contact picture
    - contextPath: EWS.Items.Attachment.LastModifiedTime
      description: Last modified time of the file attachment
    - contextPath: EWS.Items.Attachment.IsInline
      description: Whether the file attachment appears inline within an item
    - contextPath: EWS.Items.Mail.Attachment.ID
      description: ID of mail attachment
    - contextPath: EWS.Items.Mail.Attachment.Name
      description: Name of mail attachment
    - contextPath: EWS.Items.Mail.Attachment.Size
      description: Size of mail attachment
    - contextPath: EWS.Items.Mail.Attachment.LastModifiedTime
      description: Last modified time of the mail attachment
    - contextPath: EWS.Items.Mail.Attachment.IsInline
      description: Whether the mail attachment appears inline within an item
    description: Get the item ID and other important information including file content
  - name: ews-search-mailbox
    arguments:
    - name: query
      required: true
      default: true
      description: A mailbox query string based on Advanced Query Syntax (AQS).
    - name: folders-ids
      required: true
      description: The folders where the query will run
    - name: target-mailbox
      description: The user email address
    - name: version
      description: Exchange version (by default 2010, change to 2013 if using 2013).
        This can also be set in the settings/integrations page
    - name: max-entries-returned
      description: Stop querying after specified number is reached
    outputs:
    - contextPath: EWS.SearchItems.ID
      description: Mail ID
    - contextPath: EWS.SearchItems.Created
      description: Time where the element was created
    - contextPath: EWS.SearchItems.Sent
      description: Time where the element was sent
    - contextPath: EWS.SearchItems.From.Email
      description: Sender of the email ID
    - contextPath: EWS.SearchItems.From.Name
      description: Sender of the email name
    - contextPath: EWS.SearchItems.HasAttachments
      description: Mail has attachements
    - contextPath: EWS.SearchItems.IsAssociated
      description: Is mail associated
    - contextPath: EWS.SearchItems.IsRead
      description: Is mail read
    - contextPath: EWS.SearchItems.Sensitivity
      description: Mail severity
    - contextPath: EWS.SearchItems.Size
      description: Mail size
    - contextPath: EWS.SearchItems.Subject
      description: Mail subject
    description: 'Find items in a mailbox. The user account which is used to interact
      with the Exchange MUST have permissions to impersonate other users. Otherwise,
      any operation on a mailbox that does not belong to that user will fail. Instructions
      on how to configure exchange impersonation can be found here: https://msdn.microsoft.com/en-us/library/bb204095.aspx'
  - name: ews-get-contacts
    arguments:
    - name: item-ids
      required: true
      default: true
      isArray: true
      description: The item IDs (result of the ews-search-mailbox command)
    - name: target-mailbox
      description: The user email address
    - name: version
      description: Exchange version (by default 2010, change to 2013 if using 2013).
        This can also be set in the settings/integrations page
    description: Retrieve contact items from the Contacts folder
  - name: ews-get-searchable-mailboxes
    arguments:
    - name: filter
      description: Search filter, default is empty
    outputs:
    - contextPath: EWS.Mailboxes.MailAddress
      description: Searchable mail address
    - contextPath: EWS.Mailboxes.IsExternal
      description: Searchable mail external
    - contextPath: EWS.Mailboxes.Display
      description: Searchable mail display name
    - contextPath: EWS.Mailboxes.ReferenceId
      description: Reference ID of the mail box, for further use on other ews queries
    description: Retrieve a list of mailboxes that could be searched
  - name: ews-search-mailboxes
    arguments:
    - name: filter
      required: true
      description: Filter to search upon
    - name: version
      description: Exchange version (by default 2010, change to 2013 if using 2013).
        This can also be set in the settings/integrations page
    - name: mailbox-search-scope
      description: An array of mail boxes references id, or string semicolon separated
        ids
      isArray: true
    outputs:
    - contextPath: EWS.Searchs.Search.Results.ItemID
      description: Results item ID
    - contextPath: EWS.Searchs.Search.Results.MailAddress
      description: Results mail address
    - contextPath: EWS.Searchs.Search.Filter
      description: Search filter
    - contextPath: EWS.Searchs.Search.Results.EWS.Searchs.Search.Results.MailAddress
      description: Result has attachment
    - contextPath: EWS.Searchs.Search.Results.EWS.Searchs.Search.Results.MailboxID
      description: Result mailbox id
    - contextPath: EWS.Searchs.Search.Results.EWS.Searchs.Search.Results.Read
      description: Result was read
    - contextPath: EWS.Searchs.Search.Results.EWS.Searchs.Search.Results.ReceivedTime
      description: Result received time
    - contextPath: EWS.Searchs.Search.Results.EWS.Searchs.Search.Results.Sender
      description: Result sender
    - contextPath: EWS.Searchs.Search.Results.EWS.Searchs.Search.Results.SentTime
      description: Result sent time
    - contextPath: EWS.Searchs.Search.Results.EWS.Searchs.Search.Results.Size
      description: Result size
    - contextPath: EWS.Searchs.Search.Results.EWS.Searchs.Search.Results.Subject
      description: Result subject
    - contextPath: EWS.Searchs.Search.Results.EWS.Searchs.Search.Results.ToRecipients
      description: Result to recipients
    description: Search across mailboxes using a filter
  - name: ews-get-attachment
    arguments:
    - name: attachment-id
      required: true
      description: The ID of the attachment as received via get-items
    - name: target-mailbox
      description: The mailbox where this attachment was found
    outputs:
    - contextPath: File.SHA256
      description: Attachment's SHA256
    - contextPath: File.SHA1
      description: Attachment's SHA1
    - contextPath: File.MD5
      description: Attachment's MD5
    - contextPath: File.Name
      description: Attachment's Name
    - contextPath: File.Info
      description: Attachment's Info
    - contextPath: File.Size
      description: Attachment's Size (In Bytes)
    - contextPath: File.Extension
      description: Attachment's Extension
    - contextPath: File.Type
      description: Attachment's Type
    - contextPath: File.EntryID
      description: Attachment's EntryID
    - contextPath: File.SSDeep
      description: Attachment's SSDeep hash
    description: Get actual attachment file from email
  - name: ews-find-folders
    arguments:
    - name: target-mailbox
      description: The mailbox to search in
    outputs:
    - contextPath: EWS.Folders.ChildFolderCount
      description: Folder child folder count
    - contextPath: EWS.Folders.DisplayName
      description: Folder display name
    - contextPath: EWS.Folders.TotalCount
      description: Folder total count
    - contextPath: EWS.Folders.UnreadCount
      description: Folder unread count
    - contextPath: EWS.Folders.FolderID.ID
      description: Folder id
    - contextPath: EWS.Folders.FolderID.ChangeKey
      description: Folder change key
    description: Get all folder from a mailbox located under the root folder
  - name: ews-get-attachment-item
    arguments:
    - name: attachment-id
      required: true
      default: true
      description: The ID of the mail-attachment as received via get-items
    - name: target-mailbox
      description: The mailbox where this attachment was found
    outputs:
    - contextPath: EWS.Items.Created
      description: Time where the element was created
    - contextPath: EWS.Items.Sent
      description: Time where the element was sent
    - contextPath: EWS.Items.From.Email
      description: Sender of the email ID
    - contextPath: EWS.Items.From.Name
      description: Sender of the email name
    - contextPath: EWS.Items.HasAttachments
      description: Mail has attachements
    - contextPath: EWS.Items.IsAssociated
      description: Is mail associated
    - contextPath: EWS.Items.IsRead
      description: Is mail read
    - contextPath: EWS.Items.Sensitivity
      description: Mail severity
    - contextPath: EWS.Items.Size
      description: Mail size
    - contextPath: EWS.SearchItems.Subject
      description: Mail subject
    - contextPath: EWS.Items.Attachment.ID
      description: ID of file attachment
    - contextPath: EWS.Items.Attachment.Name
      description: Name of file attachment
    - contextPath: EWS.Items.Attachment.Size
      description: Size of file attachment
    - contextPath: EWS.Items.Attachment.IsContactPhoto
      description: Whether the file attachment is a contact picture
    - contextPath: EWS.Items.Attachment.LastModifiedTime
      description: Last modified time of the file attachment
    - contextPath: EWS.Items.Attachment.IsInline
      description: Whether the file attachment appears inline within an item
    - contextPath: EWS.Items.Mail.Attachment.ID
      description: ID of mail attachment
    - contextPath: EWS.Items.Mail.Attachment.Name
      description: Name of mail attachment
    - contextPath: EWS.Items.Mail.Attachment.Size
      description: Size of mail attachment
    - contextPath: EWS.Items.Mail.Attachment.LastModifiedTime
      description: Last modified time of the mail attachment
    - contextPath: EWS.Items.Mail.Attachment.IsInline
      description: Whether the mail attachment appears inline within an item
    - contextPath: EWS.Items.Headers.-HeaderName
      description: Mail attachment header name
    - contextPath: EWS.Items.Headers.#text
      description: Mail attachment text
    description: Get actual attachment item from email
<<<<<<< HEAD
  isfetch: true
releaseNotes: Support searching more than 20000 mailboxes
=======
  isfetch: true
>>>>>>> da8aab30
<|MERGE_RESOLUTION|>--- conflicted
+++ resolved
@@ -2,6 +2,7 @@
   id: EWS
   version: -1
 name: EWS
+releaseNotes: Support searching more than 20000 mailboxes
 display: EWS
 fromversion: 2.6.0
 category: Messaging
@@ -1442,9 +1443,4 @@
     - contextPath: EWS.Items.Headers.#text
       description: Mail attachment text
     description: Get actual attachment item from email
-<<<<<<< HEAD
-  isfetch: true
-releaseNotes: Support searching more than 20000 mailboxes
-=======
-  isfetch: true
->>>>>>> da8aab30
+  isfetch: true