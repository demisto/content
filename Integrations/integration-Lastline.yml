commonfields:
  id: Lastline
  version: -1
name: Lastline
display: Lastline
category: Data Enrichment & Threat Intelligence
image: data:image/png;base64,iVBORw0KGgoAAAANSUhEUgAAAHgAAAAYCAYAAAAxkDmIAAANwElEQVRo3u1aCXRU1RkeZIeYSEhm5m2zhOCGStsIyWxvklCoHg9qq9gecelpRWsVjxxQhFY7YEhmDWGRxaoV0PQ0oi2uQMFkMm9msrAFZCuguIEWFT0tuzD9/jtvwiSZhAQhjad959wzb95999377nf////+7z4Nn6UbbxKl942idMIoSF8aBOkQFaNo+NokiLuMWfqbNJ08SkIF430Reacv5DjsC8mHWFHkL/wh+bhPcex3B62y5v9H9x88z19hEqQXcgyGk8OMxhh+WVHPj0k8v4jjOGO7wAZlyas45gfqnEfL6wtj/ogz5o86YxUbimIA/ATq/uhRbFd0NIbc3Nz+ko4rMQjiG0ZBmINLfXvqfJXV2u7zKvbXyxTb4jnr8nUtKmOaXr5a613eOscsb8T+hLdhlL7HDNys48ebBXEzATtMBTkBtFGS9kp64UHc1i9xv+tPhQPKgpZf+eucuwjMQF0cXAJ5bgPOo/Imd43txs70nZuZmW4SxZ25JlPMKIj7dBrd4J4KsLfWtnLx9h/jXR3fuBXbiOQ6V9WING/YsW/epqLY3MbCmKfGNrZHDT5nyJAMI89PyxENn6ew5hgsfa2QKVhcMc0lS3YVLl6wGS/SUMSADcBq520sIus96FVs09wb8jI6229WVtalJknamIt+EBqacGnQf3susjWatFTXfbX25fM3Fcf8Yfmz0mrLlcl109ZcNxje6oOFTWNiCzYXx54OWsf1yFVq0OuvxoS/bJakb1sDbTYYDvN63j9jZUF+5VfjyhY0FR1lwEacpwJh5wp/pOVLfx8BNgjCvZJeP7WrAJOLLgsWTIR1P+UJ2afPbO3Ce9rBZWknClphG3PbKtDDjHGg+SG8ktFfO3bZwTFFz+4ZsxIx557z7acnASwN1Y/Cwv4KXOB3XQb4+3hcVyiI6f20LokTv0y25lwTrFmUTmUP5p8bmjb0qu/SR1cBhlkMzkTcPg8ylqa2uyRVpYnnr8Q49hIXMIji5O4C+P4NeX3df2chrVdX2rmqTQNcb+enu1yp36fjxoiz7tqCyQu2FFZXnbrBkpGRcb02nV+VI52NyTmwZgJF0ksHjXr+YTTrfZEAHiDo9XcghZtr4PnVIGSbYGVbDJyggDPM1+v1he2BhixBIl5hFMV30G4zyhYjJ1bDDc81ctzPRFEcyLwVMoUcjCHhreh+iRNmor9ZEqw5OzubMWJ/KDXA5RFLpi/imAH+MQvlKX/U/rQvOLo4eT5BwCaDfL7oDdknMEZebcn1he0uX9gRxvUmxO938fypM9aNHto+qIUDfBHLT0HwlnlCciMylSaw+upA2P6HstConM7NOGKJp9ZSSmy4ohEMub7w+KJdRYs8Gwuu0qZr7zJL4p5UJAxubfbFABj1HAD9eLjJzBZUAgSyNLXvk2hXodGM6JfcDuDlo92+5HsTZTj+A9CPxPT0TJNebwKBZP0nv1NyaJI4ztERwCXVo6+fD/Y8H+SK5o3OCexmYLZr+iFlbFiycyyuW1d6IpbRIKafLGwqjhEpo1/iMpSRIH4rrjVWbRsGvzZ/OBbJmnJkLM33A58FW4pZf4E6+VNPrfX2c064Rym4GTefRm7bzJBp4POa7BXMKjJ5ySQIVTlJ6RQrkuEEr+VtF8GCe5k4YamBF9YaOWEOrO9RWNUUWNnzIH1fx1M7Ywzk8I5mFpydnWYSDWF6phnjguVWmjnxfqOWm4jcfhrG/zrKXBZ3tfytSM/eMvLiegYuZQywdljwMpETVkocX0meoCOAZ667RocceQG4yBv+iHyGQAagMxP1E6o0/QBciEDxKPbdyDY+olTKG5YbYYFLANxfAxHnEUo36R5YeVkLy4UrJksnMOkej+J40x22PuhWLHe6FftC9Hl43sZi0h6+mV0zalT7rrlqRD9v2F5LK4OJFihssCH7a9RJkusbhIle39qSAcKLXY0lnYnB1F+qEMDrdLfASo+xvgXxlcR1kMORZtHArsNFV6bqN+GeE+PltdqxeNZpNQY/cj4xmCwZk31ybmNRSoBpXpkgFHWedtdaJ6uxlx2lQdu9cNUn55FIFJY3ufacnW8AOqNig6oxAFCK2y3zc+tteOYxMkSfYn8VrrxPyskujeRdiRsPlavCBVmvP+w87l4vt5EaseLvy2klilCMU8HoLhbdC31GGSi8sIOexcDT6fJBAk8zgDnu1U6lRzrdeLzHaWb1ovjY+QBcWjPagbpTHQHMAAxZn23ddvKe3P6QdTfQ8yHzHqQYTddpEQDwbfHr9v3e6tQKGQE7fyNbHIdmBy2psxp3xHItbvgqGWD8P+IO2Ue2BZh/rDXAcJvhZMXrQgOs0+nglQ1jDXrhdgGF46SfAOAIAQxX/AEIVzYbW5aRA8AfsrgqSafgbpeYdEJBR8y7WwAm1Q9W2p427wnbq+bR8yPyl6W1+VfTtTm1BT/yRZxfM+sM2V8h1swYtFqmVIkD6Rpc9uOMM0WdZ8jjpnzJ6VgtsNj3mCtQXXRFQ+EZn2LzthZDMNO72rpo/qmLkSblZIvDsXhWoM8DZhYn43GXzlFOqyJMM8AstvL8z+Fyv0iQJZz/2yxICsjg1FT6encAzKwwIn9cti4148VmzXKSOglgT1S+Kg6w9SYsijNkdIjZn+E59Yjjm5MLAK1Hfx+CEMfKG8hD2JX29daQ/SFVdoxbcR0rx/wY8NIDeTT5aXCHClkNpUrNKhcxVpWMXEiAJZ3uGux67c1VdXKzIHxMngIlAqK0ORGDWwMcj8XakbSZgrrP4/m7yrzBoCVeurXbAd7M2u4rWTMq5TyhzYpmgINxgGfXWn9BwAXieJyBAX5LRK5tcZ6icArcTsAg17c74b414wZjlb1MIAeSXDVZNVZSzTO7C+0azaWO7HTuLbjFuOghIRfW6YovQprUG0C+xkCBsAIJcXbWoEGcSrh6k+iBvmuYi04BcOLQarXDRF58BO68PkcdM/r8RH+Z3tTdACNfft+l5BnOCbBqwSW11lvIyCqIdYfkKj/ce1kwf1y7JWS5Yfa7o0d2LHS8kTfIG3GUl9c7j7Zg1I20weA88uyeYvfDy68z99VcdjeXpX8LeeL1F0jJ2pIMsD4zcwQm/ZtcxpKFVa0ZOlhIf4BRfS6Ak/vC/nclc9sS+ssWftkGYHoW+EVPATig2AoCEfkI9Yv6lRd2/zNUUAhrjlDOltjvDaj7vXM3OHcv3S/fOaFqRL/v0kczwGRVvLSVlKtmgKFSAbhjcRIlBdrIi7gXAAc7C7CaHt0GIM8QyJyOm5IUs282qxaMOP1kShKq2FYwkMLy56n2uS8GwKVv/zAbGPyDhc0654FylV1/p8P1Um46KPtsX9i56Olg/nC8zG8gfhxgbjt6Nj+m8/JG+U2Pkl9wvn2pbrYhHscNB7GRYUgSLHJRd5ilYIKwRZeW1kbhQUxemwJgsvSBbfJmeAcspr/E47DhjAFftTQDj8WUoxI25MF/Sy0C2Z6jOYBnO06usDsAZv1GbKUJ5SoQltd41tr4VO2fePPaIeir9zk2tR1OuIRgXHIrps37JnfUdkfJestoDH4V0fBmlk3WzFy4fNgdtP/etdqSeR4Y9wJ4f05IhYiTqxF3HxM5cVI8HaM6k7onLVRDxXoQQE4Qs7iJYO2PA9j9KsnanwAYLH+EQZTqScKkjxVEjrtL1PGPYLGspR0xWhAmgyFiyMgYkhSndSBzn6qZwQkshCW8Xv8Q+itB7B8VzzVtj1Iey8SfsGOrLypPLwvap5aq+vHFApi+HkE7liOzr2XCzp0QpDzuoOUBCCaTvIo8zRe1vwBVbHu78deFBBqNKrA6/0UPScRd2rymFesJO253VWv6kDyG63vjOZf6JUddXLfGyzUgQb+hq2oWEybAbBO68eVmM33d8QWLmch94TLDOQlNmbH3eJpE/8m10wIAIM0WTHLkcDzjrF4dv4cxf2LiklRPi6D1OASOewD1R3PVvqgN6dbYaZrOpMrqvCykKu9Srkqy4eIdY/Huzhhpy1Q/qya/iMBfuLU45lYczVr05LchYkCdWryDvgaBiBEtMKVOk+yvLto+hgA85qu2XtMC/PV5wwJ1jlUgXKeYhr11DBsD4fMMzp/ZNgaSMsBXLL9uY0FIsO8O1Dv3tPj8hkCj/xG5kfRpV1KsLYlYBKzIebjvWDIJY+dR+YQ/bH++rPoHpq6ATN+HwTV6YKWrzKpWTJoy1V2GA1Y4CeLKy6RcQcTYht8mlGoshOWSVnhS0AnE4plEJwjCSFi3W9WcN8Iy38OnRxvIUwha/T1D8PVKe+PAzlURCN0SE+1ASdI78CaVQpa+KFFPIMNVz4A2vBLv+joUpGW+oGxmRrLakou5fCFQL79E+WuSBfd21zoeDzQ6KxH6vGVwpSkBrrFOAoiV0LwXplKsltLWomK7EX0vol0k8iJYMFth3Yo/6njJF7E9jJ0tIb5pRLtGYGjldY5XkP7EwYzGSRQRKsTcw96IZVZpffvbV9h1GuOLOur8artEWxarI44Py0LW35Z2sP3VztEnAVQqd04aMhStwVSIRZ/DW/Qh6ZTuVSXUruyd9lVLyucTaEzzjaWsb29MnfFsnfJ+zCvgMyEqtI3YZhxTqiwDPWFbFdKhf5aF5a1lWA1utfgi9l1epWBmpwhZaOTlWLVhrKod1DbxHAjkuxFTDs7paR+f/Y8c/wHVrYn+NahwQgAAAABJRU5ErkJggg==
description: Provides threat analysts and incident response teams with the advanced
  malware isolation and inspection environment, needed to safely execute advanced
  malware samples and understand their behavior.
configuration:
- display: Server URL (e.g. https://analysis.lastline.com)
  name: url
  defaultvalue: https://analysis.lastline.com
  type: 0
  required: true
- display: API Key for accessing Lastline APIs
  name: api_key
  defaultvalue: ""
  type: 0
  required: true
- display: API Token for accessing Lastline APIs
  name: api_token
  defaultvalue: ""
  type: 4
  required: true
- display: Use system proxy settings
  name: proxy
  defaultvalue: "true"
  type: 8
  required: false
- display: Trust any certificate (unsecure)
  name: insecure
  defaultvalue: "false"
  type: 8
  required: false
script:
  script: |+
    var lastlineDefaults = {interval:10, timeout:0, threshold:50, pushToPortal:true};

    var serverUrl = params.url;
    if (serverUrl[serverUrl.length - 1] !== '/') {
        serverUrl += '/';
    }

    // print data report as markdown
    var dataToMd = function(data,threshold) {
        var key;
        var name;
        if ('url' in data.analysis_subject) {
            key='URL';
            name = data.analysis_subject.url;
        } else {
            key='file';
            name = 'MD5:'+data.analysis_subject.md5;
        }
        var md = '';
        if (data.score>=threshold) {
            name = name+ ' :red_circle:';
        }
        md += '### Lastline analysis for ' + key + ': **' + name +'**\n';

        md += '#### Score: ' + data.score  + "\n";
        md += 'Task UUID: ' + data.task_uuid + "\n";
        md += 'Submission Time: ' + data.submission + "\n";
        if (Array.isArray(data.malicious_activity) && data.malicious_activity.length>0) {
            md += '### Suspicious Activity\n';
            md += objToMd(data.malicious_activity) + "\n";
        }
        if (key == 'file') {
            md += objToMd(data.analysis_subject);
        }
        md += "\n";
        return md;
    }

    // send http post request
    var doReq = function(method, path, parameters, body) {
        if (!parameters) {
            parameters = {};
        }
        parameters.key = params.api_key;
        parameters.api_token=params.api_token;

        var result = http(
            serverUrl + path + encodeToURLQuery(parameters),
            {
                Headers: {'Content-Type': ['application/json']},
                Method: method
            },
            params.insecure,
            params.proxy
        );
        if (result.StatusCode < 200 && result.StatusCode > 299) {
            throw 'Failed to perform request ' + path + ', request status code: ' + result.StatusCode;
        }

        var obj;
        try {
            obj = JSON.parse(result.Body);
        } catch (ex) {
            throw 'Error parsing reply - ' + result.Body + ' - ' + ex;
        }

        // analysis is not ready yet
        if (obj.error_code && obj.error_code == 106) {
            return {
                body: null,
                obj: {
                    data: null
                }
            };
        }
        if (obj.success==0) {
            throw 'Error from Lastline: ' + obj.error;
        }
        if (obj.error_code) {
            switch (obj.error_code) {
                case 101:
                    // file hash does not exist
                    break;
                case 106:
                    // analysis report not ready
                    break;
                default:
                    throw 'Error from Lastline. Error code: ' + obj.error_code + ". Error: " + obj.error;
            }
        }

        return {body: result.Body, obj: obj};
    }

    // send http multipart request (post file)
    var doFile = function (entry_id,parameters) {
        if (!parameters) {
            parameters = {};
        }
        parameters.key = params.api_key;
        parameters.api_token=params.api_token;
        var path = 'analysis/submit/file';

        var result = httpMultipart(
            serverUrl + path + encodeToURLQuery(parameters),
            entry_id,
            {
                Method: 'POST',
                Headers: {'Content-Type': ['application/json']}
            },
            {},
            params.insecure,
            params.proxy
        );
        if (result.StatusCode < 200 && result.StatusCode > 299) {
            throw 'Failed to perform request ' + path + ', request status code: ' + result.StatusCode;
        }
        var obj;
        try {
            obj = JSON.parse(result.Body);
        } catch (ex) {
            throw 'Error parsing reply - ' + result.Body + ' - ' + ex;
        }

        if (obj.error_code) {
            switch (obj.error_code) {
                case 101:
                    // file hash does not exist
                    break;
                case 106:
                    // analysis report not ready
                    break;
                default:
                    throw 'Error code: ' + obj.error_code + ". Error: " + obj.error;
            }
        }
        return {body: result.Body, obj: obj};

    }

    // poll for analysis report
    var analysisPoll = function(uuid, threshold, timeout, interval) {
        if (!timeout) {
            timeout = lastlineDefaults.timeout;
        }
        if (!interval) {
            interval = lastlineDefaults.interval;
        }
        if (!threshold) {
            threshold = lastlineDefaults.threshold;
        }
        var result = doReq('POST', '/analysis/get', {uuid: uuid, full_report_score:threshold});

        var waited=0;
        while (!analysisReady(result.obj.data) && parseInt(timeout)>waited) {
            wait(parseInt(interval));
            waited+=interval;
            result = doReq('POST', 'analysis/get', {uuid: uuid, full_report_score:threshold});
        }
        return result;
    }

    // check if report is ready based on data content (score field is set)
    var analysisReady = function (data) {
        return (data && 'score' in data);
    }

    // submit file for analysis
    // optional - wait for analysis to copmplete and print results
    // if not waiting - add uuid to context
    var fileSubmit = function (file_id,threshold,timeout,interval,pushToPortal) {
        if (!timeout) {
            timeout = lastlineDefaults.timeout;
        }
        if (!interval) {
            interval = lastlineDefaults.interval;
        }
        if (!threshold) {
            threshold = lastlineDefaults.threshold;
        }
        if (!pushToPortal) {
            pushToPortal = lastlineDefaults.pushToPortal;
        }
        result = doFile(file_id, {
            full_report_score: threshold,
            push_to_portal: pushToPortal
        });

        var uuid = result.obj.data.task_uuid;

        var ec = {};
        var md = '';

        if (!analysisReady(result.obj.data) && timeout > 0) {
            result = analysisPoll(uuid, timeout, interval);
        }

        if (analysisReady(result.obj.data)) {
            md = dataToMd(result.obj.data, threshold);
            if (result.obj.data.score > threshold) {
                var analysis = result.obj.data.analysis_subject;
                var DBotScore = {
                    Indicator: analysis.md5,
                    Type: 'hash',
                    Vendor: 'Lastline',
                    Score: 3
                };

                ec['DBotScore'] = DBotScore;
                addMalicious(ec, outputPaths.file, {
                    MD5: analysis.md5,
                    SHA1: analysis.sha1,
                    SHA256: analysis.sha256,
                    Malicious: {
                        Vendor: 'Lastline',
                        Description: 'Score above ' + threshold,
                        Score: result.obj.data.score
                    }
                });
            }
        } else {
            ec.lastlineTasks = [
                {
                    'file_id': file_id,
                    'uuid': uuid
                }
            ];

            md += '### Lastline analysis for file: **' + file_id +'**\n';
            md += 'File submitted for analysis.\n';
            md += 'Task UUID: ' + uuid + '\n';
        }

        return {
            Type: entryTypes.note,
            Contents: result.obj,
            ContentsFormat: formats.json,
            HumanReadable: md,
            EntryContext: ec
        };
    }

    // submit URL for analysis and get its report
    // if analysis exists - return it immediately.
    // if analysis does not exist - submit it and either wait or put task id into context
    var urlGetSubmit = function (url,threshold,timeout,interval, pushToPortal) {
        if (!timeout) {
            timeout = lastlineDefaults.timeout;
        }
        if (!interval) {
            interval = lastlineDefaults.interval;
        }
        if (!threshold) {
            threshold = lastlineDefaults.threshold;
        }
        if (!pushToPortal) {
            pushToPortal = lastlineDefaults.pushToPortal;
        }


        var result = doReq('POST', 'analysis/submit/url', {url: url, full_report_score:threshold, push_to_portal:pushToPortal});
        var uuid = result.obj.data.task_uuid;

        var ec = {};
        var md = '';

        if (!analysisReady(result.obj.data) && timeout > 0) {
            result = analysisPoll(uuid,threshold,timeout,interval);
        }

        var DBotScore = {Indicator: url, Type: 'url', Vendor: 'Lastline', Score:0};
        if (analysisReady(result.obj.data)) {
            md=dataToMd(result.obj.data,threshold);
            if (result.obj.data.score > threshold) {
                addMalicious(ec, outputPaths.url, {
                    Data: url,
                    Malicious: {Vendor: 'Lastline', Description: 'Score above ' + threshold, Score: result.obj.data.score}
                });
                DBotScore.Score=3;
            } else {
                DBotScore.Score=1;
            }
        } else {
            ec.lastlineTasks=[{'url':url,'uuid':uuid}];
            md += '### Lastline analysis for url: **' + url +'**\n';
            md += 'URL submitted for analysis.\n';
            md += 'Task UUID: ' + uuid + '\n';
        }
        ec['DBotScore']=DBotScore;
        return {Type: entryTypes.note, Contents: result.obj, ContentsFormat: formats.json, HumanReadable: md, EntryContext: ec};

    }

    // get file hash analysis.
    // If hash is not known - retuern error
    var hashGet = function(hash, threshold) {
        if (!threshold) {
            threshold = lastlineDefaults.threshold;
        }

        var fileParams={full_report_score:threshold};

        switch (hash.length) {
            case 32:
                fileParams.md5=hash;
                break;
            case 40:
                fileParams.sha1=hash;
                break;
            case 64:
                fileParams.sha256=hash;
                break
            default:
                throw 'Hash not recognized';
        }

        var md='';
        var ec={};

        // check if file hash exists
        var result = doReq('POST','analysis/submit/file', fileParams);

        if (result.obj.error_code == 101) {
            throw 'File hash not found in Lastline';
        }
        var data = result.obj.data;
        md += dataToMd(data,threshold);

        var DBotScore = {Indicator: hash, Type: 'hash', Vendor: 'Lastline', Score: 0};
        if (result.obj.data.score > threshold) {
            var analysis = result.obj.data.analysis_subject;
            addMalicious(ec, outputPaths.file, {
                MD5: analysis.md5,
                SHA1: analysis.sha1,
                SHA256: analysis.sha256,
                Malicious: {Vendor: 'Lastline', Description: 'Score above ' + threshold, Score: result.obj.data.score}
            });
            DBotScore.Score= 3;
        } else {
            DBotScore.Score= 1;
        }
        ec['DBotScore']=DBotScore;
        return {Type: entryTypes.note, Contents: result.obj, ContentsFormat: formats.json, HumanReadable: md, EntryContext: ec};

    }

    // get analysis report based on uuid
    // if report not ready - either wait or return waiting message
    var analysisGet = function(uuid,threshold,timeout,interval) {
        if (!timeout) {
            timeout = lastlineDefaults.timeout;
        }
        if (!interval) {
            interval = lastlineDefaults.interval;
        }
        if (!threshold) {
            threshold = lastlineDefaults.threshold;
        }
        if (!uuid || uuid == '') {
            throw 'No task UUID provided';
        }
        var ec = {};
        var md = '';

        result = analysisPoll(uuid,threshold,timeout,interval);

        var DBotScore = {Vendor: 'Lastline', Score: 0};
        if (analysisReady(result.obj.data)) {
            var analysis = result.obj.data.analysis_subject;
            if ('url' in analysis) {
                DBotScore.Type = 'url';
                DBotScore.Indicator = analysis.url;
                if (result.obj.data.score > threshold) {
                    addMalicious(ec, outputPaths.url, {
                        Data: url,
                        Malicious: {Vendor: 'Lastline', Description: 'Score above ' + threshold, Score: result.obj.data.score}
                    });
                    DBotScore.Score = 3;
                } else {
                    DBotScore.Score = 1;
                }
            } else {
                DBotScore.Type = 'hash';
                DBotScore.Indicator = analysis.md5;
                if (result.obj.data.score > threshold) {
                    addMalicious(ec, outputPaths.file, {
                        MD5: analysis.md5,
                        SHA1: analysis.sha1,
                        SHA256: analysis.sha256,
                        Malicious: {Vendor: 'Lastline', Description: 'Score above ' + threshold, Score: result.obj.data.score}
                    });
                    DBotScore.Score = 3;
                } else {
                    DBotScore.Score = 1;
                }
            }
            md+=dataToMd(result.obj.data,threshold);
        } else {
            md += '#### Report not ready.\n';
            md += 'Task UUID: ' + uuid + '\n';
        }
        ec['DBotScore']=DBotScore;
        return {Type: entryTypes.note, Contents: result.obj, ContentsFormat: formats.json, HumanReadable: md, EntryContext: ec};
    };

    // The command input arg holds the command sent from the user.
    switch (command) {
        // This is the call made when pressing the integration test button.
        case 'test-module':
            urlGetSubmit('https://google.com');
            return 'ok';
        case 'url':
            return urlGetSubmit(args.url, args.threshold, args.timeout, args.interval, args.pushToPortal);
        case 'file':
            return hashGet(args.file, args.threshold,args.threshold);
        case 'lastline-upload':
            return fileSubmit(args.file_id, args.threshold, args.timeout, args.interval, args.pushToPortal);
        case 'lastline-get':
            if (!args.threshold) {
                args.threshold = lastlineDefaults.threshold;
            }
            return analysisGet(args.uuid, args.threshold, args.timeout, args.interval);
        default:
            throw 'Unknown command - ' + command;
    }

  type: javascript
  commands:
  - name: lastline-get
    arguments:
    - name: uuid
      required: true
      default: true
      description: Analysis report ID
    - name: timeout
      description: Timeout (in seconds) to wait for analysis to complete
      defaultValue: "0"
    - name: interval
      description: Interval (in seconds) to poll for the analysis status
      defaultValue: "10"
    - name: threshold
      description: Score threshold to identify file as malicious
      defaultValue: "50"
    outputs:
    - contextPath: URL.Data
      description: List of malicious URLs identified by Lastline analysis
    - contextPath: URL.Malicious.Vendor
      description: For malicious URLs, the vendor that made the decision
    - contextPath: URL.Malicious.Description
      description: For malicious URLs, the reason for the vendor to make the decision
    - contextPath: URL.Malicious.Score
      description: For malicious URLs, the score from the vendor
    - contextPath: File.MD5
      description: Bad hash MD5
    - contextPath: File.SHA1
      description: Bad hash SHA1
    - contextPath: File.SHA256
      description: Bad hash SHA256
    - contextPath: File.Malicious.Vendor
      description: For malicious files, the vendor that made the decision
    - contextPath: File.Malicious.Description
      description: For malicious files, the reason for the vendor to make the decision
    - contextPath: File.Malicious.Score
      description: For malicious files, the score from the vendor
    - contextPath: DBotScore.Indicator
      description: The indicator we tested
    - contextPath: DBotScore.Type
      description: The type of the indicator
    - contextPath: DBotScore.Vendor
      description: Vendor used to calculate the score
    - contextPath: DBotScore.Score
      description: The actual score
    description: Get analysis report
  - name: url
    arguments:
    - name: url
      required: true
      default: true
      description: 'URL to be analyzed '
    - name: timeout
      description: Timeout (in seconds) to wait for analysis to complete
      defaultValue: "0"
    - name: interval
      description: Interval (in seconds) to poll for the analysis status
      defaultValue: "10"
    - name: threshold
      description: Score threshold to identify file as malicious
      defaultValue: "50"
    - name: pushToPortal
      auto: PREDEFINED
      predefined:
      - "true"
      - "false"
      description: Add the request to the Lastline portal
    outputs:
    - contextPath: lastlineTasks
      description: List of the submitted Lastline analysis tasks
    - contextPath: URL.Data
      description: List of malicious URLs identified by Lastline analysis
    - contextPath: URL.Malicious.Vendor
      description: For malicious URLs, the vendor that made the decision
    - contextPath: URL.Malicious.Description
      description: For malicious URLs, the reason for the vendor to make the decision
    - contextPath: URL.Malicious.Score
      description: For malicious URLs, the score from the vendor
    - contextPath: DBotScore.Indicator
      description: The indicator we tested
    - contextPath: DBotScore.Type
      description: The type of the indicator
    - contextPath: DBotScore.Vendor
      description: Vendor used to calculate the score
    - contextPath: DBotScore.Score
      description: The actual score
    description: Submit URL for analysis
  - name: file
    arguments:
    - name: file
      required: true
      default: true
      description: File hash to be checked (supporting MD5, SHA1, SHA256)
    - name: threshold
      description: Score threshold to identify file as malicious
      defaultValue: "50"
    outputs:
    - contextPath: File.MD5
      description: Bad hash MD5
    - contextPath: File.SHA1
      description: Bad hash SHA1
    - contextPath: File.SHA256
      description: Bad hash SHA256
    - contextPath: File.Malicious.Vendor
      description: For malicious files, the vendor that made the decision
    - contextPath: File.Malicious.Description
      description: For malicious files, the reason for the vendor to make the decision
    - contextPath: File.Malicious.Score
      description: For malicious files, the score from the vendor
    - contextPath: DBotScore.Indicator
      description: The indicator we tested
    - contextPath: DBotScore.Type
      description: The type of the indicator
    - contextPath: DBotScore.Vendor
      description: Vendor used to calculate the score
    - contextPath: DBotScore.Score
      description: The actual score
    description: Submit a file for analysis
  - name: lastline-upload
    arguments:
    - name: file_id
      required: true
      default: true
      description: File ID to be uploaded
    - name: threshold
      description: Score threshold to identify file as malicious
      defaultValue: "50"
    - name: timeout
      description: Timeout (in seconds) to wait for analysis to complete
      defaultValue: "0"
    - name: interval
      description: Interval (in seconds) to poll for the analysis status
      defaultValue: "10"
    - name: pushToPortal
      auto: PREDEFINED
      predefined:
      - "true"
      - "false"
      description: Add the request to the Lastline portal
    outputs:
    - contextPath: lastlineTasks.file_id
      description: File ID of submitted Lastline analysis tasks
    - contextPath: lastlineTasks.uuid
      description: Task UUID of submitted Lastline analysis
    description: Upload file for analysis
<<<<<<< HEAD
  runonce: false
releaseNotes: "fixed lastline-upload command"
=======
  runonce: false
>>>>>>> 1984f739
<|MERGE_RESOLUTION|>--- conflicted
+++ resolved
@@ -608,9 +608,4 @@
     - contextPath: lastlineTasks.uuid
       description: Task UUID of submitted Lastline analysis
     description: Upload file for analysis
-<<<<<<< HEAD
-  runonce: false
-releaseNotes: "fixed lastline-upload command"
-=======
-  runonce: false
->>>>>>> 1984f739
+  runonce: false