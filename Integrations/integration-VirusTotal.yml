commonfields:
  id: VirusTotal
  version: -1
name: VirusTotal
display: VirusTotal
category: Data Enrichment & Threat Intelligence
image: data:image/png;base64,iVBORw0KGgoAAAANSUhEUgAAAHgAAAAYCAYAAAAxkDmIAAAH2ElEQVR42u1aaYxTVRRG3ABRdBTXURRRIChBJjPttPPazsgiCLLERpa277WdGWAksqiAuEFUMi4xBqLRgIhAJCCSoIxKDEgUoYJLWJREfxhj0CBCEAiME+T4fW9u67PzynQ6ncVJX3LT9r77zj3nfPd+95zz2snnl+5uQ2KeCpGScMs0LWJ+HvME5ZZOuav1L6chNwOAr5NB9pSjVTSzlecAbhdXQUhucodltwkyATHkJNoa9K0CQKszbXj+cy2aA7hdXO4Jcj3oeqcXIAOUOoCzqNnsoMt92MUE+M8cwO1hJwfkOndEthNkBcxrBZVyYabyig3x5wBuZ5crKFe7wrLN8y/IbxDklgLYZUghGKOmRJcNZJGUDGPIk94KjDNknnpuNn+jf3xb+Kk4LMOh9ybok7JBt/XFUclrPa3kPJcuz9MvWkiKUg7TwtITFL01sZMNeXPECLm4JQAuNORayD/qmyqCOafYjvHXjymdJgIDKtmHz3eHzjBlP9EWAEPX6WUPilBvtrivvJWqD7pq+O0ol/x0ZWKRP+SJyEvOoPTPFGD4KUa9NEPGnhscv+RhBW627OS3fYZ0aQmKJkuYABuyhUo2uG9IBA6knN8cE+Ua08G6DMAzoxAU9m4LgItgD2wbTwYB490PwH9UOn7APne52T+mKT5DYLqnbBr8EJSRmQKMuT/zTTE35ejGV9QkuQKK13hV2sPIGnTdLdsAa7rcDbo7C+Y4iWf6JSuN5z/mAgCoS+O9lOcFvTvKATivBdLZGZDBMFDD4uzqMOQ26D4LbSFpkqyE5uXuaEBrk2QQGMFDe639GOvgrsJzTwGsAGX6/XJ+ikUao2Mx/ws2fujHRcpjBkfLXNh77wDUIBL3A9KHeqMdoL9cIXOMW9mSl7A5LDdC1j1kMezQ+YiXokxzMwaYl2OyXIaH3ifAKldeOzAol2QT4ILR0g1zfEd6AyCPWO/BiL4EHqv7rDskpZazeyUMSYzvgyME3/dhrrOQtQLfj5dW1VOnD06AQwxSPO69Z5UPR1+Evl3Uk85Tc17q1pkiknLr7Va61RWV29gB0HFvl9LnZWs/9FwAOSe9uKdFlSz6MSrfQleHYqNl1K0kYqlBqDmLQzLK55MLeJ7j/inKUccAPzn+IOOYjAFOGByWDXGQ+Z192QJYnT/PqnM4Zg3qoPCjSuG93JnnAhjz7FV5N4H8lM6G8xZSV+6glADrstsKMMbMpC6UVxKSccVgGMxn4Pdy7qI0AaaOFQCTwJ2gHc6wDAYLDOXRp2zab24gpJMAvBrjfjX1R3yBMc/hdzVZgxuKdQr83sSYA3KDjAHw/Wel5/JmAcyLzsXD6+gIKk3qpnJZBLgABtSx0RHsI9BQ9Eul8NPsawxgzGcbrGlwdro7GHLeKTWPBPtaQDoAY9d1wfdv2AcGmmMdjl15A+4dUXQ8xhLcxuhb+HXYf8RD/iBDLm+QgUSkUsUuH8X7MgY4nwDrspZKseH7Eq6sbAFMI6DUdnNFItRXyjpBb2cA+mlXVO5gX2MUzR3gDojWHIB5VlI25j0KmUtwNIxgcNcUgHHu94Hdf0FGbZLuuDAeRSXaCtnzLQDvIsCk5VRTcXEgRXORWYgBGRWfHzYLYHUmmRRNB8K51aSDbBc6XAho1LnyvaLOF9UK3cz50gWYZ3VzAGYtADavJ5twfhV7HGQA5auS7ukAjBRpIHXBvH8giOuVHNihf4tazM80BjDHQ6cgFvsO6HEcTdBq2aA3barJGGB1Rmyk4zVSikWhbAPMAMaNsXDM36SuEgCmghud91sCYAYwPAYSAFsuHhW4NxftCwZcar7H0gEY8voz4EM7DXCSd3DnBFuFZEZjAGPMEGYZ0OEYCzy0D323Q0ZQxUSZ7WCmDazI0Mlq5y5o6VIllN0IpTnXXg30ht+HSI9ZBHidTQC5LwFw6kraWzyX6Y80KToPdv9iAqbLxORqIe79nqwr+nab44My3DoeTPIwixcsHSenlxkCrAodumxOgKvL461Ri8ackz2ktoiK2OFY9mcB4KmsLnGMAwEd7LkV3x9g/sq54ETrGTwe94cRCAaXpFjMt00tkMVNiKJfUVHufkdISgr80gPxQV/IWK1y5p3Fs6SrBeCt9DcjfzBnPnbyXUMqpQd0n6BA+4p5L2Mfp5kn871BBhSt+aUnq0oWcOe01ssGFiSg3CHLkTAsBcBryqpMQ+ZZougf+BzTGruaNymOxqszrE6t/gOQccpDxxoyUjl6gwLmBNphtFrI5SLYY1s5qw8Q91AfBmWJ/H6iXMXdRRDir03RzngJbkT2JVM30ypSMfViYAmZZ5grq1pETOlUi3tHKAuyP6Fe/LQAHKMe8OMY+0BnHOgDq1WBe5opR2u/TWJeCCNms2LDHWQ3hjTmAXUxvYpH4aw2wXEzCyeoXNUGZNIcjK+B/JXMJ+/kMaRLiFUvRLu94pUnd1Smo+91vtdmnsk8mrSbssiPXUZ9WBFLDuJYsoReiykLn8tgX7QoJFfayWF0jHmXYv5VzIVZqYsvfObAwGQNdH+VjMCIWoPe0HesxS9+6oHjtbft60Ie/lxhZmoSkgD7c68LO8oL/7DsUDv3sBMcnnvh30GuQpTfGCSQ+xlw4PtP2PorSCm5v+x0hD/dGdY/3cUj2Nyf7v73l/m3WV125v422zGvfwBqKBTHeNI1tAAAAABJRU5ErkJggg==
description: Analyze suspicious hashes, URLs, domains and IP addresses
releaseNotes: ""
detaileddescription: |-
  Don’t have a Virustotal key?
  Register at https://www.virustotal.com
  After signing in click on your user name (top right) and go to “My API Key”

  Indicators thresholds:
  Configure the default threshold for each indicator type in the instance settings.
  Note that it is also possible to specify the threshold when runing the command.
  Indicators with positive results equal or bigger than the threshold will be considered malicious.
  Indicators with positive results equal or bigger than half of the threshold value, and lower than the threshold, will be considered suspicious.

configuration:
- display: Server URL (e.g. https://192.168.0.1)
  name: Server
  defaultvalue: https://www.virustotal.com/vtapi/v2/
  type: 0
  required: true
- display: API Key
  name: APIKey
  defaultvalue: ""
  type: 4
  required: true
- display: Use system proxy settings
  name: useproxy
  defaultvalue: true
  type: 8
  required: false
- display: Allow self-signed SSL certificates
  name: insecure
  defaultvalue: false
  type: 8
  required: false
<<<<<<< HEAD
- display: File Threshold. Minimum number of positive results from VT scanners to consider the file malicious.
=======
- display: File Threshold. Minimun number of positive results from VT scanners to consider the file malicious.
>>>>>>> affde58f
  name: fileThreshold
  defaultvalue: "10"
  type: 0
  required: false
<<<<<<< HEAD
- display: IP Threshold. Minimum number of positive results from VT scanners to consider the IP malicious.
=======
- display: IP Threshold. Minimun number of positive results from VT scanners to consider the IP malicious.
>>>>>>> affde58f
  name: ipThreshold
  defaultvalue: "10"
  type: 0
  required: false
<<<<<<< HEAD
- display: URL Threshold. Minimum number of positive results from VT scanners to consider the URL malicious.
=======
- display: URL Threshold. Minimun number of positive results from VT scanners to consider the URL malicious.
>>>>>>> affde58f
  name: urlThreshold
  defaultvalue: "10"
  type: 0
  required: false
<<<<<<< HEAD
- display: Domain Threshold. Minimum number of positive results from VT scanners to consider the domain malicious.
=======
- display: Domain Threshold. Minimun number of positive results from VT scanners to consider the domain malicious.
>>>>>>> affde58f
  name: domainThreshold
  defaultvalue: "10"
  type: 0
  required: false
script:
  script: |-
    var serverUrl = params.Server;
    if (serverUrl[serverUrl.length - 1] !== '/') {
        serverUrl += '/';
    }

    var doReq = function(method, path, parameters) {
        if (!parameters) {
            parameters = {};
        }
        parameters.apikey = params.APIKey;
        var result = http(
            serverUrl + path + (method === 'GET' ? encodeToURLQuery(parameters) : ''),
            {
                Headers: {'Content-Type': ['application/x-www-form-urlencoded'], 'Accept': ['application/json']},
                Method: method,
                Body: method == 'POST' ? encodeToURLQuery(parameters).substring(1) : ''
            },
            params.insecure,
            params.useproxy
        );

        if (result.StatusCode < 200 || result.StatusCode > 299) {
            throw 'Failed to perform request ' + path + ', request status code: ' + result.StatusCode;
        }
        if (result.Body === '' && result.StatusCode === 204) {
            return {statusCode: result.StatusCode};
        }
        if (result.Body === '') {
            throw 'No content received. Maybe you tried a private API?.';
        }
        var obj;
        try {
            obj = JSON.parse(result.Body);
        } catch (ex) {
            throw 'Error parsing reply - ' + result.Body + ' - ' + ex;
        }
        if (!Array.isArray(obj) && obj.response_code !== 1 && obj.response_code !== 0) {
            throw 'Response code: ' + obj.response_code + ', message: ' + obj.verbose_msg;
        }
        return {body: result.Body, obj: obj, statusCode: result.StatusCode};
    };

    var withRetries = function(waitForRateLimit, retries, reqCall) {
        if (waitForRateLimit) {
            waitForRateLimit = parseInt(waitForRateLimit);
        }
        if (!waitForRateLimit) {
            waitForRateLimit = 60;
        }
        if (retries) {
            retries = parseInt(retries);
        }
        if (!retries) {
            retries = 0;
        }
        var res = reqCall();
        var tries = 0;
        while (res.statusCode === 204 && !res.body && tries < retries && waitForRateLimit > 0) {
            wait(waitForRateLimit);
            tries++;
            res = reqCall();
        }
        if (res.statusCode === 204 && !res.body) {
            throw 'No content received. Possible API rate limit reached.';
        }
        return res;
    };

    var doFile = function(hash, longFormat, threshold, waitForRateLimit, retries) {
        if (!threshold) {
            threshold = params.fileThreshold || 10;
        }
        threshold = parseInt(threshold)
        var res = withRetries(waitForRateLimit, retries, function() {return doReq('POST', 'file/report', {resource: hash});});
        var o = res.obj;
        var ec = {};
        if (o.response_code === 0) {
            ec.DBotScore = {Indicator: hash, Type: 'hash', Vendor: 'VirusTotal', Score: 0};
            return {Type: entryTypes.note, Contents: res.body, ContentsFormat: formats.json, EntryContext: ec,
                HumanReadable: 'VirusTotal does not have details about ' + hash + '\n' + res.obj.verbose_msg};
        }
        var r = [];
        if (Array.isArray(res.obj)) { // Got multiple hashes so need to nicely iterate
            r = res.obj;
        } else {
            r = [res.obj];
        }
        var md = '';
        ec.DBotScore = [];
        ec[outputPaths.file] = [];
        for (var i=0; i<r.length; i++) {
            md += '## VirusTotal Hash Reputation for: ' + r[i].resource + '\n';
            md += 'Scan ID: **' + r[i].scan_id + '**\n';
            md += 'Scan date: **' + r[i].scan_date + '**\n';
            md += 'Positives / Total: **' + r[i].positives + '/' + r[i].total + '**\n';
            md += 'VT Link: [' + r[i].resource + '](' + r[i].permalink + ')\n';
            var dbotScore = 0;
            if (r[i].positives >= threshold) {
                dbotScore = 3;
                var malFile = {};
                addMalicious(malFile, outputPaths.file, {
                    MD5: r[i].md5,
                    SHA1: r[i].sha1,
                    SHA256: r[i].sha256,
                    Malicious: {Vendor: 'VirusTotal', Detections: r[i].positives, TotalEngines: r[i].total}
                });
                ec[outputPaths.file].push(malFile[outputPaths.file]);
            } else if (r[i].positives >= threshold / 2) {
                dbotScore = 2;
            } else {
                dbotScore = 1;
            }
            ec.DBotScore.push({Indicator: hash, Type: 'hash', Vendor: 'VirusTotal', Score: dbotScore});
            md += 'MD5 / SHA1 / SHA256: **' + r[i].md5 + ' / ' + r[i].sha1 + ' / ' + r[i].sha256 + '**\n';
            if (longFormat === 'true' && r[i].scans) {
                md += arrToMd(Object.keys(r[i].scans).map(function(curr) {
                    var o = r[i].scans[curr];
                    return {Engine: curr, Detected: o.detected, Result: o.result, Update: o.update};
                }));
            }
            md += '\n';
        }
        return {Type: entryTypes.note, Contents: res.body, ContentsFormat: formats.json, HumanReadable: md, EntryContext: ec};
    };

    var calcRecentDownloads = function(checks) {
        var badDownloads = 0;
        var now = Date.now();
        for (var c=0; c<checks.length; c++) {
            if (checks[c]) {
                for (var ci=0; ci<checks[c].length; ci++) {
                    if (checks[c][ci].date) {
                        var d = new Date(checks[c][ci].date.replace(' ', 'T'));
                        if ((now - d.getTime()) / 1000 / 60 / 60 / 24 < 30) {
                            badDownloads++;
                        }
                    }
                }
            }
        }
        return badDownloads;
    };

    var doIP = function(ip, longFormat, threshold, sampleSize, waitForRateLimit, retries) {
        if (!isValidIP(ip)) {
            return {Type: entryTypes.error, Contents: 'IP - ' + ip + ' is not valid IP', ContentsFormat: formats.text};
        }
        if (!threshold) {
            threshold = params.ipThreshold || 10;
        }
        threshold = parseInt(threshold)
        if (!sampleSize) {
            sampleSize = 10;
        }
        var res = withRetries(waitForRateLimit, retries, function() {return doReq('GET', 'ip-address/report', {ip: ip});});
        var o = res.obj;
        var ec = {};
        if (o.response_code === 0) {
            ec.DBotScore = {Indicator: ip, Type: 'ip', Vendor: 'VirusTotal', Score: 0};
            return {Type: entryTypes.note, Contents: res.body, ContentsFormat: formats.json, EntryContext: ec,
                HumanReadable: 'VirusTotal does not have details about ' + ip + '\n' + res.obj.verbose_msg};
        }
        // Calculate score based on recently found downloads
        var badDownloads = calcRecentDownloads([o.detected_downloaded_samples, o.undetected_downloaded_samples]);
        var dbotScore = 0;
        if (badDownloads >= threshold) {
            dbotScore = 3;
            addMalicious(ec, outputPaths.ip,{
                Address: ip,
                ASN: o.asn,
                Geo: {Country: o.country},
                Malicious: {Vendor: 'VirusTotal', Description: 'Recent malicious downloads: ' + badDownloads}
            });
        } else if (badDownloads >= threshold / 2) {
            dbotScore = 2;
        } else {
            dbotScore = 1;
        }
        ec.DBotScore = {Indicator: ip, Type: 'ip', Vendor: 'VirusTotal', Score: dbotScore};
        var md = '## VirusTotal IP Reputation for: ' + ip + '\n';
        md += (o.asn) ? 'ASN: **' + o.asn + ' (' + o.as_owner + ')**\n' : 'ASN: N/A\n';
        md += 'Country: **' + o.country + '**\n';
        md += 'VT Link: [' + ip + '](https://www.virustotal.com/en/search?query=' + encodeURIComponent(ip) + ')\n';
        var arrTitle = [{a: o.detected_urls, t: 'Detected URL'}, {a: o.detected_downloaded_samples, t: 'Detected downloaded sample'}, {a: o.undetected_downloaded_samples, t: 'Undetected downloaded sample'},
            {a: o.detected_communicating_samples, t: 'Detected communicating sample'}, {a: o.undetected_communicating_samples, t: 'Undetected communicating sample'},
            {a: o.detected_referrer_samples, t: 'Detected referrer sample'}, {a: o.undetected_referrer_samples, t: 'Undetected referrer sample'}, {a: o.resolutions, t: 'Resolutions'}];
        for (var i=0; i<arrTitle.length; i++) {
            if (arrTitle[i].a) {
                md += arrTitle[i].t + ' count: **' + arrTitle[i].a.length + '**\n';
            }
        }
        if (longFormat === 'true') {
            for (var j=0; j<arrTitle.length; j++) {
                if (arrTitle[j].a) {
                    md += '### ' + arrTitle[j].t + '\n';
                    // Print only the first 10 rows
                    var curr = [];
                    for (var k=0; k<Math.min(arrTitle[j].a.length, sampleSize); k++) {
                        curr.push(arrTitle[j].a[k]);
                    }
                    md += arrToMd(curr) + '\n';
                }
            }
        }
        return {Type: entryTypes.note, Contents: res.body, ContentsFormat: formats.json, HumanReadable: md, EntryContext: ec};
    };

    var doURL = function(url, threshold, longFormat, sampleSize, submitWait, waitForRateLimit, retries) {
        if (!submitWait) {
            submitWait = 0;
        }
        if (!sampleSize) {
            sampleSize = 10;
        }
        if (!threshold) {
            threshold = params.urlThreshold || 10;
        }
        threshold = parseInt(threshold)
        var res = withRetries(waitForRateLimit, retries, function() {return doReq('POST', 'url/report', {resource: url, scan:1});});
        var o = res.obj;
        var ec = {};
        if (o.response_code === 0) {
            ec.DBotScore = {Indicator: url, Type: 'url', Vendor: 'VirusTotal', Score: 0};
            return {Type: entryTypes.note, Contents: res.body, ContentsFormat: formats.json, EntryContext: ec,
                HumanReadable: 'VirusTotal does not have details about ' + url + '\n' + res.obj.verbose_msg};
        }

        var md = '## VirusTotal URL Reputation for: ' + url + '\n';

        if (!o.scans && submitWait>0) {
            wait(parseInt(submitWait));
            res = doReq('GET', 'url/report', {resource: url});
            o = res.obj;
        }
        if (!o.scans) {
            md += 'URL submitted for scan. Please retry command later\n';
            md += 'Scan ID: **' + o.scan_id + '**\n\n';
        } else {
            md += 'Last scan date: *' + o.scan_date + '*\n';
            md += 'Scan ID: **' + o.scan_id + '**\n\n';
            md += 'Total scans: **' + o.total + '**\n';
            md += 'Positive scans: **' + o.positives + '**\n';
            md += 'VT Link: [' + url + '](' + o.permalink + ')\n';

            if (longFormat === 'true') {
                md += '### Scans\n';
                // Print only the first 10 rows
                var curr = [];
                for (var i=0; i<Math.min(Object.keys(o.scans).length, sampleSize); i++) {
                    curr.push({Site: Object.keys(o.scans)[i], Detected: o.scans[Object.keys(o.scans)[i]].detected, Result: o.scans[Object.keys(o.scans)[i]].result});
                }
                md += arrToMd(curr) + '\n';
            }
            var dbotScore = 0;
            if (o.positives >= threshold) {
                dbotScore = 3;
                addMalicious(ec, outputPaths.url, {
                    Data: url,
                    Malicious: {Vendor: 'VirusTotal', Description: 'Positives / Total: ' + o.positives + ' / ' + o.total}
                });
            } else if (o.positives >= threshold / 2) {
                dbotScore = 2;
            } else {
                dbotScore = 1;
            }
            ec.DBotScore = {Indicator: url, Type: 'url', Vendor: 'VirusTotal', Score: dbotScore};
        }
        return {Type: entryTypes.note, Contents: res.body, ContentsFormat: formats.json, HumanReadable: md, EntryContext: ec};
    };

    var doDomain = function(domain, threshold, longFormat, sampleSize, waitForRateLimit, retries) {
        if (!sampleSize) {
            sampleSize = 10;
        }
        if (!threshold) {
            threshold = params.domainThreshold || 10;
        }
        threshold = parseInt(threshold)
        var res = withRetries(waitForRateLimit, retries, function() {return doReq('GET', 'domain/report', {domain: domain});});
        var o = res.obj;
        var ec = {};
        if (o.response_code === 0) {
            ec.DBotScore = {Indicator: domain, Type: 'domain', Vendor: 'VirusTotal', Score: 0};
            return {Type: entryTypes.note, Contents: res.body, ContentsFormat: formats.json, EntryContext: ec,
                HumanReadable: 'VirusTotal does not have details about ' + domain + '\n' + res.obj.verbose_msg};
        }

        // Calculate score based on recently found downloads
        var badDownloads = calcRecentDownloads([o.detected_downloaded_samples, o.undetected_downloaded_samples]);
        var dbotScore = 0;
        if (badDownloads >= threshold) {
            dbotScore = 3;
            addMalicious(ec, outputPaths.domain, {Name: domain,
                Malicious: {Vendor: 'VirusTotal', Description: 'Recent malicious downloads: ' + badDownloads}});
        } else if (badDownloads >= threshold / 2) {
            dbotScore = 2;
        } else {
            dbotScore = 1;
        }
        ec.DBotScore = {Indicator: domain, Type: 'domain', Vendor: 'VirusTotal', Score: dbotScore};

        var md = '## VirusTotal Domain Reputation for: ' + domain + '\n';
        md += '#### Domain categories: *' + o.categories + "*\n";
        md += 'VT Link: [' + domain + '](https://www.virustotal.com/en/search?query=' + encodeURIComponent(domain) + ')\n';

        var arrTitle = [{a: o.detected_urls, t: 'Detected URL'}, {a: o.detected_downloaded_samples, t: 'Detected downloaded sample'}, {a: o.undetected_downloaded_samples, t: 'Undetected downloaded sample'},
            {a: o.detected_communicating_samples, t: 'Detected communicating sample'}, {a: o.undetected_communicating_samples, t: 'Undetected communicating sample'},
            {a: o.detected_referrer_samples, t: 'Detected referrer sample'}, {a: o.undetected_referrer_samples, t: 'Undetected referrer sample'}, {a: o.resolutions, t: 'Resolutions'}];
        for (var i=0; i<arrTitle.length; i++) {
            if (arrTitle[i].a) {
                md += arrTitle[i].t + ' count: **' + arrTitle[i].a.length + '**\n';
            }
        }
        if (longFormat === 'true') {
            for (var j=0; j<arrTitle.length; j++) {
                if (arrTitle[j].a) {
                    md += '### ' + arrTitle[j].t + '\n';
                    // Print only the first 10 rows
                    var curr = [];
                    for (var k=0; k<Math.min(arrTitle[j].a.length, sampleSize); k++) {
                        curr.push(arrTitle[j].a[k]);
                    }
                    md += arrToMd(curr) + '\n';
                }
            }
        }
        if (o.resolutions && o.resolutions.length > 0) {
            md += tableToMarkdown("Passive DNS replication", o.resolutions, Object.keys(o.resolutions[0]), undefined, function (header) { return underscoreToCamelCase(header); });
        }
        if (o.domain_siblings && o.domain_siblings.length > 0) {
            md += "### Observed subdomains\n";
            for (var i = 0; i < o.domain_siblings.length; i++) {
                md += "- " + o.domain_siblings[i] + "\n";
            }
        }
        if (o.whois) {
            var whoIs = o.whois.trim();
            var lines = whoIs ? whoIs.split("\n") : [];
            md += '### Whois Lookup\n';
            for (var i = 0; i < lines.length; i++) {
                var parts = lines[i].split(': ');
                if (parts[0] && parts[1]) {
                    md += "**" + parts[0].trim() + "**: " + parts[1] + "\n";
                }
            }
        }
        return {Type: entryTypes.note, Contents: res.body, ContentsFormat: formats.json, HumanReadable: md, EntryContext: ec};
    };

    var scanURL = function(url) {
        var res = doReq('POST', 'url/scan', {url: url});
        var r = [];
        if (Array.isArray(res.obj)) { // Got multiple URLs so need to nicely iterate
            r = res.obj;
        } else {
            r = [res.obj];
        }
        var md = '';
        var ec = {vtScanID: []};
        for (var i=0; i<r.length; i++) {
            md += '## VirusTotal URL scan for: [' + r[i].url + '](' + r[i].permalink + ')\n';
            md += 'Scan ID: **' + r[i].scan_id + '**\n';
            ec.vtScanID.push(r[i].scan_id);
            md += 'Scan Date: **' + r[i].scan_date + '**\n\n';
        }
        return {Type: entryTypes.note, Contents: res.body, ContentsFormat: formats.json, HumanReadable: md, EntryContext: ec};
    };

    var scanFile = function(entry, uploadURL) {
        var url = uploadURL ? uploadURL : serverUrl + 'file/scan';
        var fileName = dq(invContext, "File(val.EntryID == '" + entry + "').Name");
        if (Array.isArray(fileName)) {
            if (fileName.length > 0) {
                fileName = fileName[0];
            } else {
                fileName = undefined;
            }
        }
        var result = httpMultipart(url, entry, {Method: 'POST', Headers: {'Accept': ['application/json']}}, {apikey: params.APIKey},
            params.insecure, params.proxy, undefined, 'file', fileName);
        if (result.StatusCode < 200 || result.StatusCode > 299) {
            throw 'Failed to perform request ' + url + ', request status code: ' + result.StatusCode;
        }
        if (result.Body === '' && result.StatusCode == 204) {
            throw 'No content recieved. Possible API rate limit reached.';
        }
        if (result.Body === '') {
            throw 'No content recieved. Maybe you tried a private API?.';
        }
        var obj;
        try {
            obj = JSON.parse(result.Body);
        } catch (ex) {
            throw 'Error parsing reply - ' + result.Body + ' - ' + ex;
        }
        if (obj.response_code !== 1) {
            throw 'Response code: ' + obj.response_code + ', message: ' + obj.verbose_msg;
        }
        var ec = {};
        ec.vtScanID = obj.scan_id;
        var md = '## VirusTotal scan file for [' + entry + '](' + obj.permalink + ')\n';
        md += 'Resource: **' + obj.resource + '**\n';
        md += 'Scan ID: **' + obj.scan_id + '**\n';
        md += 'MD5 / SHA1 / SHA256: **' + obj.md5 + ' / ' + obj.sha1 + ' / ' + obj.sha256 + '**\n';
        return {Type: entryTypes.note, Contents: result.Body, ContentsFormat: formats.json, HumanReadable: md, EntryContext: ec};
    };

    var rescanFile = function(hash) {
        var res = doReq('POST', 'file/rescan', {resource: hash});
        var r = [];
        if (Array.isArray(res.obj)) { // Got multiple hashes so need to nicely iterate
            r = res.obj;
        } else {
            r = [res.obj];
        }
        var md = '';
        var ec = {vtScanID: []};
        for (var i=0; i<r.length; i++) {
            md += '## VirusTotal File Rescan for: [' + r[i].resource + '](' + r[i].permalink + ')\n';
            md += 'Scan ID: **' + r[i].scan_id + '**\n';
            ec.vtScanID.push(r[i].scan_id);
            md += 'MD5 / SHA1 / SHA256: **' + r[i].md5 + ' / ' + r[i].sha1 + ' / ' + r[i].sha256 + '**\n\n';
        }
        return {Type: entryTypes.note, Contents: res.body, ContentsFormat: formats.json, HumanReadable: md, EntryContext: ec};
    };

    var doComments = function(resource, comment) {
        var res = doReq('POST', 'comments/put', {resource: resource, comment: comment});
        return {Type: entryTypes.note, Contents: res.body, ContentsFormat: formats.json, HumanReadable: res.obj.verbose_msg};
    }

    var getComments = function(resource, before) {
        var params = {resource: resource};
        if (before) {
            params.before = before;
        }
        var res = doReq('GET', 'comments/get', params);
        return {Type: entryTypes.note, Contents: res.body, ContentsFormat: formats.json, HumanReadable: arrToMd(res.obj.comments)};
    }

    var fileScanUploadURL = function() {
        var res = doReq('GET', 'file/scan/upload_url');
        return {Type: entryTypes.note, Contents: res.body, ContentsFormat: formats.json, HumanReadable: res.obj.upload_url, EntryContext: {vtUploadURL: res.obj.upload_url}};
    }

    switch (command) {
        case 'test-module':
            doFile('7657fcb7d772448a6d8504e4b20168b8'); // Check sample file - it will throw an error if not successful
            return true;
        case 'file':
            return doFile(args.file, args.long, args.threshold, args.wait, args.retries);
        case 'ip':
            return doIP(args.ip, args.long, args.threshold, args.sampleSize, args.wait, args.retries);
        case 'url':
            return doURL(args.url, args.threshold, args.long, args.sampleSize, args.submitWait, args.wait, args.retries);
        case 'domain':
            return doDomain(args.domain, args.threshold, args.long, args.sampleSize, args.wait, args.retries);
        case 'file-scan':
            return scanFile(args.entryID, args.uploadURL);
        case 'file-rescan':
            return rescanFile(args.file);
        case 'url-scan':
            return scanURL(args.url);
        case 'vt-comments-add':
            return doComments(args.resource, args.comment);
        case 'vt-comments-get':
            return getComments(args.resource, args.before);
        case 'vt-file-scan-upload-url':
            return fileScanUploadURL();
        default:
            throw 'Unknown command - ' + command;
    }
  type: javascript
  commands:
  - name: file
    deprecated: false
    arguments:
    - name: file
      required: true
      default: true
      description: Hash of the file to query. Supports MD5, SHA1 and SHA256. Notice
        that you can pass comma-separated multiple values to efficiently retrieve
        multiple responses.
    - name: long
      auto: PREDEFINED
      predefined:
      - "true"
      - "false"
      description: Should we return full response with scans
      defaultValue: "false"
    - name: threshold
      description: If the number of positives is bigger than the threshold the file will be considered malicious. If threshold is not specified, the default file threshold, as configured in the instance settings, will be used.
    - name: wait
      description: Wait time between tries if we reach the API rate limit in seconds
      defaultValue: "60"
    - name: retries
      description: Number of retries for API rate limit
      defaultValue: "0"
    outputs:
    - contextPath: File.MD5
      description: Bad hash found
    - contextPath: File.SHA1
      description: Bad hash SHA1
    - contextPath: File.SHA256
      description: Bad hash SHA256
    - contextPath: File.Malicious.Vendor
      description: For malicious files, the vendor that made the decision
    - contextPath: File.Malicious.Detections
      description: For malicious files. Total detections.
    - contextPath: File.Malicious.TotalEngines
      description: For malicious files. Total engines
    - contextPath: DBotScore.Indicator
      description: The indicator we tested
    - contextPath: DBotScore.Type
      description: The type of the indicator
    - contextPath: DBotScore.Vendor
      description: Vendor used to calculate the score
    - contextPath: DBotScore.Score
      description: The actual score
    description: Check file reputation of the given hash
  - name: ip
    deprecated: false
    arguments:
    - name: ip
      required: true
      default: true
      description: IP address to check
    - name: long
      auto: PREDEFINED
      predefined:
      - "true"
      - "false"
      description: Should we return full response with detected URLs
      defaultValue: "false"
    - name: threshold
      description: If the number of positives is bigger than the threshold the IP will be considered malicious. If threshold is not specified, the default IP threshold, as configured in the instance settings, will be used.
    - name: sampleSize
      description: The number of samples from each type (resolutions, detections,
        etc.) to display for long format
      defaultValue: "10"
    - name: wait
      description: Wait time between tries if we reach the API rate limit in seconds
      defaultValue: "60"
    - name: retries
      description: Number of retries for API rate limit
      defaultValue: "0"
    outputs:
    - contextPath: IP.Address
      description: Bad IP Address found
    - contextPath: IP.ASN
      description: Bad IP ASN
    - contextPath: IP.Geo.Country
      description: Bad IP Country
    - contextPath: IP.Malicious.Vendor
      description: For malicious IPs, the vendor that made the decision
    - contextPath: IP.Malicious.Description
      description: For malicious IPs, the reason for the vendor to make the decision
    - contextPath: DBotScore.Indicator
      description: The indicator we tested
    - contextPath: DBotScore.Type
      description: The type of the indicator
    - contextPath: DBotScore.Vendor
      description: Vendor used to calculate the score
    - contextPath: DBotScore.Score
      description: The actual score
    description: Check IP Reputation
  - name: url
    deprecated: false
    arguments:
    - name: url
      required: true
      description: URL to be checked
    - name: sampleSize
      description: The number of samples from each type (resolutions, detections,
        etc.) to display for long format
      defaultValue: "10"
    - name: long
      auto: PREDEFINED
      predefined:
      - "true"
      - "false"
      description: Should we return full response with detected URLs
      defaultValue: "false"
    - name: threshold
      description: If the number of positives is bigger than the threshold the URL will be considered malicious. If threshold is not specified, the default URL threshold, as configured in the instance settings, will be used.
    - name: submitWait
      description: Seconds to wait if the URL does not exist and is submitted to be
        scanned
      defaultValue: "0"
    - name: wait
      description: Wait time between tries if we reach the API rate limit in seconds
      defaultValue: "60"
    - name: retries
      description: Number of retries for API rate limit
      defaultValue: "0"
    outputs:
    - contextPath: URL.Data
      description: Bad URLs found
    - contextPath: URL.Malicious.Vendor
      description: For malicious URLs, the vendor that made the decision
    - contextPath: URL.Malicious.Description
      description: For malicious URLs, the reason for the vendor to make the decision
    - contextPath: DBotScore.Indicator
      description: The indicator we tested
    - contextPath: DBotScore.Type
      description: The type of the indicator
    - contextPath: DBotScore.Vendor
      description: Vendor used to calculate the score
    - contextPath: DBotScore.Score
      description: The actual score
    description: Check URL Reputation
  - name: domain
    deprecated: false
    arguments:
    - name: domain
      required: true
      default: true
      description: Domain name to check reputation
    - name: long
      auto: PREDEFINED
      predefined:
      - "true"
      - "false"
      description: Should we return full response with detected URLs
      defaultValue: "false"
    - name: sampleSize
      description: The number of samples from each type (resolutions, detections,
        etc.) to display for long format
      defaultValue: "10"
    - name: threshold
      description: If the number of positives is bigger than the threshold the domain will be considered malicious. If threshold is not specified, the default domain threshold, as configured in the instance settings, will be used.
    - name: wait
      description: Wait time between tries if we reach the API rate limit in seconds
      defaultValue: "60"
    - name: retries
      description: Number of retries for API rate limit
      defaultValue: "0"
    outputs:
    - contextPath: Domain.Name
      description: Bad domain found
    - contextPath: Domain.Malicious.Vendor
      description: For malicious domains, the vendor that made the decision
    - contextPath: Domain.Malicious.Description
      description: For malicious domains, the reason for the vendor to make the decision
    - contextPath: DBotScore.Indicator
      description: The indicator we tested
    - contextPath: DBotScore.Type
      description: The type of the indicator
    - contextPath: DBotScore.Vendor
      description: Vendor used to calculate the score
    - contextPath: DBotScore.Score
      description: The actual score
    description: Check domain reputation
  - name: file-scan
    deprecated: false
    arguments:
    - name: entryID
      required: true
      default: true
      description: The file entry ID to submit
    - name: uploadURL
      description: Private API extension. Special upload URL for files bigger than
        32M.
    outputs:
    - contextPath: vtScanID
      description: Scan IDs of the submitted files
    description: Submit a file for scanning
  - name: file-rescan
    deprecated: false
    arguments:
    - name: file
      required: true
      default: true
      description: Hash of the file to re-scan. Supports MD5, SHA1 and SHA256.
    outputs:
    - contextPath: vtScanID
      description: Scan IDs of the submitted files
    description: Rescan an already submitted file to save time and not upload
  - name: url-scan
    deprecated: false
    arguments:
    - name: url
      required: true
      default: true
      description: The URL to scan
    outputs:
    - contextPath: vtScanID
      description: Scan IDs of the submitted URLs
    description: Scan a given URL
  - name: vt-comments-add
    deprecated: false
    arguments:
    - name: resource
      required: true
      default: true
      description: The hash (md5/sha1/sha256) or URL you're commenting on
    - name: comment
      required: true
      description: 'The actual review, you can tag it using the "#" twitter-like syntax
        (e.g. #disinfection #zbot) and reference users using the "@" syntax (e.g.
        @VirusTotalTeam).'
    description: Add comments for files and URLs
  - name: vt-file-scan-upload-url
    deprecated: false
    arguments: []
    outputs:
    - contextPath: vtUploadURL
      description: The special upload URL for large files
    description: Private API. Get a special URL for files above 32M.
  - name: vt-comments-get
    deprecated: false
    arguments:
    - name: resource
      required: true
      default: true
      description: The hash (md5/sha1/sha256) or URL you're retrieving comments for
    - name: before
      description: Datetime token in format YYYYMMDDHHMISS that can be used for paging
    description: Private API. Retrieve comments for a given resource
hidden: false
fromversion: 2.5.0
releaseNotes: '-'<|MERGE_RESOLUTION|>--- conflicted
+++ resolved
@@ -39,38 +39,22 @@
   defaultvalue: false
   type: 8
   required: false
-<<<<<<< HEAD
-- display: File Threshold. Minimum number of positive results from VT scanners to consider the file malicious.
-=======
 - display: File Threshold. Minimun number of positive results from VT scanners to consider the file malicious.
->>>>>>> affde58f
   name: fileThreshold
   defaultvalue: "10"
   type: 0
   required: false
-<<<<<<< HEAD
-- display: IP Threshold. Minimum number of positive results from VT scanners to consider the IP malicious.
-=======
 - display: IP Threshold. Minimun number of positive results from VT scanners to consider the IP malicious.
->>>>>>> affde58f
   name: ipThreshold
   defaultvalue: "10"
   type: 0
   required: false
-<<<<<<< HEAD
-- display: URL Threshold. Minimum number of positive results from VT scanners to consider the URL malicious.
-=======
 - display: URL Threshold. Minimun number of positive results from VT scanners to consider the URL malicious.
->>>>>>> affde58f
   name: urlThreshold
   defaultvalue: "10"
   type: 0
   required: false
-<<<<<<< HEAD
-- display: Domain Threshold. Minimum number of positive results from VT scanners to consider the domain malicious.
-=======
 - display: Domain Threshold. Minimun number of positive results from VT scanners to consider the domain malicious.
->>>>>>> affde58f
   name: domainThreshold
   defaultvalue: "10"
   type: 0
