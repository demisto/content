--- conflicted
+++ resolved
@@ -1129,8 +1129,4 @@
       description: Datetime token in format YYYYMMDDHHMISS that can be used for paging
     description: Private API. Retrieve comments for a given resource
   runonce: false
-<<<<<<< HEAD
-releaseNotes: Lowercase the protocol of a given url
-=======
-releaseNotes: "-"
->>>>>>> 472e3b9b
+releaseNotes: Lowercase the protocol of a given url