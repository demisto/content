from splunklib.binding import HTTPError

import demistomock as demisto
from CommonServerPython import *
import splunklib.client as client
import splunklib.results as results
import json
from datetime import timedelta, datetime
import urllib2
import ssl
from StringIO import StringIO
import requests
import urllib3
import io
import re

urllib3.disable_warnings(urllib3.exceptions.InsecureRequestWarning)

# Define utf8 as default encoding
reload(sys)
sys.setdefaultencoding('utf8')  # pylint: disable=maybe-no-member

SPLUNK_TIME_FORMAT = "%Y-%m-%dT%H:%M:%S"
VERIFY_CERTIFICATE = not bool(demisto.params().get('unsecure'))
FETCH_LIMIT = int(demisto.params().get('fetch_limit', 50))
FETCH_LIMIT = max(min(200, FETCH_LIMIT), 1)


class ResponseReaderWrapper(io.RawIOBase):
    """ This class was supplied as a solution for a bug in Splunk causing the search to run slowly.
    """

    def __init__(self, responseReader):
        self.responseReader = responseReader

    def readable(self):
        return True

    def close(self):
        self.responseReader.close()

    def read(self, n):
        return self.responseReader.read(n)

    def readinto(self, b):
        sz = len(b)
        data = self.responseReader.read(sz)
        for idx, ch in enumerate(data):
            b[idx] = ch

        return len(data)


def get_current_splunk_time(splunk_service):
    t = datetime.utcnow() - timedelta(days=3)
    time = t.strftime(SPLUNK_TIME_FORMAT)
    kwargs_oneshot = {'count': 1, 'earliest_time': time}
    searchquery_oneshot = '| gentimes start=-1 | eval clock = strftime(time(), "%Y-%m-%dT%H:%M:%S")' \
                          ' | sort 1 -_time | table clock'

    oneshotsearch_results = splunk_service.jobs.oneshot(searchquery_oneshot, **kwargs_oneshot)

    reader = results.ResultsReader(oneshotsearch_results)
    for item in reader:
        if isinstance(item, results.Message):
            return item.message["clock"]
        if isinstance(item, dict):
            return item["clock"]
    raise ValueError('Error: Could not fetch Splunk time')


def rawToDict(raw):
    result = {}  # type: Dict[str, str]
    if 'message' in raw:
        raw = raw.replace('"', '').strip('{').strip('}')
        key_val_arr = raw.split(",")
        for key_val in key_val_arr:
            single_key_val = key_val.split(":")
            if len(single_key_val) > 1:
                val = single_key_val[1]
                key = single_key_val[0].strip()

                if key in result.keys():
                    result[key] = result[key] + "," + val
                else:
                    result[key] = val

    else:
        raw_response = re.split('(?<=\S),', raw)  # split by any non-whitespace character
        for key_val in raw_response:
            key_value = key_val.replace('"', '').strip()
            if '=' in key_value:
                key_and_val = key_value.split('=', 1)
                result[key_and_val[0]] = key_and_val[1]
    return result


# Converts to an str
def convert_to_str(obj):
    if isinstance(obj, unicode):
        return obj.encode('utf-8')
    return str(obj)


def updateNotableEvents(sessionKey, baseurl, comment, status=None, urgency=None, owner=None, eventIDs=None,
                        searchID=None):
    """
    Update some notable events.

    Arguments:
    sessionKey -- The session key to use
    comment -- A description of the change or some information about the notable events
    status -- A status (only required if you are changing the status of the event)
    urgency -- An urgency (only required if you are changing the urgency of the event)
    owner -- A nowner (only required if reassigning the event)
    eventIDs -- A list of notable event IDs (must be provided if a search ID is not provided)
    searchID -- An ID of a search. All of the events associated with this search will be modified
     unless a list of eventIDs are provided that limit the scope to a sub-set of the results.
    """

    # Make sure that the session ID was provided
    if sessionKey is None:
        raise Exception("A session key was not provided")

    # Make sure that rule IDs and/or a search ID is provided
    if eventIDs is None and searchID is None:
        raise Exception("Either eventIDs of a searchID must be provided (or both)")

    # These the arguments to the REST handler
    args = {}
    args['comment'] = comment

    if status is not None:
        args['status'] = status

    if urgency is not None:
        args['urgency'] = urgency

    if owner is not None:
        args['newOwner'] = owner

    # Provide the list of event IDs that you want to change:
    if eventIDs is not None:
        args['ruleUIDs'] = eventIDs

    # If you want to manipulate the notable events returned by a search then include the search ID
    if searchID is not None:
        args['searchID'] = searchID

    auth_header = {'Authorization': 'Splunk %s' % sessionKey}

    args['output_mode'] = 'json'

    mod_notables = requests.post(baseurl + 'services/notable_update', data=args, headers=auth_header,
                                 verify=VERIFY_CERTIFICATE)

    return mod_notables.json()


def severity_to_level(severity):
    if severity == 'informational':
        return 0.5
    elif severity == 'critical':
        return 4
    elif severity == 'high':
        return 3
    elif severity == 'medium':
        return 2
    else:
        return 1


def notable_to_incident(event):
    incident = {}  # type: Dict[str,Any]
    rule_title = ''
    rule_name = ''
    if demisto.get(event, 'rule_title'):
        rule_title = event['rule_title']
    if demisto.get(event, 'rule_name'):
        rule_name = event['rule_name']
    incident["name"] = "{} : {}".format(rule_title, rule_name)
    if demisto.get(event, 'urgency'):
        incident["severity"] = severity_to_level(event['urgency'])
    if demisto.get(event, 'rule_description'):
        incident["details"] = event["rule_description"]
    if demisto.get(event, "_time"):
        incident["occurred"] = event["_time"]
    else:
        incident["occurred"] = datetime.now().strftime('%Y-%m-%dT%H:%M:%S.0+00:00')
    incident["rawJSON"] = json.dumps(event)
    labels = []
    if demisto.get(demisto.params(), 'parseNotableEventsRaw'):
        isParseNotableEventsRaw = demisto.params()['parseNotableEventsRaw']
        if isParseNotableEventsRaw:
            rawDict = rawToDict(event['_raw'])
            for rawKey in rawDict:
                labels.append({'type': rawKey, 'value': rawDict[rawKey]})
    if demisto.get(event, 'security_domain'):
        labels.append({'type': 'security_domain', 'value': event["security_domain"]})
    incident['labels'] = labels
    return incident


def handler(proxy):
    proxy_handler = urllib2.ProxyHandler({'http': proxy, 'https': proxy})
    opener = urllib2.build_opener(proxy_handler)
    urllib2.install_opener(opener)
    return request


def request(url, message):
    method = message['method'].lower()
    data = message.get('body', "") if method == 'post' else None
    headers = dict(message.get('headers', []))
    req = urllib2.Request(url, data, headers)  # guardrails-disable-line
    context = ssl.create_default_context()

    if VERIFY_CERTIFICATE:
        context.verify_mode = ssl.CERT_REQUIRED
    else:
        context.check_hostname = False
        context.verify_mode = ssl.CERT_NONE

    try:
        response = urllib2.urlopen(req, context=context)  # guardrails-disable-line
    except urllib2.HTTPError as response:
        demisto.error(str(response))  # Propagate HTTP errors via the returned response message
    t = {
        'status': response.code,  # type: ignore
        'reason': response.msg,  # type: ignore
        'headers': response.info().dict,  # type: ignore
        'body': StringIO(response.read())    # type: ignore
    }
<<<<<<< HEAD
    for key in t.keys():
        demisto.info('{}: {}'.format(key, str(t[key] if not isinstance(t[key], StringIO) else t[key])))
=======
    demisto.info(t)
>>>>>>> dade4169
    return t


def build_search_kwargs(args):
    t = datetime.utcnow() - timedelta(days=7)
    time_str = t.strftime(SPLUNK_TIME_FORMAT)

    kwargs_normalsearch = {
        "earliest_time": time_str,
        "exec_mode": "blocking"  # A blocking search runs synchronously, and returns a job when it's finished.
    }  # type: Dict[str,Any]
    if demisto.get(args, 'earliest_time'):
        kwargs_normalsearch['earliest_time'] = args['earliest_time']
    if demisto.get(args, 'latest_time'):
        kwargs_normalsearch['latest_time'] = args['latest_time']
    if demisto.get(args, 'app'):
        kwargs_normalsearch['app'] = args['app']
    return kwargs_normalsearch


def build_search_query(args):
    query = args['query']
    query = query.encode('utf-8')
    if not query.startswith('search') and not query.startswith('Search') and not query.startswith('|'):
        query = 'search ' + query
    return query


def create_entry_context(args, parsed_search_results, dbot_scores):
    ec = {}

    if args.get('update_context', "true") == "true":
        ec['Splunk.Result'] = parsed_search_results
        if len(dbot_scores) > 0:
            ec['DBotScore'] = dbot_scores
    return ec


def build_search_human_readable(args, parsed_search_results):
    headers = ""
    if parsed_search_results and len(parsed_search_results) > 0:
        if not isinstance(parsed_search_results[0], dict):
            headers = "results"

    human_readable = tableToMarkdown("Splunk Search results for query: {}".format(args['query']),
                                     parsed_search_results, headers)
    return human_readable


def get_current_results_batch(search_job, batch_size, results_offset):
    current_batch_kwargs = {
        "count": batch_size,
        "offset": results_offset
    }

    results_batch = search_job.results(**current_batch_kwargs)
    return results_batch


def parse_batch_of_results(current_batch_of_results, max_results_to_add, app):
    parsed_batch_results = []
    batch_dbot_scores = []
    results_reader = results.ResultsReader(io.BufferedReader(ResponseReaderWrapper(current_batch_of_results)))
    for item in results_reader:
        if isinstance(item, results.Message):
            if "Error in" in item.message:
                raise ValueError(item.message)
            parsed_batch_results.append(convert_to_str(item.message))

        elif isinstance(item, dict):
            if demisto.get(item, 'host'):
                batch_dbot_scores.append({'Indicator': item['host'], 'Type': 'hostname',
                                          'Vendor': 'Splunk', 'Score': 0, 'isTypedIndicator': True})
            if app:
                item['app'] = app
            # Normal events are returned as dicts
            parsed_batch_results.append(item)

        if len(parsed_batch_results) >= max_results_to_add:
            break
    return parsed_batch_results, batch_dbot_scores


def splunk_search_command(service):
    args = demisto.args()

    query = build_search_query(args)
    search_kwargs = build_search_kwargs(args)
    search_job = service.jobs.create(query, **search_kwargs)  # type: ignore
    num_of_results_from_query = search_job["resultCount"]

    results_limit = float(demisto.args().get("event_limit", 100))
    if results_limit == 0.0:
        # In Splunk, a result limit of 0 means no limit.
        results_limit = float("inf")
    batch_size = int(demisto.args().get("batch_limit", 25000))

    results_offset = 0
    total_parsed_results = []  # type: List[Dict[str,Any]]
    dbot_scores = []  # type: List[Dict[str,Any]]

    while len(total_parsed_results) < int(num_of_results_from_query) and len(total_parsed_results) < results_limit:
        current_batch_of_results = get_current_results_batch(search_job, batch_size, results_offset)
        max_results_to_add = results_limit - len(total_parsed_results)
        parsed_batch_results, batch_dbot_scores = parse_batch_of_results(current_batch_of_results, max_results_to_add,
                                                                         search_kwargs.get('app', ''))
        total_parsed_results.extend(parsed_batch_results)
        dbot_scores.extend(batch_dbot_scores)

        results_offset += batch_size

    entry_context = create_entry_context(args, total_parsed_results, dbot_scores)
    human_readable = build_search_human_readable(args, total_parsed_results)

    demisto.results({
        "Type": 1,
        "Contents": total_parsed_results,
        "ContentsFormat": "json",
        "EntryContext": entry_context,
        "HumanReadable": human_readable
    })


def splunk_job_create_command(service):
    query = demisto.args()['query']
    app = demisto.args().get('app', '')
    if not query.startswith('search'):
        query = 'search ' + query
    search_kwargs = {
        "exec_mode": "normal",
        "app": app
    }
    search_job = service.jobs.create(query, **search_kwargs)  # type: ignore

    entry_context = {
        'Splunk.Job': search_job.sid
    }
    demisto.results({
        "Type": 1,
        "ContentsFormat": formats['text'],
        "Contents": "Splunk Job created with SID: " + search_job.sid,
        "EntryContext": entry_context
    })


def splunk_results_command(service):
    jobs = service.jobs  # type: ignore
    found = False
    res = []
    for job in jobs:
        if job.sid == demisto.args()['sid']:
            rr = results.ResultsReader(job.results())
            for result in rr:
                if isinstance(result, results.Message):
                    demisto.results({"Type": 1, "ContentsFormat": "json", "Contents": json.dumps(result.message)})
                elif isinstance(result, dict):
                    # Normal events are returned as dicts
                    res.append(result)
            found = True
    if not found:
        demisto.results("Found no job for sid: " + demisto.args()['sid'])
    if found:
        demisto.results({"Type": 1, "ContentsFormat": "json", "Contents": json.dumps(res)})


def fetch_incidents(service):
    lastRun = demisto.getLastRun() and demisto.getLastRun()['time']
    search_offset = demisto.getLastRun().get('offset', 0)

    incidents = []
    t = datetime.utcnow()
    if demisto.get(demisto.params(), 'timezone'):
        timezone = demisto.params()['timezone']
        t = t + timedelta(minutes=int(timezone))

    now = t.strftime(SPLUNK_TIME_FORMAT)
    if demisto.get(demisto.params(), 'useSplunkTime'):
        now = get_current_splunk_time(service)
        t = datetime.strptime(now, SPLUNK_TIME_FORMAT)
    if len(lastRun) == 0:
        t = t - timedelta(minutes=10)
        lastRun = t.strftime(SPLUNK_TIME_FORMAT)

    earliest_fetch_time_fieldname = demisto.params().get("earliest_fetch_time_fieldname", "index_earliest")
    latest_fetch_time_fieldname = demisto.params().get("latest_fetch_time_fieldname", "index_latest")

    kwargs_oneshot = {earliest_fetch_time_fieldname: lastRun,
                      latest_fetch_time_fieldname: now, "count": FETCH_LIMIT, 'offset': search_offset}

    searchquery_oneshot = demisto.params()['fetchQuery']

    if demisto.get(demisto.params(), 'extractFields'):
        extractFields = demisto.params()['extractFields']
        extra_raw_arr = extractFields.split(',')
        for field in extra_raw_arr:
            field_trimmed = field.strip()
            searchquery_oneshot = searchquery_oneshot + ' | eval ' + field_trimmed + '=' + field_trimmed

    oneshotsearch_results = service.jobs.oneshot(searchquery_oneshot, **kwargs_oneshot)  # type: ignore
    reader = results.ResultsReader(oneshotsearch_results)
    for item in reader:
        inc = notable_to_incident(item)
        incidents.append(inc)

    demisto.incidents(incidents)
    if len(incidents) < FETCH_LIMIT:
        demisto.setLastRun({'time': now, 'offset': 0})
    else:
        demisto.setLastRun({'time': lastRun, 'offset': search_offset + FETCH_LIMIT})


def splunk_get_indexes_command(service):
    indexes = service.indexes  # type: ignore
    indexesNames = []
    for index in indexes:
        index_json = {'name': index.name, 'count': index["totalEventCount"]}
        indexesNames.append(index_json)
    demisto.results({"Type": 1, "ContentsFormat": "json", "Contents": json.dumps(indexesNames),
                     'HumanReadable': tableToMarkdown("Splunk Indexes names", indexesNames, '')})


def splunk_submit_event_command(service):
    try:
        index = service.indexes[demisto.args()['index']]  # type: ignore
    except KeyError:
        demisto.results({'ContentsFormat': formats['text'], 'Type': entryTypes['error'],
                         'Contents': "Found no Splunk index: " + demisto.args()['index']})

    else:
        data = demisto.args()['data']
        data_formatted = data.encode('utf8')
        r = index.submit(data_formatted, sourcetype=demisto.args()['sourcetype'], host=demisto.args()['host'])
        demisto.results('Event was created in Splunk index: ' + r.name)


def splunk_submit_event_hec(hec_token, baseurl, event, fields, host, index, source_type, source, time_):

    if hec_token is None:
        raise Exception('The HEC Token was not provided')

    args = assign_params(
        event=event,
        host=host,
        fields={'fields': fields} if fields else None,
        index=index,
        sourcetype=source_type,
        source=source,
        time=time_
    )

    headers = {
        'Authorization': 'Splunk {}'.format(hec_token),
        'Content-Type': 'application/json'
    }

    response = requests.post(baseurl + '/services/collector/event', data=json.dumps(args), headers=headers,
                             verify=VERIFY_CERTIFICATE)
    return response


def splunk_submit_event_hec_command():

    hec_token = demisto.params().get('hec_token')
    baseurl = demisto.params().get('hec_url')
    if baseurl is None:
        raise Exception('The HEC URL was not provided.')

    event = demisto.args().get('event')
    host = demisto.args().get('host')
    fields = demisto.args().get('fields')
    index = demisto.args().get('index')
    source_type = demisto.args().get('source_type')
    source = demisto.args().get('source')
    time_ = demisto.args().get('time')

    response_info = splunk_submit_event_hec(hec_token, baseurl, event, fields, host, index, source_type, source, time_)

    if 'Success' not in response_info.text:
        return_error('Could not send event to Splunk ' + response_info.text.encode('utf8'))
    else:
        demisto.results('The event was sent successfully to Splunk.')


def splunk_edit_notable_event_command(proxy):
    if not proxy:
        os.environ["HTTPS_PROXY"] = ""
        os.environ["HTTP_PROXY"] = ""
        os.environ["https_proxy"] = ""
        os.environ["http_proxy"] = ""
    baseurl = 'https://' + demisto.params()['host'] + ':' + demisto.params()['port'] + '/'
    username = demisto.params()['authentication']['identifier']
    password = demisto.params()['authentication']['password']
    auth_req = requests.post(baseurl + 'services/auth/login',
                             data={'username': username, 'password': password, 'output_mode': 'json'},
                             verify=VERIFY_CERTIFICATE)

    sessionKey = auth_req.json()['sessionKey']
    eventIDs = None
    if demisto.get(demisto.args(), 'eventIDs'):
        eventIDsStr = demisto.args()['eventIDs']
        eventIDs = eventIDsStr.split(",")
    status = None
    if demisto.get(demisto.args(), 'status'):
        status = int(demisto.args()['status'])
    response_info = updateNotableEvents(sessionKey=sessionKey, baseurl=baseurl,
                                        comment=demisto.get(demisto.args(), 'comment'), status=status,
                                        urgency=demisto.get(demisto.args(), 'urgency'),
                                        owner=demisto.get(demisto.args(), 'owner'), eventIDs=eventIDs)
    if 'success' not in response_info or not response_info['success']:
        demisto.results({'ContentsFormat': formats['text'], 'Type': entryTypes['error'],
                         'Contents': "Could not update notable "
                                     "events: " + demisto.args()['eventIDs'] + ' : ' + str(response_info)})

    demisto.results('Splunk ES Notable events: ' + response_info['message'])


def splunk_parse_raw_command():
    raw = demisto.args().get('raw', '')
    rawDict = rawToDict(raw)
    ec = {}
    ec['Splunk.Raw.Parsed'] = rawDict
    demisto.results({"Type": 1, "ContentsFormat": "json", "Contents": json.dumps(rawDict), "EntryContext": ec})


def test_module(service):
    if demisto.params().get('isFetch'):
        t = datetime.utcnow() - timedelta(hours=1)
        time = t.strftime(SPLUNK_TIME_FORMAT)
        kwargs_oneshot = {'count': 1, 'earliest_time': time}
        searchquery_oneshot = demisto.params()['fetchQuery']
        try:
            service.jobs.oneshot(searchquery_oneshot, **kwargs_oneshot)  # type: ignore
        except HTTPError as error:
            return_error(str(error))


def main():
    service = None
    proxy = demisto.params().get('proxy')
    if proxy:
        try:
            service = client.connect(
                handler=handler(proxy),
                host=demisto.params()['host'],
                port=demisto.params()['port'],
                app=demisto.params().get('app'),
                username=demisto.params()['authentication']['identifier'],
                password=demisto.params()['authentication']['password'],
                verify=VERIFY_CERTIFICATE)
        except urllib2.URLError as e:
            if e.reason.errno == 1 and sys.version_info < (2, 6, 3):  # type: ignore
                pass
            else:
                raise
    else:
        service = client.connect(
            host=demisto.params()['host'],
            port=demisto.params()['port'],
            app=demisto.params().get('app'),
            username=demisto.params()['authentication']['identifier'],
            password=demisto.params()['authentication']['password'],
            verify=VERIFY_CERTIFICATE)

    if service is None:
        demisto.error("Could not connect to SplunkPy")

    # The command demisto.command() holds the command sent from the user.
    if demisto.command() == 'test-module':
        test_module(service)
        demisto.results('ok')
    if demisto.command() == 'splunk-search':
        splunk_search_command(service)
    if demisto.command() == 'splunk-job-create':
        splunk_job_create_command(service)
    if demisto.command() == 'splunk-results':
        splunk_results_command(service)
    if demisto.command() == 'fetch-incidents':
        fetch_incidents(service)
    if demisto.command() == 'splunk-get-indexes':
        splunk_get_indexes_command(service)
    if demisto.command() == 'splunk-submit-event':
        splunk_submit_event_command(service)
    if demisto.command() == 'splunk-notable-event-edit':
        splunk_edit_notable_event_command(proxy)
    if demisto.command() == 'splunk-parse-raw':
        splunk_parse_raw_command()
    if demisto.command() == 'splunk-submit-event-hec':
        splunk_submit_event_hec_command()


if __name__ in ['__main__', '__builtin__', 'builtins']:
    main()<|MERGE_RESOLUTION|>--- conflicted
+++ resolved
@@ -231,12 +231,8 @@
         'headers': response.info().dict,  # type: ignore
         'body': StringIO(response.read())    # type: ignore
     }
-<<<<<<< HEAD
     for key in t.keys():
-        demisto.info('{}: {}'.format(key, str(t[key] if not isinstance(t[key], StringIO) else t[key])))
-=======
-    demisto.info(t)
->>>>>>> dade4169
+        demisto.info('{}: {}'.format(key, str(t[key])))
     return t
 
 
