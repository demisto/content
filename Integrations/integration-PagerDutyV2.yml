--- conflicted
+++ resolved
@@ -644,8 +644,5 @@
       type: string
     description: Get the users notification rules
   runonce: false
-<<<<<<< HEAD
-releaseNotes: "Fixed integration errors."
-=======
 hidden: false
->>>>>>> 66ff7631
+releaseNotes: "Fixed integration errors."