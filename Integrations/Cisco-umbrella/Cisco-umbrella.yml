category: Data Enrichment & Threat Intelligence
commonfields:
  id: Cisco Umbrella Investigate
  version: -1
configuration:
- display: Cisco Umbrella API token
  name: APIToken
  required: true
  type: 4
- display: Use system proxy settings
  name: proxy
  required: false
  type: 8
- display: Trust any certificate (unsecure)
  name: insecure
  required: false
  type: 8
- defaultvalue: https://investigate.api.umbrella.com
  display: Base URL
  name: baseURL
  required: true
  type: 0
- defaultvalue: '-100'
  display: DBot Score Malicious Threshold (-100 to 100)
  name: dboscore_threshold
  required: false
  type: 0
description: Cisco Umbrella Investigate
display: Cisco Umbrella Investigate
name: Cisco Umbrella Investigate
script:
  commands:
  - arguments:
    - default: true
      description: Enter the domain you would like to categorize (e.g. amazon.com)
      isArray: false
      name: domain
      required: true
      secret: false
    deprecated: false
    description: Returns the category of a domain. e.g. domain=amazon.com returns
      Ecommerce/Shopping
    execution: false
    name: umbrella-domain-categorization
    outputs:
    - contextPath: Domain.Name
      description: Domain name
      type: string
    - contextPath: Domain.SecurityCategories
      description: The Umbrella security category, or categories, that match this
        domain
      type: string
    - contextPath: Domain.ContentCategories
      description: The Umbrella content category or categories that match this domain
      type: string
    - contextPath: Domain.Malicious.Vendor
      description: For malicious domains, the vendor that made the decision
      type: string
    - contextPath: Domain.Malicious.Description
      description: For malicious domains, the reason for the vendor to make the decision
      type: string
  - arguments:
    - default: true
      description: Enter the domain you would like to categorize (e.g. amazon.com)
      isArray: false
      name: domain
      required: true
      secret: false
    deprecated: true
    description: Returns the category of a domain. e.g. domain=amazon.com returns
      Ecommerce/Shopping
    execution: false
    name: investigate-umbrella-domain-categorization
    outputs:
    - contextPath: Domain.Name
      description: Domain name
      type: Unknown
    - contextPath: Domain.SecurityCategories
      description: The Umbrella security category, or categories, that match this
        domain
      type: Unknown
    - contextPath: Domain.ContentCategories
      description: The Umbrella content category or categories that match this domain
      type: Unknown
    - contextPath: Domain.Malicious.Vendor
      description: For malicious domains, the vendor that made the decision
      type: Unknown
    - contextPath: Domain.Malicious.Description
      description: For malicious domains, the reason for the vendor to make the decision
      type: Unknown
  - arguments:
    - default: true
      description: Enter a domain (e.g. www.cnn.com)
      isArray: false
      name: domain
      required: true
      secret: false
    deprecated: false
    description: Get a list of related domains back and returns a list of co-occurences
      for the specified domain. A co-occurrence is when two or more domains are being
      accessed by the same users within a small window of time. Being a co-occurrence
      isn't necessarily a bad thing, legitimate sites co-occur with each other as
      a part of normal web activity. However, unusual or suspicious co-occurence can
      provide additional information regarding attacks
    execution: false
    name: umbrella-domain-co-occurrences
    outputs:
    - contextPath: Domain.Name
      description: Domain name
      type: string
    - contextPath: Domain.CoOccurrences.Score
      description: Domain score - value range between 0 and 1
      type: number
    - contextPath: Domain.CoOccurrences.Name
      description: Domain name
      type: string
  - arguments:
    - default: true
      description: Enter a domain (e.g. www.cnn.com)
      isArray: false
      name: domain
      required: true
      secret: false
    deprecated: true
    description: Get a list of related domains back and returns a list of co-occurences
      for the specified domain. A co-occurrence is when two or more domains are being
      accessed by the same users within a small window of time. Being a co-occurrence
      isn't necessarily a bad thing, legitimate sites co-occur with each other as
      a part of normal web activity. However, unusual or suspicious co-occurence can
      provide additional information regarding attacks
    execution: false
    name: investigate-umbrella-domain-co-occurrences
    outputs:
    - contextPath: Domain.Name
      description: Domain name
      type: Unknown
    - contextPath: Domain.Score
      description: Domain score - value range between 0 and 1
      type: Unknown
  - arguments:
    - default: true
      description: Enter a domain (e.g. www.cnn.com)
      isArray: false
      name: domain
      required: true
      secret: false
    deprecated: false
    description: This will return a list of domain names that have been frequently
      seen requested b around the same time (up to 60 seconds before or after) as
      the given domain name, but that are not frequently associated with other domain
      names.
    execution: false
    name: umbrella-domain-related
    outputs:
    - contextPath: Domain.Name
      description: Domain name
      type: string
    - contextPath: Domain.Related.Score
      description: This is a score reflecting the number of client IPs looking up
        related sites within 60 seconds of the original request
      type: number
    - contextPath: Domain.Related.Name
      description: Related domain name
      type: string
  - arguments:
    - default: true
      description: Enter a domain (e.g. www.cnn.com)
      isArray: false
      name: domain
      required: true
      secret: false
    deprecated: true
    description: This will return a list of domain names that have been frequently
      seen requested b around the same time (up to 60 seconds before or after) as
      the given domain name, but that are not frequently associated with other domain
      names.
    execution: false
    name: investigate-umbrella-domain-related
    outputs:
    - contextPath: Domain.Name
      description: Domain name
      type: Unknown
    - contextPath: Domain.Score
      description: This is a score reflecting the number of client IPs looking up
        related sites within 60 seconds of the original request
      type: Unknown
  - arguments:
    - default: true
      description: Enter a domain like (www.cnn.com)
      isArray: false
      name: domain
      required: true
      secret: false
    - default: false
      defaultValue: '-100'
      description: Manually set a threshold instead of secure rank in order to determine
        if domain is malicious. from -100(malicious) to 100(good)
      isArray: false
      name: threshold
      required: false
      secret: false
    deprecated: false
    description: This contains multiple scores or security features, each of which
      can be used to determine relevant datapoints to build insight on the reputation
      or security risk posed by the site. See security information about this specific
      domain at https://investigate-api.readme.io/docs/security-information-for-a-domain-1
    execution: false
    name: umbrella-domain-security
    outputs:
    - contextPath: Domain.Name
      description: Domain name
      type: string
    - contextPath: Domain.Security.DGA
      description: Domain Generation Algorithm. This score is generated based on the
        likeliness of the domain name being generated by an algorithm rather than
        a human
      type: number
    - contextPath: Domain.Security.Perplexity
      description: A second score on the likeliness of the name to be algorithmically
        generated, on a scale from 0 to 1
      type: number
    - contextPath: Domain.Security.Entropy
      description: The number of bits required to encode the domain name, as a score
      type: number
    - contextPath: Domain.Security.SecureRank
      description: Suspicious rank for a domain that reviews based on the lookup behavior
        of client IP for the domain
      type: number
    - contextPath: Domain.Security.PageRank
      description: Popularity according to Google's pagerank algorithm
      type: number
    - contextPath: Domain.Security.ASNScore
      description: ASN reputation score, ranges from -100 to 0 with -100 being very
        suspicious
      type: Unknown
    - contextPath: Domain.Security.PrefixScore
      description: Prefix ranks domains given their IP prefixes (an IP prefix is the
        first three octets in an IP address) and the reputation score of these prefixes.
        Ranges from -100 to 0, -100 being very suspicious
      type: number
    - contextPath: Domain.Security.RipScore
      description: RIP ranks domains given their IP addresses and the reputation score
        of these IP addresses. Ranges from -100 to 0, -100 being very suspicious
      type: number
    - contextPath: Domain.Security.Popularity
      description: The number of unique client IPs visiting this site, relative to
        the all requests to all sites
      type: number
    - contextPath: Domain.Security.GeoScore
      description: A score that represents how far the different physical locations
        serving this name are from each other
      type: number
    - contextPath: Domain.Security.KolmoorovSmirnov
      description: olmogorov–Smirnov test on geodiversity. 0 means that the client
        traffic matches what is expected for this TLD
      type: number
    - contextPath: Domain.Security.AttackName
      description: The name of any known attacks associated with this domain, or blank
        if no known threat
      type: string
    - contextPath: Domain.Security.ThreatType
      description: The type of the known attack, such as botnet or APT, or blank if
        no known threat
      type: string
  - arguments:
    - default: true
      description: Enter a domain like (www.cnn.com)
      isArray: false
      name: domain
      required: true
      secret: false
    deprecated: true
    description: This contains multiple scores or security features, each of which
      can be used to determine relevant datapoints to build insight on the reputation
      or security risk posed by the site. See security information about this specific
      domain at https://investigate-api.readme.io/docs/security-information-for-a-domain-1
    execution: false
    name: investigate-umbrella-domain-security
    outputs:
    - contextPath: Domain.Name
      description: Domain name
      type: Unknown
    - contextPath: Domain.Security.DGA
      description: Domain Generation Algorithm. This score is generated based on the
        likeliness of the domain name being generated by an algorithm rather than
        a human
      type: Unknown
    - contextPath: Domain.Security.Perplexity
      description: A second score on the likeliness of the name to be algorithmically
        generated, on a scale from 0 to 1
      type: Unknown
    - contextPath: Domain.Security.Entropy
      description: The number of bits required to encode the domain name, as a score
      type: Unknown
    - contextPath: Domain.Security.SecureRank
      description: Suspicious rank for a domain that reviews based on the lookup behavior
        of client IP for the domain
      type: Unknown
    - contextPath: Domain.Security.PageRank
      description: Popularity according to Google's pagerank algorithm
      type: Unknown
    - contextPath: Domain.Security.ASNScore
      description: ASN reputation score, ranges from -100 to 0 with -100 being very
        suspicious
      type: Unknown
    - contextPath: Domain.Security.PrefixScore
      description: Prefix ranks domains given their IP prefixes (an IP prefix is the
        first three octets in an IP address) and the reputation score of these prefixes.
        Ranges from -100 to 0, -100 being very suspicious
      type: Unknown
    - contextPath: Domain.Security.RipScore
      description: RIP ranks domains given their IP addresses and the reputation score
        of these IP addresses. Ranges from -100 to 0, -100 being very suspicious
      type: Unknown
    - contextPath: Domain.Security.Popularity
      description: The number of unique client IPs visiting this site, relative to
        the all requests to all sites
      type: Unknown
    - contextPath: Domain.Security.GeoScore
      description: A score that represents how far the different physical locations
        serving this name are from each other
      type: Unknown
    - contextPath: Domain.Security.KolmoorovSmirnov
      description: olmogorov–Smirnov test on geodiversity. 0 means that the client
        traffic matches what is expected for this TLD
      type: Unknown
    - contextPath: Domain.Security.AttackName
      description: The name of any known attacks associated with this domain, or blank
        if no known threat
      type: Unknown
    - contextPath: Domain.Security.ThreatType
      description: The type of the known attack, such as botnet or APT, or blank if
        no known threat
      type: Unknown
  - arguments:
    - default: true
      description: Enter a domain like (www.cnn.com)
      isArray: false
      name: domain
      required: true
      secret: false
    deprecated: false
    description: The DNS database can be used to query the history that Umbrella has
      seen for a given domain. The most common use case is to obtain the RRs (Resource
      Record) history for a given domain, passing in the record query type as a parameter,
      to help build intelligence around an domain.
    execution: false
    name: umbrella-domain-dns-history
    outputs:
    - contextPath: Domain.Address
      description: IP address
      type: Unknown
    - contextPath: Domain.DNSHistory.Age
      description: The day in days between now and the last request for this domain.
        This value is only useful if present
      type: Unknown
    - contextPath: Domain.DNSHistory.TtlsMin
      description: Minimum amount of time set that DNS records should be cached
      type: Unknown
    - contextPath: Domain.DNSHistory.TtlsMax
      description: Maximum amount of time set that DNS records should be cached
      type: Unknown
    - contextPath: Domain.DNSHistory.TtlsMean
      description: Average amount of time set that DNS records should be cached
      type: Unknown
    - contextPath: Domain.DNSHistory.TtlsMedian
      description: Median amount of time set that DNS records should be cached
      type: Unknown
    - contextPath: Domain.DNSHistory.TtlsStddev
      description: Standard deviation of the amount of time set that DNS records should
        be cached
      type: Unknown
    - contextPath: Domain.DNSHistory.CountryCodes
      description: 'List of country codes (ex: US, FR, TW) for the IPs the name maps
        to'
      type: Unknown
    - contextPath: Domain.DNSHistory.CountryCount
      description: Number of countries the IPs are hosted in
      type: Unknown
    - contextPath: Domain.DNSHistory.Asns
      description: List of ASN numbers the IPs are in
      type: Unknown
    - contextPath: Domain.DNSHistory.AsnsCount
      description: Number of ASNs the IPs map to
      type: Unknown
    - contextPath: Domain.DNSHistory.Prefixes
      description: List of network prefixes the IPs map to
      type: Unknown
    - contextPath: Domain.DNSHistory.PrefixesCount
      description: Number of network prefixes the IPs map to
      type: Unknown
    - contextPath: Domain.DNSHistory.Rips
      description: Number of IPs seen for the domain name
      type: Unknown
    - contextPath: Domain.DNSHistory.DivRips
      description: The number of prefixes over the number of IPs
      type: Unknown
    - contextPath: Domain.DNSHistory.Locations
      description: List of geo coordinates (WGS84 datum, decimal format) the IPs are
        mapping to
      type: Unknown
    - contextPath: Domain.DNSHistory.LocationsCount
      description: Number of distinct geo coordinates the IPs are mapping to
      type: Unknown
    - contextPath: Domain.DNSHistory.GeoDistanceSum
      description: Minimum sum of distance between locations, in kilometers
      type: Unknown
    - contextPath: Domain.DNSHistory.GeoDistancMean
      description: Mean distance between the geo median and each location, in kilometers
      type: Unknown
    - contextPath: Domain.DNSHistory.MailExchanger
      description: Boolean, If an MX query for this domain name has been seen
      type: Unknown
    - contextPath: Domain.DNSHistory.NonRoutable
      description: Boolean. If one of the IPs is in a reserved, non-routable IP range
      type: Unknown
    - contextPath: Domain.DNSHistory.FfCandidate
      description: Boolean. If the domain name looks like a candidate for fast flux.
        This does not necessarily mean the domain is in fast flux, but rather that
        the IP address the domain resolves to changes rapidly
      type: Unknown
    - contextPath: Domain.DNSHistory.RipsStability
      description: 1.0 divided by the number of times the set of IP addresses changed
      type: Unknown
    - contextPath: Domain.DNSHistory.BaseDomain
      description: The base domain of the requested domain
      type: Unknown
    - contextPath: Domain.DNSHistory.IsSubdomain
      description: Boolean. True if the requested domain is a subdomain of another
      type: Unknown
  - arguments:
    - default: true
      description: Enter a domain like (www.cnn.com)
      isArray: false
      name: domain
      required: true
      secret: false
    deprecated: true
    description: The DNS database can be used to query the history that Umbrella has
      seen for a given domain. The most common use case is to obtain the RRs (Resource
      Record) history for a given domain, passing in the record query type as a parameter,
      to help build intelligence around an domain.
    execution: false
    name: investigate-umbrella-domain-dns-history
    outputs:
    - contextPath: IP.Address
      description: IP address
      type: Unknown
    - contextPath: IP.DNSHistory.Age
      description: The day in days between now and the last request for this domain.
        This value is only useful if present
      type: Unknown
    - contextPath: IP.DNSHistory.TtlsMin
      description: Minimum amount of time set that DNS records should be cached
      type: Unknown
    - contextPath: IP.DNSHistory.TtlsMax
      description: Maximum amount of time set that DNS records should be cached
      type: Unknown
    - contextPath: IP.DNSHistory.TtlsMean
      description: Average amount of time set that DNS records should be cached
      type: Unknown
    - contextPath: IP.DNSHistory.TtlsMedian
      description: Median amount of time set that DNS records should be cached
      type: Unknown
    - contextPath: IP.DNSHistory.TtlsStddev
      description: Standard deviation of the amount of time set that DNS records should
        be cached
      type: Unknown
    - contextPath: IP.DNSHistory.CountryCodes
      description: 'List of country codes (ex: US, FR, TW) for the IPs the name maps
        to'
      type: Unknown
    - contextPath: IP.DNSHistory.CountryCount
      description: Number of countries the IPs are hosted in
      type: Unknown
    - contextPath: IP.DNSHistory.Asns
      description: List of ASN numbers the IPs are in
      type: Unknown
    - contextPath: IP.DNSHistory.AsnsCount
      description: Number of ASNs the IPs map to
      type: Unknown
    - contextPath: IP.DNSHistory.Prefixes
      description: List of network prefixes the IPs map to
      type: Unknown
    - contextPath: IP.DNSHistory.PrefixesCount
      description: Number of network prefixes the IPs map to
      type: Unknown
    - contextPath: IP.DNSHistory.Rips
      description: Number of IPs seen for the domain name
      type: Unknown
    - contextPath: IP.DNSHistory.DivRips
      description: The number of prefixes over the number of IPs
      type: Unknown
    - contextPath: IP.DNSHistory.Locations
      description: List of geo coordinates (WGS84 datum, decimal format) the IPs are
        mapping to
      type: Unknown
    - contextPath: IP.DNSHistory.LocationsCount
      description: Number of distinct geo coordinates the IPs are mapping to
      type: Unknown
    - contextPath: IP.DNSHistory.GeoDistanceSum
      description: Minimum sum of distance between locations, in kilometers
      type: Unknown
    - contextPath: IP.DNSHistory.GeoDistancMean
      description: Mean distance between the geo median and each location, in kilometers
      type: Unknown
    - contextPath: IP.DNSHistory.MailExchanger
      description: Boolean, If an MX query for this domain name has been seen
      type: Unknown
    - contextPath: IP.DNSHistory.NonRoutable
      description: Boolean. If one of the IPs is in a reserved, non-routable IP range
      type: Unknown
    - contextPath: IP.DNSHistory.FfCandidate
      description: Boolean. If the domain name looks like a candidate for fast flux.
        This does not necessarily mean the domain is in fast flux, but rather that
        the IP address the domain resolves to changes rapidly
      type: Unknown
    - contextPath: IP.DNSHistory.RipsStability
      description: 1.0 divided by the number of times the set of IP addresses changed
      type: Unknown
    - contextPath: IP.DNSHistory.BaseDomain
      description: The base domain of the requested domain
      type: Unknown
    - contextPath: IP.DNSHistory.IsSubdomain
      description: Boolean. True if the requested domain is a subdomain of another
      type: Unknown
  - arguments:
    - default: true
      description: 'Enter an IP Address:'
      isArray: false
      name: ip
      required: true
      secret: false
    - default: false
      defaultValue: '100'
      description: Limit fetched results, removing limit can fetch big amount of results
        into context.
      isArray: false
      name: limit
      required: false
      secret: false
    deprecated: false
    description: The DNS database can be used to query the history that Umbrella has
      seen for a given IP address. The most common use case is to obtain the DNS Resource
      Record (RR) history for a given IP, passing in the record query type as a parameter,
      to help build intelligence around an IP or a range of IPs. The information provided
      is from within the last 90 days.
    execution: false
    name: umbrella-ip-dns-history
    outputs:
    - contextPath: IP.Address
      description: IP address
      type: Unknown
    - contextPath: IP.DNSHistory.RRS.Name
      description: The looked up IP addres
      type: Unknown
    - contextPath: IP.DNSHistory.RRS.Class
      description: DNS class type
      type: Unknown
    - contextPath: IP.DNSHistory.RRS.Type
      description: Query type
      type: Unknown
    - contextPath: IP.DNSHistory.RRS.RR
      description: Resource record owner
      type: Unknown
    - contextPath: IP.DNSHistory.RRS.TTL
      description: Time to live for this record
      type: Unknown
    - contextPath: IP.DNSHistory.Features.RrCount
      description: Number of records of that type mapping to the given IP
      type: Unknown
    - contextPath: IP.DNSHistory.Features.Ld2Count
      description: Number of 2-level names mapping to the given IP
      type: Unknown
    - contextPath: IP.DNSHistory.Features.Ld3Count
      description: Number of 3-level names mapping to the given IP
      type: Unknown
    - contextPath: IP.DNSHistory.Features.Ld21Count
      description: Number of 2-level names, without the TLD, mapping to the given
        IP
      type: Unknown
    - contextPath: IP.DNSHistory.Features.Ld22Count
      description: Number of 3-level names, without the TLD, mapping to the given
        IP
      type: Unknown
    - contextPath: IP.DNSHistory.Features.DivLd2
      description: ld2_count divided by the number of records
      type: Unknown
    - contextPath: IP.DNSHistory.Features.DivLd3
      description: ld3_count divided by the number of records
      type: Unknown
    - contextPath: IP.DNSHistory.Features.DivLd21
      description: ld2_1_count divided by the number of records
      type: Unknown
    - contextPath: IP.DNSHistory.Features.DivLd22
      description: ld2_2_count divided by the number of records
      type: Unknown
  - arguments:
    - default: true
      description: 'Enter an IP Address:'
      isArray: false
      name: ip
      required: true
      secret: false
    deprecated: true
    description: The DNS database can be used to query the history that Umbrella has
      seen for a given IP address. The most common use case is to obtain the DNS Resource
      Record (RR) history for a given IP, passing in the record query type as a parameter,
      to help build intelligence around an IP or a range of IPs. The information provided
      is from within the last 90 days.
    execution: false
    name: investigate-umbrella-ip-dns-history
    outputs:
    - contextPath: IP.Address
      description: IP address
      type: Unknown
    - contextPath: IP.DNSHistory.RRS.Name
      description: The looked up IP addres
      type: Unknown
    - contextPath: IP.DNSHistory.RRS.Class
      description: DNS class type
      type: Unknown
    - contextPath: IP.DNSHistory.RRS.Type
      description: Query type
      type: Unknown
    - contextPath: IP.DNSHistory.RRS.RR
      description: Resource record owner
      type: Unknown
    - contextPath: IP.DNSHistory.RRS.TTL
      description: Time to live for this record
      type: Unknown
    - contextPath: IP.DNSHistory.Feature.RrCount
      description: Number of records of that type mapping to the given IP
      type: Unknown
    - contextPath: IP.DNSHistory.Feature.Ld2Count
      description: Number of 2-level names mapping to the given IP
      type: Unknown
    - contextPath: IP.DNSHistory.Feature.Ld3Count
      description: Number of 3-level names mapping to the given IP
      type: Unknown
    - contextPath: IP.DNSHistory.Feature.Ld21Count
      description: Number of 2-level names, without the TLD, mapping to the given
        IP
      type: Unknown
    - contextPath: IP.DNSHistory.Feature.Ld22Count
      description: Number of 3-level names, without the TLD, mapping to the given
        IP
      type: Unknown
    - contextPath: IP.DNSHistory.Feature.DivLd2
      description: ld2_count divided by the number of records
      type: Unknown
    - contextPath: IP.DNSHistory.Feature.DivLd3
      description: ld3_count divided by the number of records
      type: Unknown
    - contextPath: IP.DNSHistory.Feature.DivLd21
      description: ld2_1_count divided by the number of records
      type: Unknown
    - contextPath: IP.DNSHistory.Feature.DivLd22
      description: ld2_2_count divided by the number of records
      type: Unknown
  - arguments:
    - default: true
      description: An IP Address
      isArray: false
      name: ip
      required: true
      secret: false
    deprecated: true
    description: This command  shows whether the IP address you’ve entered as input
      has any known malicious domains associated with it. The domains that appear
      when using this endpoint are those that currently exist in the Umbrella block
      list. This endpoint will return an array with a single domain name for each
      domain associated with the IP, along with an id number that can be ignored.
    execution: false
    name: investigate-umbrella-ip-malicious-domains
    outputs:
    - contextPath: Domain.Name
      description: Domain name
      type: Unknown
    - contextPath: Domain.Malicious.Vendor
      description: For malicious domains, the vendor that made the decision
      type: Unknown
    - contextPath: Domain.Malicious.Description
      description: For malicious domains, the reason for the vendor to make the decision
      type: Unknown
  - arguments:
    - default: true
      description: An IP Address
      isArray: false
      name: ip
      required: true
      secret: false
    deprecated: false
    description: This command  shows whether the IP address you’ve entered as input
      has any known malicious domains associated with it. The domains that appear
      when using this endpoint are those that currently exist in the Umbrella block
      list. This endpoint will return an array with a single domain name for each
      domain associated with the IP, along with an id number that can be ignored.
    execution: false
    name: umbrella-ip-malicious-domains
    outputs:
    - contextPath: Domain.Name
      description: Domain name
      type: Unknown
    - contextPath: Domain.Malicious.Vendor
      description: For malicious domains, the vendor that made the decision
      type: Unknown
    - contextPath: Domain.Malicious.Description
      description: For malicious domains, the reason for the vendor to make the decision
      type: Unknown
    - contextPath: DBotScore.Score
      description: The DBot score
      type: number
    - contextPath: DBotScore.Type
      description: The Indicator type
      type: string
    - contextPath: DBotScore.Vendor
      description: The DBot score vendor
      type: string
    - contextPath: DBotScore.Indicator
      description: The Indicator
      type: string
  - arguments:
    - default: true
      description: Enter a domain regular expression (e.g. "cn.*\\\\.com"). Note to
        use double backslash ("\\\\")
      isArray: false
      name: regex
      required: true
      secret: false
    - default: false
      description: 'Example: -2weeks, -1 day, -1000minutes, EPOCH unix time, MAX:
        -31days'
      isArray: false
      name: start
      required: false
      secret: false
    - default: false
      defaultValue: '100'
      description: Limit fetched results, removing limit can fetch big amount of results
        into context.
      isArray: false
      name: limit
      required: false
      secret: false
    deprecated: false
    description: This produces a list of matching domains based on a regular expression.
      You could use this for domain squatting. The pattern search functionality in
      Investigate uses regular expressions (RegEx) to search against the Investigate
      database. There are several excellent tools online such as http://regexr.com
      to help if you’re not familiar with building RegEx.
    execution: false
    name: umbrella-domain-search
    outputs:
    - contextPath: Domain.Name
      description: Domain name
      type: string
    - contextPath: Domain.FirstSeen
      description: First seen time in Epoch format
      type: string
    - contextPath: Domain.FirstSeenISO
      description: First seen time in ISO format
      type: Unknown
    - contextPath: Domain. SecurityCategories
      description: Matching Umbrella Security Categories
      type: string
  - arguments:
    - default: true
      description: Enter a domain regular expression (e.g. "cn.*\\\\.com"). Note to
        use double backslash ("\\\\")
      isArray: false
      name: regex
      required: true
      secret: false
    - default: false
      description: 'Example: -2weeks, -1 day, -1000minutes, EPOCH unix time'
      isArray: false
      name: start
      required: false
      secret: false
    deprecated: true
    description: This produces a list of matching domains based on a regular expression.
      You could use this for domain squatting. The pattern search functionality in
      Investigate uses regular expressions (RegEx) to search against the Investigate
      database. There are several excellent tools online such as http://regexr.com
      to help if you’re not familiar with building RegEx.
    execution: false
    name: investigate-umbrella-domain-search
    outputs:
    - contextPath: Domain.Name
      description: Domain name
      type: Unknown
    - contextPath: Domain.FirstSeean
      description: First seen time in Epoch format
      type: Unknown
    - contextPath: Domain.FirstSeeanISO
      description: First seen time in ISO format
      type: Unknown
    - contextPath: Domain. SecurityCategories
      description: Matching Umbrella Security Categories
      type: Unknown
  - arguments:
    - default: false
      description: 'The domain name you would like to categorize. (e.g. : www.amazon.com)
        Comma separated list allowed. (e.g. : www.amazon.com,www.facebook.com,www.yahoo.com)'
      isArray: false
      name: domain
      required: true
      secret: false
    deprecated: false
    description: Get Domain Reputation info using Cisco Umbrella Investigate. Domain
      reputation score is either true or false from the service and cannot be modified
      using a threshold.
    execution: false
    name: domain
    outputs:
    - contextPath: Domain.Name
      description: The domain's name.
      type: string
    - contextPath: Domain.Umbrella.RiskScore
      description: The status will be "-1" if the domain is believed to be malicious,
        "1" if the domain is believed to be benign, "0" if it hasn't been classified
        yet.
      type: number
    - contextPath: Domain.Umbrella.SecureRank 
      description: Suspicious rank for a domain that reviews based on the lookup behavior
        of client IP for the domain. Securerank is designed to identify hostnames
        requested by known infected clients but never requested by clean clients,
        assuming these domains are more likely to be bad. Scores returned range from
        -100 (suspicious) to 100 (benign).
      type: number
    - contextPath: Domain.Umbrella.FirstQueriedTime
      description: The time when the attribution for this Domain was made.
      type: number
    - contextPath: DBotScore.Indicator
      description: The Indicator
      type: string
    - contextPath: DBotScore.Score
      description: The DBot score
      type: number
    - contextPath: DBotScore.Type
      description: The Indicator type
      type: string
    - contextPath: DBotScore.Vendor
      description: The DBot score vendor
      type: string
    - contextPath: Domain.Umbrella.ContentCategories
      description: The Umbrella content category or categories that match this domain.
        If none of them match, the return will be blank.
      type: string
    - contextPath: Domain.Umbrella.MalwareCategories
      description: The Umbrella security category, or categories, that match this
        domain or that this domain is associated with. If none match, the return will
        be blank.
      type: string
    - contextPath: Domain.Malicious.Vendor
      description: For malicious domains, the vendor that made the decision
      type: string
    - contextPath: Domain.Malicious.Description
      description: For malicious domains, the reason for the vendor to make the decision
      type: string
    - contextPath: Domain.Admin.Country
      description: The country of the domain administrator.
      type: String
    - contextPath: Domain.Admin.Email
      description: The email address of the domain administrator.
      type: String
    - contextPath: Domain.Admin.Name
      description: The name of the domain administrator.
      type: String
    - contextPath: Domain.Admin.Phone
      description: The phone number of the domain administrator.
      type: String
    - contextPath: Domain.Registrant.Country
      description: The country of the registrant.
      type: String
    - contextPath: Domain.Registrant.Email
      description: The email address of the registrant.
      type: String
    - contextPath: Domain.Registrant.Name
      description: The name of the registrant.
      type: String
    - contextPath: Domain.Registrant.Phone
      description: The phone number of the registrant.
      type: String
    - contextPath: Domain.CreationDate
      description: The date on which the domain was created.
      type: Date
    - contextPath: Domain.DomainStatus
      description: The status of the domain.
      type: String
    - contextPath: Domain.UpdatedDate
      description: The date on which the domain was last updated.
      type: Date
    - contextPath: Domain.ExpirationDate
      description: The expiration date of the domain.
      type: Date
    - contextPath: Domain.Registrar.Name
<<<<<<< HEAD
      description: The registrar's name, for example 'GoDaddy'.
=======
      description: The name of the registrar, such as "GoDaddy".
>>>>>>> 4d884d23
      type: String
  - arguments:
    - default: false
      description: 'The domain name you would like see related domains for. (e.g.
        : www.cnn.com)'
      isArray: false
      name: domain
      required: true
      secret: false
    - auto: PREDEFINED
      default: false
      defaultValue: 'false'
      description: Set to true to get a list of co-occurences. (A co-occurrence is
        when two or more domains are being accessed by the same users within a small
        window of time) By default, this value will be false.
      isArray: false
      name: coOccurences
      predefined:
      - 'false'
      - 'true'
      required: false
      secret: false
    deprecated: false
    description: Get a list of domain names that have been frequently seen requested
      around the same time (up to 60 seconds before or after) as the given domain
      name. And also a list of co-occurences.
    execution: false
    name: umbrella-get-related-domains
    outputs:
    - contextPath: Umbrella.RelatedDomains.Domain
      description: The domain's name.
      type: string
    - contextPath: Umbrella.RelatedDomains.Data.Name
      description: Domain names that have been frequently seen requested around the
        same time (up to 60 seconds before or after) as the given domain name.
      type: string
    - contextPath: Umbrella.CoOccurences.Data.Name
      description: All co-occurences of requests from client IPs are returned for
        the previous seven days whether the co-occurence is suspicious or not.
      type: string
    - contextPath: Umbrella.CoOccurences.Data.Score
      description: The values range between 0 and 1 and should not exceed 1.
      type: number
    - contextPath: Umbrella.RelatedDomains.Data.Score
      description: The score here is the number of client IP requests to the site
        around the same time as the site being looked up. This is a score reflecting
        the number of client IPs looking up related sites within 60 seconds of the
        original request
      type: number
    - contextPath: Umbrella.CoOccurences.Domain
      description: The domain's name.
      type: string
  - arguments:
    - default: false
      description: 'The domain name you would like see classifiers for. (e.g. : www.cnn.com)'
      isArray: false
      name: domain
      required: true
      secret: false
    deprecated: false
    description: List all the classifiers used for a particular domain to assign a
      particular security categorization or threat type (indicators of compromise).
    execution: false
    name: umbrella-get-domain-classifiers
    outputs:
    - contextPath: Umbrella.DomainClassifiers.Domain
      description: The domain's name.
      type: string
    - contextPath: Umbrella.DomainClassifiers.Data.MalwareCategories
      description: Which Umbrella security category, if any, matched the input
      type: string
    - contextPath: Umbrella.DomainClassifiers.Data.AttackNames
      description: Which named attacks, if any, matched the input
      type: string
    - contextPath: Umbrella.DomainClassifiers.Data.ThreatTypes
      description: Which threat type, if any, matched in the input.
      type: string
  - arguments:
    - default: false
      description: 'The domain name you would like see volume for. (e.g. : www.cnn.com)'
      isArray: false
      name: domain
      required: true
      secret: false
    - default: false
      defaultValue: -7days
      description: 'Point in time in the past, expressed as a timestamp in the following
        format or relative time. Valid formats: start=-2days start=-2hours start=1997-07-16T19:20:30+01:00
        i.e YYYY-MM-DDThh:mm:ssTZD  Note the negative sign. The max is 30 days.'
      isArray: false
      name: start
      required: false
      secret: false
    - default: false
      defaultValue: now
      description: 'Point in time in the past expressed as a timestamp in milliseconds
        or relative time. Also valid is ''now''. Valid formats: stop=-1days stop=now
        start=1997-07-16T19:20:30+01:00 i.e YYYY-MM-DDThh:mm:ssTZD  Note the negative
        sign. The max is 30 days.'
      isArray: false
      name: stop
      required: false
      secret: false
    - auto: PREDEFINED
      default: false
      defaultValue: all
      description: 'Valid options are: exact, component, or all (default).     1.Using
        "cisco.com" as an example, "exact" only gives results for cisco.com.    2.
        Component gives results for every component of cisco.com, but not cisco.com.
        Examples are www.cisco.com, mail.cisco.com, wwwin.cisco.com, something.else.cisco.com.     3.All
        returns the sum of component and exact, this is the default.'
      isArray: false
      name: match
      predefined:
      - all
      - exact
      - component
      required: false
      secret: false
    - default: false
      defaultValue: '100'
      description: Limit fetched results, removing limit can fetch big amount of results
        into context.
      isArray: false
      name: limit
      required: false
      secret: false
    deprecated: false
    description: The domain volume command shows the number of DNS queries made per
      hour to the specified domain by users of Umbrella's recursive DNS servers.
    execution: false
    name: umbrella-get-domain-queryvolume
    outputs:
    - contextPath: Umbrella.QueryVolume.Domain
      description: The domain's name.
      type: string
    - contextPath: Umbrella.QueryVolume.Data.StartDate
      description: Start date for which the volume data is returned.
      type: string
    - contextPath: Umbrella.QueryVolume.Data.StopDate
      description: Stop date for which the volume data is returned.
      type: string
    - contextPath: Umbrella.QueryVolume.Data.QueriesInfo.QueryHour
      description: Query hour for which the queries data is returned.
      type: string
    - contextPath: Umbrella.QueryVolume.Data.QueriesInfo.Queries
      description: Number of DNS queries per hour, in ascending order, to the specified
        domain.
      type: string
  - arguments:
    - default: false
      description: 'The domain name you would like see the security info for. (e.g.
        : www.cnn.com)'
      isArray: false
      name: domain
      required: true
      secret: false
    - default: false
      defaultValue: '-100'
      description: Manually set a threshold instead of secure rank in order to determine
        if domain is malicious. from -100(malicious) to 100(good)
      isArray: false
      name: threshold
      required: false
      secret: false
    deprecated: false
    description: The security information API method contains multiple scores or security
      features, which can act as relevant datapoints to build insight on the reputation.
    execution: false
    name: umbrella-get-domain-details
    outputs:
    - contextPath: Umbrella.DomainDetails.Domain
      description: The domain's name.
      type: string
    - contextPath: Umbrella.DomainDetails.Data.DGA
      description: Domain Generation Algorithm. This score is generated based on the
        likeliness of the domain name being generated by an algorithm rather than
        a human. This score ranges from -100 (suspicious) to 0 (benign).
      type: string
    - contextPath: Umbrella.DomainDetails.Data.Entropy
      description: The number of bits required to encode the domain name, as a score.
        This score is to be used in conjunction with DGA and Perplexity.
      type: number
<<<<<<< HEAD
    - contextPath: Umbrella.DomainDetails.Data.SecureRank
=======
    - contextPath: Umbrella.DomainDetails.Data.SecureRank 
>>>>>>> 4d884d23
      description: Suspicious rank for a domain that reviews based on the lookup behavior
        of client IP for the domain. Securerank is designed to identify hostnames
        requested by known infected clients but never requested by clean clients,
        assuming these domains are more likely to be bad. Scores returned range from
        -100 (suspicious) to 100 (benign).
      type: number
    - contextPath: Umbrella.DomainDetails.Data.PrefixScore
      description: Prefix ranks domains given their IP prefixes (an IP prefix is the
        first three octets in an IP address) and the reputation score of these prefixes.
        Ranges from -100 to 0, -100 being very suspicious.
      type: number
    - contextPath: Umbrella.DomainDetails.Data.RipScore
      description: RIP ranks domains given their IP addresses and the reputation score
        of these IP addresses. Ranges from -100 to 0, -100 being very suspicious.
      type: number
    - contextPath: Umbrella.DomainDetails.Data.Popularity
      description: The number of unique client IPs visiting this site, relative to
        the all requests to all sites. A score of how many different client/unique
        IPs go to this domain compared to others.
      type: number
    - contextPath: Umbrella.DomainDetails.Data.Geodiversity
      description: A score representing the number of queries from clients visiting
        the domain, broken down by country. Score is a non-normalized ratio between
        0 and 1.
      type: number
    - contextPath: Umbrella.DomainDetails.Data.TldGeodiversity
      description: A score that represents the TLD country code geodiversity as a
        percentage of clients visiting the domain. Occurs most often with domains
        that have a ccTLD. Score is normalized ratio between 0 and 1.
      type: number
    - contextPath: Umbrella.DomainDetails.Data.KolmogorovSmirnovTest
      description: Kolmogorov–Smirnov test on geodiversity. 0 means that the client
        traffic matches what is expected for this TLD.
      type: number
    - contextPath: DBotScore.Indicator
      description: The Indicator
      type: string
    - contextPath: DBotScore.Score
      description: The DBot score
      type: number
    - contextPath: DBotScore.Type
      description: The Indicator type
      type: string
    - contextPath: DBotScore.Vendor
      description: The DBot score vendor
      type: string
    - contextPath: Domain.Malicious.Vendor
      description: For malicious domains, the vendor that made the decision
      type: string
    - contextPath: Domain.Malicious.Description
      description: For malicious domains, the reason for the vendor to make the decision
      type: string
  - arguments:
    - default: false
      description: 'Email address following rfc5322 conventions. (e.g. : admin@google.com)
        Comma separated list allowed. (e.g. : admin@google.com, dns-admin@google.com,
        hostmaster@charter.com)'
      isArray: true
      name: emails
      required: true
      secret: false
    - default: false
      description: For paging with offset for domains with more than 500 results,
        set the url-param limit. Default value is 10.
      isArray: false
      name: offset
      required: false
      secret: false
    - auto: PREDEFINED
      default: false
      description: 'To sort the list of domains based on timestamp. By default, domains
        are simply sorted by name in alphabetical order.  Possible values are: ""created"",
        ""updated"", and ""expired"", each of which sorts from the most recent date
        for the value of the WHOIS entry.'
      isArray: false
      name: sort
      predefined:
      - created
      - updated
      required: false
      secret: false
    - default: false
      defaultValue: '100'
      description: To limit the total number of results (domains).
      isArray: false
      name: limit
      required: false
      secret: false
    deprecated: false
    description: The command will return the domains associated with the email address
      or addresses of the registrar that are looked up.
    execution: false
    name: umbrella-get-domains-for-email-registrar
    outputs:
    - contextPath: Umbrella.AssociatedDomains.Email
      description: Email address.
      type: string
    - contextPath: Umbrella.AssociatedDomains.Data.TotalResults
      description: Total number of results for this email.
      type: number
    - contextPath: Umbrella.AssociatedDomains.Data.MoreDataAvailable
      description: Whether or not there are more than 500 results for this email,
        either yes or no.
      type: boolean
    - contextPath: Umbrella.AssociatedDomains.Data.ResultLimit
      description: Total number of results for this page of results, default 500.
      type: number
    - contextPath: Umbrella.AssociatedDomains.Data.Domains.Name
      description: Domains registered by this email
      type: string
    - contextPath: Umbrella.AssociatedDomains.Data.Domains.Name.SecurityCategories
      description: Security Categories associated with the domain.
      type: string
    - contextPath: Umbrella.AssociatedDomains.Data.Domains.Name.ContentCategories
      description: Content Categories associated with the domain.
      type: string
    - contextPath: Umbrella.AssociatedDomains.Data.Domains.LastObserved
      description: 'Whether the domain is current, meaning currently registered by
        this email address. Values : Past or Current'
      type: string
  - arguments:
    - default: false
      description: 'Enter the Nameserver’s domain name. (e.g. : ns2.google.com) Comma
        separated list allowed. (e.g. : ns2.google.com, ns1.google.com)'
      isArray: true
      name: nameservers
      required: true
      secret: false
    - default: false
      description: For paging with offset for domains with more than 500 results,
        set the url-param limit. Default value is 10.
      isArray: false
      name: offset
      required: false
      secret: false
    - auto: PREDEFINED
      default: false
      description: '"To sort the list of domains based on timestamp. By default, domains
        are simply sorted by name in alphabetical order.  Possible values are: ""created"",
        ""updated"", and ""expired"", each of which sorts from the most recent date
        for the value of the WHOIS entry."'
      isArray: false
      name: sort
      predefined:
      - created
      - updated
      required: false
      secret: false
    - default: false
      defaultValue: '100'
      description: To limit the total number of results (domains).
      isArray: false
      name: limit
      required: false
      secret: false
    deprecated: false
    description: The Nameserver command allows you to search a nameserver to find
      all domains registered by that nameserver. You can search against a single nameserver
      or multiple nameservers in a query.
    execution: false
    name: umbrella-get-domains-for-nameserver
    outputs:
    - contextPath: Umbrella.AssociatedDomains.Nameserver
      description: Nameserver's domain name.
      type: string
    - contextPath: Umbrella.AssociatedDomains.Data.TotalResults
      description: Total number of results for this nameserver domain name.
      type: string
    - contextPath: Umbrella.AssociatedDomains.Data.MoreDataAvailable
      description: Whether or not there are more than 500 results for this email,
        either yes or no.
      type: boolean
    - contextPath: Umbrella.AssociatedDomains.Data.ResultLimit
      description: Total number of results for this page of results, default 500.
      type: number
    - contextPath: Umbrella.AssociatedDomains.Data.Domains.Name
      description: Domains registered by this nameserver.
      type: string
    - contextPath: Umbrella.AssociatedDomains.Data.Domains.Name.SecurityCategories
      description: Security Categories associated with the domain.
      type: string
    - contextPath: Umbrella.AssociatedDomains.Data.Domains.Name.ContentCategories
      description: Content Categories associated with the domain.
      type: string
    - contextPath: Umbrella.AssociatedDomains.Data.Domains.LastObserved
      description: 'Whether the domain is current, meaning currently registered by
        this email address. Values : Past or Current'
      type: string
  - arguments:
    - default: false
      description: 'Domain name without wildcards and including TLD. (e.g. : www.cnn.com)'
      isArray: false
      name: domain
      required: true
      secret: false
    deprecated: false
    description: This command will provide a standard WHOIS response record for a
<<<<<<< HEAD
      single domain with all available WHOIS data returned.
=======
      single domain with all available WHOIS data returned. 
>>>>>>> 4d884d23
    execution: false
    name: umbrella-get-whois-for-domain
    outputs:
    - contextPath: Domain.Umbrella.Whois.Name
      description: Domain's name.
      type: string
    - contextPath: Domain.Umbrella.Whois.RegistrarName
      description: Domain registrar name
      type: string
    - contextPath: Domain.Umbrella.Whois.LastRetrieved
      description: Domain last retrieved date
      type: string
    - contextPath: Domain.Umbrella.Whois.Created
      description: Domain created date
      type: string
    - contextPath: Domain.Umbrella.Whois.Updated
      description: Domain updated date
      type: string
    - contextPath: Domain.Umbrella.Whois.Expires
      description: Domain expiry date
      type: string
    - contextPath: Domain.Umbrella.Whois.IANAID
      description: IANA ID
      type: string
    - contextPath: Domain.Umbrella.Whois.LastObserved
      description: Domain last observed
      type: string
    - contextPath: Domain.Umbrella.Whois.Nameservers.Name
      description: Domain's name servers
      type: string
    - contextPath: Domain.Umbrella.Whois.Emails.Name
      description: Domain's email
      type: string
    - contextPath: Domain.Name
      description: The domain name e.g. google.com
      type: Unknown
    - contextPath: Domain.Admin.Country
      description: The country of the domain administrator.
      type: String
    - contextPath: Domain.Admin.Email
      description: The email address of the domain administrator.
      type: String
    - contextPath: Domain.Admin.Name
      description: The name of the domain administrator.
      type: String
    - contextPath: Domain.Admin.Phone
      description: The phone number of the domain administrator.
      type: String
    - contextPath: Domain.Registrant.Country
      description: The country of the registrant.
      type: String
    - contextPath: Domain.Registrant.Email
      description: The email address of the registrant.
      type: String
    - contextPath: Domain.Registrant.Name
      description: The name of the registrant.
      type: String
    - contextPath: Domain.Registrant.Phone
      description: The phone number of the registrant.
      type: String
    - contextPath: Domain.CreationDate
      description: The date on which the domain was created.
      type: Date
    - contextPath: Domain.DomainStatus
      description: The status of the domain.
      type: String
    - contextPath: Domain.UpdatedDate
      description: The date on which the domain was last updated.
      type: Date
    - contextPath: Domain.ExpirationDate
      description: The expiration date of the domain.
      type: Date
<<<<<<< HEAD
    - contextPath: Domain.Registrar.Name
      description: The registrar's name, for example 'GoDaddy'.
      type: String
=======
>>>>>>> 4d884d23
  - arguments:
    - default: false
      description: IP Address to check for malicious domains.
      isArray: false
      name: ip
      required: true
      secret: false
    deprecated: false
    description: Test whether the IP address you’ve entered as input has any known
      malicious domains associated with it.
    execution: false
    name: umbrella-get-malicious-domains-for-ip
    outputs:
    - contextPath: Umbrella.MaliciousDomains.IP
      description: IP address.
      type: string
    - contextPath: Umbrella.MaliciousDomains.Data.Name
      description: The block list domain associated with the IP
      type: string
    - contextPath: Umbrella.MaliciousDomains.Data.LastObserved
      description: 'Whether the domain is current, meaning currently registered by
        this email address. Values : Past or Current'
      type: string
    - contextPath: Umbrella.MaliciousDomains.Data.MalwareCategories
      description: Security Categories associated with the domain.
      type: string
    - contextPath: Umbrella.MaliciousDomains.Data.ContentCategories
      description: Content Categories associated with the domain.
      type: string
  - arguments:
    - default: false
      description: 'A standard RegEx search pattern, must be encoded in a double quoted
        bracket. e.g. :'
      isArray: false
      name: expression
      required: true
      secret: false
    - default: false
      defaultValue: -7days
      description: 'Can either be specified in relative or absolute time. Point in
        time in the past, expressed as a timestamp in the following format or relative
        time. Valid formats: start=-2days start=-2hours start=-1000minutes start=-3weeks
        start=1997-07-16T19:20:30+01:00 i.e YYYY-MM-DDThh:mm:ssTZD  Note the negative
        sign for relative time.  Max is -30days.'
      isArray: false
      name: start
      required: false
      secret: false
    - auto: PREDEFINED
      default: false
      defaultValue: 'true'
      description: Default is false, if set to true this will include security categories
        in the results and may slow the return times.
      isArray: false
      name: includeCategory
      predefined:
      - 'false'
      - 'true'
      required: false
      secret: false
    - default: false
      defaultValue: now
      description: 'The exclusive end time in milliseconds absolute or relative time
        (eg: ''now'', ''-2days'',''1997-07-16T19:20:30+01:00'') for a query.'
      isArray: false
      name: stop
      required: false
      secret: false
    - default: false
      defaultValue: '100'
      description: The maximum number of items to return - combine with offset for
        result pagination
      isArray: false
      name: limit
      required: false
      secret: false
    - auto: PREDEFINED
      default: false
      defaultValue: HOST
      description: Search database node type (URL, IP, HOST).
      isArray: false
      name: type
      predefined:
      - URL
      - IP
      - HOST
      required: false
      secret: false
    deprecated: false
    description: Get the list of matching domains (Investigate Database) based on
      a regular expression.
    execution: false
    name: umbrella-get-domains-using-regex
    outputs:
    - contextPath: Umbrella.DomainSearch.TotalResults
      description: Total results from this search string. The default number of results
<<<<<<< HEAD
        is 100 and can be expanded using the limit parameter.
=======
        is 100 and can be expanded using the limit parameter. 
>>>>>>> 4d884d23
      type: number
    - contextPath: Umbrella.DomainSearch.Data.Name
      description: Name of the domain found.
      type: string
    - contextPath: Umbrella.DomainSearch.Data.FirstSeen
      description: First Seen of the domain found.
      type: string
    - contextPath: Umbrella.DomainSearch.Data.SecurityCategories
      description: Security Categories associated with the domain.
      type: string
  - arguments:
    - default: false
      description: 'The domain name you would like see timeline for. (e.g. : www.cnn.com)'
      isArray: false
      name: domain
      required: true
      secret: false
    deprecated: false
    description: The timeline command shows when a domain was given attribution of
      a particular security categorization or threat type (indicators of compromise).
    execution: false
    name: umbrella-get-domain-timeline
    outputs:
    - contextPath: Umbrella.Timeline.Domain
      description: Domain name
      type: string
    - contextPath: Umbrella.Timeline.Data.MalwareCategories
      description: Which Umbrella security category, if any, matched the input
      type: string
    - contextPath: Umbrella.Timeline.Data.Attacks
      description: Which named attacks, if any, matched the input
      type: string
    - contextPath: Umbrella.Timeline.Data.ThreatTypes
      description: Which threat type, if any, matched in the input.
      type: string
    - contextPath: Umbrella.Timeline.Data.Timestamp
<<<<<<< HEAD
      description: The time when the attribution for this Domain changed.
=======
      description: The time when the attribution for this Domain changed. 
>>>>>>> 4d884d23
      type: string
  - arguments:
    - default: false
      description: 'The IP you would like see timeline for. (e.g. : 8.8.8.8)'
      isArray: false
      name: ip
      required: true
      secret: false
    deprecated: false
    description: The timeline command shows when a IP was given attribution of a particular
      security categorization or threat type (indicators of compromise).
    execution: false
    name: umbrella-get-ip-timeline
    outputs:
    - contextPath: Umbrella.Timeline.IP
      description: IP address
      type: string
    - contextPath: Umbrella.Timeline.Data.MalwareCategories
      description: Which Umbrella security category, if any, matched the input
      type: string
    - contextPath: Umbrella.Timeline.Data.Attacks
      description: Which named attacks, if any, matched the inputWhich threat type,
        if any, matched in the input.
      type: string
    - contextPath: Umbrella.Timeline.Data.ThreatTypes
      description: Which threat type, if any, matched in the input.
      type: string
    - contextPath: Umbrella.Timeline.Data.Timestamp
<<<<<<< HEAD
      description: The time when the attribution for this IP changed.
=======
      description: The time when the attribution for this IP changed. 
>>>>>>> 4d884d23
      type: string
  - arguments:
    - default: false
      description: 'The URL you would like see timeline for. (e.g. : www.aws.amazon.com)'
      isArray: false
      name: url
      required: true
      secret: false
    deprecated: false
    description: The timeline command shows when a URL was given attribution of a
      particular security categorization or threat type (indicators of compromise).
    execution: false
    name: umbrella-get-url-timeline
    outputs:
    - contextPath: Umbrella.Timeline.URL
      description: URL value
      type: string
    - contextPath: Umbrella.Timeline.Data.MalwareCategories
      description: Which Umbrella security category, if any, matched the input
      type: string
    - contextPath: Umbrella.Timeline.Data.Attacks
      description: Which named attacks, if any, matched the input
      type: string
    - contextPath: Umbrella.Timeline.Data.ThreatTypes
      description: Which threat type, if any, matched in the input.
      type: string
    - contextPath: Umbrella.Timeline.Data.Timestamp
<<<<<<< HEAD
      description: The time when the attribution for this URL changed.
=======
      description: The time when the attribution for this URL changed. 
>>>>>>> 4d884d23
      type: date
  isfetch: false
  longRunning: false
  longRunningPort: false
  runonce: false
  script: '-'
  type: python
  subtype: python2
tests:
- Cisco Umbrella Test<|MERGE_RESOLUTION|>--- conflicted
+++ resolved
@@ -822,7 +822,7 @@
         "1" if the domain is believed to be benign, "0" if it hasn't been classified
         yet.
       type: number
-    - contextPath: Domain.Umbrella.SecureRank 
+    - contextPath: Domain.Umbrella.SecureRank
       description: Suspicious rank for a domain that reviews based on the lookup behavior
         of client IP for the domain. Securerank is designed to identify hostnames
         requested by known infected clients but never requested by clean clients,
@@ -896,11 +896,7 @@
       description: The expiration date of the domain.
       type: Date
     - contextPath: Domain.Registrar.Name
-<<<<<<< HEAD
-      description: The registrar's name, for example 'GoDaddy'.
-=======
       description: The name of the registrar, such as "GoDaddy".
->>>>>>> 4d884d23
       type: String
   - arguments:
     - default: false
@@ -1084,11 +1080,7 @@
       description: The number of bits required to encode the domain name, as a score.
         This score is to be used in conjunction with DGA and Perplexity.
       type: number
-<<<<<<< HEAD
     - contextPath: Umbrella.DomainDetails.Data.SecureRank
-=======
-    - contextPath: Umbrella.DomainDetails.Data.SecureRank 
->>>>>>> 4d884d23
       description: Suspicious rank for a domain that reviews based on the lookup behavior
         of client IP for the domain. Securerank is designed to identify hostnames
         requested by known infected clients but never requested by clean clients,
@@ -1286,11 +1278,7 @@
       secret: false
     deprecated: false
     description: This command will provide a standard WHOIS response record for a
-<<<<<<< HEAD
       single domain with all available WHOIS data returned.
-=======
-      single domain with all available WHOIS data returned. 
->>>>>>> 4d884d23
     execution: false
     name: umbrella-get-whois-for-domain
     outputs:
@@ -1363,12 +1351,9 @@
     - contextPath: Domain.ExpirationDate
       description: The expiration date of the domain.
       type: Date
-<<<<<<< HEAD
     - contextPath: Domain.Registrar.Name
       description: The registrar's name, for example 'GoDaddy'.
       type: String
-=======
->>>>>>> 4d884d23
   - arguments:
     - default: false
       description: IP Address to check for malicious domains.
@@ -1465,11 +1450,7 @@
     outputs:
     - contextPath: Umbrella.DomainSearch.TotalResults
       description: Total results from this search string. The default number of results
-<<<<<<< HEAD
         is 100 and can be expanded using the limit parameter.
-=======
-        is 100 and can be expanded using the limit parameter. 
->>>>>>> 4d884d23
       type: number
     - contextPath: Umbrella.DomainSearch.Data.Name
       description: Name of the domain found.
@@ -1506,11 +1487,7 @@
       description: Which threat type, if any, matched in the input.
       type: string
     - contextPath: Umbrella.Timeline.Data.Timestamp
-<<<<<<< HEAD
       description: The time when the attribution for this Domain changed.
-=======
-      description: The time when the attribution for this Domain changed. 
->>>>>>> 4d884d23
       type: string
   - arguments:
     - default: false
@@ -1539,11 +1516,7 @@
       description: Which threat type, if any, matched in the input.
       type: string
     - contextPath: Umbrella.Timeline.Data.Timestamp
-<<<<<<< HEAD
       description: The time when the attribution for this IP changed.
-=======
-      description: The time when the attribution for this IP changed. 
->>>>>>> 4d884d23
       type: string
   - arguments:
     - default: false
@@ -1571,11 +1544,7 @@
       description: Which threat type, if any, matched in the input.
       type: string
     - contextPath: Umbrella.Timeline.Data.Timestamp
-<<<<<<< HEAD
       description: The time when the attribution for this URL changed.
-=======
-      description: The time when the attribution for this URL changed. 
->>>>>>> 4d884d23
       type: date
   isfetch: false
   longRunning: false
