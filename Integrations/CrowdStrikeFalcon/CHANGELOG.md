--- conflicted
+++ resolved
@@ -13,13 +13,8 @@
     - ***cs-falcon-get-file***
     - ***cs-falcon-list-files***
     - ***cs-falcon-run-script***
-<<<<<<< HEAD
   - Added the *email* argument to the ***cs-falcon-resolve-detection*** command, which can be used instead of the *ids* argument.
-
-=======
-  - Added the *email* argument to the ***cs-falcon-resolve-detection*** command, which can be used instead of the *ids* argument. 
-  - Fixed an issue where ***fetch incidents*** would not take milliseconds into consideration when updating last fetch time. 
->>>>>>> 086f0208
+  - Fixed an issue where ***fetch incidents*** would not take milliseconds into consideration when updating last fetch time.
 
 ## [19.12.0] - 2019-12-10
 Fixed an issue with ***fetch incidents*** which caused incident duplication.