--- conflicted
+++ resolved
@@ -394,7 +394,7 @@
     - auto: PREDEFINED
       default: false
       defaultValue: private
-      description: 'The permission type for the custom script. Can be: "private", 
+      description: 'The permission type for the custom script. Can be: "private",
         which is used only by the user who uploaded it, "group", which is used by all RTR Admins, and
         "public", which is used by all active-responders and RTR admins.'
       isArray: false
@@ -442,11 +442,7 @@
     name: cs-falcon-delete-file
   - arguments:
     - default: false
-<<<<<<< HEAD
       description: A comma separated list of file IDs to get (can be retrieved by running cs-falcon-list-files
-=======
-      description: A commas separated list of file IDs to get (can be retrieved by running the cs-falcon-list-files
->>>>>>> 1de72970
         command).
       isArray: false
       name: file_id
