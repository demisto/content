--- conflicted
+++ resolved
@@ -22,15 +22,11 @@
 
 PY_PRIVATE_FUNCS = ["raiseTable", "zoomField", "epochToTimestamp", "formatTimeColumns", "strip_tag", "elem_to_internal",
                     "internal_to_elem", "json2elem", "elem2json", "json2xml", "OrderedDict", "datetime", "timedelta",
-                    "createContextSingle", "IntegrationLogger", "tblToMd", "DemistoException", "timezone", "tzinfo",
+                    "createContextSingle", "IntegrationLogger", "tblToMd", "DemistoException",
                     "BaseHTTPClient", "DemistoHandler", "DebugLogger", "FeedIndicatorType", "Indicator",
                     "IndicatorType", "EntryType", "EntryFormat", "abstractmethod",
                     "HTTPAdapter", "Retry", "Common", "randint", "GetDemistoVersion", "get_demisto_version",
-<<<<<<< HEAD
-                    "Optional", "List", "BaseWidget", "Any", "UTC"]
-=======
-                    "BaseWidget"]
->>>>>>> 13a96f3a
+                    "BaseWidget", "UTC"]
 
 PY_IRREGULAR_FUNCS = {"LOG": {"argList": ["message"]}}
 
@@ -244,12 +240,7 @@
 
 
 def main():
-<<<<<<< HEAD
     install_logging('Common Server Documentation.log')
-
-=======
-    install_logging('Common_Server_Documentation.log')
->>>>>>> 13a96f3a
     js_doc, is_error_js = create_js_documentation('./Documentation/commonServerJsDoc.json', 'CommonServerJs',
                                                   'javascript')
     py_doc, is_error_py = create_py_documentation('./Packs/Base/Scripts/CommonServerPython/CommonServerPython.py',
