--- conflicted
+++ resolved
@@ -2,11 +2,8 @@
 import json
 import sys
 import yaml
-<<<<<<< HEAD
+import os
 import re
-=======
-import os
->>>>>>> 689f8fca
 from parinx import parser
 from package_creator import clean_python_code
 
