--- conflicted
+++ resolved
@@ -232,26 +232,15 @@
 
 
 def main(argv):
-<<<<<<< HEAD
     js_doc, is_error_js = create_js_documentation('./Documentation/commonServerJsDoc.json', 'CommonServerJs',
                                                   'javascript')
-    py_doc, is_error_py = create_py_documentation('./Scripts/CommonServerPython/CommonServerPython.py',
+    py_doc, is_error_py = create_py_documentation('./Packs/Base/Scripts/CommonServerPython/CommonServerPython.py',
                                                   'CommonServerPython', 'python')
-    ps_doc, is_error_ps = create_ps_documentation('./Scripts/CommonServerPowerShell/CommonServerPowerShell.ps1',
+    ps_doc, is_error_ps = create_ps_documentation('./Packs/Base/Scripts/CommonServerPowerShell/CommonServerPowerShell.ps1',
                                                   'CommonServerPowerShell', 'powershell')
     final_docs = read_json_file('./Documentation/commonServerConstants.json')
 
     if is_error_js or is_error_py or is_error_ps or not final_docs:
-=======
-    jsDoc, isErrorJS = createJsDocumentation('./Documentation/commonServerJsDoc.json', 'CommonServerJs', 'javascript')
-    pyDoc, isErrorPy = createPyDocumentation('./Packs/Base/Scripts/CommonServerPython/CommonServerPython.py',
-                                             'CommonServerPython', 'python')
-    psDoc, isErrorPS = createPsDocumentation('./Packs/Base/Scripts/CommonServerPowerShell/CommonServerPowerShell.ps1',
-                                             'CommonServerPowerShell', 'powershell')
-    finalDoc = readJsonFile('./Documentation/commonServerConstants.json')
-
-    if isErrorJS or isErrorPy or isErrorPS or not finalDoc:
->>>>>>> 5daea6af
         print("Errors found in common server docs.")
         sys.exit(1)
     with open('./Documentation/doc-CommonServer.json', 'w') as fp:
