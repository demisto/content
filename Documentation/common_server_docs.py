import inspect
import json
import sys
import yaml
import os
import re
from parinx import parser
from demisto_sdk.commands.unify.unifier import Unifier

SCRIPT_DIR = os.path.dirname(os.path.abspath(__file__))
CONTENT_DIR = os.path.abspath(SCRIPT_DIR + '/..')
sys.path.append(CONTENT_DIR + '/Tests/demistomock')

import demistomock  # noqa: E402

# PrivateFuncs are functions to ignore when running the script
JS_PRIVATE_FUNCS = ["dqQueryBuilder", "toArray", "indent", "formatTableValuesRecursive", "string_to_array",
                    "array_to_hex_string", "SHA256_init", "SHA256_write", "SHA256_finalize", "SHA256_hash",
                    "HMAC_SHA256_init", "HMAC_SHA256_write", "HMAC_SHA256_finalize", "HMAC_SHA256_MAC"]

PY_PRIVATE_FUNCS = ["raiseTable", "zoomField", "epochToTimestamp", "formatTimeColumns", "strip_tag", "elem_to_internal",
                    "internal_to_elem", "json2elem", "elem2json", "json2xml", "OrderedDict", "datetime", "timedelta",
                    "createContextSingle", "IntegrationLogger", "tblToMd", "DemistoException",
                    "BaseHTTPClient", "DemistoHandler", "DebugLogger", "FeedIndicatorType", "Indicator",
                    "IndicatorType", "EntryType", "EntryFormat", "CommandResults", "return_results", "abstractmethod",
<<<<<<< HEAD
                    "HTTPAdapter", "Retry", "Common", "GetDemistoVersion", "get_demisto_version"]
=======
                    "HTTPAdapter", "Retry", "Common", "randint"]
>>>>>>> 53e38d5e

PY_IRREGULAR_FUNCS = {"LOG": {"argList": ["message"]}}

JS_AUTOMATION_ONLY = ["fileNameFromEntry", "closeInvestigation", "setSeverity", "setIncident", "createNewIncident",
                      "setPlaybookAccordingToType", "setOwner", "taskAssign", "setTaskDueDate", "setPlaybook", "addTask",
                      "getCSVListAsArray", "getJSONListAsObject"]

MARKDOWN_DESCRIPTION_FUNCS = ["createEntry"]


def read_json_file(file_path):
    with open(file_path, 'r') as f:
        out = json.load(f)
        return out


def read_yml_file(filepath):
    with open(filepath, 'r') as f:
        out = yaml.safe_load(f)
        return out


def reformat_python_output(output, origin, language):
    res = []
    is_error = False
    for a in output:
        if "deprecated" in a["description"]:
            continue

        if a.get("description", "") == "":
            print("Description is missing for Python function", a["name"])
            is_error = True

        # format arguments
        z = []
        arg_list = a.get("argList", [])
        arg_details = a.get("arguments", {})
        for arg_name in arg_list:
            arg_info = arg_details.get(arg_name, None)
            if arg_info is not None:
                arg_info["name"] = arg_name
                arg_info["type"] = arg_info["type_name"]
                if arg_info.get("description", "") == "":
                    is_error = True
                    print("Missing description for argument", arg_name, "in python function", a["name"])
                del arg_info["type_name"]
                z.append(arg_info)

        a["arguments"] = z
        a["return_value"] = a["return"]
        a["return_value"]["type"] = a["return_value"]["type_name"]
        if a["name"] in MARKDOWN_DESCRIPTION_FUNCS:
            a["markdown"] = True
        a["language"] = language
        a["origin"] = origin

        del a["argList"]
        del a["return"]
        del a["return_value"]["type_name"]
        res.append(a)

    return res, is_error


def create_js_documentation(path, origin, language):
    is_error = False
    common_server_js = read_json_file(path)
    x = []
    for a in common_server_js:
        if (a.get("deprecated", None) is not None) or a.get("name", "") in JS_PRIVATE_FUNCS:
            continue

        y = dict()
        y["name"] = a.get("name", "")
        if y["name"] == "":
            print("Error extracting function name for JS function with the following data:\n", a)
            is_error = True
        y["description"] = a.get("description", "")
        if y["description"] == "":
            print("Description is missing for JS function", y["name"])
            is_error = True

        for arg in a.get("params", []):
            arg["type"] = " or ".join(arg.get("type", {}).get("names", []))
            arg["required"] = True
            if arg.get("optional"):
                arg["required"] = False
                del arg["optional"]
            if arg.get("name", "") == "" or arg.get("description", "") == "":
                is_error = True
                print("Missing name/description for argument in JS function", y["name"], ".\n Arg name is",
                      arg.get("name", ""), ", args description is", arg.get("description", ""))
        y["arguments"] = a.get("params", [])

        returns = a.get("returns", None)[0]
        y["return_value"] = {"description": returns.get("description"),
                             "type": " or ".join(returns.get("type", {}).get("names", []))}
        if y["name"] in MARKDOWN_DESCRIPTION_FUNCS:
            y["markdown"] = True
        y["language"] = language
        y["origin"] = origin
        if y["name"] in JS_AUTOMATION_ONLY:
            y["automationOnly"] = True

        x.append(y)
    return x, is_error


def create_py_documentation(path, origin, language):
    is_error_py = False

    with open(path, 'r') as file:
        py_script = Unifier.clean_python_code(file.read(), remove_print_future=False)

    code = compile(py_script, '<string>', 'exec')
    ns = {'demisto': demistomock}
    exec(code, ns)  # guardrails-disable-line

    x = []

    for a in ns:
        if a != 'demisto' and callable(ns.get(a)) and a not in PY_PRIVATE_FUNCS:
            docstring = inspect.getdoc(ns.get(a))
            if not docstring:
                print("docstring for function {} is empty".format(a))
                is_error_py = True
            elif 'ignore docstring' in docstring:
                continue
            else:
                try:
                    y = parser.parse_docstring(docstring)
                    y["name"] = a
                    print('Processing {}'.format(a))

                    if inspect.isclass(ns.get(a)):
                        y["argList"] = list(inspect.getargspec(ns.get(a).__init__))[0] \
                            if PY_IRREGULAR_FUNCS.get(a, None) is None \
                            else PY_IRREGULAR_FUNCS[a]["argList"]

                        # init will contains self, so remove the self from the arg list
                        y["argList"].remove('self')
                    else:
                        y["argList"] = list(inspect.getargspec(ns.get(a)))[0] if PY_IRREGULAR_FUNCS.get(a, None) is None \
                            else PY_IRREGULAR_FUNCS[a]["argList"]

                    x.append(y)
                except parser.MethodParsingException as ex:
                    print('Failed to parse {} class/function.\nError: {}'.format(a, str(ex)))
                    is_error_py = True

    if is_error_py:
        return None, is_error_py
    return reformat_python_output(x, origin, language)


def create_ps_documentation(path, origin, language):

    is_error_ps = False

    with open(path, 'r') as file:
        ps_script = file.read()

    function_doc_list = list()
    functions_list = re.findall(r'function\s([\w_]*)\s{\s*<#\s*(.*?)#>', ps_script, re.S)

    for function in functions_list:

        function_doc = {
            'language': language,
            'origin': origin
        }
        function_name = function[0]
        function_doc['name'] = function_name
        parameters = function[1].split('.PARAMETER')

        description = parameters[0].split('.DESCRIPTION')[1].strip()
        if not description:
            is_error_ps = True
            print("Missing description for PS function {}.\n".format(function_name))
        function_doc['description'] = description

        arguments = []

        for parameter in parameters[1:]:

            split_param = list(filter(None, parameter.split('\n')))
            required = False
            param_name = split_param[0].strip()
            if 'required' in param_name:
                required = True
                param_name = param_name.replace(' (required)', '')
            param_description = split_param[1]
            if not param_description:
                is_error_ps = True
                print("Missing parameter description for parameter {} for in PS function {}.\n".format(
                    param_name, function_name))
            arguments.append({
                'name': param_name,
                'description': param_description,
                'required': required
            })

        function_doc['arguments'] = arguments
        function_doc_list.append(function_doc)

    return function_doc_list, is_error_ps


def main(argv):
    js_doc, is_error_js = create_js_documentation('./Documentation/commonServerJsDoc.json', 'CommonServerJs',
                                                  'javascript')
    py_doc, is_error_py = create_py_documentation('./Packs/Base/Scripts/CommonServerPython/CommonServerPython.py',
                                                  'CommonServerPython', 'python')
    ps_doc, is_error_ps = create_ps_documentation('./Packs/Base/Scripts/CommonServerPowerShell/CommonServerPowerShell.ps1',
                                                  'CommonServerPowerShell', 'powershell')
    final_docs = read_json_file('./Documentation/commonServerConstants.json')

    if is_error_js or is_error_py or is_error_ps or not final_docs:
        print("Errors found in common server docs.")
        sys.exit(1)
    with open('./Documentation/doc-CommonServer.json', 'w') as fp:
        final_docs += js_doc
        final_docs += py_doc
        final_docs += ps_doc
        json.dump(final_docs, fp)


if __name__ == "__main__":
    main(sys.argv[1:])<|MERGE_RESOLUTION|>--- conflicted
+++ resolved
@@ -23,11 +23,7 @@
                     "createContextSingle", "IntegrationLogger", "tblToMd", "DemistoException",
                     "BaseHTTPClient", "DemistoHandler", "DebugLogger", "FeedIndicatorType", "Indicator",
                     "IndicatorType", "EntryType", "EntryFormat", "CommandResults", "return_results", "abstractmethod",
-<<<<<<< HEAD
-                    "HTTPAdapter", "Retry", "Common", "GetDemistoVersion", "get_demisto_version"]
-=======
-                    "HTTPAdapter", "Retry", "Common", "randint"]
->>>>>>> 53e38d5e
+                    "HTTPAdapter", "Retry", "Common", "randint", "GetDemistoVersion", "get_demisto_version"]
 
 PY_IRREGULAR_FUNCS = {"LOG": {"argList": ["message"]}}
 
