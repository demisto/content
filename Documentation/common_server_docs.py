import inspect
import json
import sys
import yaml
import os
import re
from parinx import parser
<<<<<<< HEAD
from package_creator import clean_python_code

SCRIPT_DIR = os.path.dirname(os.path.abspath(__file__))
CONTENT_DIR = os.path.abspath(SCRIPT_DIR + '/..')
sys.path.append(CONTENT_DIR + '/Tests/demistomock')

import demistomock  # noqa: E402

# PrivateFuncs are functions to ignore when running the script
jsPrivateFuncs = ["dqQueryBuilder", "toArray", "indent", "formatTableValuesRecursive", "string_to_array",
                  "array_to_hex_string", "SHA256_init", "SHA256_write", "SHA256_finalize", "SHA256_hash",
                  "HMAC_SHA256_init", "HMAC_SHA256_write", "HMAC_SHA256_finalize", "HMAC_SHA256_MAC"]

pyPrivateFuncs = ["raiseTable", "zoomField", "epochToTimestamp", "formatTimeColumns", "strip_tag", "elem_to_internal",
                  "internal_to_elem", "json2elem", "elem2json", "json2xml", "OrderedDict", "datetime", "timedelta",
                  "createContextSingle", "IntegrationLogger", "tblToMd", "DemistoException", "BaseClient",
                  "BaseHTTPClient", "DemistoHandler", "DebugLogger", "FeedIndicatorType"]

pyIrregularFuncs = {"LOG": {"argList": ["message"]}}
=======
from demisto_sdk.commands.unify.unifier import Unifier
import logging

from Tests.scripts.utils.log_util import install_logging

SCRIPT_DIR = os.path.dirname(os.path.abspath(__file__))
CONTENT_DIR = os.path.abspath(SCRIPT_DIR + '/..')
sys.path.append(CONTENT_DIR + '/Tests/demistomock')
import demistomock  # noqa: E402

# PrivateFuncs are functions to ignore when running the script
JS_PRIVATE_FUNCS = ["dqQueryBuilder", "toArray", "indent", "formatTableValuesRecursive", "string_to_array",
                    "array_to_hex_string", "SHA256_init", "SHA256_write", "SHA256_finalize", "SHA256_hash",
                    "HMAC_SHA256_init", "HMAC_SHA256_write", "HMAC_SHA256_finalize", "HMAC_SHA256_MAC"]
>>>>>>> 0a5a914e

PY_PRIVATE_FUNCS = ["raiseTable", "zoomField", "epochToTimestamp", "formatTimeColumns", "strip_tag", "elem_to_internal",
                    "internal_to_elem", "json2elem", "elem2json", "json2xml", "OrderedDict", "datetime", "timedelta",
                    "createContextSingle", "IntegrationLogger", "tblToMd", "DemistoException",
                    "BaseHTTPClient", "DemistoHandler", "DebugLogger", "FeedIndicatorType", "Indicator",
                    "IndicatorType", "EntryType", "EntryFormat", "abstractmethod",
                    "HTTPAdapter", "Retry", "Common", "randint", "GetDemistoVersion", "get_demisto_version",
                    "Optional", "List", "BaseWidget", "Any"]

PY_IRREGULAR_FUNCS = {"LOG": {"argList": ["message"]}}

<<<<<<< HEAD

def readJsonFile(filepath):
    with open(filepath, 'r') as f:
        out = json.load(f)
        return out

=======
JS_AUTOMATION_ONLY = ["fileNameFromEntry", "closeInvestigation", "setSeverity", "setIncident", "createNewIncident",
                      "setPlaybookAccordingToType", "setOwner", "taskAssign", "setTaskDueDate", "setPlaybook",
                      "addTask",
                      "getCSVListAsArray", "getJSONListAsObject"]

MARKDOWN_DESCRIPTION_FUNCS = ["createEntry"]


def read_json_file(file_path):
    with open(file_path, 'r') as f:
        out = json.load(f)
        return out
>>>>>>> 0a5a914e


def read_yml_file(filepath):
    with open(filepath, 'r') as f:
        out = yaml.safe_load(f)
        return out


<<<<<<< HEAD
def reformatPythonOutput(output, origin, language):
=======
def reformat_python_output(output, origin, language):
>>>>>>> 0a5a914e
    res = []
    is_error = False
    for a in output:
        if "deprecated" in a["description"]:
            continue

        if a.get("description", "") == "":
<<<<<<< HEAD
            print("Description is missing for Python function", a["name"])
            isError = True

        # format arguments
        z = []
        argList = a.get("argList", [])
        argDetails = a.get("arguments", {})
        for argName in argList:
            argInfo = argDetails.get(argName, None)
            if argInfo is not None:
                argInfo["name"] = argName
                argInfo["type"] = argInfo["type_name"]
                if argInfo.get("description", "") == "":
                    isError = True
                    print("Missing description for argument", argName, "in python function", a["name"])
                del argInfo["type_name"]
                z.append(argInfo)
=======
            logging.error("Description is missing for Python function", a["name"])
            is_error = True

        # format arguments
        z = []
        arg_list = a.get("argList", [])
        arg_details = a.get("arguments", {})
        for arg_name in arg_list:
            arg_info = arg_details.get(arg_name, None)
            if arg_info is not None:
                arg_info["name"] = arg_name
                arg_info["type"] = arg_info["type_name"]
                if arg_info.get("description", "") == "":
                    is_error = True
                    logging.info("Missing description for argument", arg_name, "in python function", a["name"])
                del arg_info["type_name"]
                z.append(arg_info)
>>>>>>> 0a5a914e

        a["arguments"] = z
        a["return_value"] = a["return"]
        a["return_value"]["type"] = a["return_value"]["type_name"]
        if a["name"] in MARKDOWN_DESCRIPTION_FUNCS:
            a["markdown"] = True
        a["language"] = language
        a["origin"] = origin

        del a["argList"]
        del a["return"]
        del a["return_value"]["type_name"]
        res.append(a)

    return res, is_error


<<<<<<< HEAD
def createJsDocumentation(path, origin, language):
    isError = False
    commonServerJs = readJsonFile(path)
=======
def create_js_documentation(path, origin, language):
    is_error = False
    common_server_js = read_json_file(path)
>>>>>>> 0a5a914e
    x = []
    for a in common_server_js:
        if (a.get("deprecated", None) is not None) or a.get("name", "") in JS_PRIVATE_FUNCS:
            continue

        y = dict()
        y["name"] = a.get("name", "")
        if y["name"] == "":
<<<<<<< HEAD
            print("Error extracting function name for JS fucntion with the following data:\n", a)
            isError = True
        y["description"] = a.get("description", "")
        if y["description"] == "":
            print("Description is missing for JS function", y["name"])
            isError = True
=======
            logging.error("Error extracting function name for JS function with the following data:\n", a)
            is_error = True
        y["description"] = a.get("description", "")
        if y["description"] == "":
            logging.error("Description is missing for JS function", y["name"])
            is_error = True
>>>>>>> 0a5a914e

        for arg in a.get("params", []):
            arg["type"] = " or ".join(arg.get("type", {}).get("names", []))
            arg["required"] = True
            if arg.get("optional"):
                arg["required"] = False
                del arg["optional"]
            if arg.get("name", "") == "" or arg.get("description", "") == "":
<<<<<<< HEAD
                isError = True
                print("Missing name/description for argument in JS function", y["name"], ".\n Arg name is",
                      arg.get("name", ""), ", args description is", arg.get("description", ""))
=======
                is_error = True
                logging.error("Missing name/description for argument in JS function", y["name"], ".\n Arg name is",
                              arg.get("name", ""), ", args description is", arg.get("description", ""))
>>>>>>> 0a5a914e
        y["arguments"] = a.get("params", [])

        returns = a.get("returns", None)[0]
        y["return_value"] = {"description": returns.get("description"),
                             "type": " or ".join(returns.get("type", {}).get("names", []))}
        if y["name"] in MARKDOWN_DESCRIPTION_FUNCS:
            y["markdown"] = True
        y["language"] = language
        y["origin"] = origin
        if y["name"] in JS_AUTOMATION_ONLY:
            y["automationOnly"] = True

        x.append(y)
    return x, is_error


<<<<<<< HEAD

def createPyDocumentation(path, origin, language):
    isErrorPy = False

    with open(path, 'r') as file:
        pyScript = clean_python_code(file.read(), remove_print_future=False)

    code = compile(pyScript, '<string>', 'exec')
=======
def create_py_documentation(path, origin, language):
    is_error_py = False

    with open(path, 'r') as file:
        py_script = Unifier.clean_python_code(file.read(), remove_print_future=False)

    code = compile(py_script, '<string>', 'exec')
>>>>>>> 0a5a914e
    ns = {'demisto': demistomock}
    exec(code, ns)  # guardrails-disable-line

    x = []

    for a in ns:
<<<<<<< HEAD
        if a != 'demisto' and callable(ns.get(a)) and a not in pyPrivateFuncs:
            docstring = inspect.getdoc(ns.get(a))
            if not docstring:
                print("docstring for function {} is empty".format(a))
                isErrorPy = True
            else:
                y = parser.parse_docstring(docstring)
                y["name"] = a
                y["argList"] = list(inspect.getargspec(ns.get(a)))[0] if pyIrregularFuncs.get(a, None) is None \
                    else pyIrregularFuncs[a]["argList"]

                x.append(y)
=======
        if a != 'demisto' and callable(ns.get(a)) and a not in PY_PRIVATE_FUNCS:
            docstring = inspect.getdoc(ns.get(a))
            if not docstring:
                logging.error("docstring for function {} is empty".format(a))
                is_error_py = True
            elif 'ignore docstring' in docstring:
                continue
            else:
                try:
                    y = parser.parse_docstring(docstring)
                    y["name"] = a
                    logging.info('Processing {}'.format(a))

                    if inspect.isclass(ns.get(a)):
                        y["argList"] = list(inspect.getfullargspec(ns.get(a).__init__))[0] \
                            if PY_IRREGULAR_FUNCS.get(a, None) is None \
                            else PY_IRREGULAR_FUNCS[a]["argList"]

                        # init will contains self, so remove the self from the arg list
                        y["argList"].remove('self')
                    else:
                        y["argList"] = list(inspect.getfullargspec(ns.get(a)))[0] if PY_IRREGULAR_FUNCS.get(a,
                                                                                                            None) is None \
                            else PY_IRREGULAR_FUNCS[a]["argList"]

                    x.append(y)
                except parser.MethodParsingException:
                    logging.exception('Failed to parse {} class/function')
                    is_error_py = True

    if is_error_py:
        return None, is_error_py
    return reformat_python_output(x, origin, language)


def create_ps_documentation(path, origin, language):
    is_error_ps = False

    with open(path, 'r') as file:
        ps_script = file.read()

    function_doc_list = list()
    functions_list = re.findall(r'function\s([\w_]*)\s{\s*<#\s*(.*?)#>', ps_script, re.S)

    for function in functions_list:

        function_doc = {
            'language': language,
            'origin': origin
        }
        function_name = function[0]
        function_doc['name'] = function_name
        parameters = function[1].split('.PARAMETER')

        description = parameters[0].split('.DESCRIPTION')[1].strip()
        if not description:
            is_error_ps = True
            logging.error("Missing description for PS function {}.\n".format(function_name))
        function_doc['description'] = description

        arguments = []

        for parameter in parameters[1:]:

            split_param = list(filter(None, parameter.split('\n')))
            required = False
            param_name = split_param[0].strip()
            if 'required' in param_name:
                required = True
                param_name = param_name.replace(' (required)', '')
            param_description = split_param[1]
            if not param_description:
                is_error_ps = True
                logging.error("Missing parameter description for parameter {} for in PS function {}.\n".format(
                    param_name, function_name))
            arguments.append({
                'name': param_name,
                'description': param_description,
                'required': required
            })

        function_doc['arguments'] = arguments
        function_doc_list.append(function_doc)

    return function_doc_list, is_error_ps
>>>>>>> 0a5a914e



def createPsDocumentation(path, origin, language):

    isErrorPS = False

    with open(path, 'r') as file:
        ps_script = file.read()

    function_doc_list = list()
    functions_list = re.findall(r'function\s([\w_]*)\s{\s*<#\s*(.*?)#>', ps_script, re.S)

    for function in functions_list:

        function_doc = {
            'language': language,
            'origin': origin
        }
        function_name = function[0]
        function_doc['name'] = function_name
        parameters = function[1].split('.PARAMETER')

        description = parameters[0].split('.DESCRIPTION')[1].strip()
        if not description:
            isErrorPS = True
            print("Missing description for PS function {}.\n".format(function_name))
        function_doc['description'] = description

        arguments = []

        for parameter in parameters[1:]:

            split_param = list(filter(None, parameter.split('\n')))
            required = False
            param_name = split_param[0].strip()
            if 'required' in param_name:
                required = True
                param_name = param_name.replace(' (required)', '')
            param_description = split_param[1]
            if not param_description:
                isErrorPS = True
                print("Missing parameter description for parameter {} for in PS function {}.\n".format(
                    param_name, function_name))
            arguments.append({
                'name': param_name,
                'description': param_description,
                'required': required
            })

        function_doc['arguments'] = arguments
        function_doc_list.append(function_doc)

    return function_doc_list, isErrorPS


def main(argv):
<<<<<<< HEAD
    jsDoc, isErrorJS = createJsDocumentation('./Documentation/commonServerJsDoc.json', 'CommonServerJs', 'javascript')
    pyDoc, isErrorPy = createPyDocumentation('./Scripts/CommonServerPython/CommonServerPython.py',
                                             'CommonServerPython', 'python')
    psDoc, isErrorPS = createPsDocumentation('./Scripts/CommonServerPowerShell/CommonServerPowerShell.ps1',
                                             'CommonServerPowerShell', 'powershell')
    finalDoc = readJsonFile('./Documentation/commonServerConstants.json')

    if isErrorJS or isErrorPy or isErrorPS or not finalDoc:
        print("Errors found in common server docs.")
        sys.exit(1)
    with open('./Documentation/doc-CommonServer.json', 'w') as fp:
        finalDoc += jsDoc
        finalDoc += pyDoc
        finalDoc += psDoc
        json.dump(finalDoc, fp)
=======
    install_logging('Common Server Documentation.log')
    js_doc, is_error_js = create_js_documentation('./Documentation/commonServerJsDoc.json', 'CommonServerJs',
                                                  'javascript')
    py_doc, is_error_py = create_py_documentation('./Packs/Base/Scripts/CommonServerPython/CommonServerPython.py',
                                                  'CommonServerPython', 'python')
    ps_doc, is_error_ps = create_ps_documentation(
        './Packs/Base/Scripts/CommonServerPowerShell/CommonServerPowerShell.ps1',
        'CommonServerPowerShell', 'powershell')
    final_docs = read_json_file('./Documentation/commonServerConstants.json')

    if is_error_js or is_error_py or is_error_ps or not final_docs:
        logging.critical("Errors found in common server docs.")
        sys.exit(1)
    with open('./Documentation/doc-CommonServer.json', 'w') as fp:
        final_docs += js_doc
        final_docs += py_doc
        final_docs += ps_doc
        json.dump(final_docs, fp)
>>>>>>> 0a5a914e


if __name__ == "__main__":
    main(sys.argv[1:])<|MERGE_RESOLUTION|>--- conflicted
+++ resolved
@@ -5,27 +5,6 @@
 import os
 import re
 from parinx import parser
-<<<<<<< HEAD
-from package_creator import clean_python_code
-
-SCRIPT_DIR = os.path.dirname(os.path.abspath(__file__))
-CONTENT_DIR = os.path.abspath(SCRIPT_DIR + '/..')
-sys.path.append(CONTENT_DIR + '/Tests/demistomock')
-
-import demistomock  # noqa: E402
-
-# PrivateFuncs are functions to ignore when running the script
-jsPrivateFuncs = ["dqQueryBuilder", "toArray", "indent", "formatTableValuesRecursive", "string_to_array",
-                  "array_to_hex_string", "SHA256_init", "SHA256_write", "SHA256_finalize", "SHA256_hash",
-                  "HMAC_SHA256_init", "HMAC_SHA256_write", "HMAC_SHA256_finalize", "HMAC_SHA256_MAC"]
-
-pyPrivateFuncs = ["raiseTable", "zoomField", "epochToTimestamp", "formatTimeColumns", "strip_tag", "elem_to_internal",
-                  "internal_to_elem", "json2elem", "elem2json", "json2xml", "OrderedDict", "datetime", "timedelta",
-                  "createContextSingle", "IntegrationLogger", "tblToMd", "DemistoException", "BaseClient",
-                  "BaseHTTPClient", "DemistoHandler", "DebugLogger", "FeedIndicatorType"]
-
-pyIrregularFuncs = {"LOG": {"argList": ["message"]}}
-=======
 from demisto_sdk.commands.unify.unifier import Unifier
 import logging
 
@@ -40,7 +19,6 @@
 JS_PRIVATE_FUNCS = ["dqQueryBuilder", "toArray", "indent", "formatTableValuesRecursive", "string_to_array",
                     "array_to_hex_string", "SHA256_init", "SHA256_write", "SHA256_finalize", "SHA256_hash",
                     "HMAC_SHA256_init", "HMAC_SHA256_write", "HMAC_SHA256_finalize", "HMAC_SHA256_MAC"]
->>>>>>> 0a5a914e
 
 PY_PRIVATE_FUNCS = ["raiseTable", "zoomField", "epochToTimestamp", "formatTimeColumns", "strip_tag", "elem_to_internal",
                     "internal_to_elem", "json2elem", "elem2json", "json2xml", "OrderedDict", "datetime", "timedelta",
@@ -52,14 +30,6 @@
 
 PY_IRREGULAR_FUNCS = {"LOG": {"argList": ["message"]}}
 
-<<<<<<< HEAD
-
-def readJsonFile(filepath):
-    with open(filepath, 'r') as f:
-        out = json.load(f)
-        return out
-
-=======
 JS_AUTOMATION_ONLY = ["fileNameFromEntry", "closeInvestigation", "setSeverity", "setIncident", "createNewIncident",
                       "setPlaybookAccordingToType", "setOwner", "taskAssign", "setTaskDueDate", "setPlaybook",
                       "addTask",
@@ -72,7 +42,6 @@
     with open(file_path, 'r') as f:
         out = json.load(f)
         return out
->>>>>>> 0a5a914e
 
 
 def read_yml_file(filepath):
@@ -81,11 +50,7 @@
         return out
 
 
-<<<<<<< HEAD
-def reformatPythonOutput(output, origin, language):
-=======
 def reformat_python_output(output, origin, language):
->>>>>>> 0a5a914e
     res = []
     is_error = False
     for a in output:
@@ -93,25 +58,6 @@
             continue
 
         if a.get("description", "") == "":
-<<<<<<< HEAD
-            print("Description is missing for Python function", a["name"])
-            isError = True
-
-        # format arguments
-        z = []
-        argList = a.get("argList", [])
-        argDetails = a.get("arguments", {})
-        for argName in argList:
-            argInfo = argDetails.get(argName, None)
-            if argInfo is not None:
-                argInfo["name"] = argName
-                argInfo["type"] = argInfo["type_name"]
-                if argInfo.get("description", "") == "":
-                    isError = True
-                    print("Missing description for argument", argName, "in python function", a["name"])
-                del argInfo["type_name"]
-                z.append(argInfo)
-=======
             logging.error("Description is missing for Python function", a["name"])
             is_error = True
 
@@ -129,7 +75,6 @@
                     logging.info("Missing description for argument", arg_name, "in python function", a["name"])
                 del arg_info["type_name"]
                 z.append(arg_info)
->>>>>>> 0a5a914e
 
         a["arguments"] = z
         a["return_value"] = a["return"]
@@ -147,15 +92,9 @@
     return res, is_error
 
 
-<<<<<<< HEAD
-def createJsDocumentation(path, origin, language):
-    isError = False
-    commonServerJs = readJsonFile(path)
-=======
 def create_js_documentation(path, origin, language):
     is_error = False
     common_server_js = read_json_file(path)
->>>>>>> 0a5a914e
     x = []
     for a in common_server_js:
         if (a.get("deprecated", None) is not None) or a.get("name", "") in JS_PRIVATE_FUNCS:
@@ -164,21 +103,12 @@
         y = dict()
         y["name"] = a.get("name", "")
         if y["name"] == "":
-<<<<<<< HEAD
-            print("Error extracting function name for JS fucntion with the following data:\n", a)
-            isError = True
-        y["description"] = a.get("description", "")
-        if y["description"] == "":
-            print("Description is missing for JS function", y["name"])
-            isError = True
-=======
             logging.error("Error extracting function name for JS function with the following data:\n", a)
             is_error = True
         y["description"] = a.get("description", "")
         if y["description"] == "":
             logging.error("Description is missing for JS function", y["name"])
             is_error = True
->>>>>>> 0a5a914e
 
         for arg in a.get("params", []):
             arg["type"] = " or ".join(arg.get("type", {}).get("names", []))
@@ -187,15 +117,9 @@
                 arg["required"] = False
                 del arg["optional"]
             if arg.get("name", "") == "" or arg.get("description", "") == "":
-<<<<<<< HEAD
-                isError = True
-                print("Missing name/description for argument in JS function", y["name"], ".\n Arg name is",
-                      arg.get("name", ""), ", args description is", arg.get("description", ""))
-=======
                 is_error = True
                 logging.error("Missing name/description for argument in JS function", y["name"], ".\n Arg name is",
                               arg.get("name", ""), ", args description is", arg.get("description", ""))
->>>>>>> 0a5a914e
         y["arguments"] = a.get("params", [])
 
         returns = a.get("returns", None)[0]
@@ -212,16 +136,6 @@
     return x, is_error
 
 
-<<<<<<< HEAD
-
-def createPyDocumentation(path, origin, language):
-    isErrorPy = False
-
-    with open(path, 'r') as file:
-        pyScript = clean_python_code(file.read(), remove_print_future=False)
-
-    code = compile(pyScript, '<string>', 'exec')
-=======
 def create_py_documentation(path, origin, language):
     is_error_py = False
 
@@ -229,27 +143,12 @@
         py_script = Unifier.clean_python_code(file.read(), remove_print_future=False)
 
     code = compile(py_script, '<string>', 'exec')
->>>>>>> 0a5a914e
     ns = {'demisto': demistomock}
     exec(code, ns)  # guardrails-disable-line
 
     x = []
 
     for a in ns:
-<<<<<<< HEAD
-        if a != 'demisto' and callable(ns.get(a)) and a not in pyPrivateFuncs:
-            docstring = inspect.getdoc(ns.get(a))
-            if not docstring:
-                print("docstring for function {} is empty".format(a))
-                isErrorPy = True
-            else:
-                y = parser.parse_docstring(docstring)
-                y["name"] = a
-                y["argList"] = list(inspect.getargspec(ns.get(a)))[0] if pyIrregularFuncs.get(a, None) is None \
-                    else pyIrregularFuncs[a]["argList"]
-
-                x.append(y)
-=======
         if a != 'demisto' and callable(ns.get(a)) and a not in PY_PRIVATE_FUNCS:
             docstring = inspect.getdoc(ns.get(a))
             if not docstring:
@@ -335,81 +234,9 @@
         function_doc_list.append(function_doc)
 
     return function_doc_list, is_error_ps
->>>>>>> 0a5a914e
-
-
-
-def createPsDocumentation(path, origin, language):
-
-    isErrorPS = False
-
-    with open(path, 'r') as file:
-        ps_script = file.read()
-
-    function_doc_list = list()
-    functions_list = re.findall(r'function\s([\w_]*)\s{\s*<#\s*(.*?)#>', ps_script, re.S)
-
-    for function in functions_list:
-
-        function_doc = {
-            'language': language,
-            'origin': origin
-        }
-        function_name = function[0]
-        function_doc['name'] = function_name
-        parameters = function[1].split('.PARAMETER')
-
-        description = parameters[0].split('.DESCRIPTION')[1].strip()
-        if not description:
-            isErrorPS = True
-            print("Missing description for PS function {}.\n".format(function_name))
-        function_doc['description'] = description
-
-        arguments = []
-
-        for parameter in parameters[1:]:
-
-            split_param = list(filter(None, parameter.split('\n')))
-            required = False
-            param_name = split_param[0].strip()
-            if 'required' in param_name:
-                required = True
-                param_name = param_name.replace(' (required)', '')
-            param_description = split_param[1]
-            if not param_description:
-                isErrorPS = True
-                print("Missing parameter description for parameter {} for in PS function {}.\n".format(
-                    param_name, function_name))
-            arguments.append({
-                'name': param_name,
-                'description': param_description,
-                'required': required
-            })
-
-        function_doc['arguments'] = arguments
-        function_doc_list.append(function_doc)
-
-    return function_doc_list, isErrorPS
 
 
 def main(argv):
-<<<<<<< HEAD
-    jsDoc, isErrorJS = createJsDocumentation('./Documentation/commonServerJsDoc.json', 'CommonServerJs', 'javascript')
-    pyDoc, isErrorPy = createPyDocumentation('./Scripts/CommonServerPython/CommonServerPython.py',
-                                             'CommonServerPython', 'python')
-    psDoc, isErrorPS = createPsDocumentation('./Scripts/CommonServerPowerShell/CommonServerPowerShell.ps1',
-                                             'CommonServerPowerShell', 'powershell')
-    finalDoc = readJsonFile('./Documentation/commonServerConstants.json')
-
-    if isErrorJS or isErrorPy or isErrorPS or not finalDoc:
-        print("Errors found in common server docs.")
-        sys.exit(1)
-    with open('./Documentation/doc-CommonServer.json', 'w') as fp:
-        finalDoc += jsDoc
-        finalDoc += pyDoc
-        finalDoc += psDoc
-        json.dump(finalDoc, fp)
-=======
     install_logging('Common Server Documentation.log')
     js_doc, is_error_js = create_js_documentation('./Documentation/commonServerJsDoc.json', 'CommonServerJs',
                                                   'javascript')
@@ -428,7 +255,6 @@
         final_docs += py_doc
         final_docs += ps_doc
         json.dump(final_docs, fp)
->>>>>>> 0a5a914e
 
 
 if __name__ == "__main__":
