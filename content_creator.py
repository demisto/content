--- conflicted
+++ resolved
@@ -160,17 +160,7 @@
     for package_dir in DIR_TO_PREFIX:
         scanned_packages = glob.glob(os.path.join(package_dir, '*/'))
         for package in scanned_packages:
-<<<<<<< HEAD
-            if any(package_to_skip in package for package_to_skip in PACKAGES_TO_SKIP):
-                # there are some packages that we don't want to include in the content zip
-                # for example HelloWorld integration
-                print 'skipping {}'.format(package)
-                continue
-
-            merge_script_package_to_yml(package, d)
-=======
             merge_script_package_to_yml(package, package_dir, BUNDLE_POST)
->>>>>>> 79087fe1
 
     for content_dir in CONTENT_DIRS:
         print(f'Copying dir {content_dir} to bundles...')
