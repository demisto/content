{
  "iocs": {
    "ips": [
      "5.6.7.8",
      "10.54.12.6",
      "139.130.4.5",
      "5.79.86.16",
      "192.168.0.1",
      "1.2.3.4",
      "8.8.8.8",
      "192.168.1.136",
      "192.168.10.23",
      "123.123.123.65",
      "22.22.1.1",
      "192.168.1.2",
      "192.168.1.1",
      "1.1.22.22",
      "1.1.1.1",
      "127.0.0.2",
      "22.22.22.22",
      "19.12.13.11",
      "192.168.10.1",
      "147.75.33.100",
      "95.181.53.78",
      "216.3.128.82",
      "4.4.4.4",
      "127.0.0.1",
      "78.125.0.209",
      "1.0.0.39",
      "192.168.56.101",
      "1.1.1.0",
      "1.1.1.2",
      "3.4.5.6",
      "1.3.4.5",
      "1.0.0.52",
      "192.168.100.55",
      "192.0.0.1",
      "10.10.10.10",
      "10.10.10.255",
      "2.2.2.2",
      "10.10.10.0",
      "1.2.3.8",
      "41.79.151.82",
      "192.168.56.108",
      "192.12.12.3",
      "35.158.26.15",
      "120.0.0.1",
      "8.8.4.4",
      "10.0.0.1",
      "10.0.0.2",
      "10.0.0.4",
      "101.43.52.224",
      "66.34.253.56",
      "10.10.10.1",
      "10.10.10.20",
      "10.10.10.25",
      "10.10.10.13",
      "10.10.10.29",
      "10.10.24.1",
      "10.10.24.20",
      "195.22.26.248",
      "107.161.186.90",
      "192.168.2.1",
      "192.16.0.0",
      "100.64.0.0",
      "172.16.0.0",
      "198.18.0.0",
      "192.168.0.0",
      "192.0.0.0",
      "10.0.0.0",
      "172.0.0.2",
      "203.0.113.0",
      "192.0.2.128",
      "169.254.0.0",
      "1.0.0.127",
      "192.0.2.8",
      "56.1.1.1",
      "192.0.0.2",
      "224.0.0.0",
      "255.255.255.224",
      "192.0.2.0",
      "192.0.2.2",
      "255.0.0.0",
      "255.255.255.0",
      "0.0.0.0",
      "127.0.0.0",
      "255.255.255.255",
      "1.0.0.0",
      "192.0.2.64",
      "192.0.2.1",
      "192.0.2.4",
      "0.1.0.0",
      "0.255.255.255",
      "192.0.2.130",
      "240.0.0.0",
      "0.0.0.31",
      "198.51.100.0",
      "192.0.2.32",
      "94.188.164.68",
      "9.9.9.9",
      "128.238.25.159",
      "178.62.60.225",
      "10.200.103.100",
      "10.200.104.236",
      "172.228.24.0",
      "69.172.200.235",
      "1.1.1.22",
      "1.2.3.99",
      "151.101.1.67",
      "32.43.54.65",
      "123.57.77.130",
      "34.242.204.193",
      "8.8.1.1",
      "199.203.151.209",
      "5.5.5.5",
      "25.25.25.25",
      "93.184.216.34",
      "35.165.118.153",
      "10.238.89.39",
      "8.3.3.3",
      "172.31.7.250",
      "4.3.7.5",
      "3.3.3.3",
      "127.0.0.8",
      "92.0.1.82",
      "9.9.4.4",
      "84.238.65.92",
      "10.10.10.9",
      "106.184.5.30",
      "103.225.52.112",
      "218.227.212.90",
      "176.228.66.70",
      "10.128.123.2",
      "109.67.222.51",
      "10.175.53.17",
      "10.172.53.20",
      "216.32.181.115",
      "54.225.87.32",
      "10.168.108.148",
      "10.152.72.195",
      "216.32.181.181",
      "10.164.25.28",
      "10.163.132.152",
      "10.162.103.27",
      "52.54.78.222",
      "10.152.77.193",
      "40.107.70.133",
      "10.168.106.8",
      "10.152.72.184",
      "213.57.104.176",
      "20.177.218.153",
      "20.176.100.33",
      "213.57.104.176",
      "54.225.87.32",
      "52.54.78.222",
      "207.46.163.111",
      "10.164.155.36",
      "10.152.76.252",
      "216.32.180.85",
      "6.6.6.5",
      "10.168.106.8",
      "10.152.77.107",
      "104.47.34.116",
      "10.152.72.95",
      "10.163.132.152",
      "1.0.0.98",
      "1.0.0.128",
      "172.16.20.207",
      "172.16.20.234",
      "185.141.27.177",
      "212.126.107.130",
      "192.168.100.32",
      "192.168.100.33",
      "172.16.200.80",
      "10.80.80.0"
    ],
    "ipv6": [
      "2001:db8::100f",
      "2001:db8:0000:0000:0000:0000:0000:0000",
      "4000::",
      "e000::",
      "2001:2::",
      "2001::",
      "2001:db8:8000::",
      "::ffff:0:0",
      "6000::",
      "8000::",
      "100::",
      "a000::",
      "2001:db8::2",
      "fe80::",
      "2001:db8::1",
      "2001:db8::4",
      "800::",
      "2001:db8::8",
      "2001:10::",
      "fec0::",
      "2001:db8::",
      "200::",
      "400::",
      "fc00::",
      "2001:db8::1000",
      "fe00::",
      "1000::",
      "f800::",
      "ff00::",
      "2001:db8::2000",
      "c000::",
      "f000::",
      "0.0.0.255",
      "ffff:ffff:ffff:ffff:ffff:ffff:ffff:fff0",
      "2603:10b6:300:12a::12",
      "2a01:111:f400:7e44::203",
      "2a01:111:f400:7e44::201",
      "2603:10b6:3:10::10",
      "2603:10b6:405:2::23",
      "2603:10b6:301::20",
      "2a01:111:f400:7e46::208",
      "2a01:111:e400:1438::18",
      "2603:10b6:3:10::8",
      "2603:10b6:404:4b::22",
      "2603:10b6:3:22::14",
      "2a01:111:e400:3422::20",
      "2603:10b6:3:22::23",
      "2a01:111:f400:7e44::209",
      "2603:10b6:3:115::23",
      "2603:10b6:0:54::19",
      "2a01:111:f400:7e46::208",
      "2a01:111:f400:7e46::204",
      "2603:10b6:3:10::9",
      "2603:10b6:301::30",
      "2603:10b6:805:3e::47",
      "2603:10b6:805:66::33"
    ],
    "urls": [
      "https://api.blueliv.com",
      "http://model.v1.service.resource.manager.product.arcsight.co",
      "http://activelist.model.v1.service.resource.manager.product.a",
      "https://blogs.msdn.microsoft.com",
      "https://api.recordedfuture.com",
      "https://dashboard.signalsciences.net",
      "https://domain.freshdesk.com",
      "https://developers.freshdesk.com",
      "https://dodecahedron.freshdesk.com",
      "https://demistohelp.freshdesk.com",
      "https://github.com",
      "http://contributor-covenant.org",
      "https://egghead.io",
      "https://starlight.companyname.com",
      "http://schemas.xmlsoap.org",
      "https://www.algosec.com",
      "https://api.alphasoc.net",
      "https://www.alphasoc.com",
      "http://www.w3.org",
      "https://api.box.com",
      "https://docs.box.com",
      "https://www.youtube.com",
      "https://localhost",
      "https://www.circl.lu",
      "https://www.hybrid-analysis.com",
      "https://falconapi.crowdstrike.com",
      "https://intelapi.crowdstrike.com",
      "http://cve.circl.lu",
      "https://api.dnsdb.info",
      "https://api-us.logtrust.com",
      "http://api.giphy.com",
      "https://mail.google.com",
      "https://developers.google.com",
      "https://admin.google.com",
      "https://www.googleapis.com",
      "https://my.incapsula.com",
      "https://docs.incapsula.com",
      "http://tools.ietf.org",
      "https://analyze.intezer.com",
      "http://ipinfo.io",
      "https://ws.isitphishing.org",
      "https://api.koodous.com",
      "https://google.com",
      "https://developer.mozilla.org",
      "https://api.mimecast.com",
      "https://eu-api.mimecast.com",
      "https://community.mimecast.com",
      "https://tenant.goskope.com",
      "https://openphish.com",
      "https://www.packetmail.net",
      "https://api.paloaltonetworks.com",
      "https://apigw-stg4.us.paloaltonetworks.com",
      "https://app.phish.ai",
      "http://data.phishtank.com",
      "https://tap-api-v2.proofpoint.co",
      "https://help.rapid7.com",
      "https://myurl.com",
      "https://a1000.reversinglabs.com",
      "https://ticloud-aws1-api.reversinglabs.com",
      "https://some_url.com",
      "https://api.shodan.io",
      "https://api.us2.sumologic.com",
      "https://help.sumologic.com",
      "https://en.wikipedia.org",
      "https://help.symantec.com",
      "https://www.utlsapi.com",
      "https://cloud.tenable.com",
      "https://developers.facebook.com",
      "https://graph.facebook.com",
      "https://lucene.apache.org",
      "https://www.twilio.com",
      "https://api.twilio.com",
      "https://urlscan.io",
      "https://www.ibm.com",
      "https://api.xforce.ibmcloud.com",
      "https://developer.zendesk.com",
      "https://api.zoom.us",
      "snapchat.com",
      "http://bangkoktailor.biz",
      "https://deepsightapi.symantec.com",
      "tinder.com",
      "https://ec2.region.amazonaws.com",
      "https://ec2.amazonaws.com",
      "https://ec2.eu-central-1.amazonaws.com",
      "https://console.aws.amazon.com",
      "https://censys.io",
      "https://api.meraki.com",
      "https://api.isightpartners.com",
      "https://confluence.atlassian.com",
      "https://developer.atlassian.com",
      "http://localhost",
      "http://www.kloshpro.com",
      "http://hackedwebsite.com",
      "https://3fdzgtam4qk625n6.fi",
      "http://www.phishtank.com",
      "http://asdheguhadaasd.com",
      "http://www.bbc.co.uk",
      "https://developer.carbonblack.com",
      "https://falcon.crowdstrike.com",
      "https://cve.mitre.org",
      "https://stackoverflow.com",
      "http://www.gnu.org",
      "https://kb.tanium.com",
      "https://www.nltk.org",
      "http://www.worldbank.org.kg",
      "http://en.wikipedia.org",
      "http://forums.news.cnn.com",
      "http://forums.bbc.co.uk",
      "http://256.1.1.1",
      "https://malformedurl.com",
      "http://www.google.com",
      "http://gauttam.com",
      "https://investigate-api.readme.io",
      "https://3xqz5p387rui1hjtdv1up7lw-wpengine.netdna-ssl.com",
      "http://www.pdf995.com",
      "https://www.facebook.com",
      "http://www.cnn.com",
      "http://www.pdftesturl.com",
      "http://www.txttesturl.com",
      "http://www.doctesturl.com",
      "http://www.docxtesturl.com",
      "http://dem.com",
      "https://test.com",
      "http://google.com",
      "http://httpbin.org",
      "http://www.tutorialspoint.com",
      "https://www.google.com",
      "https://sandbox-api.mimecast.com",
      "https://spam.com",
      "http://www.santoguia.net",
      "heckwassleftran2.ru",
      "https://www.exit.com",
      "https://postman-echo.com",
      "http://maokvo.eu",
      "http://go.getpostman.com",
      "https://lm.ddiworld.com",
      "http://cve.mitre.org",
      "http://www.dorsha.com",
      "http://www.nba.com",
      "http://www.biotecku.xyz",
      "http://coffeedoesgood.com",
      "https://vendretshirt.bid",
      "https://mxtoolbox.com",
      "http://www.goanywhere.com",
      "http://www.iuqerfsodp9ifjaposdfjhgosurijfaewrwergwea.com",
      "https://dev.mysql.com",
      "http://viruswarehouse.com",
      "https://docs.docker.com",
      "http://brackets.io",
      "https://youtu.be",
      "https://funtranslations.com",
      "https://img.youtube.com",
      "https://api.pagerduty.com",
      "https://v2.developer.pagerduty.com",
      "https://s3.us-west-2.amazonaws.com",
      "https://api.abuseipdb.com",
      "https://www.abuseipdb.com",
      "http://data.alexa.com",
      "https://otx.alienvault.com",
      "http://archer-tech.com",
      "https://investigate.api.umbrella.com",
      "https://developer.ciscospark.com",
      "https://api.ciscospark.com",
      "http://cylance.com",
      "https://www.cymon.io",
      "https://api.cymon.io",
      "https://your_company.easyvista.com",
      "https://me.endgame.com",
      "https://oauth2.googleapis.com",
      "https://docs.software.hpe.com",
      "https://api.intsights.com",
      "http://docs.oasis-open.org",
      "http://www.logrhythm.com",
      "https://luminatepublicapi.docs.apiary.io",
      "https://www.elastic.co",
      "https://malwr.com",
      "https://geoip.maxmind.com",
      "https://kc.mcafee.com",
      "https://api.mxtoolbox.com",
      "http://developer.okta.com",
      "https://developer.okta.com",
      "https://api.opsgenie.com",
      "https://api.passivetotal.org",
      "https://thumb.pipl.com",
      "https://api.pipl.com",
      "https://haveibeenpwned.com",
      "https://docs.bmc.com",
      "https://api.sndbox.com",
      "https://app.sndbox.com",
      "https://developer.salesforce.com",
      "https://www.virustotal.com",
      "https://api.redlock.io",
      "https://api.threatstream.com",
      "https://helpcenter.threatq.com",
      "https://help.github.com",
      "https://guides.github.com",
      "http://go.demisto.com",
      "https://packages.microsoft.com",
      "https://events.pagerduty.com",
      "https://alphasoc.com",
      "http://model.v1.service.resource.manager.product.arcsight.com",
      "http://activelist.model.v1.service.resource.manager.product.arcsight.com",
      "http://ws.v1.service.resource.manager.product.arcsight.com",
      "https://help.canary.tools",
      "https://***.canary.tool",
      "https://autofocus.paloaltonetworks.com",
      "https://support.paloaltonetworks.com",
      "https://example.awake.cloud",
      "http://cloud.bitdam.com",
      "https://www.blockade.io",
      "https://account.box.com",
      "http://regexr.com",
      "https://api.cloudlock.com",
      "https://protectapi.cylance.com",
      "https://protect.cylance.com",
      "https://portal-digitalshadows.com",
      "http://api.domaintools.com",
      "https://outlook.office365.com",
      "https://support.demisto.com",
      "https://msdn.microsoft.com",
      "https://blogs.msdn.microsoft.com",
      "https://etp.us.fireeye.com",
      "https://etp.us.fireeyegov.com",
      "https://etp.eu.fireeye.com",
      "https://accounts.google.com",
      "https://support.google.com",
      "https://safebrowsing.googleapis.com",
      "http://testsafebrowsing.appspot.com",
      "https://events.icebrg.io",
      "https://report.icebrg.io",
      "http://www.example.com",
      "https://vigilanteati.infoarmor.com",
      "https://jbxcloud.joesecurity.org",
      "https://api.kennasecurity.com",
      "https://analysis.lastline.com",
      "https://www.demisto.com",
      "https://www.ebay.com",
      "http://schemas.microsoft.com",
      "https://api.example.luminatesec.co",
      "https://opendxl.github.io",
      "https://graph.microsoft.com",
      "https://demistobot.demisto.com",
      "https://login.microsoftonline.com",
      "https://demisto.managed-otrs.com",
      "https://www.packetsled.com",
      "https://gist.github.com",
      "https://www.paloaltonetworks.com",
      "https://www.threathq.com",
      "https://tc39.github.io",
      "https://api.protectwise.com",
      "https://app.recordedfuture.com",
      "https://demisto.my.redcanary.co",
      "https://a1000-server-name-or-ip",
      "https://ticloud-cdn-api.reversinglabs.com",
      "https://login.salesforce.com",
      "https://te.checkpoint.com",
      "https://api.secureworks.com",
      "http://www.demisto.com",
      "https://company.service-now.com",
      "https://docs.servicenow.com",
      "http://client.webservice.sepm.symantec.com",
      "http://command.client.webservice.sepm.symantec.com",
      "https://api.monitoredsecurity.com",
      "https://www.monitoredsecurity.com",
      "https://api.threatconnect.com",
      "https://api.threatminer.org",
      "https://www.threatcrowd.org",
      "https://panacea.threatgrid.com",
      "https://api.trustar.co",
      "https://media.giphy.com",
      "https://wildfire.paloaltonetworks.com",
      "https://api.securitycenter.windows.com",
      "https://exchange.xforce.ibmcloud.com",
      "https://demisto.zendesk.com",
      "https://admin.zscalertwo.net",
      "http://update.nai.com",
      "https://api.intelgraph.idefense.com",
      "https://demisto.atlassian.net",
      "http://malware.com",
      "https://circleci.com",
      "https://docs.python.org",
      "https://technet.microsoft.com",
      "https://osquery.readthedocs.io",
      "https://raw.githubusercontent.com",
      "http://www.fileformat.info",
      "https://urldefense.proofpoint.com",
      "https://unshorten.me",
      "http://wiki.servicenow.com",
      "https://example.com",
      "https://easylist.github.io",
      "http://bugs.python.org",
      "https://publicsuffix.org",
      "http://docs.python-requests.org",
      "https://www.sample-videos.com",
      "http://go.microsoft.com",
      "https://www.phpclasses.org",
      "http://click.email.runrocknroll.com",
      "https://prov.core.ctp.secureworks.net",
      "https://medium.com",
      "http://malware.wicar.org",
      "https://support.virustotal.com",
      "http://en-us.secureconnection.moneytransaction.kb4.io",
      "https://api.github.com",
      "https://developer.pagerduty.com",
      "https://ps.compliance.protection.outlook.com",
      "https://user-images.githubusercontent.com",
      "http://tpb.crushus.com",
      "https://inky.com",
      "https://shared.outlook.inky.com",
      "http://chstarkeco.com",
      "https://democloud.countertack.com",
      "https://ctgold.in.net",
      "https://.okta.com",
      "https://pypi.org",
      "https://snapshots.mitmproxy.org",
      "https://host",
      "https://management.azure.com",
      "https://docs.microsoft.com",
      "https://auth.docker.io",
      "https://registry-1.docker.io",
      "https://gcr.io",
      "https://www.batticaloa.mc.gov.lk",
<<<<<<< HEAD
      "http://www.yahoo.com"
=======
      "https://www.tufin.com",
      "https://test-address",
      "https://api.crowdstrike.com",
      "https://docs.snowflake.net"
>>>>>>> 031ad7e4
    ],
    "md5": [
      "c8092abd8d581750c0530fa1fc8d8318",
      "6a95d3d00267c9fd80bd42122738e726",
      "05ed91daa77ff31f7f4e61314c2a3122",
      "0cc175b9c0f1b6a831c399e269772661",
      "df9d0ca7409a2967bb338014b043a062",
      "36bd4be7042f6de7e332c05cef287d05",
      "03ff1fb5d3fe765a20280754b4be04ce",
      "be0975d3ae691cf77f4f0952e791a0fb",
      "4ae027b246528y357r1a01e9cdf55724",
      "00112233445566778899aabbccddeeff"
    ],
    "sha1": [
      "52483514f07eb14570142f6927b77deb7b4da99f",
      "2492a18532745251fbc5daf7160daa49b90dbbe1",
      "df2efa060e335f97628ca39c9fef5469ab3cb837",
      ""
    ],
    "sha256": [
      "503ca1a4fc0d48b18c0336f544ba0f0abf305ae3a3f49b3c2b86b8645d6572dc",
      "75779e62f9790bd4c2ed449bd20be741f78811fb5ce848a2c5a516af17cdeccf",
      "ba8b644d5b7cdc28c99b3aa35bccf9098b2cdd366cc57200050ecf17e86fe561",
      "2e6d76b398ef59f3041ef7eb30060a787e3c8d594747ed08b096d7eab608682d",
      "666a8dbc172bcf7cd698bf95e5b58de17535121fed7de5ce1349db4446a1fa5c",
      "42dfb222ce97c7517bc0b6333a1881bfa91539f457d261e6626d662995b97df5",
      "5da547e87d6ef12349fb4dbba9cf3146a358e284f72361dd07bbabfc95b0bac3",
      "fcb42f8e4ccb55ee2920da64c7834575875012d89ff260ee318db5054e6e1019",
      "56cdfe418592b3fd68cea60da9689fb51a9bd90409b747d02fa08ed90db81e37",
      "cb57e263ab51f8e9b40d6f292bb17512cec0aa701bde14df33dfc06c815be54c",
      "ebb031c3945e884e695dbc63c52a5efcd075375046c49729980073585ee13c52",
      "b2ac43820cdf8634e1a437b9723ec110513d3dd7a2f8d4fa3192babe3eaa4b8e",
      "2d8bb37078ff9efd02d9361975c9e625ae56bd8a8a65d50fc568341bc88392ae"
    ],
    "ssdeep": [
      "768:p7xinhxznvj8cc1rbxdo0zekxud3cdpjxb7mnmdzkukmkzqbftikkazte:yht8c+fuiohq1kefoa7",
      "768:p7xinhxznvj8cc1rbxdo0zekxud3cdpjxb7mnmdzkukmkzqbftikkazt6:yht8c+fuiohq1kefoa8"
    ],
    "emails": [
      "5c530c1b.1c69fb81.bd826.0eff@mx.google.com",
      "vikramarsid@gmail.com",
      "soso@demisto.com",
      "koko@demisto.com",
      "momo@demisto.com",
      "foo@demisto.com",
      "wowo@demisto.com",
      "goo@demisto.com",
      "e3ae306e-13d7-4d19-ab84-a182205d07e6@demisto.com",
      "77069121-c854-4ca3-abc0-c98d010a8209@demisto.com",
      "2fc50179-3666-4770-a365-744882cda54c@demisto.com",
      "dns-admin@google.com",
      "hostmaster@charter.com",
      "example@example.com",
      "admin@google.com",
      "william19770319@yahoo.com",
      "splunk@placeholder.com",
      "sentinel@placeholder.com",
      "nexpose@placeholder.com",
      "jane@acme.com",
      "dave@acme.com",
      "john@acme.com",
      "rajguru2003@yahoo.com",
      "jondoe@acme.com",
      "dns@google.com",
      "ciscosparktestmail@gmail.com",
      "mail1@gmail.com",
      "mail2@yahoo.com",
      "mail3@aol.com",
      "20070126151203.186470@example.com",
      "forme@kanhseai.com",
      "trump@usa.com",
      "test@this.com",
      "johnd@acme.com",
      "foo@demi.com",
      "support@demisto.com",
      "info@demisto.com",
      "test@email.com",
      "support@crowdstrike.com",
      "support@cybertriage.com",
      "example@gmail.com",
      "example@demisto.com",
      "someuser@example.com",
      "joe@example.com",
      "john@domain.com",
      "noreply@demisto.com",
      "somerandomemail@nodomain.net",
      "bob@demisto.int",
      "john@mypersonalblog.com",
      "incapsulaupdates@demisto.com",
      "admin@demistodev.com",
      "anar@demisto.com",
      "userthatdoesnotexist2@demisto.com",
      "userthatdoesnotexist@demisto.com",
      "userthatdoesnotexist4@demisto.com",
      "userthatdoesnotexist3@demisto.com",
      "user1@domain.com",
      "user2@domain.com",
      "user3@domain.com",
      "user4@domain.com",
      "user5@domain.com",
      "user6@domain.com",
      "user7@domain.com",
      "user8@domain.com",
      "user9@domain.com",
      "mailonline_16@filposcv.com",
      "test@demisto.com",
      "buildtests@demisto.int",
      "demistoadmin@demisto.int",
      "liork@demistodev.onmicrosoft.com",
      "demistoadmin@demist0.int",
      "yarden@demistodev.com",
      "avishai@demistodev.onmicrosoft.com",
      "meir@demisto.com",
      "30CCD2D7744B2545A0B6B8F81416BF4D02517525@example.com",
      "8504be6f440847ce988eae64585c1012@win-micmsoee1bu.demisto.int",
      "shai@demistodev.com",
      "test@demistodev.com",
      "maya@demistodev.com",
      "dbot@demistodev.com",
      "block_test@gmail.com",
      "yarden@demisto.com",
      "mimecast@demistolab.com",
      "yaakovi@demisto.com",
      "shachar@demisto.com",
      "clark.kent@example.com",
      "full.email.available@business.subscription",
      "yulu@demisto.com",
      "dudu@demisto.com",
      "dl1@demisto.int",
      "dem174861@demisto.int",
      "686f5e7079420d45a24ed508c0243ca1@namprd11.prod.outlook.com",
      "66b5d74754e5bf43928b4c90da47ef62@namprd11.prod.outlook.com",
      "c937033b-6710-4591-a1b1-097bb920c304@demisto.com",
      "rony@demisto.com",
      "co2pr10mb00699eba2675af58bf44f976d20d0@co2pr10mb0069.namprd10.prod.outlook.com",
      "rony@cc-inkyphishfence.com",
      "4dfc20a7248e604eab2099657668b271@namprd11.prod.outlook.com",
      "387b546d-75b7-4e42-90e7-cc896f594481@demisto.com",
      "3181b655-1ccf-461c-9d19-400f631b1a23@demisto.com",
      "2c265309-5dd5-492e-898d-ea03ef09dcc8@demisto.com",
      "b927e7a67c010a4a8773224416ad5c98@namprd11.prod.outlook.com",
      "241b3f12-6f4a-41c2-ab57-6e32c28b1324@demisto.com",
      "sn2pr10mb0096e3a7399c5af1ee9dafccd20c0@sn2pr10mb0096.namprd10.prod.outlook.com",
      "sn1pr11mb0638e0fe698bfe52f27748a8cc970@sn1pr11mb0638.namprd11.prod.outlook.com",
      "sn1pr11mb0638d849680e1325bc4f7951cc970@sn1pr11mb0638.namprd11.prod.outlook.com",
      "idov@demisto.com",
      "bar.hochman@demisto.com",
      "disco-team@stealthemail.com",
      "powershellteam@hotmail.com",
      "https://support.microsoft.com",
      "example1@example.com",
      "example2@example.com",
      "example3@example.com",
      "junk.name@avbaa.com",
      "vikramarsid@gmail.com",
      "git@github.com",
      "emojiemail@xn--i-7iq.com",
      "example@lol_lol.lol.com",
      "JUSTAREASONABLEADDRESS@mail-out.nom.nom-mon.net",
      "test@test.com"
    ],
    "false_positives": [
      "56.1.4.194",
      "10.64.49.14",
      "6.9.1.219",
      "t2.txt@xxx.zzz",
      "t1.txt@xxx.yyy",
      "s@a.com",
      "9d4f::1548",
      "1.0.0.91",
      "::1980",
      "::6769",
      "1.0.0.75",
      "dc2c::1554"
    ]
  },
  "generic_strings":
  [
    "max_depth_const-max_depth",
    "self.conf_json_validator",
    "self.IMAGE_MAX_SIZE:",
    "arcsight_esm_fixes.yml",
    "test_data/dont_open-malicios.eml",
    "ptypmult",
    "community",
    "files",
    "string",
    "regex",
    "tests",
    "documentation",
    "false",
    "instance",
    "integration",
    "circle",
    "file_path",
    "data:image/",
    "email",
    "server",
    "commit",
    "branch",
    "context",
    "entry",
    "args.",
    "table",
    "markdown",
    "timeline",
    "request",
    "content",
    "format",
    "readable",
    "indicator",
    "version",
    "protocol",
    "upload",
    "sample",
    "order",
    "report",
    "value",
    "accept",
    "application",
    "session",
    "warning",
    "disable",
    "block",
    "verify",
    "domain",
    "demisto",
    "support",
    "github",
    "event",
    "label",
    "stream",
    "default",
    "incident",
    "timestamp",
    "number",
    "hashes",
    "detect",
    "address",
    "resolution",
    "communicate",
    "download",
    "duration",
    "status",
    "shell",
    "office",
    "microsoft",
    "system",
    "automation",
    "search",
    "action",
    "cache",
    "crypto",
    "virtual",
    "python",
    "exchange",
    "playbook",
    "object",
    "private",
    "funcs",
    "write",
    "array",
    "final",
    "category",
    "vulnerability",
    "service",
    "suffix",
    "include",
    "activity",
    "group",
    "policy",
    "computer",
    "_file",
    "threat",
    "defense",
    "lookup",
    "attribute",
    "filter",
    "specification",
    "template",
    "client",
    "update",
    "access",
    "login",
    "profile",
    "attach",
    "second",
    "archive",
    "subscribe",
    "rawjson",
    "end_point",
    "username",
    "password",
    "transform",
    "token",
    "signature",
    "current",
    "monitor",
    "soapenv",
    "count",
    "response",
    "dashboard",
    "count",
    "yyyy-mm-dd't'hh:mm:ss",
    "fetch",
    "build",
    "encoding",
    "command",
    "display",
    "method",
    "logout",
    "dictionary",
    "level",
    "mapping",
    "module",
    "keyword",
    "field",
    "push(",
    "deploy",
    "config",
    "winter",
    "example",
    "malicious",
    "threshold",
    "minutes",
    "start",
    "schema",
    "execute",
    "result",
    "connect",
    "endpoint",
    "query",
    "params",
    "directory",
    "desktop",
    "timeout",
    "modifier",
    "submit",
    "pagination",
    "create",
    "screen",
    "append",
    "delete",
    "secure",
    "socket",
    "breach",
    "summary",
    "legacy",
    "document",
    "marked",
    "primary",
    "record",
    "types",
    "notify",
    "trigger",
    "detail",
    "discover",
    "folder",
    "destination",
    "complete",
    "tasks",
    "security",
    "firewall",
    "global",
    "rules",
    "headers",
    "ascending",
    "thumbnail",
    "operator",
    "categories",
    "deprecated",
    "credentials",
    "unicode",
    "decode",
    "base64",
    "provider",
    "generic",
    "machine",
    "range",
    "investigation",
    "source",
    "function",
    "snapshot",
    "custodian",
    "store",
    "exist",
    "detonate",
    "smart",
    "phone",
    "theft",
    "external",
    "removeable",
    "media",
    "storage",
    "device",
    "occurre",
    "digital",
    "asset",
    "compliant",
    "blacklist",
    "privacy",
    "compliance",
    "sites",
    "alerts",
    "protect",
    "vulnerable",
    "underscore",
    "capital",
    "native",
    "component",
    "alias",
    "subject",
    "knowledge",
    "unresolve",
    "pathfinder",
    "hostbyname",
    "history",
    "alarm",
    "comment",
    "charset",
    "question",
    "captcha",
    "output",
    "condition",
    "constant",
    "environment",
    "variable",
    "konfigurator",
    "optional",
    "trace",
    "additional",
    "properties",
    "pagesize",
    "envelope",
    "entries",
    "return",
    "idonly",
    "direction",
    "equal",
    "restriction",
    "mailbox",
    "traversal",
    "greater",
    "authentication",
    "social",
    "network",
    "endtime",
    "period",
    "certificate",
    "replace",
    "enrichment",
    "malware",
    "organization",
    "state",
    "province",
    "issue",
    "reload",
    "deliver",
    "message",
    "clicks",
    "permitted",
    "proxies",
    "scheduled",
    "extensive",
    "spread",
    "localized",
    "database",
    "concentrator",
    "broker",
    "fileedit",
    "index",
    "language",
    "shutdown",
    "users",
    "cancel",
    "validate",
    "received",
    "license",
    "categorization",
    "class",
    "health",
    "customer",
    "miscellaneous",
    "active",
    "queued",
    "pending",
    "resolved",
    "exclusion",
    "authenticate",
    "assigned",
    "organization",
    "person",
    "first",
    "reputation",
    "appliance",
    "admin",
    "backup",
    "previous",
    "sibling",
    "critical",
    "medium",
    "register",
    "again",
    "repeat",
    "times",
    "selector",
    "schedule",
    "datetime",
    "behaviour",
    "remote",
    "article",
    "volume",
    "encode",
    "generate",
    "sensor",
    "weekly",
    "interval",
    "hosts",
    "setting",
    "launch",
    "parse",
    "check",
    "error",
    "restrict",
    "modified",
    "hostid",
    "retrieve",
    "specific",
    "regards",
    "otherwise",
    "severity",
    "comparison",
    "subnet",
    "duplicate",
    "general",
    "analysis",
    "warroom",
    "thread",
    "topic",
    "reply",
    "length",
    "campaign",
    "correlation",
    "offense",
    "inputs",
    "published",
    "owner",
    "trust",
    "delegation",
    "encrypt",
    "allow",
    "trust",
    "divide",
    "description",
    "short",
    "performance",
    "modify",
    "process",
    "fixed",
    "listen",
    "suspicious",
    "autorun",
    "prepare",
    "phishing",
    "repository",
    "product",
    "mailto",
    "hostname",
    "locale",
    "month",
    "hours",
    "extractor",
    "extension",
    "assign",
    "servation",
    "iso-8859-1",
    "utf-8",
    "working",
    "sticky",
    "cloud",
    "exception",
    "route53",
    "aws-iam",
    "bucket",
    "::1980",
    "user/itai",
    "patch",
    "alpha",
    "circl",
    "watchlist",
    "binary",
    "cisco-umbrella-test",
    "reason",
    "dnsdb-",
    "project",
    "safebrowsing",
    "vigilanteati",
    "esm-v10",
    "policies",
    "control",
    "managed",
    "nessusscan",
    "packets",
    "nullbytechars",
    "twenty-one",
    "remove",
    "urgency",
    "reconciliation",
    "reversing",
    "::6769",
    "whitelist",
    "infinity",
    "precision",
    "extract",
    "2016-jan-30",
    "repositories",
    "engine",
    "secret",
    "employee",
    "escape",
    "dae6720d-0588-d23b-c006-63cf1134537b",
    "37221925980c05deefac014f9a72b4765e716341",
    "a7561571-c786-4fb7-93d0-e2f2c74c190d",
    "jmyetnrhk96lktrshfdghj74",
    "0anbmmsawjnw2uk9pva",
    "aamkagi5mzaxmtrhltyxndktngqwyy05yzvjltayyzm1zdcxmtllmwbgaaaaaaa9nafsckt6t4m34vxa7rpjbwcgpd7igmvysiukpo18vjclaaaaaaenaacgpd7igmvysiukpo18vjclaaahca3jaaa=",
    "enpnj11vgjayhf9lr3vrc-ut3jndp-cci5sxs0hbiqk0lfdierp_vjkzj_tznuece2q16hpd5micnk8vju0pd8vhbvrdhzbbwnzmfkkfbnfhvlpiiqj47yw5nabaxk2sy7dasktx8zqfrnxynekmrpncvk0eoazqnnlwdvkiie2qaosec0ltjbzongpf9trvr229ud2lijnhwymoai1dfosyjcsazcr5foyhjscwcleeqhltegjoyipjhudxjgpjucoojpwqtpyowhqply3yayzjxbvdof_6oqzol8nqob4vuaiyh0nxda2rjw5unwsfmt0v52qkwphane6h-3z5pva6acvavydecl71jb5ez0nzzli_wu_ejelw2tzpxpcxxzggaiy-vwdihnh9",
    "enolj01vgkaqhv_ljj0txv0qdoutamnaymugrr5mco4olgc7hq8etp97sc5hjnms98m8v9sbgloonflrcb7-mf17jz8_v5sxmn-d3fe4f41hfkgqpzj8xrnip-bnu7ifzrwlk747udhyjd2koi8mcladxzefoba2gi69rcbmzk3kacfpiinheqmbfdytxhigslgw6qmlli5qeut7bx7ikk-vnxhtdsqo0ojwn-lu1knftntvlldgbc627qmz1hxacjwumkmxnjhb3ph_mj76qd5x0otppjjyqypyvn2x4730y5klbxs6c7p17yzcsjldjyrmtgsd0t20dz0rqmdccbf9_gg8al8l",
    "c7d68ad5mxtoolbox_test",
    "731a8e52-3ea6-a291-ec0a-d2ff0619c19d7bd788d6be818b65",
    "aamkagi5mzaxmtrhltyxndktngqwyy05yzvjltayyzm1zdcxmtllmwbgaaaaaaa9nafsckt6t4m34vxa7rpjbwcgpd7igmvysiukpo18vjclaaaaaaenaacgpd7igmvysiukpo18vjclaaagrqynaaa=",
    "e82a2c1e-7df0-43ef-881b-2979632cafb3",
    "testwordfiletoioc",
    "matching",
    "script",
    "enrich",
    "increment",
    "deflated",
    "quarantine",
    "translation",
    "watch-list",
    "normalized_reg_path",
    "aamkagi5mzaxmtrhltyxndktngqwyy05yzvjltayyzm1zdcxmtllmwbgaaaaaaa9nafsckt6t4m34vxa7rpjbwcgpd7igmvysiukpo18vjclaaaaaaenaacgpd7igmvysiukpo18vjclaaagrqyqaaa=",
    "aamkagi5mzaxmtrhltyxndktngqwyy05yzvjltayyzm1zdcxmtllmwbgaaaaaaa9nafsckt6t4m34vxa7rpjbwcgpd7igmvysiukpo18vjclaaaaaaenaacgpd7igmvysiukpo18vjclaaagrqzbaaa=",
    "aamkagi5mzaxmtrhltyxndktngqwyy05yzvjltayyzm1zdcxmtllmwbgaaaaaaa9nafsckt6t4m34vxa7rpjbwcgpd7igmvysiukpo18vjclaaaaaaenaacgpd7igmvysiukpo18vjclaaagrqynaaabegaqak46mx7icqllp3ro936zox8=",
    "arcsightesm.cases.name",
    "77ax-uggbabcwb2pujdy8za==",
    "h0lvlmwgbabca5+hbryhzoq==",
    "highlightwords_test",
    "mitmproxy-4.0.4-linux.tar.gz",
    "id_rsa_f5256ae5ac4b84fb60541482f1e96cf9"
  ],
  "TrendMicroDDA":
  [
    "x-dtas"
  ],
  "AWS-EC2":
  [
    "aws-ec2-",
    "aws.ec2"
  ],
  "ArcSightESM":
  [
    "7e6lebf8babcfa-dlp1rl1a=="
  ],
  "Box":
  [
    "'box_"
  ],
  "CheckpointFirewall":
  [
    "checkpoint"
  ],
  "CiscoSpark":
  [
    "cisco-spark"
  ],
  "CrowdStrikeHost":
  [
    "crowdstrike_falconhost",
    "cf54bb61f92e4d3e75bf4f7c11fc8f74:4295536142"
  ],
  "EasyVista":
  [
    "http://link"
  ],
  "Endgame":
  [
    "35b6f686-dece-545f-8314-56936abec6ba"
  ],
  "FireEyeHX":
  [
    "fireeye"
  ],
  "ForcePoint":
  [
    ":15873/api/web/v1/"
  ],
  "GuidanceEncaseEndpoint":
  [
    "job-name",
    "file-name",
    "safe-name"
  ],
  "Incapsula":
  [
    "incap-"
  ],
  "LightCyberMagna":
  [
    "abcdefghijklmnopqrstuvwxyz"
  ],
  "MimecastAuth":
  [
    "dc04611d-3315-4572-976a-a2a9ddc7a0b9"
  ],
  "Moloch":
  [
    "moloch_",
    "stoptime"
  ],
  "PacketMail":
  [
    "cleanmx_virus,et_c2"
  ],
  "Panorama":
  [
    "</show>"
  ],
  "SandBlastAppliance":
  [
    "+':18194/tecloud/gw/'"
  ],
  "Tanium":
  [
    "max_data_age",
    "ignore_case_flag"
  ],
  "Vectra":
  [
    "vec-get-host-by-id"
  ],
  "Meraki":
  [
    "meraki"
  ],
  "GeneratePassword":
  [
    "max_lcase"
  ],
  "PcapMiner":
  [
    "trorabaugh/dempcap:1.0"
  ],
  "VolGetProcWithMalNetConn":
  [
    "volgetprocwithmalnetconn"
  ],
  "VolMalfindDumpAgent":
  [
    "volmalfinddumpagent"
  ],
  "pdfwithindicators":
  [
    "7a1d20b843446ca92a5d2ac9502238ffc6a8e48ce6a7f"
  ],
  "csvextrafield":
  [
    "name_1234_103"
  ]
}<|MERGE_RESOLUTION|>--- conflicted
+++ resolved
@@ -555,14 +555,12 @@
       "https://registry-1.docker.io",
       "https://gcr.io",
       "https://www.batticaloa.mc.gov.lk",
-<<<<<<< HEAD
-      "http://www.yahoo.com"
-=======
+      "http://www.yahoo.com",
+      "https://www.batticaloa.mc.gov.lk",
       "https://www.tufin.com",
       "https://test-address",
       "https://api.crowdstrike.com",
       "https://docs.snowflake.net"
->>>>>>> 031ad7e4
     ],
     "md5": [
       "c8092abd8d581750c0530fa1fc8d8318",
