--- conflicted
+++ resolved
@@ -1909,13 +1909,10 @@
         "CarbonBlackResponseTest": "Instance content has been altered causing test failure #19180",
         "Pwned test": "API Deprecated, use Pwned test v2 instead",
         "CheckPhish-Test": "Test is unstable, requires redesign #19188",
-<<<<<<< HEAD
-        "fd93f620-9a2d-4fb6-85d1-151a6a72e46d": "Old test - need to check if relevant"
-=======
+        "fd93f620-9a2d-4fb6-85d1-151a6a72e46d": "Old test - need to check if relevant",
         "PAN-OS DAG Configuration Test": "Test failing on permission denied error #19205",
         "AlphaSOC-Wisdom-Test": "Test is unstable. #19235",
         "ShodanTest": "Test is failing. #19311"
->>>>>>> 857896ea
     },
     "skipped_integrations": {
       "_comment": "~~~ NO INSTANCE - will not be resolved ~~~",
