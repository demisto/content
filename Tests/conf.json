--- conflicted
+++ resolved
@@ -5789,13 +5789,12 @@
             "playbookID": "DBotTrainClustering-test"
         },
         {
-<<<<<<< HEAD
+            "integrations": "Proofpoint Threat Protection",
+            "playbookID": "test-ProofpointThreatProtectionIntegration-Playbook"
+        },
+        {
             "integrations": "XQL Query Engine",
             "playbookID": "XQL Query Engine - Test"
-=======
-            "integrations": "Proofpoint Threat Protection",
-            "playbookID": "test-ProofpointThreatProtectionIntegration-Playbook"
->>>>>>> ab5ae2a0
         }
     ],
     "skipped_tests": {
