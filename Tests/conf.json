--- conflicted
+++ resolved
@@ -443,18 +443,10 @@
         {
             "integrations": "RTIR",
             "playbookID": "RTIR Test"
-<<<<<<< HEAD
-        },
-        {
-            "integrations": "VirusTotal",
-            "playbookID": "virusTotal-test-playbook",
-            "nightly": true
         },
         {
             "integrations": "Cisco pxGrid ISE",
             "playbookID": "cisco-ise-test-playbook",
-=======
->>>>>>> e1a7d8e1
         }
     ],
     "skipped": [
