{
    "testTimeout": 160,
    "testInterval": 20,
    "tests": [
        {
            "integrations": "Microsoft Endpoint Configuration Manager",
            "playbookID": "Microsoft ECM - Test",
            "fromversion": "5.5.0"
        },
        {
            "integrations": "CrowdStrike Falcon Intel v2",
            "playbookID": "CrowdStrike Falcon Intel v2 - Test",
            "fromversion": "5.0.0"
        },
        {
            "integrations": "SecurityIntelligenceServicesFeed",
            "playbookID": "SecurityIntelligenceServicesFeed - Test",
            "fromversion": "5.5.0"
        },
        {
            "integrations": "RiskIQDigitalFootprint",
            "playbookID": "RiskIQDigitalFootprint-Test",
            "fromversion": "5.5.0",
            "timeout": 500
        },
        {
            "integrations": [
                "Mail Listener v2",
                "Mail Sender (New)"
            ],
            "playbookID": "Mail-Listener Test Playbook",
            "fromversion": "5.0.0",
            "instance_names": [
                "Mail_Sender_(New)_STARTTLS"
            ]
        },
        {
            "integrations": "OpenCTI Feed",
            "playbookID": "OpenCTI Feed Test"
        },
        {
            "integrations": "AWS - Security Hub",
            "playbookID": "AWS-securityhub Test"
        },
        {
            "integrations": "Microsoft Advanced Threat Analytics",
            "playbookID": "Microsoft Advanced Threat Analytics - Test",
            "fromversion": "5.0.0"
        },
        {
            "integrations": "Humio",
            "playbookID": "Humio-Test",
            "fromversion": "5.0.0"
        },
        {
            "integrations": "Infinipoint",
            "playbookID": "Infinipoint-Test",
            "fromversion": "5.0.0"
        },
        {
            "integrations": "Zimperium",
            "playbookID": "Zimperium_Test",
            "fromversion": "5.0.0"
        },
        {
            "integrations": "ServiceDeskPlus",
            "playbookID": "Service Desk Plus Test",
            "fromversion": "5.0.0"
        },
        {
            "integrations": "ServiceDeskPlus",
            "playbookID": "Service Desk Plus - Generic Polling Test",
            "fromversion": "5.0.0"
        },
        {
            "integrations": "ThreatConnect Feed",
            "playbookID": "FeedThreatConnect-Test",
            "fromversion": "5.5.0"
        },
        {
            "integrations": "Group-IB TDS Polygon",
            "playbookID": "Polygon-Test",
            "timeout": 1000,
            "fromversion": "5.0.0"
        },
        {
            "integrations": "Bastille Networks",
            "playbookID": "BastilleNetworks-Test"
        },
        {
            "integrations": "MITRE ATT&CK",
            "playbookID": "Mitre Attack List 10 Indicators Feed Test",
            "fromversion": "5.5.0"
        },
        {
            "integrations": "Sepio",
            "playbookID": "SepioPrimeAPI-Test"
        },
        {
            "integrations": "URLhaus",
            "playbookID": "Test_URLhaus",
            "timeout": 1000
        },
        {
            "integrations": "Microsoft Intune Feed",
            "playbookID": "FeedMicrosoftIntune_Test",
            "fromversion": "5.5.0"
        },
        {
            "integrations": "Druva Ransomware Response",
            "playbookID": "Druva-Test"
        },
        {
            "integrations": "Smokescreen IllusionBLACK",
            "playbookID": "Smokescreen IllusionBLACK-Test",
            "fromversion": "5.0.0"
        },
        {
            "integrations": "Tanium Threat Response",
            "playbookID": "Tanium Threat Response Test"
        },
        {
            "integrations": [
                "Syslog Sender",
                "syslog"
            ],
            "playbookID": "Test Syslog",
            "fromversion": "5.5.0",
            "timeout": 600
        },
        {
            "integrations": "APIVoid",
            "playbookID": "APIVoid Test"
        },
        {
            "integrations": "Cisco Firepower",
            "playbookID": "Cisco Firepower - Test",
            "timeout": 1000,
            "fromversion": "5.0.0"
        },
        {
            "integrations": "IllusiveNetworks",
            "playbookID": "IllusiveNetworks-Test",
            "fromversion": "5.0.0"
        },
        {
            "integrations": "JSON Feed",
            "playbookID": "JSON_Feed_Test",
            "fromversion": "5.5.0",
            "instance_names": "JSON Feed no_auto_detect"
        },
        {
            "integrations": "JSON Feed",
            "playbookID": "JSON_Feed_Test",
            "fromversion": "5.5.0",
            "instance_names": "JSON Feed_auto_detect"
        },
        {
            "integrations": "Google Cloud Functions",
            "playbookID": "test playbook - Google Cloud Functions",
            "fromversion": "5.0.0"
        },
        {
            "integrations": "Plain Text Feed",
            "playbookID": "PlainText Feed - Test",
            "fromversion": "5.5.0",
            "instance_names": "Plain Text Feed no_auto_detect"
        },
        {
            "integrations": "Plain Text Feed",
            "playbookID": "PlainText Feed - Test",
            "fromversion": "5.5.0",
            "instance_names": "Plain Text Feed_auto_detect"
        },
        {
            "integrations": "Silverfort",
            "playbookID": "Silverfort-test",
            "fromversion": "5.0.0"
        },
        {
            "integrations": "GoogleKubernetesEngine",
            "playbookID": "GoogleKubernetesEngine_Test",
            "timeout": 600,
            "fromversion": "5.5.0"
        },
        {
            "integrations": "Fastly Feed",
            "playbookID": "Fastly Feed Test",
            "fromversion": "5.5.0"
        },
        {
            "integrations": "Malware Domain List Active IPs Feed",
            "playbookID": "Malware Domain List Active IPs Feed Test",
            "fromversion": "5.5.0"
        },
        {
            "integrations": "Claroty",
            "playbookID": "Claroty - Test",
            "fromversion": "5.0.0"
        },
        {
            "integrations": "Trend Micro Apex",
            "playbookID": "Trend Micro Apex - Test"
        },
        {
            "integrations": "Blocklist_de Feed",
            "playbookID": "Blocklist_de - Test",
            "fromversion": "5.5.0"
        },
        {
            "integrations": "Cloudflare Feed",
            "playbookID": "cloudflare - Test",
            "fromversion": "5.5.0"
        },
        {
            "integrations": "AzureFeed",
            "playbookID": "AzureFeed - Test",
            "fromversion": "5.5.0"
        },
        {
            "playbookID": "CreateIndicatorFromSTIXTest",
            "fromversion": "5.0.0"
        },
        {
            "integrations": "SpamhausFeed",
            "playbookID": "Spamhaus_Feed_Test",
            "fromversion": "5.5.0"
        },
        {
            "integrations": "Cofense Feed",
            "playbookID": "TestCofenseFeed",
            "fromversion": "5.5.0"
        },
        {
            "integrations": "Bambenek Consulting Feed",
            "playbookID": "BambenekConsultingFeed_Test",
            "fromversion": "5.5.0"
        },
        {
            "integrations": "Pipl",
            "playbookID": "Pipl Test"
        },
        {
            "integrations": "AWS Feed",
            "playbookID": "AWS Feed Test",
            "fromversion": "5.5.0"
        },
        {
            "integrations": "QuestKace",
            "playbookID": "QuestKace test",
            "fromversion": "5.0.0"
        },
        {
            "integrations": "Digital Defense FrontlineVM",
            "playbookID": "Digital Defense FrontlineVM - Scan Asset Not Recently Scanned Test"
        },
        {
            "integrations": "Digital Defense FrontlineVM",
            "playbookID": "Digital Defense FrontlineVM - Test Playbook"
        },
        {
            "integrations": "CSVFeed",
            "playbookID": "CSV_Feed_Test",
            "fromversion": "5.5.0",
            "instance_names": "CSVFeed_no_auto_detect"
        },
        {
            "integrations": "CSVFeed",
            "playbookID": "CSV_Feed_Test",
            "fromversion": "5.5.0",
            "instance_names": "CSVFeed_auto_detect"
        },
        {
            "integrations": "ProofpointFeed",
            "playbookID": "TestProofpointFeed",
            "fromversion": "5.5.0"
        },
        {
            "integrations": "Digital Shadows",
            "playbookID": "Digital Shadows - Test"
        },
        {
            "integrations": "Azure Compute v2",
            "playbookID": "Azure Compute - Test",
            "instance_names": "ms_azure_compute_dev"
        },
        {
            "integrations": "Azure Compute v2",
            "playbookID": "Azure Compute - Test",
            "instance_names": "ms_azure_compute_prod"
        },
        {
            "integrations": "Symantec Data Loss Prevention",
            "playbookID": "Symantec Data Loss Prevention - Test",
            "fromversion": "4.5.0"
        },
        {
            "integrations": "Lockpath KeyLight v2",
            "playbookID": "Keylight v2 - Test"
        },
        {
            "integrations": "Azure Security Center v2",
            "playbookID": "Azure SecurityCenter - Test",
            "instance_names": "ms_azure_sc_prod"
        },
        {
            "integrations": "Azure Security Center v2",
            "playbookID": "Azure SecurityCenter - Test",
            "instance_names": "ms_azure_sc_dev"
        },
        {
            "integrations": "Azure Security Center v2",
            "playbookID": "Azure SecurityCenter - Test",
            "instance_names": "ms_azure_sc_self_deployed"
        },
        {
            "integrations": "JsonWhoIs",
            "playbookID": "JsonWhoIs-Test"
        },
        {
            "integrations": "Maltiverse",
            "playbookID": "Maltiverse Test"
        },
        {
            "integrations": "MicrosoftGraphMail",
            "playbookID": "MicrosoftGraphMail-Test",
            "instance_names": "ms_graph_mail_dev"
        },
        {
            "integrations": "MicrosoftGraphMail",
            "playbookID": "MicrosoftGraphMail-Test",
            "instance_names": "ms_graph_mail_dev_no_oproxy"
        },
        {
            "integrations": "MicrosoftGraphMail",
            "playbookID": "MicrosoftGraphMail-Test",
            "instance_names": "ms_graph_mail_prod"
        },
        {
            "integrations": "CloudShark",
            "playbookID": "CloudShark - Test Playbook"
        },
        {
            "integrations": "Google Vision AI",
            "playbookID": "Google Vision API - Test"
        },
        {
            "integrations": "nmap",
            "playbookID": "Nmap - Test",
            "fromversion": "5.0.0"
        },
        {
            "integrations": "AutoFocus V2",
            "playbookID": "Autofocus Query Samples, Sessions and Tags Test Playbook",
            "fromversion": "4.5.0",
            "timeout": 1000
        },
        {
            "integrations": "HelloWorld",
            "playbookID": "HelloWorld-Test",
            "fromversion": "5.0.0"
        },
        {
            "integrations": "HelloWorld",
            "playbookID": "HelloWorld_Scan-Test",
            "fromversion": "5.0.0",
            "timeout": 400
        },
        {
            "integrations": "ThreatQ v2",
            "playbookID": "ThreatQ - Test",
            "fromversion": "4.5.0"
        },
        {
            "integrations": "AttackIQFireDrill",
            "playbookID": "AttackIQ - Test"
        },
        {
            "integrations": "PhishLabs IOC EIR",
            "playbookID": "PhishlabsIOC_EIR-Test"
        },
        {
            "integrations": "Amazon DynamoDB",
            "playbookID": "AWS_DynamoDB-Test"
        },
        {
            "integrations": "PhishLabs IOC DRP",
            "playbookID": "PhishlabsIOC_DRP-Test"
        },
        {
            "playbookID": "Create Phishing Classifier V2 ML Test",
            "timeout": 60000,
            "fromversion": "4.5.0"
        },
        {
            "integrations": "ZeroFox",
            "playbookID": "ZeroFox-Test",
            "fromversion": "4.1.0"
        },
        {
            "integrations": "AlienVault OTX v2",
            "playbookID": "Alienvault_OTX_v2 - Test"
        },
        {
            "integrations": "AWS - CloudWatchLogs",
            "playbookID": "AWS - CloudWatchLogs Test Playbook",
            "fromversion": "5.0.0"
        },
        {
            "integrations": "SlackV2",
            "playbookID": "Slack Test Playbook",
            "timeout": 400,
            "pid_threshold": 5,
            "fromversion": "5.0.0"
        },
        {
            "integrations": "Cortex XDR - IR",
            "playbookID": "Test XDR Playbook",
            "fromversion": "4.1.0"
        },
        {
            "integrations": "Cortex XDR - IOC",
            "playbookID": "Cortex XDR - IOC - Test",
            "fromversion": "5.5.0",
            "timeout": 1200
        },
        {
            "integrations": "Cloaken",
            "playbookID": "Cloaken-Test"
        },
        {
            "integrations": "Uptycs",
            "playbookID": "TestUptycs"
        },
        {
            "integrations": "ThreatX",
            "playbookID": "ThreatX-test",
            "timeout": 600
        },
        {
            "integrations": "Akamai WAF SIEM",
            "playbookID": "Akamai_WAF_SIEM-Test"
        },
        {
            "integrations": "Cofense Triage v2",
            "playbookID": "Cofense Triage v2 Test"
        },
        {
            "integrations": "Akamai WAF",
            "playbookID": "Akamai_WAF-Test"
        },
        {
            "integrations": "Minerva Labs Anti-Evasion Platform",
            "playbookID": "Minerva Test playbook"
        },
        {
            "integrations": "abuse.ch SSL Blacklist Feed",
            "playbookID": "SSL Blacklist test",
            "fromversion": "5.5.0"
        },
        {
            "integrations": "CheckPhish",
            "playbookID": "CheckPhish-Test"
        },
        {
            "integrations": "Symantec Management Center",
            "playbookID": "SymantecMC_TestPlaybook"
        },
        {
            "integrations": "Looker",
            "playbookID": "Test-Looker"
        },
        {
            "integrations": "Vertica",
            "playbookID": "Vertica Test"
        },
        {
            "integrations": "Server Message Block (SMB)",
            "playbookID": "SMB test"
        },
        {
            "playbookID": "ConvertFile-Test",
            "fromversion": "4.5.0"
        },
        {
            "playbookID": "TestAwsEC2GetPublicSGRules-Test"
        },
        {
            "integrations": "RSA NetWitness Packets and Logs",
            "playbookID": "rsa_packets_and_logs_test"
        },
        {
            "playbookID": "CheckpointFW-test",
            "integrations": "Check Point"
        },
        {
            "playbookID": "RegPathReputationBasicLists_test"
        },
        {
            "playbookID": "EmailDomainSquattingReputation-Test"
        },
        {
            "playbookID": "RandomStringGenerateTest"
        },
        {
            "playbookID": "playbook-checkEmailAuthenticity-test"
        },
        {
            "playbookID": "HighlightWords_Test"
        },
        {
            "integrations": "Pentera",
            "playbookID": "Pcysys-Test"
        },
        {
            "integrations": "Pentera",
            "playbookID": "Pentera Run Scan and Create Incidents - Test"
        },
        {
            "playbookID": "StringContainsArray_test"
        },
        {
            "integrations": "Fidelis Elevate Network",
            "playbookID": "Fidelis-Test"
        },
        {
            "integrations": "AWS - ACM",
            "playbookID": "ACM-Test"
        },
        {
            "integrations": "Thinkst Canary",
            "playbookID": "CanaryTools Test"
        },
        {
            "integrations": "ThreatMiner",
            "playbookID": "ThreatMiner-Test"
        },
        {
            "playbookID": "StixCreator-Test"
        },
        {
            "playbookID": "CompareIncidentsLabels-test-playbook"
        },
        {
            "integrations": "Have I Been Pwned? V2",
            "playbookID": "Pwned v2 test"
        },
        {
            "integrations": "Alexa Rank Indicator",
            "playbookID": "Alexa Test Playbook"
        },
        {
            "playbookID": "UnEscapeURL-Test"
        },
        {
            "playbookID": "UnEscapeIPs-Test"
        },
        {
            "playbookID": "ExtractDomainFromUrlAndEmail-Test"
        },
        {
            "playbookID": "ConvertKeysToTableFieldFormat_Test"
        },
        {
            "integrations": "CVE Search v2",
            "playbookID": "CVE Search v2 - Test"
        },
        {
            "integrations": "CVE Search v2",
            "playbookID": "cveReputation Test"
        },
        {
            "integrations": "HashiCorp Vault",
            "playbookID": "hashicorp_test",
            "fromversion": "5.0.0"
        },
        {
            "integrations": "AWS - Athena - Beta",
            "playbookID": "Beta-Athena-Test"
        },
        {
            "integrations": "BeyondTrust Password Safe",
            "playbookID": "BeyondTrust-Test"
        },
        {
            "integrations": "Dell Secureworks",
            "playbookID": "secureworks_test"
        },
        {
            "integrations": "ServiceNow v2",
            "playbookID": "servicenow_test_v2"
        },
        {
            "playbookID": "Create ServiceNow Ticket and Mirror Test",
            "integrations": "ServiceNow v2",
            "fromversion": "6.0.0"
        },
        {
            "playbookID": "Create ServiceNow Ticket and State Polling Test",
            "integrations": "ServiceNow v2",
            "fromversion": "6.0.0"
        },
        {
            "integrations": "ExtraHop v2",
            "playbookID": "ExtraHop_v2-Test"
        },
        {
            "playbookID": "Test CommonServer"
        },
        {
            "playbookID": "Test-debug-mode",
            "fromversion": "5.0.0"
        },
        {
            "integrations": "CIRCL",
            "playbookID": "CirclIntegrationTest"
        },
        {
            "integrations": "MISP V2",
            "playbookID": "MISP V2 Test"
        },
        {
            "playbookID": "test-LinkIncidentsWithRetry"
        },
        {
            "playbookID": "CopyContextToFieldTest"
        },
        {
            "integrations": "OTRS",
            "playbookID": "OTRS Test",
            "fromversion": "4.1.0"
        },
        {
            "integrations": "Attivo Botsink",
            "playbookID": "AttivoBotsinkTest"
        },
        {
            "integrations": "FortiGate",
            "playbookID": "Fortigate Test"
        },
        {
            "playbookID": "FormattedDateToEpochTest"
        },
        {
            "integrations": "SNDBOX",
            "playbookID": "SNDBOX_Test",
            "timeout": 1000
        },
        {
            "integrations": "SNDBOX",
            "playbookID": "Detonate File - SNDBOX - Test",
            "timeout": 1000,
            "nightly": true
        },
        {
            "integrations": "VxStream",
            "playbookID": "Detonate File - HybridAnalysis - Test",
            "timeout": 2400
        },
        {
            "playbookID": "WordTokenizeTest",
            "toversion": "4.5.9"
        },
        {
            "integrations": "QRadar",
            "playbookID": "test playbook - QRadarCorrelations",
            "timeout": 1000,
            "fromversion": "5.0.0"
        },
        {
            "integrations": "Awake Security",
            "playbookID": "awake_security_test_pb"
        },
        {
            "integrations": "Tenable.sc",
            "playbookID": "tenable-sc-test",
            "timeout": 240,
            "nightly": true
        },
        {
            "integrations": "MimecastV2",
            "playbookID": "Mimecast test"
        },
        {
            "playbookID": "CreateEmailHtmlBody_test_pb",
            "fromversion": "4.1.0"
        },
        {
            "playbookID": "ReadPDFFileV2-Test",
            "timeout": 1000
        },
        {
            "playbookID": "JSONtoCSV-Test"
        },
        {
            "integrations": "Generic SQL",
            "playbookID": "generic-sql",
            "instance_names": "mysql instance",
            "fromversion": "5.0.0"
        },
        {
            "integrations": "Generic SQL",
            "playbookID": "generic-sql",
            "instance_names": "postgreSQL instance",
            "fromversion": "5.0.0"
        },
        {
            "integrations": "Generic SQL",
            "playbookID": "generic-sql",
            "instance_names": "Microsoft SQL instance",
            "fromversion": "5.0.0"
        },
        {
            "integrations": "Generic SQL",
            "playbookID": "generic-sql-oracle",
            "instance_names": "Oracle instance",
            "fromversion": "5.0.0"
        },
        {
            "integrations": "Generic SQL",
            "playbookID": "generic-sql-mssql-encrypted-connection",
            "instance_names": "Microsoft SQL instance using encrypted connection",
            "fromversion": "5.0.0"
        },
        {
            "integrations": "Panorama",
            "instance_names": "palo_alto_firewall_9.0",
            "playbookID": "Panorama Query Logs - Test",
            "fromversion": "5.5.0",
            "timeout": 1500,
            "nightly": true
        },
        {
            "integrations": "Panorama",
            "instance_names": "palo_alto_firewall",
            "playbookID": "palo_alto_firewall_test_pb",
            "fromversion": "5.5.0",
            "timeout": 1000,
            "nightly": true
        },
        {
            "integrations": "Panorama",
            "instance_names": "palo_alto_firewall_9.0",
            "playbookID": "palo_alto_firewall_test_pb",
            "fromversion": "5.5.0",
            "timeout": 1000,
            "nightly": true
        },
        {
            "integrations": "Panorama",
            "instance_names": "palo_alto_panorama",
            "playbookID": "palo_alto_panorama_test_pb",
            "fromversion": "5.5.0",
            "timeout": 1000,
            "nightly": true
        },
        {
            "integrations": "Panorama",
            "instance_names": "palo_alto_panorama_9.0",
            "playbookID": "palo_alto_panorama_test_pb",
            "fromversion": "5.5.0",
            "timeout": 1000,
            "nightly": true
        },
        {
            "integrations": "Panorama",
            "instance_names": "palo_alto_firewall_9.0",
            "playbookID": "PAN-OS URL Filtering enrichment - Test"
        },
        {
            "integrations": "Panorama",
            "instance_names": "panorama_instance_best_practice",
            "playbookID": "Panorama Best Practise - Test"
        },
        {
            "integrations": "Tenable.io",
            "playbookID": "Tenable.io test"
        },
        {
            "playbookID": "URLDecode-Test"
        },
        {
            "playbookID": "GetTime-Test"
        },
        {
            "playbookID": "GetTime-ObjectVsStringTest"
        },
        {
            "integrations": "Tenable.io",
            "playbookID": "Tenable.io Scan Test",
            "nightly": true,
            "timeout": 900
        },
        {
            "integrations": "Tenable.sc",
            "playbookID": "tenable-sc-scan-test",
            "nightly": true,
            "timeout": 600
        },
        {
            "integrations": "google-vault",
            "playbookID": "Google-Vault-Generic-Test",
            "nightly": true,
            "timeout": 3600,
            "memory_threshold": 130
        },
        {
            "integrations": "google-vault",
            "playbookID": "Google_Vault-Search_And_Display_Results_test",
            "nightly": true,
            "memory_threshold": 130,
            "timeout": 3600
        },
        {
            "playbookID": "Luminate-TestPlaybook",
            "integrations": "Luminate"
        },
        {
            "integrations": "MxToolBox",
            "playbookID": "MxToolbox-test"
        },
        {
            "integrations": "Nessus",
            "playbookID": "Nessus - Test"
        },
        {
            "playbookID": "Palo Alto Networks - Malware Remediation Test",
            "fromversion": "4.5.0"
        },
        {
            "playbookID": "SumoLogic-Test",
            "integrations": "SumoLogic",
            "fromversion": "4.1.0"
        },
        {
            "playbookID": "ParseEmailFiles-test"
        },
        {
            "playbookID": "PAN-OS - Block IP and URL - External Dynamic List v2 Test",
            "integrations": [
                "Panorama",
                "palo_alto_networks_pan_os_edl_management"
            ],
            "instance_names": "palo_alto_firewall_9.0",
            "fromversion": "4.0.0"
        },
        {
            "playbookID": "Test_EDL",
            "integrations": "EDL",
            "fromversion": "5.5.0"
        },
        {
            "playbookID": "Test_export_indicators_service",
            "integrations": "ExportIndicators",
            "fromversion": "5.5.0"
        },
        {
            "playbookID": "PAN-OS - Block IP - Custom Block Rule Test",
            "integrations": "Panorama",
            "instance_names": "palo_alto_panorama",
            "fromversion": "4.0.0"
        },
        {
            "playbookID": "PAN-OS - Block IP - Static Address Group Test",
            "integrations": "Panorama",
            "instance_names": "palo_alto_panorama",
            "fromversion": "4.0.0"
        },
        {
            "playbookID": "PAN-OS - Block URL - Custom URL Category Test",
            "integrations": "Panorama",
            "instance_names": "palo_alto_panorama",
            "fromversion": "4.0.0"
        },
        {
            "playbookID": "Endpoint Malware Investigation - Generic - Test",
            "integrations": [
                "Traps",
                "Cylance Protect v2",
                "Demisto REST API"
            ],
            "fromversion": "5.0.0",
            "timeout": 1200
        },
        {
            "playbookID": "ParseExcel-test"
        },
        {
            "playbookID": "Detonate File - No Files test"
        },
        {
            "integrations": "SentinelOne V2",
            "playbookID": "SentinelOne V2 - test"
        },
        {
            "integrations": "InfoArmor VigilanteATI",
            "playbookID": "InfoArmorVigilanteATITest"
        },
        {
            "integrations": "IntSights",
            "instance_names": "intsights_standard_account",
            "playbookID": "IntSights Test",
            "nightly": true
        },
        {
            "integrations": "IntSights",
            "playbookID": "IntSights Mssp Test",
            "instance_names": "intsights_mssp_account",
            "nightly": true
        },
        {
            "integrations": "dnstwist",
            "playbookID": "dnstwistTest"
        },
        {
            "integrations": "BitDam",
            "playbookID": "Detonate File - BitDam Test"
        },
        {
            "integrations": "Threat Grid",
            "playbookID": "Test-Detonate URL - ThreatGrid",
            "timeout": 600
        },
        {
            "integrations": "Threat Grid",
            "playbookID": "ThreatGridTest",
            "timeout": 600
        },
        {
            "integrations": [
                "Palo Alto Minemeld",
                "Panorama"
            ],
            "instance_names": "palo_alto_firewall",
            "playbookID": "block_indicators_-_generic_-_test"
        },
        {
            "integrations": "Signal Sciences WAF",
            "playbookID": "SignalSciences-Test"
        },
        {
            "integrations": "RTIR",
            "playbookID": "RTIR Test"
        },
        {
            "integrations": "RedCanary",
            "playbookID": "RedCanaryTest",
            "nightly": true
        },
        {
            "integrations": "Devo",
            "playbookID": "Devo test",
            "timeout": 500
        },
        {
            "playbookID": "URL Enrichment - Generic v2 - Test",
            "integrations": [
                "Rasterize",
                "VirusTotal - Private API"
            ],
            "instance_names": "virus_total_private_api_general",
            "timeout": 500,
            "pid_threshold": 12
        },
        {
            "playbookID": "CutTransformerTest"
        },
        {
            "playbookID": "Default - Test",
            "integrations": [
                "ThreatQ v2",
                "Demisto REST API"
            ],
            "fromversion": "5.0.0"
        },
        {
            "integrations": "SCADAfence CNM",
            "playbookID": "SCADAfence_test"
        },
        {
            "integrations": "ProtectWise",
            "playbookID": "Protectwise-Test"
        },
        {
            "integrations": "WhatsMyBrowser",
            "playbookID": "WhatsMyBrowser-Test"
        },
        {
            "integrations": "BigFix",
            "playbookID": "BigFixTest"
        },
        {
            "integrations": "Lastline v2",
            "playbookID": "Lastline v2 - Test",
            "nightly": true
        },
        {
            "integrations": "McAfee DXL",
            "playbookID": "McAfee DXL - Test"
        },
        {
            "playbookID": "TextFromHTML_test_playbook"
        },
        {
            "playbookID": "PortListenCheck-test"
        },
        {
            "integrations": "ThreatExchange",
            "playbookID": "ThreatExchange-test"
        },
        {
            "integrations": "Joe Security",
            "playbookID": "JoeSecurityTestPlaybook",
            "timeout": 500,
            "nightly": true
        },
        {
            "integrations": "Joe Security",
            "playbookID": "JoeSecurityTestDetonation",
            "timeout": 2000,
            "nightly": true
        },
        {
            "integrations": "WildFire-v2",
            "playbookID": "Wildfire Test"
        },
        {
            "integrations": "WildFire-v2",
            "playbookID": "Detonate URL - WildFire-v2 - Test"
        },
        {
            "integrations": "WildFire-v2",
            "playbookID": "Detonate URL - WildFire v2.1 - Test"
        },
        {
            "integrations": "GRR",
            "playbookID": "GRR Test",
            "nightly": true
        },
        {
            "integrations": "VirusTotal",
            "instance_names": "virus_total_general",
            "playbookID": "virusTotal-test-playbook",
            "timeout": 1400,
            "nightly": true
        },
        {
            "integrations": "VirusTotal",
            "instance_names": "virus_total_preferred_vendors",
            "playbookID": "virusTotaI-test-preferred-vendors",
            "timeout": 1400,
            "nightly": true
        },
        {
            "integrations": "Preempt",
            "playbookID": "Preempt Test"
        },
        {
            "integrations": "Gmail",
            "playbookID": "get_original_email_-_gmail_-_test"
        },
        {
            "integrations": [
                "Gmail Single User",
                "Gmail"
            ],
            "playbookID": "Gmail Single User - Test",
            "fromversion": "4.5.0"
        },
        {
            "integrations": "EWS v2",
            "playbookID": "get_original_email_-_ews-_test",
            "instance_names": "ewv2_regular"
        },
        {
            "integrations": [
                "EWS v2",
                "EWS Mail Sender"
            ],
            "playbookID": "EWS search-mailbox test",
            "instance_names": "ewv2_regular",
            "timeout": 300
        },
        {
            "integrations": "PagerDuty v2",
            "playbookID": "PagerDuty Test"
        },
        {
            "playbookID": "test_delete_context"
        },
        {
            "playbookID": "DeleteContext-auto-test"
        },
        {
            "playbookID": "GmailTest",
            "integrations": "Gmail"
        },
        {
            "playbookID": "Gmail Convert Html Test",
            "integrations": "Gmail"
        },
        {
            "playbookID": "reputations.json Test",
            "toversion": "5.0.0"
        },
        {
            "playbookID": "Indicators reputation-.json Test",
            "fromversion": "5.5.0"
        },
        {
            "playbookID": "Test IP Indicator Fields",
            "fromversion": "5.0.0"
        },
        {
            "playbookID": "Dedup - Generic v2 - Test",
            "fromversion": "5.0.0"
        },
        {
            "playbookID": "TestDedupIncidentsPlaybook"
        },
        {
            "playbookID": "TestDedupIncidentsByName"
        },
        {
            "integrations": "McAfee Advanced Threat Defense",
            "playbookID": "Test Playbook McAfee ATD",
            "timeout": 700
        },
        {
            "playbookID": "stripChars - Test"
        },
        {
            "integrations": "McAfee Advanced Threat Defense",
            "playbookID": "Test Playbook McAfee ATD Upload File"
        },
        {
            "playbookID": "exporttocsv_script_test"
        },
        {
            "playbookID": "Set - Test"
        },
        {
            "integrations": "Intezer v2",
            "playbookID": "Intezer Testing v2",
            "fromversion": "4.1.0",
            "timeout": 600
        },
        {
            "integrations": "FalconIntel",
            "playbookID": "CrowdStrike Falcon Intel v2"
        },
        {
            "integrations": [
                "Mail Sender (New)",
                "Gmail"
            ],
            "playbookID": "Mail Sender (New) Test",
            "instance_names": [
                "Mail_Sender_(New)_STARTTLS"
            ]
        },
        {
            "integrations": [
                "Mail Sender (New)",
                "Gmail"
            ],
            "playbookID": "Mail Sender (New) Test",
            "instance_names": [
                "Mail_Sender_(New)_SSL/TLS"
            ]
        },
        {
            "playbookID": "buildewsquery_test"
        },
        {
            "integrations": "Rapid7 Nexpose",
            "playbookID": "nexpose_test",
            "timeout": 240
        },
        {
            "playbookID": "GetIndicatorDBotScore Test"
        },
        {
            "integrations": "EWS Mail Sender",
            "playbookID": "EWS Mail Sender Test"
        },
        {
            "integrations": [
                "EWS Mail Sender",
                "Rasterize"
            ],
            "playbookID": "EWS Mail Sender Test 2"
        },
        {
            "playbookID": "decodemimeheader_-_test"
        },
        {
            "playbookID": "test_url_regex"
        },
        {
            "integrations": "Skyformation",
            "playbookID": "TestSkyformation"
        },
        {
            "integrations": "okta",
            "playbookID": "okta_test_playbook",
            "timeout": 240
        },
        {
            "integrations": "Okta v2",
            "playbookID": "OktaV2-Test",
            "nightly": true,
            "timeout": 300
        },
        {
            "playbookID": "Test filters & transformers scripts"
        },
        {
            "integrations": "Salesforce",
            "playbookID": "SalesforceTestPlaybook"
        },
        {
            "integrations": "McAfee ESM v2",
            "instance_names": "v10.2.0",
            "playbookID": "McAfee ESM v2 - Test",
            "fromversion": "5.0.0"
        },
        {
            "integrations": "McAfee ESM v2",
            "instance_names": "v10.3.0",
            "playbookID": "McAfee ESM v2 - Test",
            "fromversion": "5.0.0"
        },
        {
            "integrations": "McAfee ESM v2",
            "instance_names": "v11.3",
            "playbookID": "McAfee ESM v2 (v11.3) - Test",
            "fromversion": "5.0.0"
        },
        {
            "integrations": "McAfee ESM v2",
            "instance_names": "v10.2.0",
            "playbookID": "McAfee ESM Watchlists - Test",
            "fromversion": "5.0.0"
        },
        {
            "integrations": "McAfee ESM v2",
            "instance_names": "v10.3.0",
            "playbookID": "McAfee ESM Watchlists - Test",
            "fromversion": "5.0.0"
        },
        {
            "integrations": "McAfee ESM v2",
            "instance_names": "v11.3",
            "playbookID": "McAfee ESM Watchlists - Test",
            "fromversion": "5.0.0"
        },
        {
            "integrations": "GoogleSafeBrowsing",
            "playbookID": "Google Safe Browsing Test",
            "timeout": 240,
            "fromversion": "5.0.0"
        },
        {
            "integrations": "EWS v2",
            "playbookID": "EWSv2_empty_attachment_test",
            "instance_names": "ewv2_regular"
        },
        {
            "integrations": "EWS v2",
            "playbookID": "EWS Public Folders Test",
            "instance_names": "ewv2_regular"
        },
        {
            "integrations": "Symantec Endpoint Protection V2",
            "playbookID": "SymantecEndpointProtection_Test"
        },
        {
            "integrations": "carbonblackprotection",
            "playbookID": "search_endpoints_by_hash_-_carbon_black_protection_-_test",
            "timeout": 500
        },
        {
            "playbookID": "Process Email - Generic - Test - Incident Starter",
            "fromversion": "6.0.0",
            "integrations": "Rasterize",
            "timeout": 240
        },
        {
            "integrations": "FalconHost",
            "playbookID": "search_endpoints_by_hash_-_crowdstrike_-_test",
            "timeout": 500
        },
        {
            "integrations": "FalconHost",
            "playbookID": "CrowdStrike Endpoint Enrichment - Test"
        },
        {
            "integrations": "FalconHost",
            "playbookID": "FalconHost Test"
        },
        {
            "integrations": "CrowdstrikeFalcon",
            "playbookID": "Test - CrowdStrike Falcon",
            "fromversion": "4.1.0"
        },
        {
            "playbookID": "ExposeIncidentOwner-Test"
        },
        {
            "integrations": "google",
            "playbookID": "GsuiteTest"
        },
        {
            "integrations": "OpenPhish",
            "playbookID": "OpenPhish Test Playbook"
        },
        {
            "integrations": "RSA Archer",
            "playbookID": "Archer-Test-Playbook",
            "nightly": true
        },
        {
            "integrations": "jira-v2",
            "playbookID": "Jira-v2-Test",
            "timeout": 500
        },
        {
            "integrations": "ipinfo",
            "playbookID": "IPInfoTest"
        },
        {
            "playbookID": "VerifyHumanReadableFormat"
        },
        {
            "playbookID": "strings-test"
        },
        {
            "playbookID": "TestCommonPython",
            "timeout": 500
        },
        {
            "playbookID": "TestFileCreateAndUpload"
        },
        {
            "playbookID": "TestIsValueInArray"
        },
        {
            "playbookID": "TestStringReplace"
        },
        {
            "playbookID": "TestHttpPlaybook"
        },
        {
            "integrations": "SplunkPy",
            "playbookID": "SplunkPy parse-raw - Test",
            "instance_names": "use_default_handler"
        },
        {
            "integrations": "SplunkPy",
            "playbookID": "SplunkPy-Test-V2",
            "memory_threshold": 500,
            "instance_names": "use_default_handler"
        },
        {
            "integrations": "SplunkPy",
            "playbookID": "Splunk-Test",
            "memory_threshold": 200,
            "instance_names": "use_default_handler"
        },
        {
            "integrations": "SplunkPy",
            "playbookID": "SplunkPySearch_Test",
            "memory_threshold": 200,
            "instance_names": "use_default_handler"
        },
        {
            "integrations": "SplunkPy",
            "playbookID": "SplunkPy KV commands",
            "memory_threshold": 200,
            "instance_names": "use_default_handler"
        },
        {
            "integrations": "SplunkPy",
            "playbookID": "SplunkPy-Test-V2",
            "memory_threshold": 500,
            "instance_names": "use_python_requests_handler"
        },
        {
            "integrations": "SplunkPy",
            "playbookID": "Splunk-Test",
            "memory_threshold": 500,
            "instance_names": "use_python_requests_handler"
        },
        {
            "integrations": "SplunkPy",
            "playbookID": "SplunkPySearch_Test",
            "memory_threshold": 200,
            "instance_names": "use_python_requests_handler"
        },
        {
            "integrations": "SplunkPy",
            "playbookID": "SplunkPy KV commands",
            "memory_threshold": 200,
            "instance_names": "use_python_requests_handler"
        },
        {
            "integrations": "McAfee NSM",
            "playbookID": "McAfeeNSMTest",
            "timeout": 400,
            "nightly": true
        },
        {
            "integrations": "PhishTank",
            "playbookID": "PhishTank Testing"
        },
        {
            "integrations": "McAfee Web Gateway",
            "playbookID": "McAfeeWebGatewayTest",
            "timeout": 500
        },
        {
            "integrations": "TCPIPUtils",
            "playbookID": "TCPUtils-Test"
        },
        {
            "playbookID": "listExecutedCommands-Test"
        },
        {
            "integrations": "AWS - Lambda",
            "playbookID": "AWS-Lambda-Test (Read-Only)"
        },
        {
            "integrations": "Service Manager",
            "playbookID": "TestHPServiceManager",
            "timeout": 400
        },
        {
            "playbookID": "LanguageDetect-Test",
            "timeout": 300
        },
        {
            "integrations": "Forcepoint",
            "playbookID": "forcepoint test",
            "timeout": 500,
            "nightly": true
        },
        {
            "playbookID": "GeneratePassword-Test"
        },
        {
            "playbookID": "ZipFile-Test"
        },
        {
            "playbookID": "UnzipFile-Test"
        },
        {
            "playbookID": "Test-IsMaliciousIndicatorFound",
            "fromversion": "5.0.0"
        },
        {
            "playbookID": "TestExtractHTMLTables"
        },
        {
            "integrations": "carbonblackliveresponse",
            "playbookID": "Carbon Black Live Response Test",
            "nightly": true,
            "fromversion": "5.0.0"
        },
        {
            "integrations": "urlscan.io",
            "playbookID": "urlscan_malicious_Test",
            "timeout": 500
        },
        {
            "integrations": "EWS v2",
            "playbookID": "pyEWS_Test",
            "instance_names": "ewv2_regular"
        },
        {
            "integrations": "EWS v2",
            "playbookID": "pyEWS_Test",
            "instance_names": "ewsv2_separate_process"
        },
        {
            "integrations": "remedy_sr_beta",
            "playbookID": "remedy_sr_test_pb"
        },
        {
            "integrations": "Netskope",
            "playbookID": "Netskope Test"
        },
        {
            "integrations": "Cylance Protect v2",
            "playbookID": "Cylance Protect v2 Test"
        },
        {
            "integrations": "ReversingLabs Titanium Cloud",
            "playbookID": "ReversingLabsTCTest"
        },
        {
            "integrations": "ReversingLabs A1000",
            "playbookID": "ReversingLabsA1000Test"
        },
        {
            "integrations": "Demisto Lock",
            "playbookID": "DemistoLockTest"
        },
        {
            "playbookID": "test-domain-indicator",
            "timeout": 400
        },
        {
            "playbookID": "Cybereason Test",
            "integrations": "Cybereason",
            "timeout": 1200,
            "fromversion": "4.1.0"
        },
        {
            "integrations": "VirusTotal - Private API",
            "instance_names": "virus_total_private_api_general",
            "playbookID": "File Enrichment - Virus Total Private API Test",
            "nightly": true
        },
        {
            "integrations": "VirusTotal - Private API",
            "instance_names": "virus_total_private_api_general",
            "playbookID": "virusTotalPrivateAPI-test-playbook",
            "timeout": 1400,
            "nightly": true,
            "pid_threshold": 12
        },
        {
            "integrations": [
                "VirusTotal - Private API",
                "VirusTotal"
            ],
            "playbookID": "vt-detonate test",
            "instance_names": [
                "virus_total_private_api_general",
                "virus_total_general"
            ],
            "timeout": 1400,
            "fromversion": "5.5.0",
            "nightly": true
        },
        {
            "integrations": "Cisco ASA",
            "playbookID": "Cisco ASA - Test Playbook"
        },
        {
            "integrations": "VirusTotal - Private API",
            "instance_names": "virus_total_private_api_preferred_vendors",
            "playbookID": "virusTotalPrivateAPI-test-preferred-vendors",
            "timeout": 1400,
            "nightly": true
        },
        {
            "integrations": "Cisco Meraki",
            "playbookID": "Cisco-Meraki-Test"
        },
        {
            "integrations": "Microsoft Defender Advanced Threat Protection",
            "playbookID": "Microsoft Defender Advanced Threat Protection - Test",
            "instance_names": "microsoft_defender_atp_prod"
        },
        {
            "integrations": "Microsoft Defender Advanced Threat Protection",
            "playbookID": "Microsoft Defender Advanced Threat Protection - Test",
            "instance_names": "microsoft_defender_atp_dev"
        },
        {
            "integrations": "Microsoft Defender Advanced Threat Protection",
            "playbookID": "Microsoft Defender Advanced Threat Protection - Test",
            "instance_names": "microsoft_defender_atp_dev_self_deployed"
        },
        {
            "integrations": "Microsoft Defender Advanced Threat Protection",
            "playbookID": "Microsoft Defender - ATP - Indicators Test",
            "instance_names": "microsoft_defender_atp_prod"
        },
        {
            "integrations": "Microsoft Defender Advanced Threat Protection",
            "playbookID": "Microsoft Defender - ATP - Indicators Test",
            "instance_names": "microsoft_defender_atp_dev"
        },
        {
            "integrations": "Microsoft Defender Advanced Threat Protection",
            "playbookID": "Microsoft Defender - ATP - Indicators Test",
            "instance_names": "microsoft_defender_atp_dev_self_deployed"
        },
        {
            "integrations": "Tanium",
            "playbookID": "Tanium Test Playbook",
            "nightly": true,
            "timeout": 1200,
            "pid_threshold": 10
        },
        {
            "integrations": "Recorded Future",
            "playbookID": "Recorded Future Test",
            "nightly": true
        },
        {
            "integrations": "Microsoft Graph",
            "playbookID": "Microsoft Graph Security Test",
            "instance_names": "ms_graph_security_dev"
        },
        {
            "integrations": "Microsoft Graph",
            "playbookID": "Microsoft Graph Security Test",
            "instance_names": "ms_graph_security_prod"
        },
        {
            "integrations": "Microsoft Graph User",
            "playbookID": "Microsoft Graph User - Test",
            "instance_names": "ms_graph_user_dev"
        },
        {
            "integrations": "Microsoft Graph User",
            "playbookID": "Microsoft Graph User - Test",
            "instance_names": "ms_graph_user_prod"
        },
        {
            "integrations": "Microsoft Graph Groups",
            "playbookID": "Microsoft Graph Groups - Test",
            "instance_names": "ms_graph_groups_dev"
        },
        {
            "integrations": "Microsoft Graph Groups",
            "playbookID": "Microsoft Graph Groups - Test",
            "instance_names": "ms_graph_groups_prod"
        },
        {
            "integrations": "Microsoft_Graph_Files",
            "playbookID": "test_MsGraphFiles",
            "instance_names": "ms_graph_files_dev",
            "fromversion": "5.0.0"
        },
        {
            "integrations": "Microsoft_Graph_Files",
            "playbookID": "test_MsGraphFiles",
            "instance_names": "ms_graph_files_prod",
            "fromversion": "5.0.0"
        },
        {
            "integrations": "Microsoft Graph Calendar",
            "playbookID": "Microsoft Graph Calendar - Test",
            "instance_names": "ms_graph_calendar_dev"
        },
        {
            "integrations": "Microsoft Graph Calendar",
            "playbookID": "Microsoft Graph Calendar - Test",
            "instance_names": "ms_graph_calendar_prod"
        },
        {
            "integrations": "Microsoft Graph Device Management",
            "playbookID": "MSGraph_DeviceManagement_Test",
            "instance_names": "ms_graph_device_management_oproxy_dev",
            "fromversion": "5.0.0"
        },
        {
            "integrations": "Microsoft Graph Device Management",
            "playbookID": "MSGraph_DeviceManagement_Test",
            "instance_names": "ms_graph_device_management_oproxy_prod",
            "fromversion": "5.0.0"
        },
        {
            "integrations": "Microsoft Graph Device Management",
            "playbookID": "MSGraph_DeviceManagement_Test",
            "instance_names": "ms_graph_device_management_self_deployed_prod",
            "fromversion": "5.0.0"
        },
        {
            "integrations": "RedLock",
            "playbookID": "RedLockTest",
            "nightly": true
        },
        {
            "integrations": "Symantec Messaging Gateway",
            "playbookID": "Symantec Messaging Gateway Test"
        },
        {
            "integrations": "ThreatConnect v2",
            "playbookID": "ThreatConnect v2 - Test",
            "fromversion": "5.0.0"
        },
        {
            "integrations": "VxStream",
            "playbookID": "VxStream Test",
            "nightly": true
        },
        {
            "integrations": "Cylance Protect",
            "playbookID": "get_file_sample_by_hash_-_cylance_protect_-_test",
            "timeout": 240
        },
        {
            "integrations": "Cylance Protect",
            "playbookID": "endpoint_enrichment_-_generic_test"
        },
        {
            "integrations": "QRadar",
            "playbookID": "test_Qradar",
            "fromversion": "5.5.0"
        },
        {
            "integrations": "QRadar_v2",
            "playbookID": "test_Qradar_v2",
            "fromversion": "6.0.0"
        },
        {
            "integrations": "VMware",
            "playbookID": "VMWare Test"
        },
        {
            "integrations": "Anomali ThreatStream",
            "playbookID": "Anomali_ThreatStream_Test"
        },
        {
            "integrations": "carbonblack-v2",
            "playbookID": "Carbon Black Response Test",
            "fromversion": "5.0.0"
        },
        {
            "integrations": "Cisco Umbrella Investigate",
            "playbookID": "Cisco Umbrella Test"
        },
        {
            "integrations": "icebrg",
            "playbookID": "Icebrg Test",
            "timeout": 500
        },
        {
            "integrations": "Symantec MSS",
            "playbookID": "SymantecMSSTest"
        },
        {
            "integrations": "Remedy AR",
            "playbookID": "Remedy AR Test"
        },
        {
            "integrations": "AWS - IAM",
            "playbookID": "d5cb69b1-c81c-4f27-8a40-3106c0cb2620"
        },
        {
            "integrations": "McAfee Active Response",
            "playbookID": "McAfee-MAR_Test",
            "timeout": 700
        },
        {
            "integrations": "McAfee Threat Intelligence Exchange",
            "playbookID": "McAfee-TIE Test",
            "timeout": 700
        },
        {
            "integrations": "ArcSight Logger",
            "playbookID": "ArcSight Logger test"
        },
        {
            "integrations": "ArcSight ESM v2",
            "playbookID": "ArcSight ESM v2 Test"
        },
        {
            "integrations": "ArcSight ESM v2",
            "playbookID": "test Arcsight - Get events related to the Case"
        },
        {
            "integrations": "XFE_v2",
            "playbookID": "Test_XFE_v2",
            "timeout": 500,
            "nightly": true
        },
        {
            "integrations": "McAfee Threat Intelligence Exchange",
            "playbookID": "search_endpoints_by_hash_-_tie_-_test",
            "timeout": 500
        },
        {
            "integrations": "iDefense",
            "playbookID": "iDefenseTest",
            "timeout": 300
        },
        {
            "integrations": "AbuseIPDB",
            "playbookID": "AbuseIPDB Test",
            "nightly": true
        },
        {
            "integrations": "AbuseIPDB",
            "playbookID": "AbuseIPDB PopulateIndicators Test",
            "nightly": true
        },
        {
            "integrations": "LogRhythm",
            "playbookID": "LogRhythm-Test-Playbook",
            "timeout": 200
        },
        {
            "integrations": "FireEye HX",
            "playbookID": "FireEye HX Test"
        },
        {
            "integrations": "FireEyeFeed",
            "playbookID": "playbook-FeedFireEye_test"
        },
        {
            "integrations": "Phish.AI",
            "playbookID": "PhishAi-Test"
        },
        {
            "integrations": "Phish.AI",
            "playbookID": "Test-Detonate URL - Phish.AI"
        },
        {
            "integrations": "Centreon",
            "playbookID": "Centreon-Test-Playbook"
        },
        {
            "playbookID": "ReadFile test"
        },
        {
            "integrations": "AlphaSOC Wisdom",
            "playbookID": "AlphaSOC-Wisdom-Test"
        },
        {
            "integrations": "carbonblack-v2",
            "playbookID": "CBFindIP - Test"
        },
        {
            "integrations": "Jask",
            "playbookID": "Jask_Test",
            "fromversion": "4.1.0"
        },
        {
            "integrations": "Qualys",
            "playbookID": "Qualys-Test"
        },
        {
            "integrations": "Whois",
            "playbookID": "whois_test",
            "fromversion": "4.1.0"
        },
        {
            "integrations": "RSA NetWitness Endpoint",
            "playbookID": "NetWitness Endpoint Test"
        },
        {
            "integrations": "Check Point Sandblast",
            "playbookID": "Sandblast_malicious_test"
        },
        {
            "playbookID": "TestMatchRegexV2"
        },
        {
            "integrations": "ActiveMQ",
            "playbookID": "ActiveMQ Test"
        },
        {
            "playbookID": "RegexGroups Test"
        },
        {
            "integrations": "Cisco ISE",
            "playbookID": "cisco-ise-test-playbook"
        },
        {
            "integrations": "RSA NetWitness v11.1",
            "playbookID": "RSA NetWitness Test"
        },
        {
            "playbookID": "ExifReadTest"
        },
        {
            "integrations": "Cuckoo Sandbox",
            "playbookID": "CuckooTest",
            "timeout": 700
        },
        {
            "integrations": "VxStream",
            "playbookID": "Test-Detonate URL - Crowdstrike",
            "timeout": 1200
        },
        {
            "playbookID": "Detonate File - Generic Test",
            "timeout": 500
        },
        {
            "integrations": [
                "Lastline v2",
                "WildFire-v2",
                "SNDBOX",
                "VxStream",
                "McAfee Advanced Threat Defense"
            ],
            "playbookID": "Detonate File - Generic Test",
            "timeout": 2400,
            "nightly": true
        },
        {
            "playbookID": "detonate_file_-_generic_test",
            "toversion": "3.6.0"
        },
        {
            "playbookID": "STIXParserTest"
        },
        {
            "playbookID": "VerifyJSON - Test",
            "fromversion": "5.5.0"
        },
        {
            "playbookID": "PowerShellCommon-Test",
            "fromversion": "5.5.0"
        },
        {
            "playbookID": "Detonate URL - Generic Test",
            "timeout": 2000,
            "nightly": true,
            "integrations": [
                "McAfee Advanced Threat Defense",
                "VxStream",
                "Lastline v2"
            ]
        },
        {
            "integrations": [
                "FalconHost",
                "McAfee Threat Intelligence Exchange",
                "carbonblackprotection",
                "carbonblack"
            ],
            "playbookID": "search_endpoints_by_hash_-_generic_-_test",
            "timeout": 500,
            "toversion": "4.4.9"
        },
        {
            "integrations": "Zscaler",
            "playbookID": "Zscaler Test",
            "nightly": true,
            "timeout": 500
        },
        {
            "playbookID": "DemistoUploadFileToIncident Test",
            "integrations": "Demisto REST API"
        },
        {
            "playbookID": "DemistoUploadFile Test",
            "integrations": "Demisto REST API"
        },
        {
            "playbookID": "MaxMind Test",
            "integrations": "MaxMind GeoIP2"
        },
        {
            "playbookID": "Test Sagemaker",
            "integrations": "AWS Sagemaker"
        },
        {
            "playbookID": "C2sec-Test",
            "integrations": "C2sec irisk",
            "fromversion": "5.0.0"
        },
        {
            "playbookID": "Phishing v2 - Test - Incident Starter",
            "fromversion": "6.0.0",
            "timeout": 1200,
            "nightly": true,
            "integrations": [
                "EWS Mail Sender",
                "Demisto REST API",
                "Rasterize"
            ]
        },
        {
            "playbookID": "Phishing - Core - Test - Incident Starter",
            "fromversion": "6.0.0",
            "timeout": 1700,
            "nightly": true,
            "integrations": [
                "EWS Mail Sender",
                "Demisto REST API",
                "Rasterize"
            ]
        },
        {
            "integrations": "duo",
            "playbookID": "DUO Test Playbook"
        },
        {
            "playbookID": "SLA Scripts - Test",
            "fromversion": "4.1.0"
        },
        {
            "playbookID": "PcapHTTPExtractor-Test"
        },
        {
            "playbookID": "Ping Test Playbook"
        },
        {
            "playbookID": "Active Directory Test",
            "integrations": "Active Directory Query v2",
            "instance_names": "active_directory_ninja"
        },
        {
            "playbookID": "AD v2 - debug-mode - Test",
            "integrations": "Active Directory Query v2",
            "instance_names": "active_directory_ninja",
            "fromversion": "5.0.0"
        },
        {
            "playbookID": "Docker Hardening Test",
            "fromversion": "5.0.0"
        },
        {
            "integrations": "Active Directory Query v2",
            "instance_names": "active_directory_ninja",
            "playbookID": "Active Directory Query V2 configuration with port"
        },
        {
            "integrations": "Active Directory Query v2",
            "instance_names": "active_directory_ninja",
            "playbookID": "Active Directory - ad-get-user limit check"
        },
        {
            "integrations": "mysql",
            "playbookID": "MySQL Test"
        },
        {
            "playbookID": "Email Address Enrichment - Generic v2.1 - Test",
            "integrations": "Active Directory Query v2",
            "instance_names": "active_directory_ninja"
        },
        {
            "integrations": "Cofense Intelligence",
            "playbookID": "Test - Cofense Intelligence",
            "timeout": 500
        },
        {
            "playbookID": "GDPRContactAuthorities Test"
        },
        {
            "integrations": "Google Resource Manager",
            "playbookID": "GoogleResourceManager-Test",
            "timeout": 500,
            "nightly": true
        },
        {
            "integrations": "SlashNext Phishing Incident Response",
            "playbookID": "SlashNextPhishingIncidentResponse-Test",
            "timeout": 500,
            "nightly": true
        },
        {
            "integrations": "Google Cloud Storage",
            "playbookID": "GCS - Test",
            "timeout": 500,
            "nightly": true,
            "memory_threshold": 80
        },
        {
            "integrations": "GooglePubSub",
            "playbookID": "GooglePubSub_Test",
            "nightly": true,
            "fromversion": "5.0.0"
        },
        {
            "playbookID": "Calculate Severity - Generic v2 - Test",
            "integrations": [
                "Palo Alto Minemeld",
                "Active Directory Query v2"
            ],
            "instance_names": "active_directory_ninja",
            "fromversion": "4.5.0"
        },
        {
            "integrations": "Freshdesk",
            "playbookID": "Freshdesk-Test",
            "timeout": 500,
            "nightly": true
        },
        {
            "playbookID": "Autoextract - Test",
            "fromversion": "4.1.0"
        },
        {
            "playbookID": "FilterByList - Test",
            "fromversion": "4.5.0"
        },
        {
            "playbookID": "Impossible Traveler - Test",
            "integrations": [
                "Ipstack",
                "ipinfo",
                "Rasterize",
                "Active Directory Query v2",
                "Demisto REST API"
            ],
            "instance_names": "active_directory_ninja",
            "fromversion": "5.0.0",
            "timeout": 700
        },
        {
            "playbookID": "Active Directory - Get User Manager Details - Test",
            "integrations": "Active Directory Query v2",
            "instance_names": "active_directory_80k",
            "fromversion": "4.5.0"
        },
        {
            "integrations": "Kafka V2",
            "playbookID": "Kafka Test"
        },
        {
            "playbookID": "File Enrichment - Generic v2 - Test",
            "instance_names": "virus_total_private_api_general",
            "integrations": [
                "VirusTotal - Private API",
                "Cylance Protect v2"
            ]
        },
        {
            "integrations": [
                "epo",
                "McAfee Active Response"
            ],
            "playbookID": "Endpoint data collection test",
            "timeout": 500
        },
        {
            "integrations": [
                "epo",
                "McAfee Active Response"
            ],
            "playbookID": "MAR - Endpoint data collection test",
            "timeout": 500
        },
        {
            "integrations": "DUO Admin",
            "playbookID": "DuoAdmin API test playbook",
            "fromversion": "5.0.0"
        },
        {
            "integrations": [
                "TAXII Server",
                "TAXIIFeed"
            ],
            "playbookID": "TAXII_Feed_Test",
            "fromversion": "5.5.0",
            "timeout": 300
        },
        {
            "integrations": "TAXII 2 Feed",
            "playbookID": "TAXII 2 Feed Test",
            "fromversion": "5.5.0"
        },
        {
            "integrations": "Traps",
            "playbookID": "Traps test",
            "timeout": 600
        },
        {
            "playbookID": "TestShowScheduledEntries"
        },
        {
            "playbookID": "Calculate Severity - Standard - Test",
            "integrations": "Palo Alto Minemeld",
            "fromversion": "4.5.0"
        },
        {
            "integrations": "Symantec Advanced Threat Protection",
            "playbookID": "Symantec ATP Test"
        },
        {
            "playbookID": "HTTPListRedirects - Test SSL"
        },
        {
            "playbookID": "HTTPListRedirects Basic Test"
        },
        {
            "playbookID": "CheckDockerImageAvailableTest"
        },
        {
            "playbookID": "ExtractDomainFromEmailTest"
        },
        {
            "playbookID": "Extract Indicators From File - Generic v2 - Test",
            "integrations": "Image OCR",
            "timeout": 300,
            "fromversion": "4.1.0",
            "toversion": "4.4.9"
        },
        {
            "playbookID": "Extract Indicators From File - Generic v2 - Test",
            "integrations": "Image OCR",
            "timeout": 350,
            "fromversion": "4.5.0"
        },
        {
            "playbookID": "Endpoint Enrichment - Generic v2.1 - Test",
            "integrations": [
                "FalconHost",
                "Cylance Protect v2",
                "carbonblack-v2",
                "epo",
                "Active Directory Query v2"
            ],
            "instance_names": "active_directory_ninja"
        },
        {
            "playbookID": "EmailReputationTest",
            "integrations": "Have I Been Pwned? V2"
        },
        {
            "integrations": "Symantec Deepsight Intelligence",
            "playbookID": "Symantec Deepsight Test"
        },
        {
            "playbookID": "ExtractDomainFromEmailTest"
        },
        {
            "playbookID": "Wait Until Datetime - Test",
            "fromversion": "4.5.0"
        },
        {
            "playbookID": "PAN OS EDL Management - Test",
            "integrations": "palo_alto_networks_pan_os_edl_management"
        },
        {
            "playbookID": "PAN-OS DAG Configuration Test",
            "integrations": "Panorama",
            "instance_names": "palo_alto_panorama_9.0",
            "timeout": 1500
        },
        {
            "playbookID": "PAN-OS Create Or Edit Rule Test",
            "integrations": "Panorama",
            "instance_names": "palo_alto_panorama_9.0",
            "timeout": 1000
        },
        {
            "playbookID": "PAN-OS EDL Setup v3 Test",
            "integrations": [
                "Panorama",
                "palo_alto_networks_pan_os_edl_management"
            ],
            "instance_names": "palo_alto_firewall_9.0",
            "timeout": 300
        },
        {
            "integrations": "Snowflake",
            "playbookID": "Snowflake-Test"
        },
        {
            "playbookID": "Account Enrichment - Generic v2.1 - Test",
            "integrations": "Active Directory Query v2",
            "instance_names": "active_directory_ninja"
        },
        {
            "integrations": "Cisco Umbrella Investigate",
            "playbookID": "Domain Enrichment - Generic v2 - Test"
        },
        {
            "integrations": "Google BigQuery",
            "playbookID": "Google BigQuery Test"
        },
        {
            "integrations": "Zoom",
            "playbookID": "Zoom_Test"
        },
        {
            "playbookID": "IP Enrichment - Generic v2 - Test",
            "integrations": "Threat Crowd",
            "fromversion": "4.1.0"
        },
        {
            "integrations": "Cherwell",
            "playbookID": "Cherwell Example Scripts - test"
        },
        {
            "integrations": "Cherwell",
            "playbookID": "Cherwell - test"
        },
        {
            "integrations": "CarbonBlackProtectionV2",
            "playbookID": "Carbon Black Enterprise Protection V2 Test"
        },
        {
            "integrations": "Active Directory Query v2",
            "instance_names": "active_directory_ninja",
            "playbookID": "Test ADGetUser Fails with no instances 'Active Directory Query' (old version)"
        },
        {
            "integrations": "ANYRUN",
            "playbookID": "ANYRUN-Test"
        },
        {
            "integrations": "ANYRUN",
            "playbookID": "Detonate File - ANYRUN - Test"
        },
        {
            "integrations": "ANYRUN",
            "playbookID": "Detonate URL - ANYRUN - Test"
        },
        {
            "integrations": "Netcraft",
            "playbookID": "Netcraft test"
        },
        {
            "integrations": "EclecticIQ Platform",
            "playbookID": "EclecticIQ Test"
        },
        {
            "playbookID": "FormattingPerformance - Test",
            "fromversion": "5.0.0"
        },
        {
            "integrations": "AWS - EC2",
            "playbookID": "AWS - EC2 Test Playbook",
            "fromversion": "5.0.0",
            "memory_threshold": 75
        },
        {
            "integrations": "AWS - EC2",
            "playbookID": "d66e5f86-e045-403f-819e-5058aa603c32"
        },
        {
            "integrations": "ANYRUN",
            "playbookID": "Detonate File From URL - ANYRUN - Test"
        },
        {
            "integrations": "AWS - CloudTrail",
            "playbookID": "3da2e31b-f114-4d7f-8702-117f3b498de9"
        },
        {
            "integrations": "carbonblackprotection",
            "playbookID": "67b0f25f-b061-4468-8613-43ab13147173"
        },
        {
            "integrations": "DomainTools",
            "playbookID": "DomainTools-Test"
        },
        {
            "integrations": "Exabeam",
            "playbookID": "Exabeam - Test"
        },
        {
            "integrations": "Cisco Spark",
            "playbookID": "Cisco Spark Test New"
        },
        {
            "integrations": "Remedy On-Demand",
            "playbookID": "Remedy-On-Demand-Test"
        },
        {
            "playbookID": "ssdeepreputationtest"
        },
        {
            "playbookID": "TestIsEmailAddressInternal"
        },
        {
            "integrations": "Google Cloud Compute",
            "playbookID": "GoogleCloudCompute-Test"
        },
        {
            "integrations": "AWS - S3",
            "playbookID": "97393cfc-2fc4-4dfe-8b6e-af64067fc436"
        },
        {
            "integrations": "Image OCR",
            "playbookID": "TestImageOCR"
        },
        {
            "integrations": "fireeye",
            "playbookID": "Detonate File - FireEye AX - Test"
        },
        {
            "integrations": [
                "Rasterize",
                "Image OCR"
            ],
            "playbookID": "Rasterize Test",
            "fromversion": "5.0.0"
        },
        {
            "integrations": [
                "Rasterize",
                "Image OCR"
            ],
            "playbookID": "Rasterize 4.5 Test",
            "toversion": "4.5.9"
        },
        {
            "integrations": "Rasterize",
            "playbookID": "RasterizeImageTest",
            "fromversion": "5.0.0"
        },
        {
            "integrations": "Ipstack",
            "playbookID": "Ipstack_Test"
        },
        {
            "integrations": "Perch",
            "playbookID": "Perch-Test"
        },
        {
            "integrations": "Forescout",
            "playbookID": "Forescout-Test"
        },
        {
            "integrations": "GitHub",
            "playbookID": "Git_Integration-Test"
        },
        {
            "integrations": "LogRhythmRest",
            "playbookID": "LogRhythm REST test"
        },
        {
            "integrations": "AlienVault USM Anywhere",
            "playbookID": "AlienVaultUSMAnywhereTest"
        },
        {
            "playbookID": "PhishLabsTestPopulateIndicators"
        },
        {
            "playbookID": "Test_HTMLtoMD"
        },
        {
            "integrations": "PhishLabs IOC",
            "playbookID": "PhishLabsIOC TestPlaybook",
            "fromversion": "4.1.0"
        },
        {
            "integrations": "vmray",
            "playbookID": "VMRay-Test"
        },
        {
            "integrations": "PerceptionPoint",
            "playbookID": "PerceptionPoint Test",
            "fromversion": "4.1.0"
        },
        {
            "integrations": "AutoFocus V2",
            "playbookID": "AutoFocus V2 test",
            "fromversion": "5.0.0",
            "timeout": 1000
        },
        {
            "playbookID": "Process Email - Generic for Rasterize"
        },
        {
            "playbookID": "Send Investigation Summary Reports - Test",
            "integrations": "EWS Mail Sender",
            "fromversion": "4.5.0"
        },
        {
            "integrations": "Anomali ThreatStream v2",
            "playbookID": "ThreatStream-Test"
        },
        {
            "integrations": "Flashpoint",
            "playbookID": "Flashpoint_event-Test"
        },
        {
            "integrations": "Flashpoint",
            "playbookID": "Flashpoint_forum-Test"
        },
        {
            "integrations": "Flashpoint",
            "playbookID": "Flashpoint_report-Test"
        },
        {
            "integrations": "Flashpoint",
            "playbookID": "Flashpoint_reputation-Test"
        },
        {
            "integrations": "BluecatAddressManager",
            "playbookID": "Bluecat Address Manager test"
        },
        {
            "integrations": "MailListener - POP3 Beta",
            "playbookID": "MailListener-POP3 - Test"
        },
        {
            "playbookID": "sumList - Test"
        },
        {
            "integrations": "VulnDB",
            "playbookID": "Test-VulnDB"
        },
        {
            "integrations": "Shodan_v2",
            "playbookID": "Test-Shodan_v2",
            "timeout": 1000
        },
        {
            "integrations": "Threat Crowd",
            "playbookID": "ThreatCrowd - Test"
        },
        {
            "integrations": "GoogleDocs",
            "playbookID": "GoogleDocs-test"
        },
        {
            "playbookID": "Request Debugging - Test",
            "fromversion": "5.0.0"
        },
        {
            "playbookID": "Test Convert file hash to corresponding hashes",
            "fromversion": "4.5.0",
            "integrations": "VirusTotal",
            "instance_names": "virus_total_general"
        },
        {
            "playbookID": "PANW - Hunting and threat detection by indicator type Test",
            "fromversion": "5.0.0",
            "timeout": 1200,
            "integrations": [
                "Panorama",
                "Palo Alto Networks Cortex",
                "AutoFocus V2",
                "VirusTotal"
            ],
            "instance_names": [
                "palo_alto_panorama",
                "virus_total_general"
            ]
        },
        {
            "playbookID": "PAN-OS Query Logs For Indicators Test",
            "fromversion": "5.5.0",
            "timeout": 1500,
            "integrations": "Panorama",
            "instance_names": "palo_alto_panorama"
        },
        {
            "integrations": "Hybrid Analysis",
            "playbookID": "HybridAnalysis-Test",
            "timeout": 500,
            "fromversion": "4.1.0"
        },
        {
            "integrations": "Elasticsearch v2",
            "instance_names": "es_v7",
            "playbookID": "Elasticsearch_v2_test"
        },
        {
            "integrations": "ElasticsearchFeed",
            "instance_names": "es_demisto_feed",
            "playbookID": "Elasticsearch_Fetch_Demisto_Indicators_Test",
            "fromversion": "5.5.0"
        },
        {
            "integrations": "ElasticsearchFeed",
            "instance_names": "es_generic_feed",
            "playbookID": "Elasticsearch_Fetch_Custom_Indicators_Test",
            "fromversion": "5.5.0"
        },
        {
            "integrations": "Elasticsearch v2",
            "instance_names": "es_v6",
            "playbookID": "Elasticsearch_v2_test-v6"
        },
        {
            "integrations": "IronDefense",
            "playbookID": "IronDefenseTest"
        },
        {
            "integrations": "PolySwarm",
            "playbookID": "PolySwarm-Test"
        },
        {
            "integrations": "Kennav2",
            "playbookID": "Kenna Test"
        },
        {
            "integrations": "SecurityAdvisor",
            "playbookID": "SecurityAdvisor-Test",
            "fromversion": "4.5.0"
        },
        {
            "integrations": "Google Key Management Service",
            "playbookID": "Google-KMS-test",
            "pid_threshold": 6,
            "memory_threshold": 60
        },
        {
            "integrations": "SecBI",
            "playbookID": "SecBI - Test"
        },
        {
            "playbookID": "ExtractFQDNFromUrlAndEmail-Test"
        },
        {
            "integrations": "EWS v2",
            "playbookID": "Get EWS Folder Test",
            "fromversion": "4.5.0",
            "instance_names": "ewv2_regular",
            "timeout": 1200
        },
        {
            "integrations": "EWSO365",
            "playbookID": "EWS_O365_test",
            "fromversion": "5.0.0"
        },
        {
            "integrations": "EWSO365",
            "playbookID": "EWS_O365_send_mail_test",
            "fromversion": "5.0.0"
        },
        {
            "integrations": "QRadar",
            "playbookID": "QRadar Indicator Hunting Test",
            "timeout": 600,
            "fromversion": "5.0.0"
        },
        {
            "playbookID": "SetAndHandleEmpty test",
            "fromversion": "4.5.0"
        },
        {
            "integrations": "Tanium v2",
            "playbookID": "Tanium v2 - Test"
        },
        {
            "integrations": "Office 365 Feed",
            "playbookID": "Office365_Feed_Test",
            "fromversion": "5.5.0"
        },
        {
            "integrations": "GoogleCloudTranslate",
            "playbookID": "GoogleCloudTranslate-Test",
            "pid_threshold": 8
        },
        {
            "integrations": "Infoblox",
            "playbookID": "Infoblox Test"
        },
        {
            "integrations": "BPA",
            "playbookID": "Test-BPA",
            "fromversion": "4.5.0"
        },
        {
            "playbookID": "GetValuesOfMultipleFIelds Test",
            "fromversion": "4.5.0"
        },
        {
            "playbookID": "IsInternalHostName Test",
            "fromversion": "4.5.0"
        },
        {
            "playbookID": "DigitalGuardian-Test",
            "integrations": "Digital Guardian",
            "fromversion": "5.0.0"
        },
        {
            "integrations": "SplunkPy",
            "playbookID": "Splunk Indicator Hunting Test",
            "fromversion": "5.0.0",
            "memory_threshold": 500,
            "instance_names": "use_default_handler"
        },
        {
            "integrations": "BPA",
            "playbookID": "Test-BPA_Integration",
            "fromversion": "4.5.0"
        },
        {
            "integrations": "AutoFocus Feed",
            "playbookID": "playbook-FeedAutofocus_test",
            "fromversion": "5.5.0"
        },
        {
            "integrations": "AutoFocus Daily Feed",
            "playbookID": "playbook-FeedAutofocus_daily_test",
            "fromversion": "5.5.0"
        },
        {
            "integrations": "PaloAltoNetworks_PrismaCloudCompute",
            "playbookID": "PaloAltoNetworks_PrismaCloudCompute-Test"
        },
        {
            "integrations": "Recorded Future Feed",
            "playbookID": "RecordedFutureFeed - Test",
            "timeout": 1000,
            "fromversion": "5.5.0",
            "memory_threshold": 86
        },
        {
            "integrations": "Expanse",
            "playbookID": "test-Expanse-Playbook",
            "fromversion": "5.0.0"
        },
        {
            "integrations": "Expanse",
            "playbookID": "test-Expanse",
            "fromversion": "5.0.0"
        },
        {
            "integrations": "DShield Feed",
            "playbookID": "playbook-DshieldFeed_test",
            "fromversion": "5.5.0"
        },
        {
            "integrations": "AlienVault Reputation Feed",
            "playbookID": "AlienVaultReputationFeed_Test",
            "fromversion": "5.5.0",
            "memory_threshold": 190
        },
        {
            "integrations": "BruteForceBlocker Feed",
            "playbookID": "playbook-BruteForceBlocker_test",
            "fromversion": "5.5.0",
            "memory_threshold": 190
        },
        {
            "integrations": "illuminate",
            "playbookID": "illuminate Integration Test"
        },
        {
            "integrations": "Carbon Black Enterprise EDR",
            "playbookID": "Carbon Black Enterprise EDR Test",
            "fromversion": "5.0.0"
        },
        {
            "integrations": "illuminate",
            "playbookID": "illuminate Integration Demonstration - Test"
        },
        {
            "integrations": "MongoDB Key Value Store",
            "playbookID": "MongoDB KeyValueStore - Test",
            "pid_threshold": 12,
            "fromversion": "5.0.0"
        },
        {
            "integrations": "MongoDB Log",
            "playbookID": "MongoDBLog - Test",
            "pid_threshold": 12,
            "fromversion": "5.0.0"
        },
        {
            "integrations": "Google Chronicle Backstory",
            "playbookID": "Google Chronicle Backstory Asset - Test",
            "fromversion": "5.0.0"
        },
        {
            "integrations": "Google Chronicle Backstory",
            "playbookID": "Google Chronicle Backstory IOC Details - Test",
            "fromversion": "5.0.0"
        },
        {
            "integrations": "Google Chronicle Backstory",
            "playbookID": "Google Chronicle Backstory List Alerts - Test",
            "fromversion": "5.0.0"
        },
        {
            "integrations": "Google Chronicle Backstory",
            "playbookID": "Google Chronicle Backstory List IOCs - Test",
            "fromversion": "5.0.0"
        },
        {
            "integrations": "Google Chronicle Backstory",
            "playbookID": "Google Chronicle Backstory Reputation - Test",
            "fromversion": "5.0.0"
        },
        {
            "integrations": "Google Chronicle Backstory",
            "playbookID": "Google Chronicle Backstory List Events - Test",
            "fromversion": "5.0.0"
        },
        {
            "integrations": "Feodo Tracker Hashes Feed",
            "playbookID": "playbook-feodoteackerhash_test",
            "fromversion": "5.5.0",
            "memory_threshold": 150,
            "timeout": 600
        },
        {
            "integrations": "Feodo Tracker IP Blocklist Feed",
            "instance_names": "feodo_tracker_ip_currently__active",
            "playbookID": "playbook-feodotrackeripblock_test",
            "fromversion": "5.5.0"
        },
        {
            "integrations": "Feodo Tracker IP Blocklist Feed",
            "instance_names": "feodo_tracker_ip_30_days",
            "playbookID": "playbook-feodotrackeripblock_test",
            "fromversion": "5.5.0"
        },
        {
            "integrations": "Code42",
            "playbookID": "Code42-Test",
            "fromversion": "5.0.0",
            "timeout": 600
        },
        {
            "playbookID": "Code42 File Search Test",
            "integrations": "Code42",
            "fromversion": "5.0.0"
        },
        {
            "playbookID": "FetchIndicatorsFromFile-test",
            "fromversion": "5.5.0"
        },
        {
            "integrations": "RiskSense",
            "playbookID": "RiskSense Get Apps - Test"
        },
        {
            "integrations": "RiskSense",
            "playbookID": "RiskSense Get Host Detail - Test"
        },
        {
            "integrations": "RiskSense",
            "playbookID": "RiskSense Get Host Finding Detail - Test"
        },
        {
            "integrations": "RiskSense",
            "playbookID": "RiskSense Get Hosts - Test"
        },
        {
            "integrations": "RiskSense",
            "playbookID": "RiskSense Get Host Findings - Test"
        },
        {
            "integrations": "RiskSense",
            "playbookID": "RiskSense Get Unique Cves - Test"
        },
        {
            "integrations": "RiskSense",
            "playbookID": "RiskSense Get Unique Open Findings - Test"
        },
        {
            "integrations": "RiskSense",
            "playbookID": "RiskSense Get Apps Detail - Test"
        },
        {
            "integrations": "RiskSense",
            "playbookID": "RiskSense Apply Tag - Test"
        },
        {
            "integrations": "Indeni",
            "playbookID": "Indeni_test",
            "fromversion": "5.0.0"
        },
        {
            "integrations": "CounterCraft Deception Director",
            "playbookID": "CounterCraft - Test",
            "fromversion": "5.0.0"
        },
        {
            "integrations": "SafeBreach v2",
            "playbookID": "playbook-SafeBreach-Test",
            "fromversion": "5.5.0"
        },
        {
            "playbookID": "DbotPredictOufOfTheBoxTest",
            "fromversion": "4.5.0",
            "timeout": 1000
        },
        {
            "integrations": "AlienVault OTX TAXII Feed",
            "playbookID": "playbook-feedalienvaultotx_test",
            "fromversion": "5.5.0"
        },
        {
            "playbookID": "ExtractDomainAndFQDNFromUrlAndEmail-Test",
            "fromversion": "5.5.0"
        },
        {
            "integrations": "Cortex Data Lake",
            "playbookID": "Cortex Data Lake Test",
            "instance_names": "cdl_prod",
            "fromversion": "4.5.0"
        },
        {
            "integrations": "Cortex Data Lake",
            "playbookID": "Cortex Data Lake Test",
            "instance_names": "cdl_dev",
            "fromversion": "4.5.0"
        },
        {
            "integrations": "MongoDB",
            "playbookID": "MongoDB - Test"
        },
        {
            "integrations": "DNSDB_v2",
            "playbookID": "DNSDB-Test"
        },
        {
            "playbookID": "DBotCreatePhishingClassifierV2FromFile-Test",
            "timeout": 60000,
            "fromversion": "4.5.0"
        },
        {
            "integrations": "Logz.io",
            "playbookID": "Logzio - Test",
            "fromversion": "5.0.0"
        },
        {
            "integrations": "IBM Resilient Systems",
            "playbookID": "IBM Resilient Systems Test"
        },
        {
            "integrations": [
                "Prisma Access",
                "Prisma Access Egress IP feed"
            ],
            "playbookID": "Prisma_Access_Egress_IP_Feed-Test",
            "timeout": 60000,
            "fromversion": "5.5.0",
            "nightly": true
        },
        {
            "integrations": "Prisma Access",
            "playbookID": "Prisma_Access-Test",
            "timeout": 60000,
            "fromversion": "5.5.0",
            "nightly": true
        },
        {
            "playbookID": "EvaluateMLModllAtProduction-Test",
            "fromversion": "4.5.0"
        },
        {
            "integrations": "Zabbix",
            "playbookID": "Zabbix - Test"
        },
        {
            "integrations": "GCP Whitelist Feed",
            "playbookID": "GCPWhitelist_Feed_Test",
            "fromversion": "5.5.0"
        },
        {
            "integrations": "Endace",
            "playbookID": "Endace-Test",
            "fromversion": "5.0.0"
        },
        {
            "integrations": "Deep Instinct",
            "playbookID": "Deep_Instinct-Test",
            "fromversion": "5.0.0"
        },
        {
            "integrations": "Recorded Future v2",
            "playbookID": "Recorded Future Test Playbook",
            "fromversion": "5.0.0"
        },
        {
            "integrations": "CyberTotal",
            "playbookID": "CyberTotal_TestPlaybook",
            "fromversion": "5.5.0"
        },
        {
            "integrations": "Azure AD Connect Health Feed",
            "playbookID": "FeedAzureADConnectHealth_Test",
            "fromversion": "5.5.0"
        },
        {
            "integrations": "Zoom Feed",
            "playbookID": "FeedZoom_Test",
            "fromversion": "5.5.0"
        },
        {
            "playbookID": "PCAP Search test",
            "fromversion": "5.0.0"
        },
        {
            "playbookID": "PCAP Parsing And Indicator Enrichment Test",
            "fromversion": "5.0.0",
            "integrations": "VirusTotal",
            "instance_names": "virus_total_general"
        },
        {
            "playbookID": "PCAP File Carving Test",
            "integrations": [
                "VirusTotal",
                "WildFire-v2"
            ],
            "instance_names": "virus_total_general",
            "fromversion": "5.0.0"
        },
        {
            "playbookID": "PCAP Analysis Test",
            "integrations": [
                "Recorded Future v2",
                "WildFire-v2"
            ],
            "fromversion": "5.0.0",
            "timeout": 1200
        },
        {
            "integrations": "VirusTotal",
            "instance_names": "virus_total_general",
            "playbookID": "PCAP Parsing And Indicator Enrichment Test",
            "fromversion": "5.0.0"
        },
        {
            "integrations": "Workday",
            "playbookID": "Workday - Test",
            "fromversion": "5.0.0",
            "timeout": 600
        },
        {
            "integrations": "Unit42 Feed",
            "playbookID": "Unit42 Feed - Test",
            "fromversion": "5.5.0",
            "timeout": 600
        },
        {
            "integrations": "CrowdStrikeMalquery",
            "playbookID": "CrowdStrikeMalquery-Test",
            "fromversion": "5.0.0",
            "timeout": 1500
        },
        {
            "integrations": "Sixgill_Darkfeed",
            "playbookID": "Sixgill-Darkfeed_Test",
            "fromversion": "5.5.0"
        },
        {
            "playbookID": "hashIncidentFields-test",
            "fromversion": "4.5.0",
            "timeout": 60000
        },
        {
            "integrations": "TruSTAR v2",
            "playbookID": "TruSTAR v2-Test",
            "fromversion": "5.0.0",
            "timeout": 500
        },
        {
            "integrations": "RSA Archer v2",
            "playbookID": "Archer v2 - Test",
            "fromversion": "5.0.0"
        },
        {
            "integrations": "WootCloud",
            "playbookID": "TestWootCloudPlaybook"
        },
        {
            "integrations": "Ivanti Heat",
            "playbookID": "Ivanti Heat - Test"
        },
        {
            "integrations": "MicrosoftCloudAppSecurity",
            "playbookID": "MicrosoftCloudAppSecurity-Test"
        },
        {
            "integrations": "Blueliv ThreatCompass",
            "playbookID": "Blueliv_ThreatCompass_test",
            "fromversion": "5.0.0"
        },
        {
            "playbookID": "IncreaseIncidentSeverity-Test",
            "fromversion": "5.0.0"
        },
        {
            "integrations": "TrendMicro Cloud App Security",
            "playbookID": "playbook_TrendmicroCAS_Test",
            "fromversion": "5.0.0"
        },
        {
            "playbookID": "IfThenElse-Test",
            "fromversion": "5.0.0"
        },
        {
            "integrations": "Imperva WAF",
            "playbookID": "Imperva WAF - Test"
        },
        {
            "integrations": "CheckPointFirewall_v2",
            "playbookID": "checkpoint-testplaybook",
            "timeout": 500,
            "nightly": true
        },
        {
            "playbookID": "FailedInstances - Test",
            "integrations": "Whois",
            "fromversion": "4.5.0"
        },
        {
            "integrations": "Talos Feed",
            "playbookID": "FeedTalosTestPlaybook",
            "fromversion": "5.5.0"
        },
        {
            "playbookID": "Field polling test",
            "timeout": 600,
            "fromversion": "5.0.0"
        }
    ],
    "skipped_tests": {
        "PCAP File Carving Test": "Merged with PCAP Analysis Test",
        "PCAP Parsing And Indicator Enrichment Test": "Merged with PCAP Analysis Test",
        "PCAP Search test": "Merged with PCAP Analysis Test",
        "Blueliv_ThreatContext_test": "community pack",
        "Protectwise-Test": "Issue 28168",
        "Phishing Classifier V2 ML Test": "Issue 26066",
        "CuckooTest": "Issue 25601",
        "RedLockTest": "Issue 24600",
        "SentinelOne V2 - test": "Issue 24933",
        "TestDedupIncidentsPlaybook": "Issue 24344",
        "CreateIndicatorFromSTIXTest": "Issue 24345",
        "Endpoint data collection test": "Uses a deprecated playbook called Endpoint data collection",
        "Prisma_Access_Egress_IP_Feed-Test": "unskip after we will get Prisma Access instance - Issue 27112",
        "Prisma_Access-Test": "unskip after we will get Prisma Access instance - Issue 27112",
        "Test-Shodan_v2": "Issue 23370",
        "Symantec Deepsight Test": "Issue 22971",
        "TestProofpointFeed": "Issue 22229",
        "Git_Integration-Test": "Issue 20029",
        "Symantec Data Loss Prevention - Test": "Issue 20134",
        "NetWitness Endpoint Test": "Issue 19878",
        "TestUptycs": "Issue 19750",
        "InfoArmorVigilanteATITest": "Test issue 17358",
        "ArcSight Logger test": "Issue 19117",
        "TestDedupIncidentsByName": "skipped on purpose - this is part of the TestDedupIncidentsPlaybook - no need to execute separately as a test",
        "3da2e31b-f114-4d7f-8702-117f3b498de9": "Issue 19837",
        "d66e5f86-e045-403f-819e-5058aa603c32": "pr 3220",
        "RecordedFutureFeed - Test": "Issue 18922",
        "IntSights Mssp Test": "Issue #16351",
        "fd93f620-9a2d-4fb6-85d1-151a6a72e46d": "Issue 19854",
        "DeleteContext-auto-subplaybook-test": "used in DeleteContext-auto-test as sub playbook",
        "Test Playbook TrendMicroDDA": "Issue 16501",
        "Process Email - Generic - Test - Actual Incident": "Should never run as standalone. Issue #25947",
        "Phishing v2 - Test - Actual Incident": "Should never run as standalone. Issue #25947",
        "Phishing - Core - Test - Actual Incident": "Should never run as standalone. Issue #25947",
        "ssdeepreputationtest": "Issue #20953",
        "C2sec-Test": "Issue #21633",
        "palo_alto_panorama_test_pb": "Issue #22835",
        "GCS Bucket Management - Test": "used in GCS - Test as sub playbook",
        "GCS Object Operations - Test": "used in GCS - Test as sub playbook",
        "GCS Bucket Policy (ACL) - Test": "used in GCS - Test as sub playbook",
        "GCS Object Policy (ACL) - Test": "used in GCS - Test as sub playbook",
        "Send Email To Recipients": "used in EWS Mail Sender Test 2 as sub playbook",
        "Create Phishing Classifier V2 ML Test": "Issue 26341",
        "Account Enrichment - Generic v2 - Test": "Issue 26452",
        "Office365_Feed_Test": "Issue 26455",
        "DBotCreatePhishingClassifierV2FromFile-Test": "Issue 26456",
        "Google Chronicle Backstory Asset - Test": "Issue 26460",
        "HybridAnalysis-Test": "Issue 26599",
        "Tenable.io test": "Issue 26727",
        "Tenable.io Scan Test": "Issue 26727",
        "ThreatConnect v2 - Test": "Issue 26782",
        "Pwned v2 test": "Issue 26601",
        "Email Address Enrichment - Generic v2.1 - Test": "Issue 26785",
        "Tanium v2 - Test": "Issue 26822",
        "hashIncidentFields-test": "Issue 26850",
        "Mail Sender (New) Test": "Issue 25602",
        "Luminate-TestPlaybook": "Issue 27016",
        "AutoFocus V2 test": "Issue 26464",
        "test-Expanse": "Issue 27279",
        "Fidelis Elevate Network": "Issue 26453",
        "SepioPrimeAPI-Test": "Issue 27240",
        "Cortex XDR - IOC - Test": "Issue 25598",
        "Cherwell Example Scripts - test": "Issue 27107",
        "Cherwell - test": "Issue 26780",
        "Logzio - Test": "Issue 26729",
        "pyEWS_Test": "Issue 28339",
<<<<<<< HEAD
        "GmailTest": "Issue 27057"
=======
        "DuoAdmin API test playbook": "Issue 24937",
        "GmailTest": "Issue 27057",
        "playbook-SafeBreach-Test": "Issue 21205",
        "IllusiveNetworks-Test": "Issue 29087",
        "Code42-Test": "Issue 29093",
        "SMB test": "Issue 26454"
>>>>>>> ce39b2e0
    },
    "skipped_integrations": {

        "_comment1": "~~~ NO INSTANCE ~~~",
        "Recorded Future v2": "Issue 29090",
        "Symantec Management Center": "Issue 23960",
        "PerceptionPoint": "Issue 25795",
        "Infoblox": "Issue 25651",
        "IntSights": "Issue 26742",
        "Traps": "Issue 24122",
        "Fidelis Elevate Network": "Issue 26453",
        "McAfee Advanced Threat Defense": "Issue 16909",
        "CrowdStrike Falcon X": "Issue 26209",
        "Deep Instinct": "The partner didn't provide an instance",
        "Cofense Triage v2": "No instance - partner integration",
        "ArcSight Logger": "Issue 24303",
        "MxToolBox": "No instance",
        "Skyformation": "No instance, old partner",
        "Prisma Access": "Instance will be provided soon by Lior and Prasen - Issue 27112",
        "AlphaSOC Network Behavior Analytics": "No instance",
        "IsItPhishing": "No instance",
        "Verodin": "No instance",
        "EasyVista": "No instance",
        "Pipl": "No instance",
        "Moloch": "No instance",
        "Twilio": "No instance",
        "Zendesk": "No instance",
        "GuardiCore": "No instance",
        "Nessus": "No instance",
        "Cisco CloudLock": "No instance",
        "SentinelOne": "No instance",
        "Vectra v2": "No instance",
        "Awake Security": "Issue 23376",
        "ExtraHop": "No license, issue 23731",
        "RiskSense": "We should get an instance talk to Francesco",
        "Palo Alto Networks Cortex": "Issue 22300",
        "AWS - IAM": "Issue 21401",
        "FortiGate": "License expired, and not going to get one (issue 14723)",
        "IronDefense": "Test depends on making requests to a non-public API",
        "Attivo Botsink": "no instance, not going to get it",
        "VMware": "no License, and probably not going to get it",
        "AWS Sagemaker": "License expired, and probably not going to get it",
        "Symantec MSS": "No instance, probably not going to get it (issue 15513)",
        "Google Cloud Compute": "Can't test yet",
        "Cymon": "The service was discontinued since April 30th, 2019.",
        "FireEye ETP": "No instance",
        "ProofpointTAP_v2": "No instance",
        "remedy_sr_beta": "No instance",
        "ExtraHop v2": "No instance",
        "Minerva Labs Anti-Evasion Platform": "Issue 18835",
        "PolySwarm": "contribution",
        "Blueliv ThreatContext": "contribution",
        "Silverfort": "contribution",
        "Druva Ransomware Response": "contribution",
        "fireeye": "Issue 19839",
        "DomainTools": "Issue 8298",
        "Remedy On-Demand": "Issue 19835",
        "Check Point": "Issue 18643",
        "CheckPointFirewall_v2": "Issue 18643",
        "Preempt": "Issue 20268",
        "iDefense": "Issue 20095",
        "Jask": "Issue 18879",
        "vmray": "Issue 18752",
        "Anomali ThreatStream v2": "Issue 19182",
        "Anomali ThreatStream": "Issue 19182",
        "SCADAfence CNM": "Issue 18376",
        "ArcSight ESM v2": "Issue #18328",
        "AlienVault USM Anywhere": "Issue #18273",
        "Dell Secureworks": "Instance locally installed on @liorblob PC",
        "Netskope": "instance is down",
        "Service Manager": "Expired license",
        "carbonblackprotection": "License expired",
        "icebrg": "Issue 14312",
        "Freshdesk": "Trial account expired",
        "Threat Grid": "Issue 16197",
        "Kafka V2": "Can not connect to instance from remote",
        "Check Point Sandblast": "Issue 15948",
        "Remedy AR": "getting 'Not Found' in test button",
        "Salesforce": "Issue 15901",
        "Zscaler": "Issue 17784",
        "RedCanary": "License expired",
        "ANYRUN": "No instance",
        "Snowflake": "Looks like account expired, needs looking into",
        "Cisco Spark": "Issue 18940",
        "Phish.AI": "Issue 17291",
        "MaxMind GeoIP2": "Issue 18932.",
        "Exabeam": "Issue 19371",
        "McAfee ESM-v10": "Issue 20225",
        "PaloAltoNetworks_PrismaCloudCompute": "Issue 27112",
        "SecBI": "Issue 22545",
        "IBM Resilient Systems": "Issue 23722",
        "Ivanti Heat": "Issue 26259",
        "Bambenek Consulting Feed": "Issue 26184",
        "AWS - Athena - Beta": "Issue 19834",
        "Blueliv ThreatCompass": "Community contribution",
        "SNDBOX": "Issue 28826",

        "_comment2": "~~~ UNSTABLE ~~~",
        "Tenable.sc": "unstable instance",
        "ThreatConnect v2": "unstable instance",

        "_comment3": "~~~ QUOTA ISSUES ~~~",
        "Joe Security": "Issue 25650",
        "XFE_v2": "Required proper instance, otherwise we get quota errors",
        "Lastline": "issue 20323",
        "Google Resource Manager": "Cannot create projects because have reached allowed quota.",
        "Looker": "Warehouse 'DEMO_WH' cannot be resumed because resource monitor 'LIMITER' has exceeded its quota.",
        "Ipstack": "Issue 26266",

        "_comment4": "~~~ NO INSTANCE - SUPPORTED BY THE COMMUNITY ~~~",
        "Zabbix": "Supported by external developer",
        "Humio": "supported by the partner",
        "Digital Guardian": "partner integration",

        "_comment5": "~~~ OTHER ~~~",
        "XFE": "We have the new integration XFE_v2, so no need to test the old one because they use the same quote",
        "Endace": "Issue 24304",
        "Pentera": "authentication method will not work with testing",
        "EclecticIQ Platform": "Issue 8821",
        "BitDam": "Issue #17247",
        "Zoom": "Issue 19832",
        "Forescout": "Can only be run from within PANW network. Look in keeper for - Demisto in the LAB",
        "HelloWorldSimple": "This is just an example integration - no need for test",
        "TestHelloWorldPlaybook": "This is just an example integration - no need for test",
        "Cymulate": "Partner didn't provided test playbook",
        "Lastline v2": "Temporary skipping, due to quota issues, in order to merge a PR",
        "Palo Alto Minemeld": "Issue #26878"
    },
    "nightly_integrations": [
        "Lastline v2",
        "TruSTAR",
        "SlackV2",
        "VulnDB"
    ],
    "unmockable_integrations": {
        "Microsoft Endpoint Configuration Manager": "Uses Microsoft winRM",
        "VirusTotal - Private API": "proxy failures with recording. related issues: 26463, 28888",
        "SecurityIntelligenceServicesFeed": "Need proxy configuration in server",
        "BPA": "Playbook using GenericPolling which is inconsistent",
        "Mail Listener v2": "Integration has no proxy checkbox",
        "Cortex XDR - IOC": "'Cortex XDR - IOC - Test' is using also the fetch indicators which is not working in proxy mode",
        "AWS - Security Hub": "Issue 24926",
        "Cherwell": "Submits a file - tests that send files shouldn't be mocked",
        "SNDBOX": "Submits a file - tests that send files shouldn't be mocked",
        "Joe Security": "Submits a file - tests that send files shouldn't be mocked",
        "Maltiverse": "issue 24335",
        "MITRE ATT&CK": "Using taxii2client package",
        "MongoDB": "Our instance not using SSL",
        "Cortex Data Lake": "Integration requires SSL",
        "Google Key Management Service": "The API requires an SSL secure connection to work.",
        "McAfee ESM-v10": "we have multiple instances with same test playbook, mock recording are per playbook so it keeps failing the playback step",
        "SplunkPy": "we have multiple instances with same test playbook, mock recording are per playbook so it keeps failing the playback step",
        "McAfee ESM v2": "we have multiple instances with same test playbook, mock recording are per playbook so it keeps failing the playback step",
        "mysql": "Does not use http",
        "SlackV2": "Integration requires SSL",
        "Whois": "Mocks does not support sockets",
        "Panorama": "Exception: Proxy process took to long to go up. https://circleci.com/gh/demisto/content/24826",
        "Image OCR": "Does not perform network traffic",
        "Server Message Block (SMB)": "Does not perform http communication",
        "Active Directory Query v2": "Does not perform http communication",
        "dnstwist": "Does not perform http communication",
        "Generic SQL": "Does not perform http communication",
        "PagerDuty v2": "Integration requires SSL",
        "TCPIPUtils": "Integration requires SSL",
        "Luminate": "Integration has no proxy checkbox",
        "Shodan": "Integration has no proxy checkbox",
        "Google BigQuery": "Integration has no proxy checkbox",
        "ReversingLabs A1000": "Checking",
        "Check Point": "Checking",
        "okta": "Test Module failing, suspect it requires SSL",
        "Okta v2": "dynamic test, need to revisit and better avoid conflicts",
        "Awake Security": "Checking",
        "ArcSight ESM v2": "Checking",
        "Phish.AI": "Checking",
        "Intezer": "Nightly - Checking",
        "ProtectWise": "Nightly - Checking",
        "google-vault": "Nightly - Checking",
        "McAfee NSM": "Nightly - Checking",
        "Forcepoint": "Nightly - Checking",
        "palo_alto_firewall": "Need to check test module",
        "Signal Sciences WAF": "error with certificate",
        "google": "'unsecure' parameter not working",
        "EWS Mail Sender": "Inconsistent test (playback fails, record succeeds)",
        "ReversingLabs Titanium Cloud": "No Unsecure checkbox. proxy trying to connect when disabled.",
        "Anomali ThreatStream": "'proxy' parameter not working",
        "Palo Alto Networks Cortex": "SDK",
        "Recorded Future": "might be dynamic test",
        "AlphaSOC Wisdom": "Test module issue",
        "RedLock": "SSL Issues",
        "Microsoft Graph": "Test direct access to oproxy",
        "MicrosoftGraphMail": "Test direct access to oproxy",
        "Microsoft Graph User": "Test direct access to oproxy",
        "Microsoft_Graph_Files": "Test direct access to oproxy",
        "Microsoft Graph Groups": "Test direct access to oproxy",
        "Microsoft Defender Advanced Threat Protection": "Test direct access to oproxy",
        "Azure Security Center v2": "Test direct access to oproxy",
        "Microsoft Graph Calendar": "Test direct access to oproxy",
        "Microsoft Graph Device Management": "Test direct access to oproxy",
        "Azure Compute v2": "Test direct access to oproxy",
        "AWS - CloudWatchLogs": "Issue 20958",
        "AWS - AccessAnalyzer": "Issue 24926",
        "AWS - ACM": "Issue 24926",
        "AWS - Athena - Beta": "Issue 24926",
        "AWS - CloudTrail": "Issue 24926",
        "AWS - EC2": "Issue 24926",
        "AWS - GuardDuty": "Issue 24926",
        "AWS - IAM": "Issue 24926",
        "AWS - Lambda": "Issue 24926",
        "AWS - Route53": "Issue 24926",
        "AWS - S3": "Issue 24926",
        "AWS - SQS": "Issue 24926",
        "Amazon DynamoDB": "Issue 24926",
        "AWS Sagemaker": "Issue 24926",
        "Gmail Single User": "googleclient sdk has time based challenge exchange",
        "Gmail": "googleclient sdk has time based challenge exchange",
        "GoogleCloudTranslate": "google translate sdk does not support proxy",
        "Google Chronicle Backstory": "SDK",
        "Google Vision AI": "SDK",
        "Google Cloud Compute": "googleclient sdk has time based challenge exchange",
        "Google Cloud Functions": "googleclient sdk has time based challenge exchange",
        "GoogleDocs": "googleclient sdk has time based challenge exchange",
        "GooglePubSub": "googleclient sdk has time based challenge exchange",
        "Google Resource Manager": "googleclient sdk has time based challenge exchange",
        "Google Cloud Storage": "SDK",
        "Syslog Sender": "syslog",
        "syslog": "syslog",
        "MongoDB Log": "Our instance not using SSL",
        "MongoDB Key Value Store": "Our instance not using SSL",
        "GoogleKubernetesEngine": "SDK",
        "TAXIIFeed": "Cannot use proxy",
        "EWSO365": "oproxy dependent",
        "QRadar": "Playbooks has parallel steps which are causing inconsistent results",
        "MISP V2": "Issue 26905"
    },
    "parallel_integrations": [
        "SNDBOX",
        "Whois",
        "Rasterize",
        "CVE Search v2",
        "VulnDB",
        "CheckPhish",
        "Tanium",
        "LogRhythmRest",
        "ipinfo",
        "Demisto REST API",
        "syslog",
        "ElasticsearchFeed",
        "MITRE ATT&CK",
        "Microsoft Intune Feed",
        "JSON Feed",
        "Plain Text Feed",
        "Fastly Feed",
        "Malware Domain List Active IPs Feed",
        "Blocklist_de Feed",
        "Cloudflare Feed",
        "AzureFeed",
        "SpamhausFeed",
        "Cofense Feed",
        "Bambenek Consulting Feed",
        "AWS Feed",
        "CSVFeed",
        "ProofpointFeed",
        "abuse.ch SSL Blacklist Feed",
        "TAXIIFeed",
        "Office 365 Feed",
        "AutoFocus Feed",
        "Recorded Future Feed",
        "DShield Feed",
        "AlienVault Reputation Feed",
        "BruteForceBlocker Feed",
        "Feodo Tracker Hashes Feed",
        "Feodo Tracker IP Blocklist Feed",
        "Feodo Tracker IP Blocklist Feed",
        "AlienVault OTX TAXII Feed",
        "Prisma Access Egress IP feed",
        "Lastline v2",
        "McAfee DXL",
        "GCP Whitelist Feed",
        "Cortex Data Lake",
        "AWS - Security Hub",
        "Mail Listener v2"
    ],
    "docker_thresholds": {

        "_comment": "Add here docker images which are specific to an integration and require a non-default threshold (such as rasterize or ews). That way there is no need to define this multiple times. You can specify full image name with version or without.",
        "images": {
            "demisto/chromium": {
                "pid_threshold": 11
            },
            "demisto/py-ews:2.0": {
                "memory_threshold": 150
            },
            "demisto/pymisp:1.0.0.52": {
                "memory_threshold": 150
            },
            "demisto/pytan": {
                "pid_threshold": 11
            },
            "demisto/google-k8s-engine:1.0.0.9467": {
                "pid_threshold": 11
            },
            "demisto/threatconnect-tcex": {
                "pid_threshold": 11
            }
        }
    }
}<|MERGE_RESOLUTION|>--- conflicted
+++ resolved
@@ -3035,7 +3035,7 @@
         {
             "integrations": "WootCloud",
             "playbookID": "TestWootCloudPlaybook"
-        },
+        },  
         {
             "integrations": "Ivanti Heat",
             "playbookID": "Ivanti Heat - Test"
@@ -3155,16 +3155,12 @@
         "Cherwell - test": "Issue 26780",
         "Logzio - Test": "Issue 26729",
         "pyEWS_Test": "Issue 28339",
-<<<<<<< HEAD
-        "GmailTest": "Issue 27057"
-=======
         "DuoAdmin API test playbook": "Issue 24937",
         "GmailTest": "Issue 27057",
         "playbook-SafeBreach-Test": "Issue 21205",
         "IllusiveNetworks-Test": "Issue 29087",
         "Code42-Test": "Issue 29093",
         "SMB test": "Issue 26454"
->>>>>>> ce39b2e0
     },
     "skipped_integrations": {
 
