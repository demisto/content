--- conflicted
+++ resolved
@@ -3,11 +3,7 @@
     "testInterval": 20,
     "tests": [
         {
-<<<<<<< HEAD
             "integrations": "MimecastV2",
-=======
-            "integrations": "Mimecast",
->>>>>>> 5d83f24f
             "playbookID": "Mimecast test"
         },
         {
