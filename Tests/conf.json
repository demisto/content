{
    "testTimeout": 160,
    "testInterval": 20,
    "tests": [
        {
            "integrations": "Digital Defense FrontlineVM",
            "playbookID": "Digital Defense FrontlineVM - Scan Asset Not Recently Scanned Test"
        },
        {
            "integrations": "Digital Defense FrontlineVM",
            "playbookID": "Digital Defense FrontlineVM - Test Playbook"
        },
        {
            "integrations": "CSVFeed",
            "playbookID": "CSV_Feed_Test"
        },
        {
            "integrations": "Digital Shadows",
            "playbookID": "Digital Shadows - Test"
        },
        {
            "integrations": "Azure Compute v2",
            "playbookID": "Azure Compute - Test",
            "instance_names": "ms_azure_compute_dev"
        },
        {
            "integrations": "Azure Compute v2",
            "playbookID": "Azure Compute - Test",
            "instance_names": "ms_azure_compute_prod"
        },
        {
            "integrations": "Symantec Data Loss Prevention",
            "playbookID": "Symantec Data Loss Prevention - Test",
            "fromversion": "4.5.0"
        },
        {
            "integrations": "Lockpath KeyLight v2",
            "playbookID": "Keylight v2 - Test"
        },
        {
            "integrations": "Azure Security Center v2",
            "playbookID": "Azure SecurityCenter - Test",
            "instance_names": "ms_azure_sc_prod"
        },
        {
            "integrations": "Azure Security Center v2",
            "playbookID": "Azure SecurityCenter - Test",
            "instance_names": "ms_azure_sc_prod"
        },
        {
            "integrations": "JsonWhoIs",
            "playbookID": "JsonWhoIs-Test"
        },
        {
            "integrations": "MicrosoftGraphMail",
            "playbookID": "MicrosoftGraphMail-Test",
            "instance_names": "ms_graph_mail_dev"
        },
        {
            "integrations": "MicrosoftGraphMail",
            "playbookID": "MicrosoftGraphMail-Test",
            "instance_names": "ms_graph_mail_dev_no_oproxy"
        },
        {
            "integrations": "MicrosoftGraphMail",
            "playbookID": "MicrosoftGraphMail-Test",
            "instance_names": "ms_graph_mail_prod"
        },
        {
            "integrations": "nmap",
            "playbookID": "Nmap - Test",
            "fromversion": "5.0.0"
        },
        {
            "integrations": "AutoFocus V2",
            "playbookID": "Autofocus Query Samples, Sessions and Tags Test Playbook",
            "fromversion": "4.5.0",
            "timeout": 500
        },
        {
            "integrations": "HelloWorld",
            "playbookID": "TestHelloWorld"
        },
        {
            "integrations": "ThreatQ v2",
            "playbookID": "ThreatQ - Test",
            "fromversion": "4.5.0"
        },
        {
            "integrations": "AttackIQFireDrill",
            "playbookID": "AttackIQ - Test"
        },
        {
            "integrations": "PhishLabs IOC EIR",
            "playbookID": "PhishlabsIOC_EIR-Test"
        },
        {
            "integrations": "PhishLabs IOC DRP",
            "playbookID": "PhishlabsIOC_DRP-Test"
        },
        {
            "playbookID": "Create Phishing Classifier V2 ML Test",
            "timeout" : 60000,
            "fromversion": "4.5.0"
        },
        {
            "integrations": "ZeroFox",
            "playbookID": "ZeroFox-Test",
            "fromversion": "4.1.0"
        },
        {
            "integrations": "AlienVault OTX v2",
            "playbookID": "Alienvault_OTX_v2 - Test"
        },
        {
            "integrations": "AWS - SQS",
            "playbookID": "fd93f620-9a2d-4fb6-85d1-151a6a72e46d"
        },
        {
            "integrations": "SlackV2",
            "playbookID": "Slack Test Playbook",
            "timeout" : 2400,
            "fromversion": "5.0.0"
        },
        {
            "integrations": "Cortex XDR - IR",
            "playbookID": "Test XDR Playbook",
            "fromversion": "4.1.0"
        },
        {
            "integrations": "Cloaken",
            "playbookID": "Cloaken-Test"
        },
        {
            "integrations": "Uptycs",
            "playbookID": "TestUptycs"
        },
        {
            "integrations": "ThreatX",
            "playbookID": "ThreatX-test"
        },
        {
            "integrations": "Akamai WAF SIEM",
            "playbookID": "Akamai_WAF_SIEM-Test"
        },
        {
            "integrations": "AlienVault OTX",
            "playbookID": "AlienVaultOTX Test"
        },
        {
            "integrations": "Cofense Triage",
            "playbookID": "Cofense Triage Test"
        },
        {
            "integrations": "Minerva Labs Anti-Evasion Platform",
            "playbookID": "Minerva Test playbook"
        },
        {
            "integrations": "CheckPhish",
            "playbookID": "CheckPhish-Test"
        },
        {
            "integrations": "Symantec Management Center",
            "playbookID": "SymantecMC_TestPlaybook"
        },
        {
            "integrations": "Tufin",
            "playbookID": "Tufin Test"
        },
        {
            "integrations": "Looker",
            "playbookID": "Test-Looker"
        },
        {
            "integrations": "Vertica",
            "playbookID": "Vertica Test"
        },
        {
            "integrations": "Server Message Block (SMB)",
            "playbookID": "SMB test"
        },
        {
            "playbookID": "ConvertFile-Test",
            "fromversion": "4.5.0"
        },
        {
            "playbookID": "TestAwsEC2GetPublicSGRules-Test"
        },
        {
            "playbookID": "TestParseEmailFile-deprecated-script"
        },
        {
            "integrations": "RSA NetWitness Packets and Logs",
            "playbookID": "rsa_packets_and_logs_test"
        },
        {
            "playbookID": "test_similar_incidents"
        },
        {
            "playbookID": "autofocus_test",
            "integrations": "Autofocus"
        },
        {
            "playbookID": "CheckpointFW-test",
            "integrations": "Check Point"
        },
        {
            "playbookID": "RegPathReputationBasicLists_test"
        },
        {
            "playbookID": "EmailDomainSquattingReputation-Test"
        },
        {
            "playbookID": "RandomStringGenerateTest"
        },
        {
            "playbookID": "DocumentationTest",
            "integrations": "ipinfo"
        },
        {
            "playbookID": "playbook-checkEmailAuthenticity-test"
        },
        {
            "playbookID": "HighlightWords_Test"

        },
        {
            "playbookID": "StringContainsArray_test"
        },
        {
            "integrations": "Fidelis Elevate Network",
            "playbookID": "Fidelis-Test"
        },
        {
            "integrations": "AWS - ACM",
            "playbookID": "ACM-Test"
        },
        {
            "integrations": "Thinkst Canary",
            "playbookID": "CanaryTools Test"
        },
        {
            "integrations": "ThreatMiner",
            "playbookID": "ThreatMiner-Test"
        },
        {
            "playbookID": "StixCreator-Test"
        },
        {
            "playbookID": "CompareIncidentsLabels-test-playbook"
        },
        {
            "integrations": "Have I Been Pwned? V2",
            "playbookID": "Pwned v2 test"
        },
        {
            "integrations": "Alexa Rank Indicator",
            "playbookID": "Alexa Test Playbook"
        },
        {
            "playbookID": "UnEscapeURL-Test"
        },
        {
            "playbookID": "UnEscapeIPs-Test"
        },
        {
            "playbookID": "ExtractDomainFromUrlAndEmail-Test"
        },
        {
            "playbookID": "ConvertKeysToTableFieldFormat_Test"
        },
        {
            "integrations": "CVE Search",
            "playbookID": "cveReputation Test"
        },
        {
            "integrations": "HashiCorp Vault",
            "playbookID": "hashicorp_test"
        },
        {
            "integrations": "AWS - Athena - Beta",
            "playbookID": "Beta-Athena-Test"
        },
        {
            "integrations": "BeyondTrust Password Safe",
            "playbookID": "BeyondTrust-Test"
        },
        {
            "integrations": "Dell Secureworks",
            "playbookID": "secureworks_test"
        },
        {
            "integrations": "ServiceNow",
            "playbookID": "servicenow_test_new"
        },
        {
            "integrations": "ExtraHop",
            "playbookID": "ExtraHop-Test"
        },
        {
            "integrations": "ExtraHop v2",
            "playbookID": "ExtraHop_v2-Test"
        },
        {
            "playbookID": "Test CommonServer"
        },
        {
            "integrations": "CIRCL",
            "playbookID": "CirclIntegrationTest"
        },
        {
            "integrations": "MISP V2",
            "playbookID": "MISP V2 Test"
        },
        {
            "playbookID": "test-LinkIncidentsWithRetry"
        },
        {
            "playbookID": "CopyContextToFieldTest"
        },
        {
            "integrations": "OTRS",
            "playbookID": "OTRS Test",
            "fromversion": "4.1.0"
        },
        {
            "integrations": "Attivo Botsink",
            "playbookID": "AttivoBotsinkTest"
        },
        {
            "playbookID": "CreatePhishingClassifierMLTest",
            "timeout": 2400
        },
        {
            "integrations": "Cymon",
            "playbookID": "playbook-Cymon_Test"
        },
        {
            "integrations": "FortiGate",
            "playbookID": "Fortigate Test"
        },
        {
            "playbookID": "FormattedDateToEpochTest"
        },
        {
            "integrations": "SNDBOX",
            "playbookID": "SNDBOX_Test"
        },
        {
            "integrations": "SNDBOX",
            "playbookID": "Detonate File - SNDBOX - Test",
            "timeout": 2400,
            "nightly": true
        },
        {
            "integrations": "VxStream",
            "playbookID": "Detonate File - HybridAnalysis - Test",
            "timeout": 2400
        },
        {
            "playbookID": "WordTokenizeTest"
        },
        {
            "integrations": "Awake Security",
            "playbookID": "awake_security_test_pb"
        },
        {
            "integrations": "Tenable.sc",
            "playbookID": "tenable-sc-test",
            "timeout": 240,
            "nightly": true
        },
        {
            "integrations": "MimecastV2",
            "playbookID": "Mimecast test"
        },
        {
            "playbookID": "CreateEmailHtmlBody_test_pb",
            "fromversion": "4.1.0"
        },
        {
            "playbookID": "ReadPDFFile-Test"
        },
        {
            "playbookID": "ReadPDFFileV2-Test",
            "timeout": 1000
        },
        {
            "playbookID": "JSONtoCSV-Test"
        },
        {
            "integrations": "Panorama",
            "instance_names": "palo_alto_firewall",
            "playbookID": "palo_alto_firewall_test_pb",
            "timeout": 1000,
            "nightly": true
        },
        {
            "integrations": "Panorama",
            "instance_names": "palo_alto_panorama",
            "playbookID": "palo_alto_panorama_test_pb",
            "timeout": 1000,
            "nightly": true
        },
        {
            "integrations": "Panorama",
            "instance_names": "palo_alto_panorama",
            "playbookID": "Panorama Query Logs - Test",
            "timeout": 1000,
            "nightly": true
        },
        {
            "integrations": "Panorama",
            "instance_names": "palo_alto_firewall_9.0",
            "playbookID": "palo_alto_firewall_test_pb",
            "timeout": 1000,
            "nightly": true
        },
        {
            "integrations": "Panorama",
            "instance_names": "palo_alto_panorama_9.0",
            "playbookID": "palo_alto_panorama_test_pb",
            "timeout": 1000,
            "nightly": true
        },
        {
            "integrations": "Tenable.io",
            "playbookID": "Tenable.io test"
        },
        {
            "playbookID": "URLDecode-Test"
        },
        {
            "playbookID": "GetTime-Test"
        },
        {
            "playbookID": "GetTime-ObjectVsStringTest"
        },
        {
            "integrations": "Tenable.io",
            "playbookID": "Tenable.io Scan Test",
            "nightly": true,
            "timeout": 900
        },
        {
            "integrations": "Tenable.sc",
            "playbookID": "tenable-sc-scan-test",
            "nightly": true,
            "timeout": 600
        },
        {
            "integrations": "google-vault",
            "playbookID": "Google-Vault-Generic-Test",
            "nightly": true,
            "timeout": 3600
        },
        {
            "integrations": "google-vault",
            "playbookID": "Google_Vault-Search_And_Display_Results_test",
            "nightly": true,
            "timeout": 3600
        },
        {
            "playbookID": "Luminate-TestPlaybook",
            "integrations": "Luminate"
        },
        {
            "playbookID": "Palo Alto Networks - Malware Remediation Test",
            "integrations": "Palo Alto Minemeld",
            "fromversion": "4.5.0"
        },
        {
            "playbookID": "SumoLogic-Test",
            "integrations": "SumoLogic",
            "fromversion": "4.1.0"
        },
        {
            "playbookID": "ParseEmailFiles-test"
        },
        {
            "playbookID": "PAN-OS - Block IP and URL - External Dynamic List Test",
            "integrations": "palo_alto_networks_pan_os_edl_management",
            "fromversion": "4.0.0"
        },
        {
            "playbookID": "Test_EDL",
            "integrations": "EDL",
            "fromversion": "5.5.0"
        },
        {
            "playbookID": "PAN-OS - Block IP - Custom Block Rule Test",
            "integrations": "Panorama",
            "instance_names": "palo_alto_panorama",
            "fromversion": "4.0.0"
        },
        {
            "playbookID": "PAN-OS - Block IP - Static Address Group Test",
            "integrations": "Panorama",
            "instance_names": "palo_alto_panorama",
            "fromversion": "4.0.0"
        },
        {
            "playbookID": "PAN-OS - Block URL - Custom URL Category Test",
            "integrations": "Panorama",
            "instance_names": "palo_alto_panorama",
            "fromversion": "4.0.0"
        },
        {
            "playbookID": "Endpoint Malware Investigation - Generic - Test",
            "integrations": [
                "Traps",
                "Cylance Protect v2",
                "Demisto REST API"
            ],
            "fromversion": "5.0.0",
            "timeout": 1200
        },
        {
            "playbookID": "ParseExcel-test"
        },
        {
            "playbookID": "Detonate File - No Files test"
        },
        {
            "integrations": [
                "Panorama",
                "Check Point"
            ],
            "instance_names": "palo_alto_firewall",
            "playbookID": "blockip_test_playbook"
        },
        {
            "integrations": "Palo Alto Minemeld",
            "playbookID": "minemeld_test"
        },
        {
            "integrations": "SentinelOne V2",
            "playbookID": "SentinelOne V2 - test"
        },
        {
            "integrations": "InfoArmor VigilanteATI",
            "playbookID": "InfoArmorVigilanteATITest"
        },
        {
            "integrations": "IntSights",
            "instance_names": "intsights_standard_account",
            "playbookID": "IntSights Test",
            "nightly": true,
            "timeout": 500
        },
        {
            "integrations": "IntSights",
            "playbookID": "IntSights Mssp Test",
            "instance_names": "intsights_mssp_account",
            "nightly": true,
            "timeout": 500
        },
        {
            "integrations": "dnstwist",
            "playbookID": "dnstwistTest"
        },
        {
            "integrations": "BitDam",
            "playbookID": "Detonate File - BitDam Test"
        },
        {
            "integrations": "Threat Grid",
            "playbookID": "Test-Detonate URL - ThreatGrid",
            "timeout": 600
        },
        {
            "integrations": "Threat Grid",
            "playbookID": "ThreatGridTest",
            "timeout": 600
        },
        {
            "integrations": [
                "Palo Alto Minemeld",
                "Panorama"
            ],
            "instance_names": "palo_alto_firewall",
            "playbookID": "block_indicators_-_generic_-_test"
        },
        {
            "integrations": "Signal Sciences WAF",
            "playbookID": "SignalSciences-Test"
        },
        {
            "integrations": "RTIR",
            "playbookID": "RTIR Test"
        },
        {
            "integrations": "RedCanary",
            "playbookID": "RedCanaryTest",
            "nightly": true
        },
        {
            "integrations": "Devo",
            "playbookID": "devo_test_playbook",
            "timeout" : 500
        },
        {
            "playbookID": "URL Enrichment - Generic v2 - Test",
            "integrations": [
                "Rasterize",
                "VirusTotal - Private API"
            ],
            "instance_names": "virus_total_private_api_general",
            "timeout": 500
        },
        {
            "playbookID": "CutTransformerTest"
        },
        {
            "integrations": "SCADAfence CNM",
            "playbookID": "SCADAfence_test"
        },
        {
            "integrations": "ProtectWise",
            "playbookID": "Protectwise-Test"
        },
        {
            "integrations": "WhatsMyBrowser",
            "playbookID": "WhatsMyBrowser-Test"
        },
        {

            "integrations": "BigFix",
            "playbookID": "BigFixTest"
        },
        {
            "integrations": "Lastline",
            "playbookID": "Lastline - testplaybook",
            "nightly": true
        },
        {
            "integrations": "epo",
            "playbookID": "Test Playbook McAfee ePO"
        },
        {
            "integrations": "McAfee DXL",
            "playbookID": "McAfee DXL - Test"
        },
        {
            "integrations": "activedir",
            "playbookID": "calculate_severity_-_critical_assets_-_test"
        },
        {
            "playbookID": "TextFromHTML_test_playbook"
        },
        {
            "playbookID": "PortListenCheck-test"
        },
        {
            "integrations": "ThreatExchange",
            "playbookID": "ThreatExchange-test"
        },
        {
            "integrations": "ThreatExchange",
            "playbookID": "extract_indicators_-_generic_-_test",
            "timeout": 240
        },
        {
            "integrations": "Joe Security",
            "playbookID": "JoeSecurityTestPlaybook",
            "timeout": 500,
            "nightly": true
        },
        {
            "integrations": "Joe Security",
            "playbookID": "JoeSecurityTestDetonation",
            "timeout": 2000,
            "nightly": true
        },
        {
            "integrations": "WildFire-v2",
            "playbookID": "Wildfire Test"
        },
        {
            "integrations": "WildFire-v2",
            "playbookID": "Detonate URL - WildFire-v2 - Test"
        },
        {
            "integrations": "GRR",
            "playbookID": "grr_test",
            "nightly": true
        },
        {
            "integrations": "VirusTotal",
            "instance_names": "virus_total_general",
            "playbookID": "virusTotal-test-playbook",
            "timeout": 1400,
            "nightly": true
        },
        {
            "integrations": "VirusTotal",
            "instance_names": "virus_total_preferred_vendors",
            "playbookID": "virusTotaI-test-preferred-vendors",
            "timeout": 1400,
            "nightly": true
        },
        {
            "integrations": "Preempt",
            "playbookID": "Preempt Test"
        },
        {
            "integrations": "Gmail",
            "playbookID": "get_original_email_-_gmail_-_test"
        },
        {
            "integrations": ["Gmail Single User", "Gmail"],
            "playbookID": "Gmail Single User - Test",
            "fromversion": "4.5.0"
        },
        {
            "integrations": "EWS v2",
            "playbookID": "get_original_email_-_ews-_test",
            "instance_names": "ewv2_regular"
        },
        {
            "integrations": ["EWS v2", "EWS Mail Sender"],
            "playbookID": "EWS search-mailbox test",
            "instance_names": "ewv2_regular",
            "timeout": 300
        },
        {
            "integrations": "PagerDuty v2",
            "playbookID": "PagerDuty Test"
        },
        {
            "playbookID": "test_delete_context"
        },
        {
            "playbookID": "DeleteContext-auto-test"
        },
        {
            "playbookID": "GmailTest",
            "integrations": "Gmail"
        },
        {
            "playbookID": "Gmail Convert Html Test",
            "integrations": "Gmail"
        },
        {
            "playbookID": "reputations.json Test",
            "toversion": "5.0.0"
        },
        {
            "playbookID": "Indicators reputation-.json Test",
            "fromversion": "5.5.0"
        },
        {
            "playbookID": "Test IP Indicator Fields",
            "fromversion": "5.0.0"
        },
        {
            "integrations": "Shodan",
            "playbookID": "ShodanTest"
        },
        {
            "playbookID": "dedup_-_generic_-_test"
        },
        {
            "playbookID": "TestDedupIncidentsPlaybook"
        },
        {
            "playbookID": "TestDedupIncidentsByName"
        },
        {
            "integrations": "McAfee Advanced Threat Defense",
            "playbookID": "Test Playbook McAfee ATD",
            "timeout": 700
        },
        {
            "playbookID": "stripChars - Test"
        },
        {
            "integrations": "McAfee Advanced Threat Defense",
            "playbookID": "Test Playbook McAfee ATD Upload File"
        },
        {
            "playbookID": "exporttocsv_script_test"
        },
        {
            "playbookID": "Set - Test"
        },
        {
            "integrations": "Intezer v2",
            "playbookID": "Intezer Testing v2",
            "fromversion": "4.1.0",
            "timeout": 700
        },
        {
            "integrations": "FalconIntel",
            "playbookID": "CrowdStrike Falcon Intel v2"
        },
        {
            "playbookID": "ContextGetters_Test"
        },
        {
            "integrations": [
                "Mail Sender (New)",
                "google"
            ],
            "playbookID": "Mail Sender (New) Test"
        },
        {
            "playbookID": "buildewsquery_test"
        },
        {
            "integrations": "Rapid7 Nexpose",
            "playbookID": "nexpose_test",
            "timeout": 240
        },
        {
            "playbookID": "GetIndicatorDBotScore Test"
        },
        {
            "integrations": "EWS Mail Sender",
            "playbookID": "EWS Mail Sender Test"
        },
        {
            "integrations": [
                "EWS Mail Sender",
                "Rasterize"
            ],
            "playbookID": "EWS Mail Sender Test 2"
        },
        {
            "playbookID": "decodemimeheader_-_test"
        },
        {
            "integrations": "CVE Search",
            "playbookID": "cve_enrichment_-_generic_-_test"
        },
        {
            "playbookID": "test_url_regex"
        },
        {
            "integrations": "Skyformation",
            "playbookID": "TestSkyformation"
        },
        {
            "integrations": "okta",
            "playbookID": "okta_test_playbook",
            "timeout": 240
        },
        {
            "playbookID": "Test filters & transformers scripts"
        },
        {
            "integrations": "Salesforce",
            "playbookID": "SalesforceTestPlaybook"
        },
        {
            "integrations": "McAfee ESM-v10",
            "instance_names": "v10.2.0",
            "playbookID": "McAfeeESMTest",
            "timeout": 500
        },
        {
            "integrations": "McAfee ESM-v10",
            "instance_names": "v10.3.0",
            "playbookID": "McAfeeESMTest",
            "timeout": 500
        },
        {
            "integrations": "McAfee ESM-v10",
            "instance_names": "v11.1.3",
            "playbookID": "McAfeeESMTest",
            "timeout": 500
        },
        {
            "integrations": "GoogleSafeBrowsing",
            "playbookID": "Google Safe Browsing Test",
            "timeout": 240
        },
        {
            "integrations": "EWS v2",
            "playbookID": "EWSv2_empty_attachment_test",
            "instance_names": "ewv2_regular"
        },
        {
            "integrations": "EWS v2",
            "playbookID": "EWS Public Folders Test",
            "instance_names": "ewv2_regular"
        },
        {
            "playbookID": "TestWordFileToIOC",
            "timeout": 300
        },
        {
            "integrations": "Symantec Endpoint Protection V2",
            "playbookID": "SymantecEndpointProtection_Test"
        },
        {
            "integrations": "carbonblackprotection",
            "playbookID": "search_endpoints_by_hash_-_carbon_black_protection_-_test",
            "timeout": 500
        },
        {
            "playbookID": "process_email_-_generic_-_test",
            "integrations": "Rasterize",
            "timeout": 240
        },
        {
            "integrations": "activedir",
            "playbookID": "account_enrichment_-_generic_test"
        },
        {
            "integrations": "FalconHost",
            "playbookID": "search_endpoints_by_hash_-_crowdstrike_-_test",
            "timeout": 500
        },
        {
            "integrations": "FalconHost",
            "playbookID": "CrowdStrike Endpoint Enrichment - Test"
        },
        {
            "integrations": "FalconHost",
            "playbookID": "crowdstrike_falconhost_test"
        },
        {
            "integrations": "CrowdstrikeFalcon",
            "playbookID": "Test - CrowdStrike Falcon",
            "fromversion": "4.1.0"
        },
        {
            "playbookID": "ExposeIncidentOwner-Test"
        },
        {
            "integrations": "PostgreSQL",
            "playbookID": "PostgreSQL Test"
        },
        {
            "integrations": "google",
            "playbookID": "GsuiteTest"
        },
        {
            "integrations": "OpenPhish",
            "playbookID": "OpenPhish Test Playbook"
        },
        {
            "integrations": "RSA Archer",
            "playbookID": "Archer-Test-Playbook",
            "nightly": true
        },
        {
            "integrations": "jira",
            "playbookID": "Jira-Test"
        },
        {
            "integrations": "jira-v2",
            "playbookID": "Jira-v2-Test"
        },
        {
            "integrations": "ipinfo",
            "playbookID": "IPInfoTest"
        },
        {
            "integrations": "jira",
            "playbookID": "VerifyHumanReadableFormat"
        },
        {
            "playbookID": "ExtractURL Test"
        },
        {
            "playbookID": "strings-test"
        },
        {
            "playbookID": "TestCommonPython"
        },
        {
            "playbookID": "TestFileCreateAndUpload"
        },
        {
            "playbookID": "TestIsValueInArray"
        },
        {
            "playbookID": "TestStringReplace"
        },
        {
            "playbookID": "TestHttpPlaybook"
        },
        {
            "integrations": "SplunkPy",
            "playbookID": "Splunk-Test"
        },
        {
            "integrations": "SplunkPy",
            "playbookID": "SplunkPySearch_Test"
        },
        {
            "integrations": "McAfee NSM",
            "playbookID": "McAfeeNSMTest",
            "timeout": 400,
            "nightly": true
        },
        {
            "integrations": "PhishTank",
            "playbookID": "PhishTank Testing"
        },
        {
            "integrations": "McAfee Web Gateway",
            "playbookID": "McAfeeWebGatewayTest",
            "timeout": 500
        },
        {
            "integrations": "TCPIPUtils",
            "playbookID": "TCPUtils-Test"
        },
        {
            "playbookID": "ProofpointDecodeURL-Test",
            "timeout": 300
        },
        {
            "playbookID": "listExecutedCommands-Test"
        },
        {
            "integrations": "AWS - Lambda",
            "playbookID": "AWS-Lambda-Test (Read-Only)"
        },
        {
            "integrations": "Service Manager",
            "playbookID": "TestHPServiceManager",
            "timeout": 400
        },
        {
            "playbookID": "LanguageDetect-Test",
            "timeout": 300
        },
        {
            "integrations": "Forcepoint",
            "playbookID": "forcepoint test",
            "timeout": 500,
            "nightly": true
        },
        {
            "playbookID": "GeneratePassword-Test"
        },
        {
            "playbookID": "ZipFile-Test"
        },
        {
            "playbookID": "ExtractDomainTest"
        },
        {
            "playbookID": "Test-IsMaliciousIndicatorFound",
            "integrations": "VirusTotal",
            "instance_names": "virus_total_general",
            "fromversion": "5.0.0"
        },
        {
            "playbookID": "TestExtractHTMLTables"
        },
        {
            "integrations": "carbonblackliveresponse",
            "playbookID": "CarbonBlackLiveResponseTest",
            "nightly": true
        },
        {
            "playbookID": "TestSafeBreach",
            "integrations": "SafeBreach"
        },
        {
            "integrations": "urlscan.io",
            "playbookID": "urlscan_malicious_Test",
            "timeout": 500
        },
        {
            "integrations": "EWS v2",
            "playbookID": "pyEWS_Test",
            "instance_names": "ewv2_regular"
        },
        {
            "integrations": "EWS v2",
            "playbookID": "pyEWS_Test",
            "instance_names": "ewsv2_separate_process"
        },
        {
            "integrations": "remedy_sr_beta",
            "playbookID": "remedy_sr_test_pb"
        },
        {

            "integrations": "Netskope",
            "playbookID": "Netskope Test"
        },
        {
            "integrations": "Cylance Protect v2",
            "playbookID": "Cylance Protect v2 Test"
        },
        {
            "integrations": "ReversingLabs Titanium Cloud",
            "playbookID": "ReversingLabsTCTest"
        },
        {
            "integrations": "ReversingLabs A1000",
            "playbookID": "ReversingLabsA1000Test"
        },
        {
            "integrations": "Demisto Lock",
            "playbookID": "DemistoLockTest"
        },
        {
            "playbookID": "test-domain-indicator",
            "timeout": 400
        },
        {
            "playbookID": "Cybereason Test",
            "integrations": "Cybereason",
            "timeout": 1200,
            "fromversion": "4.1.0"
        },
        {
            "integrations": "VirusTotal - Private API",
            "instance_names": "virus_total_private_api_general",
            "playbookID": "File Enrichment - Virus Total Private API Test",
            "nightly": true
        },
        {
            "integrations": "VirusTotal - Private API",
            "instance_names": "virus_total_private_api_general",
            "playbookID": "virusTotalPrivateAPI-test-playbook",
            "timeout": 1400,
            "nightly": true
        },
        {
            "integrations": "VirusTotal - Private API",
            "instance_names": "virus_total_private_api_preferred_vendors",
            "playbookID": "virusTotalPrivateAPI-test-preferred-vendors",
            "timeout": 1400,
            "nightly": true
        },
        {
            "integrations": "Cisco Meraki",
            "playbookID": "Cisco-Meraki-Test"
        },
        {
            "integrations": "Windows Defender Advanced Threat Protection",
            "playbookID": "Test - Windows Defender Advanced Threat Protection",
            "instance_names": "windows_defender_atp_dev"
        },
        {
            "integrations": "Windows Defender Advanced Threat Protection",
            "playbookID": "Test - Windows Defender Advanced Threat Protection",
            "instance_names": "windows_defender_atp_prod"
        },
        {
            "integrations": "Tanium",
            "playbookID": "Tanium Test Playbook",
            "nightly": true,
            "timeout": 1200
        },
        {
            "integrations": "Recorded Future",
            "playbookID": "Recorded Future Test",
            "nightly": true
        },
        {
            "integrations": "Microsoft Graph",
            "playbookID": "Microsoft Graph Test",
            "instance_names": "ms_graph_security_dev"
        },
        {
            "integrations": "Microsoft Graph",
            "playbookID": "Microsoft Graph Test",
            "instance_names": "ms_graph_security_prod"
        },
        {
            "integrations": "Microsoft Graph User",
            "playbookID": "Microsoft Graph - Test",
            "instance_names": "ms_graph_user_dev"
        },
        {
            "integrations": "Microsoft Graph User",
            "playbookID": "Microsoft Graph - Test",
            "instance_names": "ms_graph_user_prod"
        },
        {
            "integrations": "Microsoft Graph Groups",
            "playbookID": "Microsoft Graph Groups - Test",
            "instance_names": "ms_graph_groups_dev"
        },
        {
            "integrations": "Microsoft Graph Groups",
            "playbookID": "Microsoft Graph Groups - Test",
            "instance_names": "ms_graph_groups_prod"
        },
                {
            "integrations": "Microsoft Graph Calendar",
            "playbookID": "Microsoft Graph Calendar - Test",
            "instance_names": "ms_graph_calendar_dev"
        },
        {
            "integrations": "Microsoft Graph Calendar",
            "playbookID": "Microsoft Graph Calendar - Test",
            "instance_names": "ms_graph_calendar_prod"
        },
        {
            "integrations": "RedLock",
            "playbookID": "RedLockTest",
            "nightly": true
        },
        {
            "integrations": "Symantec Messaging Gateway",
            "playbookID": "Symantec Messaging Gateway Test"
        },
        {
            "integrations": "ThreatConnect",
            "playbookID": "test-ThreatConnect"
        },
        {
            "integrations": "VxStream",
            "playbookID": "VxStream Test",
            "nightly": true
        },
        {
            "integrations": "Cylance Protect",
            "playbookID": "get_file_sample_by_hash_-_cylance_protect_-_test",
            "timeout": 240
        },
        {
            "integrations": "Cylance Protect",
            "playbookID": "endpoint_enrichment_-_generic_test"
        },
        {
            "integrations": "QRadar",
            "playbookID": "test_Qradar"
        },
        {
            "integrations": "VMware",
            "playbookID": "VMWare Test"
        },
        {
            "integrations": "Anomali ThreatStream",
            "playbookID": "Anomali_ThreatStream_Test"
        },
        {
            "integrations": "Farsight DNSDB",
            "playbookID": "DNSDBTest"
        },
        {
            "integrations": "carbonblack-v2",
            "playbookID": "CarbonBlackResponseTest"
        },
        {
            "integrations": "Cisco Umbrella Investigate",
            "playbookID": "Cisco Umbrella Test"
        },
        {
            "integrations": "icebrg",
            "playbookID": "Icebrg Test",
            "timeout": 500
        },
        {
            "integrations": "Symantec MSS",
            "playbookID": "SymantecMSSTest"
        },
        {
            "integrations": "Remedy AR",
            "playbookID": "Remedy AR Test"
        },
        {
            "integrations": "AWS - IAM",
            "playbookID": "d5cb69b1-c81c-4f27-8a40-3106c0cb2620"
        },
        {
            "integrations": "McAfee Active Response",
            "playbookID": "McAfee-MAR_Test",
            "timeout": 700
        },
        {
            "integrations": "McAfee Threat Intelligence Exchange",
            "playbookID": "McAfee-TIE Test",
            "timeout": 700
        },
        {
            "integrations": "ArcSight Logger",
            "playbookID": "ArcSight Logger test"
        },
        {
            "integrations": "ArcSight ESM v2",
            "playbookID": "ArcSight ESM v2 Test"
        },
        {
            "integrations": "ArcSight ESM v2",
            "playbookID": "test Arcsight - Get events related to the Case"
        },
        {
            "integrations": "XFE",
            "playbookID": "XFE Test",
            "timeout": 140,
            "nightly": true
        },
        {
            "integrations": "McAfee Threat Intelligence Exchange",
            "playbookID": "search_endpoints_by_hash_-_tie_-_test",
            "timeout": 500
        },
        {
            "integrations": "iDefense",
            "playbookID": "iDefenseTest",
            "timeout": 300
        },
        {
            "integrations": "AbuseIPDB",
            "playbookID": "AbuseIPDB Test",
            "nightly": true
        },
        {
            "integrations": "AbuseIPDB",
            "playbookID": "AbuseIPDB PopulateIndicators Test",
            "nightly": true
        },
        {
            "integrations": "jira",
            "playbookID": "JiraCreateIssue-example-test"
        },
        {
            "integrations": "LogRhythm",
            "playbookID": "LogRhythm-Test-Playbook",
            "timeout": 200
        },
        {
            "integrations": "FireEye HX",
            "playbookID": "FireEye HX Test"
        },
        {
            "integrations": "Phish.AI",
            "playbookID": "PhishAi-Test"
        },
        {
            "integrations": "Phish.AI",
            "playbookID": "Test-Detonate URL - Phish.AI"
        },
        {
            "integrations": "Centreon",
            "playbookID": "Centreon-Test-Playbook"
        },
        {
            "playbookID": "ReadFile test"
        },
        {
            "integrations": "TruSTAR",
            "playbookID": "TruSTAR Test"
        },
        {
            "integrations": "AlphaSOC Wisdom",
            "playbookID": "AlphaSOC-Wisdom-Test"
        },
        {
            "integrations": "carbonblack-v2",
            "playbookID": "CBFindIP - Test"
        },
        {
            "integrations": "Jask",
            "playbookID": "Jask_Test",
            "fromversion": "4.1.0"
        },
        {
            "integrations": "Qualys",
            "playbookID": "Qualys-Test"
        },
        {
            "integrations": "Whois",
            "playbookID": "whois_test",
            "fromversion": "4.1.0"
        },
        {
            "integrations": "RSA NetWitness Endpoint",
            "playbookID": "NetWitness Endpoint Test"
        },
        {
            "integrations": "Check Point Sandblast",
            "playbookID": "Sandblast_malicious_test"
        },
        {
            "playbookID": "TestMatchRegex"
        },
        {
            "integrations": "ActiveMQ",
            "playbookID": "ActiveMQ Test"
        },
        {
            "playbookID": "RegexGroups Test"
        },
        {
            "integrations": "Cisco ISE",
            "playbookID": "cisco-ise-test-playbook"
        },
        {
            "integrations": "RSA NetWitness v11.1",
            "playbookID": "RSA NetWitness Test"
        },
        {
            "playbookID": "ExifReadTest"
        },
        {
            "integrations": "Cuckoo Sandbox",
            "playbookID": "CuckooTest",
            "timeout": 700
        },
        {
            "integrations": "VxStream",
            "playbookID": "Test-Detonate URL - Crowdstrike",
            "timeout": 1200
        },
        {
            "playbookID": "Detonate File - Generic Test",
            "timeout": 500
        },
        {
            "integrations": [
                "Lastline",
                "WildFire-v2",
                "SNDBOX",
                "VxStream",
                "McAfee Advanced Threat Defense"
            ],
            "playbookID": "Detonate File - Generic Test",
            "timeout": 2400,
            "nightly": true
        },
        {
            "playbookID": "detonate_file_-_generic_test",
            "toversion": "3.6.0"
        },
        {
            "playbookID": "STIXParserTest"
        },
        {
            "playbookID": "Detonate URL - Generic Test",
            "timeout": 2000,
            "nightly": true,
            "integrations": [
                "McAfee Advanced Threat Defense",
                "VxStream",
                "Lastline"
            ]
        },
        {
            "playbookID": "ReadPDFFile-Test"
        },
        {
            "integrations": [
                "FalconHost",
                "McAfee Threat Intelligence Exchange",
                "carbonblackprotection",
                "carbonblack"
            ],
            "playbookID": "search_endpoints_by_hash_-_generic_-_test",
            "timeout": 500
        },
        {
            "integrations": "Zscaler",
            "playbookID": "Zscaler Test",
            "nightly": true,
            "timeout": 500
        },
        {
            "playbookID": "DemistoUploadFileToIncident Test",
            "integrations": "Demisto REST API"
        },
        {
            "playbookID": "DemistoUploadFile Test",
            "integrations": "Demisto REST API"
        },
        {
            "playbookID": "MaxMind Test",
            "integrations": "MaxMind GeoIP2"

        },
        {
            "playbookID": "Test_Sagemaker",
            "integrations": "AWS Sagemaker"

        },
        {
            "playbookID": "C2sec-Test",
            "integrations": "C2sec irisk",
            "fromversion": "5.0.0"
        },
        {
            "playbookID": "Phishing v2 Test - Attachment",
            "timeout": 1200,
            "nightly": true,
            "integrations": [
                "EWS Mail Sender",
                "Have I Been Pwned? V2",
                "Demisto REST API",
                "Palo Alto Minemeld",
                "Rasterize"
            ]
        },
        {
            "playbookID": "Phishing v2 Test - Inline",
            "timeout": 1200,
            "nightly": true,
            "integrations": [
                "EWS Mail Sender",
                "Have I Been Pwned? V2",
                "Demisto REST API",
                "Palo Alto Minemeld",
                "Rasterize"
            ]
        },
        {
            "integrations": "duo",
            "playbookID": "DUO Test Playbook"
        },
        {
            "playbookID": "SLA Scripts - Test",
            "fromversion": "4.1.0"
        },
        {
            "playbookID": "PcapHTTPExtractor-Test"
        },
        {
            "playbookID": "Ping Test Playbook"
        },
        {
            "playbookID": "Active Directory Test",
            "integrations": "Active Directory Query v2",
            "instance_names": "active_directory_ninja"
        },
        {
            "playbookID": "AD v2 - debug-mode - Test",
            "integrations": "Active Directory Query v2",
            "instance_names": "active_directory_ninja",
            "fromversion": "5.0.0"
        },
        {
            "playbookID": "Docker Hardening Test",
            "_comment": "Not testing on 5.5 yet. Waiting for #20951",
            "fromversion": "5.0.0",
            "toversion": "5.4.9"
        },
        {
            "integrations": "Active Directory Query v2",
            "instance_names": "active_directory_ninja",
            "playbookID": "Active Directory Query V2 configuration with port"
        },
        {
            "integrations": "mysql",
            "playbookID": "MySQL Test"
        },
        {
            "playbookID": "Email Address Enrichment - Generic v2 - Test"
        },
        {
            "playbookID": "Email Address Enrichment - Generic v2.1 - Test",
            "integrations": "Active Directory Query v2",
            "instance_names": "active_directory_ninja"
        },
        {
            "integrations": "Cofense Intelligence",
            "playbookID": "Test - Cofense Intelligence",
            "timeout": 500
        },
        {
            "playbookID": "GDPRContactAuthorities Test"
        },
        {
            "integrations": "Google Resource Manager",
            "playbookID": "GoogleResourceManager-Test",
            "timeout": 500,
            "nightly": true
        },
        {
            "integrations": "SlashNext Phishing Incident Response",
            "playbookID": "SlashNextPhishingIncidentResponse-Test",
            "timeout": 500,
            "nightly": true
        },
        {
            "integrations": "Google Cloud Storage",
            "playbookID": "GCS - Test",
            "timeout": 500,
            "nightly": true
        },
        {
            "playbookID": "Calculate Severity - Generic v2 - Test",
            "integrations": [
                "Palo Alto Minemeld",
                "Active Directory Query v2"
            ],
            "instance_names": "active_directory_ninja",
            "fromversion": "4.5.0"
        },
        {
            "integrations": "Freshdesk",
            "playbookID": "Freshdesk-Test",
            "timeout": 500,
            "nightly": true
        },
        {
            "playbookID": "Autoextract - Test",
            "fromversion": "4.1.0"
        },
        {
            "playbookID": "FilterByList - Test",
            "fromversion": "4.5.0"
        },
            {
            "playbookID": "Impossible Traveler - Test",
            "integrations": [
                "Ipstack",
                "ipinfo",
                "Rasterize",
                "Active Directory Query v2",
                "Demisto REST API"
            ],
            "instance_names": "active_directory_ninja",
            "fromversion": "5.0.0",
            "timeout": 700
        },
        {
            "playbookID": "Active Directory - Get User Manager Details - Test",
            "integrations": "Active Directory Query v2",
            "instance_names": "active_directory_80k",
            "fromversion": "4.5.0"
        },
        {
            "integrations": "Kafka V2",
            "playbookID": "Kafka Test"
        },
        {
            "playbookID": "File Enrichment - Generic v2 - Test",
            "instance_names": "virus_total_private_api_general",
            "integrations": [
                "VirusTotal - Private API",
                "Cylance Protect v2"
            ]
        },
        {
            "integrations": "McAfee Active Response",
            "playbookID": "Endpoint data collection test",
            "timeout": 500
        },
        {
            "playbookID": "Phishing - Core - Test",
            "integrations": [
                "EWS Mail Sender",
                "Demisto REST API",
                "Palo Alto Minemeld",
                "Rasterize"
            ],
            "fromversion": "4.5.0",
            "timeout": 1700
        },
        {
            "integrations": "McAfee Active Response",
            "playbookID": "MAR - Endpoint data collection test",
            "timeout": 500
        },
        {

            "integrations": "DUO Admin",
            "playbookID": "DuoAdmin API test playbook"
        },
        {
            "integrations": "TAXIIFeed",
            "playbookID": "TAXII_Feed_Test"
        },
        {
            "integrations": "Traps",
            "playbookID": "Traps test",
            "timeout": 600
        },
        {
            "playbookID": "TestShowScheduledEntries"
        },
        {
            "playbookID": "Calculate Severity - Standard - Test",
            "integrations": "Palo Alto Minemeld",
            "fromversion": "4.5.0"
        },
        {
            "integrations": "Symantec Advanced Threat Protection",
            "playbookID": "Symantec ATP Test"

        },
        {
            "playbookID": "HTTPListRedirects - Test SSL"
        },
        {
            "playbookID": "HTTPListRedirects Basic Test"
        },
        {
            "playbookID": "CheckDockerImageAvailableTest"
        },
        {
            "playbookID": "ExtractDomainFromEmailTest"
        },
        {
            "playbookID": "Account Enrichment - Generic v2 - Test",
            "integrations": "activedir"
        },
        {
            "playbookID": "Extract Indicators From File - Generic v2 - Test",
            "integrations": "Image OCR",
            "timeout": 300,
            "fromversion": "4.1.0",
            "toversion": "4.4.9"
        },
        {
            "playbookID": "Extract Indicators From File - Generic v2 - Test",
            "integrations": "Image OCR",
            "timeout": 350,
            "fromversion": "4.5.0"
        },
        {
            "playbookID": "Endpoint Enrichment - Generic v2.1 - Test",
            "integrations": [
                "FalconHost",
                "Cylance Protect v2",
                "carbonblack-v2",
                "epo",
                "Active Directory Query v2"
            ],
            "instance_names": "active_directory_ninja"
        },
        {
            "playbookID": "EmailReputationTest",
            "integrations": "Have I Been Pwned? V2"
        },
        {
            "integrations": "Symantec Deepsight Intelligence",
            "playbookID": "Symantec Deepsight Test"
        },
        {
            "playbookID": "ExtractDomainFromEmailTest"
        },
        {
            "playbookID": "PAN OS EDL Management - Test",
            "integrations": "palo_alto_networks_pan_os_edl_management"
        },
        {
            "playbookID": "PAN-OS DAG Configuration Test",
            "integrations": "Panorama",
            "instance_names": "palo_alto_panorama",
            "timeout": 1000
        },
        {
            "playbookID": "PAN-OS Create Or Edit Rule Test",
            "integrations": "Panorama",
            "instance_names": "palo_alto_panorama",
            "timeout": 1000
        },
        {
            "playbookID": "PAN-OS EDL Setup Test",
            "integrations": ["Panorama", "palo_alto_networks_pan_os_edl_management"],
            "instance_names": "palo_alto_panorama",
            "timeout": 1000
        },
        {
            "integrations": "Snowflake",
            "playbookID": "Snowflake-Test"
        },
        {
            "playbookID": "Account Enrichment - Generic v2.1 - Test",
            "integrations": "Active Directory Query v2",
            "instance_names": "active_directory_ninja"
        },
        {
            "integrations": "Cisco Umbrella Investigate",
            "playbookID": "Domain Enrichment - Generic v2 - Test"
        },
        {
            "integrations": "Google BigQuery",
            "playbookID": "Google BigQuery Test"
        },
        {
            "integrations": "Zoom",
            "playbookID": "Zoom_Test"
        },
        {
            "integrations": "Palo Alto Networks Cortex",
            "playbookID": "Palo Alto Networks Cortex Test",
            "fromversion": "4.1.0"
        },
        {
            "playbookID": "IP Enrichment - Generic v2 - Test",
            "integrations": "Threat Crowd",
            "fromversion": "4.1.0"
        },
        {
            "integrations": "Cherwell",
            "playbookID": "Cherwell Example Scripts - test"
        },
        {
            "integrations": "Cherwell",
            "playbookID": "Cherwell - test"
        },
        {
            "integrations": "CarbonBlackProtectionV2",
            "playbookID": "Carbon Black Enterprise Protection V2 Test"
        },
        {
            "integrations": "Active Directory Query v2",
            "instance_names": "active_directory_ninja",
            "playbookID": "Test ADGetUser Fails with no instances 'Active Directory Query' (old version)"
        },
        {
            "integrations": "ANYRUN",
            "playbookID": "ANYRUN-Test"
        },
        {
            "integrations": "ANYRUN",
            "playbookID": "Detonate File - ANYRUN - Test"
        },
        {
            "integrations": "ANYRUN",
            "playbookID": "Detonate URL - ANYRUN - Test"
        },
        {
            "integrations": "Netcraft",
            "playbookID": "Netcraft test"
        },
        {
            "integrations": "EclecticIQ Platform",
            "playbookID": "EclecticIQ Test"
        },
        {
            "playbookID": "FormattingPerformance - Test",
            "fromversion": "5.0.0"
        },
        {
            "integrations": "AWS - EC2",
            "playbookID": "2142f8de-29d5-4288-8426-0db39abe988b"
        },
        {
            "integrations": "AWS - EC2",
            "playbookID": "d66e5f86-e045-403f-819e-5058aa603c32"
        },
        {
            "integrations": "ANYRUN",
            "playbookID": "Detonate File From URL - ANYRUN - Test"
        },
        {
            "integrations": "AWS - CloudWatchLogs",
            "playbookID": "2cddaacb-4e4c-407e-8ef5-d924867b810c"
        },
        {
            "integrations": "AWS - CloudTrail",
            "playbookID": "3da2e31b-f114-4d7f-8702-117f3b498de9"
        },
        {
            "integrations": "carbonblackprotection",
            "playbookID": "67b0f25f-b061-4468-8613-43ab13147173"
        },
        {
            "integrations": "DomainTools",
            "playbookID": "DomainTools-Test"
        },
        {
            "integrations": "Exabeam",
            "playbookID": "Exabeam - Test"
        },
        {
            "integrations": "DomainTools Iris",
            "playbookID": "DomainTools Iris - Test",
            "fromversion": "4.1.0"
        },
        {
            "integrations": "Cisco Spark",
            "playbookID": "efc817d2-6660-4d4f-890d-90513ca1e180"
        },
        {
            "playbookID": "get_file_sample_from_path_-_d2_-_test"
        },
        {
            "integrations": "Remedy On-Demand",
            "playbookID": "Remedy-On-Demand-Test"
        },
        {
            "playbookID": "ssdeepreputationtest"
        },
        {
            "playbookID": "TestIsEmailAddressInternal"
        },
        {
            "integrations": "Google Cloud Compute",
            "playbookID": "GoogleCloudCompute-Test"
        },
        {
            "integrations": "AWS - S3",
            "playbookID": "97393cfc-2fc4-4dfe-8b6e-af64067fc436"
        },
        {
            "integrations": "Image OCR",
            "playbookID": "TestImageOCR"
        },
        {
            "integrations": "fireeye",
            "playbookID": "Detonate File - FireEye AX - Test"
        },
        {
            "integrations": ["Rasterize","Image OCR"],
            "playbookID": "Rasterize Test"
        },
        {
            "integrations": "Rasterize",
            "playbookID": "RasterizeImageTest"
        },
        {
            "integrations": "Ipstack",
            "playbookID": "Ipstack_Test"
        },
        {

            "integrations": "Perch",
            "playbookID": "Perch-Test"
        },
        {
            "integrations": "Forescout",
            "playbookID": "Forescout-Test"
        },
        {
            "integrations": "GitHub",
            "playbookID": "Git_Integration-Test"
        },
        {
            "integrations": "LogRhythmRest",
            "playbookID": "LogRhythm REST test"
        },
        {
            "integrations": "AlienVault USM Anywhere",
            "playbookID": "AlienVaultUSMAnywhereTest"
        },
        {
            "playbookID": "PhishLabsTestPopulateIndicators"
        },
        {
            "integrations": "PhishLabs IOC",
            "playbookID": "PhishLabsIOC TestPlaybook",
            "fromversion": "4.1.0"
        },
        {
            "integrations": "vmray",
            "playbookID": "VMRay-Test"
        },
        {
            "integrations": "PerceptionPoint",
            "playbookID": "PerceptionPoint Test",
            "fromversion": "4.1.0"
        },
        {
            "integrations": "AutoFocus V2",
            "playbookID": "AutoFocus V2 test",
            "fromversion": "5.0.0"
        },
        {
            "playbookID": "Process Email - Generic for Rasterize"
        },
        {
            "playbookID": "Send Investigation Summary Reports - Test",
            "integrations": "EWS Mail Sender",
            "fromversion": "4.1.0"
        },
        {
            "integrations": "Anomali ThreatStream v2",
            "playbookID": "ThreatStream-Test"
        },
        {
            "integrations": "Flashpoint",
            "playbookID": "Flashpoint_event-Test"
        },
        {
            "integrations": "Flashpoint",
            "playbookID": "Flashpoint_forum-Test"
        },
        {
            "integrations": "Flashpoint",
            "playbookID": "Flashpoint_report-Test"
        },
        {
            "integrations": "Flashpoint",
            "playbookID": "Flashpoint_reputation-Test"
        },
        {
            "integrations": "BluecatAddressManager",
            "playbookID": "Bluecat Address Manager test"
        },
        {
            "integrations": "MailListener - POP3 Beta",
            "playbookID": "MailListener-POP3 - Test"
        },
        {
            "playbookID": "sumList - Test"
        },
        {
            "integrations": "VulnDB",
            "playbookID": "Test-VulnDB"
        },
        {
            "integrations": "Shodan_v2",
            "playbookID": "Test-Shodan_v2",
            "timeout": 1000
        },
        {
            "integrations": "Threat Crowd",
            "playbookID": "ThreatCrowd - Test"
        },
        {
            "integrations": "GoogleDocs",
            "playbookID": "GoogleDocs-test"
        },
        {
            "playbookID": "Request Debugging - Test",
            "fromversion": "5.0.0"
        },
        {
            "playbookID": "Test Convert file hash to corresponding hashes",
            "fromversion": "4.5.0",
            "integrations": "VirusTotal",
            "instance_names": "virus_total_general"
        },
        {
            "playbookID": "PANW - Hunting and threat detection by indicator type Test",
            "fromversion": "5.0.0",
            "timeout": 1200,
            "integrations": ["Panorama","Palo Alto Networks Cortex","AutoFocus V2","VirusTotal"],
            "instance_names": ["palo_alto_panorama","virus_total_general"]
        },
        {
            "playbookID": "PAN-OS Query Logs For Indicators Test",
            "fromversion": "4.5.0",
            "timeout": 600,
            "integrations": "Panorama",
            "instance_names": "palo_alto_panorama"
        },
        {
            "integrations": "Hybrid Analysis",
            "playbookID": "HybridAnalysis-Test",
            "timeout": 500,
            "fromversion": "4.1.0"
        },
        {
            "integrations": "Elasticsearch v2",
            "instance_names": "es_v7",
            "playbookID": "Elasticsearch_v2_test"
        },
        {
            "integrations": "Elasticsearch v2",
            "instance_names": "es_v6",
            "playbookID": "Elasticsearch_v2_test-v6"
        },
        {
            "integrations": "IronDefense",
            "playbookID": "IronDefenseTest"
        },
        {
            "integrations": "PolySwarm",
            "playbookID": "PolySwarm-Test"
        },
        {
            "integrations": "Kennav2",
            "playbookID": "Kenna Test"
        },
        {
            "integrations": "SecurityAdvisor",
            "playbookID": "SecurityAdvisor-Test",
            "fromversion": "4.5.0"
        },
        {
            "integrations": "Google Key Management Service",
            "playbookID": "Google-KMS-test"
        },
        {
            "integrations": "SecBI",
            "playbookID": "SecBI - Test"
        },
        {
            "playbookID": "ExtractFQDNFromUrlAndEmail-Test"
        },
        {
          "integrations": "EWS v2",
          "playbookID": "Get EWS Folder Test",
          "fromversion": "4.5.0",
          "instance_names": "ewv2_regular"
        },
        {
          "integrations": "QRadar",
          "playbookID": "QRadar Indicator Hunting Test",
          "timeout": 1200,
          "fromversion": "4.5.0"
        },
        {
            "playbookID": "SetAndHandleEmpty test",
            "fromversion": "4.5.0"
        },
        {
            "integrations": "Tanium v2",
            "playbookID": "Tanium v2 - Test"
        },
        {
          "integrations": "FeedOffice365",
          "playbookID": "Office365_Feed_Test",
          "fromversion": "5.5.0"
        },
        {
            "integrations": "GoogleCloudTranslate",
            "playbookID": "GoogleCloudTranslate-Test"
        },
        {
            "integrations": "Infoblox",
            "playbookID": "Infoblox Test"
        },
        {
<<<<<<< HEAD
            "integrations": "Sixgill",
            "playbookID": "Sixgill-Test",
            "timeout": 1200,
            "nightly": true
=======
            "integrations": "BPA",
            "playbookID": "Test-BPA",
            "fromversion": "4.5.0"
        },
        {
            "playbookID": "GetValuesOfMultipleFIelds Test",
            "fromversion": "4.5.0"
        },
        {
            "integrations": "BPA",
            "playbookID": "Test-BPA_Integration",
            "fromversion": "4.5.0"
>>>>>>> 25d60992
        }
    ],
    "skipped_tests": {
        "Test-Detonate URL - Crowdstrike": "Issue 19439",
        "Git_Integration-Test": "Issue 20029",
        "Symantec Data Loss Prevention - Test": "Issue 20134",
        "Extract Indicators From File - Generic v2": "Issue 20143",
        "PAN-OS Create Or Edit Rule Test":"Issue 20037",
        "NetWitness Endpoint Test": "Issue 19878",
        "TestParseEmailHeaders": "Issue 18815",
        "TestUptycs": "Issue 19750",
        "InfoArmorVigilanteATITest": "Test issue 17358",
        "Lastline - testplaybook": "Checking the integration via Generic detonation playbooks, don't want to load the daily quota",
        "ArcSight Logger test": "Issue 19117",
        "TruSTAR Test": "Issue 19777",
        "TestDedupIncidentsByName": "skipped on purpose - this is part of the TestDedupIncidentsPlaybook - no need to execute separately as a test",
        "3da2e31b-f114-4d7f-8702-117f3b498de9": "Issue 19837",
        "d66e5f86-e045-403f-819e-5058aa603c32": "pr 3220",
        "Carbon Black Enterprise Protection V2 Test": "Issue 19838",
        "get_file_sample_from_path_-_d2_-_test": "Issue 19844",
        "Cofense Triage Test": "Creds only works on demo4",
        "Test - Windows Defender Advanced Threat Protection": "Issue - #18552",
        "nexpose_test": "Issue 18694",
        "Recorded Future Test": "Issue 18922",
        "IntSights Mssp Test": "Issue #16351",
        "CheckPhish-Test": "Issue 19188",
        "fd93f620-9a2d-4fb6-85d1-151a6a72e46d": "Issue 19854",
        "PAN-OS DAG Configuration Test": "Issue #19205",
        "DeleteContext-auto-subplaybook-test": "used in DeleteContext-auto-test as sub playbook",
        "Test Playbook TrendMicroDDA": "Issue 16501",
        "ssdeepreputationtest": "Issue #20953"
    },
    "skipped_integrations": {
        "_comment": "~~~ NO INSTANCE ~~~",
        "FortiGate": "License expired, and not going to get one (issue 14723)",
        "IronDefense": "Test depends on making requests to a non-public API",
        "Attivo Botsink": "no instance, not going to get it",
        "VMware": "no License, and probably not going to get it",
        "AWS Sagemaker": "License expired, and probably not going to get it",
        "Symantec MSS": "No instance, probably not going to get it (issue 15513)",
        "Google Cloud Compute": "Can't test yet",
        "Cymon": "The service was discontinued since April 30th, 2019.",
        "FireEye ETP": "No instance",
        "ProofpointTAP_v2": "No instance",
        "remedy_sr_beta": "No instance",
        "ExtraHop v2": "No instance",
        "Fidelis Elevate Network": "Issue 20735",
        "Minerva Labs Anti-Evasion Platform": "Issue 18835",
        "PolySwarm": "contribution",
        "fireeye": "Issue 19839",
        "DomainTools": "Issue 8298",
        "Remedy On-Demand": "Issue 19835",
        "ProtectWise": "Issue 20486",
        "ThreatMiner": "Issue 20469",
        "DomainTools Iris": "Issue 20433",
        "Check Point": "Issue 18643",
        "Preempt": "Issue 20268",
        "iDefense": "Issue 20095",
        "Joe Security": "Issue 17996",
        "CrowdstrikeFalcon": "Issue 19833",
        "ZeroFox": "Issue 19161",
        "Jask": "Issue 18879",
        "vmray": "Issue 18752",
        "Anomali ThreatStream v2": "Issue 18561",
        "Anomali ThreatStream": "Issue 19182",
        "SCADAfence CNM": "Issue 18376",
        "ArcSight ESM v2": "Issue #18328",
        "AlienVault USM Anywhere": "Issue #18273",
        "Tufin": "Issue 16441",
        "Dell Secureworks": "Instance locally installed on @liorblob PC",
        "MimecastV2": "Issue 14593",
        "Netskope": "instance is down",
        "Farsight DNSDB": "Issue 15512",
        "Service Manager": "Expired license",
        "carbonblackprotection": "License expired",
        "icebrg": "Issue 14312",
        "Freshdesk": "Trial account expired",
        "Threat Grid": "Issue 16197",
        "Kafka V2": "Can not connect to instance from remote",
        "Check Point Sandblast": "Issue 15948",
        "Remedy AR": "getting 'Not Found' in test button",
        "Salesforce": "Issue 15901",
        "Zscaler": "Issue 17784",
        "RedCanary": "License expired",
        "ANYRUN": "No instance",
        "Snowflake": "Looks like account expired, needs looking into",
        "Cisco Spark": "Issue 18940",
        "Phish.AI": "Issue 17291",
        "MaxMind GeoIP2": "Issue 18932.",
        "Exabeam": "Issue 19371",
        "McAfee ESM-v10": "Issue 20225",
        "QRadar Indicator Hunting Test": "Issue 21150",

        "_comment": "~~~ UNSTABLE ~~~",
        "ServiceNow": "Instance goes to hibernate every few hours",
        "Tanium": "issue 15497",
        "Tenable.sc": "unstable instance",


        "_comment": "~~~ OTHER ~~~",
        "EclecticIQ Platform": "Issue 8821",
        "BitDam": "Issue #17247",
        "Zoom": "Issue 19832",
        "Forescout": "Can only be run from within PANW network. Look in keeper for - Demisto in the LAB",
        "HelloWorldSimple": "This is just an example integration - no need for test",
        "Lockpath KeyLight": "Deprecated. No tests.",

        "_comment": "~~~ QUOTA ISSUES ~~~",
        "AWS - Athena - Beta": "Issue 19834",
        "Lastline": "issue 20323",
        "Google Resource Manager": "Cannot create projects because have reached alloted quota.",
        "Looker": "Warehouse 'DEMO_WH' cannot be resumed because resource monitor 'LIMITER' has exceeded its quota."
    },
    "nightly_integrations": [
        "Lastline",
        "TruSTAR",
        "SlackV2"
    ],
    "unmockable_integrations": {
        "Google Key Management Service": "The API requires an SSL secure connection to work.",
        "McAfee ESM-v10": "we have multiple instances with same test playbook, mock recording are per playbook so it keeps failing the playback step",
        "mysql": "Does not use http",
        "SlackV2": "Integration requires SSL",
        "Whois": "Mocks does not support sockets",
        "Panorama": "Exception: Proxy process took to long to go up. https://circleci.com/gh/demisto/content/24826",
        "Image OCR": "Does not perform network traffic",
        "Server Message Block (SMB)": "Does not perform http communication",
        "Active Directory Query v2": "Does not perform http communication",
        "dnstwist": "Does not peform http communication",
        "VxStream": "Issue 15544",
        "PagerDuty v2": "Integration requires SSL",
        "TCPIPUtils": "Integration requires SSL",
        "Luminate": "Integration has no proxy checkbox",
        "Shodan": "Integration has no proxy checkbox",
        "Google BigQuery": "Integration has no proxy checkbox",
        "ReversingLabs A1000": "Checking",
        "Check Point": "Checking",
        "okta": "Test Module failing, suspect it requires SSL",
        "Awake Security": "Checking",
        "ArcSight ESM v2": "Checking",
        "Phish.AI": "Checking",
        "Intezer": "Nightly - Checking",
        "ProtectWise": "Nightly - Checking",
        "google-vault": "Nightly - Checking",
        "RSA Archer": "Nightly - Checking",
        "McAfee NSM": "Nightly - Checking",
        "Forcepoint": "Nightly - Checking",
        "palo_alto_firewall": "Need to check test module",
        "Signal Sciences WAF": "error with certificate",
        "google": "'unsecure' parameter not working",
        "EWS Mail Sender": "Inconsistent test (playback fails, record succeeds)",
        "ReversingLabs Titanium Cloud": "No Unsecure checkbox. proxy trying to connect when disabled.",
        "Anomali ThreatStream": "'proxy' parameter not working",
        "Palo Alto Networks Cortex": "SDK",
        "Recorded Future": "might be dynamic test",
        "AlphaSOC Wisdom": "Test module issue",
        "RedLock": "SSL Issues",
        "Microsoft Graph": "Test direct access to oproxy",
        "MicrosoftGraphMail": "Test direct access to oproxy",
        "Microsoft Graph User": "Test direct access to oproxy",
        "Windows Defender Advanced Threat Protection": "Test direct access to oproxy",
        "Microsoft Graph Groups": "Test direct access to oproxy",
        "SafeBreach": "SSL Issues",
        "FeedOffice365": "SSl Issues. issue: 21181",
        "AWS - CloudWatchLogs": "Issue 20958",
        "Gmail Single User" : "googleclient sdk has time based challenge exchange",
        "Gmail": "googleclient sdk has time based challenge exchange",
        "GoogleCloudTranslate": "google translate sdk does not support proxy",
        "Kennav2": "HTTPSConnectionPool(host='api.kennasecurity.com', port=443), issue:21233"
    }
}<|MERGE_RESOLUTION|>--- conflicted
+++ resolved
@@ -2109,12 +2109,6 @@
             "playbookID": "Infoblox Test"
         },
         {
-<<<<<<< HEAD
-            "integrations": "Sixgill",
-            "playbookID": "Sixgill-Test",
-            "timeout": 1200,
-            "nightly": true
-=======
             "integrations": "BPA",
             "playbookID": "Test-BPA",
             "fromversion": "4.5.0"
@@ -2127,7 +2121,10 @@
             "integrations": "BPA",
             "playbookID": "Test-BPA_Integration",
             "fromversion": "4.5.0"
->>>>>>> 25d60992
+        },
+        {
+            "integrations": "Sixgill",
+            "playbookID": "Sixgill-Test"
         }
     ],
     "skipped_tests": {
