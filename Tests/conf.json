{
    "available_tests_fields": {
        "context_print_dt": "Prints the incident's context dt directly to the build.",
        "external_playbook_config": "Allows to configure a test playbook inputs.",
        "fromversion": "Server version to start testing from.",
        "has_api": "Determines whether a test playbook uses API, to decide if to run it on nightly. Default value for integrations is true, and for scripts is false.",
        "instance_configuration": "Allows to configure integration instance non-parameters classifier and incoming mapper.",
        "instance_names": "Specific instance names the test should run on. Can hold a list.",
        "integrations": "Integrations that the test uses. Can hold a list.",
        "is_mockable": "Determines whether the results can be mocked in the test. A boolean.",
        "memory_threshold": "Maximum amount of memory required for this test. A number.",
        "nightly": "Determines whether the test will run only on a nightly build. Relevant only for nightly packs. A boolean.",
        "pid_threshold": "Maximum amount of processes allowed for this test. A number.",
        "playbookID": "ID of the playbook that is being tested.",
        "runnable_on_docker_only": "Determines whether the test is runnable on docker only. A boolean.",
        "scripts": "Scripts that the test uses. Can hold a list.",
        "timeout": "Test specific timeout, in order to use a different timeout then default testTimeout. A number.",
        "toversion": "Server version to test up to it."
    },
    "testTimeout": 160,
    "testInterval": 20,
    "tests": [
        {
            "playbookID": "IndicatorFormatterFilterTest"
        },
        {
            "integrations": "FeedURLhaus",
            "playbookID": "playbook-urlhaus-feed_Test"
        },
        {
            "integrations": "RSANetWitnessv115",
            "playbookID": "RSANetWitnessv115-Test"
        },
        {
            "integrations": [
                "FeedMandiant",
                "Demisto REST API"
            ],
            "playbookID": "Fetch Indicators Test",
            "fromversion": "6.1.0",
            "is_mockable": false,
            "instance_names": "FeedMandiant",
            "timeout": 2400
        },
        {
            "integrations": "LogRhythmRest V2",
            "playbookID": "LogRhythmRestV2-test"
        },
        {
            "fromversion": "6.6.0",
            "integrations": "Zendesk v2",
            "playbookID": "Zendesk V2 TEST"
        },
        {
            "playbookID": "Base64Decode - Test"
        },
        {
            "playbookID": "SupportMultithreading - Test",
            "is_mockable": false
        },
        {
            "fromversion": "5.0.0",
            "integrations": [
                "WildFire-v2"
            ],
            "playbookID": "Detonate File - WildFire - Test"
        },
        {
            "integrations": [
                "Microsoft Management Activity API (O365 Azure Events)"
            ],
            "playbookID": "MicrosoftManagementActivity - Test"
        },
        {
            "integrations": "Microsoft Teams Management",
            "playbookID": "Microsoft Teams Management - Test",
            "is_mockable": false,
            "timeout": 700
        },
        {
            "playbookID": "SetIfEmpty - non-ascii chars - Test"
        },
        {
            "integrations": "Tripwire",
            "playbookID": "TestplaybookTripwire",
            "fromversion": "5.0.0"
        },
        {
            "integrations": "CensysV2",
            "playbookID": "CensysV2-Test",
            "fromversion": "6.1.0"
        },
        {
            "integrations": "Bitbucket",
            "playbookID": "Test_Bitbucket",
            "fromversion": "6.5.0"
        },
        {
            "playbookID": "Generic Polling Test",
            "timeout": 250
        },
        {
            "integrations": "Cisco Umbrella Enforcement",
            "playbookID": "Cisco Umbrella Enforcement-Test",
            "fromversion": "5.0.0"
        },
        {
            "integrations": "GCP-IAM",
            "playbookID": "playbook-GCP-IAM_Test",
            "fromversion": "6.0.0"
        },
        {
            "integrations": "GSuiteAdmin",
            "playbookID": "GSuiteAdmin-Test",
            "fromversion": "5.0.0"
        },
        {
            "integrations": "GSuiteAuditor",
            "playbookID": "GSuiteAuditor-Test",
            "fromversion": "5.5.0"
        },
        {
            "integrations": "AzureWAF",
            "instance_names":"azure_waf_user_auth_instance",
            "playbookID": "Azure WAF - Test",
            "fromversion": "5.0.0"
        },
        {
            "integrations": [
                "Azure Active Directory Identity Protection",
                "Demisto REST API"
            ],
            "playbookID": "AzureADTest",
            "fromversion": "6.0.0",
            "timeout": 3000,
            "is_mockable": false
        },
        {
            "integrations": "GoogleCalendar",
            "playbookID": "GoogleCalendar-Test",
            "fromversion": "5.0.0"
        },
        {
            "integrations": "GoogleDrive",
            "playbookID": "GoogleDrive-Test",
            "fromversion": "5.0.0"
        },
        {
            "integrations": "FireEye Central Management",
            "playbookID": "FireEye Central Management - Test",
            "fromversion": "5.5.0",
            "timeout": 500
        },
        {
            "integrations": "FireEyeNX",
            "playbookID": "FireEyeNX-Test"
        },
        {
            "integrations": "FireEyeHX v2",
            "playbookID": "FireEyeHX_v2",
            "fromversion": "6.2.0",
            "timeout": 1200
        },
        {
            "integrations": "FireEyeHX v2",
            "playbookID": "FireEyeHXv2_without_polling"
        },
        {
            "integrations": "EmailRepIO",
            "playbookID": "TestEmailRepIOPlaybook",
            "fromversion": "5.0.0"
        },
        {
            "integrations": "XsoarPowershellTesting",
            "playbookID": "XsoarPowershellTesting-Test",
            "has_api": false
        },
        {
            "integrations": "Palo Alto Networks Threat Vault",
            "playbookID": "PANW Threat Vault - Signature Search - Test",
            "fromversion": "5.0.0"
        },
        {
            "integrations": "Microsoft Endpoint Configuration Manager",
            "playbookID": "Microsoft ECM - Test",
            "fromversion": "5.5.0",
            "timeout": 400
        },
        {
            "integrations": "CrowdStrike Falcon Intel v2",
            "playbookID": "CrowdStrike Falcon Intel v2 - Test",
            "fromversion": "5.0.0"
        },
        {
            "integrations": "SecurityAndCompliance",
            "playbookID": "O365-SecurityAndCompliance-Test",
            "fromversion": "5.5.0",
            "memory_threshold": 300,
            "timeout": 1500
        },
        {
            "integrations": "SecurityAndCompliance",
            "playbookID": "O365-SecurityAndCompliance-ContextResults-Test",
            "fromversion": "5.5.0",
            "memory_threshold": 300,
            "timeout": 1500
        },
        {
            "integrations": "Azure Storage Container",
            "playbookID": "playbook-AzureStorageContainer-Test",
            "fromversion": "6.0.0"
        },
        {
            "integrations": "Azure Storage FileShare",
            "playbookID": "playbook-AzureStorageFileShare-Test",
            "fromversion": "6.0.0"
        },
        {
            "integrations": "Azure Storage Queue",
            "playbookID": "playbook-AzureStorageQueue-Test",
            "fromversion": "6.0.0"
        },
        {
            "integrations": "Azure Storage Table",
            "playbookID": "playbook-AzureStorageTable-Test",
            "fromversion": "6.0.0"
        },
        {
            "integrations": "EwsExtension",
            "playbookID": "O365 - EWS - Extension - Test",
            "fromversion": "6.0.0",
            "timeout": 500
        },
        {
            "integrations": "Majestic Million",
            "playbookID": "Majestic Million Test Playbook",
            "fromversion": "5.5.0",
            "memory_threshold": 300,
            "timeout": 500
        },
        {
            "integrations": "Anomali Enterprise",
            "playbookID": "Anomali Match Forensic Search - Test",
            "fromversion": "5.0.0"
        },
        {
            "integrations": [
                "Mail Listener v2",
                "Mail Sender (New)"
            ],
            "playbookID": "Mail-Listener Test Playbook",
            "fromversion": "5.0.0",
            "instance_names": [
                "Mail_Sender_(New)_STARTTLS"
            ]
        },
        {
            "integrations": "GraphQL",
            "fromversion": "5.0.0",
            "instance_names": "fetch_schema",
            "playbookID": "GraphQL - Test"
        },
        {
            "integrations": "GraphQL",
            "fromversion": "5.0.0",
            "instance_names": "no_fetch_schema",
            "playbookID": "GraphQL - Test"
        },
        {
            "integrations": "Azure Network Security Groups",
            "fromversion": "5.0.0",
            "instance_names": "azure_nsg_prod",
            "playbookID": "Azure NSG - Test"
        },
        {
            "integrations": "OpenCTI Feed",
            "playbookID": "OpenCTI Feed Test",
            "fromversion": "5.5.0"
        },
        {
            "integrations": "AWS - Security Hub",
            "playbookID": "AWS-securityhub Test",
            "timeout": 800
        },
        {
            "integrations": "Microsoft Advanced Threat Analytics",
            "playbookID": "Microsoft Advanced Threat Analytics - Test",
            "fromversion": "5.0.0",
            "is_mockable": false
        },
        {
            "integrations": "Zimperium",
            "playbookID": "Zimperium_Test",
            "fromversion": "5.0.0"
        },
        {
            "integrations": "Absolute",
            "playbookID": "Absolute_TestPlaybook",
            "fromversion": "6.0.0"
        },
        {
            "integrations": "ServiceDeskPlus",
            "playbookID": "Service Desk Plus Test",
            "instance_names": "sdp_instance_1",
            "fromversion": "5.0.0",
            "toversion": "5.9.9",
            "is_mockable": false
        },
        {
            "integrations": "ServiceDeskPlus",
            "playbookID": "Service Desk Plus - Generic Polling Test",
            "instance_names": "sdp_instance_1",
            "fromversion": "5.0.0",
            "toversion": "5.9.9"
        },
        {
            "integrations": "ServiceDeskPlus",
            "playbookID": "Service Desk Plus Test",
            "instance_names": "sdp_instance_2",
            "fromversion": "6.0.0",
            "is_mockable": false
        },
        {
            "integrations": "ServiceDeskPlus",
            "playbookID": "Service Desk Plus - Generic Polling Test",
            "instance_names": "sdp_instance_2",
            "fromversion": "6.0.0"
        },
        {
            "integrations": "ThreatConnect Feed",
            "playbookID": "FeedThreatConnect-Test",
            "fromversion": "5.5.0"
        },
        {
            "integrations": "URLhaus",
            "playbookID": "Test_URLhaus",
            "timeout": 1000
        },
        {
            "integrations": "AzureDevOps",
            "playbookID": "playbook-AzureDevOps-Test",
            "fromversion": "6.2.0"
        },
        {
            "integrations": "Microsoft Intune Feed",
            "playbookID": "FeedMicrosoftIntune_Test",
            "fromversion": "5.5.0"
        },
        {
            "integrations": "Tanium Threat Response",
            "playbookID": "Tanium Threat Response Test"
        },
        {
            "integrations": [
                "Syslog Sender",
                "syslog"
            ],
            "playbookID": "Test Syslog",
            "fromversion": "5.5.0",
            "timeout": 600
        },
        {
            "integrations": "APIVoid",
            "playbookID": "APIVoid Test"
        },
        {
            "integrations": "CloudConvert",
            "playbookID": "CloudConvert-test",
            "fromversion": "5.0.0",
            "timeout": 3000
        },
        {
            "integrations": "Cisco Firepower",
            "playbookID": "Cisco Firepower - Test",
            "timeout": 1000,
            "fromversion": "5.0.0"
        },
        {
            "integrations": "IllusiveNetworks",
            "playbookID": "IllusiveNetworks-Test",
            "fromversion": "5.0.0",
            "timeout": 500
        },
        {
            "integrations": "JSON Feed",
            "playbookID": "JSON_Feed_Test",
            "fromversion": "5.5.0",
            "instance_names": "JSON Feed no_auto_detect"
        },
        {
            "integrations": "JSON Feed",
            "playbookID": "JSON_Feed_Test",
            "fromversion": "5.5.0",
            "instance_names": "JSON Feed_auto_detect"
        },
        {
            "integrations": "JSON Feed",
            "playbookID": "JSON_Feed_Test",
            "fromversion": "5.5.0",
            "instance_names": "JSON Feed_post"
        },
        {
            "integrations": "Google Cloud Functions",
            "playbookID": "test playbook - Google Cloud Functions",
            "fromversion": "5.0.0"
        },
        {
            "integrations": "Plain Text Feed",
            "playbookID": "PlainText Feed - Test",
            "fromversion": "5.5.0",
            "instance_names": "Plain Text Feed no_auto_detect"
        },
        {
            "integrations": "Plain Text Feed",
            "playbookID": "PlainText Feed - Test",
            "fromversion": "5.5.0",
            "instance_names": "Plain Text Feed_auto_detect"
        },
        {
            "integrations": "Silverfort",
            "playbookID": "Silverfort-test",
            "fromversion": "5.0.0"
        },
        {
            "integrations": "GoogleKubernetesEngine",
            "playbookID": "GoogleKubernetesEngine_Test",
            "timeout": 600,
            "fromversion": "5.5.0"
        },
        {
            "integrations": "Fastly Feed",
            "playbookID": "Fastly Feed Test",
            "fromversion": "5.5.0"
        },
        {
            "integrations": "Malware Domain List Active IPs Feed",
            "playbookID": "Malware Domain List Active IPs Feed Test",
            "fromversion": "5.5.0"
        },
        {
            "integrations": "Claroty",
            "playbookID": "Claroty - Test",
            "fromversion": "5.0.0"
        },
        {
            "integrations": "Trend Micro Apex",
            "playbookID": "Trend Micro Apex - Test",
            "is_mockable": false
        },
        {
            "integrations": "Blocklist_de Feed",
            "playbookID": "Blocklist_de - Test",
            "fromversion": "5.5.0"
        },
        {
            "integrations": "Cloudflare Feed",
            "playbookID": "cloudflare - Test",
            "fromversion": "5.5.0"
        },
        {
            "integrations": "AzureFeed",
            "playbookID": "AzureFeed - Test",
            "fromversion": "5.5.0"
        },
        {
            "integrations": "SpamhausFeed",
            "playbookID": "Spamhaus_Feed_Test",
            "fromversion": "5.5.0"
        },
        {
            "integrations": "Cofense Feed",
            "playbookID": "TestCofenseFeed",
            "fromversion": "5.5.0"
        },
        {
            "integrations": "Bambenek Consulting Feed",
            "playbookID": "BambenekConsultingFeed_Test",
            "fromversion": "5.5.0"
        },
        {
            "integrations": "Pipl",
            "playbookID": "Pipl Test"
        },
        {
            "integrations": "AWS Feed",
            "playbookID": "AWS Feed Test",
            "fromversion": "5.5.0"
        },
        {
            "integrations": "QuestKace",
            "playbookID": "QuestKace test",
            "fromversion": "5.0.0"
        },
        {
            "integrations": "Digital Defense FrontlineVM",
            "playbookID": "Digital Defense FrontlineVM - Scan Asset Not Recently Scanned Test"
        },
        {
            "integrations": "Digital Defense FrontlineVM",
            "playbookID": "Digital Defense FrontlineVM - Test Playbook"
        },
        {
            "integrations": "CSVFeed",
            "playbookID": "CSV_Feed_Test",
            "fromversion": "5.5.0",
            "instance_names": "CSVFeed_no_auto_detect"
        },
        {
            "integrations": "CSVFeed",
            "playbookID": "CSV_Feed_Test",
            "fromversion": "5.5.0",
            "instance_names": "CSVFeed_auto_detect"
        },
        {
            "integrations": "ProofpointFeed",
            "playbookID": "TestProofpointFeed",
            "fromversion": "5.5.0"
        },
        {
            "integrations": "Digital Shadows",
            "playbookID": "Digital Shadows - Test"
        },
        {
            "integrations": "Azure Compute v2",
            "playbookID": "Azure Compute - Test",
            "instance_names": "ms_azure_compute_dev"
        },
        {
            "integrations": "Azure Compute v2",
            "playbookID": "Azure Compute - Test",
            "instance_names": "ms_azure_compute_prod",
            "is_mockable": false
        },
        {
            "integrations": "Azure Compute v2",
            "playbookID": "Azure Compute - Login Test",
            "instance_names": "ms_azure_compute_prod",
            "is_mockable": false
        },
        {
            "integrations": "Azure Compute v2",
            "playbookID": "Azure Compute - Login Test",
            "instance_names": "ms_azure_compute_self_deployed"
        },
        {
            "integrations": ["Symantec Data Loss Prevention", "Symantec Data Loss Prevention v2"],
            "playbookID": "Symantec Data Loss Prevention - Test",
            "fromversion": "4.5.0"
        },
        {
            "integrations": "Symantec Data Loss Prevention v2",
            "playbookID": "Symantec Data Loss Prevention v2 - Test",
            "fromversion": "6.0.0"
        },
        {
            "integrations": "Lockpath KeyLight v2",
            "playbookID": "Keylight v2 - Test"
        },
        {
            "integrations": "Azure Security Center v2",
            "playbookID": "Azure SecurityCenter - Test",
            "instance_names": "ms_azure_sc_prod",
            "is_mockable": false
        },
        {
            "integrations": "Azure Security Center v2",
            "playbookID": "Azure SecurityCenter - Test",
            "instance_names": "ms_azure_sc_self_deployed"
        },
        {
            "integrations": "JsonWhoIs",
            "playbookID": "JsonWhoIs-Test"
        },
        {
            "integrations": "Maltiverse",
            "playbookID": "Maltiverse Test"
        },
        {
            "integrations": "Box v2",
            "playbookID": "BoxV2_TestPlaybook"
        },
        {
            "integrations": "MicrosoftGraphMail",
            "playbookID": "MicrosoftGraphMail-Test_dev",
            "instance_names": "ms_graph_mail_dev"
        },
        {
            "integrations": "MicrosoftGraphMail",
            "playbookID": "MicrosoftGraphMail-Test_dev_no_oproxy",
            "instance_names": "ms_graph_mail_dev_no_oproxy"
        },
        {
            "integrations": "MicrosoftGraphMail",
            "playbookID": "MicrosoftGraphMail-Test_prod",
            "instance_names": "ms_graph_mail_prod",
            "is_mockable": false
        },
        {
            "integrations": "CloudShark",
            "playbookID": "CloudShark - Test Playbook"
        },
        {
            "integrations": "Google Vision AI",
            "playbookID": "Google Vision API - Test"
        },
        {
            "integrations": "nmap",
            "playbookID": "Nmap - Test",
            "fromversion": "5.0.0"
        },
        {
            "integrations": "AutoFocus V2",
            "playbookID": "Autofocus Query Samples, Sessions and Tags Test Playbook",
            "fromversion": "4.5.0",
            "timeout": 1000
        },
        {
            "integrations": "HelloWorld",
            "playbookID": "HelloWorld-Test",
            "fromversion": "5.0.0"
        },
        {
            "integrations": "HelloWorld",
            "playbookID": "Sanity Test - Playbook with integration",
            "fromversion": "5.0.0"
        },
        {
            "integrations": "HelloWorld",
            "playbookID": "Sanity Test - Playbook with mocked integration",
            "fromversion": "5.0.0"
        },
        {
            "playbookID": "Sanity Test - Playbook with no integration",
            "fromversion": "5.0.0"
        },
        {
            "integrations": "Gmail",
            "playbookID": "Sanity Test - Playbook with Unmockable Integration",
            "fromversion": "5.0.0"
        },
        {
            "integrations": "Whois",
            "playbookID": "Sanity Test - Playbook with Unmockable Whois Integration",
            "fromversion": "6.5.0"
        },
        {
            "integrations": "HelloWorld",
            "playbookID": "HelloWorld_Scan-Test",
            "fromversion": "5.0.0",
            "timeout": 400
        },
        {
            "integrations": "HelloWorldPremium",
            "playbookID": "HelloWorldPremium_Scan-Test",
            "fromversion": "5.0.0",
            "timeout": 400
        },
        {
            "integrations": "HelloWorldPremium",
            "playbookID": "HelloWorldPremium-Test",
            "fromversion": "5.0.0"
        },
        {
            "integrations": "ThreatQ v2",
            "playbookID": "ThreatQ - Test",
            "fromversion": "4.5.0"
        },
        {
            "integrations": "AttackIQFireDrill",
            "playbookID": "AttackIQ - Test"
        },
        {
            "integrations": "PhishLabs IOC EIR",
            "playbookID": "PhishlabsIOC_EIR-Test"
        },
        {
            "integrations": "Amazon DynamoDB",
            "playbookID": "AWS_DynamoDB-Test"
        },
        {
            "integrations": "PhishLabs IOC DRP",
            "playbookID": "PhishlabsIOC_DRP-Test"
        },
        {
            "playbookID": "Create Phishing Classifier V2 ML Test",
            "timeout": 60000,
            "fromversion": "6.1.0",
            "instance_names": "ml_dummy_prod",
            "integrations": "AzureWAF"
        },
        {
            "integrations": "ZeroFox",
            "playbookID": "ZeroFox-Test",
            "fromversion": "4.1.0"
        },
        {
            "integrations": "AlienVault OTX v2",
            "playbookID": "Alienvault_OTX_v2 - Test"
        },
        {
            "integrations": "AWS - CloudWatchLogs",
            "playbookID": "AWS - CloudWatchLogs Test Playbook",
            "fromversion": "5.0.0"
        },
        {
            "integrations": "SlackV2",
            "playbookID": "Slack Test Playbook",
            "timeout": 400,
            "pid_threshold": 5,
            "fromversion": "5.0.0"
        },
        {
            "integrations": "SlackV3",
            "playbookID": "SlackV3 TestPB",
            "instance_names": "cached",
            "timeout": 400,
            "pid_threshold": 8,
            "fromversion": "5.5.0"
        },
        {
            "integrations": "SlackV3",
            "playbookID": "Test_SlackV3_NonCaching",
            "instance_names": "non_cached",
            "timeout": 400,
            "pid_threshold": 8,
            "fromversion": "5.5.0"
        },
        {
            "integrations": "Cortex XDR - IR",
            "playbookID": "Test XDR Playbook",
            "fromversion": "4.1.0",
            "timeout": 2500
        },
        {
            "integrations": "Cortex XDR - IOC",
            "playbookID": "Cortex XDR - IOC - Test",
            "fromversion": "5.5.0",
            "timeout": 1200
        },
        {
            "integrations": "Cloaken",
            "playbookID": "Cloaken-Test",
            "is_mockable": false
        },
        {
            "integrations": "ThreatX",
            "playbookID": "ThreatX-test",
            "timeout": 600
        },
        {
            "integrations": "Akamai WAF SIEM",
            "playbookID": "Akamai_WAF_SIEM-Test"
        },
        {
            "integrations": "Cofense Triage v2",
            "playbookID": "Cofense Triage v2 Test"
        },
        {
            "integrations": "Akamai WAF",
            "playbookID": "Akamai_WAF-Test"
        },
        {
            "integrations": "abuse.ch SSL Blacklist Feed",
            "playbookID": "SSL Blacklist test",
            "fromversion": "5.5.0"
        },
        {
            "integrations": "CheckPhish",
            "playbookID": "CheckPhish-Test"
        },
        {
            "integrations": "Symantec Management Center",
            "playbookID": "SymantecMC_TestPlaybook"
        },
        {
            "integrations": "Looker",
            "playbookID": "Test-Looker"
        },
        {
            "integrations": "Vertica",
            "playbookID": "Vertica Test"
        },
        {
            "integrations": "Server Message Block (SMB) v2",
            "playbookID": "SMB_v2-Test",
            "has_api": false,
            "fromversion": "5.0.0"
        },
        {
            "integrations": "Server Message Block (SMB) v2",
            "playbookID": "SMB test",
            "has_api": false,
            "fromversion": "5.0.0"
        },
        {
            "playbookID": "ConvertFile-Test",
            "fromversion": "4.5.0"
        },
        {
            "playbookID": "TestAwsEC2GetPublicSGRules-Test"
        },
        {
            "integrations": "RSA NetWitness Packets and Logs",
            "playbookID": "rsa_packets_and_logs_test"
        },
        {
            "playbookID": "CheckpointFW-test",
            "integrations": "Check Point"
        },
        {
            "playbookID": "RegPathReputationBasicLists_test"
        },
        {
            "playbookID": "EmailDomainSquattingReputation-Test"
        },
        {
            "playbookID": "RandomStringGenerateTest"
        },
        {
            "playbookID": "playbook-checkEmailAuthenticity-test"
        },
        {
            "playbookID": "HighlightWords_Test"
        },
        {
            "playbookID": "StringContainsArray_test"
        },
        {
            "integrations": "Fidelis Elevate Network",
            "playbookID": "Fidelis-Test"
        },
        {
            "integrations": "AWS - ACM",
            "playbookID": "ACM-Test"
        },
        {
            "integrations": "Thinkst Canary",
            "playbookID": "CanaryTools Test"
        },
        {
            "integrations": "ThreatMiner",
            "playbookID": "ThreatMiner-Test"
        },
        {
            "playbookID": "StixCreator-Test"
        },
        {
            "playbookID": "CompareIncidentsLabels-test-playbook"
        },
        {
            "integrations": "Have I Been Pwned? V2",
            "playbookID": "Pwned v2 test"
        },
        {
            "integrations": "Alexa Rank Indicator",
            "playbookID": "Alexa Test Playbook"
        },
        {
            "playbookID": "UnEscapeURL-Test"
        },
        {
            "playbookID": "UnEscapeIPs-Test"
        },
        {
            "playbookID": "ExtractDomainFromUrlAndEmail-Test"
        },
        {
            "playbookID": "ConvertKeysToTableFieldFormat_Test"
        },
        {
            "integrations": "CVE Search v2",
            "playbookID": "CVE Search v2 - Test"
        },
        {
            "integrations": "CVE Search v2",
            "playbookID": "cveReputation Test"
        },
        {
            "integrations": "HashiCorp Vault",
            "playbookID": "hashicorp_test",
            "fromversion": "5.0.0"
        },
        {
            "integrations": "AWS - Athena - Beta",
            "playbookID": "Beta-Athena-Test"
        },
        {
            "integrations": "BeyondTrust Password Safe",
            "playbookID": "BeyondTrust-Test"
        },
        {
            "integrations": "Dell Secureworks",
            "playbookID": "secureworks_test"
        },
        {
            "integrations": "ServiceNow v2",
            "playbookID": "servicenow_test_v2",
            "instance_names": "snow_basic_auth",
            "is_mockable": false
        },
        {
            "integrations": "ServiceNow v2",
            "playbookID": "ServiceNow_OAuth_Test",
            "instance_names": "snow_oauth"
        },
        {
            "playbookID": "Create ServiceNow Ticket and Mirror Test",
            "integrations": "ServiceNow v2",
            "instance_names": "snow_basic_auth",
            "fromversion": "6.0.0",
            "timeout": 500
        },
        {
            "playbookID": "Create ServiceNow Ticket and State Polling Test",
            "integrations": "ServiceNow v2",
            "instance_names": "snow_basic_auth",
            "fromversion": "6.0.0",
            "timeout": 500
        },
        {
            "integrations": "ServiceNow CMDB",
            "playbookID": "ServiceNow_CMDB_Test",
            "instance_names": "snow_cmdb_basic_auth"
        },
        {
            "integrations": "ServiceNow CMDB",
            "playbookID": "ServiceNow_CMDB_OAuth_Test",
            "instance_names": "snow_cmdb_oauth"
        },
        {
            "integrations": "ExtraHop v2",
            "playbookID": "ExtraHop_v2-Test"
        },
        {
            "playbookID": "Test CommonServer"
        },
        {
            "playbookID": "Test-debug-mode",
            "fromversion": "5.0.0"
        },
        {
            "integrations": "CIRCL",
            "playbookID": "CirclIntegrationTest"
        },
        {
            "integrations": "MISP V3",
            "playbookID": "MISP V3 Test",
            "timeout": 300,
            "fromversion": "5.5.0"
        },
        {
            "playbookID": "test-LinkIncidentsWithRetry"
        },
        {
            "playbookID": "CopyContextToFieldTest"
        },
        {
            "integrations": "OTRS",
            "playbookID": "OTRS Test",
            "fromversion": "4.1.0"
        },
        {
            "integrations": "Attivo Botsink",
            "playbookID": "AttivoBotsinkTest"
        },
        {
            "integrations": "FortiGate",
            "playbookID": "Fortigate Test"
        },
        {
            "playbookID": "FormattedDateToEpochTest"
        },
        {
            "integrations": "SNDBOX",
            "playbookID": "SNDBOX_Test",
            "timeout": 1000
        },
        {
            "integrations": "SNDBOX",
            "playbookID": "Detonate File - SNDBOX - Test",
            "timeout": 1000
        },
        {
            "integrations": "Awake Security",
            "playbookID": "awake_security_test_pb"
        },
        {
            "integrations": "Tenable.sc",
            "playbookID": "tenable-sc-test",
            "timeout": 240
        },
        {
            "integrations": "MimecastV2",
            "playbookID": "Mimecast test"
        },
        {
            "playbookID": "CreateEmailHtmlBody_test_pb",
            "fromversion": "4.1.0"
        },
        {
            "playbookID": "ReadPDFFileV2-Test",
            "timeout": 1000
        },
        {
            "playbookID": "JSONtoCSV-Test"
        },
        {
            "integrations": "Generic SQL",
            "playbookID": "generic-sql",
            "instance_names": "mysql instance",
            "fromversion": "5.0.0",
            "has_api": false
        },
        {
            "integrations": "Generic SQL",
            "playbookID": "generic-sql",
            "instance_names": "postgreSQL instance",
            "fromversion": "5.0.0",
            "has_api": false
        },
        {
            "integrations": "Generic SQL",
            "playbookID": "generic-sql",
            "instance_names": "Microsoft SQL instance",
            "fromversion": "5.0.0",
            "has_api": false
        },
        {
            "integrations": "Generic SQL",
            "playbookID": "generic-sql-oracle",
            "instance_names": "Oracle instance",
            "fromversion": "5.0.0",
            "has_api": false
        },
        {
            "integrations": "Generic SQL",
            "playbookID": "generic-sql-mssql-encrypted-connection",
            "instance_names": "Microsoft SQL instance using encrypted connection",
            "fromversion": "5.0.0",
            "has_api": false
        },
        {
            "integrations": "Panorama",
            "instance_names": "palo_alto_firewall_9.0",
            "playbookID": "Panorama Query Logs - Test",
            "fromversion": "6.1.0",
            "timeout": 1500,
            "nightly": true
        },
        {
            "integrations": "Panorama",
            "instance_names": "palo_alto_firewall_9.1",
            "playbookID": "palo_alto_firewall_test_pb",
            "fromversion": "6.1.0",
            "timeout": 1000
        },
        {
            "integrations": "Panorama",
            "instance_names": "palo_alto_panorama_9.1",
            "playbookID": "PAN-OS-panorama-topology-test-pb",
            "fromversion": "6.1.0",
            "timeout": 1000
        },
        {
            "integrations": "Panorama",
            "instance_names": "palo_alto_firewall_9.1",
            "playbookID": "PAN-OS-firewall-topology-test-pb",
            "fromversion": "6.1.0",
            "timeout": 1000
        },
        {
            "integrations": "Panorama",
            "instance_names": "palo_alto_panorama_9.1",
            "playbookID": "palo_alto_panorama_test_pb",
            "fromversion": "6.1.0",
            "timeout": 2400
        },
        {
            "integrations": "Panorama",
            "instance_names": "palo_alto_firewall_9.0",
            "playbookID": "PAN-OS URL Filtering enrichment - Test",
            "fromversion": "6.1.0"
        },
        {
            "integrations": "Panorama",
            "instance_names": "panorama_instance_best_practice",
            "playbookID": "Panorama Best Practise - Test",
            "fromversion": "6.1.0"
        },
        {
            "integrations": "Tenable.io",
            "playbookID": "Tenable.io test"
        },
        {
            "playbookID": "URLDecode-Test"
        },
        {
            "playbookID": "GetTime-Test"
        },
        {
            "playbookID": "GetTime-ObjectVsStringTest"
        },
        {
            "integrations": "Tenable.io",
            "playbookID": "Tenable.io Scan Test",
            "timeout": 3600
        },
        {
            "integrations": "Tenable.sc",
            "playbookID": "tenable-sc-scan-test",
            "timeout": 600
        },
        {
            "integrations": "google-vault",
            "playbookID": "Google-Vault-Generic-Test",
            "timeout": 3600,
            "memory_threshold": 180
        },
        {
            "integrations": "google-vault",
            "playbookID": "Google_Vault-Search_And_Display_Results_test",
            "memory_threshold": 180,
            "timeout": 3600
        },
        {
            "integrations": "MxToolBox",
            "playbookID": "MxToolbox-test"
        },
        {
            "integrations": "Nessus",
            "playbookID": "Nessus - Test"
        },
        {
            "playbookID": "Palo Alto Networks - Malware Remediation Test",
            "fromversion": "4.5.0"
        },
        {
            "playbookID": "SumoLogic-Test",
            "integrations": "SumoLogic",
            "fromversion": "4.1.0"
        },
        {
            "playbookID": "ParseEmailFiles-test"
        },
        {
            "playbookID": "ParseEmailFilesV2-test"
        },
        {
            "playbookID": "PAN-OS - Block IP and URL - External Dynamic List v2 Test",
            "integrations": [
                "Panorama",
                "palo_alto_networks_pan_os_edl_management"
            ],
            "instance_names": "palo_alto_firewall_9.0",
            "fromversion": "6.1.0"
        },
        {
            "playbookID": "Test_EDL",
            "integrations": "EDL",
            "instance_names": "edl_update",
            "fromversion": "5.5.0",
            "pid_threshold": 8,
            "has_api": false
        },
        {
            "playbookID": "Test_export_indicators_service",
            "instance_names": "eis_on_demand",
            "integrations": "ExportIndicators",
            "fromversion": "5.5.0"
        },
        {
            "playbookID": "PAN-OS - Block IP - Custom Block Rule Test",
            "integrations": "Panorama",
            "instance_names": "panorama_instance_security_team",
            "fromversion": "6.1.0"
        },
        {
            "playbookID": "PAN-OS - Block IP - Static Address Group Test",
            "integrations": "Panorama",
            "instance_names": "panorama_instance_security_team",
            "fromversion": "6.1.0"
        },
        {
            "playbookID": "Block IP - Generic V3_Test",
            "fromversion": "6.0.0"
        },
        {
            "playbookID": "PAN-OS - Block URL - Custom URL Category Test",
            "integrations": "Panorama",
            "instance_names": "panorama_instance_security_team",
            "fromversion": "6.1.0"
        },
        {
            "playbookID": "Endpoint Malware Investigation - Generic - Test",
            "integrations": [
                "Cylance Protect v2",
                "Demisto REST API"
            ],
            "fromversion": "5.0.0",
            "timeout": 1200
        },
        {
            "playbookID": "ParseExcel-test"
        },
        {
            "playbookID": "ParseHTMLIndicators-Test",
            "has_api": true
        },
        {
            "playbookID": "Detonate File - No Files test"
        },
        {
            "integrations": "SentinelOne V2",
            "instance_names": "SentinelOne_v2.0",
            "playbookID": "SentinelOne V2.0 - Test"
        },
        {
            "integrations": "SentinelOne V2",
            "instance_names": "SentinelOne_v2.1",
            "playbookID": "SentinelOne V2.1 - Test"
        },
        {
            "integrations": "InfoArmor VigilanteATI",
            "playbookID": "InfoArmorVigilanteATITest"
        },
        {
            "integrations": "IntSights",
            "instance_names": "intsights_standard_account",
            "playbookID": "IntSights Test"
        },
        {
            "integrations": "IntSights",
            "playbookID": "IntSights Mssp Test",
            "instance_names": "intsights_mssp_account"
        },
        {
            "integrations": "dnstwist",
            "playbookID": "dnstwistTest",
            "has_api": false
        },
        {
            "integrations": "BitDam",
            "playbookID": "Detonate File - BitDam Test"
        },
        {
            "integrations": "Threat Grid",
            "playbookID": "Test-Detonate URL - ThreatGrid",
            "timeout": 600
        },
        {
            "integrations": "Threat Grid",
            "playbookID": "ThreatGridTest",
            "timeout": 600
        },
        {
            "integrations": "Signal Sciences WAF",
            "playbookID": "SignalSciences-Test"
        },
        {
            "integrations": "RTIR",
            "playbookID": "RTIR Test"
        },
        {
            "integrations": "RedCanary",
            "playbookID": "RedCanaryTest"
        },
        {
            "playbookID": "URL Enrichment - Generic v2 - Test",
            "instance_names": "virus_total_v3",
            "integrations": [
                "VirusTotal (API v3)",
                "Rasterize"
            ],
            "timeout": 500,
            "pid_threshold": 12
        },
        {
            "playbookID": "CutTransformerTest"
        },
        {
            "playbookID": "TestEditServerConfig"
        },
        {
            "playbookID": "ContentPackInstaller_Test",
            "integrations": "Demisto REST API",
            "fromversion": "6.0.0"
        },
        {
            "playbookID": "Default - Test",
            "integrations": [
                "ThreatQ v2",
                "Demisto REST API"
            ],
            "fromversion": "5.0.0"
        },
        {
            "integrations": "SCADAfence CNM",
            "playbookID": "SCADAfence_test"
        },
        {
            "integrations": "ProtectWise",
            "playbookID": "Protectwise-Test"
        },
        {
            "integrations": "WhatsMyBrowser",
            "playbookID": "WhatsMyBrowser-Test"
        },
        {
            "integrations": "BigFix",
            "playbookID": "BigFixTest"
        },
        {
            "integrations": "Lastline v2",
            "playbookID": "Lastline v2 - Test"
        },
        {
            "integrations": "McAfee DXL",
            "playbookID": "McAfee DXL - Test"
        },
        {
            "playbookID": "TextFromHTML_test_playbook"
        },
        {
            "playbookID": "PortListenCheck-test"
        },
        {
            "integrations": "ThreatExchange",
            "playbookID": "ThreatExchange-test"
        },
        {
            "integrations": "Joe Security",
            "playbookID": "JoeSecurityTestPlaybook",
            "timeout": 500
        },
        {
            "integrations": "Joe Security",
            "playbookID": "JoeSecurityTestDetonation",
            "timeout": 2000
        },
        {
            "integrations": "WildFire-v2",
            "playbookID": "Wildfire Test",
            "is_mockable": false,
            "fromversion": "5.0.0",
            "toversion": "6.1.9"
        },
        {
            "integrations": "WildFire-v2",
            "playbookID": "Wildfire Test With Polling",
            "is_mockable": false,
            "fromversion": "6.2.0",
            "timeout": 1100
        },
        {
            "integrations": "WildFire-v2",
            "playbookID": "Detonate URL - WildFire-v2 - Test"
        },
        {
            "integrations": "WildFire-v2",
            "playbookID": "Detonate URL - WildFire v2.1 - Test"
        },
        {
            "integrations": "GRR",
            "playbookID": "GRR Test"
        },
        {
            "integrations": "VirusTotal",
            "instance_names": "virus_total_general",
            "playbookID": "virusTotal-test-playbook",
            "timeout": 1400
        },
        {
            "integrations": "VirusTotal",
            "instance_names": "virus_total_preferred_vendors",
            "playbookID": "virusTotaI-test-preferred-vendors",
            "timeout": 1400
        },
        {
            "integrations": [
                "Gmail Single User",
                "Gmail"
            ],
            "playbookID": "Gmail Single User - Test",
            "fromversion": "4.5.0",
            "memory_threshold": 150
        },
        {
            "integrations": "EWS v2",
            "playbookID": "get_original_email_-_ews-_test",
            "instance_names": "ewv2_regular"
        },
        {
            "integrations": [
                "EWSO365",
                "EWS v2",
                "EWS Mail Sender"
            ],
            "playbookID": "EWS search-mailbox test",
            "instance_names": [
                "ewv2_regular",
                "ews_mail_sender_labdemisto",
                "ewso365_dev_team"
            ],
            "timeout": 300
        },
        {
            "integrations": "PagerDuty v2",
            "playbookID": "PagerDuty Test"
        },
        {
            "scripts": [
                "DeleteContext"
            ],
            "playbookID": "test_delete_context"
        },
        {
            "playbookID": "DeleteContext-auto-test"
        },
        {
            "playbookID": "GmailTest",
            "integrations": "Gmail"
        },
        {
            "playbookID": "Gmail Convert Html Test",
            "integrations": "Gmail",
            "memory_threshold": 150
        },
        {
            "playbookID": "reputations.json Test",
            "toversion": "5.0.0"
        },
        {
            "playbookID": "Indicators reputation-.json Test",
            "fromversion": "5.5.0"
        },
        {
            "playbookID": "Test IP Indicator Fields",
            "fromversion": "5.0.0"
        },
        {
            "playbookID": "TestDedupIncidentsPlaybook"
        },
        {
            "playbookID": "TestDedupIncidentsByName"
        },
        {
            "integrations": "McAfee Advanced Threat Defense",
            "playbookID": "Test Playbook McAfee ATD",
            "timeout": 700
        },
        {
            "integrations": "McAfee Advanced Threat Defense",
            "playbookID": "Detonate Remote File From URL -McAfee-ATD - Test",
            "timeout": 700
        },
        {
            "playbookID": "stripChars - Test"
        },
        {
            "integrations": "McAfee Advanced Threat Defense",
            "playbookID": "Test Playbook McAfee ATD Upload File"
        },
        {
            "playbookID": "exporttocsv_script_test"
        },
        {
            "playbookID": "Set - Test"
        },
        {
            "integrations": "Intezer v2",
            "playbookID": "Intezer Testing v2",
            "fromversion": "4.1.0",
            "timeout": 600
        },
        {
            "integrations": [
                "Mail Sender (New)",
                "Gmail"
            ],
            "playbookID": "Mail Sender (New) Test",
            "instance_names": [
                "Mail_Sender_(New)_STARTTLS"
            ],
            "memory_threshold": 100
        },
        {
            "playbookID": "buildewsquery_test"
        },
        {
            "integrations": "Rapid7 Nexpose",
            "playbookID": "nexpose_test",
            "timeout": 240
        },
        {
            "playbookID": "GetIndicatorDBotScore Test"
        },
        {
            "integrations": "EWS Mail Sender",
            "playbookID": "EWS Mail Sender Test",
            "instance_names": [
                "ews_mail_sender_labdemisto"
            ]
        },
        {
            "integrations": [
                "EWS Mail Sender",
                "Rasterize"
            ],
            "instance_names": [
                "ews_mail_sender_labdemisto"
            ],
            "playbookID": "EWS Mail Sender Test 2"
        },
        {
            "integrations": [
                "EWS Mail Sender",
                "SMIME Messaging"
            ],
            "instance_names": [
                "ews_mail_sender_labdemisto",
                "SMIME Messaging"
            ],
            "playbookID": "EWS Mail Sender Test 3"
        },
        {
            "playbookID": "decodemimeheader_-_test"
        },
        {
            "playbookID": "test_url_regex"
        },
        {
            "integrations": "Skyformation",
            "playbookID": "TestSkyformation"
        },
        {
            "integrations": "okta",
            "playbookID": "okta_test_playbook",
            "timeout": 240
        },
        {
            "integrations": "Okta v2",
            "playbookID": "OktaV2-Test",
            "timeout": 300
        },
        {
            "integrations": "Okta IAM",
            "playbookID": "Okta IAM - Test Playbook",
            "fromversion": "6.0.0"
        },
        {
            "playbookID": "Test filters & transformers scripts"
        },
        {
            "integrations": "Salesforce",
            "playbookID": "SalesforceTestPlaybook"
        },
        {
            "integrations": "McAfee ESM v2",
            "instance_names": "v11.1.3",
            "playbookID": "McAfee ESM v2 - Test v11.1.3",
            "fromversion": "5.0.0",
            "is_mockable": false
        },
        {
            "integrations": "McAfee ESM v2",
            "instance_names": "v11.3",
            "playbookID": "McAfee ESM v2 (v11.3) - Test",
            "fromversion": "5.0.0",
            "timeout": 300,
            "is_mockable": false
        },
        {
            "integrations": "McAfee ESM v2",
            "instance_names": "v11.1.3",
            "playbookID": "McAfee ESM Watchlists - Test v11.1.3",
            "fromversion": "5.0.0"
        },
        {
            "integrations": "McAfee ESM v2",
            "instance_names": "v11.3",
            "playbookID": "McAfee ESM Watchlists - Test v11.3",
            "fromversion": "5.0.0"
        },
        {
            "integrations": "GoogleSafeBrowsing",
            "playbookID": "Google Safe Browsing Test",
            "timeout": 240,
            "fromversion": "5.0.0"
        },
        {
            "integrations": "Google Safe Browsing v2",
            "playbookID": "Google Safe Browsing V2 Test",
            "fromversion": "5.5.0"
        },
        {
            "integrations": "EWS v2",
            "playbookID": "EWSv2_empty_attachment_test",
            "instance_names": "ewv2_regular"
        },
        {
            "integrations": "EWS v2",
            "playbookID": "EWS Public Folders Test",
            "instance_names": "ewv2_regular",
            "is_mockable": false
        },
        {
            "integrations": "Symantec Endpoint Protection V2",
            "playbookID": "SymantecEndpointProtection_Test"
        },
        {
            "integrations": "carbonblackprotection",
            "playbookID": "search_endpoints_by_hash_-_carbon_black_protection_-_test",
            "timeout": 500
        },
        {
            "playbookID": "Process Email - Generic - Test - Incident Starter",
            "fromversion": "6.0.0",
            "integrations": "Rasterize",
            "timeout": 240
        },
        {
            "playbookID": "Process Email - Generic - Test - Actual Incident"
        },
        {
            "integrations": "CrowdstrikeFalcon",
            "playbookID": "Test - CrowdStrike Falcon",
            "fromversion": "4.1.0",
            "timeout": 500
        },
        {
            "playbookID": "ExposeIncidentOwner-Test"
        },
        {
            "integrations": "google",
            "playbookID": "GsuiteTest"
        },
        {
            "integrations": "OpenPhish",
            "playbookID": "OpenPhish Test Playbook"
        },
        {
            "integrations": "jira-v2",
            "playbookID": "Jira-v2-Test",
            "timeout": 500,
            "is_mockable": false
        },
        {
            "integrations": "ipinfo",
            "playbookID": "IPInfoTest"
        },
        {
            "integrations": "ipinfo_v2",
            "playbookID": "IPInfo_v2Test",
            "fromversion": "5.5.0"
        },
        {
            "integrations": "GoogleMaps",
            "playbookID": "GoogleMapsTest",
            "fromversion": "6.0.0"
        },
        {
            "playbookID": "VerifyHumanReadableFormat"
        },
        {
            "playbookID": "strings-test"
        },
        {
            "playbookID": "TestCommonPython",
            "timeout": 500
        },
        {
            "playbookID": "TestFileCreateAndUpload"
        },
        {
            "playbookID": "TestIsValueInArray"
        },
        {
            "playbookID": "TestStringReplace"
        },
        {
            "playbookID": "TestHttpPlaybook"
        },
        {
            "integrations": "SplunkPy",
            "playbookID": "SplunkPy parse-raw - Test",
            "memory_threshold": 100,
            "instance_names": "use_default_handler",
            "is_mockable": false
        },
        {
            "integrations": "SplunkPy",
            "playbookID": "SplunkPy-Test-V2_default_handler",
            "memory_threshold": 500,
            "instance_names": "use_default_handler",
            "is_mockable": false
        },
        {
            "integrations": "SplunkPy",
            "playbookID": "Splunk-Test_default_handler",
            "memory_threshold": 200,
            "instance_names": "use_default_handler",
            "is_mockable": false
        },
        {
            "integrations": "AnsibleTower",
            "playbookID": "AnsibleTower_Test_playbook",
            "fromversion": "5.0.0"
        },
        {
            "integrations": "SplunkPy",
            "playbookID": "SplunkPySearch_Test_default_handler",
            "memory_threshold": 200,
            "instance_names": "use_default_handler",
            "is_mockable": false
        },
        {
            "integrations": "SplunkPy",
            "playbookID": "SplunkPy_KV_commands_default_handler",
            "memory_threshold": 200,
            "instance_names": "use_default_handler",
            "is_mockable": false
        },
        {
            "integrations": "SplunkPy",
            "playbookID": "SplunkPy-Test-V2_requests_handler",
            "memory_threshold": 500,
            "instance_names": "use_python_requests_handler"
        },
        {
            "integrations": "SplunkPy",
            "playbookID": "Splunk-Test_requests_handler",
            "memory_threshold": 500,
            "instance_names": "use_python_requests_handler",
            "is_mockable": false
        },
        {
            "integrations": "SplunkPy",
            "playbookID": "SplunkPySearch_Test_requests_handler",
            "memory_threshold": 200,
            "instance_names": "use_python_requests_handler",
            "is_mockable": false
        },
        {
            "integrations": "SplunkPy",
            "playbookID": "SplunkPy_KV_commands_requests_handler",
            "memory_threshold": 200,
            "instance_names": "use_python_requests_handler"
        },
        {
            "integrations": "McAfee NSM",
            "playbookID": "McAfeeNSMTest",
            "timeout": 400
        },
        {
            "integrations": "PhishTank V2",
            "playbookID": "PhishTank Testing"
        },
        {
            "integrations": "McAfee Web Gateway",
            "playbookID": "McAfeeWebGatewayTest",
            "timeout": 500,
            "is_mockable": false
        },
        {
            "integrations": "TCPIPUtils",
            "playbookID": "TCPUtils-Test"
        },
        {
            "playbookID": "listExecutedCommands-Test"
        },
        {
            "integrations": "AWS - Lambda",
            "playbookID": "AWS-Lambda-Test (Read-Only)"
        },
        {
            "integrations": "Service Manager",
            "playbookID": "TestHPServiceManager",
            "timeout": 400
        },
        {
            "integrations": "ServiceNow IAM",
            "playbookID": "ServiceNow IAM - Test Playbook",
            "instance_names": "snow_basic_auth",
            "fromversion": "6.0.0"
        },
        {
            "playbookID": "LanguageDetect-Test",
            "timeout": 300
        },
        {
            "integrations": "Forcepoint",
            "playbookID": "forcepoint test",
            "timeout": 500
        },
        {
            "playbookID": "GeneratePassword-Test"
        },
        {
            "playbookID": "ZipFile-Test"
        },
        {
            "playbookID": "UnzipFile-Test"
        },
        {
            "playbookID": "Test-IsMaliciousIndicatorFound",
            "fromversion": "5.0.0"
        },
        {
            "playbookID": "TestExtractHTMLTables"
        },
        {
            "integrations": "carbonblackliveresponse",
            "playbookID": "Carbon Black Live Response Test",
            "fromversion": "5.0.0",
            "is_mockable": false
        },
        {
            "integrations": "urlscan.io",
            "playbookID": "urlscan_malicious_Test",
            "timeout": 500
        },
        {
            "integrations": ["EWS v2", "EWSO365"],
            "playbookID": "pyEWS_Test",
            "instance_names": "ewv2_regular",
            "is_mockable": false
        },
        {
            "integrations": "EWS v2",
            "playbookID": "pyEWS_Test",
            "instance_names": "ewsv2_separate_process",
            "is_mockable": false
        },
        {
            "integrations": "remedy_sr_beta",
            "playbookID": "remedy_sr_test_pb"
        },
        {
            "integrations": "Cylance Protect v2",
            "playbookID": "Cylance Protect v2 Test"
        },
        {
            "integrations": "ReversingLabs Titanium Cloud",
            "playbookID": "ReversingLabsTCTest"
        },
        {
            "integrations": "ReversingLabs A1000",
            "playbookID": "ReversingLabsA1000Test"
        },
        {
            "integrations": "Demisto Lock",
            "playbookID": "DemistoLockTest"
        },
        {
            "playbookID": "test-domain-indicator",
            "timeout": 400
        },
        {
            "playbookID": "Cybereason Test",
            "integrations": "Cybereason",
            "timeout": 1200,
            "fromversion": "4.1.0"
        },
        {
            "integrations": "VirusTotal - Private API",
            "instance_names": "virus_total_private_api_general",
            "playbookID": "File Enrichment - Virus Total Private API Test"
        },
        {
            "integrations": "VirusTotal - Private API",
            "instance_names": "virus_total_private_api_general",
            "playbookID": "virusTotalPrivateAPI-test-playbook",
            "timeout": 1400,
            "pid_threshold": 12
        },
        {
            "integrations": [
                "VirusTotal - Private API",
                "VirusTotal"
            ],
            "playbookID": "vt-detonate test",
            "instance_names": [
                "virus_total_private_api_general",
                "virus_total_general"
            ],
            "timeout": 1400,
            "fromversion": "5.5.0",
            "is_mockable": false
        },
        {
            "integrations": "Cisco ASA",
            "playbookID": "Cisco ASA - Test Playbook"
        },
        {
            "integrations": "VirusTotal - Private API",
            "instance_names": "virus_total_private_api_preferred_vendors",
            "playbookID": "virusTotalPrivateAPI-test-preferred-vendors",
            "timeout": 1400
        },
        {
            "integrations": "Cisco Meraki",
            "playbookID": "Cisco-Meraki-Test"
        },
        {
            "integrations": "Microsoft Defender Advanced Threat Protection",
            "playbookID": "Microsoft Defender Advanced Threat Protection - Test prod",
            "instance_names": "microsoft_defender_atp_prod",
            "is_mockable": false
        },
        {
            "integrations": "Microsoft Defender Advanced Threat Protection",
            "playbookID": "Microsoft Defender Advanced Threat Protection - Test dev",
            "instance_names": "microsoft_defender_atp_dev"
        },
        {
            "integrations": "Microsoft Defender Advanced Threat Protection",
            "playbookID": "Microsoft Defender Advanced Threat Protection - Test self deployed",
            "instance_names": "microsoft_defender_atp_dev_self_deployed"
        },
        {
            "integrations": "Microsoft Defender Advanced Threat Protection",
            "playbookID": "Microsoft Defender - ATP - Indicators SC Test",
            "instance_names": "microsoft_defender_atp_dev_self_deployed"
        },
        {
            "integrations": "Microsoft Defender Advanced Threat Protection",
            "playbookID": "Microsoft Defender - ATP - Indicators SC Test",
            "instance_names": "microsoft_defender_atp_dev"
        },
        {
            "integrations": "Microsoft Defender Advanced Threat Protection",
            "playbookID": "Microsoft Defender - ATP - Indicators SC Test",
            "instance_names": "microsoft_defender_atp_prod"
        },
        {
            "integrations": "Microsoft 365 Defender",
            "playbookID": "Microsoft_365_Defender-Test",
            "instance_names": "ms_365_defender_device_code"
        },
        {
            "integrations": "Microsoft 365 Defender",
            "playbookID": "Microsoft_365_Defender-Test",
            "instance_names": "ms_365_defender_client_cred"
        },
        {
            "integrations": "Tanium",
            "playbookID": "Tanium Test Playbook",
            "timeout": 1200,
            "pid_threshold": 10
        },
        {
            "integrations": "Recorded Future",
            "playbookID": "Recorded Future Test"
        },
        {
            "integrations": "Microsoft Graph",
            "playbookID": "Microsoft Graph Security Test dev",
            "instance_names": "ms_graph_security_dev"
        },
        {
            "integrations": "Microsoft Graph",
            "playbookID": "Microsoft Graph Security Test prod",
            "instance_names": "ms_graph_security_prod",
            "is_mockable": false
        },
        {
            "integrations": "Microsoft Graph User",
            "playbookID": "Microsoft Graph User - Test",
            "instance_names": "ms_graph_user_dev"
        },
        {
            "integrations": "Microsoft Graph User",
            "playbookID": "Microsoft Graph User - Test",
            "instance_names": "ms_graph_user_prod",
            "is_mockable": false
        },
        {
            "integrations": "Microsoft Graph Groups",
            "playbookID": "Microsoft Graph Groups - Test dev",
            "instance_names": "ms_graph_groups_dev"
        },
        {
            "integrations": "Microsoft Graph Groups",
            "playbookID": "Microsoft Graph Groups - Test prod",
            "instance_names": "ms_graph_groups_prod",
            "is_mockable": false
        },
        {
            "integrations": "Microsoft_Graph_Files",
            "playbookID": "test_MsGraphFiles dev",
            "instance_names": "ms_graph_files_dev",
            "fromversion": "5.0.0"
        },
        {
            "integrations": "Microsoft_Graph_Files",
            "playbookID": "test_MsGraphFiles prod",
            "instance_names": "ms_graph_files_prod",
            "fromversion": "5.0.0",
            "is_mockable": false
        },
        {
            "integrations": "Microsoft Graph Calendar",
            "playbookID": "Microsoft Graph Calendar - Test dev",
            "instance_names": "ms_graph_calendar_dev"
        },
        {
            "integrations": "Microsoft Graph Calendar",
            "playbookID": "Microsoft Graph Calendar - Test prod",
            "instance_names": "ms_graph_calendar_prod",
            "is_mockable": false
        },
        {
            "integrations": "Microsoft Graph Device Management",
            "playbookID": "MSGraph_DeviceManagement_Test_dev",
            "instance_names": "ms_graph_device_management_oproxy_dev",
            "fromversion": "5.0.0"
        },
        {
            "integrations": "Microsoft Graph Device Management",
            "playbookID": "MSGraph_DeviceManagement_Test_prod",
            "instance_names": "ms_graph_device_management_oproxy_prod",
            "fromversion": "5.0.0",
            "is_mockable": false
        },
        {
            "integrations": "Microsoft Graph Device Management",
            "playbookID": "MSGraph_DeviceManagement_Test_self_deployed_prod",
            "instance_names": "ms_graph_device_management_self_deployed_prod",
            "fromversion": "5.0.0"
        },
        {
            "integrations": "RedLock",
            "playbookID": "RedLockTest",
            "nightly": true
        },
        {
            "integrations": "Symantec Messaging Gateway",
            "playbookID": "Symantec Messaging Gateway Test"
        },
        {
            "integrations": "ThreatConnect v2",
            "playbookID": "ThreatConnect v2 - Test",
            "fromversion": "5.0.0"
        },
        {
            "integrations": "QRadar_v2",
            "playbookID": "test_Qradar_v2",
            "fromversion": "6.0.0",
            "is_mockable": false
        },
        {
            "integrations": "VMware",
            "playbookID": "VMWare Test",
            "memory_threshold": 300,
            "timeout": 1000
        },
        {
            "integrations": "carbonblack-v2",
            "playbookID": "Carbon Black Response Test",
            "fromversion": "5.0.0"
        },
        {
            "integrations": "VMware Carbon Black EDR v2",
            "playbookID": "Carbon Black Edr - Test",
            "is_mockable": false,
            "fromversion": "5.5.0"
        },
        {
            "integrations": "Cisco Umbrella Investigate",
            "playbookID": "Cisco Umbrella Test"
        },
        {
            "integrations": "icebrg",
            "playbookID": "Icebrg Test",
            "timeout": 500
        },
        {
            "integrations": "Symantec MSS",
            "playbookID": "SymantecMSSTest"
        },
        {
            "integrations": "Remedy AR",
            "playbookID": "Remedy AR Test"
        },
        {
            "integrations": "AWS - IAM",
            "playbookID": "AWS - IAM Test Playbook"
        },
        {
            "integrations": "McAfee Active Response",
            "playbookID": "McAfee-MAR_Test",
            "timeout": 700
        },
        {
            "integrations": "McAfee Threat Intelligence Exchange",
            "playbookID": "McAfee-TIE Test",
            "timeout": 700
        },
        {
            "integrations": "ArcSight Logger",
            "playbookID": "ArcSight Logger test"
        },
        {
            "integrations": "ArcSight ESM v2",
            "playbookID": "ArcSight ESM v2 Test"
        },
        {
            "integrations": "ArcSight ESM v2",
            "playbookID": "test Arcsight - Get events related to the Case"
        },
        {
            "integrations": "XFE_v2",
            "playbookID": "Test_XFE_v2",
            "timeout": 500,
            "nightly": true
        },
        {
            "integrations": "McAfee Threat Intelligence Exchange",
            "playbookID": "search_endpoints_by_hash_-_tie_-_test",
            "timeout": 500
        },
        {
            "integrations": "iDefense_v2",
            "playbookID": "iDefense_v2_Test",
            "fromversion": "5.5.0"
        },
        {
            "integrations": "AWS - SQS",
            "playbookID": "AWS - SQS Test Playbook",
            "fromversion": "5.0.0"
        },
        {
            "integrations": "AbuseIPDB",
            "playbookID": "AbuseIPDB Test"
        },
        {
            "integrations": "AbuseIPDB",
            "playbookID": "AbuseIPDB PopulateIndicators Test"
        },
        {
            "integrations": "LogRhythm",
            "playbookID": "LogRhythm-Test-Playbook",
            "timeout": 200
        },
        {
            "integrations": "FireEyeFeed",
            "playbookID": "playbook-FeedFireEye_test",
            "memory_threshold": 110
        },
        {
            "integrations": "Phish.AI",
            "playbookID": "PhishAi-Test"
        },
        {
            "integrations": "Phish.AI",
            "playbookID": "Test-Detonate URL - Phish.AI"
        },
        {
            "integrations": "Centreon",
            "playbookID": "Centreon-Test-Playbook"
        },
        {
            "playbookID": "ReadFile test"
        },
        {
            "integrations": "AlphaSOC Wisdom",
            "playbookID": "AlphaSOC-Wisdom-Test"
        },
        {
            "integrations": "carbonblack-v2",
            "playbookID": "CBFindIP - Test"
        },
        {
            "integrations": "Jask",
            "playbookID": "Jask_Test",
            "fromversion": "4.1.0"
        },
        {
            "integrations": "Whois",
            "playbookID": "whois_test",
            "fromversion": "4.1.0"
        },
        {
            "integrations": "RSA NetWitness Endpoint",
            "playbookID": "NetWitness Endpoint Test"
        },
        {
            "integrations": "Check Point Sandblast",
            "playbookID": "Sandblast_malicious_test"
        },
        {
            "playbookID": "TestMatchRegexV2"
        },
        {
            "integrations": "ActiveMQ",
            "playbookID": "ActiveMQ Test"
        },
        {
            "playbookID": "RegexGroups Test"
        },
        {
            "integrations": "Cisco ISE",
            "playbookID": "cisco-ise-test-playbook"
        },
        {
            "integrations": "RSA NetWitness v11.1",
            "playbookID": "RSA NetWitness Test"
        },
        {
            "playbookID": "ExifReadTest"
        },
        {
            "integrations": "Cuckoo Sandbox",
            "playbookID": "CuckooTest",
            "timeout": 700
        },
        {
            "playbookID": "Detonate File - Generic Test",
            "timeout": 500
        },
        {
            "integrations": [
                "Lastline v2",
                "WildFire-v2",
                "SNDBOX",
                "McAfee Advanced Threat Defense"
            ],
            "playbookID": "Detonate File - Generic Test",
            "timeout": 2400
        },
        {
            "playbookID": "VerifyJSON - Test",
            "fromversion": "5.5.0"
        },
        {
            "playbookID": "PowerShellCommon-Test",
            "fromversion": "5.5.0"
        },
        {
            "playbookID": "GetIndicatorDBotScoreFromCache-Test",
            "fromversion": "6.0.0"
        },
        {
            "playbookID": "Detonate URL - Generic Test",
            "timeout": 2000,
            "integrations": [
                "McAfee Advanced Threat Defense",
                "Lastline v2"
            ]
        },
        {
            "integrations": [
                "carbonblack-v2",
                "carbonblackliveresponse",
                "Cylance Protect v2"
            ],
            "playbookID": "Retrieve File from Endpoint - Generic V2 Test",
            "fromversion": "5.0.0",
            "is_mockable": false
        },
        {
            "integrations": "Zscaler",
            "playbookID": "Zscaler Test",
            "timeout": 500
        },
        {
            "playbookID": "DemistoUploadFileV2 Test",
            "integrations": "Demisto REST API"
        },
        {
            "playbookID": "MaxMind Test",
            "integrations": "MaxMind GeoIP2"
        },
        {
            "playbookID": "Test Sagemaker",
            "integrations": "AWS Sagemaker"
        },
        {
            "playbookID": "C2sec-Test",
            "integrations": "C2sec irisk",
            "fromversion": "5.0.0"
        },
        {
            "playbookID": "AlexaV2 Test Playbook",
            "integrations": "Alexa Rank Indicator v2",
            "fromversion": "5.5.0"
        },
        {
            "playbookID": "Phishing v2 - Test - Incident Starter",
            "fromversion": "6.0.0",
            "timeout": 1200,
            "integrations": [
                "EWS Mail Sender",
                "Demisto REST API",
                "Rasterize"
            ],
            "instance_names": [
                "ews_mail_sender_labdemisto"
            ],
            "memory_threshold": 150,
            "pid_threshold": 80
        },
        {
            "playbookID": "Phishing - Core - Test - Incident Starter",
            "fromversion": "6.0.0",
            "timeout": 1700,
            "integrations": [
                "EWS Mail Sender",
                "Demisto REST API",
                "Rasterize"
            ],
            "instance_names": [
                "ews_mail_sender_labdemisto"
            ],
            "memory_threshold": 160,
            "pid_threshold": 80
        },
        {
            "playbookID": "Phishing - Core - Test - Actual Incident",
            "fromversion": "6.0.0"
        },
        {
            "playbookID": "SLA Scripts - Test",
            "fromversion": "4.1.0"
        },
        {
            "playbookID": "test_manageOOOUsers",
            "fromversion": "5.5.0"
        },
        {
            "playbookID": "PcapHTTPExtractor-Test"
        },
        {
            "playbookID": "Ping Test Playbook"
        },
        {
            "playbookID": "ParseWordDoc-Test"
        },
        {
            "playbookID": "PDFUnlocker-Test",
            "fromversion": "6.0.0"
        },
        {
            "playbookID": "Active Directory Test",
            "integrations": "Active Directory Query v2",
            "instance_names": "active_directory_ninja",
            "has_api": false
        },
        {
            "playbookID": "Active Directory - manual pagination check",
            "integrations": "Active Directory Query v2",
            "instance_names": "active_directory_ninja"
        },
        {
            "playbookID": "Active Directory - automatic pagination check",
            "integrations": "Active Directory Query v2",
            "instance_names": "active_directory_ninja"
        },
        {
            "playbookID": "AD v2 - debug-mode - Test",
            "integrations": "Active Directory Query v2",
            "instance_names": "active_directory_ninja",
            "fromversion": "5.0.0",
            "has_api": false
        },
        {
            "playbookID": "Docker Hardening Test",
            "fromversion": "5.0.0",
            "runnable_on_docker_only": true
        },
        {
            "integrations": "Active Directory Query v2",
            "instance_names": "active_directory_ninja",
            "playbookID": "Active Directory Query V2 configuration with port",
            "has_api": false
        },
        {
            "integrations": "Active Directory Query v2",
            "instance_names": "active_directory_ninja",
            "playbookID": "Active Directory - ad-get-user limit check",
            "has_api": false
        },
        {
            "integrations": "Active Directory Query v2",
            "instance_names": "active_directory_ninja",
            "playbookID": "active directory search user with parentheses test",
            "has_api": false
        },
        {
            "playbookID": "Email Address Enrichment - Generic v2.1 - Test",
            "integrations": "Active Directory Query v2",
            "instance_names": "active_directory_ninja",
            "has_api": false
        },
        {
            "integrations": "Cofense Intelligence",
            "playbookID": "Test - Cofense Intelligence",
            "timeout": 500
        },
        {
            "playbookID": "GDPRContactAuthorities Test"
        },
        {
            "integrations": "Google Resource Manager",
            "playbookID": "GoogleResourceManager-Test",
            "timeout": 500
        },
        {
            "integrations": "SlashNext Phishing Incident Response",
            "playbookID": "SlashNextPhishingIncidentResponse-Test",
            "timeout": 500
        },
        {
            "integrations": "Google Cloud Storage",
            "playbookID": "GCS - Test",
            "timeout": 500,
            "memory_threshold": 80
        },
        {
            "integrations": "GooglePubSub",
            "playbookID": "GooglePubSub_Test",
            "timeout": 500,
            "fromversion": "5.0.0"
        },
        {
            "playbookID": "Calculate Severity - Generic v2 - Test",
            "integrations": [
                "Palo Alto Minemeld",
                "Active Directory Query v2"
            ],
            "instance_names": "active_directory_ninja",
            "fromversion": "4.5.0"
        },
        {
            "integrations": "Freshdesk",
            "playbookID": "Freshdesk-Test",
            "timeout": 500
        },
        {
            "playbookID": "Autoextract - Test",
            "fromversion": "4.1.0"
        },
        {
            "playbookID": "FilterByList - Test",
            "fromversion": "4.5.0"
        },
        {
            "playbookID": "Impossible Traveler - Test",
            "integrations": [
                "Ipstack",
                "ipinfo",
                "Rasterize",
                "Active Directory Query v2",
                "Demisto REST API"
            ],
            "instance_names": "active_directory_ninja",
            "fromversion": "5.0.0",
            "timeout": 700
        },
        {
            "playbookID": "Active Directory - Get User Manager Details - Test",
            "integrations": "Active Directory Query v2",
            "instance_names": "active_directory_80k",
            "fromversion": "5.0.0",
            "has_api": false
        },
        {
            "integrations": "Kafka V2",
            "playbookID": "Kafka Test"
        },
        {
            "playbookID": "File Enrichment - Generic v2 - Test",
            "instance_names": "virus_total_v3",
            "integrations": [
                "VirusTotal (API v3)",
                "Cylance Protect v2"
            ],
            "is_mockable": false
        },
        {
            "integrations": [
                "epo",
                "McAfee Active Response"
            ],
            "playbookID": "Endpoint data collection test",
            "timeout": 500
        },
        {
            "integrations": [
                "epo",
                "McAfee Active Response"
            ],
            "playbookID": "MAR - Endpoint data collection test",
            "timeout": 500
        },
        {
            "integrations": "DUO Admin",
            "playbookID": "DuoAdmin API test playbook",
            "fromversion": "5.0.0"
        },
        {
            "integrations": [
                "TAXII Server",
                "TAXIIFeed"
            ],
            "playbookID": "TAXII_Feed_Test",
            "fromversion": "5.5.0",
            "timeout": 300,
            "instance_names": [
                "non_https_cert",
                "instance_execute"
            ]
        },
        {
            "integrations": [
                "TAXII Server",
                "TAXIIFeed"
            ],
            "playbookID": "TAXII_Feed_Test",
            "fromversion": "5.5.0",
            "timeout": 300,
            "instance_names": [
                "https_cert",
                "local_https"
            ]
        },
        {
            "integrations": "TAXII 2 Feed",
            "playbookID": "TAXII 2 Feed Test",
            "fromversion": "5.5.0"
        },
        {
            "integrations": "iDefense Feed",
            "playbookID": "Feed iDefense Test",
            "memory_threshold": 200,
            "fromversion": "5.5.0"
        },
        {
            "playbookID": "TestShowScheduledEntries"
        },
        {
            "playbookID": "Calculate Severity - Standard - Test",
            "integrations": "Palo Alto Minemeld",
            "fromversion": "4.5.0"
        },
        {
            "playbookID": "HTTPListRedirects - Test SSL",
            "has_api": true
        },
        {
            "playbookID": "HTTPListRedirects Basic Test",
            "has_api": true
        },
        {
            "playbookID": "CheckDockerImageAvailableTest",
            "has_api": true
        },
        {
            "playbookID": "Extract Indicators From File - Generic v2 - Test",
            "integrations": [
                "Image OCR",
                "Rasterize"
            ],
            "timeout": 350,
            "memory_threshold": 200,
            "fromversion": "4.5.0"
        },
        {
            "playbookID": "Endpoint Enrichment - Generic v2.1 - Test",
            "integrations": [
                "Cylance Protect v2",
                "carbonblack-v2",
                "epo",
                "Active Directory Query v2"
            ],
            "instance_names": "active_directory_ninja"
        },
        {
            "playbookID": "EmailReputationTest",
            "integrations": "Have I Been Pwned? V2"
        },
        {
            "integrations": "Symantec Deepsight Intelligence",
            "playbookID": "Symantec Deepsight Test"
        },
        {
            "playbookID": "ExtractDomainFromEmailTest"
        },
        {
            "playbookID": "Wait Until Datetime - Test",
            "fromversion": "4.5.0"
        },
        {
            "playbookID": "PAN-OS DAG Configuration Test",
            "integrations": "Panorama",
            "instance_names": "palo_alto_panorama_9.0",
            "timeout": 1500
        },
        {
            "playbookID": "PAN-OS EDL Setup v3 Test",
            "integrations": [
                "Panorama",
                "palo_alto_networks_pan_os_edl_management"
            ],
            "instance_names": "palo_alto_firewall_9.0",
            "timeout": 300
        },
        {
            "integrations": "Snowflake",
            "playbookID": "Snowflake-Test"
        },
        {
            "playbookID": "Account Enrichment - Generic v2.1 - Test",
            "integrations": "Active Directory Query v2",
            "instance_names": "active_directory_ninja",
            "has_api": false
        },
        {
            "integrations": "Cisco Umbrella Investigate",
            "playbookID": "Domain Enrichment - Generic v2 - Test"
        },
        {
            "integrations": "Google BigQuery",
            "playbookID": "Google BigQuery Test"
        },
        {
            "integrations": "Zoom",
            "playbookID": "Zoom_Test"
        },
        {
            "playbookID": "IP Enrichment - Generic v2 - Test",
            "integrations": "Threat Crowd",
            "fromversion": "4.1.0"
        },
        {
            "integrations": "Cherwell",
            "playbookID": "Cherwell Example Scripts - test"
        },
        {
            "integrations": "Cherwell",
            "playbookID": "Cherwell - test"
        },
        {
            "integrations": "CarbonBlackProtectionV2",
            "playbookID": "Carbon Black Enterprise Protection V2 Test"
        },
        {
            "integrations": "Active Directory Query v2",
            "instance_names": "active_directory_ninja",
            "playbookID": "Test ADGetUser Fails with no instances 'Active Directory Query' (old version)",
            "has_api": false
        },
        {
            "integrations": "MITRE ATT&CK v2",
            "playbookID": "FeedMitreAttackv2_test",
            "memory_threshold": 150
        },
        {
            "integrations": "MITRE ATT&CK v2",
            "playbookID": "ExtractAttackPattern-Test",
            "memory_threshold": 150,
            "fromversion": "6.2.0"
        },
        {
            "integrations": "ANYRUN",
            "playbookID": "ANYRUN-Test"
        },
        {
            "integrations": "ANYRUN",
            "playbookID": "Detonate File - ANYRUN - Test"
        },
        {
            "integrations": "ANYRUN",
            "playbookID": "Detonate URL - ANYRUN - Test"
        },
        {
            "integrations": "Netcraft",
            "playbookID": "Netcraft test"
        },
        {
            "integrations": "EclecticIQ Platform",
            "playbookID": "EclecticIQ Test"
        },
        {
            "playbookID": "FormattingPerformance - Test",
            "fromversion": "5.0.0"
        },
        {
            "integrations": "AWS - EC2",
            "instance_names": "AWS - EC2",
            "playbookID": "AWS - EC2 Test Playbook",
            "fromversion": "5.0.0",
            "memory_threshold": 90
        },
        {
            "integrations": "AWS - EC2",
            "playbookID": "d66e5f86-e045-403f-819e-5058aa603c32"
        },
        {
            "integrations": "ANYRUN",
            "playbookID": "Detonate File From URL - ANYRUN - Test"
        },
        {
            "integrations": "AWS - CloudTrail",
            "playbookID": "3da2e31b-f114-4d7f-8702-117f3b498de9"
        },
        {
            "integrations": "carbonblackprotection",
            "playbookID": "67b0f25f-b061-4468-8613-43ab13147173"
        },
        {
            "integrations": "DomainTools",
            "playbookID": "DomainTools-Test"
        },
        {
            "integrations": "Exabeam",
            "playbookID": "Exabeam - Test"
        },
        {
            "integrations": "Cisco Spark",
            "playbookID": "Cisco Spark Test New"
        },
        {
            "integrations": "Remedy On-Demand",
            "playbookID": "Remedy-On-Demand-Test"
        },
        {
            "playbookID": "ssdeepreputationtest"
        },
        {
            "playbookID": "TestIsEmailAddressInternal"
        },
        {
            "integrations": "Google Cloud Compute",
            "playbookID": "GoogleCloudComputeListTest"
        },
        {
            "integrations": "AWS - S3",
            "playbookID": "97393cfc-2fc4-4dfe-8b6e-af64067fc436",
            "memory_threshold": 80
        },
        {
            "integrations": "AwsSecretsManager",
            "playbookID": "AwsSecretsManagerTest"
        },
        {
            "integrations": "Image OCR",
            "playbookID": "TestImageOCR"
        },
        {
            "integrations": "fireeye",
            "playbookID": "Detonate File - FireEye AX - Test"
        },
        {
            "integrations": [
                "Rasterize",
                "Image OCR"
            ],
            "playbookID": "Rasterize Test",
            "fromversion": "5.0.0",
            "memory_threshold": 100
        },
        {
            "integrations": "Rasterize",
            "playbookID": "RasterizeImageTest",
            "fromversion": "5.0.0"
        },
        {
            "integrations": "Ipstack",
            "playbookID": "Ipstack_Test"
        },
        {
            "integrations": "Perch",
            "playbookID": "Perch-Test"
        },
        {
            "integrations": "Forescout",
            "playbookID": "Forescout-Test"
        },
        {
            "integrations": "GitHub",
            "playbookID": "Git_Integration-Test"
        },
        {
            "integrations": "GitHub IAM",
            "playbookID": "Github IAM - Test Playbook",
            "fromversion": "6.1.0"
        },
        {
            "integrations": "LogRhythmRest",
            "playbookID": "LogRhythm REST test"
        },
        {
            "integrations": "AlienVault USM Anywhere",
            "playbookID": "AlienVaultUSMAnywhereTest"
        },
        {
            "playbookID": "PhishLabsTestPopulateIndicators"
        },
        {
            "playbookID": "Test_HTMLtoMD"
        },
        {
            "integrations": "PhishLabs IOC",
            "playbookID": "PhishLabsIOC TestPlaybook",
            "fromversion": "4.1.0"
        },
        {
            "integrations": "PerceptionPoint",
            "playbookID": "PerceptionPoint Test",
            "fromversion": "4.1.0"
        },
        {
            "integrations": "vmray",
            "playbookID": "VMRay-Test-File",
            "fromversion": "5.5.0"
        },
        {
            "integrations": "vmray",
            "playbookID": "File Enrichment - VMRay - Test",
            "fromversion": "5.0.0"
        },
        {
            "integrations": "AutoFocus V2",
            "playbookID": "AutoFocus V2 test",
            "fromversion": "5.0.0",
            "timeout": 1000
        },
        {
            "playbookID": "Process Email - Generic for Rasterize"
        },
        {
            "playbookID": "Send Investigation Summary Reports - Test",
            "integrations": "EWS Mail Sender",
            "instance_names": [
                "ews_mail_sender_labdemisto"
            ],
            "fromversion": "4.5.0",
            "memory_threshold": 100
        },
        {
            "integrations": "Flashpoint",
            "playbookID": "Flashpoint_event-Test"
        },
        {
            "integrations": "Flashpoint",
            "playbookID": "Flashpoint_forum-Test"
        },
        {
            "integrations": "Flashpoint",
            "playbookID": "Flashpoint_report-Test"
        },
        {
            "integrations": "Flashpoint",
            "playbookID": "Flashpoint_reputation-Test"
        },
        {
            "integrations": "BluecatAddressManager",
            "playbookID": "Bluecat Address Manager test"
        },
        {
            "integrations": "MailListener - POP3 Beta",
            "playbookID": "MailListener-POP3 - Test"
        },
        {
            "playbookID": "sumList - Test"
        },
        {
            "integrations": "VulnDB",
            "playbookID": "Test-VulnDB"
        },
        {
            "integrations": "Shodan_v2",
            "playbookID": "Test-Shodan_v2",
            "timeout": 1000
        },
        {
            "integrations": "Threat Crowd",
            "playbookID": "ThreatCrowd - Test"
        },
        {
            "integrations": "GoogleDocs",
            "playbookID": "GoogleDocs-test"
        },
        {
            "playbookID": "Request Debugging - Test",
            "fromversion": "5.0.0"
        },
        {
            "playbookID": "Test Convert file hash to corresponding hashes",
            "fromversion": "4.5.0",
            "integrations": ["VirusTotal", "Zimperium"],
            "instance_names": "virus_total_general"
        },
        {
            "playbookID": "PAN-OS Query Logs For Indicators Test",
            "fromversion": "5.5.0",
            "timeout": 1500,
            "integrations": "Panorama",
            "instance_names": "palo_alto_panorama"
        },
        {
            "integrations": "Elasticsearch v2",
            "instance_names": "es_v7",
            "playbookID": "Elasticsearch_v2_test"
        },
        {
            "integrations": "ElasticsearchFeed",
            "instance_names": "es_demisto_feed",
            "playbookID": "Elasticsearch_Fetch_Demisto_Indicators_Test",
            "fromversion": "5.5.0"
        },
        {
            "integrations": "ElasticsearchFeed",
            "instance_names": "es_generic_feed",
            "playbookID": "Elasticsearch_Fetch_Custom_Indicators_Test",
            "fromversion": "5.5.0"
        },
        {
            "integrations": "Elasticsearch v2",
            "instance_names": "es_v6",
            "playbookID": "Elasticsearch_v2_test-v6"
        },
        {
            "integrations": "Elasticsearch v2",
            "instance_names": "es_v8",
            "playbookID": "Elasticsearch_v2_test-v8"
        },
        {
            "integrations": "PolySwarm",
            "playbookID": "PolySwarm-Test"
        },
        {
            "integrations": "Kennav2",
            "playbookID": "Kenna Test"
        },
        {
            "integrations": "SecurityAdvisor",
            "playbookID": "SecurityAdvisor-Test",
            "fromversion": "4.5.0"
        },
        {
            "integrations": "Google Key Management Service",
            "playbookID": "Google-KMS-test",
            "pid_threshold": 6,
            "memory_threshold": 60
        },
        {
            "integrations": "SecBI",
            "playbookID": "SecBI - Test"
        },
        {
            "playbookID": "ExtractFQDNFromUrlAndEmail-Test"
        },
        {
            "integrations": "EWS v2",
            "playbookID": "Get EWS Folder Test",
            "fromversion": "4.5.0",
            "instance_names": "ewv2_regular",
            "timeout": 1200
        },
        {
            "integrations": "EWSO365",
            "instance_names": "ewso365_dev_team",
            "playbookID": "EWS_O365_test",
            "fromversion": "5.0.0"
        },
        {
            "integrations": "EWSO365",
            "instance_names": "ewso365_dev_team",
            "playbookID": "EWS_O365_send_mail_test",
            "fromversion": "5.0.0"
        },
        {
            "integrations": "Unit42v2 Feed",
            "playbookID": "unit42_atoms",
            "fromversion": "5.5.0"
        },
        {
            "integrations": "QRadar v3",
            "playbookID": "QRadar Indicator Hunting Test",
            "timeout": 12000,
            "fromversion": "6.0.0"
        },
        {
            "integrations": "QRadar v3",
            "playbookID": "QRadar - Get Offense Logs Test",
            "timeout": 600,
            "fromversion": "6.0.0"
        },
        {
            "playbookID": "SetAndHandleEmpty test",
            "fromversion": "4.5.0"
        },
        {
            "integrations": "Tanium v2",
            "playbookID": "Tanium v2 - Test"
        },
        {
            "integrations": "Office 365 Feed",
            "playbookID": "Office365_Feed_Test",
            "fromversion": "5.5.0"
        },
        {
            "integrations": "GoogleCloudTranslate",
            "playbookID": "GoogleCloudTranslate-Test",
            "pid_threshold": 9
        },
        {
            "integrations": "Infoblox",
            "playbookID": "Infoblox Test"
        },
        {
            "integrations": "BPA",
            "playbookID": "Test-BPA",
            "fromversion": "4.5.0"
        },
        {
            "playbookID": "GetValuesOfMultipleFIelds Test",
            "fromversion": "4.5.0"
        },
        {
            "playbookID": "IsInternalHostName Test",
            "fromversion": "4.5.0"
        },
        {
            "playbookID": "DigitalGuardian-Test",
            "integrations": "Digital Guardian",
            "fromversion": "5.0.0"
        },
        {
            "integrations": "SplunkPy",
            "playbookID": "Splunk Indicator Hunting Test",
            "fromversion": "5.0.0",
            "memory_threshold": 500,
            "instance_names": "use_default_handler",
            "is_mockable": false
        },
        {
            "integrations": "BPA",
            "playbookID": "Test-BPA_Integration",
            "fromversion": "4.5.0"
        },
        {
            "integrations": "AutoFocus Feed",
            "playbookID": "playbook-FeedAutofocus_test",
            "fromversion": "5.5.0"
        },
        {
            "integrations": "PaloAltoNetworks_PrismaCloudCompute",
            "playbookID": "PaloAltoNetworks_PrismaCloudCompute-Test",
            "instance_names": "prisma_cloud_compute_21_04"
        },
        {
            "integrations": "SaasSecurity",
            "playbookID": "SaasSecurity-Test"
        },
        {
            "integrations": "Recorded Future Feed",
            "playbookID": "RecordedFutureFeed - Test",
            "instance_names": "recorded_future_feed",
            "timeout": 1000,
            "fromversion": "5.5.0",
            "memory_threshold": 86
        },
        {
            "integrations": "Recorded Future Feed",
            "playbookID": "RecordedFutureFeed - Test",
            "instance_names": "recorded_future_feed_with_risk_rules",
            "timeout": 1000,
            "fromversion": "5.5.0",
            "memory_threshold": 86
        },
        {
            "integrations": "Expanse",
            "playbookID": "test-Expanse-Playbook",
            "fromversion": "5.0.0"
        },
        {
            "integrations": "Expanse",
            "playbookID": "test-Expanse",
            "fromversion": "5.0.0"
        },
        {
            "integrations": "DShield Feed",
            "playbookID": "playbook-DshieldFeed_test",
            "fromversion": "5.5.0",
            "is_mockable": false
        },
        {
            "integrations": "AlienVault Reputation Feed",
            "playbookID": "AlienVaultReputationFeed_Test",
            "fromversion": "5.5.0",
            "memory_threshold": 190
        },
        {
            "integrations": "BruteForceBlocker Feed",
            "playbookID": "playbook-BruteForceBlocker_test",
            "fromversion": "5.5.0",
            "memory_threshold": 190
        },
        {
            "integrations": "F5Silverline",
            "playbookID": "F5Silverline_TestPlaybook",
            "fromversion": "6.0.0",
            "memory_threshold": 190
        },
        {
            "integrations": "Carbon Black Enterprise EDR",
            "playbookID": "Carbon Black Enterprise EDR Test",
            "fromversion": "5.0.0"
        },
        {
            "integrations": "MongoDB Key Value Store",
            "playbookID": "MongoDB KeyValueStore - Test",
            "pid_threshold": 12,
            "fromversion": "5.0.0"
        },
        {
            "integrations": "MongoDB Log",
            "playbookID": "MongoDBLog - Test",
            "pid_threshold": 12,
            "fromversion": "5.0.0"
        },
        {
            "integrations": "CyCognito",
            "playbookID": "CyCognito-Test",
            "fromversion": "6.2.0"
        },
        {
            "integrations": "FeedCyCognito",
            "playbookID": "FeedCyCognito-Test",
            "fromversion": "6.2.0"
        },
        {
            "integrations": "Google Chronicle Backstory",
            "playbookID": "Google Chronicle Backstory Asset - Test",
            "fromversion": "5.0.0"
        },
        {
            "integrations": "Google Chronicle Backstory",
            "playbookID": "Google Chronicle Backstory IOC Details - Test",
            "fromversion": "5.0.0"
        },
        {
            "integrations": "Google Chronicle Backstory",
            "playbookID": "Google Chronicle Backstory List Alerts - Test",
            "fromversion": "5.0.0"
        },
        {
            "integrations": "Google Chronicle Backstory",
            "playbookID": "Google Chronicle Backstory List IOCs - Test",
            "fromversion": "5.0.0"
        },
        {
            "integrations": "Google Chronicle Backstory",
            "playbookID": "Google Chronicle Backstory Reputation - Test",
            "fromversion": "5.0.0"
        },
        {
            "integrations": "Google Chronicle Backstory",
            "playbookID": "Google Chronicle Backstory List Events - Test",
            "fromversion": "5.0.0"
        },
        {
            "integrations": "Feodo Tracker IP Blocklist Feed",
            "instance_names": "feodo_tracker_ip_currently__active",
            "playbookID": "playbook-feodotrackeripblock_test_currently__active",
            "fromversion": "5.5.0"
        },
        {
            "integrations": "Feodo Tracker IP Blocklist Feed",
            "instance_names": "feodo_tracker_ip_30_days",
            "playbookID": "playbook-feodotrackeripblock_test_30_days",
            "fromversion": "5.5.0"
        },
        {
            "integrations": "Code42",
            "playbookID": "Code42-Test",
            "fromversion": "5.0.0",
            "timeout": 600
        },
        {
            "playbookID": "Code42 File Search Test",
            "integrations": "Code42",
            "fromversion": "5.0.0"
        },
        {
            "playbookID": "FetchIndicatorsFromFile-test",
            "fromversion": "5.5.0"
        },
        {
            "integrations": "RiskSense",
            "playbookID": "RiskSense Get Apps - Test"
        },
        {
            "integrations": "RiskSense",
            "playbookID": "RiskSense Get Host Detail - Test"
        },
        {
            "integrations": "RiskSense",
            "playbookID": "RiskSense Get Host Finding Detail - Test"
        },
        {
            "integrations": "RiskSense",
            "playbookID": "RiskSense Get Hosts - Test"
        },
        {
            "integrations": "RiskSense",
            "playbookID": "RiskSense Get Host Findings - Test"
        },
        {
            "integrations": "RiskSense",
            "playbookID": "RiskSense Get Unique Cves - Test"
        },
        {
            "integrations": "RiskSense",
            "playbookID": "RiskSense Get Unique Open Findings - Test"
        },
        {
            "integrations": "RiskSense",
            "playbookID": "RiskSense Get Apps Detail - Test"
        },
        {
            "integrations": "RiskSense",
            "playbookID": "RiskSense Apply Tag - Test"
        },
        {
            "integrations": "Indeni",
            "playbookID": "Indeni_test",
            "fromversion": "5.0.0"
        },
        {
            "integrations": "SafeBreach v2",
            "playbookID": "playbook-SafeBreach-Test",
            "fromversion": "5.5.0"
        },
        {
            "integrations": "AlienVault OTX TAXII Feed",
            "playbookID": "playbook-feedalienvaultotx_test",
            "fromversion": "5.5.0"
        },
        {
            "playbookID": "ExtractDomainAndFQDNFromUrlAndEmail-Test",
            "fromversion": "5.5.0"
        },
        {
            "integrations": "Cortex Data Lake",
            "playbookID": "Cortex Data Lake Test",
            "instance_names": "cdl_prod",
            "fromversion": "4.5.0"
        },
        {
            "integrations": "MongoDB",
            "playbookID": "MongoDB - Test"
        },
        {
            "integrations": "DNSDB_v2",
            "playbookID": "DNSDB-Test",
            "fromversion": "5.0.0"
        },
        {
            "playbookID": "DBotCreatePhishingClassifierV2FromFile-Test",
            "timeout": 60000,
            "fromversion": "6.1.0",
            "instance_names": "ml_dummy_prod",
            "integrations": "AzureWAF"
        },
        {
            "integrations": "IBM Resilient Systems",
            "playbookID": "IBM Resilient Systems Test"
        },
        {
            "integrations": [
                "Prisma Access",
                "Prisma Access Egress IP feed"
            ],
            "playbookID": "Prisma_Access_Egress_IP_Feed-Test",
            "timeout": 60000,
            "fromversion": "5.5.0"
        },
        {
            "integrations": "Prisma Access",
            "playbookID": "Prisma_Access-Test",
            "timeout": 60000,
            "fromversion": "5.5.0"
        },
        {
            "playbookID": "EvaluateMLModllAtProduction-Test",
            "fromversion": "5.5.0"
        },
        {
            "integrations": "Google IP Ranges Feed",
            "playbookID": "Fetch Indicators Test",
            "fromversion": "6.0.0"
        },
        {
            "integrations": "Azure AD Connect Health Feed",
            "playbookID": "FeedAzureADConnectHealth_Test",
            "fromversion": "5.5.0"
        },
        {
            "integrations": ["Zoom Feed", "Demisto REST API"],
            "playbookID": "FeedZoom_Test",
            "fromversion": "5.5.0"
        },
        {
            "playbookID": "PCAP Analysis Test",
            "integrations": [
                "ipinfo",
                "WildFire-v2"
            ],
            "fromversion": "5.0.0",
            "timeout": 1200
        },
        {
            "integrations": "Workday",
            "playbookID": "Workday - Test",
            "fromversion": "5.0.0",
            "timeout": 600
        },
        {
            "integrations": "Unit42 Feed",
            "playbookID": "Unit42 Feed - Test",
            "fromversion": "5.5.0",
            "timeout": 600
        },
        {
            "integrations": "CrowdStrikeMalquery",
            "playbookID": "CrowdStrikeMalquery-Test",
            "fromversion": "5.0.0",
            "timeout": 2500
        },
        {
            "integrations": "Sixgill_Darkfeed",
            "playbookID": "Sixgill-Darkfeed_Test",
            "fromversion": "5.5.0"
        },
        {
            "playbookID": "hashIncidentFields-test",
            "fromversion": "4.5.0",
            "timeout": 60000
        },
        {
            "integrations": "RSA Archer v2",
            "playbookID": "Archer v2 - Test",
            "fromversion": "5.0.0",
            "timeout": 1500
        },
        {
            "integrations": "WootCloud",
            "playbookID": "TestWootCloudPlaybook",
            "fromversion": "5.0.0"
        },
        {
            "integrations": "Ivanti Heat",
            "playbookID": "Ivanti Heat - Test"
        },
        {
            "integrations": "MicrosoftCloudAppSecurity",
            "playbookID": "MicrosoftCloudAppSecurity-Test"
        },
        {
            "integrations": "Blueliv ThreatCompass",
            "playbookID": "Blueliv_ThreatCompass_test",
            "fromversion": "5.0.0"
        },
        {
            "playbookID": "IncreaseIncidentSeverity-Test",
            "fromversion": "5.0.0"
        },
        {
            "integrations": "TrendMicro Cloud App Security",
            "playbookID": "playbook_TrendmicroCAS_Test",
            "fromversion": "5.0.0",
            "timeout": 300
        },
        {
            "playbookID": "IfThenElse-Test",
            "fromversion": "5.0.0"
        },
        {
            "integrations": "Imperva WAF",
            "playbookID": "Imperva WAF - Test"
        },
        {
            "integrations": "CheckPointFirewall_v2",
            "playbookID": "checkpoint-testplaybook",
            "timeout": 500
        },
        {
            "playbookID": "FailedInstances - Test",
            "integrations": "Whois",
            "fromversion": "4.5.0"
        },
        {
            "integrations": "F5 ASM",
            "playbookID": "playbook-F5_ASM-Test",
            "timeout": 600,
            "fromversion": "5.0.0"
        },
        {
            "playbookID": "Hatching Triage - Detonate File",
            "integrations": "Hatching Triage",
            "fromversion": "5.5.0"
        },
        {
            "integrations": "Rundeck",
            "playbookID": "Rundeck_test",
            "fromversion": "5.5.0",
            "is_mockable": false
        },
        {
            "playbookID": "Field polling test",
            "timeout": 600,
            "fromversion": "5.0.0"
        },
        {
            "integrations": "Generic Webhook",
            "playbookID": "Generic Webhook - Test",
            "fromversion": "5.5.0",
            "has_api": false
        },
        {
            "integrations": "Palo Alto Networks Enterprise DLP",
            "playbookID": "Palo_Alto_Networks_Enterprise_DLP - Test",
            "fromversion": "5.0.0"
        },
        {
            "integrations": "Cryptocurrency",
            "playbookID": "Cryptocurrency-Test",
            "is_mockable": false
        },
        {
            "integrations": "Public DNS Feed",
            "playbookID": "Public_DNS_Feed_Test",
            "fromversion": "5.5.0"
        },
        {
            "integrations": "BitcoinAbuse",
            "playbookID": "BitcoinAbuse-test",
            "fromversion": "5.5.0",
            "memory_threshold": 200
        },
        {
            "integrations": "ExpanseV2",
            "playbookID": "ExpanseV2 Test",
            "fromversion": "6.0.0"
        },
        {
            "integrations": "FeedExpanse",
            "playbookID": "Feed Expanse Test",
            "fromversion": "6.0.0"
        },
        {
            "integrations": "MicrosoftGraphIdentityandAccess",
            "playbookID": "Identity & Access test playbook"
        },
        {
            "integrations": "MicrosoftPolicyAndComplianceAuditLog",
            "playbookID": "Audit Log - Test"
        },
        {
            "integrations": "Nutanix Hypervisor",
            "playbookID": "Nutanix-test"
        },
        {
            "integrations": "Azure Storage",
            "playbookID": "Azure Storage - Test"
        },
        {
            "integrations": "MicrosoftGraphApplications",
            "playbookID": "MSGraph Applications Test",
            "instance_names": "ms_graph_applications_device_code"
        },
        {
            "integrations": "MicrosoftGraphApplications",
            "playbookID": "MSGraph Applications Test",
            "instance_names": "ms_graph_applications_client_cred"
        },
        {
            "integrations": "EWS Extension Online Powershell v2",
            "playbookID": "EWS Extension: Powershell Online V2 Test",
            "fromversion": "6.0.0",
            "toversion": "6.0.9",
            "timeout": 250
        },
        {
            "integrations": "VirusTotal (API v3)",
            "playbookID": "VirusTotal (API v3) Detonate Test",
            "instance_names": [
                "virus_total_v3",
                "virus_total_v3_premium"
            ],
            "is_mockable": false
        },
        {
            "integrations": "VirusTotal (API v3)",
            "playbookID": "VirusTotalV3-test",
            "instance_names": [
                "virus_total_v3"
            ],
            "fromversion": "5.5.0"
        },
        {
            "integrations": "HostIo",
            "playbookID": "HostIo_Test"
        },
        {
            "playbookID": "CreateCertificate-Test",
            "fromversion": "5.5.0"
        },
        {
            "integrations": "LogPoint SIEM Integration",
            "playbookID": "LogPoint SIEM Integration - Test Playbook 1"
        },
        {
            "integrations": "LogPoint SIEM Integration",
            "playbookID": "LogPoint SIEM Integration - Test Playbook 2"
        },
        {
            "integrations": "Cisco Stealthwatch",
            "fromversion": "5.5.0",
            "playbookID": "Cisco Stealthwatch Test"
        },
        {
            "integrations": "cymulate_v2",
            "playbookID": "Cymulate V2 Test",
            "fromversion": "6.0.0"
        },
        {
            "integrations": "OpenCTI",
            "playbookID": "OpenCTI Test",
            "fromversion": "5.0.0"
        },
        {
            "integrations": "Microsoft Graph API",
            "playbookID": "Microsoft Graph API - Test",
            "fromversion": "5.0.0"
        },
        {
            "integrations": "QRadar v3",
            "playbookID": "QRadar_v3-test",
            "fromversion": "6.0.0"
        },
        {
            "playbookID": "DbotPredictOufOfTheBoxTest",
            "fromversion": "4.5.0",
            "timeout": 1000
        },
        {
            "playbookID": "DbotPredictOufOfTheBoxTestV2",
            "fromversion": "5.5.0",
            "timeout": 1000
        },
        {
            "integrations": "HPEArubaClearPass",
            "playbookID": "HPEArubaClearPass_TestPlaybook",
            "fromversion": "6.0.0"
        },
        {
            "integrations": "CrowdstrikeFalcon",
            "playbookID": "Get endpoint details - Generic - test",
            "fromversion": "5.5.0"
        },
        {
            "integrations": "CrowdstrikeFalcon",
            "playbookID": "Isolate and unisolate endpoint - test",
            "fromversion": "5.5.0"
        },
        {
            "integrations": "VirusTotal - Premium (API v3)",
            "playbookID": "VirusTotal Premium v3 TestPlaybook",
            "fromversion": "5.5.0"
        },
        {
            "integrations": "Armis",
            "playbookID": "Armis-Test",
            "fromversion": "5.5.0"
        },
        {
            "playbookID": "Tidy - Test",
            "integrations": [
                "AWS - EC2",
                "Demisto REST API",
                "Tidy"
            ],
            "instance_names": [
                "aws_alloacte_host"
            ],
            "fromversion": "6.0.0"
        },
        {
            "integrations": "Trend Micro Deep Security",
            "playbookID": "Trend Micro Deep Security - Test"
        },
        {
            "integrations": "Carbon Black Endpoint Standard",
            "playbookID": "carbonBlackEndpointStandardTestPlaybook",
            "fromversion": "5.5.0",
            "is_mockable": false
        },
        {
            "integrations": "Proofpoint TAP v2",
            "playbookID": "ProofpointTAP-Test"
        },
        {
            "integrations": "QualysV2",
            "playbookID": "QualysVulnerabilityManagement-Test",
            "fromversion": "5.5.0",
            "timeout": 3500
        },
        {
            "integrations": "ThreatExchange v2",
            "playbookID": "ThreatExchangeV2-test",
            "fromversion": "5.5.0"
        },
        {
            "integrations": "NetscoutAED",
            "playbookID": "NetscoutAED-Test",
            "fromversion": "5.5.0"
        },
        {
            "integrations": "VMware Workspace ONE UEM (AirWatch MDM)",
            "playbookID": "VMware Workspace ONE UEM (AirWatch MDM)-Test",
            "fromversion": "6.0.0"
        },
        {
            "integrations": "CarbonBlackLiveResponseCloud",
            "playbookID": "CarbonBlackLiveResponseCloud-Test",
            "fromversion": "5.5.0",
            "is_mockable": false
        },
        {
            "playbookID": "EDL Performance Test",
            "instance_names": "edl_auto",
            "integrations": [
                "EDL",
                "Create-Mock-Feed-Relationships"
            ],
            "fromversion": "6.0.0",
            "timeout": 3500,
            "memory_threshold": 900,
            "pid_threshold": 12,
            "context_print_dt": "EDLHey",
            "has_api": false
        },
        {
            "playbookID": "Export Indicators Performance Test",
            "instance_names": "eis_auto",
            "integrations": [
                "ExportIndicators",
                "Create-Mock-Feed-Relationships"
            ],
            "fromversion": "6.0.0",
            "timeout": 3500,
            "memory_threshold": 900,
            "pid_threshold": 12,
            "context_print_dt": "EISHey"
        },
        {
            "integrations": "jamf v2",
            "playbookID": "Jamf_v2_test",
            "fromversion": "5.5.0"
        },
        {
            "integrations": "GuardiCore v2",
            "playbookID": "GuardiCoreV2-Test",
            "fromversion": "6.0.0"
        },
        {
            "playbookID": "DBot Build Phishing Classifier Test - Multiple Algorithms",
            "timeout": 60000,
            "fromversion": "6.1.0",
            "instance_names": "ml_dummy_prod",
            "integrations": "AzureWAF"
        },
        {
            "integrations": [
                "AutoFocus Daily Feed",
                "Demisto REST API"
            ],
            "playbookID": "Fetch Indicators Test",
            "fromversion": "6.0.0",
            "is_mockable": false,
            "timeout": 2400
        },
        {
            "integrations": "SOCRadarIncidents",
            "playbookID": "SOCRadarIncidents-Test"
        },
        {
            "integrations": "SOCRadarThreatFusion",
            "playbookID": "SOCRadarThreatFusion-Test"
        },
        {
            "integrations": "FeedSOCRadarThreatFeed",
            "playbookID": "FeedSOCRadarThreatFeed-Test"
        },
        {
            "integrations": "TheHive Project",
            "playbookID": "Playbook_TheHiveProject_Test",
            "fromversion": "6.0.0"
        },
        {
            "integrations": [
                "ServiceNow v2",
                "Demisto REST API"
            ],
            "playbookID": "Fetch Incidents Test",
            "instance_names": "snow_basic_auth",
            "fromversion": "6.0.0",
            "is_mockable": false,
            "timeout": 2400
        },
        {
            "integrations": [
                "MalwareBazaar Feed",
                "Demisto REST API"
            ],
            "playbookID": "Fetch Indicators Test",
            "fromversion": "6.0.0",
            "is_mockable": false,
            "instance_names": "malwarebazzar_auto",
            "timeout": 2400
        },
        {
            "playbookID": "SolarWinds-Test",
            "fromversion": "5.5.0",
            "integrations": [
                "SolarWinds"
            ]
        },
        {
            "playbookID": "BastilleNetworks-Test",
            "fromversion": "5.0.0",
            "integrations": [
                "Bastille Networks"
            ]
        },
        {
            "playbookID": "bc993d1a-98f5-4554-8075-68a38004c119",
            "fromversion": "5.0.0",
            "integrations": [
                "Gamma"
            ]
        },
        {
            "playbookID": "Service Desk Plus (On-Premise) Test",
            "fromversion": "5.0.0",
            "integrations": [
                "ServiceDeskPlus (On-Premise)"
            ]
        },
        {
            "playbookID": "IronDefense Test",
            "fromversion": "5.0.0",
            "integrations": [
                "IronDefense"
            ]
        },
        {
            "playbookID": "AgariPhishingDefense-Test",
            "fromversion": "5.0.0",
            "integrations": [
                "Agari Phishing Defense"
            ]
        },
        {
            "playbookID": "SecurityIntelligenceServicesFeed - Test",
            "fromversion": "5.5.0",
            "integrations": [
                "SecurityIntelligenceServicesFeed"
            ]
        },
        {
            "playbookID": "FeedTalosTestPlaybook",
            "fromversion": "5.5.0",
            "integrations": [
                "Talos Feed"
            ]
        },
        {
            "playbookID": "Netscout Arbor Sightline - Test Playbook",
            "fromversion": "5.5.0",
            "integrations": [
                "NetscoutArborSightline"
            ]
        },
        {
            "playbookID": "test_MsGraphFiles",
            "fromversion": "5.0.0",
            "integrations": [
                "Microsoft_Graph_Files"
            ]
        },
        {
            "playbookID": "AlphaVantage Test Playbook",
            "fromversion": "6.0.0",
            "integrations": [
                "AlphaVantage"
            ]
        },
        {
            "playbookID": "Azure SQL - Test",
            "fromversion": "5.0.0",
            "instance_names": "azure_sql_device_code_instance",
            "integrations": [
                "Azure SQL Management"
            ]
        },
        {
            "playbookID": "Sophos Central Test",
            "fromversion": "5.0.0",
            "integrations": [
                "Sophos Central"
            ]
        },
        {
            "playbookID": "Microsoft Graph Groups - Test",
            "fromversion": "5.0.0",
            "integrations": [
                "Microsoft Graph Groups"
            ]
        },
        {
            "playbookID": "Humio-Test",
            "fromversion": "5.0.0",
            "integrations": [
                "Humio"
            ]
        },
        {
            "playbookID": "Blueliv_ThreatContext_test",
            "fromversion": "5.0.0",
            "integrations": [
                "Blueliv ThreatContext"
            ]
        },
        {
            "playbookID": "Darktrace Test Playbook",
            "fromversion": "6.0.0",
            "integrations": [
                "Darktrace"
            ]
        },
        {
            "playbookID": "Recorded Future Test Playbook",
            "fromversion": "5.0.0",
            "integrations": [
                "Recorded Future v2"
            ]
        },
        {
            "playbookID": "get_file_sample_by_hash_-_cylance_protect_-_test",
            "fromversion": "5.0.0",
            "integrations": [
                "Cylance Protect v2"
            ]
        },
        {
            "playbookID": "Venafi - Test",
            "fromversion": "5.0.0",
            "integrations": [
                "Venafi"
            ]
        },
        {
            "playbookID": "3da36d51-3cdf-4120-882a-cee03b038b89",
            "fromversion": "5.0.0",
            "integrations": [
                "FortiManager"
            ]
        },
        {
            "playbookID": "X509Certificate Test Playbook",
            "fromversion": "6.0.0"
        },
        {
            "playbookID": "Pcysys-Test",
            "fromversion": "5.0.0",
            "integrations": [
                "Pentera"
            ]
        },
        {
            "playbookID": "Pentera Run Scan and Create Incidents - Test",
            "fromversion": "5.0.0",
            "integrations": [
                "Pentera"
            ]
        },
        {
            "playbookID": "Google Chronicle Backstory List Detections - Test",
            "fromversion": "5.0.0",
            "integrations": [
                "Google Chronicle Backstory"
            ]
        },
        {
            "playbookID": "Google Chronicle Backstory List Rules - Test",
            "fromversion": "5.0.0",
            "integrations": [
                "Google Chronicle Backstory"
            ]
        },
        {
            "playbookID": "McAfee ESM v2 - Test",
            "fromversion": "5.0.0",
            "instance_names": "v11.1.3",
            "integrations": [
                "McAfee ESM v2"
            ]
        },
        {
            "playbookID": "McAfee ESM Watchlists - Test",
            "fromversion": "5.0.0",
            "instance_names": "v11.1.3",
            "integrations": [
                "McAfee ESM v2"
            ]
        },
        {
            "playbookID": "Acalvio Sample Playbook",
            "fromversion": "5.0.0",
            "integrations": [
                "Acalvio ShadowPlex"
            ]
        },
        {
            "playbookID": "playbook-SophosXGFirewall-test",
            "fromversion": "5.0.0",
            "integrations": [
                "sophos_firewall"
            ]
        },
        {
            "playbookID": "CircleCI-Test",
            "fromversion": "5.5.0",
            "integrations": [
                "CircleCI"
            ]
        },
        {
            "playbookID": "XMCyberIntegration-Test",
            "fromversion": "6.0.0",
            "integrations": [
                "XMCyber"
            ]
        },
        {
            "playbookID": "a60ae34e-7a00-4a06-81ca-2ca6ea1d58ba",
            "fromversion": "6.0.0",
            "integrations": [
                "AnsibleAlibabaCloud"
            ]
        },
        {
            "playbookID": "Carbon Black Enterprise EDR Process Search Test",
            "fromversion": "5.0.0",
            "integrations": [
                "Carbon Black Enterprise EDR"
            ]
        },
        {
            "playbookID": "Logzio - Test",
            "fromversion": "5.0.0",
            "integrations": [
                "Logz.io"
            ]
        },
        {
            "playbookID": "GoogleCloudSCC-Test",
            "fromversion": "5.0.0",
            "integrations": [
                "GoogleCloudSCC"
            ]
        },
        {
            "playbookID": "SailPointIdentityNow-Test",
            "fromversion": "6.0.0",
            "integrations": [
                "SailPointIdentityNow"
            ]
        },
        {
            "playbookID": "playbook-Cyberint_Test",
            "fromversion": "5.0.0",
            "integrations": [
                "cyberint"
            ]
        },
        {
            "playbookID": "Druva-Test",
            "fromversion": "5.0.0",
            "integrations": [
                "Druva Ransomware Response"
            ]
        },
        {
            "playbookID": "LogPoint SIEM Integration - Test Playbook 3",
            "fromversion": "6.0.0",
            "integrations": [
                "LogPoint SIEM Integration"
            ]
        },
        {
            "playbookID": "TestGraPlayBook",
            "fromversion": "5.0.0",
            "integrations": [
                "Gurucul-GRA"
            ]
        },
        {
            "playbookID": "TestGreatHornPlaybook",
            "fromversion": "6.0.0",
            "integrations": [
                "GreatHorn"
            ]
        },
        {
            "playbookID": "Microsoft Defender Advanced Threat Protection - Test",
            "fromversion": "5.0.0",
            "integrations": [
                "Microsoft Defender Advanced Threat Protection"
            ],
            "instance_names": [
                "microsoft_defender_atp_dev_self_deployed"
            ]
        },
        {
            "playbookID": "Polygon-Test",
            "fromversion": "5.0.0",
            "integrations": [
                "Group-IB TDS Polygon"
            ]
        },
        {
            "playbookID": "TrustwaveSEG-Test",
            "fromversion": "5.0.0",
            "integrations": [
                "trustwave secure email gateway"
            ]
        },
        {
            "playbookID": "PassiveTotal_v2-Test",
            "fromversion": "5.0.0",
            "integrations": [
                "PassiveTotal v2",
                "PassiveTotal"
            ]
        },
        {
            "playbookID": "02ea5cef-3169-4b17-8f4d-604b44e6348a",
            "fromversion": "5.0.0",
            "integrations": [
                "Cognni"
            ]
        },
        {
            "playbookID": "playbook-InsightIDR-test",
            "fromversion": "5.0.0",
            "integrations": [
                "Rapid7 InsightIDR"
            ]
        },
        {
            "playbookID": "Cofense Intelligence v2-Test",
            "fromversion": "5.5.0",
            "integrations": [
                "CofenseIntelligenceV2"
            ]
        },
        {
            "integrations": "Cofense Vision",
            "playbookID": "CofenseVision-Test",
            "fromversion": "6.2.0"
        },
        {
            "playbookID": "opsgenie-test-playbook",
            "fromversion": "6.0.0",
            "integrations": [
                "Opsgeniev2"
            ]
        },
        {
            "playbookID": "FraudWatch-Test",
            "fromversion": "5.0.0",
            "integrations": [
                "FraudWatch"
            ]
        },
        {
            "playbookID": "SepioPrimeAPI-Test",
            "fromversion": "5.0.0",
            "integrations": [
                "Sepio"
            ]
        },
        {
            "playbookID": "SX - PC - Test Playbook",
            "fromversion": "5.5.0",
            "integrations": [
                "PingCastle"
            ]
        },
        {
            "playbookID": "JARM-Test",
            "fromversion": "5.0.0",
            "integrations": [
                "JARM"
            ]
        },
        {
            "playbookID": "Playbook-HYASInsight-Test",
            "fromversion": "6.0.0",
            "integrations": [
                "HYAS Insight"
            ]
        },
        {
            "playbookID": "ConcentricAI Demo Playbook",
            "fromversion": "6.0.0",
            "integrations": [
                "ConcentricAI"
            ]
        },
        {
            "playbookID": "Cyberpion-Test",
            "fromversion": "6.0.0",
            "integrations": [
                "Cyberpion"
            ]
        },
        {
            "playbookID": "CrowdStrike OpenAPI - Test",
            "fromversion": "6.0.0",
            "integrations": [
                "CrowdStrike OpenAPI"
            ]
        },
        {
            "playbookID": "Smokescreen IllusionBLACK-Test",
            "fromversion": "5.0.0",
            "integrations": [
                "Smokescreen IllusionBLACK"
            ]
        },
        {
            "playbookID": "TestCymptomPlaybook",
            "fromversion": "5.0.0",
            "integrations": [
                "Cymptom"
            ]
        },
        {
            "playbookID": "Test-GitLab-v2",
            "fromversion": "6.5.0",
            "integrations": "GitLabv2"
        },
        {
            "playbookID": "LGTM-test-playbook",
            "fromversion": "6.0.0",
            "integrations": [
                "LGTM",
                "MinIO",
                "Docker Engine API"
            ]
        },
        {
            "playbookID": "playbook-MinIO-Test",
            "fromversion": "6.0.0",
            "integrations": [
                "LGTM",
                "MinIO",
                "Docker Engine API"
            ]
        },
        {
            "playbookID": "MSGraph_DeviceManagement_Test",
            "fromversion": "5.0.0",
            "integrations": [
                "Microsoft Graph Device Management"
            ]
        },
        {
            "playbookID": "G Suite Security Alert Center-Test",
            "fromversion": "5.0.0",
            "integrations": [
                "G Suite Security Alert Center"
            ]
        },
        {
            "playbookID": "VerifyOOBV2Predictions-Test",
            "fromversion": "5.5.0"
        },
        {
            "playbookID": "PAN OS EDL Management - Test",
            "fromversion": "5.0.0",
            "integrations": [
                "palo_alto_networks_pan_os_edl_management"
            ],
            "has_api": false
        },
        {
            "playbookID": "Group-IB Threat Intelligence & Attribution-Test",
            "fromversion": "6.0.0",
            "integrations": [
                "Group-IB Threat Intelligence & Attribution Feed",
                "Group-IB Threat Intelligence & Attribution"
            ]
        },
        {
            "playbookID": "CounterCraft - Test",
            "fromversion": "5.0.0",
            "integrations": [
                "CounterCraft Deception Director"
            ]
        },
        {
            "playbookID": "Microsoft Graph Security Test",
            "fromversion": "5.0.0",
            "integrations": [
                "Microsoft Graph"
            ]
        },
        {
            "playbookID": "Azure Kubernetes Services - Test",
            "fromversion": "5.0.0",
            "instance_names": "aks_device_code_instance",
            "integrations": [
                "Azure Kubernetes Services"
            ]
        },
        {
            "playbookID": "Cortex XDR - IOC - Test without fetch",
            "fromversion": "5.5.0",
            "integrations": [
                "Cortex XDR - IR",
                "Cortex XDR - IOC"
            ]
        },
        {
            "playbookID": "PaloAltoNetworks_IoT-Test",
            "fromversion": "5.0.0",
            "integrations": [
                "Palo Alto Networks IoT"
            ]
        },
        {
            "playbookID": "GreyNoise-Test",
            "fromversion": "5.5.0",
            "integrations": [
                "GreyNoise Community",
                "GreyNoise"
            ]
        },
        {
            "playbookID": "xMatters-Test",
            "fromversion": "5.5.0",
            "integrations": [
                "xMatters"
            ]
        },
        {
            "playbookID": "TestCentrifyPlaybook",
            "fromversion": "6.0.0",
            "integrations": [
                "Centrify Vault"
            ]
        },
        {
            "playbookID": "Infinipoint-Test",
            "fromversion": "5.0.0",
            "integrations": [
                "Infinipoint"
            ]
        },
        {
            "playbookID": "CyrenThreatInDepth-Test",
            "fromversion": "6.0.0",
            "integrations": [
                "CyrenThreatInDepth"
            ]
        },
        {
            "playbookID": "CVSS Calculator Test",
            "fromversion": "5.0.0"
        },
        {
            "playbookID": "7d8ac1af-2d1e-4ed9-875c-d3257d2c6830",
            "fromversion": "6.0.0",
            "integrations": [
                "AnsibleHCloud"
            ]
        },
        {
            "playbookID": "Archer-Test-Playbook",
            "fromversion": "5.0.0",
            "integrations": [
                "RSA Archer",
                "RSA Archer v2"
            ]
        },
        {
            "playbookID": "Cymulate V1 Test",
            "fromversion": "6.0.0",
            "integrations": [
                "cymulate_v2",
                "Cymulate"
            ]
        },
        {
            "playbookID": "TestUptycs",
            "fromversion": "5.0.0",
            "integrations": [
                "Uptycs"
            ]
        },
        {
            "playbookID": "Microsoft Graph Calendar - Test",
            "fromversion": "5.0.0",
            "integrations": [
                "Microsoft Graph Calendar"
            ]
        },
        {
            "playbookID": "VMRay-Test-URL",
            "fromversion": "5.5.0",
            "integrations": [
                "vmray"
            ]
        },
        {
            "playbookID": "Thycotic-Test",
            "fromversion": "6.0.0",
            "integrations": [
                "Thycotic"
            ]
        },
        {
            "playbookID": "Test Playbook TrendMicroDDA",
            "fromversion": "5.0.0",
            "integrations": [
                "Trend Micro Deep Discovery Analyzer Beta"
            ]
        },
        {
            "playbookID": "Atlassian Confluence Cloud-Test",
            "fromversion": "6.2.0",
            "integrations": [
                "Atlassian Confluence Cloud"
            ]
        },
        {
            "playbookID": "CrowdStrike_Falcon_X_-Test-Detonate_URL",
            "fromversion": "6.1.0",
            "integrations": [
                "CrowdStrike Falcon X"
            ],
            "timeout": 1800
        },
        {
            "playbookID": "CrowdStrike_Falcon_X_-Test-Detonate_File",
            "fromversion": "6.1.0",
            "memory_threshold": 100,
            "integrations": [
                "CrowdStrike Falcon X"
            ],
            "timeout": 1800
        },
        {
            "playbookID": "CrowdStrike_FalconX_Test",
            "fromversion": "6.1.0",
            "memory_threshold": 100,
            "integrations": [
                "CrowdStrike Falcon X"
            ]
        },
        {
            "playbookID": "Phishing - Core - Test - Actual Incident",
            "fromversion": "6.0.0",
            "timeout": 4600,
            "integrations": [
                "EWS Mail Sender",
                "Demisto REST API",
                "Rasterize"
            ],
            "memory_threshold": 200
        },
        {
            "playbookID": "Phishing v2 - Test - Actual Incident",
            "fromversion": "6.0.0"
        },
        {
            "playbookID": "Phishing Investigation - Generic v2 - Campaign Test",
            "fromversion": "6.0.0",
            "timeout": 7000,
            "integrations": [
                "EWS Mail Sender",
                "Demisto REST API",
                "Rasterize",
                "Demisto Lock"
            ],
            "instance_names": [
                "no_sync_long_timeout",
                "ews_mail_sender_labdemisto"
            ],
            "memory_threshold": 160,
            "pid_threshold": 80
        },
        {
            "playbookID": "Phishing v3 - DomainSquatting+EML+MaliciousIndicators - Test",
            "fromversion": "6.2.0",
            "timeout": 7000,
            "integrations": [
                "EWS Mail Sender",
                "Demisto REST API",
                "CreateIncidents",
                "Rasterize"
            ],
            "instance_names": [
                "ews_mail_sender_srtest02",
                "Create Test Incidents - Phishing Mock"
            ],
            "external_playbook_config": {
                "playbookID": "Phishing - Generic v3",
                "input_parameters": {
                    "InternalDomains": {
                        "simple": "demistodev.onmicrosoft.com"
                    }
                }
            },
            "instance_configuration": {
                "classifier_id": "EWS v2",
                "incoming_mapper_id": "EWS v2-mapper"
            },
            "memory_threshold": 160,
            "pid_threshold": 80
        },
        {
            "playbookID": "Phishing v3 - Get Original Email + Search & Delete - Test",
            "fromversion": "6.2.0",
            "toversion": "6.4.9",
            "timeout": 7000,
            "integrations": [
                "EWS Mail Sender",
                "Demisto REST API",
                "EWSO365",
                "Rasterize",
                "SecurityAndCompliance",
                "VirusTotal (API v3)"
            ],
            "instance_names": [
                "ews_mail_sender_srtest02",
                "virus_total_v3",
                "ewso365_sec_eng_team"
            ],
            "external_playbook_config": {
                "playbookID": "Phishing - Generic v3",
                "input_parameters": {
                    "SearchAndDelete": {
                        "simple": "True"
                    },
                    "GetOriginalEmail": {
                        "simple": "True"
                    },
                    "SearchAndDeleteIntegration": {
                        "simple": "O365"
                    },
                    "O365DeleteType": {
                        "simple": "Soft"
                    }
                }
            },
            "memory_threshold": 160,
            "pid_threshold": 80
        },
        {
            "playbookID": "PCAP Search test",
            "fromversion": "5.0.0"
        },
        {
            "playbookID": "PCAP Parsing And Indicator Enrichment Test",
            "fromversion": "5.0.0"
        },
        {
            "playbookID": "PCAP File Carving Test",
            "fromversion": "5.0.0"
        },
        {
            "playbookID": "Trello Test",
            "fromversion": "6.0.0",
            "integrations": [
                "Trello"
            ]
        },
        {
            "playbookID": "Google Drive Permissions Test",
            "fromversion": "5.0.0",
            "integrations": [
                "GoogleDrive"
            ]
        },
        {
            "playbookID": "RiskIQDigitalFootprint-Test",
            "fromversion": "5.5.0",
            "integrations": [
                "RiskIQDigitalFootprint"
            ]
        },
        {
            "playbookID": "playbook-feodoteackerhash_test",
            "fromversion": "5.5.0",
            "integrations": [
                "Feodo Tracker IP Blocklist Feed",
                "Feodo Tracker Hashes Feed"
            ],
            "instance_names": [
                "feodo_tracker_ip_currently__active",
                "feodo_tracker_ip_30_days"
            ]
        },
        {
            "playbookID": "playbook-feodotrackeripblock_test",
            "fromversion": "5.5.0",
            "integrations": [
                "Feodo Tracker IP Blocklist Feed",
                "Feodo Tracker Hashes Feed"
            ]
        },
        {
            "playbookID": "CyberTotal_TestPlaybook",
            "fromversion": "5.0.0",
            "integrations": [
                "CyberTotal"
            ]
        },
        {
            "playbookID": "Deep_Instinct-Test",
            "fromversion": "5.0.0",
            "integrations": [
                "Deep Instinct"
            ]
        },
        {
            "playbookID": "Zabbix - Test",
            "fromversion": "5.0.0",
            "integrations": [
                "Zabbix"
            ]
        },
        {
            "playbookID": "GCS Object Policy (ACL) - Test",
            "fromversion": "5.0.0",
            "integrations": [
                "Google Cloud Storage"
            ]
        },
        {
            "playbookID": "GetStringsDistance - Test",
            "fromversion": "5.0.0",
            "scripts": [
                "GetStringsDistance"
            ]
        },
        {
            "playbookID": "GCS Bucket Management - Test",
            "fromversion": "5.0.0",
            "integrations": [
                "Google Cloud Storage"
            ]
        },
        {
            "playbookID": "GCS Bucket Policy (ACL) - Test",
            "fromversion": "5.0.0",
            "integrations": [
                "Google Cloud Storage"
            ]
        },
        {
            "playbookID": "GCS Object Operations - Test",
            "fromversion": "5.0.0",
            "integrations": [
                "Google Cloud Storage"
            ]
        },
        {
            "playbookID": "OpenLDAP - Test",
            "fromversion": "5.0.0",
            "integrations": [
                "OpenLDAP"
            ],
            "instance_names": "LDAP Authentication (Active Directory)"
        },
        {
            "playbookID": "LDAP Authentication - Test",
            "fromversion": "6.8.0",
            "integrations": [
                "OpenLDAP"
            ],
            "instance_names": "LDAP Authentication (Active Directory)"
        },
        {
            "playbookID": "FireEye-Detection-on-Demand-Test",
            "fromversion": "6.0.0",
            "integrations": [
                "FireEye Detection on Demand"
            ]
        },
        {
            "playbookID": "TestIPQualityScorePlaybook",
            "fromversion": "5.0.0",
            "integrations": [
                "IPQualityScore"
            ]
        },
        {
            "integrations": "CrowdStrike Falcon Sandbox V2",
            "playbookID": "CrowdstrikeFalconSandbox2 Test",
            "timeout": 500
        },
        {
            "playbookID": "Send Email To Recipients",
            "fromversion": "5.0.0",
            "integrations": [
                "EWS Mail Sender"
            ],
            "instance_names": [
                "ews_mail_sender_labdemisto"
            ]
        },
        {
            "playbookID": "Endace-Test",
            "fromversion": "5.0.0",
            "integrations": [
                "Endace"
            ]
        },
        {
            "playbookID": "StringToArray_test",
            "fromversion": "6.0.0"
        },
        {
            "playbookID": "URLSSLVerification_test",
            "fromversion": "5.0.0"
        },
        {
            "playbookID": "playbook-SearchIncidentsV2InsideGenericPollng-Test",
            "fromversion": "5.0.0"
        },
        {
            "playbookID": "IsRFC1918-Test",
            "fromversion": "5.0.0"
        },
        {
            "playbookID": "Base64 File in List Test",
            "fromversion": "5.0.0"
        },
        {
            "playbookID": "DbotAverageScore-Test",
            "fromversion": "5.0.0"
        },
        {
            "playbookID": "ExtractEmailV2-Test",
            "fromversion": "5.5.0"
        },
        {
            "playbookID": "IsUrlPartOfDomain Test",
            "fromversion": "5.0.0"
        },
        {
            "playbookID": "URLEncode-Test",
            "fromversion": "5.0.0"
        },
        {
            "playbookID": "IsIPInRanges - Test",
            "fromversion": "5.0.0"
        },
        {
            "playbookID": "TruSTAR v2-Test",
            "fromversion": "5.0.0",
            "integrations": [
                "TruSTAR v2",
                "TruSTAR"
            ]
        },
        {
            "playbookID": "Relationships scripts - Test",
            "fromversion": "6.2.0"
        },
        {
            "playbookID": "Test-CreateDBotScore-With-Reliability",
            "fromversion": "6.0.0"
        },
        {
            "playbookID": "ValidateContent - Test",
            "fromversion": "5.5.0",
            "has_api": true
        },
        {
            "playbookID": "DeleteContext-auto-subplaybook-test",
            "fromversion": "5.0.0"
        },
        {
            "playbookID": "Process Email - Generic - Test - Actual Incident",
            "fromversion": "6.0.0",
            "integrations": [
                "XsoarPowershellTesting",
                "Create-Mock-Feed-Relationships"
            ],
            "memory_threshold": 160
        },
        {
            "playbookID": "Analyst1 Integration Demonstration - Test",
            "fromversion": "5.0.0",
            "integrations": [
                "Analyst1",
                "illuminate"
            ]
        },
        {
            "playbookID": "Analyst1 Integration Test",
            "fromversion": "5.0.0",
            "integrations": [
                "Analyst1",
                "illuminate"
            ]
        },
        {
            "playbookID": "Cofense Triage v3-Test",
            "fromversion": "6.0.0",
            "integrations": [
                "Cofense Triage v2",
                "Cofense Triage v3",
                "Cofense Triage"
            ]
        },
        {
            "playbookID": "SailPointIdentityIQ-Test",
            "fromversion": "6.0.0",
            "integrations": [
                "SailPointIdentityIQ"
            ]
        },
        {
            "playbookID": "Test - ExtFilter",
            "fromversion": "5.0.0"
        },
        {
            "playbookID": "Test - ExtFilter Main",
            "fromversion": "5.0.0"
        },
        {
            "playbookID": "Microsoft Teams - Test",
            "fromversion": "5.0.0",
            "integrations": [
                "Microsoft Teams Management",
                "Microsoft Teams"
            ]
        },
        {
            "playbookID": "TestTOPdeskPlaybook",
            "fromversion": "5.0.0",
            "integrations": [
                "TOPdesk"
            ]
        },
        {
            "integrations": "Cortex XDR - XQL Query Engine",
            "playbookID": "Cortex XDR - XQL Query - Test",
            "fromversion": "6.2.0",
            "memory_threshold": 90
        },
        {
            "playbookID": "ListUsedDockerImages - Test",
            "fromversion": "6.1.0"
        },
        {
            "integrations": "CustomIndicatorDemo",
            "playbookID": "playbook-CustomIndicatorDemo-test"
        },
        {
            "integrations": "Azure Sentinel",
            "fromversion": "5.5.0",
            "is_mockable": false,
            "playbookID": "TestAzureSentinelPlaybookV2"
        },
        {
            "integrations": "AnsibleAlibabaCloud",
            "playbookID": "Test-AlibabaCloud"
        },
        {
            "integrations": "AnsibleAzure",
            "playbookID": "Test-AnsibleAzure"
        },
        {
            "integrations": "AnsibleCiscoIOS",
            "playbookID": "Test-AnsibleCiscoIOS"
        },
        {
            "integrations": "AnsibleCiscoNXOS",
            "playbookID": "Test-AnsibleCiscoNXOS"
        },
        {
            "integrations": "AnsibleHCloud",
            "playbookID": "Test-AnsibleHCloud"
        },
        {
            "integrations": "AnsibleKubernetes",
            "playbookID": "Test-AnsibleKubernetes"
        },
        {
            "integrations": "AnsibleLinux",
            "playbookID": "Test-AnsibleLinux"
        },
        {
            "integrations": "AnsibleMicrosoftWindows",
            "playbookID": "Test-AnsibleWindows"
        },
        {
            "integrations": "AnsibleVMware",
            "playbookID": "Test-AnsibleVMware"
        },
        {
            "integrations": "Anomali ThreatStream",
            "playbookID": "Anomali_ThreatStream_Test"
        },
        {
            "integrations": "Anomali ThreatStream v2",
            "playbookID": "ThreatStream-Test"
        },
        {
            "integrations": "Anomali ThreatStream v3",
            "fromversion": "6.0.0",
            "playbookID": "ThreatStream-Test"
        },
        {
            "integrations": [
                "AutoFocusTagsFeed",
                "Demisto REST API"
            ],
            "playbookID": "AutoFocusTagsFeed-test",
            "timeout": 1500,
            "fromversion": "6.5.0"
        },
        {
            "integrations": [
                "Unit42IntelObjectsFeed",
                "Demisto REST API"
            ],
            "playbookID": "Unit42 Intel Objects Feed - Test",
            "timeout": 15000,
            "fromversion": "6.5.0"
        },
        {
            "playbookID": "Tanium Threat Response V2 Test",
            "integrations": [
                "Tanium Threat Response v2",
                "Demisto REST API"
            ],
            "fromversion": "6.0.0",
            "timeout": 3000
        },
        {
            "playbookID": "Tanium Threat Response - Create Connection v2 - Test",
            "integrations": "Tanium Threat Response v2",
            "fromversion": "6.0.0"
        },
        {
            "playbookID": "Tanium Threat Response - Request File Download v2 - Test",
            "integrations": "Tanium Threat Response v2",
            "fromversion": "6.0.0"
        },
        {
            "playbookID": "IndicatorMaliciousRatioCalculation_test",
            "fromversion": "5.0.0"
        },
        {
            "playbookID": "MISPfeed Test",
            "fromversion": "5.5.0",
            "integrations": [
                "MISP Feed"
            ]
        },
        {
            "integrations": [
                "MISP Feed",
                "Demisto REST API"
            ],
            "playbookID": "Fetch Indicators Test",
            "fromversion": "6.0.0",
            "is_mockable": false,
            "instance_names": "MISP_feed_instance",
            "timeout": 2400
        },
        {
            "integrations": [
                "CrowdStrike Indicator Feed",
                "Demisto REST API"
            ],
            "playbookID": "Fetch Indicators Test",
            "fromversion": "6.0.0",
            "is_mockable": false,
            "instance_names": "CrowdStrike_feed_instance",
            "timeout": 2400
        },
        {
            "playbookID": "Get Original Email - Microsoft Graph Mail - test",
            "fromversion": "6.1.0",
            "integrations": [
                "MicrosoftGraphMail"
            ],
            "instance_names": "ms_graph_mail_dev_no_oproxy"
        },
        {
            "playbookID": "Get Original Email - Gmail v2 - test",
            "fromversion": "6.1.0",
            "memory_threshold": 150,
            "integrations": [
                "Gmail"
            ]
            
        },
        {
            "playbookID": "Get Original Email - EWS v2 - test",
            "fromversion": "6.1.0",
            "integrations": [
                "EWS v2"
            ],
            "instance_names": "ewv2_regular"
        },
        {
            "integrations": [
                "Demisto REST API"
            ],
            "playbookID": "GetTasksWithSections SetIRProcedures end to end test",
            "fromversion": "6.0.0"
        },
        {
            "integrations": "AzureDataExplorer",
            "playbookID": "playbook-AzureDataExplorer-Test",
            "fromversion": "6.0.0"
        },
        {
            "integrations": [
                "Demisto REST API"
            ],
            "playbookID": "TestDemistoRestAPI",
            "fromversion": "5.5.0"
        },
        {
            "scripts": [
                "SplunkShowAsset",
                "SplunkShowDrilldown",
                "SplunkShowIdentity"
            ],
            "playbookID": "SplunkShowEnrichment"
        },
        {
            "integrations": "MalwareBazaar",
            "playbookID": "MalwareBazaar_Test",
            "fromversion": "6.0.0",
            "memory_threshold": 90
        },
        {
            "integrations": "OpsGenieV3",
            "playbookID": "OpsGenieV3TestPlaybook",
            "fromversion": "6.2.0"
        },
        {
            "playbookID": "test_AssignToNextShiftOOO",
            "fromversion": "5.5.0"
        },
        {
            "playbookID": "JsonToTable - Test Playbook",
            "fromversion": "5.5.0"
        },
        {
            "integrations": [
                "RemoteAccess v2"
            ],
            "playbookID": "RemoteAccessTest",
            "fromversion": "6.0.0"
        },
        {
            "playbookID": "AzureRiskyUsers",
            "fromversion": "6.0.0",
            "integrations": "AzureRiskyUsers",
            "instance_names": "AzureRiskyUsers_Device_Code_Flow"
        },
        {
            "playbookID": "AzureRiskyUsers",
            "fromversion": "6.0.0",
            "integrations": "AzureRiskyUsers",
            "instance_names": "AzureRiskyUsers_Client_Credentials_Flow"
        },
        {
            "playbookID": "playbook-AzureKeyVault-Test",
            "fromversion": "6.0.0",
            "integrations": "AzureKeyVault"
        },
        {
            "integrations": "KafkaV3",
            "playbookID": "KafkaV3 Test"
        },
        {
            "playbookID": "FormatURL-Test"
        },
        {
            "playbookID": "IPToHost - Test"
        },
        {
            "playbookID": "NetskopeAPIv1 Test",
            "integrations": "NetskopeAPIv1"
        },
        {
            "playbookID": "Grafana-Test",
            "fromversion": "6.0.0",
            "integrations": [
                "Grafana",
                "Demisto REST API"
            ],
            "is_mockable": false,
            "timeout": 2400
        },
        {
            "integrations": "McAfee ePO v2",
            "playbookID": "McAfee ePO v2 Test"
        },
        {
            "playbookID": "Dedup - Generic v3",
            "fromversion": "5.5.0"
        },
        {
            "playbookID": "DBotPredictURLPhishing_test",
            "integrations": [
                "Whois",
                "Rasterize"
            ],
            "memory_threshold": 150
        },
        {
            "playbookID": "DBotUpdateLogoURLPhishing_test"
        },
        {
            "playbookID": "TAXII2 Server Performance Test",
            "instance_names": "taxii2server",
            "integrations": [
                "TAXII2 Server",
                "Create-Mock-Feed-Relationships"
            ],
            "fromversion": "6.2.0",
            "timeout": 6000,
            "memory_threshold": 900,
            "pid_threshold": 12,
            "is_mockable": false
        },
        {
            "integrations": "FortiSIEMV2",
            "playbookID": "playbook-FortiSIEMV2_Test",
            "fromversion": "6.0.0"
        },
        {
            "integrations": "Azure Firewall",
            "playbookID": "playbook-AzureFirewall_Test",
            "fromversion": "6.2.0"
        },
        {
            "playbookID": "HttpV2-test",
            "fromversion": "6.5.0",
            "scripts": [
                "HttpV2"
            ],
            "has_api": true
        },
        {
            "integrations": [
                "GoogleSheets",
                "GoogleDrive"
            ],
            "playbookID": "GoogleSheets-Test",
            "fromversion": "6.1.0"
        },
        {
            "integrations": "CloudflareWAF",
            "playbookID": "playbook-TestCloudflareWAFPlaybook_Test",
            "fromversion": "6.2.0"
        },
        {
            "scripts": "CheckIfSubdomain",
            "playbookID": "CheckIfSubdomain_Test",
            "fromversion": "6.0.0"
        },
        {
            "scripts": "CIDRBiggerThanPrefix",
            "playbookID": "CIDRBiggerThanPrefix_Test",
            "fromversion": "6.0.0"
        },
        {
            "integrations": [
                "ForescoutEyeInspect"
            ],
            "playbookID": "playbook-ForescoutEyeInspect_Test",
            "fromversion": "6.1.0"
        },
        {
            "playbookID": "playbook-BmcITSM-Test",
            "fromversion": "6.2.0",
            "integrations": "BmcITSM"
        },
        {
            "integrations": "CheckPointSandBlast",
            "playbookID": "playbook-CheckPointSandBlast_Test",
            "fromversion": "6.2.0"
        },
        {
            "integrations": "Arkime",
            "playbookID": "Arkime Test playbook",
            "fromversion": "6.2.0",
            "memory_threshold": 95
        },
        {
            "integrations": "Cortex Attack Surface Management",
            "playbookID": "CortexAttackSurfaceManagement_Test"
        },
        {
            "integrations": "checkpointdome9",
            "playbookID": "Dome9",
            "fromversion": "6.2.0"
        },
        {
            "integrations": "Skyhigh Security",
            "playbookID": "Skyhigh Security Test Play Book",
            "fromversion": "6.5.0"
        },
        {
            "integrations": "Secneurx Analysis",
            "playbookID": "Detonate File - SecneurX Analysis - Test",
            "fromversion": "6.2.0"
        },
        {
            "integrations": "Secneurx Analysis",
            "playbookID": "Detonate URL - SecneurX Anlaysis - Test",
            "fromversion": "6.2.0"
        },
        {
            "playbookID": "GridFieldSetup_test"
        },
        {
            "integrations": "Aha",
            "playbookID": "AHA_TestPlaybook",
            "fromversion": "6.5.0"
        },
        {
            "playbookID": "VerifyCIDR-Test"
        },
        {
            "integrations": "JoeSecurityV2",
            "fromversion": "6.2.0",
            "playbookID": "testplaybook- JoeSecuirtyV2"
        }
    ],
    "skipped_tests": {
<<<<<<< HEAD
        "Detonate URL - Generic Test": "Issue CRTX-67709 and CRTX-67708",
=======
        "Test XDR Playbook": "Issue CIAC-4624",
>>>>>>> c5429814
        "PaloAltoNetworks_IoT-Test": "Issue CRTX-67960",
        "Cortex Data Lake Test": "Issue CRTX-67423",
        "playbook-CheckPointSandBlast_Test" : "Checkpoint playbook no license",
        "playbook-BmcITSM-Test" : "issue with license CIAC-3776",
        "Panorama Query Logs - Test": "issues with firewall environment configuration - CIAC-3459",
        "palo_alto_firewall_test_pb": "issues with firewall environment configuration - CIAC-3459",
        "PAN-OS - Block IP and URL - External Dynamic List v2 Test": "uses deprecated integration, un-skip when playbook is updated",
        "Test - CrowdStrike Falcon": "to merge https://github.com/demisto/content/pull/19250",
        "MISP V2 Test": "The integration is deprecated as we released MISP V3",
        "Github IAM - Test Playbook": "Issue 32383",
        "O365-SecurityAndCompliance-ContextResults-Test": "Issue 38900",
        "Calculate Severity - Standard - Test": "Issue 32715",
        "Calculate Severity - Generic v2 - Test": "Issue 32716",
        "Workday - Test": "No credentials Issue 29595",
        "McAfee-MAR_Test": "Issue CIAC-4521",
        "MAR - Endpoint data collection test": "Issue CIAC-4521",
        "Tidy - Test": "Will run it manually.",
        "Protectwise-Test": "Issue 28168",
        "TestDedupIncidentsPlaybook": "Issue 24344",
        "Endpoint data collection test": "Uses a deprecated playbook called Endpoint data collection",
        "Prisma_Access_Egress_IP_Feed-Test": "unskip after we will get Prisma Access instance - Issue 27112",
        "Prisma_Access-Test": "unskip after we will get Prisma Access instance - Issue 27112",
        "Symantec Deepsight Test": "Issue 22971",
        "TestProofpointFeed": "Issue 22229",
        "Symantec Data Loss Prevention - Test": "Issue 20134",
        "NetWitness Endpoint Test": "Issue 19878",
        "InfoArmorVigilanteATITest": "Test issue 17358",
        "ArcSight Logger test": "Issue 19117",
        "3da2e31b-f114-4d7f-8702-117f3b498de9": "Issue 19837",
        "d66e5f86-e045-403f-819e-5058aa603c32": "pr 3220",
        "IntSights Mssp Test": "Issue #16351",
        "fd93f620-9a2d-4fb6-85d1-151a6a72e46d": "Issue 19854",
        "Test Playbook TrendMicroDDA": "Issue 16501",
        "ssdeepreputationtest": "Issue #20953",
        "C2sec-Test": "Issue #21633",
        "ThreatConnect v2 - Test": "Issue 26782",
        "Email Address Enrichment - Generic v2.1 - Test": "Issue 26785",
        "Tanium v2 - Test": "Issue 26822",
        "Fidelis Elevate Network": "Issue 26453",
        "Cortex XDR - IOC - Test": "Issue 37957",
        "PAN-OS Query Logs For Indicators Test": "Issue 28753",
        "TCPUtils-Test": "Issue 29677",
        "Polygon-Test": "Issue 29060",
        "AttackIQ - Test": "Issue 29774",
        "Azure Compute - Test": "Issue 28056",
        "forcepoint test": "Issue 28043",
        "Test-VulnDB": "Issue 30875",
        "Malware Domain List Active IPs Feed Test": "Issue 30878",
        "CuckooTest": "Issue 25601",
        "PhishlabsIOC_DRP-Test": "Issue 29589",
        "Carbon Black Live Response Test": "Issue 28237",
        "FeedThreatConnect-Test": "Issue 32317",
        "Palo_Alto_Networks_Enterprise_DLP - Test": "Issue 32568",
        "JoeSecurityTestDetonation": "Issue 25650",
        "JoeSecurityTestPlaybook": "Issue 25649",
        "Phishing - Core - Test - Incident Starter": "Issue 26784",
        "Phishing - Core - Test - Actual Incident": "Issue 45227",
        "Phishing v2 - Test - Incident Starter": "Issue 46660",
        "Test Playbook McAfee ATD": "Issue 33409",
        "Detonate Remote File From URL -McAfee-ATD - Test": "Issue 33407",
        "Test Playbook McAfee ATD Upload File": "Issue 33408",
        "Trend Micro Apex - Test": "Issue 27280",
        "Test-BPA": "Issue 28406",
        "Test-BPA_Integration": "Issue 28236",
        "TestTOPdeskPlaybook": "Issue 35412",
        "PAN-OS EDL Setup v3 Test": "Issue 35386",
        "GmailTest": "Issue 27057",
        "get_file_sample_by_hash_-_cylance_protect_-_test": "Issue 28823",
        "Carbon Black Enterprise EDR Test": "Issue 29775",
        "VirusTotal (API v3) Detonate Test": "Issue 36004",
        "FailedInstances - Test": "Issue 33218",
        "PAN-OS DAG Configuration Test": "Issue 19205",
        "get_original_email_-_ews-_test": "Issue 27571",
        "Trend Micro Deep Security - Test": "outsourced",
        "Microsoft Teams - Test": "Issue 38263",
        "EWS Extension: Powershell Online V2 Test": "Issue 39008",
        "O365 - EWS - Extension - Test": "Issue 39008",
        "Majestic Million Test Playbook": "Issue 30931",
        "iDefense_v2_Test": "Issue 40126",
        "Feed iDefense Test": "Issue 34035",
        "McAfee ESM v2 - Test v11.1.3": "Issue 43825",
        "McAfee ESM v2 (v11.3) - Test" : "Jira ticket CRTX-65370",
        "McAfee ESM Watchlists - Test v11.3": "Jira ticket CRTX-65370",
        "Detonate URL - WildFire v2.1 - Test": "Issue 40834",
        "Domain Enrichment - Generic v2 - Test": "Issue 40862",
        "TestIPQualityScorePlaybook": "Issue 40915",
        "VerifyOOBV2Predictions-Test": "Issue 37947",
        "Infoblox Test": "Issue 25651",
        "AutoFocusTagsFeed-test": "shares API quota with the other test",
        "Carbon Black Edr - Test": "Jira ticket XDR-43185",
        "Phishing v2 - Test - Actual Incident": "Issue 41322",
        "carbonBlackEndpointStandardTestPlaybook": "Issue 36936",
        "test_Qradar_v2": "the integration is deprecated as we released Qradar V3",
        "XsoarPowershellTesting-Test": "Issue 32689",
        "MicrosoftManagementActivity - Test": "Issue 43922",
        "Google-Vault-Generic-Test": "Issue 24347",
        "Google_Vault-Search_And_Display_Results_test": "Issue 24348",
        "Tenable.io Scan Test": "Issue 26728",
        "Zscaler Test": "Issue 40157, API subscription currently Expired",
        "Cisco Firepower - Test": "Issue 32412",
        "cisco-ise-test-playbook": "Issue 44351",
        "GuardiCoreV2-Test": "Issue 43822",
        "ExtractAttackPattern-Test": "Issue 44095",
        "EWS_O365_test": "Issue 25605",
        "Cherwell - test": "Issue 26780",
        "Cherwell Example Scripts - test": "Issue 27107",
        "Endpoint Malware Investigation - Generic - Test": "Issue 44779",
        "Mimecast test": "Issue 26906",
        "AutoFocus V2 test": "Issue 26464",
        "SplunkPy_KV_commands_default_handler": "Issue 41419",
        "LogRhythm REST test": "Issue 40654",
        "Process Email - Generic - Test - Actual Incident": "Issue 45227",
        "Jira-v2-Test": "Issue 33313",
        "Tanium Threat Response V2 Test": "Issue 44201",
        "Tanium Threat Response Test": "Issue CRTX-58729",
        "Tanium Threat Response - Create Connection v2 - Test": "Issue CRTX-58729",
        "AzureADTest": "Issue 40131",
        "Autoextract - Test": "Issue 45293",
        "LogRhythm-Test-Playbook": "Issue 27164",
        "GSuiteAdmin-Test": "Issue 34784",
        "Microsoft_365_Defender-Test": "Issue 39390",
        "Tanium Threat Response - Request File Download v2 - Test": "Issue 46326",
        "test_AssignToNextShiftOOO": "Issue 44198",
        "EWS_O365_send_mail_test": "Issue 44200",
        "Cisco Umbrella Test": "Issue 24338",
        "Unit42 Intel Objects Feed - Test": "Issue 44100",
        "Fetch Indicators Test": "Issue 45490",
        "FormattedDateToEpochTest": "Issue 26724",
        "CrowdstrikeFalconSandbox2 Test": "Issue 46845",
        "Test ADGetUser Fails with no instances 'Active Directory Query' (old version)": "Issue 44543",
        "CarbonBlackLiveResponseCloud-Test": "Issue 39282",
        "Panorama Best Practise - Test": "Issue 43826",
        "JsonToTable - Test Playbook": "Issue 44302",
        "Recorded Future Test": "Issue 26741",
        "Git_Integration-Test": "Issue 37800",
        "RecordedFutureFeed - Test": "Issue 43923",
        "RedLockTest": "Issue 24600",
        "SymantecEndpointProtection_Test": "Issue 30157",
        "RSANetWitnessv115-Test": "Issue XDRSUP-12553",
        "TestCloudflareWAFPlaybook": "No instance",
        "DBot Build Phishing Classifier Test - Multiple Algorithms": "Issue 48350",
        "Elasticsearch_v2_test-v8": "CRTX-61980",
        "Carbon Black Enterprise Protection V2 Test": "No credentials",
        "TruSTAR v2-Test": "No credentials",
        "Process Email - Generic - Test - Incident Starter": "Issue CIAC-4161",
        "AD v2 - debug-mode": "No credentials",
        "CortexAttackSurfaceManagement_Test": "No instance - issue CRTX-65449",
        "OpenCTI Test": "Add Support to version 5.x of OpenCTI - issue CIAC-4407"
    },
    "skipped_integrations": {
        "AbuseIPDB": "License expired",
        "checkpointdome9": "No license",
        "_comment1": "~~~ NO INSTANCE ~~~",
        "FortiSIEMV2": "No instance",
        "Azure Firewall": "No instance",
        "Vertica": "No insance issue 45719",
        "Ipstack": "Usage limit reached (Issue 38063)",
        "AnsibleAlibabaCloud": "No instance - issue 40447",
        "AnsibleAzure": "No instance - issue 40447",
        "AnsibleCiscoIOS": "No instance - issue 40447",
        "AnsibleCiscoNXOS": "No instance - issue 40447",
        "AnsibleHCloud": "No instance - issue 40447",
        "AnsibleKubernetes": "No instance - issue 40447",
        "AnsibleACME": "No instance - issue 40447",
        "AnsibleDNS": "No instance - issue 40447",
        "AnsibleLinux": "No instance - issue 40447",
        "AnsibleOpenSSL": "No instance - issue 40447",
        "AnsibleMicrosoftWindows": "No instance - issue 40447",
        "AnsibleVMware": "No instance - issue 40447",
        "SolarWinds": "No instance - developed by Crest",
        "Atlassian Confluence Cloud": "No instance - developed by Crest",
        "SOCRadarIncidents": "No instance - developed by partner",
        "SOCRadarThreatFusion": "No instance - developed by partner",
        "NetskopeAPIv1": "No instance - developed by Qmasters",
        "trustwave secure email gateway": "No instance - developed by Qmasters",
        "Azure Storage Table": "No instance - developed by Qmasters",
        "Azure Storage Queue": "No instance - developed by Qmasters",
        "Azure Storage FileShare": "No instance - developed by Qmasters",
        "Azure Storage Container": "No instance - developed by Qmasters",
        "VMware Workspace ONE UEM (AirWatch MDM)": "No instance - developed by crest",
        "ServiceDeskPlus (On-Premise)": "No instance",
        "Forcepoint": "instance issues. Issue 28043",
        "ZeroFox": "Issue 29284",
        "Symantec Management Center": "Issue 23960",
        "Fidelis Elevate Network": "Issue 26453",
        "ArcSight Logger": "Issue 19117",
        "Sophos Central": "No instance",
        "MxToolBox": "No instance",
        "Prisma Access": "Instance will be provided soon by Lior and Prasen - Issue 27112",
        "AlphaSOC Network Behavior Analytics": "No instance",
        "IsItPhishing": "No instance",
        "Verodin": "No instance",
        "EasyVista": "No instance",
        "Pipl": "No instance",
        "Moloch": "No instance",
        "Twilio": "No instance",
        "Zendesk": "No instance",
        "GuardiCore": "No instance",
        "Nessus": "No instance",
        "Cisco CloudLock": "No instance",
        "Vectra v2": "No instance",
        "GoogleCloudSCC": "No instance, outsourced",
        "FortiGate": "License expired, and not going to get one (issue 14723)",
        "Attivo Botsink": "no instance, not going to get it",
        "AWS Sagemaker": "License expired, and probably not going to get it",
        "Symantec MSS": "No instance, probably not going to get it (issue 15513)",
        "FireEye ETP": "No instance",
        "Proofpoint TAP v2": "No instance",
        "remedy_sr_beta": "No instance",
        "fireeye": "Issue 19839",
        "Remedy On-Demand": "Issue 19835",
        "Check Point": "Issue 18643",
        "CheckPointFirewall_v2": "Issue 18643",
        "CTIX v3": "No instance - developed by partner",
        "Jask": "Issue 18879",
        "vmray": "Issue 18752",
        "SCADAfence CNM": "Issue 18376",
        "ArcSight ESM v2": "Issue #18328",
        "AlienVault USM Anywhere": "Issue #18273",
        "Dell Secureworks": "No instance",
        "Service Manager": "Expired license",
        "carbonblackprotection": "License expired",
        "icebrg": "Issue 14312",
        "Freshdesk": "Trial account expired",
        "Kafka V2": "Can not connect to instance from remote",
        "KafkaV3": "Can not connect to instance from remote",
        "Check Point Sandblast": "Issue 15948",
        "Remedy AR": "getting 'Not Found' in test button",
        "Salesforce": "Issue 15901",
        "ANYRUN": "No instance",
        "SecneurX Analysis": "No Instance",
        "Snowflake": "Looks like account expired, needs looking into",
        "Cisco Spark": "Issue 18940",
        "Phish.AI": "Issue 17291",
        "MaxMind GeoIP2": "Issue 18932.",
        "Exabeam": "Issue 19371",
        "Ivanti Heat": "Issue 26259",
        "AWS - Athena - Beta": "Issue 19834",
        "SNDBOX": "Issue 28826",
        "Workday": "License expired Issue: 29595",
        "FireEyeFeed": "License expired Issue: 31838",
        "Akamai WAF": "Issue 32318",
        "FraudWatch": "Issue 34299",
        "Cisco Stealthwatch": "No instance - developed by Qmasters",
        "AzureKeyVault": "No instance - developed by Qmasters",
        "Armis": "No instance - developed by SOAR Experts",
        "_comment2": "~~~ UNSTABLE ~~~",
        "Tenable.sc": "unstable instance",
        "ThreatConnect v2": "unstable instance",
        "_comment3": "~~~ QUOTA ISSUES ~~~",
        "Lastline": "issue 20323",
        "Google Resource Manager": "Cannot create projects because have reached allowed quota.",
        "Looker": "Warehouse 'DEMO_WH' cannot be resumed because resource monitor 'LIMITER' has exceeded its quota.",
        "_comment4": "~~~ OTHER ~~~",
        "Anomali ThreatStream v2": "Will be deprecated soon.",
        "Anomali ThreatStream": "Will be deprecated soon.",
        "AlienVault OTX TAXII Feed": "Issue 29197",
        "EclecticIQ Platform": "Issue 8821",
        "Forescout": "Can only be run from within PANW network. Look in keeper for - Demisto in the LAB",
        "ForescoutEyeInspect": "No instance - developed by Qmasters",
        "FortiManager": "Can only be run within PANW network",
        "HelloWorldSimple": "This is just an example integration - no need for test",
        "TestHelloWorldPlaybook": "This is just an example integration - no need for test",
        "AttackIQFireDrill": "License issues #29774",
        "SentinelOne V2": "License expired issue #24933",
        "LogRhythm": "The integration is deprecated"
    },
    "nightly_integrations": [
    ],
    "nightly_packs": [
        "CommonScripts",
        "CommonPlaybooks",
        "rasterize",
        "Phishing",
        "Base",
        "Active_Directory_Query",
        "EWS",
        "DefaultPlaybook",
        "DemistoRESTAPI",
        "Palo_Alto_Networks_WildFire",
        "ipinfo",
        "Whois",
        "AutoFocus",
        "ImageOCR",
        "SplunkPy",
        "MailSenderNew",
        "EWSMailSender",
        "ServiceNow",
        "CortexXDR",
        "PAN-OS",
        "QRadar",
        "PhishTank",
        "OpenPhish",
        "AbuseDB",
        "CrowdStrikeFalcon",
        "XForceExchange",
        "AlienVault_OTX",
        "MicrosoftGraphMail",
        "MISP",
        "Threat_Crowd",
        "Slack",
        "CrowdStrikeFalconX",
        "FeedMitreAttackv2",
        "URLHaus",
        "MicrosoftDefenderAdvancedThreatProtection",
        "CVESearch",
        "CrowdStrikeIntel",
        "Shodan",
        "MailListener",
        "FeedOffice365",
        "GenericSQL",
        "PANWComprehensiveInvestigation",
        "CortexDataLake",
        "PrismaCloud",
        "FeedAWS",
        "AzureSecurityCenter",
        "PrismaCloudCompute",
        "ExpanseV2",
        "PrismaSaasSecurity",
        "PaloAltoNetworks_IoT"
    ],
    "unmockable_integrations": {
        "NetscoutArborSightline": "Uses timestamp",
        "Cylance Protect v2": "uses time-based JWT token",
        "EwsExtension": "Powershell does not support proxy",
        "EWS Extension Online Powershell v2": "Powershell does not support proxy/ssl",
        "Office 365 Feed": "Client sends a unique uuid as first request of every run",
        "AzureWAF": "Has a command that sends parameters in the path",
        "HashiCorp Vault": "Has a command that sends parameters in the path",
        "urlscan.io": "Uses data that comes in the headers",
        "CloudConvert": "has a command that uploads a file (!cloudconvert-upload)",
        "Symantec Messaging Gateway": "Test playbook uses a random string",
        "AlienVault OTX TAXII Feed": "Client from 'cabby' package generates uuid4 in the request",
        "Generic Webhook": "Does not send HTTP traffic",
        "Microsoft Endpoint Configuration Manager": "Uses Microsoft winRM",
        "SecurityIntelligenceServicesFeed": "Need proxy configuration in server",
        "BPA": "Playbook using GenericPolling which is inconsistent",
        "XsoarPowershellTesting": "Integration which not use network.",
        "Mail Listener v2": "Integration has no proxy checkbox",
        "Cortex XDR - IOC": "'Cortex XDR - IOC - Test' is using also the fetch indicators which is not working in proxy mode",
        "SecurityAndCompliance": "Integration doesn't support proxy",
        "Cherwell": "Submits a file - tests that send files shouldn't be mocked. this problem was fixed but the test is not running anymore because the integration is skipped",
        "Maltiverse": "issue 24335",
        "ActiveMQ": "stomp sdk not supporting proxy.",
        "MITRE ATT&CK": "Using taxii2client package",
        "MongoDB": "Our instance not using SSL",
        "Cortex Data Lake": "Integration requires SSL",
        "Google Key Management Service": "The API requires an SSL secure connection to work.",
        "McAfee ESM-v10": "we have multiple instances with same test playbook, mock recording are per playbook so it keeps failing the playback step",
        "SlackV2": "Integration requires SSL",
        "SlackV3": "Integration requires SSL",
        "Whois": "Mocks does not support sockets",
        "Panorama": "Exception: Proxy process took to long to go up. https://circleci.com/gh/demisto/content/24826",
        "Image OCR": "Does not perform network traffic",
        "Server Message Block (SMB) v2": "Does not perform http communication",
        "Active Directory Query v2": "Does not perform http communication",
        "dnstwist": "Does not perform http communication",
        "Generic SQL": "Does not perform http communication",
        "PagerDuty v2": "Integration requires SSL",
        "TCPIPUtils": "Integration requires SSL",
        "Luminate": "Integration has no proxy checkbox",
        "Shodan": "Integration has no proxy checkbox",
        "Google BigQuery": "Integration has no proxy checkbox",
        "ReversingLabs A1000": "Checking",
        "Check Point": "Checking",
        "okta": "Test Module failing, suspect it requires SSL",
        "Okta v2": "dynamic test, need to revisit and better avoid conflicts",
        "Awake Security": "Checking",
        "ArcSight ESM v2": "Checking",
        "Phish.AI": "Checking",
        "VMware": "PyVim (SmartConnect class) does not support proxy",
        "Intezer": "Nightly - Checking",
        "ProtectWise": "Nightly - Checking",
        "google-vault": "Nightly - Checking",
        "McAfee NSM": "Nightly - Checking",
        "Forcepoint": "Nightly - Checking",
        "palo_alto_firewall": "Need to check test module",
        "Signal Sciences WAF": "error with certificate",
        "google": "'unsecure' parameter not working",
        "EWS Mail Sender": "Inconsistent test (playback fails, record succeeds)",
        "ReversingLabs Titanium Cloud": "No Unsecure checkbox. proxy trying to connect when disabled.",
        "Recorded Future": "might be dynamic test",
        "AlphaSOC Wisdom": "Test module issue",
        "RedLock": "SSL Issues",
        "Microsoft Graph User": "Test direct access to oproxy",
        "Azure Security Center v2": "Test direct access to oproxy",
        "Azure Compute v2": "Test direct access to oproxy",
        "AWS - CloudWatchLogs": "Issue 20958",
        "AWS - Athena - Beta": "Issue 24926",
        "AWS - CloudTrail": "Issue 24926",
        "AWS - Lambda": "Issue 24926",
        "AWS - IAM": "Issue 24926",
        "AWS Sagemaker": "Issue 24926",
        "Gmail Single User": "googleclient sdk has time based challenge exchange",
        "Gmail": "googleclient sdk has time based challenge exchange",
        "GSuiteAdmin": "googleclient sdk has time based challenge exchange",
        "GSuiteAuditor": "googleclient sdk has time based challenge exchange",
        "GoogleCloudTranslate": "google translate sdk does not support proxy",
        "Google Chronicle Backstory": "SDK",
        "Google Vision AI": "SDK",
        "Google Cloud Compute": "googleclient sdk has time based challenge exchange",
        "Google Cloud Functions": "googleclient sdk has time based challenge exchange",
        "GoogleDocs": "googleclient sdk has time based challenge exchange",
        "GooglePubSub": "googleclient sdk has time based challenge exchange",
        "Google Resource Manager": "googleclient sdk has time based challenge exchange",
        "Google Cloud Storage": "SDK",
        "GoogleCalendar": "googleclient sdk has time based challenge exchange",
        "G Suite Security Alert Center": "googleclient sdk has time based challenge exchange",
        "GoogleDrive": "googleclient sdk has time based challenge exchange",
        "Syslog Sender": "syslog",
        "syslog": "syslog",
        "MongoDB Log": "Our instance not using SSL",
        "MongoDB Key Value Store": "Our instance not using SSL",
        "Zoom": "Uses dynamic token",
        "GoogleKubernetesEngine": "SDK",
        "TAXIIFeed": "Cannot use proxy",
        "EWSO365": "oproxy dependent",
        "MISP V2": "Cleanup process isn't performed as expected.",
        "MISP V3": "Cleanup process isn't performed as expected.",
        "Azure Network Security Groups": "Has a command that sends parameters in the path",
        "GitHub": "Cannot use proxy",
        "LogRhythm": "Cannot use proxy",
        "Create-Mock-Feed-Relationships": "recording is redundant for this integration",
        "RSA Archer v2": "cannot connect to proxy",
        "Anomali ThreatStream v3": "recording is not working",
        "LogRhythmRest V2": "Submits a file - tests that send files shouldn't be mocked.",
        "Cortex XDR - IR": "internal product, no need to mock"
    },
    "parallel_integrations": [
        "AWS - ACM",
        "AWS - EC2",
        "AWS - Security Hub",
        "AWS Feed",
        "AlienVault OTX TAXII Feed",
        "AlienVault Reputation Feed",
        "Amazon DynamoDB",
        "AutoFocus Feed",
        "AzureFeed",
        "Bambenek Consulting Feed",
        "Blocklist_de Feed",
        "BruteForceBlocker Feed",
        "CSVFeed",
        "CVE Search v2",
        "CheckPhish",
        "Cloudflare Feed",
        "Cofense Feed",
        "Cortex Data Lake",
        "Create-Mock-Feed-Relationships",
        "CreateIncidents",
        "CrowdStrike Falcon X",
        "Cryptocurrency",
        "DShield Feed",
        "Demisto REST API",
        "EDL",
        "EWS Mail Sender",
        "ElasticsearchFeed",
        "Fastly Feed",
        "Feodo Tracker IP Blocklist Feed",
        "HelloWorld",
        "Image OCR",
        "JSON Feed",
        "Lastline v2",
        "LogRhythmRest",
        "MITRE ATT&CK",
        "Mail Listener v2",
        "Malware Domain List Active IPs Feed",
        "McAfee DXL",
        "Microsoft Intune Feed",
        "Office 365 Feed",
        "Plain Text Feed",
        "Prisma Access Egress IP feed",
        "ProofpointFeed",
        "Rasterize",
        "Recorded Future Feed",
        "SNDBOX",
        "SpamhausFeed",
        "TAXII2 Server",
        "TAXIIFeed",
        "Tanium",
        "VirusTotal (API v3)",
        "VulnDB",
        "Whois",
        "abuse.ch SSL Blacklist Feed",
        "ipinfo",
        "ipinfo_v2",
        "syslog"
    ],
    "private_tests": [
        "HelloWorldPremium_Scan-Test",
        "HelloWorldPremium-Test"
    ],
    "docker_thresholds": {
        "_comment": "Add here docker images which are specific to an integration and require a non-default threshold (such as rasterize or ews). That way there is no need to define this multiple times. You can specify full image name with version or without.",
        "images": {
            "demisto/chromium": {
                "pid_threshold": 11
            },
            "demisto/py-ews:2.0": {
                "memory_threshold": 150
            },
            "demisto/pymisp:1.0.0.52": {
                "memory_threshold": 150
            },
            "demisto/pytan": {
                "pid_threshold": 11
            },
            "demisto/google-k8s-engine:1.0.0.9467": {
                "pid_threshold": 11
            },
            "demisto/threatconnect-tcex": {
                "pid_threshold": 11
            },
            "demisto/taxii2": {
                "pid_threshold": 11
            },
            "demisto/pwsh-infocyte": {
                "pid_threshold": 24,
                "memory_threshold": 140
            },
            "demisto/pwsh-exchange": {
                "pid_threshold": 24,
                "memory_threshold": 140
            },
            "demisto/powershell": {
                "pid_threshold": 24,
                "memory_threshold": 140
            },
            "demisto/powershell-ubuntu": {
                "pid_threshold": 45,
                "memory_threshold": 250
            },
            "demisto/boto3": {
                "memory_threshold": 90
            },
            "demisto/flask-nginx": {
                "pid_threshold": 11
            },
            "demisto/py3-tools": {
                "memory_threshold": 105
            },
            "demisto/googleapi-python3": {
                "memory_threshold": 200
            },
            "demisto/python3:3.10.4.29342": {
                "memory_threshold": 85
            }
        }
    },
    "test_marketplacev2": [
        "Sanity Test - Playbook with Unmockable Whois Integration"
    ]
}<|MERGE_RESOLUTION|>--- conflicted
+++ resolved
@@ -5162,11 +5162,8 @@
         }
     ],
     "skipped_tests": {
-<<<<<<< HEAD
         "Detonate URL - Generic Test": "Issue CRTX-67709 and CRTX-67708",
-=======
         "Test XDR Playbook": "Issue CIAC-4624",
->>>>>>> c5429814
         "PaloAltoNetworks_IoT-Test": "Issue CRTX-67960",
         "Cortex Data Lake Test": "Issue CRTX-67423",
         "playbook-CheckPointSandBlast_Test" : "Checkpoint playbook no license",
