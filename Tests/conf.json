--- conflicted
+++ resolved
@@ -3,15 +3,14 @@
     "testInterval": 20,
     "tests": [
         {
-<<<<<<< HEAD
             "integrations": "URLhaus",
             "playbookID": "Test-URLhaus",
             "timeout": 1000
-=======
+        },
+        {
             "integrations": "Smokescreen IllusionBLACK",
             "playbookID": "Smokescreen IllusionBLACK-Test",
             "fromversion": "5.0.0"
->>>>>>> 6990428f
         },
         {
             "integrations": "Tanium Threat Response",
