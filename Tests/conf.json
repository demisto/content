--- conflicted
+++ resolved
@@ -24,11 +24,7 @@
         {
             "playbookID": "playbook-AzureLogAnalytics-test",
             "integrations": "Azure Log Analytics",
-<<<<<<< HEAD
-            "instance_name": "Azure_Log_Analytics_client_cred",
-=======
             "instance_names": "Azure_Log_Analytics_client_cred",
->>>>>>> 9d6c5180
             "timeout": 800,
             "is_mockable": false
         },
@@ -66,14 +62,11 @@
             "instance_names": "active_directory_80k"
         },
         {
-<<<<<<< HEAD
-=======
             "integrations": "ThreatConnect v3",
             "playbookID": "test-threatConnectv3",
             "is_mockable": false
         },
         {
->>>>>>> 9d6c5180
             "playbookID": "Enrichment for Verdict - Test",
             "timeout": 500,
             "integrations": [
@@ -207,7 +200,6 @@
         },
         {
             "playbookID": "IsEmailAddressInternal_Test"
-<<<<<<< HEAD
         },
         {
             "playbookID": "SetAndHandleEmpty_Test"
@@ -215,18 +207,9 @@
         {
             "playbookID": "ExtractEmailTransformer_Test",
             "fromversion": "6.11.0"
-=======
-        },
-        {
-            "playbookID": "SetAndHandleEmpty_Test"
-        },
-        {
-            "playbookID": "ExtractEmailTransformer_Test",
-            "fromversion": "6.11.0"
         },
         {
             "playbookID": "IsIntegrationAvailable - Test"
->>>>>>> 9d6c5180
         },
         {
             "integrations": "Tripwire",
@@ -926,29 +909,17 @@
         {
             "integrations": "Cortex XDR - IR",
             "playbookID": "Test XDR Playbook quarantine file command",
-<<<<<<< HEAD
-=======
             "fromversion": "4.1.0",
             "timeout": 2500
         },
         {
             "integrations": "Cortex XDR - IR",
-            "playbookID": "Test XDR Playbook general commands",
->>>>>>> 9d6c5180
-            "fromversion": "4.1.0",
-            "timeout": 2500
-        },
-        {
-            "integrations": "Cortex XDR - IR",
-<<<<<<< HEAD
             "playbookID": "Test XDR Playbook general commands",
             "fromversion": "4.1.0",
             "timeout": 2500
         },
         {
             "integrations": "Cortex XDR - IR",
-=======
->>>>>>> 9d6c5180
             "playbookID": "Test XDR Playbook retrieve file command",
             "fromversion": "4.1.0",
             "timeout": 3500
@@ -1375,11 +1346,7 @@
             "integrations": "EDL",
             "instance_names": "edl_update_to_7_9_9",
             "fromversion": "5.5.0",
-<<<<<<< HEAD
-            "toversion": "7.9.9",
-=======
             "marketplaces": "xsoar_on_prem",
->>>>>>> 9d6c5180
             "pid_threshold": 8,
             "has_api": false
         },
@@ -1391,11 +1358,7 @@
                 "Create-Mock-Feed-Relationships"
             ],
             "fromversion": "6.0.0",
-<<<<<<< HEAD
-            "toversion": "7.9.9",
-=======
             "marketplaces": "xsoar_on_prem",
->>>>>>> 9d6c5180
             "timeout": 3500,
             "memory_threshold": 900,
             "pid_threshold": 12,
@@ -1538,11 +1501,7 @@
                 "Core REST API"
             ],
             "fromversion": "5.0.0",
-<<<<<<< HEAD
-            "toversion": "7.9.9"
-=======
             "marketplaces": "xsoar_on_prem"
->>>>>>> 9d6c5180
         },
         {
             "integrations": "SCADAfence CNM",
@@ -1789,11 +1748,7 @@
                 "ews_mail_sender_labdemisto"
             ],
             "playbookID": "EWS V2 Send Mail Test 2",
-<<<<<<< HEAD
-            "memory_threshold": 150
-=======
             "memory_threshold": 250
->>>>>>> 9d6c5180
         },
         {
             "integrations": [
@@ -1916,11 +1871,7 @@
             "integrations": "CrowdstrikeFalcon",
             "playbookID": "Test - CrowdStrike Falcon",
             "fromversion": "4.1.0",
-<<<<<<< HEAD
-            "timeout": 1000,
-=======
             "timeout": 5000,
->>>>>>> 9d6c5180
             "is_mockable": false
         },
         {
@@ -2147,11 +2098,7 @@
         {
             "integrations": "Demisto Lock",
             "playbookID": "DemistoLockTest",
-<<<<<<< HEAD
-            "instance_name": "no_sync"
-=======
             "instance_names": "no_sync"
->>>>>>> 9d6c5180
         },
         {
             "playbookID": "test-domain-indicator",
@@ -3000,9 +2947,6 @@
             "playbookID": "IP Enrichment - Generic v2 - Test",
             "integrations": "VirusTotal (API v3)",
             "instance_names": "virus_total_v3",
-<<<<<<< HEAD
-            "fromversion": "4.1.0"
-=======
             "external_playbook_config": {
                 "playbookID": "IP Enrichment - Generic v2",
                 "input_parameters": {
@@ -3012,7 +2956,6 @@
                 }
             },
             "fromversion": "6.1.0"
->>>>>>> 9d6c5180
         },
         {
             "integrations": "Cherwell",
@@ -3067,11 +3010,7 @@
         {
             "playbookID": "FormattingPerformance - Test",
             "fromversion": "5.0.0",
-<<<<<<< HEAD
-            "toversion": "7.9.9"
-=======
             "marketplaces": "xsoar_on_prem"
->>>>>>> 9d6c5180
         },
         {
             "integrations": "AWS - EC2",
@@ -3594,14 +3533,11 @@
             "fromversion": "6.10.0"
         },
         {
-<<<<<<< HEAD
-=======
             "playbookID": "HasiCoprTerraformTest",
             "integrations": "HashicorpTerraform",
             "fromversion": "6.10.0"
         },
         {
->>>>>>> 9d6c5180
             "playbookID": "FetchIndicatorsFromFile-test",
             "fromversion": "5.5.0"
         },
@@ -5471,11 +5407,7 @@
                 "Rasterize"
             ],
             "memory_threshold": 300,
-<<<<<<< HEAD
-            "toversion": "7.9.9"
-=======
             "marketplaces": "xsoar_on_prem"
->>>>>>> 9d6c5180
         },
         {
             "playbookID": "DBotUpdateLogoURLPhishing_test"
@@ -5705,21 +5637,12 @@
         },
         {
             "integrations": "AWS - Organizations",
-<<<<<<< HEAD
-            "playbookID": "Test - AWS_Organizations"
-=======
             "playbookID": "Test - AWS_Organizations",
             "fromversion": "6.10.0"
->>>>>>> 9d6c5180
         },
         {
             "integrations": "Netcraft V2",
             "playbookID": "Test - Netcraft"
-<<<<<<< HEAD
-        }
-    ],
-    "skipped_tests": {
-=======
         },
         {
             "integrations": "Fortimail",
@@ -5729,7 +5652,6 @@
     "skipped_tests": {
         "Retrieve File from Endpoint - Generic V2 Test": "The playbook is deprecated",
         "test-threatConnectv3": "No instance - Instance issues",
->>>>>>> 9d6c5180
         "generic-sql-mssql-encrypted-connection": "Instance issues",
         "RSANetWitnessv115-Test": "mocking error CIAC-7576",
         "CiscoWSAv2": "No instance - developed by Qmasters",
@@ -5912,10 +5834,7 @@
         "BambenekConsultingFeed_Test": "Issue CRTX-99480"
     },
     "skipped_integrations": {
-<<<<<<< HEAD
-=======
         "EWS Mail Sender": "The integration is deprecated",
->>>>>>> 9d6c5180
         "CiscoWSAv2": "No instance - No license",
         "DatadogCloudSIEM": "No instance - No license",
         "Lastline v2": "No instance - No license",
@@ -5926,20 +5845,6 @@
         "Azure Firewall": "No instance",
         "Vertica": "No instance issue 45719",
         "Ipstack": "No instance - Usage limit reached (Issue 38063)",
-<<<<<<< HEAD
-        "AnsibleAlibabaCloud": "No instance - issue 40447",
-        "AnsibleAzure": "No instance - issue 40447",
-        "AnsibleCiscoIOS": "No instance - issue 40447",
-        "AnsibleCiscoNXOS": "No instance - issue 40447",
-        "AnsibleHCloud": "No instance - issue 40447",
-        "AnsibleKubernetes": "No instance - issue 40447",
-        "AnsibleACME": "No instance - issue 40447",
-        "AnsibleDNS": "No instance - issue 40447",
-        "AnsibleLinux": "No instance - issue 40447",
-        "AnsibleOpenSSL": "No instance - issue 40447",
-        "AnsibleMicrosoftWindows": "No instance - issue 40447",
-        "AnsibleVMware": "No instance - issue 40447",
-=======
         "AnsibleAlibabaCloud": "No instance - issue 40447 - CRTX-43182",
         "AnsibleAzure": "No instance - issue 40447 - CRTX-43182",
         "AnsibleCiscoIOS": "No instance - issue 40447- CRTX-43182",
@@ -5952,7 +5857,6 @@
         "AnsibleOpenSSL": "No instance - issue 40447 - CRTX-43182",
         "AnsibleMicrosoftWindows": "No instance - issue 40447 - CRTX-43182",
         "AnsibleVMware": "No instance - issue 40447 - CRTX-43182",
->>>>>>> 9d6c5180
         "SolarWinds": "No instance - developed by Crest",
         "Atlassian Confluence Cloud": "No instance - developed by Crest",
         "SOCRadarIncidents": "No instance - developed by partner",
@@ -5968,13 +5872,8 @@
         "Forcepoint": "No instance - instance issues. Issue 28043",
         "ZeroFox": "No instance - Issue 29284",
         "Symantec Management Center": "No instance - Issue 23960",
-<<<<<<< HEAD
-        "Fidelis Elevate Network": "No instance - Issue 26453",
-        "ArcSight Logger": "No instance - Issue 19117",
-=======
         "Fidelis Elevate Network": "No instance - Issue 26453 - CIAC-1635",
         "ArcSight Logger": "No instance - Issue 19117 - CIAC-1893",
->>>>>>> 9d6c5180
         "Sophos Central": "No instance",
         "MxToolBox": "No instance",
         "Prisma Access": "No instance - Issue CRTX-84209",
@@ -5998,56 +5897,25 @@
         "FireEye ETP": "No instance",
         "Proofpoint TAP v2": "No instance",
         "remedy_sr_beta": "No instance",
-<<<<<<< HEAD
-        "fireeye": "No instance - Issue 19839",
-        "Remedy On-Demand": "No instance - Issue 19835",
-=======
         "fireeye": "No instance - Issue 19839 CIAC-1300, CIAC-2456",
         "Remedy On-Demand": "No instance - Issue 19835 - CIAC-1870",
->>>>>>> 9d6c5180
         "Check Point": "No instance - Issue 18643",
         "CheckPointFirewall_v2": "No instance - Issue 18643",
         "CTIX v3": "No instance - developed by partner",
         "Jask": "No instance - Issue 18879",
         "vmray": "No instance - Issue 18752",
         "SCADAfence CNM": "No instance - Issue 18376",
-<<<<<<< HEAD
-        "ArcSight ESM v2": "No instance - Issue #18328",
-=======
         "ArcSight ESM v2": "No instance - Issue #18328 - CIAC-1919",
->>>>>>> 9d6c5180
         "AlienVault USM Anywhere": "No instance - Issue #18273",
         "Dell Secureworks": "No instance",
         "Service Manager": "No instance - Expired license",
         "carbonblackprotection": "No instance - License expired",
-<<<<<<< HEAD
-        "icebrg": "No instance - Issue 14312",
-=======
         "icebrg": "No instance - Issue 14312 - CIAC-2006",
->>>>>>> 9d6c5180
         "Freshdesk": "No instance - Trial account expired",
         "Kafka V2": "No instance - Can not connect to instance from remote",
         "KafkaV3": "No instance - Can not connect to instance from remote",
         "Check Point Sandblast": "No instance - Issue 15948",
         "Remedy AR": "No instance - getting 'Not Found' in test button",
-<<<<<<< HEAD
-        "Salesforce": "No instance - Issue 15901",
-        "ANYRUN": "No instance",
-        "SecneurX Analysis": "No Instance",
-        "Snowflake": "No instance - Looks like account expired, needs looking into",
-        "Cisco Spark": "No instance - Issue 18940",
-        "Phish.AI": "No instance - Issue 17291",
-        "MaxMind GeoIP2": "No instance - Issue 18932.",
-        "Exabeam": "No instance - Issue 19371",
-        "Ivanti Heat": "No instance - Issue 26259",
-        "AWS - Athena - Beta": "No instance - Issue 19834",
-        "SNDBOX": "No instance - Issue 28826",
-        "Workday": "No instance - License expired Issue: 29595",
-        "FireEyeFeed": "No instance - License expired Issue: 31838",
-        "Akamai WAF": "No instance - Issue 32318",
-        "FreshworksFreshservice": "No instance - Issue 32318",
-        "FraudWatch": "No instance - Issue 34299",
-=======
         "Salesforce": "No instance - Issue 15901 - CIAC-1976",
         "ANYRUN": "No instance",
         "SecneurX Analysis": "No Instance",
@@ -6064,7 +5932,6 @@
         "Akamai WAF": "No instance - Issue 32318 - CIAC-1407",
         "FreshworksFreshservice": "No instance - Issue 32318",
         "FraudWatch": "No instance - Issue 34299 - CIAC-1323",
->>>>>>> 9d6c5180
         "Cisco Stealthwatch": "No instance - developed by Qmasters",
         "Armis": "No instance - developed by SOAR Experts",
         "CiscoESA": "No instance - developed by Qmasters",
@@ -6089,11 +5956,7 @@
         "FortiManager": "Can only be run within PANW network",
         "HelloWorldSimple": "This is just an example integration - no need for test",
         "TestHelloWorldPlaybook": "This is just an example integration - no need for test",
-<<<<<<< HEAD
-        "AttackIQFireDrill": "License issues #29774",
-=======
         "AttackIQFireDrill": "License issues #29774 - CIAC-1502",
->>>>>>> 9d6c5180
         "LogRhythm": "The integration is deprecated",
         "Threat Grid": "No instance & Depreceated, replaced by ThreatGridv2",
         "ThreatGridv2": "No instance - developed by Qmasters",
@@ -6101,12 +5964,8 @@
         "CheckPhish": "Issue CRTX-86562",
         "SecurityAndComplianceV2": "Can only be authenticated via MFA and requires user interaction to configure.",
         "ThreatExchange v2": "No instance",
-<<<<<<< HEAD
-        "PhishLabs IOC EIR": "No instance, CRTX-91214"
-=======
         "PhishLabs IOC EIR": "No instance, CRTX-91214",
         "Fortimail": "No instance"
->>>>>>> 9d6c5180
     },
     "nightly_packs": [
         "CommonScripts",
