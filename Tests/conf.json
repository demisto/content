--- conflicted
+++ resolved
@@ -4781,11 +4781,7 @@
         "Lastline v2": "Temporary skipping, due to quota issues, in order to merge a PR",
         "AttackIQFireDrill": "License issues #29774",
         "SentinelOne V2": "License expired issue #24933",
-<<<<<<< HEAD
-=======
-        "G Suite Security Alert Center": "Developed by crest, need to add permissions to our instance issue #40988",
         "Azure Sentinel": "issue with the tenant_id parameter"
->>>>>>> 46c7c927
     },
     "nightly_integrations": [
         "Laline v2",
