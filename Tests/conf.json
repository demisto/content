--- conflicted
+++ resolved
@@ -665,13 +665,12 @@
             "playbookID": "cisco-ise-test-playbook"
         },
         {
-<<<<<<< HEAD
             "integrations": "RSA NetWitness v11.1",
             "playbookID": "RSA NetWitness Test"
-=======
+        },
+        {
             "integrations": "Rasterize",
             "playbookID": "RasterizeImageTest"
->>>>>>> 5eda443b
         },
         {
             "playbookID": "ExifReadTest"
