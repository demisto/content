{
    "testTimeout": 160,
    "testInterval": 20,
    "tests": [
        {
            "integrations": "Microsoft Teams Management",
            "playbookID": "Microsoft Teams Management - Test",
            "is_mockable": false
        },
        {
            "playbookID": "SetIfEmpty - non-ascii chars - Test"
        },
        {
            "integrations": "Tripwire",
            "playbookID": "TestplaybookTripwire",
            "fromversion": "5.0.0"
        },
        {
            "playbookID": "Generic Polling Test",
            "timeout": 250
        },
        {
            "integrations": "Cisco Umbrella Enforcement",
            "playbookID": "Cisco Umbrella Enforcement-Test",
            "fromversion": "5.0.0"
        },
        {
            "integrations": "GSuiteAdmin",
            "playbookID": "GSuiteAdmin-Test",
            "fromversion": "5.0.0"
        },
        {
            "integrations": "AzureWAF",
            "playbookID": "Azure WAF - Test",
            "fromversion": "5.0.0"
        },
        {
            "integrations": "GoogleCalendar",
            "playbookID": "GoogleCalendar-Test",
            "fromversion": "5.0.0"
        },
        {
            "integrations": "GoogleDrive",
            "playbookID": "GoogleDrive-Test",
            "fromversion": "5.0.0"
        },
        {
            "integrations": "FireEyeNX",
            "playbookID": "FireEyeNX-Test"
        },
        {
            "integrations": "EmailRepIO",
            "playbookID": "TestEmailRepIOPlaybook",
            "fromversion": "5.0.0"
        },
        {
            "integrations": "XsoarPowershellTesting",
            "playbookID": "XsoarPowershellTesting-Test"
        },
        {
            "integrations": "Palo Alto Networks Threat Vault",
            "playbookID": "PANW Threat Vault - Signature Search - Test",
            "fromversion": "5.0.0"
        },
        {
            "integrations": "Microsoft Endpoint Configuration Manager",
            "playbookID": "Microsoft ECM - Test",
            "fromversion": "5.5.0",
            "timeout": 400
        },
        {
            "integrations": "CrowdStrike Falcon Intel v2",
            "playbookID": "CrowdStrike Falcon Intel v2 - Test",
            "fromversion": "5.0.0"
        },
        {
            "integrations": "SecurityAndCompliance",
            "playbookID": "O365-SecurityAndCompliance-Test",
            "fromversion": "5.5.0",
            "timeout": 700
        },
        {
            "integrations": "SecurityIntelligenceServicesFeed",
            "playbookID": "SecurityIntelligenceServicesFeed - Test",
            "fromversion": "5.5.0"
        },
        {
            "integrations": "EwsExtension",
            "playbookID": "O365 - EWS - Extension - Test",
            "fromversion": "5.5.0"
        },
        {
            "integrations": "Majestic Million",
            "playbookID": "Majestic Million Test Playbook",
            "fromversion": "5.5.0",
            "memory_threshold": 300,
            "timeout": 500
        },
        {
            "integrations": "Anomali Enterprise",
            "playbookID": "Anomali Match Forensic Search - Test",
            "fromversion": "5.0.0"
        },
        {
            "integrations": [
                "Mail Listener v2",
                "Mail Sender (New)"
            ],
            "playbookID": "Mail-Listener Test Playbook",
            "fromversion": "5.0.0",
            "instance_names": [
                "Mail_Sender_(New)_STARTTLS"
            ]
        },
        {
            "integrations": "Azure Network Security Groups",
            "fromversion": "5.0.0",
            "instance_names": "azure_nsg_prod",
            "playbookID": "Azure NSG - Test"
        },
        {
            "integrations": "OpenCTI Feed",
            "playbookID": "OpenCTI Feed Test",
            "fromversion": "5.5.0"
        },
        {
            "integrations": "AWS - Security Hub",
            "playbookID": "AWS-securityhub Test"
        },
        {
            "integrations": "Microsoft Advanced Threat Analytics",
            "playbookID": "Microsoft Advanced Threat Analytics - Test",
            "fromversion": "5.0.0"
        },
        {
            "integrations": "Zimperium",
            "playbookID": "Zimperium_Test",
            "fromversion": "5.0.0"
        },
        {
            "integrations": "ServiceDeskPlus",
            "playbookID": "Service Desk Plus Test",
            "instance_names": "sdp_instance_1",
            "fromversion": "5.0.0",
            "toversion": "5.9.9",
            "is_mockable": false
        },
        {
            "integrations": "ServiceDeskPlus",
            "playbookID": "Service Desk Plus - Generic Polling Test",
            "instance_names": "sdp_instance_1",
            "fromversion": "5.0.0",
            "toversion": "5.9.9"
        },
        {
            "integrations": "ServiceDeskPlus",
            "playbookID": "Service Desk Plus Test",
            "instance_names": "sdp_instance_2",
            "fromversion": "6.0.0",
            "is_mockable": false
        },
        {
            "integrations": "ServiceDeskPlus",
            "playbookID": "Service Desk Plus - Generic Polling Test",
            "instance_names": "sdp_instance_2",
            "fromversion": "6.0.0"
        },
        {
            "integrations": "ThreatConnect Feed",
            "playbookID": "FeedThreatConnect-Test",
            "fromversion": "5.5.0"
        },
        {
            "integrations": "MITRE ATT&CK",
            "playbookID": "Mitre Attack List 10 Indicators Feed Test",
            "fromversion": "5.5.0"
        },
        {
            "integrations": "URLhaus",
            "playbookID": "Test_URLhaus",
            "timeout": 1000
        },
        {
            "integrations": "Microsoft Intune Feed",
            "playbookID": "FeedMicrosoftIntune_Test",
            "fromversion": "5.5.0"
        },
        {
            "integrations": "Tanium Threat Response",
            "playbookID": "Tanium Threat Response Test"
        },
        {
            "integrations": [
                "Syslog Sender",
                "syslog"
            ],
            "playbookID": "Test Syslog",
            "fromversion": "5.5.0",
            "timeout": 600
        },
        {
            "integrations": "APIVoid",
            "playbookID": "APIVoid Test"
        },
        {
            "integrations": "CloudConvert",
            "playbookID": "CloudConvert-test",
            "fromversion": "5.0.0",
            "timeout": 3000
        },
        {
            "integrations": "Cisco Firepower",
            "playbookID": "Cisco Firepower - Test",
            "timeout": 1000,
            "fromversion": "5.0.0"
        },
        {
            "integrations": "IllusiveNetworks",
            "playbookID": "IllusiveNetworks-Test",
            "fromversion": "5.0.0",
            "timeout": 500
        },
        {
            "integrations": "JSON Feed",
            "playbookID": "JSON_Feed_Test",
            "fromversion": "5.5.0",
            "instance_names": "JSON Feed no_auto_detect"
        },
        {
            "integrations": "JSON Feed",
            "playbookID": "JSON_Feed_Test",
            "fromversion": "5.5.0",
            "instance_names": "JSON Feed_auto_detect"
        },
        {
            "integrations": "Google Cloud Functions",
            "playbookID": "test playbook - Google Cloud Functions",
            "fromversion": "5.0.0"
        },
        {
            "integrations": "Plain Text Feed",
            "playbookID": "PlainText Feed - Test",
            "fromversion": "5.5.0",
            "instance_names": "Plain Text Feed no_auto_detect"
        },
        {
            "integrations": "Plain Text Feed",
            "playbookID": "PlainText Feed - Test",
            "fromversion": "5.5.0",
            "instance_names": "Plain Text Feed_auto_detect"
        },
        {
            "integrations": "Silverfort",
            "playbookID": "Silverfort-test",
            "fromversion": "5.0.0"
        },
        {
            "integrations": "GoogleKubernetesEngine",
            "playbookID": "GoogleKubernetesEngine_Test",
            "timeout": 600,
            "fromversion": "5.5.0"
        },
        {
            "integrations": "Fastly Feed",
            "playbookID": "Fastly Feed Test",
            "fromversion": "5.5.0"
        },
        {
            "integrations": "Malware Domain List Active IPs Feed",
            "playbookID": "Malware Domain List Active IPs Feed Test",
            "fromversion": "5.5.0"
        },
        {
            "integrations": "Claroty",
            "playbookID": "Claroty - Test",
            "fromversion": "5.0.0"
        },
        {
            "integrations": "Trend Micro Apex",
            "playbookID": "Trend Micro Apex - Test",
            "is_mockable": false
        },
        {
            "integrations": "Blocklist_de Feed",
            "playbookID": "Blocklist_de - Test",
            "fromversion": "5.5.0"
        },
        {
            "integrations": "Cloudflare Feed",
            "playbookID": "cloudflare - Test",
            "fromversion": "5.5.0"
        },
        {
            "integrations": "AzureFeed",
            "playbookID": "AzureFeed - Test",
            "fromversion": "5.5.0"
        },
        {
            "playbookID": "CreateIndicatorFromSTIXTest",
            "fromversion": "5.0.0"
        },
        {
            "integrations": "SpamhausFeed",
            "playbookID": "Spamhaus_Feed_Test",
            "fromversion": "5.5.0"
        },
        {
            "integrations": "Cofense Feed",
            "playbookID": "TestCofenseFeed",
            "fromversion": "5.5.0"
        },
        {
            "integrations": "Bambenek Consulting Feed",
            "playbookID": "BambenekConsultingFeed_Test",
            "fromversion": "5.5.0"
        },
        {
            "integrations": "Pipl",
            "playbookID": "Pipl Test"
        },
        {
            "integrations": "AWS Feed",
            "playbookID": "AWS Feed Test",
            "fromversion": "5.5.0"
        },
        {
            "integrations": "QuestKace",
            "playbookID": "QuestKace test",
            "fromversion": "5.0.0"
        },
        {
            "integrations": "Digital Defense FrontlineVM",
            "playbookID": "Digital Defense FrontlineVM - Scan Asset Not Recently Scanned Test"
        },
        {
            "integrations": "Digital Defense FrontlineVM",
            "playbookID": "Digital Defense FrontlineVM - Test Playbook"
        },
        {
            "integrations": "CSVFeed",
            "playbookID": "CSV_Feed_Test",
            "fromversion": "5.5.0",
            "instance_names": "CSVFeed_no_auto_detect"
        },
        {
            "integrations": "CSVFeed",
            "playbookID": "CSV_Feed_Test",
            "fromversion": "5.5.0",
            "instance_names": "CSVFeed_auto_detect"
        },
        {
            "integrations": "ProofpointFeed",
            "playbookID": "TestProofpointFeed",
            "fromversion": "5.5.0"
        },
        {
            "integrations": "Digital Shadows",
            "playbookID": "Digital Shadows - Test"
        },
        {
            "integrations": "Azure Compute v2",
            "playbookID": "Azure Compute - Test",
            "instance_names": "ms_azure_compute_dev"
        },
        {
            "integrations": "Azure Compute v2",
            "playbookID": "Azure Compute - Test",
            "instance_names": "ms_azure_compute_prod"
        },
        {
            "integrations": "Symantec Data Loss Prevention",
            "playbookID": "Symantec Data Loss Prevention - Test",
            "fromversion": "4.5.0"
        },
        {
            "integrations": "Lockpath KeyLight v2",
            "playbookID": "Keylight v2 - Test"
        },
        {
            "integrations": "Azure Security Center v2",
            "playbookID": "Azure SecurityCenter - Test",
            "instance_names": "ms_azure_sc_prod"
        },
        {
            "integrations": "Azure Security Center v2",
            "playbookID": "Azure SecurityCenter - Test",
            "instance_names": "ms_azure_sc_dev"
        },
        {
            "integrations": "Azure Security Center v2",
            "playbookID": "Azure SecurityCenter - Test",
            "instance_names": "ms_azure_sc_self_deployed"
        },
        {
            "integrations": "JsonWhoIs",
            "playbookID": "JsonWhoIs-Test"
        },
        {
            "integrations": "Maltiverse",
            "playbookID": "Maltiverse Test"
        },
        {
            "integrations": "Box v2",
            "playbookID": "BoxV2_TestPlaybook"
        },
        {
            "integrations": "MicrosoftGraphMail",
            "playbookID": "MicrosoftGraphMail-Test",
            "instance_names": "ms_graph_mail_dev"
        },
        {
            "integrations": "MicrosoftGraphMail",
            "playbookID": "MicrosoftGraphMail-Test",
            "instance_names": "ms_graph_mail_dev_no_oproxy"
        },
        {
            "integrations": "MicrosoftGraphMail",
            "playbookID": "MicrosoftGraphMail-Test",
            "instance_names": "ms_graph_mail_prod"
        },
        {
            "integrations": "CloudShark",
            "playbookID": "CloudShark - Test Playbook"
        },
        {
            "integrations": "Google Vision AI",
            "playbookID": "Google Vision API - Test"
        },
        {
            "integrations": "nmap",
            "playbookID": "Nmap - Test",
            "fromversion": "5.0.0"
        },
        {
            "integrations": "AutoFocus V2",
            "playbookID": "Autofocus Query Samples, Sessions and Tags Test Playbook",
            "fromversion": "4.5.0",
            "timeout": 1000
        },
        {
            "integrations": "HelloWorld",
            "playbookID": "HelloWorld-Test",
            "fromversion": "5.0.0"
        },
        {
            "integrations": "HelloWorld",
            "playbookID": "Sanity Test - Playbook with integration",
            "fromversion": "5.0.0"
        },
        {
            "integrations": "HelloWorld",
            "playbookID": "Sanity Test - Playbook with mocked integration",
            "fromversion": "5.0.0"
        },
        {
            "playbookID": "Sanity Test - Playbook with no integration",
            "fromversion": "5.0.0"
        },
        {
            "integrations": "Gmail",
            "playbookID": "Sanity Test - Playbook with Unmockable Integration",
            "fromversion": "5.0.0"
        },
        {
            "integrations": "HelloWorld",
            "playbookID": "HelloWorld_Scan-Test",
            "fromversion": "5.0.0",
            "timeout": 400
        },
        {
            "integrations": "HelloWorldPremium",
            "playbookID": "HelloWorldPremium_Scan-Test",
            "fromversion": "5.0.0",
            "timeout": 400
        },
        {
            "integrations": "ThreatQ v2",
            "playbookID": "ThreatQ - Test",
            "fromversion": "4.5.0"
        },
        {
            "integrations": "AttackIQFireDrill",
            "playbookID": "AttackIQ - Test"
        },
        {
            "integrations": "PhishLabs IOC EIR",
            "playbookID": "PhishlabsIOC_EIR-Test"
        },
        {
            "integrations": "Amazon DynamoDB",
            "playbookID": "AWS_DynamoDB-Test"
        },
        {
            "integrations": "PhishLabs IOC DRP",
            "playbookID": "PhishlabsIOC_DRP-Test"
        },
        {
            "playbookID": "Create Phishing Classifier V2 ML Test",
            "timeout": 60000,
            "fromversion": "4.5.0"
        },
        {
            "integrations": "ZeroFox",
            "playbookID": "ZeroFox-Test",
            "fromversion": "4.1.0"
        },
        {
            "integrations": "AlienVault OTX v2",
            "playbookID": "Alienvault_OTX_v2 - Test"
        },
        {
            "integrations": "AWS - CloudWatchLogs",
            "playbookID": "AWS - CloudWatchLogs Test Playbook",
            "fromversion": "5.0.0"
        },
        {
            "integrations": "SlackV2",
            "playbookID": "Slack Test Playbook",
            "timeout": 400,
            "pid_threshold": 5,
            "fromversion": "5.0.0"
        },
        {
            "integrations": "Cortex XDR - IR",
            "playbookID": "Test XDR Playbook",
            "fromversion": "4.1.0",
            "timeout": 500
        },
        {
            "integrations": "Cortex XDR - IOC",
            "playbookID": "Cortex XDR - IOC - Test",
            "fromversion": "5.5.0",
            "timeout": 1200
        },
        {
            "integrations": "Cloaken",
            "playbookID": "Cloaken-Test",
            "is_mockable": false
        },
        {
            "integrations": "ThreatX",
            "playbookID": "ThreatX-test",
            "timeout": 600
        },
        {
            "integrations": "Akamai WAF SIEM",
            "playbookID": "Akamai_WAF_SIEM-Test"
        },
        {
            "integrations": "Cofense Triage v2",
            "playbookID": "Cofense Triage v2 Test"
        },
        {
            "integrations": "Akamai WAF",
            "playbookID": "Akamai_WAF-Test"
        },
        {
            "integrations": "Minerva Labs Anti-Evasion Platform",
            "playbookID": "Minerva Test playbook"
        },
        {
            "integrations": "abuse.ch SSL Blacklist Feed",
            "playbookID": "SSL Blacklist test",
            "fromversion": "5.5.0"
        },
        {
            "integrations": "CheckPhish",
            "playbookID": "CheckPhish-Test"
        },
        {
            "integrations": "Symantec Management Center",
            "playbookID": "SymantecMC_TestPlaybook"
        },
        {
            "integrations": "Looker",
            "playbookID": "Test-Looker"
        },
        {
            "integrations": "Vertica",
            "playbookID": "Vertica Test"
        },
        {
            "integrations": "Server Message Block (SMB)",
            "playbookID": "SMB test"
        },
        {
            "playbookID": "ConvertFile-Test",
            "fromversion": "4.5.0"
        },
        {
            "playbookID": "TestAwsEC2GetPublicSGRules-Test"
        },
        {
            "integrations": "RSA NetWitness Packets and Logs",
            "playbookID": "rsa_packets_and_logs_test"
        },
        {
            "playbookID": "CheckpointFW-test",
            "integrations": "Check Point"
        },
        {
            "playbookID": "RegPathReputationBasicLists_test"
        },
        {
            "playbookID": "EmailDomainSquattingReputation-Test"
        },
        {
            "playbookID": "RandomStringGenerateTest"
        },
        {
            "playbookID": "playbook-checkEmailAuthenticity-test"
        },
        {
            "playbookID": "HighlightWords_Test"
        },
        {
            "integrations": "Pentera",
            "playbookID": "Pcysys-Test"
        },
        {
            "integrations": "Pentera",
            "playbookID": "Pentera Run Scan and Create Incidents - Test"
        },
        {
            "playbookID": "StringContainsArray_test"
        },
        {
            "integrations": "Fidelis Elevate Network",
            "playbookID": "Fidelis-Test"
        },
        {
            "integrations": "AWS - ACM",
            "playbookID": "ACM-Test"
        },
        {
            "integrations": "Thinkst Canary",
            "playbookID": "CanaryTools Test"
        },
        {
            "integrations": "ThreatMiner",
            "playbookID": "ThreatMiner-Test"
        },
        {
            "playbookID": "StixCreator-Test"
        },
        {
            "playbookID": "CompareIncidentsLabels-test-playbook"
        },
        {
            "integrations": "Have I Been Pwned? V2",
            "playbookID": "Pwned v2 test"
        },
        {
            "integrations": "Alexa Rank Indicator",
            "playbookID": "Alexa Test Playbook"
        },
        {
            "playbookID": "UnEscapeURL-Test"
        },
        {
            "playbookID": "UnEscapeIPs-Test"
        },
        {
            "playbookID": "ExtractDomainFromUrlAndEmail-Test"
        },
        {
            "playbookID": "ConvertKeysToTableFieldFormat_Test"
        },
        {
            "integrations": "CVE Search v2",
            "playbookID": "CVE Search v2 - Test"
        },
        {
            "integrations": "CVE Search v2",
            "playbookID": "cveReputation Test"
        },
        {
            "integrations": "HashiCorp Vault",
            "playbookID": "hashicorp_test",
            "fromversion": "5.0.0"
        },
        {
            "integrations": "AWS - Athena - Beta",
            "playbookID": "Beta-Athena-Test"
        },
        {
            "integrations": "BeyondTrust Password Safe",
            "playbookID": "BeyondTrust-Test"
        },
        {
            "integrations": "Dell Secureworks",
            "playbookID": "secureworks_test"
        },
        {
            "integrations": "ServiceNow v2",
            "playbookID": "servicenow_test_v2",
            "instance_names": "snow_basic_auth"
        },
        {
            "integrations": "ServiceNow v2",
            "playbookID": "ServiceNow_OAuth_Test",
            "instance_names": "snow_oauth"
        },
        {
            "playbookID": "Create ServiceNow Ticket and Mirror Test",
            "integrations": "ServiceNow v2",
            "instance_names": "snow_basic_auth",
            "fromversion": "6.0.0",
            "timeout": 500
        },
        {
            "playbookID": "Create ServiceNow Ticket and State Polling Test",
            "integrations": "ServiceNow v2",
            "instance_names": "snow_basic_auth",
            "fromversion": "6.0.0",
            "timeout": 500
        },
        {
            "integrations": "ServiceNow CMDB",
            "playbookID": "ServiceNow_CMDB_Test",
            "instance_names": "snow_cmdb_basic_auth"
        },
        {
            "integrations": "ServiceNow CMDB",
            "playbookID": "ServiceNow_CMDB_OAuth_Test",
            "instance_names": "snow_cmdb_oauth"
        },
        {
            "integrations": "ExtraHop v2",
            "playbookID": "ExtraHop_v2-Test"
        },
        {
            "playbookID": "Test CommonServer"
        },
        {
            "playbookID": "Test-debug-mode",
            "fromversion": "5.0.0"
        },
        {
            "integrations": "CIRCL",
            "playbookID": "CirclIntegrationTest"
        },
        {
            "integrations": "MISP V2",
            "playbookID": "MISP V2 Test",
            "timeout": 300
        },
        {
            "playbookID": "test-LinkIncidentsWithRetry"
        },
        {
            "playbookID": "CopyContextToFieldTest"
        },
        {
            "integrations": "OTRS",
            "playbookID": "OTRS Test",
            "fromversion": "4.1.0"
        },
        {
            "integrations": "Attivo Botsink",
            "playbookID": "AttivoBotsinkTest"
        },
        {
            "integrations": "FortiGate",
            "playbookID": "Fortigate Test"
        },
        {
            "playbookID": "FormattedDateToEpochTest"
        },
        {
            "integrations": "SNDBOX",
            "playbookID": "SNDBOX_Test",
            "timeout": 1000
        },
        {
            "integrations": "SNDBOX",
            "playbookID": "Detonate File - SNDBOX - Test",
            "timeout": 1000,
            "nightly": true
        },
        {
            "integrations": "VxStream",
            "playbookID": "Detonate File - HybridAnalysis - Test",
            "timeout": 2400
        },
        {
            "playbookID": "WordTokenizeTest",
            "toversion": "4.5.9"
        },
        {
            "integrations": "QRadar",
            "playbookID": "test playbook - QRadarCorrelations",
            "timeout": 2000,
            "fromversion": "5.0.0",
            "toversion": "5.9.9",
            "is_mockable": false
        },
        {
            "integrations": "QRadar_v2",
            "playbookID": "test playbook - QRadarCorrelations For V2",
            "timeout": 2000,
            "fromversion": "6.0.0",
            "is_mockable": false
        },
        {
            "integrations": "Awake Security",
            "playbookID": "awake_security_test_pb"
        },
        {
            "integrations": "Tenable.sc",
            "playbookID": "tenable-sc-test",
            "timeout": 240,
            "nightly": true
        },
        {
            "integrations": "MimecastV2",
            "playbookID": "Mimecast test"
        },
        {
            "playbookID": "CreateEmailHtmlBody_test_pb",
            "fromversion": "4.1.0"
        },
        {
            "playbookID": "ReadPDFFileV2-Test",
            "timeout": 1000
        },
        {
            "playbookID": "JSONtoCSV-Test"
        },
        {
            "integrations": "Generic SQL",
            "playbookID": "generic-sql",
            "instance_names": "mysql instance",
            "fromversion": "5.0.0"
        },
        {
            "integrations": "Generic SQL",
            "playbookID": "generic-sql",
            "instance_names": "postgreSQL instance",
            "fromversion": "5.0.0"
        },
        {
            "integrations": "Generic SQL",
            "playbookID": "generic-sql",
            "instance_names": "Microsoft SQL instance",
            "fromversion": "5.0.0"
        },
        {
            "integrations": "Generic SQL",
            "playbookID": "generic-sql-oracle",
            "instance_names": "Oracle instance",
            "fromversion": "5.0.0"
        },
        {
            "integrations": "Generic SQL",
            "playbookID": "generic-sql-mssql-encrypted-connection",
            "instance_names": "Microsoft SQL instance using encrypted connection",
            "fromversion": "5.0.0"
        },
        {
            "integrations": "Panorama",
            "instance_names": "palo_alto_firewall_9.0",
            "playbookID": "Panorama Query Logs - Test",
            "fromversion": "5.5.0",
            "timeout": 1500,
            "nightly": true
        },
        {
            "integrations": "Panorama",
            "instance_names": "palo_alto_firewall",
            "playbookID": "palo_alto_firewall_test_pb",
            "fromversion": "5.5.0",
            "timeout": 1000,
            "nightly": true
        },
        {
            "integrations": "Panorama",
            "instance_names": "palo_alto_firewall_9.0",
            "playbookID": "palo_alto_firewall_test_pb",
            "fromversion": "5.5.0",
            "timeout": 1000,
            "nightly": true
        },
        {
            "integrations": "Panorama",
            "instance_names": "palo_alto_panorama",
            "playbookID": "palo_alto_panorama_test_pb",
            "fromversion": "5.5.0",
            "timeout": 1000,
            "nightly": true
        },
        {
            "integrations": "Panorama",
            "instance_names": "palo_alto_panorama_9.0",
            "playbookID": "palo_alto_panorama_test_pb",
            "fromversion": "5.5.0",
            "timeout": 1000,
            "nightly": true
        },
        {
            "integrations": "Panorama",
            "instance_names": "palo_alto_firewall_9.0",
            "playbookID": "PAN-OS URL Filtering enrichment - Test"
        },
        {
            "integrations": "Panorama",
            "instance_names": "panorama_instance_best_practice",
            "playbookID": "Panorama Best Practise - Test"
        },
        {
            "integrations": "Tenable.io",
            "playbookID": "Tenable.io test"
        },
        {
            "playbookID": "URLDecode-Test"
        },
        {
            "playbookID": "GetTime-Test"
        },
        {
            "playbookID": "GetTime-ObjectVsStringTest"
        },
        {
            "integrations": "Tenable.io",
            "playbookID": "Tenable.io Scan Test",
            "nightly": true,
            "timeout": 1400
        },
        {
            "integrations": "Tenable.sc",
            "playbookID": "tenable-sc-scan-test",
            "nightly": true,
            "timeout": 600
        },
        {
            "integrations": "google-vault",
            "playbookID": "Google-Vault-Generic-Test",
            "nightly": true,
            "timeout": 3600,
            "memory_threshold": 180
        },
        {
            "integrations": "google-vault",
            "playbookID": "Google_Vault-Search_And_Display_Results_test",
            "nightly": true,
            "memory_threshold": 180,
            "timeout": 3600
        },
        {
            "playbookID": "Luminate-TestPlaybook",
            "integrations": "Luminate"
        },
        {
            "integrations": "MxToolBox",
            "playbookID": "MxToolbox-test"
        },
        {
            "integrations": "Nessus",
            "playbookID": "Nessus - Test"
        },
        {
            "playbookID": "Palo Alto Networks - Malware Remediation Test",
            "fromversion": "4.5.0"
        },
        {
            "playbookID": "SumoLogic-Test",
            "integrations": "SumoLogic",
            "fromversion": "4.1.0"
        },
        {
            "playbookID": "ParseEmailFiles-test"
        },
        {
            "playbookID": "PAN-OS - Block IP and URL - External Dynamic List v2 Test",
            "integrations": [
                "Panorama",
                "palo_alto_networks_pan_os_edl_management"
            ],
            "instance_names": "palo_alto_firewall_9.0",
            "fromversion": "4.0.0"
        },
        {
            "playbookID": "Test_EDL",
            "integrations": "EDL",
            "fromversion": "5.5.0"
        },
        {
            "playbookID": "Test_export_indicators_service",
            "integrations": "ExportIndicators",
            "fromversion": "5.5.0"
        },
        {
            "playbookID": "PAN-OS - Block IP - Custom Block Rule Test",
            "integrations": "Panorama",
            "instance_names": "palo_alto_panorama",
            "fromversion": "4.0.0"
        },
        {
            "playbookID": "PAN-OS - Block IP - Static Address Group Test",
            "integrations": "Panorama",
            "instance_names": "palo_alto_panorama",
            "fromversion": "4.0.0"
        },
        {
            "playbookID": "PAN-OS - Block URL - Custom URL Category Test",
            "integrations": "Panorama",
            "instance_names": "palo_alto_panorama",
            "fromversion": "4.0.0"
        },
        {
            "playbookID": "Endpoint Malware Investigation - Generic - Test",
            "integrations": [
                "Traps",
                "Cylance Protect v2",
                "Demisto REST API"
            ],
            "fromversion": "5.0.0",
            "timeout": 1200
        },
        {
            "playbookID": "ParseExcel-test"
        },
        {
            "playbookID": "Detonate File - No Files test"
        },
        {
            "integrations": "SentinelOne V2",
            "playbookID": "SentinelOne V2 - test"
        },
        {
            "integrations": "InfoArmor VigilanteATI",
            "playbookID": "InfoArmorVigilanteATITest"
        },
        {
            "integrations": "IntSights",
            "instance_names": "intsights_standard_account",
            "playbookID": "IntSights Test",
            "nightly": true
        },
        {
            "integrations": "IntSights",
            "playbookID": "IntSights Mssp Test",
            "instance_names": "intsights_mssp_account",
            "nightly": true
        },
        {
            "integrations": "dnstwist",
            "playbookID": "dnstwistTest"
        },
        {
            "integrations": "BitDam",
            "playbookID": "Detonate File - BitDam Test"
        },
        {
            "integrations": "Threat Grid",
            "playbookID": "Test-Detonate URL - ThreatGrid",
            "timeout": 600
        },
        {
            "integrations": "Threat Grid",
            "playbookID": "ThreatGridTest",
            "timeout": 600
        },
        {
            "integrations": "Signal Sciences WAF",
            "playbookID": "SignalSciences-Test"
        },
        {
            "integrations": "RTIR",
            "playbookID": "RTIR Test"
        },
        {
            "integrations": "RedCanary",
            "playbookID": "RedCanaryTest",
            "nightly": true
        },
        {
            "integrations": "Devo",
            "playbookID": "Devo test",
            "timeout": 500
        },
        {
            "playbookID": "URL Enrichment - Generic v2 - Test",
            "integrations": [
                "Rasterize",
                "VirusTotal - Private API"
            ],
            "instance_names": "virus_total_private_api_general",
            "timeout": 500,
            "pid_threshold": 12
        },
        {
            "playbookID": "CutTransformerTest"
        },
        {
            "playbookID": "Default - Test",
            "integrations": [
                "ThreatQ v2",
                "Demisto REST API"
            ],
            "fromversion": "5.0.0"
        },
        {
            "integrations": "SCADAfence CNM",
            "playbookID": "SCADAfence_test"
        },
        {
            "integrations": "ProtectWise",
            "playbookID": "Protectwise-Test"
        },
        {
            "integrations": "WhatsMyBrowser",
            "playbookID": "WhatsMyBrowser-Test"
        },
        {
            "integrations": "BigFix",
            "playbookID": "BigFixTest"
        },
        {
            "integrations": "Lastline v2",
            "playbookID": "Lastline v2 - Test",
            "nightly": true
        },
        {
            "integrations": "McAfee DXL",
            "playbookID": "McAfee DXL - Test"
        },
        {
            "playbookID": "TextFromHTML_test_playbook"
        },
        {
            "playbookID": "PortListenCheck-test"
        },
        {
            "integrations": "ThreatExchange",
            "playbookID": "ThreatExchange-test"
        },
        {
            "integrations": "Joe Security",
            "playbookID": "JoeSecurityTestPlaybook",
            "timeout": 500,
            "nightly": true
        },
        {
            "integrations": "Joe Security",
            "playbookID": "JoeSecurityTestDetonation",
            "timeout": 2000,
            "nightly": true
        },
        {
            "integrations": "WildFire-v2",
            "playbookID": "Wildfire Test"
        },
        {
            "integrations": "WildFire-v2",
            "playbookID": "Detonate URL - WildFire-v2 - Test"
        },
        {
            "integrations": "WildFire-v2",
            "playbookID": "Detonate URL - WildFire v2.1 - Test"
        },
        {
            "integrations": "GRR",
            "playbookID": "GRR Test",
            "nightly": true
        },
        {
            "integrations": "VirusTotal",
            "instance_names": "virus_total_general",
            "playbookID": "virusTotal-test-playbook",
            "timeout": 1400,
            "nightly": true
        },
        {
            "integrations": "VirusTotal",
            "instance_names": "virus_total_preferred_vendors",
            "playbookID": "virusTotaI-test-preferred-vendors",
            "timeout": 1400,
            "nightly": true
        },
        {
            "integrations": "Preempt",
            "playbookID": "Preempt Test"
        },
        {
            "integrations": "Gmail",
            "playbookID": "get_original_email_-_gmail_-_test"
        },
        {
            "integrations": [
                "Gmail Single User",
                "Gmail"
            ],
            "playbookID": "Gmail Single User - Test",
            "fromversion": "4.5.0"
        },
        {
            "integrations": "EWS v2",
            "playbookID": "get_original_email_-_ews-_test",
            "instance_names": "ewv2_regular"
        },
        {
            "integrations": [
                "EWS v2",
                "EWS Mail Sender"
            ],
            "playbookID": "EWS search-mailbox test",
            "instance_names": "ewv2_regular",
            "timeout": 300
        },
        {
            "integrations": "PagerDuty v2",
            "playbookID": "PagerDuty Test"
        },
        {
            "playbookID": "test_delete_context"
        },
        {
            "playbookID": "DeleteContext-auto-test"
        },
        {
            "playbookID": "GmailTest",
            "integrations": "Gmail"
        },
        {
            "playbookID": "Gmail Convert Html Test",
            "integrations": "Gmail"
        },
        {
            "playbookID": "reputations.json Test",
            "toversion": "5.0.0"
        },
        {
            "playbookID": "Indicators reputation-.json Test",
            "fromversion": "5.5.0"
        },
        {
            "playbookID": "Test IP Indicator Fields",
            "fromversion": "5.0.0"
        },
        {
            "playbookID": "Dedup - Generic v2 - Test",
            "fromversion": "5.0.0"
        },
        {
            "playbookID": "TestDedupIncidentsPlaybook"
        },
        {
            "playbookID": "TestDedupIncidentsByName"
        },
        {
            "integrations": "McAfee Advanced Threat Defense",
            "playbookID": "Test Playbook McAfee ATD",
            "timeout": 700
        },
        {
            "integrations": "McAfee Advanced Threat Defense",
            "playbookID": "Detonate Remote File From URL -McAfee-ATD - Test",
            "timeout": 700
        },
        {
            "playbookID": "stripChars - Test"
        },
        {
            "integrations": "McAfee Advanced Threat Defense",
            "playbookID": "Test Playbook McAfee ATD Upload File"
        },
        {
            "playbookID": "exporttocsv_script_test"
        },
        {
            "playbookID": "Set - Test"
        },
        {
            "integrations": "Intezer v2",
            "playbookID": "Intezer Testing v2",
            "fromversion": "4.1.0",
            "timeout": 600
        },
        {
            "integrations": "FalconIntel",
            "playbookID": "CrowdStrike Falcon Intel v2"
        },
        {
            "integrations": [
                "Mail Sender (New)",
                "Gmail"
            ],
            "playbookID": "Mail Sender (New) Test",
            "instance_names": [
                "Mail_Sender_(New)_STARTTLS"
            ]
        },
        {
            "playbookID": "buildewsquery_test"
        },
        {
            "integrations": "Rapid7 Nexpose",
            "playbookID": "nexpose_test",
            "timeout": 240
        },
        {
            "playbookID": "GetIndicatorDBotScore Test"
        },
        {
            "integrations": "EWS Mail Sender",
            "playbookID": "EWS Mail Sender Test"
        },
        {
            "integrations": [
                "EWS Mail Sender",
                "Rasterize"
            ],
            "playbookID": "EWS Mail Sender Test 2"
        },
        {
            "playbookID": "decodemimeheader_-_test"
        },
        {
            "playbookID": "test_url_regex"
        },
        {
            "integrations": "Skyformation",
            "playbookID": "TestSkyformation"
        },
        {
            "integrations": "okta",
            "playbookID": "okta_test_playbook",
            "timeout": 240
        },
        {
            "integrations": "Okta v2",
            "playbookID": "OktaV2-Test",
            "nightly": true,
            "timeout": 300
        },
        {
            "integrations": "Okta IAM",
            "playbookID": "Okta IAM - Test Playbook",
            "fromversion": "6.0.0"
        },
        {
            "playbookID": "Test filters & transformers scripts"
        },
        {
            "integrations": "Salesforce",
            "playbookID": "SalesforceTestPlaybook"
        },
        {
            "integrations": "McAfee ESM v2",
            "instance_names": "v10.2.0",
            "playbookID": "McAfee ESM v2 - Test",
            "fromversion": "5.0.0"
        },
        {
            "integrations": "McAfee ESM v2",
            "instance_names": "v10.3.0",
            "playbookID": "McAfee ESM v2 - Test",
            "fromversion": "5.0.0"
        },
        {
            "integrations": "McAfee ESM v2",
            "instance_names": "v11.3",
            "playbookID": "McAfee ESM v2 (v11.3) - Test",
            "fromversion": "5.0.0",
            "timeout": 300
        },
        {
            "integrations": "McAfee ESM v2",
            "instance_names": "v10.2.0",
            "playbookID": "McAfee ESM Watchlists - Test",
            "fromversion": "5.0.0"
        },
        {
            "integrations": "McAfee ESM v2",
            "instance_names": "v10.3.0",
            "playbookID": "McAfee ESM Watchlists - Test",
            "fromversion": "5.0.0"
        },
        {
            "integrations": "McAfee ESM v2",
            "instance_names": "v11.3",
            "playbookID": "McAfee ESM Watchlists - Test",
            "fromversion": "5.0.0"
        },
        {
            "integrations": "GoogleSafeBrowsing",
            "playbookID": "Google Safe Browsing Test",
            "timeout": 240,
            "fromversion": "5.0.0"
        },
        {
            "integrations": "EWS v2",
            "playbookID": "EWSv2_empty_attachment_test",
            "instance_names": "ewv2_regular"
        },
        {
            "integrations": "EWS v2",
            "playbookID": "EWS Public Folders Test",
            "instance_names": "ewv2_regular",
            "is_mockable": false
        },
        {
            "integrations": "Symantec Endpoint Protection V2",
            "playbookID": "SymantecEndpointProtection_Test"
        },
        {
            "integrations": "carbonblackprotection",
            "playbookID": "search_endpoints_by_hash_-_carbon_black_protection_-_test",
            "timeout": 500
        },
        {
            "playbookID": "Process Email - Generic - Test - Incident Starter",
            "fromversion": "6.0.0",
            "integrations": "Rasterize",
            "timeout": 240
        },
        {
            "integrations": "FalconHost",
            "playbookID": "search_endpoints_by_hash_-_crowdstrike_-_test",
            "timeout": 500
        },
        {
            "integrations": "FalconHost",
            "playbookID": "CrowdStrike Endpoint Enrichment - Test"
        },
        {
            "integrations": "FalconHost",
            "playbookID": "FalconHost Test"
        },
        {
            "integrations": "CrowdstrikeFalcon",
            "playbookID": "Test - CrowdStrike Falcon",
            "fromversion": "4.1.0",
            "timeout": 500
        },
        {
            "playbookID": "ExposeIncidentOwner-Test"
        },
        {
            "integrations": "google",
            "playbookID": "GsuiteTest"
        },
        {
            "integrations": "OpenPhish",
            "playbookID": "OpenPhish Test Playbook"
        },
        {
            "integrations": "jira-v2",
            "playbookID": "Jira-v2-Test",
            "timeout": 500,
            "is_mockable": false
        },
        {
            "integrations": "ipinfo",
            "playbookID": "IPInfoTest"
        },
        {
            "playbookID": "VerifyHumanReadableFormat"
        },
        {
            "playbookID": "strings-test"
        },
        {
            "playbookID": "TestCommonPython",
            "timeout": 500
        },
        {
            "playbookID": "TestFileCreateAndUpload"
        },
        {
            "playbookID": "TestIsValueInArray"
        },
        {
            "playbookID": "TestStringReplace"
        },
        {
            "playbookID": "TestHttpPlaybook"
        },
        {
            "integrations": "SplunkPy",
            "playbookID": "SplunkPy parse-raw - Test",
            "instance_names": "use_default_handler"
        },
        {
            "integrations": "SplunkPy",
            "playbookID": "SplunkPy-Test-V2",
            "memory_threshold": 500,
            "instance_names": "use_default_handler"
        },
        {
            "integrations": "SplunkPy",
            "playbookID": "Splunk-Test",
            "memory_threshold": 200,
            "instance_names": "use_default_handler"
        },
        {
            "integrations": "AnsibleTower",
            "playbookID": "AnsibleTower_Test_playbook",
            "fromversion": "5.0.0"
        },
        {
            "integrations": "SplunkPy",
            "playbookID": "SplunkPySearch_Test",
            "memory_threshold": 200,
            "instance_names": "use_default_handler"
        },
        {
            "integrations": "SplunkPy",
            "playbookID": "SplunkPy KV commands",
            "memory_threshold": 200,
            "instance_names": "use_default_handler"
        },
        {
            "integrations": "SplunkPy",
            "playbookID": "SplunkPy-Test-V2",
            "memory_threshold": 500,
            "instance_names": "use_python_requests_handler"
        },
        {
            "integrations": "SplunkPy",
            "playbookID": "Splunk-Test",
            "memory_threshold": 500,
            "instance_names": "use_python_requests_handler"
        },
        {
            "integrations": "SplunkPy",
            "playbookID": "SplunkPySearch_Test",
            "memory_threshold": 200,
            "instance_names": "use_python_requests_handler"
        },
        {
            "integrations": "SplunkPy",
            "playbookID": "SplunkPy KV commands",
            "memory_threshold": 200,
            "instance_names": "use_python_requests_handler"
        },
        {
            "integrations": "McAfee NSM",
            "playbookID": "McAfeeNSMTest",
            "timeout": 400,
            "nightly": true
        },
        {
            "integrations": "PhishTank V2",
            "playbookID": "PhishTank Testing"
        },
        {
            "integrations": "McAfee Web Gateway",
            "playbookID": "McAfeeWebGatewayTest",
            "timeout": 500
        },
        {
            "integrations": "TCPIPUtils",
            "playbookID": "TCPUtils-Test"
        },
        {
            "playbookID": "listExecutedCommands-Test"
        },
        {
            "integrations": "AWS - Lambda",
            "playbookID": "AWS-Lambda-Test (Read-Only)"
        },
        {
            "integrations": "Service Manager",
            "playbookID": "TestHPServiceManager",
            "timeout": 400
        },
        {
            "integrations": "ServiceNow IAM",
            "playbookID": "ServiceNow IAM - Test Playbook",
            "instance_name": "snow_basic_auth",
            "fromversion": "6.0.0"
        },
        {
            "playbookID": "LanguageDetect-Test",
            "timeout": 300
        },
        {
            "integrations": "Forcepoint",
            "playbookID": "forcepoint test",
            "timeout": 500,
            "nightly": true
        },
        {
            "playbookID": "GeneratePassword-Test"
        },
        {
            "playbookID": "ZipFile-Test"
        },
        {
            "playbookID": "UnzipFile-Test"
        },
        {
            "playbookID": "Test-IsMaliciousIndicatorFound",
            "fromversion": "5.0.0"
        },
        {
            "playbookID": "TestExtractHTMLTables"
        },
        {
            "integrations": "carbonblackliveresponse",
            "playbookID": "Carbon Black Live Response Test",
            "nightly": true,
            "fromversion": "5.0.0"
        },
        {
            "integrations": "urlscan.io",
            "playbookID": "urlscan_malicious_Test",
            "timeout": 500
        },
        {
            "integrations": "EWS v2",
            "playbookID": "pyEWS_Test",
            "instance_names": "ewv2_regular",
            "is_mockable": false
        },
        {
            "integrations": "EWS v2",
            "playbookID": "pyEWS_Test",
            "instance_names": "ewsv2_separate_process",
            "is_mockable": false
        },
        {
            "integrations": "remedy_sr_beta",
            "playbookID": "remedy_sr_test_pb"
        },
        {
            "integrations": "Netskope",
            "playbookID": "Netskope Test"
        },
        {
            "integrations": "Cylance Protect v2",
            "playbookID": "Cylance Protect v2 Test"
        },
        {
            "integrations": "ReversingLabs Titanium Cloud",
            "playbookID": "ReversingLabsTCTest"
        },
        {
            "integrations": "ReversingLabs A1000",
            "playbookID": "ReversingLabsA1000Test"
        },
        {
            "integrations": "Demisto Lock",
            "playbookID": "DemistoLockTest"
        },
        {
            "playbookID": "test-domain-indicator",
            "timeout": 400
        },
        {
            "playbookID": "Cybereason Test",
            "integrations": "Cybereason",
            "timeout": 1200,
            "fromversion": "4.1.0"
        },
        {
            "integrations": "VirusTotal - Private API",
            "instance_names": "virus_total_private_api_general",
            "playbookID": "File Enrichment - Virus Total Private API Test",
            "nightly": true
        },
        {
            "integrations": "VirusTotal - Private API",
            "instance_names": "virus_total_private_api_general",
            "playbookID": "virusTotalPrivateAPI-test-playbook",
            "timeout": 1400,
            "nightly": true,
            "pid_threshold": 12
        },
        {
            "integrations": [
                "VirusTotal - Private API",
                "VirusTotal"
            ],
            "playbookID": "vt-detonate test",
            "instance_names": [
                "virus_total_private_api_general",
                "virus_total_general"
            ],
            "timeout": 1400,
            "fromversion": "5.5.0",
            "nightly": true
        },
        {
            "integrations": "Cisco ASA",
            "playbookID": "Cisco ASA - Test Playbook"
        },
        {
            "integrations": "VirusTotal - Private API",
            "instance_names": "virus_total_private_api_preferred_vendors",
            "playbookID": "virusTotalPrivateAPI-test-preferred-vendors",
            "timeout": 1400,
            "nightly": true
        },
        {
            "integrations": "Cisco Meraki",
            "playbookID": "Cisco-Meraki-Test"
        },
        {
            "integrations": "Microsoft Defender Advanced Threat Protection",
            "playbookID": "Microsoft Defender Advanced Threat Protection - Test",
            "instance_names": "microsoft_defender_atp_prod"
        },
        {
            "integrations": "Microsoft Defender Advanced Threat Protection",
            "playbookID": "Microsoft Defender Advanced Threat Protection - Test",
            "instance_names": "microsoft_defender_atp_dev"
        },
        {
            "integrations": "Microsoft Defender Advanced Threat Protection",
            "playbookID": "Microsoft Defender Advanced Threat Protection - Test",
            "instance_names": "microsoft_defender_atp_dev_self_deployed"
        },
        {
            "integrations": "Microsoft Defender Advanced Threat Protection",
            "playbookID": "Microsoft Defender - ATP - Indicators Test",
            "instance_names": "microsoft_defender_atp_prod"
        },
        {
            "integrations": "Microsoft Defender Advanced Threat Protection",
            "playbookID": "Microsoft Defender - ATP - Indicators Test",
            "instance_names": "microsoft_defender_atp_dev"
        },
        {
            "integrations": "Microsoft Defender Advanced Threat Protection",
            "playbookID": "Microsoft Defender - ATP - Indicators Test",
            "instance_names": "microsoft_defender_atp_dev_self_deployed"
        },
        {
            "integrations": "Tanium",
            "playbookID": "Tanium Test Playbook",
            "nightly": true,
            "timeout": 1200,
            "pid_threshold": 10
        },
        {
            "integrations": "Recorded Future",
            "playbookID": "Recorded Future Test",
            "nightly": true
        },
        {
            "integrations": "Microsoft Graph",
            "playbookID": "Microsoft Graph Security Test",
            "instance_names": "ms_graph_security_dev"
        },
        {
            "integrations": "Microsoft Graph",
            "playbookID": "Microsoft Graph Security Test",
            "instance_names": "ms_graph_security_prod"
        },
        {
            "integrations": "Microsoft Graph User",
            "playbookID": "Microsoft Graph User - Test",
            "instance_names": "ms_graph_user_dev"
        },
        {
            "integrations": "Microsoft Graph User",
            "playbookID": "Microsoft Graph User - Test",
            "instance_names": "ms_graph_user_prod"
        },
        {
            "integrations": "Microsoft Graph Groups",
            "playbookID": "Microsoft Graph Groups - Test",
            "instance_names": "ms_graph_groups_dev"
        },
        {
            "integrations": "Microsoft Graph Groups",
            "playbookID": "Microsoft Graph Groups - Test",
            "instance_names": "ms_graph_groups_prod"
        },
        {
            "integrations": "Microsoft_Graph_Files",
            "playbookID": "test_MsGraphFiles",
            "instance_names": "ms_graph_files_dev",
            "fromversion": "5.0.0"
        },
        {
            "integrations": "Microsoft_Graph_Files",
            "playbookID": "test_MsGraphFiles",
            "instance_names": "ms_graph_files_prod",
            "fromversion": "5.0.0"
        },
        {
            "integrations": "Microsoft Graph Calendar",
            "playbookID": "Microsoft Graph Calendar - Test",
            "instance_names": "ms_graph_calendar_dev"
        },
        {
            "integrations": "Microsoft Graph Calendar",
            "playbookID": "Microsoft Graph Calendar - Test",
            "instance_names": "ms_graph_calendar_prod"
        },
        {
            "integrations": "Microsoft Graph Device Management",
            "playbookID": "MSGraph_DeviceManagement_Test",
            "instance_names": "ms_graph_device_management_oproxy_dev",
            "fromversion": "5.0.0"
        },
        {
            "integrations": "Microsoft Graph Device Management",
            "playbookID": "MSGraph_DeviceManagement_Test",
            "instance_names": "ms_graph_device_management_oproxy_prod",
            "fromversion": "5.0.0"
        },
        {
            "integrations": "Microsoft Graph Device Management",
            "playbookID": "MSGraph_DeviceManagement_Test",
            "instance_names": "ms_graph_device_management_self_deployed_prod",
            "fromversion": "5.0.0"
        },
        {
            "integrations": "RedLock",
            "playbookID": "RedLockTest",
            "nightly": true
        },
        {
            "integrations": "Symantec Messaging Gateway",
            "playbookID": "Symantec Messaging Gateway Test"
        },
        {
            "integrations": "ThreatConnect v2",
            "playbookID": "ThreatConnect v2 - Test",
            "fromversion": "5.0.0"
        },
        {
            "integrations": "VxStream",
            "playbookID": "VxStream Test",
            "nightly": true,
            "is_mockable": false
        },
        {
            "integrations": "Cylance Protect",
            "playbookID": "get_file_sample_by_hash_-_cylance_protect_-_test",
            "timeout": 240
        },
        {
            "integrations": "Cylance Protect",
            "playbookID": "endpoint_enrichment_-_generic_test"
        },
        {
            "integrations": "QRadar",
            "playbookID": "test_Qradar",
            "fromversion": "5.5.0",
            "is_mockable": false
        },
        {
            "integrations": "QRadar_v2",
            "playbookID": "test_Qradar_v2",
            "fromversion": "6.0.0"
        },
        {
            "integrations": "VMware",
            "playbookID": "VMWare Test"
        },
        {
            "integrations": "Anomali ThreatStream",
            "playbookID": "Anomali_ThreatStream_Test"
        },
        {
            "integrations": "carbonblack-v2",
            "playbookID": "Carbon Black Response Test",
            "fromversion": "5.0.0"
        },
        {
            "integrations": "Cisco Umbrella Investigate",
            "playbookID": "Cisco Umbrella Test"
        },
        {
            "integrations": "icebrg",
            "playbookID": "Icebrg Test",
            "timeout": 500
        },
        {
            "integrations": "Symantec MSS",
            "playbookID": "SymantecMSSTest"
        },
        {
            "integrations": "Remedy AR",
            "playbookID": "Remedy AR Test"
        },
        {
            "integrations": "AWS - IAM",
            "playbookID": "d5cb69b1-c81c-4f27-8a40-3106c0cb2620"
        },
        {
            "integrations": "McAfee Active Response",
            "playbookID": "McAfee-MAR_Test",
            "timeout": 700
        },
        {
            "integrations": "McAfee Threat Intelligence Exchange",
            "playbookID": "McAfee-TIE Test",
            "timeout": 700
        },
        {
            "integrations": "ArcSight Logger",
            "playbookID": "ArcSight Logger test"
        },
        {
            "integrations": "ArcSight ESM v2",
            "playbookID": "ArcSight ESM v2 Test"
        },
        {
            "integrations": "ArcSight ESM v2",
            "playbookID": "test Arcsight - Get events related to the Case"
        },
        {
            "integrations": "XFE_v2",
            "playbookID": "Test_XFE_v2",
            "timeout": 500,
            "nightly": true
        },
        {
            "integrations": "McAfee Threat Intelligence Exchange",
            "playbookID": "search_endpoints_by_hash_-_tie_-_test",
            "timeout": 500
        },
        {
            "integrations": "iDefense_v2",
            "playbookID": "iDefense_v2_Test",
            "fromversion": "5.5.0"
        },
        {
            "integrations": "AbuseIPDB",
            "playbookID": "AbuseIPDB Test"
        },
        {
            "integrations": "AbuseIPDB",
            "playbookID": "AbuseIPDB PopulateIndicators Test"
        },
        {
            "integrations": "LogRhythm",
            "playbookID": "LogRhythm-Test-Playbook",
            "timeout": 200
        },
        {
            "integrations": "FireEye HX",
            "playbookID": "FireEye HX Test",
            "timeout": 500
        },
        {
            "integrations": "FireEyeFeed",
            "playbookID": "playbook-FeedFireEye_test",
            "memory_threshold": 110
        },
        {
            "integrations": "Phish.AI",
            "playbookID": "PhishAi-Test"
        },
        {
            "integrations": "Phish.AI",
            "playbookID": "Test-Detonate URL - Phish.AI"
        },
        {
            "integrations": "Centreon",
            "playbookID": "Centreon-Test-Playbook"
        },
        {
            "playbookID": "ReadFile test"
        },
        {
            "integrations": "AlphaSOC Wisdom",
            "playbookID": "AlphaSOC-Wisdom-Test"
        },
        {
            "integrations": "carbonblack-v2",
            "playbookID": "CBFindIP - Test"
        },
        {
            "integrations": "Jask",
            "playbookID": "Jask_Test",
            "fromversion": "4.1.0"
        },
        {
            "integrations": "Qualys",
            "playbookID": "Qualys-Test"
        },
        {
            "integrations": "Whois",
            "playbookID": "whois_test",
            "fromversion": "4.1.0"
        },
        {
            "integrations": "RSA NetWitness Endpoint",
            "playbookID": "NetWitness Endpoint Test"
        },
        {
            "integrations": "Check Point Sandblast",
            "playbookID": "Sandblast_malicious_test"
        },
        {
            "playbookID": "TestMatchRegexV2"
        },
        {
            "integrations": "ActiveMQ",
            "playbookID": "ActiveMQ Test"
        },
        {
            "playbookID": "RegexGroups Test"
        },
        {
            "integrations": "Cisco ISE",
            "playbookID": "cisco-ise-test-playbook"
        },
        {
            "integrations": "RSA NetWitness v11.1",
            "playbookID": "RSA NetWitness Test"
        },
        {
            "playbookID": "ExifReadTest"
        },
        {
            "integrations": "Cuckoo Sandbox",
            "playbookID": "CuckooTest",
            "timeout": 700
        },
        {
            "integrations": "VxStream",
            "playbookID": "Test-Detonate URL - Crowdstrike",
            "timeout": 1200
        },
        {
            "playbookID": "Detonate File - Generic Test",
            "timeout": 500
        },
        {
            "integrations": [
                "Lastline v2",
                "WildFire-v2",
                "SNDBOX",
                "McAfee Advanced Threat Defense"
            ],
            "playbookID": "Detonate File - Generic Test",
            "timeout": 2400,
            "nightly": true
        },
        {
            "playbookID": "detonate_file_-_generic_test",
            "toversion": "3.6.0"
        },
        {
            "playbookID": "STIXParserTest"
        },
        {
            "playbookID": "VerifyJSON - Test",
            "fromversion": "5.5.0"
        },
        {
            "playbookID": "PowerShellCommon-Test",
            "fromversion": "5.5.0"
        },
        {
            "playbookID": "Detonate URL - Generic Test",
            "timeout": 2000,
            "nightly": true,
            "integrations": [
                "McAfee Advanced Threat Defense",
                "VxStream",
                "Lastline v2"
            ]
        },
        {
            "integrations": [
                "FalconHost",
                "McAfee Threat Intelligence Exchange",
                "carbonblackprotection",
                "carbonblack"
            ],
            "playbookID": "search_endpoints_by_hash_-_generic_-_test",
            "timeout": 500,
            "toversion": "4.4.9"
        },
        {
            "integrations": [
                "carbonblack-v2",
                "carbonblackliveresponse",
                "Cylance Protect v2"
            ],
            "playbookID": "Retrieve File from Endpoint - Generic V2 Test",
            "fromversion": "5.0.0"
        },
        {
            "integrations": "Zscaler",
            "playbookID": "Zscaler Test",
            "nightly": true,
            "timeout": 500
        },
        {
            "playbookID": "DemistoUploadFileToIncident Test",
            "integrations": "Demisto REST API"
        },
        {
            "playbookID": "DemistoUploadFile Test",
            "integrations": "Demisto REST API"
        },
        {
            "playbookID": "MaxMind Test",
            "integrations": "MaxMind GeoIP2"
        },
        {
            "playbookID": "Test Sagemaker",
            "integrations": "AWS Sagemaker"
        },
        {
            "playbookID": "C2sec-Test",
            "integrations": "C2sec irisk",
            "fromversion": "5.0.0"
        },
        {
            "playbookID": "Phishing v2 - Test - Incident Starter",
            "fromversion": "6.0.0",
            "timeout": 1200,
            "nightly": false,
            "integrations": [
                "EWS Mail Sender",
                "Demisto REST API",
                "Rasterize"
            ],
            "memory_threshold": 115,
            "pid_threshold": 80
        },
        {
            "playbookID": "Phishing - Core - Test - Incident Starter",
            "fromversion": "6.0.0",
            "timeout": 1700,
            "nightly": false,
            "integrations": [
                "EWS Mail Sender",
                "Demisto REST API",
                "Rasterize"
            ],
            "memory_threshold": 100,
            "pid_threshold": 80
        },
        {
            "integrations": "duo",
            "playbookID": "DUO Test Playbook"
        },
        {
            "playbookID": "SLA Scripts - Test",
            "fromversion": "4.1.0"
        },
        {
            "playbookID": "PcapHTTPExtractor-Test"
        },
        {
            "playbookID": "Ping Test Playbook"
        },
        {
            "playbookID": "Active Directory Test",
            "integrations": "Active Directory Query v2",
            "instance_names": "active_directory_ninja"
        },
        {
            "playbookID": "AD v2 - debug-mode - Test",
            "integrations": "Active Directory Query v2",
            "instance_names": "active_directory_ninja",
            "fromversion": "5.0.0"
        },
        {
            "playbookID": "Docker Hardening Test",
            "fromversion": "5.0.0",
            "runnable_on_docker_only": true
        },
        {
            "integrations": "Active Directory Query v2",
            "instance_names": "active_directory_ninja",
            "playbookID": "Active Directory Query V2 configuration with port"
        },
        {
            "integrations": "Active Directory Query v2",
            "instance_names": "active_directory_ninja",
            "playbookID": "Active Directory - ad-get-user limit check"
        },
        {
            "integrations": "mysql",
            "playbookID": "MySQL Test"
        },
        {
            "playbookID": "Email Address Enrichment - Generic v2.1 - Test",
            "integrations": "Active Directory Query v2",
            "instance_names": "active_directory_ninja"
        },
        {
            "integrations": "Cofense Intelligence",
            "playbookID": "Test - Cofense Intelligence",
            "timeout": 500
        },
        {
            "playbookID": "GDPRContactAuthorities Test"
        },
        {
            "integrations": "Google Resource Manager",
            "playbookID": "GoogleResourceManager-Test",
            "timeout": 500,
            "nightly": true
        },
        {
            "integrations": "SlashNext Phishing Incident Response",
            "playbookID": "SlashNextPhishingIncidentResponse-Test",
            "timeout": 500,
            "nightly": true
        },
        {
            "integrations": "Google Cloud Storage",
            "playbookID": "GCS - Test",
            "timeout": 500,
            "nightly": true,
            "memory_threshold": 80
        },
        {
            "integrations": "GooglePubSub",
            "playbookID": "GooglePubSub_Test",
            "nightly": true,
            "fromversion": "5.0.0"
        },
        {
            "playbookID": "Calculate Severity - Generic v2 - Test",
            "integrations": [
                "Palo Alto Minemeld",
                "Active Directory Query v2"
            ],
            "instance_names": "active_directory_ninja",
            "fromversion": "4.5.0"
        },
        {
            "integrations": "Freshdesk",
            "playbookID": "Freshdesk-Test",
            "timeout": 500,
            "nightly": true
        },
        {
            "playbookID": "Autoextract - Test",
            "fromversion": "4.1.0"
        },
        {
            "playbookID": "FilterByList - Test",
            "fromversion": "4.5.0"
        },
        {
            "playbookID": "Impossible Traveler - Test",
            "integrations": [
                "Ipstack",
                "ipinfo",
                "Rasterize",
                "Active Directory Query v2",
                "Demisto REST API"
            ],
            "instance_names": "active_directory_ninja",
            "fromversion": "5.0.0",
            "timeout": 700
        },
        {
            "playbookID": "Active Directory - Get User Manager Details - Test",
            "integrations": "Active Directory Query v2",
            "instance_names": "active_directory_80k",
            "fromversion": "4.5.0"
        },
        {
            "integrations": "Kafka V2",
            "playbookID": "Kafka Test"
        },
        {
            "playbookID": "File Enrichment - Generic v2 - Test",
            "instance_names": "virus_total_private_api_general",
            "integrations": [
                "VirusTotal - Private API",
                "Cylance Protect v2"
            ]
        },
        {
            "integrations": [
                "epo",
                "McAfee Active Response"
            ],
            "playbookID": "Endpoint data collection test",
            "timeout": 500
        },
        {
            "integrations": [
                "epo",
                "McAfee Active Response"
            ],
            "playbookID": "MAR - Endpoint data collection test",
            "timeout": 500
        },
        {
            "integrations": "DUO Admin",
            "playbookID": "DuoAdmin API test playbook",
            "fromversion": "5.0.0"
        },
        {
            "integrations": [
                "TAXII Server",
                "TAXIIFeed"
            ],
            "playbookID": "TAXII_Feed_Test",
            "fromversion": "5.5.0",
            "timeout": 300
        },
        {
            "integrations": "TAXII 2 Feed",
            "playbookID": "TAXII 2 Feed Test",
            "fromversion": "5.5.0"
        },
        {
            "integrations": "iDefense Feed",
            "playbookID": "Feed iDefense Test",
            "memory_threshold": 100,
            "fromversion": "5.5.0"
        },
        {
            "integrations": "Traps",
            "playbookID": "Traps test",
            "timeout": 600
        },
        {
            "playbookID": "TestShowScheduledEntries"
        },
        {
            "playbookID": "Calculate Severity - Standard - Test",
            "integrations": "Palo Alto Minemeld",
            "fromversion": "4.5.0"
        },
        {
            "integrations": "Symantec Advanced Threat Protection",
            "playbookID": "Symantec ATP Test"
        },
        {
            "playbookID": "HTTPListRedirects - Test SSL"
        },
        {
            "playbookID": "HTTPListRedirects Basic Test"
        },
        {
            "playbookID": "CheckDockerImageAvailableTest"
        },
        {
            "playbookID": "Extract Indicators From File - Generic v2 - Test",
            "integrations": "Image OCR",
            "timeout": 300,
            "fromversion": "4.1.0",
            "toversion": "4.4.9"
        },
        {
            "playbookID": "Extract Indicators From File - Generic v2 - Test",
            "integrations": "Image OCR",
            "timeout": 350,
            "fromversion": "4.5.0"
        },
        {
            "playbookID": "Endpoint Enrichment - Generic v2.1 - Test",
            "integrations": [
                "FalconHost",
                "Cylance Protect v2",
                "carbonblack-v2",
                "epo",
                "Active Directory Query v2"
            ],
            "instance_names": "active_directory_ninja"
        },
        {
            "playbookID": "EmailReputationTest",
            "integrations": "Have I Been Pwned? V2"
        },
        {
            "integrations": "Symantec Deepsight Intelligence",
            "playbookID": "Symantec Deepsight Test"
        },
        {
            "playbookID": "ExtractDomainFromEmailTest"
        },
        {
            "playbookID": "Wait Until Datetime - Test",
            "fromversion": "4.5.0"
        },
        {
            "playbookID": "PAN OS EDL Management - Test",
            "integrations": "palo_alto_networks_pan_os_edl_management"
        },
        {
            "playbookID": "PAN-OS DAG Configuration Test",
            "integrations": "Panorama",
            "instance_names": "palo_alto_panorama_9.0",
            "timeout": 1500
        },
        {
            "playbookID": "PAN-OS Create Or Edit Rule Test",
            "integrations": "Panorama",
            "instance_names": "palo_alto_panorama_9.0",
            "timeout": 1000
        },
        {
            "playbookID": "PAN-OS EDL Setup v3 Test",
            "integrations": [
                "Panorama",
                "palo_alto_networks_pan_os_edl_management"
            ],
            "instance_names": "palo_alto_firewall_9.0",
            "timeout": 300
        },
        {
            "integrations": "Snowflake",
            "playbookID": "Snowflake-Test"
        },
        {
            "playbookID": "Account Enrichment - Generic v2.1 - Test",
            "integrations": "Active Directory Query v2",
            "instance_names": "active_directory_ninja"
        },
        {
            "integrations": "Cisco Umbrella Investigate",
            "playbookID": "Domain Enrichment - Generic v2 - Test"
        },
        {
            "integrations": "Google BigQuery",
            "playbookID": "Google BigQuery Test"
        },
        {
            "integrations": "Zoom",
            "playbookID": "Zoom_Test"
        },
        {
            "playbookID": "IP Enrichment - Generic v2 - Test",
            "integrations": "Threat Crowd",
            "fromversion": "4.1.0"
        },
        {
            "integrations": "Cherwell",
            "playbookID": "Cherwell Example Scripts - test"
        },
        {
            "integrations": "Cherwell",
            "playbookID": "Cherwell - test"
        },
        {
            "integrations": "CarbonBlackProtectionV2",
            "playbookID": "Carbon Black Enterprise Protection V2 Test"
        },
        {
            "integrations": "Active Directory Query v2",
            "instance_names": "active_directory_ninja",
            "playbookID": "Test ADGetUser Fails with no instances 'Active Directory Query' (old version)"
        },
        {
            "integrations": "ANYRUN",
            "playbookID": "ANYRUN-Test"
        },
        {
            "integrations": "ANYRUN",
            "playbookID": "Detonate File - ANYRUN - Test"
        },
        {
            "integrations": "ANYRUN",
            "playbookID": "Detonate URL - ANYRUN - Test"
        },
        {
            "integrations": "Netcraft",
            "playbookID": "Netcraft test"
        },
        {
            "integrations": "EclecticIQ Platform",
            "playbookID": "EclecticIQ Test"
        },
        {
            "playbookID": "FormattingPerformance - Test",
            "fromversion": "5.0.0"
        },
        {
            "integrations": "AWS - EC2",
            "playbookID": "AWS - EC2 Test Playbook",
            "fromversion": "5.0.0",
            "memory_threshold": 90
        },
        {
            "integrations": "AWS - EC2",
            "playbookID": "d66e5f86-e045-403f-819e-5058aa603c32"
        },
        {
            "integrations": "ANYRUN",
            "playbookID": "Detonate File From URL - ANYRUN - Test"
        },
        {
            "integrations": "AWS - CloudTrail",
            "playbookID": "3da2e31b-f114-4d7f-8702-117f3b498de9"
        },
        {
            "integrations": "carbonblackprotection",
            "playbookID": "67b0f25f-b061-4468-8613-43ab13147173"
        },
        {
            "integrations": "DomainTools",
            "playbookID": "DomainTools-Test"
        },
        {
            "integrations": "Exabeam",
            "playbookID": "Exabeam - Test"
        },
        {
            "integrations": "Cisco Spark",
            "playbookID": "Cisco Spark Test New"
        },
        {
            "integrations": "Remedy On-Demand",
            "playbookID": "Remedy-On-Demand-Test"
        },
        {
            "playbookID": "ssdeepreputationtest"
        },
        {
            "playbookID": "TestIsEmailAddressInternal"
        },
        {
            "integrations": "Google Cloud Compute",
            "playbookID": "GoogleCloudCompute-Test"
        },
        {
            "integrations": "AWS - S3",
            "playbookID": "97393cfc-2fc4-4dfe-8b6e-af64067fc436",
            "memory_threshold": 80
        },
        {
            "integrations": "Image OCR",
            "playbookID": "TestImageOCR"
        },
        {
            "integrations": "fireeye",
            "playbookID": "Detonate File - FireEye AX - Test"
        },
        {
            "integrations": [
                "Rasterize",
                "Image OCR"
            ],
            "playbookID": "Rasterize Test",
            "fromversion": "5.0.0"
        },
        {
            "integrations": [
                "Rasterize",
                "Image OCR"
            ],
            "playbookID": "Rasterize 4.5 Test",
            "toversion": "4.5.9"
        },
        {
            "integrations": "Rasterize",
            "playbookID": "RasterizeImageTest",
            "fromversion": "5.0.0"
        },
        {
            "integrations": "Ipstack",
            "playbookID": "Ipstack_Test"
        },
        {
            "integrations": "Perch",
            "playbookID": "Perch-Test"
        },
        {
            "integrations": "Forescout",
            "playbookID": "Forescout-Test"
        },
        {
            "integrations": "GitHub",
            "playbookID": "Git_Integration-Test"
        },
        {
            "integrations": "GitHub IAM",
            "playbookID": "Github IAM - Test Playbook",
            "fromversion": "6.1.0"
        },
        {
            "integrations": "LogRhythmRest",
            "playbookID": "LogRhythm REST test"
        },
        {
            "integrations": "AlienVault USM Anywhere",
            "playbookID": "AlienVaultUSMAnywhereTest"
        },
        {
            "playbookID": "PhishLabsTestPopulateIndicators"
        },
        {
            "playbookID": "Test_HTMLtoMD"
        },
        {
            "integrations": "PhishLabs IOC",
            "playbookID": "PhishLabsIOC TestPlaybook",
            "fromversion": "4.1.0"
        },
        {
            "integrations": "vmray",
            "playbookID": "VMRay-Test"
        },
        {
            "integrations": "PerceptionPoint",
            "playbookID": "PerceptionPoint Test",
            "fromversion": "4.1.0"
        },
        {
            "integrations": "AutoFocus V2",
            "playbookID": "AutoFocus V2 test",
            "fromversion": "5.0.0",
            "timeout": 1000
        },
        {
            "playbookID": "Process Email - Generic for Rasterize"
        },
        {
            "playbookID": "Send Investigation Summary Reports - Test",
            "integrations": "EWS Mail Sender",
            "fromversion": "4.5.0",
            "memory_threshold": 100
        },
        {
            "integrations": "Anomali ThreatStream v2",
            "playbookID": "ThreatStream-Test"
        },
        {
            "integrations": "Flashpoint",
            "playbookID": "Flashpoint_event-Test"
        },
        {
            "integrations": "Flashpoint",
            "playbookID": "Flashpoint_forum-Test"
        },
        {
            "integrations": "Flashpoint",
            "playbookID": "Flashpoint_report-Test"
        },
        {
            "integrations": "Flashpoint",
            "playbookID": "Flashpoint_reputation-Test"
        },
        {
            "integrations": "BluecatAddressManager",
            "playbookID": "Bluecat Address Manager test"
        },
        {
            "integrations": "MailListener - POP3 Beta",
            "playbookID": "MailListener-POP3 - Test"
        },
        {
            "playbookID": "sumList - Test"
        },
        {
            "integrations": "VulnDB",
            "playbookID": "Test-VulnDB"
        },
        {
            "integrations": "Shodan_v2",
            "playbookID": "Test-Shodan_v2",
            "timeout": 1000
        },
        {
            "integrations": "Threat Crowd",
            "playbookID": "ThreatCrowd - Test"
        },
        {
            "integrations": "GoogleDocs",
            "playbookID": "GoogleDocs-test"
        },
        {
            "playbookID": "Request Debugging - Test",
            "fromversion": "5.0.0"
        },
        {
            "playbookID": "Test Convert file hash to corresponding hashes",
            "fromversion": "4.5.0",
            "integrations": "VirusTotal",
            "instance_names": "virus_total_general"
        },
        {
            "playbookID": "PAN-OS Query Logs For Indicators Test",
            "fromversion": "5.5.0",
            "timeout": 1500,
            "integrations": "Panorama",
            "instance_names": "palo_alto_panorama"
        },
        {
            "integrations": "Hybrid Analysis",
            "playbookID": "HybridAnalysis-Test",
            "timeout": 500,
            "fromversion": "4.1.0"
        },
        {
            "integrations": "Elasticsearch v2",
            "instance_names": "es_v7",
            "playbookID": "Elasticsearch_v2_test"
        },
        {
            "integrations": "ElasticsearchFeed",
            "instance_names": "es_demisto_feed",
            "playbookID": "Elasticsearch_Fetch_Demisto_Indicators_Test",
            "fromversion": "5.5.0"
        },
        {
            "integrations": "ElasticsearchFeed",
            "instance_names": "es_generic_feed",
            "playbookID": "Elasticsearch_Fetch_Custom_Indicators_Test",
            "fromversion": "5.5.0"
        },
        {
            "integrations": "Elasticsearch v2",
            "instance_names": "es_v6",
            "playbookID": "Elasticsearch_v2_test-v6"
        },
        {
            "integrations": "PolySwarm",
            "playbookID": "PolySwarm-Test"
        },
        {
            "integrations": "Kennav2",
            "playbookID": "Kenna Test"
        },
        {
            "integrations": "SecurityAdvisor",
            "playbookID": "SecurityAdvisor-Test",
            "fromversion": "4.5.0"
        },
        {
            "integrations": "Google Key Management Service",
            "playbookID": "Google-KMS-test",
            "pid_threshold": 6,
            "memory_threshold": 60
        },
        {
            "integrations": "SecBI",
            "playbookID": "SecBI - Test"
        },
        {
            "playbookID": "ExtractFQDNFromUrlAndEmail-Test"
        },
        {
            "integrations": "EWS v2",
            "playbookID": "Get EWS Folder Test",
            "fromversion": "4.5.0",
            "instance_names": "ewv2_regular",
            "timeout": 1200
        },
        {
            "integrations": "EWSO365",
            "playbookID": "EWS_O365_test",
            "fromversion": "5.0.0"
        },
        {
            "integrations": "EWSO365",
            "playbookID": "EWS_O365_send_mail_test",
            "fromversion": "5.0.0"
        },
        {
            "integrations": "QRadar_v2",
            "playbookID": "QRadar Indicator Hunting Test",
            "timeout": 600,
            "fromversion": "6.0.0"
        },
        {
            "playbookID": "SetAndHandleEmpty test",
            "fromversion": "4.5.0"
        },
        {
            "integrations": "Tanium v2",
            "playbookID": "Tanium v2 - Test"
        },
        {
            "integrations": "Office 365 Feed",
            "playbookID": "Office365_Feed_Test",
            "fromversion": "5.5.0"
        },
        {
            "integrations": "GoogleCloudTranslate",
            "playbookID": "GoogleCloudTranslate-Test",
            "pid_threshold": 8
        },
        {
            "integrations": "Infoblox",
            "playbookID": "Infoblox Test"
        },
        {
            "integrations": "BPA",
            "playbookID": "Test-BPA",
            "fromversion": "4.5.0"
        },
        {
            "playbookID": "GetValuesOfMultipleFIelds Test",
            "fromversion": "4.5.0"
        },
        {
            "playbookID": "IsInternalHostName Test",
            "fromversion": "4.5.0"
        },
        {
            "playbookID": "DigitalGuardian-Test",
            "integrations": "Digital Guardian",
            "fromversion": "5.0.0"
        },
        {
            "integrations": "SplunkPy",
            "playbookID": "Splunk Indicator Hunting Test",
            "fromversion": "5.0.0",
            "memory_threshold": 500,
            "instance_names": "use_default_handler"
        },
        {
            "integrations": "BPA",
            "playbookID": "Test-BPA_Integration",
            "fromversion": "4.5.0"
        },
        {
            "integrations": "AutoFocus Feed",
            "playbookID": "playbook-FeedAutofocus_test",
            "fromversion": "5.5.0"
        },
        {
            "integrations": "AutoFocus Daily Feed",
            "playbookID": "playbook-FeedAutofocus_daily_test",
            "fromversion": "5.5.0"
        },
        {
            "integrations": "PaloAltoNetworks_PrismaCloudCompute",
            "playbookID": "PaloAltoNetworks_PrismaCloudCompute-Test"
        },
        {
            "integrations": "Recorded Future Feed",
            "playbookID": "RecordedFutureFeed - Test",
            "timeout": 1000,
            "fromversion": "5.5.0",
            "memory_threshold": 86
        },
        {
            "integrations": "Expanse",
            "playbookID": "test-Expanse-Playbook",
            "fromversion": "5.0.0"
        },
        {
            "integrations": "Expanse",
            "playbookID": "test-Expanse",
            "fromversion": "5.0.0"
        },
        {
            "integrations": "DShield Feed",
            "playbookID": "playbook-DshieldFeed_test",
            "fromversion": "5.5.0",
            "is_mockable": false
        },
        {
            "integrations": "AlienVault Reputation Feed",
            "playbookID": "AlienVaultReputationFeed_Test",
            "fromversion": "5.5.0",
            "memory_threshold": 190
        },
        {
            "integrations": "BruteForceBlocker Feed",
            "playbookID": "playbook-BruteForceBlocker_test",
            "fromversion": "5.5.0",
            "memory_threshold": 190
        },
        {
            "integrations": "Carbon Black Enterprise EDR",
            "playbookID": "Carbon Black Enterprise EDR Test",
            "fromversion": "5.0.0"
        },
        {
            "integrations": "MongoDB Key Value Store",
            "playbookID": "MongoDB KeyValueStore - Test",
            "pid_threshold": 12,
            "fromversion": "5.0.0"
        },
        {
            "integrations": "MongoDB Log",
            "playbookID": "MongoDBLog - Test",
            "pid_threshold": 12,
            "fromversion": "5.0.0"
        },
        {
            "integrations": "Google Chronicle Backstory",
            "playbookID": "Google Chronicle Backstory Asset - Test",
            "fromversion": "5.0.0"
        },
        {
            "integrations": "Google Chronicle Backstory",
            "playbookID": "Google Chronicle Backstory IOC Details - Test",
            "fromversion": "5.0.0"
        },
        {
            "integrations": "Google Chronicle Backstory",
            "playbookID": "Google Chronicle Backstory List Alerts - Test",
            "fromversion": "5.0.0"
        },
        {
            "integrations": "Google Chronicle Backstory",
            "playbookID": "Google Chronicle Backstory List IOCs - Test",
            "fromversion": "5.0.0"
        },
        {
            "integrations": "Google Chronicle Backstory",
            "playbookID": "Google Chronicle Backstory Reputation - Test",
            "fromversion": "5.0.0"
        },
        {
            "integrations": "Google Chronicle Backstory",
            "playbookID": "Google Chronicle Backstory List Events - Test",
            "fromversion": "5.0.0"
        },
        {
            "integrations": "Feodo Tracker IP Blocklist Feed",
            "instance_names": "feodo_tracker_ip_currently__active",
            "playbookID": "playbook-feodotrackeripblock_test",
            "fromversion": "5.5.0"
        },
        {
            "integrations": "Feodo Tracker IP Blocklist Feed",
            "instance_names": "feodo_tracker_ip_30_days",
            "playbookID": "playbook-feodotrackeripblock_test",
            "fromversion": "5.5.0"
        },
        {
            "integrations": "Code42",
            "playbookID": "Code42-Test",
            "fromversion": "5.0.0",
            "timeout": 600
        },
        {
            "playbookID": "Code42 File Search Test",
            "integrations": "Code42",
            "fromversion": "5.0.0"
        },
        {
            "playbookID": "FetchIndicatorsFromFile-test",
            "fromversion": "5.5.0"
        },
        {
            "integrations": "RiskSense",
            "playbookID": "RiskSense Get Apps - Test"
        },
        {
            "integrations": "RiskSense",
            "playbookID": "RiskSense Get Host Detail - Test"
        },
        {
            "integrations": "RiskSense",
            "playbookID": "RiskSense Get Host Finding Detail - Test"
        },
        {
            "integrations": "RiskSense",
            "playbookID": "RiskSense Get Hosts - Test"
        },
        {
            "integrations": "RiskSense",
            "playbookID": "RiskSense Get Host Findings - Test"
        },
        {
            "integrations": "RiskSense",
            "playbookID": "RiskSense Get Unique Cves - Test"
        },
        {
            "integrations": "RiskSense",
            "playbookID": "RiskSense Get Unique Open Findings - Test"
        },
        {
            "integrations": "RiskSense",
            "playbookID": "RiskSense Get Apps Detail - Test"
        },
        {
            "integrations": "RiskSense",
            "playbookID": "RiskSense Apply Tag - Test"
        },
        {
            "integrations": "Indeni",
            "playbookID": "Indeni_test",
            "fromversion": "5.0.0"
        },
        {
            "integrations": "SafeBreach v2",
            "playbookID": "playbook-SafeBreach-Test",
            "fromversion": "5.5.0"
        },
        {
            "playbookID": "DbotPredictOufOfTheBoxTest",
            "fromversion": "4.5.0",
            "timeout": 1000
        },
        {
            "integrations": "AlienVault OTX TAXII Feed",
            "playbookID": "playbook-feedalienvaultotx_test",
            "fromversion": "5.5.0"
        },
        {
            "playbookID": "ExtractDomainAndFQDNFromUrlAndEmail-Test",
            "fromversion": "5.5.0"
        },
        {
            "integrations": "Cortex Data Lake",
            "playbookID": "Cortex Data Lake Test",
            "instance_names": "cdl_prod",
            "fromversion": "4.5.0"
        },
        {
            "integrations": "Cortex Data Lake",
            "playbookID": "Cortex Data Lake Test",
            "instance_names": "cdl_dev",
            "fromversion": "4.5.0"
        },
        {
            "integrations": "MongoDB",
            "playbookID": "MongoDB - Test"
        },
        {
            "integrations": "DNSDB_v2",
            "playbookID": "DNSDB-Test",
            "fromversion": "5.0.0"
        },
        {
            "playbookID": "DBotCreatePhishingClassifierV2FromFile-Test",
            "timeout": 60000,
            "fromversion": "4.5.0"
        },
        {
            "integrations": "IBM Resilient Systems",
            "playbookID": "IBM Resilient Systems Test"
        },
        {
            "integrations": [
                "Prisma Access",
                "Prisma Access Egress IP feed"
            ],
            "playbookID": "Prisma_Access_Egress_IP_Feed-Test",
            "timeout": 60000,
            "fromversion": "5.5.0",
            "nightly": true
        },
        {
            "integrations": "Prisma Access",
            "playbookID": "Prisma_Access-Test",
            "timeout": 60000,
            "fromversion": "5.5.0",
            "nightly": true
        },
        {
            "playbookID": "EvaluateMLModllAtProduction-Test",
            "fromversion": "4.5.0"
        },
        {
            "integrations": "GCP Whitelist Feed",
            "playbookID": "GCPWhitelist_Feed_Test",
            "fromversion": "5.5.0"
        },
        {
            "integrations": "Azure AD Connect Health Feed",
            "playbookID": "FeedAzureADConnectHealth_Test",
            "fromversion": "5.5.0"
        },
        {
            "integrations": "Zoom Feed",
            "playbookID": "FeedZoom_Test",
            "fromversion": "5.5.0"
        },
        {
            "playbookID": "PCAP Analysis Test",
            "integrations": [
                "ipinfo",
                "WildFire-v2"
            ],
            "fromversion": "5.0.0",
            "timeout": 1200
        },
        {
            "integrations": "Workday",
            "playbookID": "Workday - Test",
            "fromversion": "5.0.0",
            "timeout": 600
        },
        {
            "integrations": "Unit42 Feed",
            "playbookID": "Unit42 Feed - Test",
            "fromversion": "5.5.0",
            "timeout": 600
        },
        {
            "integrations": "CrowdStrikeMalquery",
            "playbookID": "CrowdStrikeMalquery-Test",
            "fromversion": "5.0.0",
            "timeout": 2500
        },
        {
            "integrations": "Sixgill_Darkfeed",
            "playbookID": "Sixgill-Darkfeed_Test",
            "fromversion": "5.5.0"
        },
        {
            "playbookID": "hashIncidentFields-test",
            "fromversion": "4.5.0",
            "timeout": 60000
        },
        {
            "integrations": "RSA Archer v2",
            "playbookID": "Archer v2 - Test",
            "fromversion": "5.0.0"
        },
        {
            "integrations": "WootCloud",
            "playbookID": "TestWootCloudPlaybook",
            "fromversion": "5.0.0"
        },
        {
            "integrations": "Ivanti Heat",
            "playbookID": "Ivanti Heat - Test"
        },
        {
            "integrations": "MicrosoftCloudAppSecurity",
            "playbookID": "MicrosoftCloudAppSecurity-Test"
        },
        {
            "integrations": "Blueliv ThreatCompass",
            "playbookID": "Blueliv_ThreatCompass_test",
            "fromversion": "5.0.0"
        },
        {
            "playbookID": "IncreaseIncidentSeverity-Test",
            "fromversion": "5.0.0"
        },
        {
            "integrations": "TrendMicro Cloud App Security",
            "playbookID": "playbook_TrendmicroCAS_Test",
            "fromversion": "5.0.0",
            "timeout": 300
        },
        {
            "playbookID": "IfThenElse-Test",
            "fromversion": "5.0.0"
        },
        {
            "integrations": "Imperva WAF",
            "playbookID": "Imperva WAF - Test"
        },
        {
            "integrations": "CheckPointFirewall_v2",
            "playbookID": "checkpoint-testplaybook",
            "timeout": 500,
            "nightly": true
        },
        {
            "playbookID": "FailedInstances - Test",
            "integrations": "Whois",
            "fromversion": "4.5.0"
        },
        {
            "integrations": "F5 ASM",
            "playbookID": "playbook-F5_ASM-Test",
            "timeout": 600,
            "fromversion": "5.0.0",
            "nightly": true
        },
        {
            "playbookID": "Hatching Triage - Detonate File",
            "integrations": "Hatching Triage",
            "fromversion": "5.5.0"
        },
        {
            "integrations": "Rundeck",
            "playbookID": "Rundeck_test",
            "fromversion": "5.5.0",
            "is_mockable": false
        },
        {
            "playbookID": "Field polling test",
            "timeout": 600,
            "fromversion": "5.0.0"
        },
        {
            "integrations": "Generic Webhook",
            "playbookID": "Generic Webhook - Test",
            "fromversion": "5.5.0"
        },
        {
            "integrations": "Palo Alto Networks Enterprise DLP",
            "playbookID": "Palo_Alto_Networks_Enterprise_DLP - Test",
            "fromversion": "5.0.0"
        },
        {
            "integrations": "Cryptocurrency",
            "playbookID": "Cryptocurrency-Test",
            "is_mockable": false
        },
        {
            "integrations": "Public DNS Feed",
            "playbookID": "Public_DNS_Feed_Test",
            "fromversion": "5.5.0"
        },
        {
            "integrations": "BitcoinAbuse",
            "playbookID": "BitcoinAbuse-test",
            "fromversion": "5.5.0"
        },
        {
            "integrations": "ExpanseV2",
            "playbookID": "ExpanseV2 Test",
            "fromversion": "6.0.0"
        },
        {
            "integrations": "FeedExpanse",
            "playbookID": "Feed Expanse Test",
            "fromversion": "6.0.0"
        },
        {
<<<<<<< HEAD
            "integrations": "EWS Extension Online Powershell v2",
            "playbookID": "EWS Extension: Powershell Online V2 Test"
=======
            "integrations": "Nutanix Hypervisor",
            "playbookID": "Nutanix-test"
>>>>>>> 1778064b
        }
    ],
    "skipped_tests": {
        "Github IAM - Test Playbook": "Issue 32383",
        "Calculate Severity - Standard - Test": "Issue 32715",
        "Calculate Severity - Generic v2 - Test": "Issue 32716",
        "Workday - Test": "No credentials Issue 29595",
        "Protectwise-Test": "Issue 28168",
        "Phishing Classifier V2 ML Test": "Issue 26066",
        "RedLockTest": "Issue 24600",
        "SentinelOne V2 - test": "Issue 24933",
        "TestDedupIncidentsPlaybook": "Issue 24344",
        "CreateIndicatorFromSTIXTest": "Issue 24345",
        "Endpoint data collection test": "Uses a deprecated playbook called Endpoint data collection",
        "Prisma_Access_Egress_IP_Feed-Test": "unskip after we will get Prisma Access instance - Issue 27112",
        "Prisma_Access-Test": "unskip after we will get Prisma Access instance - Issue 27112",
        "Test-Shodan_v2": "Issue 23370",
        "Symantec Deepsight Test": "Issue 22971",
        "TestProofpointFeed": "Issue 22229",
        "Git_Integration-Test": "Issue 20029",
        "Symantec Data Loss Prevention - Test": "Issue 20134",
        "NetWitness Endpoint Test": "Issue 19878",
        "InfoArmorVigilanteATITest": "Test issue 17358",
        "ArcSight Logger test": "Issue 19117",
        "3da2e31b-f114-4d7f-8702-117f3b498de9": "Issue 19837",
        "d66e5f86-e045-403f-819e-5058aa603c32": "pr 3220",
        "RecordedFutureFeed - Test": "Issue 18922",
        "IntSights Mssp Test": "Issue #16351",
        "fd93f620-9a2d-4fb6-85d1-151a6a72e46d": "Issue 19854",
        "Test Playbook TrendMicroDDA": "Issue 16501",
        "ssdeepreputationtest": "Issue #20953",
        "C2sec-Test": "Issue #21633",
        "palo_alto_panorama_test_pb": "Issue #22835",
        "Create Phishing Classifier V2 ML Test": "Issue 26341",
        "DBotCreatePhishingClassifierV2FromFile-Test": "Issue 26456",
        "ThreatConnect v2 - Test": "Issue 26782",
        "Email Address Enrichment - Generic v2.1 - Test": "Issue 26785",
        "Tanium v2 - Test": "Issue 26822",
        "hashIncidentFields-test": "Issue 26850",
        "Fidelis Elevate Network": "Issue 26453",
        "Cortex XDR - IOC - Test": "Issue 25598",
        "Cherwell Example Scripts - test": "Issue 27107",
        "Cherwell - test": "Issue 26780",
        "SMB test": "Issue 26454",
        "PAN-OS Query Logs For Indicators Test": "Issue 28753",
        "TCPUtils-Test": "Issue 29677",
        "Microsoft Advanced Threat Analytics - Test": "Issue 29593",
        "Polygon-Test": "Issue 29060",
        "AttackIQ - Test": "Issue 29774",
        "AWS-securityhub Test": "Issue 29796",
        "Azure Compute - Test": "Issue 28056",
        "forcepoint test": "Issue 28043",
        "CanaryTools Test": "Issue 30796",
        "Generic Webhook - Test": "Issue 30797",
        "Test-VulnDB": "Issue 30875",
        "Malware Domain List Active IPs Feed Test": "Issue 30878",
        "CuckooTest": "Issue 25601",
        "Cisco Umbrella Test": "Issue 24338",
        "PhishlabsIOC_DRP-Test": "Issue 29589",
        "Carbon Black Live Response Test": "Issue 28237",
        "Carbon Black Enterprise Protection V2 Test": "Issue 32322",
        "Google_Vault-Search_And_Display_Results_test": "Issue 24348",
        "FeedThreatConnect-Test": "Issue 32317",
        "HelloWorldPremium_Scan-Test": "Issue 32512",
        "ThreatMiner-Test": "Issue 32688",
        "Palo_Alto_Networks_Enterprise_DLP - Test": "Issue 32568",
        "JoeSecurityTestDetonation": "Issue 25650",
        "JoeSecurityTestPlaybook": "Issue 25649",
        "Tenable.io Scan Test": "Issue 26728",
        "PAN-OS Create Or Edit Rule Test": "Issue 26465",
        "PAN-OS DAG Configuration Test": "Issue 19205",
        "palo_alto_firewall_test_pb": "Issue 27501",
        "Cortex Data Lake Test": "Issue 24346",
        "O365-SecurityAndCompliance-Test": "Issue 32364",
        "pyEWS_Test": "Issue 27942",
        "Phishing - Core - Test - Incident Starter": "Issue 26784",
        "Test Playbook McAfee ATD": "Issue 33409",
        "Detonate Remote File From URL -McAfee-ATD - Test": "Issue 33407",
        "Test Playbook McAfee ATD Upload File": "Issue 33408",
        "Extract Indicators From File - Generic v2 - Test": "Issue 30071"
    },
    "skipped_integrations": {
<<<<<<< HEAD
=======
        
>>>>>>> 1778064b
        "_comment1": "~~~ NO INSTANCE ~~~",
        "Forcepoint": "instance issues. Issue 28043",
        "ZeroFox": "Issue 29284",
        "Symantec Management Center": "Issue 23960",
        "IntSights": "Issue 26742",
        "Traps": "Issue 24122",
        "Fidelis Elevate Network": "Issue 26453",
        "CrowdStrike Falcon X": "Issue 26209",
        "ArcSight Logger": "Issue 19117",
        "Sophos Central": "No instance",
        "MxToolBox": "No instance",
        "Prisma Access": "Instance will be provided soon by Lior and Prasen - Issue 27112",
        "AlphaSOC Network Behavior Analytics": "No instance",
        "IsItPhishing": "No instance",
        "Verodin": "No instance",
        "EasyVista": "No instance",
        "Pipl": "No instance",
        "Moloch": "No instance",
        "Twilio": "No instance",
        "Zendesk": "No instance",
        "GuardiCore": "No instance",
        "Nessus": "No instance",
        "Cisco CloudLock": "No instance",
        "SentinelOne": "No instance",
        "Vectra v2": "No instance",
        "AWS - IAM": "Issue 21401",
        "FortiGate": "License expired, and not going to get one (issue 14723)",
        "Attivo Botsink": "no instance, not going to get it",
        "VMware": "no License, and probably not going to get it",
        "AWS Sagemaker": "License expired, and probably not going to get it",
        "Symantec MSS": "No instance, probably not going to get it (issue 15513)",
        "Google Cloud Compute": "Can't test yet",
        "FireEye ETP": "No instance",
        "ProofpointTAP_v2": "No instance",
        "remedy_sr_beta": "No instance",
        "fireeye": "Issue 19839",
        "Remedy On-Demand": "Issue 19835",
        "Check Point": "Issue 18643",
        "CheckPointFirewall_v2": "Issue 18643",
        "Preempt": "Issue 20268",
        "Jask": "Issue 18879",
        "vmray": "Issue 18752",
        "Anomali ThreatStream v2": "Issue 19182",
        "Anomali ThreatStream": "Issue 19182",
        "SCADAfence CNM": "Issue 18376",
        "ArcSight ESM v2": "Issue #18328",
        "AlienVault USM Anywhere": "Issue #18273",
        "Dell Secureworks": "No instance",
        "Netskope": "instance is down",
        "Service Manager": "Expired license",
        "carbonblackprotection": "License expired",
        "icebrg": "Issue 14312",
        "Freshdesk": "Trial account expired",
        "Threat Grid": "Issue 16197",
        "Kafka V2": "Can not connect to instance from remote",
        "Check Point Sandblast": "Issue 15948",
        "Remedy AR": "getting 'Not Found' in test button",
        "Salesforce": "Issue 15901",
        "Zscaler": "Issue 17784",
        "RedCanary": "License expired",
        "ANYRUN": "No instance",
        "Snowflake": "Looks like account expired, needs looking into",
        "Cisco Spark": "Issue 18940",
        "Phish.AI": "Issue 17291",
        "MaxMind GeoIP2": "Issue 18932.",
        "Exabeam": "Issue 19371",
        "PaloAltoNetworks_PrismaCloudCompute": "Issue 27112",
        "IBM Resilient Systems": "Issue 23722",
        "Ivanti Heat": "Issue 26259",
        "AWS - Athena - Beta": "Issue 19834",
        "SNDBOX": "Issue 28826",
        "Workday": "License expired Issue: 29595",
        "FireEyeFeed": "License expired Issue: 31838",
        "Akamai WAF": "Issue 32318",
<<<<<<< HEAD
=======
        
>>>>>>> 1778064b
        "_comment2": "~~~ UNSTABLE ~~~",
        "Tenable.sc": "unstable instance",
        "ThreatConnect v2": "unstable instance",
        "Infoblox": "Unstable instance, issue 25651",
<<<<<<< HEAD
=======
        
>>>>>>> 1778064b
        "_comment3": "~~~ QUOTA ISSUES ~~~",
        "XFE_v2": "Required proper instance, otherwise we get quota errors",
        "Lastline": "issue 20323",
        "Google Resource Manager": "Cannot create projects because have reached allowed quota.",
        "Looker": "Warehouse 'DEMO_WH' cannot be resumed because resource monitor 'LIMITER' has exceeded its quota.",
        "Ipstack": "Issue 26266",
<<<<<<< HEAD
=======
        
>>>>>>> 1778064b
        "_comment4": "~~~ OTHER ~~~",
        "Pentera": "authentication method will not work with testing",
        "AlienVault OTX TAXII Feed": "Issue 29197",
        "EclecticIQ Platform": "Issue 8821",
        "Zoom": "Issue 19832",
        "Forescout": "Can only be run from within PANW network. Look in keeper for - Demisto in the LAB",
        "FortiManager": "Can only be run within PANW network",
        "HelloWorldSimple": "This is just an example integration - no need for test",
        "TestHelloWorldPlaybook": "This is just an example integration - no need for test",
        "Lastline v2": "Temporary skipping, due to quota issues, in order to merge a PR",
        "AttackIQFireDrill": "License issues #29774"
    },
    "nightly_integrations": [
        "Lastline v2",
        "TruSTAR",
        "SlackV2",
        "VulnDB"
    ],
    "unmockable_integrations": {
        "Office 365 Feed": "Client sends a unique uuid as first request of every run",
        "AzureWAF": "Has a command that sends parameters in the path",
        "HashiCorp Vault": "Has a command that sends parameters in the path",
        "urlscan.io": "Uses data that comes in the headers",
        "CloudConvert": "has a command that uploads a file (!cloudconvert-upload)",
        "Feodo Tracker IP Blocklist Feed": "test-module downloads a file",
        "McAfee Advanced Threat Defense": "has a command that uploads file (!atd-file-upload)",
        "Symantec Messaging Gateway": "Test playbook uses a random string",
        "Cylance Protect": "Test playbook (get_file_sample_by_hash_-_cylance_protect_-_test) downloads a file",
        "WildFire-v2": "has a command that uploads a file (!wildfire-upload)",
        "carbonblackliveresponse": "has a command that uploads a file (!cb-push-file-to-endpoint)",
        "ServiceNow v2": "has a command that uploads a file (!servicenow-upload-file)",
        "Hybrid Analysis": "has a command that uploads a file (!hybrid-analysis-submit-sample)",
        "AlienVault OTX TAXII Feed": "Client from 'cabby' package generates uuid4 in the request",
        "Generic Webhook": "Does not send HTTP traffic",
        "Microsoft Endpoint Configuration Manager": "Uses Microsoft winRM",
        "VirusTotal - Private API": "proxy failures with recording. related issues: 26463, 28888",
        "SecurityIntelligenceServicesFeed": "Need proxy configuration in server",
        "BPA": "Playbook using GenericPolling which is inconsistent",
        "XsoarPowershellTesting": "Integration which not use network.",
        "Mail Listener v2": "Integration has no proxy checkbox",
        "Cortex XDR - IOC": "'Cortex XDR - IOC - Test' is using also the fetch indicators which is not working in proxy mode",
        "AWS - Security Hub": "Issue 24926",
        "SecurityAndCompliance": "Integration doesn't support proxy",
        "Cherwell": "Submits a file - tests that send files shouldn't be mocked",
        "SNDBOX": "Submits a file - tests that send files shouldn't be mocked",
        "Joe Security": "Submits a file - tests that send files shouldn't be mocked",
        "Maltiverse": "issue 24335",
        "ActiveMQ": "stomp sdk not supporting proxy.",
        "MITRE ATT&CK": "Using taxii2client package",
        "MongoDB": "Our instance not using SSL",
        "Cortex Data Lake": "Integration requires SSL",
        "Google Key Management Service": "The API requires an SSL secure connection to work.",
        "McAfee ESM-v10": "we have multiple instances with same test playbook, mock recording are per playbook so it keeps failing the playback step",
        "SplunkPy": "we have multiple instances with same test playbook, mock recording are per playbook so it keeps failing the playback step",
        "McAfee ESM v2": "we have multiple instances with same test playbook, mock recording are per playbook so it keeps failing the playback step",
        "mysql": "Does not use http",
        "SlackV2": "Integration requires SSL",
        "Whois": "Mocks does not support sockets",
        "Panorama": "Exception: Proxy process took to long to go up. https://circleci.com/gh/demisto/content/24826",
        "Image OCR": "Does not perform network traffic",
        "Server Message Block (SMB)": "Does not perform http communication",
        "Active Directory Query v2": "Does not perform http communication",
        "dnstwist": "Does not perform http communication",
        "Generic SQL": "Does not perform http communication",
        "PagerDuty v2": "Integration requires SSL",
        "TCPIPUtils": "Integration requires SSL",
        "Luminate": "Integration has no proxy checkbox",
        "Shodan": "Integration has no proxy checkbox",
        "Google BigQuery": "Integration has no proxy checkbox",
        "ReversingLabs A1000": "Checking",
        "Check Point": "Checking",
        "okta": "Test Module failing, suspect it requires SSL",
        "Okta v2": "dynamic test, need to revisit and better avoid conflicts",
        "Awake Security": "Checking",
        "ArcSight ESM v2": "Checking",
        "Phish.AI": "Checking",
        "Intezer": "Nightly - Checking",
        "ProtectWise": "Nightly - Checking",
        "google-vault": "Nightly - Checking",
        "McAfee NSM": "Nightly - Checking",
        "Forcepoint": "Nightly - Checking",
        "palo_alto_firewall": "Need to check test module",
        "Signal Sciences WAF": "error with certificate",
        "google": "'unsecure' parameter not working",
        "EWS Mail Sender": "Inconsistent test (playback fails, record succeeds)",
        "ReversingLabs Titanium Cloud": "No Unsecure checkbox. proxy trying to connect when disabled.",
        "Recorded Future": "might be dynamic test",
        "AlphaSOC Wisdom": "Test module issue",
        "RedLock": "SSL Issues",
        "Microsoft Graph": "Test direct access to oproxy",
        "MicrosoftGraphMail": "Test direct access to oproxy",
        "Microsoft Graph User": "Test direct access to oproxy",
        "Microsoft_Graph_Files": "Test direct access to oproxy",
        "Microsoft Graph Groups": "Test direct access to oproxy",
        "Microsoft Defender Advanced Threat Protection": "Test direct access to oproxy",
        "Azure Security Center v2": "Test direct access to oproxy",
        "Microsoft Graph Calendar": "Test direct access to oproxy",
        "Microsoft Graph Device Management": "Test direct access to oproxy",
        "Azure Compute v2": "Test direct access to oproxy",
        "AWS - CloudWatchLogs": "Issue 20958",
        "AWS - Athena - Beta": "Issue 24926",
        "AWS - CloudTrail": "Issue 24926",
        "AWS - Lambda": "Issue 24926",
        "AWS - S3": "uploads and downloads files",
        "AWS Sagemaker": "Issue 24926",
        "Gmail Single User": "googleclient sdk has time based challenge exchange",
        "Gmail": "googleclient sdk has time based challenge exchange",
        "GSuiteAdmin": "googleclient sdk has time based challenge exchange",
        "GoogleCloudTranslate": "google translate sdk does not support proxy",
        "Google Chronicle Backstory": "SDK",
        "Google Vision AI": "SDK",
        "Google Cloud Compute": "googleclient sdk has time based challenge exchange",
        "Google Cloud Functions": "googleclient sdk has time based challenge exchange",
        "GoogleDocs": "googleclient sdk has time based challenge exchange",
        "GooglePubSub": "googleclient sdk has time based challenge exchange",
        "Google Resource Manager": "googleclient sdk has time based challenge exchange",
        "Google Cloud Storage": "SDK",
        "GoogleCalendar": "googleclient sdk has time based challenge exchange",
        "GoogleDrive": "googleclient sdk has time based challenge exchange",
        "Syslog Sender": "syslog",
        "syslog": "syslog",
        "MongoDB Log": "Our instance not using SSL",
        "MongoDB Key Value Store": "Our instance not using SSL",
        "GoogleKubernetesEngine": "SDK",
        "TAXIIFeed": "Cannot use proxy",
        "EWSO365": "oproxy dependent",
        "MISP V2": "Cleanup process isn't performed as expected.",
        "Rapid7 Nexpose": "Test playbook (nexpose_test) downloads a file"
    },
    "parallel_integrations": [
        "AWS - EC2",
        "Amazon DynamoDB",
        "AWS - ACM",
        "Cryptocurrency",
        "SNDBOX",
        "Whois",
        "Rasterize",
        "CVE Search v2",
        "VulnDB",
        "CheckPhish",
        "Tanium",
        "LogRhythmRest",
        "ipinfo",
        "Demisto REST API",
        "syslog",
        "ElasticsearchFeed",
        "MITRE ATT&CK",
        "Microsoft Intune Feed",
        "JSON Feed",
        "Plain Text Feed",
        "Fastly Feed",
        "Malware Domain List Active IPs Feed",
        "Blocklist_de Feed",
        "Cloudflare Feed",
        "AzureFeed",
        "SpamhausFeed",
        "Cofense Feed",
        "Bambenek Consulting Feed",
        "AWS Feed",
        "CSVFeed",
        "ProofpointFeed",
        "abuse.ch SSL Blacklist Feed",
        "TAXIIFeed",
        "Office 365 Feed",
        "AutoFocus Feed",
        "Recorded Future Feed",
        "DShield Feed",
        "AlienVault Reputation Feed",
        "BruteForceBlocker Feed",
        "Feodo Tracker IP Blocklist Feed",
        "AlienVault OTX TAXII Feed",
        "Prisma Access Egress IP feed",
        "Lastline v2",
        "McAfee DXL",
        "GCP Whitelist Feed",
        "Cortex Data Lake",
        "AWS - Security Hub",
        "Mail Listener v2"
    ],
    "docker_thresholds": {
<<<<<<< HEAD
=======
        
>>>>>>> 1778064b
        "_comment": "Add here docker images which are specific to an integration and require a non-default threshold (such as rasterize or ews). That way there is no need to define this multiple times. You can specify full image name with version or without.",
        "images": {
            "demisto/chromium": {
                "pid_threshold": 11
            },
            "demisto/py-ews:2.0": {
                "memory_threshold": 150
            },
            "demisto/pymisp:1.0.0.52": {
                "memory_threshold": 150
            },
            "demisto/pytan": {
                "pid_threshold": 11
            },
            "demisto/google-k8s-engine:1.0.0.9467": {
                "pid_threshold": 11
            },
            "demisto/threatconnect-tcex": {
                "pid_threshold": 11
            },
            "demisto/taxii2": {
                "pid_threshold": 11
            }
        }
    }
}<|MERGE_RESOLUTION|>--- conflicted
+++ resolved
@@ -3205,13 +3205,12 @@
             "fromversion": "6.0.0"
         },
         {
-<<<<<<< HEAD
+            "integrations": "Nutanix Hypervisor",
+            "playbookID": "Nutanix-test"
+        },
+        {
             "integrations": "EWS Extension Online Powershell v2",
             "playbookID": "EWS Extension: Powershell Online V2 Test"
-=======
-            "integrations": "Nutanix Hypervisor",
-            "playbookID": "Nutanix-test"
->>>>>>> 1778064b
         }
     ],
     "skipped_tests": {
@@ -3294,10 +3293,7 @@
         "Extract Indicators From File - Generic v2 - Test": "Issue 30071"
     },
     "skipped_integrations": {
-<<<<<<< HEAD
-=======
-        
->>>>>>> 1778064b
+
         "_comment1": "~~~ NO INSTANCE ~~~",
         "Forcepoint": "instance issues. Issue 28043",
         "ZeroFox": "Issue 29284",
@@ -3372,28 +3368,19 @@
         "Workday": "License expired Issue: 29595",
         "FireEyeFeed": "License expired Issue: 31838",
         "Akamai WAF": "Issue 32318",
-<<<<<<< HEAD
-=======
-        
->>>>>>> 1778064b
+
         "_comment2": "~~~ UNSTABLE ~~~",
         "Tenable.sc": "unstable instance",
         "ThreatConnect v2": "unstable instance",
         "Infoblox": "Unstable instance, issue 25651",
-<<<<<<< HEAD
-=======
-        
->>>>>>> 1778064b
+
         "_comment3": "~~~ QUOTA ISSUES ~~~",
         "XFE_v2": "Required proper instance, otherwise we get quota errors",
         "Lastline": "issue 20323",
         "Google Resource Manager": "Cannot create projects because have reached allowed quota.",
         "Looker": "Warehouse 'DEMO_WH' cannot be resumed because resource monitor 'LIMITER' has exceeded its quota.",
         "Ipstack": "Issue 26266",
-<<<<<<< HEAD
-=======
-        
->>>>>>> 1778064b
+
         "_comment4": "~~~ OTHER ~~~",
         "Pentera": "authentication method will not work with testing",
         "AlienVault OTX TAXII Feed": "Issue 29197",
@@ -3574,10 +3561,7 @@
         "Mail Listener v2"
     ],
     "docker_thresholds": {
-<<<<<<< HEAD
-=======
-        
->>>>>>> 1778064b
+
         "_comment": "Add here docker images which are specific to an integration and require a non-default threshold (such as rasterize or ews). That way there is no need to define this multiple times. You can specify full image name with version or without.",
         "images": {
             "demisto/chromium": {
