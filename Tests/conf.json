{
    "testTimeout": 160,
    "testInterval": 20,
    "tests": [
        {
            "playbookID": "Base64Decode - Test"
        },
        {
            "playbookID": "SupportMultithreading - Test",
            "is_mockable": false
        },
        {
            "fromversion": "5.0.0",
            "integrations": [
                "WildFire-v2"
            ],
            "playbookID": "Detonate File - WildFire - Test"
        },
        {
            "integrations": "Microsoft Teams Management",
            "playbookID": "Microsoft Teams Management - Test",
            "is_mockable": false,
            "timeout": 700
        },
        {
            "playbookID": "SetIfEmpty - non-ascii chars - Test"
        },
        {
            "integrations": "Tripwire",
            "playbookID": "TestplaybookTripwire",
            "fromversion": "5.0.0"
        },
        {
            "playbookID": "Generic Polling Test",
            "timeout": 250
        },
        {
            "integrations": "Cisco Umbrella Enforcement",
            "playbookID": "Cisco Umbrella Enforcement-Test",
            "fromversion": "5.0.0"
        },
        {
            "integrations": "GSuiteAdmin",
            "playbookID": "GSuiteAdmin-Test",
            "fromversion": "5.0.0"
        },
        {
            "integrations": "AzureWAF",
            "instance_names": "azure_waf_prod",
            "playbookID": "Azure WAF - Test",
            "fromversion": "5.0.0"
        },
        {
            "integrations": "Azure Active Directory Identity Protection",
            "playbookID": "AzureADTest",
            "fromversion": "6.0.0"
        },
        {
            "integrations": "GoogleCalendar",
            "playbookID": "GoogleCalendar-Test",
            "fromversion": "5.0.0"
        },
        {
            "integrations": "GoogleDrive",
            "playbookID": "GoogleDrive-Test",
            "fromversion": "5.0.0"
        },
        {
            "integrations": "FireEye Central Management",
            "playbookID": "FireEye Central Management - Test",
            "fromversion": "5.5.0",
            "timeout": 500
        },
        {
            "integrations": "FireEyeNX",
            "playbookID": "FireEyeNX-Test"
        },
        {
            "integrations": "EmailRepIO",
            "playbookID": "TestEmailRepIOPlaybook",
            "fromversion": "5.0.0"
        },
        {
            "integrations": "XsoarPowershellTesting",
            "playbookID": "XsoarPowershellTesting-Test"
        },
        {
            "integrations": "Palo Alto Networks Threat Vault",
            "playbookID": "PANW Threat Vault - Signature Search - Test",
            "fromversion": "5.0.0"
        },
        {
            "integrations": "Microsoft Endpoint Configuration Manager",
            "playbookID": "Microsoft ECM - Test",
            "fromversion": "5.5.0",
            "timeout": 400
        },
        {
            "integrations": "CrowdStrike Falcon Intel v2",
            "playbookID": "CrowdStrike Falcon Intel v2 - Test",
            "fromversion": "5.0.0"
        },
        {
            "integrations": "SecurityAndCompliance",
            "playbookID": "O365-SecurityAndCompliance-Test",
            "fromversion": "5.5.0",
            "memory_threshold": 300,
            "timeout": 1000
        },
        {
            "integrations": "SecurityAndCompliance",
            "playbookID": "O365-SecurityAndCompliance-ContextResults-Test",
            "fromversion": "5.5.0",
            "memory_threshold": 250,
            "timeout": 1000
        },
        {
            "integrations": "EwsExtension",
            "playbookID": "O365 - EWS - Extension - Test",
            "fromversion": "6.0.0",
            "toversion": "6.0.9",
            "timeout": 500
        },
        {
            "integrations": "Majestic Million",
            "playbookID": "Majestic Million Test Playbook",
            "fromversion": "5.5.0",
            "memory_threshold": 300,
            "timeout": 500
        },
        {
            "integrations": "Anomali Enterprise",
            "playbookID": "Anomali Match Forensic Search - Test",
            "fromversion": "5.0.0"
        },
        {
            "integrations": [
                "Mail Listener v2",
                "Mail Sender (New)"
            ],
            "playbookID": "Mail-Listener Test Playbook",
            "fromversion": "5.0.0",
            "instance_names": [
                "Mail_Sender_(New)_STARTTLS"
            ]
        },
        {
            "integrations": "GraphQL",
            "fromversion": "5.0.0",
            "instance_names": "fetch_schema",
            "playbookID": "GraphQL - Test"
        },
        {
            "integrations": "GraphQL",
            "fromversion": "5.0.0",
            "instance_names": "no_fetch_schema",
            "playbookID": "GraphQL - Test"
        },
        {
            "integrations": "Azure Network Security Groups",
            "fromversion": "5.0.0",
            "instance_names": "azure_nsg_prod",
            "playbookID": "Azure NSG - Test"
        },
        {
            "integrations": "OpenCTI Feed",
            "playbookID": "OpenCTI Feed Test",
            "fromversion": "5.5.0"
        },
        {
            "integrations": "AWS - Security Hub",
            "playbookID": "AWS-securityhub Test",
            "timeout": 800
        },
        {
            "integrations": "Microsoft Advanced Threat Analytics",
            "playbookID": "Microsoft Advanced Threat Analytics - Test",
            "fromversion": "5.0.0",
            "is_mockable": false
        },
        {
            "integrations": "Zimperium",
            "playbookID": "Zimperium_Test",
            "fromversion": "5.0.0"
        },
        {
            "integrations": "ServiceDeskPlus",
            "playbookID": "Service Desk Plus Test",
            "instance_names": "sdp_instance_1",
            "fromversion": "5.0.0",
            "toversion": "5.9.9",
            "is_mockable": false
        },
        {
            "integrations": "ServiceDeskPlus",
            "playbookID": "Service Desk Plus - Generic Polling Test",
            "instance_names": "sdp_instance_1",
            "fromversion": "5.0.0",
            "toversion": "5.9.9"
        },
        {
            "integrations": "ServiceDeskPlus",
            "playbookID": "Service Desk Plus Test",
            "instance_names": "sdp_instance_2",
            "fromversion": "6.0.0",
            "is_mockable": false
        },
        {
            "integrations": "ServiceDeskPlus",
            "playbookID": "Service Desk Plus - Generic Polling Test",
            "instance_names": "sdp_instance_2",
            "fromversion": "6.0.0"
        },
        {
            "integrations": "ThreatConnect Feed",
            "playbookID": "FeedThreatConnect-Test",
            "fromversion": "5.5.0"
        },
        {
            "integrations": "MITRE ATT&CK",
            "playbookID": "Mitre Attack List 10 Indicators Feed Test",
            "fromversion": "5.5.0"
        },
        {
            "integrations": "URLhaus",
            "playbookID": "Test_URLhaus",
            "timeout": 1000
        },
        {
            "integrations": "Microsoft Intune Feed",
            "playbookID": "FeedMicrosoftIntune_Test",
            "fromversion": "5.5.0"
        },
        {
            "integrations": "Tanium Threat Response",
            "playbookID": "Tanium Threat Response Test"
        },
        {
            "integrations": [
                "Syslog Sender",
                "syslog"
            ],
            "playbookID": "Test Syslog",
            "fromversion": "5.5.0",
            "timeout": 600
        },
        {
            "integrations": "APIVoid",
            "playbookID": "APIVoid Test"
        },
        {
            "integrations": "CloudConvert",
            "playbookID": "CloudConvert-test",
            "fromversion": "5.0.0",
            "timeout": 3000
        },
        {
            "integrations": "Cisco Firepower",
            "playbookID": "Cisco Firepower - Test",
            "timeout": 1000,
            "fromversion": "5.0.0"
        },
        {
            "integrations": "IllusiveNetworks",
            "playbookID": "IllusiveNetworks-Test",
            "fromversion": "5.0.0",
            "timeout": 500
        },
        {
            "integrations": "JSON Feed",
            "playbookID": "JSON_Feed_Test",
            "fromversion": "5.5.0",
            "instance_names": "JSON Feed no_auto_detect"
        },
        {
            "integrations": "JSON Feed",
            "playbookID": "JSON_Feed_Test",
            "fromversion": "5.5.0",
            "instance_names": "JSON Feed_auto_detect"
        },
        {
            "integrations": "JSON Feed",
            "playbookID": "JSON_Feed_Test",
            "fromversion": "5.5.0",
            "instance_names": "JSON Feed_post"
        },
        {
            "integrations": "Google Cloud Functions",
            "playbookID": "test playbook - Google Cloud Functions",
            "fromversion": "5.0.0"
        },
        {
            "integrations": "Plain Text Feed",
            "playbookID": "PlainText Feed - Test",
            "fromversion": "5.5.0",
            "instance_names": "Plain Text Feed no_auto_detect"
        },
        {
            "integrations": "Plain Text Feed",
            "playbookID": "PlainText Feed - Test",
            "fromversion": "5.5.0",
            "instance_names": "Plain Text Feed_auto_detect"
        },
        {
            "integrations": "Silverfort",
            "playbookID": "Silverfort-test",
            "fromversion": "5.0.0"
        },
        {
            "integrations": "GoogleKubernetesEngine",
            "playbookID": "GoogleKubernetesEngine_Test",
            "timeout": 600,
            "fromversion": "5.5.0"
        },
        {
            "integrations": "Fastly Feed",
            "playbookID": "Fastly Feed Test",
            "fromversion": "5.5.0"
        },
        {
            "integrations": "Malware Domain List Active IPs Feed",
            "playbookID": "Malware Domain List Active IPs Feed Test",
            "fromversion": "5.5.0"
        },
        {
            "integrations": "Claroty",
            "playbookID": "Claroty - Test",
            "fromversion": "5.0.0"
        },
        {
            "integrations": "Trend Micro Apex",
            "playbookID": "Trend Micro Apex - Test",
            "is_mockable": false
        },
        {
            "integrations": "Blocklist_de Feed",
            "playbookID": "Blocklist_de - Test",
            "fromversion": "5.5.0"
        },
        {
            "integrations": "Cloudflare Feed",
            "playbookID": "cloudflare - Test",
            "fromversion": "5.5.0"
        },
        {
            "integrations": "AzureFeed",
            "playbookID": "AzureFeed - Test",
            "fromversion": "5.5.0"
        },
        {
            "playbookID": "CreateIndicatorFromSTIXTest",
            "fromversion": "5.0.0"
        },
        {
            "integrations": "SpamhausFeed",
            "playbookID": "Spamhaus_Feed_Test",
            "fromversion": "5.5.0"
        },
        {
            "integrations": "Cofense Feed",
            "playbookID": "TestCofenseFeed",
            "fromversion": "5.5.0"
        },
        {
            "integrations": "Bambenek Consulting Feed",
            "playbookID": "BambenekConsultingFeed_Test",
            "fromversion": "5.5.0"
        },
        {
            "integrations": "Pipl",
            "playbookID": "Pipl Test"
        },
        {
            "integrations": "AWS Feed",
            "playbookID": "AWS Feed Test",
            "fromversion": "5.5.0"
        },
        {
            "integrations": "QuestKace",
            "playbookID": "QuestKace test",
            "fromversion": "5.0.0"
        },
        {
            "integrations": "Digital Defense FrontlineVM",
            "playbookID": "Digital Defense FrontlineVM - Scan Asset Not Recently Scanned Test"
        },
        {
            "integrations": "Digital Defense FrontlineVM",
            "playbookID": "Digital Defense FrontlineVM - Test Playbook"
        },
        {
            "integrations": "CSVFeed",
            "playbookID": "CSV_Feed_Test",
            "fromversion": "5.5.0",
            "instance_names": "CSVFeed_no_auto_detect"
        },
        {
            "integrations": "CSVFeed",
            "playbookID": "CSV_Feed_Test",
            "fromversion": "5.5.0",
            "instance_names": "CSVFeed_auto_detect"
        },
        {
            "integrations": "ProofpointFeed",
            "playbookID": "TestProofpointFeed",
            "fromversion": "5.5.0"
        },
        {
            "integrations": "Digital Shadows",
            "playbookID": "Digital Shadows - Test"
        },
        {
            "integrations": "Azure Compute v2",
            "playbookID": "Azure Compute - Test",
            "instance_names": "ms_azure_compute_dev"
        },
        {
            "integrations": "Azure Compute v2",
            "playbookID": "Azure Compute - Test",
            "instance_names": "ms_azure_compute_prod",
            "is_mockable": false
        },
        {
            "integrations": "Symantec Data Loss Prevention",
            "playbookID": "Symantec Data Loss Prevention - Test",
            "fromversion": "4.5.0"
        },
        {
            "integrations": "Lockpath KeyLight v2",
            "playbookID": "Keylight v2 - Test"
        },
        {
            "integrations": "Azure Security Center v2",
            "playbookID": "Azure SecurityCenter - Test",
            "instance_names": "ms_azure_sc_prod",
            "is_mockable": false
        },
        {
            "integrations": "Azure Security Center v2",
            "playbookID": "Azure SecurityCenter - Test",
            "instance_names": "ms_azure_sc_dev"
        },
        {
            "integrations": "Azure Security Center v2",
            "playbookID": "Azure SecurityCenter - Test",
            "instance_names": "ms_azure_sc_self_deployed"
        },
        {
            "integrations": "JsonWhoIs",
            "playbookID": "JsonWhoIs-Test"
        },
        {
            "integrations": "Maltiverse",
            "playbookID": "Maltiverse Test"
        },
        {
            "integrations": "Box v2",
            "playbookID": "BoxV2_TestPlaybook"
        },
        {
            "integrations": "MicrosoftGraphMail",
            "playbookID": "MicrosoftGraphMail-Test_dev",
            "instance_names": "ms_graph_mail_dev"
        },
        {
            "integrations": "MicrosoftGraphMail",
            "playbookID": "MicrosoftGraphMail-Test_dev_no_oproxy",
            "instance_names": "ms_graph_mail_dev_no_oproxy"
        },
        {
            "integrations": "MicrosoftGraphMail",
            "playbookID": "MicrosoftGraphMail-Test_prod",
            "instance_names": "ms_graph_mail_prod",
            "is_mockable": false
        },
        {
            "integrations": "CloudShark",
            "playbookID": "CloudShark - Test Playbook"
        },
        {
            "integrations": "Google Vision AI",
            "playbookID": "Google Vision API - Test"
        },
        {
            "integrations": "nmap",
            "playbookID": "Nmap - Test",
            "fromversion": "5.0.0"
        },
        {
            "integrations": "AutoFocus V2",
            "playbookID": "Autofocus Query Samples, Sessions and Tags Test Playbook",
            "fromversion": "4.5.0",
            "timeout": 1000
        },
        {
            "integrations": "HelloWorld",
            "playbookID": "HelloWorld-Test",
            "fromversion": "5.0.0"
        },
        {
            "integrations": "HelloWorld",
            "playbookID": "Sanity Test - Playbook with integration",
            "fromversion": "5.0.0"
        },
        {
            "integrations": "HelloWorld",
            "playbookID": "Sanity Test - Playbook with mocked integration",
            "fromversion": "5.0.0"
        },
        {
            "playbookID": "Sanity Test - Playbook with no integration",
            "fromversion": "5.0.0"
        },
        {
            "integrations": "Gmail",
            "playbookID": "Sanity Test - Playbook with Unmockable Integration",
            "fromversion": "5.0.0"
        },
        {
            "integrations": "HelloWorld",
            "playbookID": "HelloWorld_Scan-Test",
            "fromversion": "5.0.0",
            "timeout": 400
        },
        {
            "integrations": "HelloWorldPremium",
            "playbookID": "HelloWorldPremium_Scan-Test",
            "fromversion": "5.0.0",
            "timeout": 400
        },
        {
            "integrations": "HelloWorldPremium",
            "playbookID": "HelloWorldPremium-Test",
            "fromversion": "5.0.0"
        },
        {
            "integrations": "ThreatQ v2",
            "playbookID": "ThreatQ - Test",
            "fromversion": "4.5.0"
        },
        {
            "integrations": "AttackIQFireDrill",
            "playbookID": "AttackIQ - Test"
        },
        {
            "integrations": "PhishLabs IOC EIR",
            "playbookID": "PhishlabsIOC_EIR-Test"
        },
        {
            "integrations": "Amazon DynamoDB",
            "playbookID": "AWS_DynamoDB-Test"
        },
        {
            "integrations": "PhishLabs IOC DRP",
            "playbookID": "PhishlabsIOC_DRP-Test"
        },
        {
            "playbookID": "Create Phishing Classifier V2 ML Test",
            "timeout": 60000,
            "fromversion": "6.1.0",
            "instance_names": "ml_dummy_prod",
            "integrations": "AzureWAF"
        },
        {
            "integrations": "ZeroFox",
            "playbookID": "ZeroFox-Test",
            "fromversion": "4.1.0"
        },
        {
            "integrations": "AlienVault OTX v2",
            "playbookID": "Alienvault_OTX_v2 - Test"
        },
        {
            "integrations": "AWS - CloudWatchLogs",
            "playbookID": "AWS - CloudWatchLogs Test Playbook",
            "fromversion": "5.0.0"
        },
        {
            "integrations": "SlackV2",
            "playbookID": "Slack Test Playbook",
            "timeout": 400,
            "pid_threshold": 5,
            "fromversion": "5.0.0"
        },
        {
            "integrations": "SlackV3",
            "playbookID": "SlackV3 TestPB",
            "timeout": 400,
            "pid_threshold": 8,
            "fromversion": "5.5.0"
        },
        {
            "integrations": "Cortex XDR - IR",
            "playbookID": "Test XDR Playbook",
            "fromversion": "4.1.0",
            "timeout": 1500
        },
        {
            "integrations": "Cortex XDR - IOC",
            "playbookID": "Cortex XDR - IOC - Test",
            "fromversion": "5.5.0",
            "timeout": 1200
        },
        {
            "integrations": "Cloaken",
            "playbookID": "Cloaken-Test",
            "is_mockable": false
        },
        {
            "integrations": "ThreatX",
            "playbookID": "ThreatX-test",
            "timeout": 600
        },
        {
            "integrations": "Akamai WAF SIEM",
            "playbookID": "Akamai_WAF_SIEM-Test"
        },
        {
            "integrations": "Cofense Triage v2",
            "playbookID": "Cofense Triage v2 Test"
        },
        {
            "integrations": "Akamai WAF",
            "playbookID": "Akamai_WAF-Test"
        },
        {
            "integrations": "abuse.ch SSL Blacklist Feed",
            "playbookID": "SSL Blacklist test",
            "fromversion": "5.5.0"
        },
        {
            "integrations": "CheckPhish",
            "playbookID": "CheckPhish-Test"
        },
        {
            "integrations": "Symantec Management Center",
            "playbookID": "SymantecMC_TestPlaybook"
        },
        {
            "integrations": "Looker",
            "playbookID": "Test-Looker"
        },
        {
            "integrations": "Vertica",
            "playbookID": "Vertica Test"
        },
        {
            "integrations": "Server Message Block (SMB) v2",
            "playbookID": "SMB_v2-Test"
        },
        {
            "playbookID": "ConvertFile-Test",
            "fromversion": "4.5.0"
        },
        {
            "playbookID": "TestAwsEC2GetPublicSGRules-Test"
        },
        {
            "integrations": "RSA NetWitness Packets and Logs",
            "playbookID": "rsa_packets_and_logs_test"
        },
        {
            "playbookID": "CheckpointFW-test",
            "integrations": "Check Point"
        },
        {
            "playbookID": "RegPathReputationBasicLists_test"
        },
        {
            "playbookID": "EmailDomainSquattingReputation-Test"
        },
        {
            "playbookID": "RandomStringGenerateTest"
        },
        {
            "playbookID": "playbook-checkEmailAuthenticity-test"
        },
        {
            "playbookID": "HighlightWords_Test"
        },
        {
            "playbookID": "StringContainsArray_test"
        },
        {
            "integrations": "Fidelis Elevate Network",
            "playbookID": "Fidelis-Test"
        },
        {
            "integrations": "AWS - ACM",
            "playbookID": "ACM-Test"
        },
        {
            "integrations": "Thinkst Canary",
            "playbookID": "CanaryTools Test"
        },
        {
            "integrations": "ThreatMiner",
            "playbookID": "ThreatMiner-Test"
        },
        {
            "playbookID": "StixCreator-Test"
        },
        {
            "playbookID": "CompareIncidentsLabels-test-playbook"
        },
        {
            "integrations": "Have I Been Pwned? V2",
            "playbookID": "Pwned v2 test"
        },
        {
            "integrations": "Alexa Rank Indicator",
            "playbookID": "Alexa Test Playbook"
        },
        {
            "playbookID": "UnEscapeURL-Test"
        },
        {
            "playbookID": "UnEscapeIPs-Test"
        },
        {
            "playbookID": "ExtractDomainFromUrlAndEmail-Test"
        },
        {
            "playbookID": "ConvertKeysToTableFieldFormat_Test"
        },
        {
            "integrations": "CVE Search v2",
            "playbookID": "CVE Search v2 - Test"
        },
        {
            "integrations": "CVE Search v2",
            "playbookID": "cveReputation Test"
        },
        {
            "integrations": "HashiCorp Vault",
            "playbookID": "hashicorp_test",
            "fromversion": "5.0.0"
        },
        {
            "integrations": "AWS - Athena - Beta",
            "playbookID": "Beta-Athena-Test"
        },
        {
            "integrations": "BeyondTrust Password Safe",
            "playbookID": "BeyondTrust-Test"
        },
        {
            "integrations": "Dell Secureworks",
            "playbookID": "secureworks_test"
        },
        {
            "integrations": "ServiceNow v2",
            "playbookID": "servicenow_test_v2",
            "instance_names": "snow_basic_auth",
            "is_mockable": false
        },
        {
            "integrations": "ServiceNow v2",
            "playbookID": "ServiceNow_OAuth_Test",
            "instance_names": "snow_oauth"
        },
        {
            "playbookID": "Create ServiceNow Ticket and Mirror Test",
            "integrations": "ServiceNow v2",
            "instance_names": "snow_basic_auth",
            "fromversion": "6.0.0",
            "timeout": 500
        },
        {
            "playbookID": "Create ServiceNow Ticket and State Polling Test",
            "integrations": "ServiceNow v2",
            "instance_names": "snow_basic_auth",
            "fromversion": "6.0.0",
            "timeout": 500
        },
        {
            "integrations": "ServiceNow CMDB",
            "playbookID": "ServiceNow_CMDB_Test",
            "instance_names": "snow_cmdb_basic_auth"
        },
        {
            "integrations": "ServiceNow CMDB",
            "playbookID": "ServiceNow_CMDB_OAuth_Test",
            "instance_names": "snow_cmdb_oauth"
        },
        {
            "integrations": "ExtraHop v2",
            "playbookID": "ExtraHop_v2-Test"
        },
        {
            "playbookID": "Test CommonServer"
        },
        {
            "playbookID": "Test-debug-mode",
            "fromversion": "5.0.0"
        },
        {
            "integrations": "CIRCL",
            "playbookID": "CirclIntegrationTest"
        },
        {
            "integrations": "MISP V3",
            "playbookID": "MISP V3 Test",
            "timeout": 300,
            "fromversion": "5.5.0"
        },
        {
            "playbookID": "test-LinkIncidentsWithRetry"
        },
        {
            "playbookID": "CopyContextToFieldTest"
        },
        {
            "integrations": "OTRS",
            "playbookID": "OTRS Test",
            "fromversion": "4.1.0"
        },
        {
            "integrations": "Attivo Botsink",
            "playbookID": "AttivoBotsinkTest"
        },
        {
            "integrations": "FortiGate",
            "playbookID": "Fortigate Test"
        },
        {
            "playbookID": "FormattedDateToEpochTest"
        },
        {
            "integrations": "SNDBOX",
            "playbookID": "SNDBOX_Test",
            "timeout": 1000
        },
        {
            "integrations": "SNDBOX",
            "playbookID": "Detonate File - SNDBOX - Test",
            "timeout": 1000,
            "nightly": true
        },
        {
            "integrations": "VxStream",
            "playbookID": "Detonate File - HybridAnalysis - Test",
            "timeout": 2400
        },
        {
            "integrations": "QRadar_v2",
            "playbookID": "test playbook - QRadarCorrelations For V2",
            "timeout": 2600,
            "fromversion": "6.0.0",
            "is_mockable": false
        },
        {
            "integrations": "Awake Security",
            "playbookID": "awake_security_test_pb"
        },
        {
            "integrations": "Tenable.sc",
            "playbookID": "tenable-sc-test",
            "timeout": 240,
            "nightly": true
        },
        {
            "integrations": "MimecastV2",
            "playbookID": "Mimecast test"
        },
        {
            "playbookID": "CreateEmailHtmlBody_test_pb",
            "fromversion": "4.1.0"
        },
        {
            "playbookID": "ReadPDFFileV2-Test",
            "timeout": 1000
        },
        {
            "playbookID": "JSONtoCSV-Test"
        },
        {
            "integrations": "Generic SQL",
            "playbookID": "generic-sql",
            "instance_names": "mysql instance",
            "fromversion": "5.0.0"
        },
        {
            "integrations": "Generic SQL",
            "playbookID": "generic-sql",
            "instance_names": "postgreSQL instance",
            "fromversion": "5.0.0"
        },
        {
            "integrations": "Generic SQL",
            "playbookID": "generic-sql",
            "instance_names": "Microsoft SQL instance",
            "fromversion": "5.0.0"
        },
        {
            "integrations": "Generic SQL",
            "playbookID": "generic-sql",
            "instance_names": "Microsoft SQL Server - MS ODBC Driver",
            "fromversion": "5.0.0"
        },
        {
            "integrations": "Generic SQL",
            "playbookID": "generic-sql-oracle",
            "instance_names": "Oracle instance",
            "fromversion": "5.0.0"
        },
        {
            "integrations": "Generic SQL",
            "playbookID": "generic-sql-mssql-encrypted-connection",
            "instance_names": "Microsoft SQL instance using encrypted connection",
            "fromversion": "5.0.0"
        },
        {
            "integrations": "Panorama",
            "instance_names": "palo_alto_firewall_9.0",
            "playbookID": "Panorama Query Logs - Test",
            "fromversion": "6.1.0",
            "timeout": 1500,
            "nightly": true
        },
        {
            "integrations": "Panorama",
            "instance_names": "palo_alto_firewall",
            "playbookID": "palo_alto_firewall_test_pb",
            "fromversion": "6.1.0",
            "timeout": 1000
        },
        {
            "integrations": "Panorama",
            "instance_names": "palo_alto_firewall_9.0",
            "playbookID": "palo_alto_firewall_test_pb",
            "fromversion": "6.1.0",
            "timeout": 1000
        },
        {
            "integrations": "Panorama",
            "instance_names": "palo_alto_panorama",
            "playbookID": "palo_alto_panorama_test_pb",
            "fromversion": "6.1.0",
            "timeout": 2400
        },
        {
            "integrations": "Panorama",
            "instance_names": "palo_alto_panorama_9.0",
            "playbookID": "palo_alto_panorama_test_pb",
            "fromversion": "6.1.0",
            "timeout": 2400
        },
        {
            "integrations": "Panorama",
            "instance_names": "palo_alto_firewall_9.0",
            "playbookID": "PAN-OS URL Filtering enrichment - Test",
            "fromversion": "6.1.0"
        },
        {
            "integrations": "Panorama",
            "instance_names": "panorama_instance_best_practice",
            "playbookID": "Panorama Best Practise - Test",
            "fromversion": "6.1.0"
        },
        {
            "integrations": "Tenable.io",
            "playbookID": "Tenable.io test"
        },
        {
            "playbookID": "URLDecode-Test"
        },
        {
            "playbookID": "GetTime-Test"
        },
        {
            "playbookID": "GetTime-ObjectVsStringTest"
        },
        {
            "integrations": "Tenable.io",
            "playbookID": "Tenable.io Scan Test",
            "nightly": true,
            "timeout": 3600
        },
        {
            "integrations": "Tenable.sc",
            "playbookID": "tenable-sc-scan-test",
            "nightly": true,
            "timeout": 600
        },
        {
            "integrations": "google-vault",
            "playbookID": "Google-Vault-Generic-Test",
            "nightly": true,
            "timeout": 3600,
            "memory_threshold": 180
        },
        {
            "integrations": "google-vault",
            "playbookID": "Google_Vault-Search_And_Display_Results_test",
            "nightly": true,
            "memory_threshold": 180,
            "timeout": 3600
        },
        {
            "playbookID": "Luminate-TestPlaybook",
            "integrations": "Luminate"
        },
        {
            "integrations": "MxToolBox",
            "playbookID": "MxToolbox-test"
        },
        {
            "integrations": "Nessus",
            "playbookID": "Nessus - Test"
        },
        {
            "playbookID": "Palo Alto Networks - Malware Remediation Test",
            "fromversion": "4.5.0"
        },
        {
            "playbookID": "SumoLogic-Test",
            "integrations": "SumoLogic",
            "fromversion": "4.1.0"
        },
        {
            "playbookID": "ParseEmailFiles-test"
        },
        {
            "playbookID": "PAN-OS - Block IP and URL - External Dynamic List v2 Test",
            "integrations": [
                "Panorama",
                "palo_alto_networks_pan_os_edl_management"
            ],
            "instance_names": "palo_alto_firewall_9.0",
            "fromversion": "6.1.0"
        },
        {
            "playbookID": "Test_EDL",
            "integrations": "EDL",
            "instance_names": "edl_update",
            "fromversion": "5.5.0",
            "pid_threshold": 8
        },
        {
            "playbookID": "Test_export_indicators_service",
            "instance_names": "eis_on_demand",
            "integrations": "ExportIndicators",
            "fromversion": "5.5.0"
        },
        {
            "playbookID": "PAN-OS - Block IP - Custom Block Rule Test",
            "integrations": "Panorama",
            "instance_names": "palo_alto_panorama",
            "fromversion": "6.1.0"
        },
        {
            "playbookID": "PAN-OS - Block IP - Static Address Group Test",
            "integrations": "Panorama",
            "instance_names": "palo_alto_panorama",
            "fromversion": "6.1.0"
        },
        {
            "playbookID": "PAN-OS - Block URL - Custom URL Category Test",
            "integrations": "Panorama",
            "instance_names": "palo_alto_panorama",
            "fromversion": "6.1.0"
        },
        {
            "playbookID": "Endpoint Malware Investigation - Generic - Test",
            "integrations": [
                "Traps",
                "Cylance Protect v2",
                "Demisto REST API"
            ],
            "fromversion": "5.0.0",
            "timeout": 1200
        },
        {
            "playbookID": "ParseExcel-test"
        },
        {
            "playbookID": "Detonate File - No Files test"
        },
        {
            "integrations": "SentinelOne V2",
            "instance_names": "SentinelOne_v2.0",
            "playbookID": "SentinelOne V2.0 - Test"
        },
        {
            "integrations": "SentinelOne V2",
            "instance_names": "SentinelOne_v2.1",
            "playbookID": "SentinelOne V2.1 - Test"
        },
        {
            "integrations": "InfoArmor VigilanteATI",
            "playbookID": "InfoArmorVigilanteATITest"
        },
        {
            "integrations": "IntSights",
            "instance_names": "intsights_standard_account",
            "playbookID": "IntSights Test",
            "nightly": true
        },
        {
            "integrations": "IntSights",
            "playbookID": "IntSights Mssp Test",
            "instance_names": "intsights_mssp_account",
            "nightly": true
        },
        {
            "integrations": "dnstwist",
            "playbookID": "dnstwistTest"
        },
        {
            "integrations": "BitDam",
            "playbookID": "Detonate File - BitDam Test"
        },
        {
            "integrations": "Threat Grid",
            "playbookID": "Test-Detonate URL - ThreatGrid",
            "timeout": 600
        },
        {
            "integrations": "Threat Grid",
            "playbookID": "ThreatGridTest",
            "timeout": 600
        },
        {
            "integrations": "Signal Sciences WAF",
            "playbookID": "SignalSciences-Test"
        },
        {
            "integrations": "RTIR",
            "playbookID": "RTIR Test"
        },
        {
            "integrations": "RedCanary",
            "playbookID": "RedCanaryTest",
            "nightly": true
        },
        {
            "integrations": "Devo",
            "playbookID": "Devo test",
            "timeout": 500
        },
        {
            "playbookID": "URL Enrichment - Generic v2 - Test",
            "integrations": [
                "Rasterize",
                "VirusTotal - Private API"
            ],
            "instance_names": "virus_total_private_api_general",
            "timeout": 500,
            "pid_threshold": 12
        },
        {
            "playbookID": "CutTransformerTest"
        },
        {
            "playbookID": "Default - Test",
            "integrations": [
                "ThreatQ v2",
                "Demisto REST API"
            ],
            "fromversion": "5.0.0"
        },
        {
            "integrations": "SCADAfence CNM",
            "playbookID": "SCADAfence_test"
        },
        {
            "integrations": "ProtectWise",
            "playbookID": "Protectwise-Test"
        },
        {
            "integrations": "WhatsMyBrowser",
            "playbookID": "WhatsMyBrowser-Test"
        },
        {
            "integrations": "BigFix",
            "playbookID": "BigFixTest"
        },
        {
            "integrations": "Lastline v2",
            "playbookID": "Lastline v2 - Test",
            "nightly": true
        },
        {
            "integrations": "McAfee DXL",
            "playbookID": "McAfee DXL - Test"
        },
        {
            "playbookID": "TextFromHTML_test_playbook"
        },
        {
            "playbookID": "PortListenCheck-test"
        },
        {
            "integrations": "ThreatExchange",
            "playbookID": "ThreatExchange-test"
        },
        {
            "integrations": "Joe Security",
            "playbookID": "JoeSecurityTestPlaybook",
            "timeout": 500,
            "nightly": true
        },
        {
            "integrations": "Joe Security",
            "playbookID": "JoeSecurityTestDetonation",
            "timeout": 2000,
            "nightly": true
        },
        {
            "integrations": "WildFire-v2",
            "playbookID": "Wildfire Test",
            "is_mockable": false,
            "fromversion": "5.0.0",
            "toversion": "6.1.9"
        },
        {
            "integrations": "WildFire-v2",
            "playbookID": "Wildfire Test With Polling",
            "is_mockable": false,
            "fromversion": "6.2.0",
            "timeout": 1100
        },
        {
            "integrations": "WildFire-v2",
            "playbookID": "Detonate URL - WildFire-v2 - Test"
        },
        {
            "integrations": "WildFire-v2",
            "playbookID": "Detonate URL - WildFire v2.1 - Test"
        },
        {
            "integrations": "GRR",
            "playbookID": "GRR Test",
            "nightly": true
        },
        {
            "integrations": "VirusTotal",
            "instance_names": "virus_total_general",
            "playbookID": "virusTotal-test-playbook",
            "timeout": 1400,
            "nightly": true
        },
        {
            "integrations": "VirusTotal",
            "instance_names": "virus_total_preferred_vendors",
            "playbookID": "virusTotaI-test-preferred-vendors",
            "timeout": 1400,
            "nightly": true
        },
        {
            "integrations": "Preempt",
            "playbookID": "Preempt Test"
        },
        {
            "integrations": "Gmail",
            "playbookID": "get_original_email_-_gmail_-_test"
        },
        {
            "integrations": [
                "Gmail Single User",
                "Gmail"
            ],
            "playbookID": "Gmail Single User - Test",
            "fromversion": "4.5.0"
        },
        {
            "integrations": "EWS v2",
            "playbookID": "get_original_email_-_ews-_test",
            "instance_names": "ewv2_regular"
        },
        {
            "integrations": [
                "EWS v2",
                "EWS Mail Sender"
            ],
            "playbookID": "EWS search-mailbox test",
            "instance_names": "ewv2_regular",
            "timeout": 300
        },
        {
            "integrations": "PagerDuty v2",
            "playbookID": "PagerDuty Test"
        },
        {
            "playbookID": "test_delete_context"
        },
        {
            "playbookID": "DeleteContext-auto-test"
        },
        {
            "playbookID": "GmailTest",
            "integrations": "Gmail"
        },
        {
            "playbookID": "Gmail Convert Html Test",
            "integrations": "Gmail"
        },
        {
            "playbookID": "reputations.json Test",
            "toversion": "5.0.0"
        },
        {
            "playbookID": "Indicators reputation-.json Test",
            "fromversion": "5.5.0"
        },
        {
            "playbookID": "Test IP Indicator Fields",
            "fromversion": "5.0.0"
        },
        {
            "playbookID": "TestDedupIncidentsPlaybook"
        },
        {
            "playbookID": "TestDedupIncidentsByName"
        },
        {
            "integrations": "McAfee Advanced Threat Defense",
            "playbookID": "Test Playbook McAfee ATD",
            "timeout": 700
        },
        {
            "integrations": "McAfee Advanced Threat Defense",
            "playbookID": "Detonate Remote File From URL -McAfee-ATD - Test",
            "timeout": 700
        },
        {
            "playbookID": "stripChars - Test"
        },
        {
            "integrations": "McAfee Advanced Threat Defense",
            "playbookID": "Test Playbook McAfee ATD Upload File"
        },
        {
            "playbookID": "exporttocsv_script_test"
        },
        {
            "playbookID": "Set - Test"
        },
        {
            "integrations": "Intezer v2",
            "playbookID": "Intezer Testing v2",
            "fromversion": "4.1.0",
            "timeout": 600
        },
        {
            "integrations": [
                "Mail Sender (New)",
                "Gmail"
            ],
            "playbookID": "Mail Sender (New) Test",
            "instance_names": [
                "Mail_Sender_(New)_STARTTLS"
            ]
        },
        {
            "playbookID": "buildewsquery_test"
        },
        {
            "integrations": "Rapid7 Nexpose",
            "playbookID": "nexpose_test",
            "timeout": 240
        },
        {
            "playbookID": "GetIndicatorDBotScore Test"
        },
        {
            "integrations": "EWS Mail Sender",
            "playbookID": "EWS Mail Sender Test"
        },
        {
            "integrations": [
                "EWS Mail Sender",
                "Rasterize"
            ],
            "playbookID": "EWS Mail Sender Test 2"
        },
        {
            "playbookID": "decodemimeheader_-_test"
        },
        {
            "playbookID": "test_url_regex"
        },
        {
            "integrations": "Skyformation",
            "playbookID": "TestSkyformation"
        },
        {
            "integrations": "okta",
            "playbookID": "okta_test_playbook",
            "timeout": 240
        },
        {
            "integrations": "Okta v2",
            "playbookID": "OktaV2-Test",
            "nightly": true,
            "timeout": 300
        },
        {
            "integrations": "Okta IAM",
            "playbookID": "Okta IAM - Test Playbook",
            "fromversion": "6.0.0"
        },
        {
            "playbookID": "Test filters & transformers scripts"
        },
        {
            "integrations": "Salesforce",
            "playbookID": "SalesforceTestPlaybook"
        },
        {
            "integrations": "McAfee ESM v2",
            "instance_names": "v10.2.0",
            "playbookID": "McAfee ESM v2 - Test v10.2.0",
            "fromversion": "5.0.0",
            "is_mockable": false
        },
        {
            "integrations": "McAfee ESM v2",
            "instance_names": "v11.1.3",
            "playbookID": "McAfee ESM v2 - Test v11.1.3",
            "fromversion": "5.0.0",
            "is_mockable": false
        },
        {
            "integrations": "McAfee ESM v2",
            "instance_names": "v11.3",
            "playbookID": "McAfee ESM v2 (v11.3) - Test",
            "fromversion": "5.0.0",
            "timeout": 300,
            "is_mockable": false
        },
        {
            "integrations": "McAfee ESM v2",
            "instance_names": "v10.2.0",
            "playbookID": "McAfee ESM Watchlists - Test v10.2.0",
            "fromversion": "5.0.0"
        },
        {
            "integrations": "McAfee ESM v2",
            "instance_names": "v11.1.3",
            "playbookID": "McAfee ESM Watchlists - Test v11.1.3",
            "fromversion": "5.0.0"
        },
        {
            "integrations": "McAfee ESM v2",
            "instance_names": "v11.3",
            "playbookID": "McAfee ESM Watchlists - Test v11.3",
            "fromversion": "5.0.0"
        },
        {
            "integrations": "GoogleSafeBrowsing",
            "playbookID": "Google Safe Browsing Test",
            "timeout": 240,
            "fromversion": "5.0.0"
        },
        {
            "integrations": "Google Safe Browsing v2",
            "playbookID": "Google Safe Browsing V2 Test",
            "fromversion": "5.5.0"
        },
        {
            "integrations": "EWS v2",
            "playbookID": "EWSv2_empty_attachment_test",
            "instance_names": "ewv2_regular"
        },
        {
            "integrations": "EWS v2",
            "playbookID": "EWS Public Folders Test",
            "instance_names": "ewv2_regular",
            "is_mockable": false
        },
        {
            "integrations": "Symantec Endpoint Protection V2",
            "playbookID": "SymantecEndpointProtection_Test"
        },
        {
            "integrations": "carbonblackprotection",
            "playbookID": "search_endpoints_by_hash_-_carbon_black_protection_-_test",
            "timeout": 500
        },
        {
            "playbookID": "Process Email - Generic - Test - Incident Starter",
            "fromversion": "6.0.0",
            "integrations": "Rasterize",
            "timeout": 240
        },
        {
            "integrations": "CrowdstrikeFalcon",
            "playbookID": "Test - CrowdStrike Falcon",
            "fromversion": "4.1.0",
            "timeout": 500
        },
        {
            "playbookID": "ExposeIncidentOwner-Test"
        },
        {
            "integrations": "google",
            "playbookID": "GsuiteTest"
        },
        {
            "integrations": "OpenPhish",
            "playbookID": "OpenPhish Test Playbook"
        },
        {
            "integrations": "jira-v2",
            "playbookID": "Jira-v2-Test",
            "timeout": 500,
            "is_mockable": false
        },
        {
            "integrations": "ipinfo",
            "playbookID": "IPInfoTest"
        },
        {
            "integrations": "ipinfo_v2",
            "playbookID": "IPInfo_v2Test",
            "fromversion": "5.5.0"
        },
        {
            "integrations": "GoogleMaps",
            "playbookID": "GoogleMapsTest",
            "fromversion": "6.0.0"
        },
        {
            "playbookID": "VerifyHumanReadableFormat"
        },
        {
            "playbookID": "strings-test"
        },
        {
            "playbookID": "TestCommonPython",
            "timeout": 500
        },
        {
            "playbookID": "TestFileCreateAndUpload"
        },
        {
            "playbookID": "TestIsValueInArray"
        },
        {
            "playbookID": "TestStringReplace"
        },
        {
            "playbookID": "TestHttpPlaybook"
        },
        {
            "integrations": "SplunkPy",
            "playbookID": "SplunkPy parse-raw - Test",
            "memory_threshold": 100,
            "instance_names": "use_default_handler"
        },
        {
            "integrations": "SplunkPy",
            "playbookID": "SplunkPy-Test-V2_default_handler",
            "memory_threshold": 500,
            "instance_names": "use_default_handler"
        },
        {
            "integrations": "SplunkPy",
            "playbookID": "Splunk-Test_default_handler",
            "memory_threshold": 200,
            "instance_names": "use_default_handler"
        },
        {
            "integrations": "AnsibleTower",
            "playbookID": "AnsibleTower_Test_playbook",
            "fromversion": "5.0.0"
        },
        {
            "integrations": "SplunkPy",
            "playbookID": "SplunkPySearch_Test_default_handler",
            "memory_threshold": 200,
            "instance_names": "use_default_handler"
        },
        {
            "integrations": "SplunkPy",
            "playbookID": "SplunkPy_KV_commands_default_handler",
            "memory_threshold": 200,
            "instance_names": "use_default_handler",
            "is_mockable": false
        },
        {
            "integrations": "SplunkPy",
            "playbookID": "SplunkPy-Test-V2_requests_handler",
            "memory_threshold": 500,
            "instance_names": "use_python_requests_handler"
        },
        {
            "integrations": "SplunkPy",
            "playbookID": "Splunk-Test_requests_handler",
            "memory_threshold": 500,
            "instance_names": "use_python_requests_handler",
            "is_mockable": false
        },
        {
            "integrations": "SplunkPy",
            "playbookID": "SplunkPySearch_Test_requests_handler",
            "memory_threshold": 200,
            "instance_names": "use_python_requests_handler",
            "is_mockable": false
        },
        {
            "integrations": "SplunkPy",
            "playbookID": "SplunkPy_KV_commands_requests_handler",
            "memory_threshold": 200,
            "instance_names": "use_python_requests_handler"
        },
        {
            "integrations": "McAfee NSM",
            "playbookID": "McAfeeNSMTest",
            "timeout": 400,
            "nightly": true
        },
        {
            "integrations": "PhishTank V2",
            "playbookID": "PhishTank Testing"
        },
        {
            "integrations": "McAfee Web Gateway",
            "playbookID": "McAfeeWebGatewayTest",
            "timeout": 500
        },
        {
            "integrations": "TCPIPUtils",
            "playbookID": "TCPUtils-Test"
        },
        {
            "playbookID": "listExecutedCommands-Test"
        },
        {
            "integrations": "AWS - Lambda",
            "playbookID": "AWS-Lambda-Test (Read-Only)"
        },
        {
            "integrations": "Service Manager",
            "playbookID": "TestHPServiceManager",
            "timeout": 400
        },
        {
            "integrations": "ServiceNow IAM",
            "playbookID": "ServiceNow IAM - Test Playbook",
            "instance_name": "snow_basic_auth",
            "fromversion": "6.0.0"
        },
        {
            "playbookID": "LanguageDetect-Test",
            "timeout": 300
        },
        {
            "integrations": "Forcepoint",
            "playbookID": "forcepoint test",
            "timeout": 500,
            "nightly": true
        },
        {
            "playbookID": "GeneratePassword-Test"
        },
        {
            "playbookID": "ZipFile-Test"
        },
        {
            "playbookID": "UnzipFile-Test"
        },
        {
            "playbookID": "Test-IsMaliciousIndicatorFound",
            "fromversion": "5.0.0"
        },
        {
            "playbookID": "TestExtractHTMLTables"
        },
        {
            "integrations": "carbonblackliveresponse",
            "playbookID": "Carbon Black Live Response Test",
            "nightly": true,
            "fromversion": "5.0.0",
            "is_mockable": false
        },
        {
            "integrations": "urlscan.io",
            "playbookID": "urlscan_malicious_Test",
            "timeout": 500
        },
        {
            "integrations": "EWS v2",
            "playbookID": "pyEWS_Test",
            "instance_names": "ewv2_regular",
            "is_mockable": false
        },
        {
            "integrations": "EWS v2",
            "playbookID": "pyEWS_Test",
            "instance_names": "ewsv2_separate_process",
            "is_mockable": false
        },
        {
            "integrations": "remedy_sr_beta",
            "playbookID": "remedy_sr_test_pb"
        },
        {
            "integrations": "Netskope",
            "playbookID": "Netskope Test"
        },
        {
            "integrations": "Cylance Protect v2",
            "playbookID": "Cylance Protect v2 Test"
        },
        {
            "integrations": "ReversingLabs Titanium Cloud",
            "playbookID": "ReversingLabsTCTest"
        },
        {
            "integrations": "ReversingLabs A1000",
            "playbookID": "ReversingLabsA1000Test"
        },
        {
            "integrations": "Demisto Lock",
            "playbookID": "DemistoLockTest"
        },
        {
            "playbookID": "test-domain-indicator",
            "timeout": 400
        },
        {
            "playbookID": "Cybereason Test",
            "integrations": "Cybereason",
            "timeout": 1200,
            "fromversion": "4.1.0"
        },
        {
            "integrations": "VirusTotal - Private API",
            "instance_names": "virus_total_private_api_general",
            "playbookID": "File Enrichment - Virus Total Private API Test",
            "nightly": true
        },
        {
            "integrations": "VirusTotal - Private API",
            "instance_names": "virus_total_private_api_general",
            "playbookID": "virusTotalPrivateAPI-test-playbook",
            "timeout": 1400,
            "nightly": true,
            "pid_threshold": 12
        },
        {
            "integrations": [
                "VirusTotal - Private API",
                "VirusTotal"
            ],
            "playbookID": "vt-detonate test",
            "instance_names": [
                "virus_total_private_api_general",
                "virus_total_general"
            ],
            "timeout": 1400,
            "fromversion": "5.5.0",
            "nightly": true,
            "is_mockable": false
        },
        {
            "integrations": "Cisco ASA",
            "playbookID": "Cisco ASA - Test Playbook"
        },
        {
            "integrations": "VirusTotal - Private API",
            "instance_names": "virus_total_private_api_preferred_vendors",
            "playbookID": "virusTotalPrivateAPI-test-preferred-vendors",
            "timeout": 1400,
            "nightly": true
        },
        {
            "integrations": "Cisco Meraki",
            "playbookID": "Cisco-Meraki-Test"
        },
        {
            "integrations": "Microsoft Defender Advanced Threat Protection",
            "playbookID": "Microsoft Defender Advanced Threat Protection - Test prod",
            "instance_names": "microsoft_defender_atp_prod",
            "is_mockable": false
        },
        {
            "integrations": "Microsoft Defender Advanced Threat Protection",
            "playbookID": "Microsoft Defender Advanced Threat Protection - Test dev",
            "instance_names": "microsoft_defender_atp_dev"
        },
        {
            "integrations": "Microsoft Defender Advanced Threat Protection",
            "playbookID": "Microsoft Defender Advanced Threat Protection - Test self deployed",
            "instance_names": "microsoft_defender_atp_dev_self_deployed"
        },
        {
            "integrations": "Microsoft Defender Advanced Threat Protection",
            "playbookID": "Microsoft Defender - ATP - Indicators Test",
            "instance_names": "microsoft_defender_atp_dev",
            "is_mockable": false
        },
        {
            "integrations": "Microsoft Defender Advanced Threat Protection",
            "playbookID": "Microsoft Defender - ATP - Indicators SC Test",
            "instance_names": "microsoft_defender_atp_dev_self_deployed"
        },
        {
            "integrations": "Microsoft Defender Advanced Threat Protection",
            "playbookID": "Microsoft Defender - ATP - Indicators SC Test",
            "instance_names": "microsoft_defender_atp_dev"
        },
        {
            "integrations": "Microsoft Defender Advanced Threat Protection",
            "playbookID": "Microsoft Defender - ATP - Indicators SC Test",
            "instance_names": "microsoft_defender_atp_prod"
        },
        {
            "integrations": "Microsoft 365 Defender",
            "playbookID": "Microsoft_365_Defender-Test",
            "instance_names": "ms_365_defender_device_code"
        },
        {
            "integrations": "Microsoft 365 Defender",
            "playbookID": "Microsoft_365_Defender-Test",
            "instance_names": "ms_365_defender_client_cred"
        },
        {
            "integrations": "Tanium",
            "playbookID": "Tanium Test Playbook",
            "nightly": true,
            "timeout": 1200,
            "pid_threshold": 10
        },
        {
            "integrations": "Recorded Future",
            "playbookID": "Recorded Future Test",
            "nightly": true
        },
        {
            "integrations": "Microsoft Graph",
            "playbookID": "Microsoft Graph Security Test dev",
            "instance_names": "ms_graph_security_dev"
        },
        {
            "integrations": "Microsoft Graph",
            "playbookID": "Microsoft Graph Security Test prod",
            "instance_names": "ms_graph_security_prod",
            "is_mockable": false
        },
        {
            "integrations": "Microsoft Graph User",
            "playbookID": "Microsoft Graph User - Test",
            "instance_names": "ms_graph_user_dev"
        },
        {
            "integrations": "Microsoft Graph User",
            "playbookID": "Microsoft Graph User - Test",
            "instance_names": "ms_graph_user_prod",
            "is_mockable": false
        },
        {
            "integrations": "Microsoft Graph Groups",
            "playbookID": "Microsoft Graph Groups - Test dev",
            "instance_names": "ms_graph_groups_dev"
        },
        {
            "integrations": "Microsoft Graph Groups",
            "playbookID": "Microsoft Graph Groups - Test prod",
            "instance_names": "ms_graph_groups_prod",
            "is_mockable": false
        },
        {
            "integrations": "Microsoft_Graph_Files",
            "playbookID": "test_MsGraphFiles dev",
            "instance_names": "ms_graph_files_dev",
            "fromversion": "5.0.0"
        },
        {
            "integrations": "Microsoft_Graph_Files",
            "playbookID": "test_MsGraphFiles prod",
            "instance_names": "ms_graph_files_prod",
            "fromversion": "5.0.0",
            "is_mockable": false
        },
        {
            "integrations": "Microsoft Graph Calendar",
            "playbookID": "Microsoft Graph Calendar - Test dev",
            "instance_names": "ms_graph_calendar_dev"
        },
        {
            "integrations": "Microsoft Graph Calendar",
            "playbookID": "Microsoft Graph Calendar - Test prod",
            "instance_names": "ms_graph_calendar_prod",
            "is_mockable": false
        },
        {
            "integrations": "Microsoft Graph Device Management",
            "playbookID": "MSGraph_DeviceManagement_Test_dev",
            "instance_names": "ms_graph_device_management_oproxy_dev",
            "fromversion": "5.0.0"
        },
        {
            "integrations": "Microsoft Graph Device Management",
            "playbookID": "MSGraph_DeviceManagement_Test_prod",
            "instance_names": "ms_graph_device_management_oproxy_prod",
            "fromversion": "5.0.0",
            "is_mockable": false
        },
        {
            "integrations": "Microsoft Graph Device Management",
            "playbookID": "MSGraph_DeviceManagement_Test_self_deployed_prod",
            "instance_names": "ms_graph_device_management_self_deployed_prod",
            "fromversion": "5.0.0"
        },
        {
            "integrations": "RedLock",
            "playbookID": "RedLockTest",
            "nightly": true
        },
        {
            "integrations": "Symantec Messaging Gateway",
            "playbookID": "Symantec Messaging Gateway Test"
        },
        {
            "integrations": "ThreatConnect v2",
            "playbookID": "ThreatConnect v2 - Test",
            "fromversion": "5.0.0"
        },
        {
            "integrations": "VxStream",
            "playbookID": "VxStream Test",
            "nightly": true,
            "is_mockable": false
        },
        {
            "integrations": "QRadar_v2",
            "playbookID": "test_Qradar_v2",
            "fromversion": "6.0.0",
            "is_mockable": false
        },
        {
            "integrations": "VMware",
            "playbookID": "VMWare Test"
        },
        {
            "integrations": "Anomali ThreatStream",
            "playbookID": "Anomali_ThreatStream_Test"
        },
        {
            "integrations": "carbonblack-v2",
            "playbookID": "Carbon Black Response Test",
            "fromversion": "5.0.0"
        },
        {
            "integrations": "VMware Carbon Black EDR v2",
            "playbookID": "Carbon Black Edr - Test",
            "is_mockable": false,
            "fromversion": "5.5.0"
        },
        {
            "integrations": "Cisco Umbrella Investigate",
            "playbookID": "Cisco Umbrella Test"
        },
        {
            "integrations": "icebrg",
            "playbookID": "Icebrg Test",
            "timeout": 500
        },
        {
            "integrations": "Symantec MSS",
            "playbookID": "SymantecMSSTest"
        },
        {
            "integrations": "Remedy AR",
            "playbookID": "Remedy AR Test"
        },
        {
            "integrations": "AWS - IAM",
            "playbookID": "AWS - IAM Test Playbook"
        },
        {
            "integrations": "McAfee Active Response",
            "playbookID": "McAfee-MAR_Test",
            "timeout": 700
        },
        {
            "integrations": "McAfee Threat Intelligence Exchange",
            "playbookID": "McAfee-TIE Test",
            "timeout": 700
        },
        {
            "integrations": "ArcSight Logger",
            "playbookID": "ArcSight Logger test"
        },
        {
            "integrations": "ArcSight ESM v2",
            "playbookID": "ArcSight ESM v2 Test"
        },
        {
            "integrations": "ArcSight ESM v2",
            "playbookID": "test Arcsight - Get events related to the Case"
        },
        {
            "integrations": "XFE_v2",
            "playbookID": "Test_XFE_v2",
            "timeout": 500,
            "nightly": true
        },
        {
            "integrations": "McAfee Threat Intelligence Exchange",
            "playbookID": "search_endpoints_by_hash_-_tie_-_test",
            "timeout": 500
        },
        {
            "integrations": "iDefense_v2",
            "playbookID": "iDefense_v2_Test",
            "fromversion": "5.5.0"
        },
        {
            "integrations": "AWS - SQS",
            "playbookID": "AWS - SQS Test Playbook",
            "fromversion": "5.0.0"
        },
        {
            "integrations": "AbuseIPDB",
            "playbookID": "AbuseIPDB Test"
        },
        {
            "integrations": "AbuseIPDB",
            "playbookID": "AbuseIPDB PopulateIndicators Test"
        },
        {
            "integrations": "LogRhythm",
            "playbookID": "LogRhythm-Test-Playbook",
            "timeout": 200
        },
        {
            "integrations": "FireEye HX",
            "playbookID": "FireEye HX Test",
            "timeout": 800
        },
        {
            "integrations": "FireEyeFeed",
            "playbookID": "playbook-FeedFireEye_test",
            "memory_threshold": 110
        },
        {
            "integrations": "Phish.AI",
            "playbookID": "PhishAi-Test"
        },
        {
            "integrations": "Phish.AI",
            "playbookID": "Test-Detonate URL - Phish.AI"
        },
        {
            "integrations": "Centreon",
            "playbookID": "Centreon-Test-Playbook"
        },
        {
            "playbookID": "ReadFile test"
        },
        {
            "integrations": "AlphaSOC Wisdom",
            "playbookID": "AlphaSOC-Wisdom-Test"
        },
        {
            "integrations": "carbonblack-v2",
            "playbookID": "CBFindIP - Test"
        },
        {
            "integrations": "Jask",
            "playbookID": "Jask_Test",
            "fromversion": "4.1.0"
        },
        {
            "integrations": "Whois",
            "playbookID": "whois_test",
            "fromversion": "4.1.0"
        },
        {
            "integrations": "RSA NetWitness Endpoint",
            "playbookID": "NetWitness Endpoint Test"
        },
        {
            "integrations": "Check Point Sandblast",
            "playbookID": "Sandblast_malicious_test"
        },
        {
            "playbookID": "TestMatchRegexV2"
        },
        {
            "integrations": "ActiveMQ",
            "playbookID": "ActiveMQ Test"
        },
        {
            "playbookID": "RegexGroups Test"
        },
        {
            "integrations": "Cisco ISE",
            "playbookID": "cisco-ise-test-playbook"
        },
        {
            "integrations": "RSA NetWitness v11.1",
            "playbookID": "RSA NetWitness Test"
        },
        {
            "playbookID": "ExifReadTest"
        },
        {
            "integrations": "Cuckoo Sandbox",
            "playbookID": "CuckooTest",
            "timeout": 700
        },
        {
            "integrations": "VxStream",
            "playbookID": "Test-Detonate URL - Crowdstrike",
            "timeout": 1200
        },
        {
            "playbookID": "Detonate File - Generic Test",
            "timeout": 500
        },
        {
            "integrations": [
                "Lastline v2",
                "WildFire-v2",
                "SNDBOX",
                "McAfee Advanced Threat Defense"
            ],
            "playbookID": "Detonate File - Generic Test",
            "timeout": 2400,
            "nightly": true
        },
        {
            "playbookID": "STIXParserTest"
        },
        {
            "playbookID": "VerifyJSON - Test",
            "fromversion": "5.5.0"
        },
        {
            "playbookID": "PowerShellCommon-Test",
            "fromversion": "5.5.0"
        },
        {
            "playbookID": "GetIndicatorDBotScoreFromCache-Test",
            "fromversion": "6.0.0"
        },
        {
            "playbookID": "Detonate URL - Generic Test",
            "timeout": 2000,
            "nightly": true,
            "integrations": [
                "McAfee Advanced Threat Defense",
                "VxStream",
                "Lastline v2"
            ]
        },
        {
            "integrations": [
                "carbonblack-v2",
                "carbonblackliveresponse",
                "Cylance Protect v2"
            ],
            "playbookID": "Retrieve File from Endpoint - Generic V2 Test",
            "fromversion": "5.0.0",
            "is_mockable": false
        },
        {
            "integrations": "Zscaler",
            "playbookID": "Zscaler Test",
            "nightly": true,
            "timeout": 500
        },
        {
            "playbookID": "DemistoUploadFileToIncident Test",
            "integrations": "Demisto REST API"
        },
        {
            "playbookID": "DemistoUploadFile Test",
            "integrations": "Demisto REST API"
        },
        {
            "playbookID": "MaxMind Test",
            "integrations": "MaxMind GeoIP2"
        },
        {
            "playbookID": "Test Sagemaker",
            "integrations": "AWS Sagemaker"
        },
        {
            "playbookID": "C2sec-Test",
            "integrations": "C2sec irisk",
            "fromversion": "5.0.0"
        },
        {
            "playbookID": "AlexaV2 Test Playbook",
            "integrations": "Alexa Rank Indicator v2",
            "fromversion": "5.5.0"
        },
        {
            "playbookID": "Phishing v2 - Test - Incident Starter",
            "fromversion": "6.0.0",
            "timeout": 1200,
            "nightly": false,
            "integrations": [
                "EWS Mail Sender",
                "Demisto REST API",
                "Rasterize"
            ],
            "memory_threshold": 150,
            "pid_threshold": 80
        },
        {
            "playbookID": "Phishing - Core - Test - Incident Starter",
            "fromversion": "6.0.0",
            "timeout": 1700,
            "nightly": false,
            "integrations": [
                "EWS Mail Sender",
                "Demisto REST API",
                "Rasterize"
            ],
            "memory_threshold": 160,
            "pid_threshold": 80
        },
        {
            "integrations": "duo",
            "playbookID": "DUO Test Playbook"
        },
        {
            "playbookID": "SLA Scripts - Test",
            "fromversion": "4.1.0"
        },
        {
            "playbookID": "PcapHTTPExtractor-Test"
        },
        {
            "playbookID": "Ping Test Playbook"
        },
        {
            "playbookID": "Active Directory Test",
            "integrations": "Active Directory Query v2",
            "instance_names": "active_directory_ninja"
        },
        {
            "playbookID": "AD v2 - debug-mode - Test",
            "integrations": "Active Directory Query v2",
            "instance_names": "active_directory_ninja",
            "fromversion": "5.0.0"
        },
        {
            "playbookID": "Docker Hardening Test",
            "fromversion": "5.0.0",
            "runnable_on_docker_only": true
        },
        {
            "integrations": "Active Directory Query v2",
            "instance_names": "active_directory_ninja",
            "playbookID": "Active Directory Query V2 configuration with port"
        },
        {
            "integrations": "Active Directory Query v2",
            "instance_names": "active_directory_ninja",
            "playbookID": "Active Directory - ad-get-user limit check"
        },
        {
            "integrations": "Active Directory Query v2",
            "instance_names": "active_directory_ninja",
            "playbookID": "active directory search user with parentheses test"
        },
        {
            "integrations": "mysql",
            "playbookID": "MySQL Test"
        },
        {
            "playbookID": "Email Address Enrichment - Generic v2.1 - Test",
            "integrations": "Active Directory Query v2",
            "instance_names": "active_directory_ninja"
        },
        {
            "integrations": "Cofense Intelligence",
            "playbookID": "Test - Cofense Intelligence",
            "timeout": 500
        },
        {
            "playbookID": "GDPRContactAuthorities Test"
        },
        {
            "integrations": "Google Resource Manager",
            "playbookID": "GoogleResourceManager-Test",
            "timeout": 500,
            "nightly": true
        },
        {
            "integrations": "SlashNext Phishing Incident Response",
            "playbookID": "SlashNextPhishingIncidentResponse-Test",
            "timeout": 500,
            "nightly": true
        },
        {
            "integrations": "Google Cloud Storage",
            "playbookID": "GCS - Test",
            "timeout": 500,
            "nightly": true,
            "memory_threshold": 80
        },
        {
            "integrations": "GooglePubSub",
            "playbookID": "GooglePubSub_Test",
            "nightly": true,
            "timeout": 500,
            "fromversion": "5.0.0"
        },
        {
            "playbookID": "Calculate Severity - Generic v2 - Test",
            "integrations": [
                "Palo Alto Minemeld",
                "Active Directory Query v2"
            ],
            "instance_names": "active_directory_ninja",
            "fromversion": "4.5.0"
        },
        {
            "integrations": "Freshdesk",
            "playbookID": "Freshdesk-Test",
            "timeout": 500,
            "nightly": true
        },
        {
            "playbookID": "Autoextract - Test",
            "fromversion": "4.1.0"
        },
        {
            "playbookID": "FilterByList - Test",
            "fromversion": "4.5.0"
        },
        {
            "playbookID": "Impossible Traveler - Test",
            "integrations": [
                "Ipstack",
                "ipinfo",
                "Rasterize",
                "Active Directory Query v2",
                "Demisto REST API"
            ],
            "instance_names": "active_directory_ninja",
            "fromversion": "5.0.0",
            "timeout": 700
        },
        {
            "playbookID": "Active Directory - Get User Manager Details - Test",
            "integrations": "Active Directory Query v2",
            "instance_names": "active_directory_80k",
            "fromversion": "4.5.0"
        },
        {
            "integrations": "Kafka V2",
            "playbookID": "Kafka Test"
        },
        {
            "playbookID": "File Enrichment - Generic v2 - Test",
            "instance_names": "virus_total_private_api_general",
            "integrations": [
                "VirusTotal - Private API",
                "Cylance Protect v2"
            ],
            "is_mockable": false
        },
        {
            "integrations": [
                "epo",
                "McAfee Active Response"
            ],
            "playbookID": "Endpoint data collection test",
            "timeout": 500
        },
        {
            "integrations": [
                "epo",
                "McAfee Active Response"
            ],
            "playbookID": "MAR - Endpoint data collection test",
            "timeout": 500
        },
        {
            "integrations": "DUO Admin",
            "playbookID": "DuoAdmin API test playbook",
            "fromversion": "5.0.0"
        },
        {
            "integrations": [
                "TAXII Server",
                "TAXIIFeed"
            ],
            "playbookID": "TAXII_Feed_Test",
            "fromversion": "5.5.0",
            "timeout": 300,
            "instance_names": [
                "non_https_cert",
                "instance_execute"
            ]
        },
        {
            "integrations": [
                "TAXII Server",
                "TAXIIFeed"
            ],
            "playbookID": "TAXII_Feed_Test",
            "fromversion": "5.5.0",
            "timeout": 300,
            "instance_names": [
                "https_cert",
                "local_https"
            ]
        },
        {
            "integrations": "TAXII 2 Feed",
            "playbookID": "TAXII 2 Feed Test",
            "fromversion": "5.5.0"
        },
        {
            "integrations": "iDefense Feed",
            "playbookID": "Feed iDefense Test",
            "memory_threshold": 200,
            "fromversion": "5.5.0"
        },
        {
            "integrations": "Traps",
            "playbookID": "Traps test",
            "timeout": 600
        },
        {
            "playbookID": "TestShowScheduledEntries"
        },
        {
            "playbookID": "Calculate Severity - Standard - Test",
            "integrations": "Palo Alto Minemeld",
            "fromversion": "4.5.0"
        },
        {
            "integrations": "Symantec Advanced Threat Protection",
            "playbookID": "Symantec ATP Test"
        },
        {
            "playbookID": "HTTPListRedirects - Test SSL"
        },
        {
            "playbookID": "HTTPListRedirects Basic Test"
        },
        {
            "playbookID": "CheckDockerImageAvailableTest"
        },
        {
            "playbookID": "Extract Indicators From File - Generic v2 - Test",
            "integrations": [
                "Image OCR",
                "Rasterize"
            ],
            "timeout": 350,
            "memory_threshold": 200,
            "fromversion": "4.5.0"
        },
        {
            "playbookID": "Endpoint Enrichment - Generic v2.1 - Test",
            "integrations": [
                "Cylance Protect v2",
                "carbonblack-v2",
                "epo",
                "Active Directory Query v2"
            ],
            "instance_names": "active_directory_ninja"
        },
        {
            "playbookID": "EmailReputationTest",
            "integrations": "Have I Been Pwned? V2"
        },
        {
            "integrations": "Symantec Deepsight Intelligence",
            "playbookID": "Symantec Deepsight Test"
        },
        {
            "playbookID": "ExtractDomainFromEmailTest"
        },
        {
            "playbookID": "Wait Until Datetime - Test",
            "fromversion": "4.5.0"
        },
        {
            "playbookID": "PAN-OS DAG Configuration Test",
            "integrations": "Panorama",
            "instance_names": "palo_alto_panorama_9.0",
            "timeout": 1500
        },
        {
            "playbookID": "PAN-OS EDL Setup v3 Test",
            "integrations": [
                "Panorama",
                "palo_alto_networks_pan_os_edl_management"
            ],
            "instance_names": "palo_alto_firewall_9.0",
            "timeout": 300
        },
        {
            "integrations": "Snowflake",
            "playbookID": "Snowflake-Test"
        },
        {
            "playbookID": "Account Enrichment - Generic v2.1 - Test",
            "integrations": "Active Directory Query v2",
            "instance_names": "active_directory_ninja"
        },
        {
            "integrations": "Cisco Umbrella Investigate",
            "playbookID": "Domain Enrichment - Generic v2 - Test"
        },
        {
            "integrations": "Google BigQuery",
            "playbookID": "Google BigQuery Test"
        },
        {
            "integrations": "Zoom",
            "playbookID": "Zoom_Test"
        },
        {
            "playbookID": "IP Enrichment - Generic v2 - Test",
            "integrations": "Threat Crowd",
            "fromversion": "4.1.0"
        },
        {
            "integrations": "Cherwell",
            "playbookID": "Cherwell Example Scripts - test"
        },
        {
            "integrations": "Cherwell",
            "playbookID": "Cherwell - test"
        },
        {
            "integrations": "CarbonBlackProtectionV2",
            "playbookID": "Carbon Black Enterprise Protection V2 Test"
        },
        {
            "integrations": "Active Directory Query v2",
            "instance_names": "active_directory_ninja",
            "playbookID": "Test ADGetUser Fails with no instances 'Active Directory Query' (old version)"
        },
        {
            "integrations": "MITRE ATT&CK v2",
            "playbookID": "FeedMitreAttackv2_test",
            "memory_threshold": 150
        },
        {
            "integrations": "ANYRUN",
            "playbookID": "ANYRUN-Test"
        },
        {
            "integrations": "ANYRUN",
            "playbookID": "Detonate File - ANYRUN - Test"
        },
        {
            "integrations": "ANYRUN",
            "playbookID": "Detonate URL - ANYRUN - Test"
        },
        {
            "integrations": "Netcraft",
            "playbookID": "Netcraft test"
        },
        {
            "integrations": "EclecticIQ Platform",
            "playbookID": "EclecticIQ Test"
        },
        {
            "playbookID": "FormattingPerformance - Test",
            "fromversion": "5.0.0"
        },
        {
            "integrations": "AWS - EC2",
            "instance_names": "AWS - EC2",
            "playbookID": "AWS - EC2 Test Playbook",
            "fromversion": "5.0.0",
            "memory_threshold": 90
        },
        {
            "integrations": "AWS - EC2",
            "playbookID": "d66e5f86-e045-403f-819e-5058aa603c32"
        },
        {
            "integrations": "ANYRUN",
            "playbookID": "Detonate File From URL - ANYRUN - Test"
        },
        {
            "integrations": "AWS - CloudTrail",
            "playbookID": "3da2e31b-f114-4d7f-8702-117f3b498de9"
        },
        {
            "integrations": "carbonblackprotection",
            "playbookID": "67b0f25f-b061-4468-8613-43ab13147173"
        },
        {
            "integrations": "DomainTools",
            "playbookID": "DomainTools-Test"
        },
        {
            "integrations": "Exabeam",
            "playbookID": "Exabeam - Test"
        },
        {
            "integrations": "Cisco Spark",
            "playbookID": "Cisco Spark Test New"
        },
        {
            "integrations": "Remedy On-Demand",
            "playbookID": "Remedy-On-Demand-Test"
        },
        {
            "playbookID": "ssdeepreputationtest"
        },
        {
            "playbookID": "TestIsEmailAddressInternal"
        },
        {
            "integrations": "Google Cloud Compute",
            "playbookID": "GoogleCloudCompute-Test"
        },
        {
            "integrations": "AWS - S3",
            "playbookID": "97393cfc-2fc4-4dfe-8b6e-af64067fc436",
            "memory_threshold": 80
        },
        {
            "integrations": "Image OCR",
            "playbookID": "TestImageOCR"
        },
        {
            "integrations": "fireeye",
            "playbookID": "Detonate File - FireEye AX - Test"
        },
        {
            "integrations": [
                "Rasterize",
                "Image OCR"
            ],
            "playbookID": "Rasterize Test",
            "fromversion": "5.0.0"
        },
        {
            "integrations": "Rasterize",
            "playbookID": "RasterizeImageTest",
            "fromversion": "5.0.0"
        },
        {
            "integrations": "Ipstack",
            "playbookID": "Ipstack_Test"
        },
        {
            "integrations": "Perch",
            "playbookID": "Perch-Test"
        },
        {
            "integrations": "Forescout",
            "playbookID": "Forescout-Test"
        },
        {
            "integrations": "GitHub",
            "playbookID": "Git_Integration-Test"
        },
        {
            "integrations": "GitHub IAM",
            "playbookID": "Github IAM - Test Playbook",
            "fromversion": "6.1.0"
        },
        {
            "integrations": "LogRhythmRest",
            "playbookID": "LogRhythm REST test"
        },
        {
            "integrations": "AlienVault USM Anywhere",
            "playbookID": "AlienVaultUSMAnywhereTest"
        },
        {
            "playbookID": "PhishLabsTestPopulateIndicators"
        },
        {
            "playbookID": "Test_HTMLtoMD"
        },
        {
            "integrations": "PhishLabs IOC",
            "playbookID": "PhishLabsIOC TestPlaybook",
            "fromversion": "4.1.0"
        },
        {
            "integrations": "PerceptionPoint",
            "playbookID": "PerceptionPoint Test",
            "fromversion": "4.1.0"
        },
        {
            "integrations": "vmray",
            "playbookID": "VMRay-Test-File",
            "fromversion": "5.5.0"
        },
        {
            "integrations": "vmray",
            "playbookID": "File Enrichment - VMRay - Test",
            "fromversion": "5.0.0"
        },
        {
            "integrations": "AutoFocus V2",
            "playbookID": "AutoFocus V2 test",
            "fromversion": "5.0.0",
            "timeout": 1000
        },
        {
            "playbookID": "Process Email - Generic for Rasterize"
        },
        {
            "playbookID": "Send Investigation Summary Reports - Test",
            "integrations": "EWS Mail Sender",
            "fromversion": "4.5.0",
            "memory_threshold": 100
        },
        {
            "integrations": "Anomali ThreatStream v2",
            "playbookID": "ThreatStream-Test"
        },
        {
            "integrations": "Flashpoint",
            "playbookID": "Flashpoint_event-Test"
        },
        {
            "integrations": "Flashpoint",
            "playbookID": "Flashpoint_forum-Test"
        },
        {
            "integrations": "Flashpoint",
            "playbookID": "Flashpoint_report-Test"
        },
        {
            "integrations": "Flashpoint",
            "playbookID": "Flashpoint_reputation-Test"
        },
        {
            "integrations": "BluecatAddressManager",
            "playbookID": "Bluecat Address Manager test"
        },
        {
            "integrations": "MailListener - POP3 Beta",
            "playbookID": "MailListener-POP3 - Test"
        },
        {
            "playbookID": "sumList - Test"
        },
        {
            "integrations": "VulnDB",
            "playbookID": "Test-VulnDB"
        },
        {
            "integrations": "Shodan_v2",
            "playbookID": "Test-Shodan_v2",
            "timeout": 1000
        },
        {
            "integrations": "Threat Crowd",
            "playbookID": "ThreatCrowd - Test"
        },
        {
            "integrations": "GoogleDocs",
            "playbookID": "GoogleDocs-test"
        },
        {
            "playbookID": "Request Debugging - Test",
            "fromversion": "5.0.0"
        },
        {
            "integrations": "Kaspersky Security Center",
            "playbookID": "Kaspersky Security Center - Test",
            "fromversion": "5.5.0"
        },
        {
            "playbookID": "Test Convert file hash to corresponding hashes",
            "fromversion": "4.5.0",
            "integrations": "VirusTotal",
            "instance_names": "virus_total_general"
        },
        {
            "playbookID": "PAN-OS Query Logs For Indicators Test",
            "fromversion": "5.5.0",
            "timeout": 1500,
            "integrations": "Panorama",
            "instance_names": "palo_alto_panorama"
        },
        {
            "integrations": "Hybrid Analysis",
            "playbookID": "HybridAnalysis-Test",
            "timeout": 500,
            "fromversion": "4.1.0",
            "is_mockable": false
        },
        {
            "integrations": "Elasticsearch v2",
            "instance_names": "es_v7",
            "playbookID": "Elasticsearch_v2_test"
        },
        {
            "integrations": "ElasticsearchFeed",
            "instance_names": "es_demisto_feed",
            "playbookID": "Elasticsearch_Fetch_Demisto_Indicators_Test",
            "fromversion": "5.5.0"
        },
        {
            "integrations": "ElasticsearchFeed",
            "instance_names": "es_generic_feed",
            "playbookID": "Elasticsearch_Fetch_Custom_Indicators_Test",
            "fromversion": "5.5.0"
        },
        {
            "integrations": "Elasticsearch v2",
            "instance_names": "es_v6",
            "playbookID": "Elasticsearch_v2_test-v6"
        },
        {
            "integrations": "PolySwarm",
            "playbookID": "PolySwarm-Test"
        },
        {
            "integrations": "Kennav2",
            "playbookID": "Kenna Test"
        },
        {
            "integrations": "SecurityAdvisor",
            "playbookID": "SecurityAdvisor-Test",
            "fromversion": "4.5.0"
        },
        {
            "integrations": "Google Key Management Service",
            "playbookID": "Google-KMS-test",
            "pid_threshold": 6,
            "memory_threshold": 60
        },
        {
            "integrations": "SecBI",
            "playbookID": "SecBI - Test"
        },
        {
            "playbookID": "ExtractFQDNFromUrlAndEmail-Test"
        },
        {
            "integrations": "EWS v2",
            "playbookID": "Get EWS Folder Test",
            "fromversion": "4.5.0",
            "instance_names": "ewv2_regular",
            "timeout": 1200
        },
        {
            "integrations": "EWSO365",
            "playbookID": "EWS_O365_test",
            "fromversion": "5.0.0"
        },
        {
            "integrations": "EWSO365",
            "playbookID": "EWS_O365_send_mail_test",
            "fromversion": "5.0.0"
        },
        {
            "integrations": "QRadar_v2",
            "playbookID": "QRadar Indicator Hunting Test",
            "timeout": 600,
            "fromversion": "6.0.0"
        },
        {
            "playbookID": "SetAndHandleEmpty test",
            "fromversion": "4.5.0"
        },
        {
            "integrations": "Tanium v2",
            "playbookID": "Tanium v2 - Test"
        },
        {
            "integrations": "Office 365 Feed",
            "playbookID": "Office365_Feed_Test",
            "fromversion": "5.5.0"
        },
        {
            "integrations": "GoogleCloudTranslate",
            "playbookID": "GoogleCloudTranslate-Test",
            "pid_threshold": 9
        },
        {
            "integrations": "Infoblox",
            "playbookID": "Infoblox Test"
        },
        {
            "integrations": "BPA",
            "playbookID": "Test-BPA",
            "fromversion": "4.5.0"
        },
        {
            "playbookID": "GetValuesOfMultipleFIelds Test",
            "fromversion": "4.5.0"
        },
        {
            "playbookID": "IsInternalHostName Test",
            "fromversion": "4.5.0"
        },
        {
            "playbookID": "DigitalGuardian-Test",
            "integrations": "Digital Guardian",
            "fromversion": "5.0.0"
        },
        {
            "integrations": "SplunkPy",
            "playbookID": "Splunk Indicator Hunting Test",
            "fromversion": "5.0.0",
            "memory_threshold": 500,
            "instance_names": "use_default_handler"
        },
        {
            "integrations": "BPA",
            "playbookID": "Test-BPA_Integration",
            "fromversion": "4.5.0"
        },
        {
            "integrations": "AutoFocus Feed",
            "playbookID": "playbook-FeedAutofocus_test",
            "fromversion": "5.5.0"
        },
        {
            "integrations": "AutoFocus Daily Feed",
            "playbookID": "playbook-FeedAutofocus_daily_test",
            "fromversion": "5.5.0"
        },
        {
            "integrations": "PaloAltoNetworks_PrismaCloudCompute",
            "playbookID": "PaloAltoNetworks_PrismaCloudCompute-Test"
        },
        {
            "integrations": "SaasSecurity",
            "playbookID": "SaasSecurity-Test"
        },
        {
            "integrations": "Recorded Future Feed",
            "playbookID": "RecordedFutureFeed - Test",
            "timeout": 1000,
            "fromversion": "5.5.0",
            "memory_threshold": 86
        },
        {
            "integrations": "Expanse",
            "playbookID": "test-Expanse-Playbook",
            "fromversion": "5.0.0"
        },
        {
            "integrations": "Expanse",
            "playbookID": "test-Expanse",
            "fromversion": "5.0.0"
        },
        {
            "integrations": "DShield Feed",
            "playbookID": "playbook-DshieldFeed_test",
            "fromversion": "5.5.0",
            "is_mockable": false
        },
        {
            "integrations": "AlienVault Reputation Feed",
            "playbookID": "AlienVaultReputationFeed_Test",
            "fromversion": "5.5.0",
            "memory_threshold": 190
        },
        {
            "integrations": "BruteForceBlocker Feed",
            "playbookID": "playbook-BruteForceBlocker_test",
            "fromversion": "5.5.0",
            "memory_threshold": 190
        },
        {
            "integrations": "F5Silverline",
            "playbookID": "F5Silverline_TestPlaybook",
            "fromversion": "6.0.0",
            "memory_threshold": 190
        },
        {
            "integrations": "Carbon Black Enterprise EDR",
            "playbookID": "Carbon Black Enterprise EDR Test",
            "fromversion": "5.0.0"
        },
        {
            "integrations": "MongoDB Key Value Store",
            "playbookID": "MongoDB KeyValueStore - Test",
            "pid_threshold": 12,
            "fromversion": "5.0.0"
        },
        {
            "integrations": "MongoDB Log",
            "playbookID": "MongoDBLog - Test",
            "pid_threshold": 12,
            "fromversion": "5.0.0"
        },
        {
            "integrations": "Google Chronicle Backstory",
            "playbookID": "Google Chronicle Backstory Asset - Test",
            "fromversion": "5.0.0"
        },
        {
            "integrations": "Google Chronicle Backstory",
            "playbookID": "Google Chronicle Backstory IOC Details - Test",
            "fromversion": "5.0.0"
        },
        {
            "integrations": "Google Chronicle Backstory",
            "playbookID": "Google Chronicle Backstory List Alerts - Test",
            "fromversion": "5.0.0"
        },
        {
            "integrations": "Google Chronicle Backstory",
            "playbookID": "Google Chronicle Backstory List IOCs - Test",
            "fromversion": "5.0.0"
        },
        {
            "integrations": "Google Chronicle Backstory",
            "playbookID": "Google Chronicle Backstory Reputation - Test",
            "fromversion": "5.0.0"
        },
        {
            "integrations": "Google Chronicle Backstory",
            "playbookID": "Google Chronicle Backstory List Events - Test",
            "fromversion": "5.0.0"
        },
        {
            "integrations": "Feodo Tracker IP Blocklist Feed",
            "instance_names": "feodo_tracker_ip_currently__active",
            "playbookID": "playbook-feodotrackeripblock_test_currently__active",
            "fromversion": "5.5.0"
        },
        {
            "integrations": "Feodo Tracker IP Blocklist Feed",
            "instance_names": "feodo_tracker_ip_30_days",
            "playbookID": "playbook-feodotrackeripblock_test_30_days",
            "fromversion": "5.5.0"
        },
        {
            "integrations": "Code42",
            "playbookID": "Code42-Test",
            "fromversion": "5.0.0",
            "timeout": 600
        },
        {
            "playbookID": "Code42 File Search Test",
            "integrations": "Code42",
            "fromversion": "5.0.0"
        },
        {
            "playbookID": "FetchIndicatorsFromFile-test",
            "fromversion": "5.5.0"
        },
        {
            "integrations": "RiskSense",
            "playbookID": "RiskSense Get Apps - Test"
        },
        {
            "integrations": "RiskSense",
            "playbookID": "RiskSense Get Host Detail - Test"
        },
        {
            "integrations": "RiskSense",
            "playbookID": "RiskSense Get Host Finding Detail - Test"
        },
        {
            "integrations": "RiskSense",
            "playbookID": "RiskSense Get Hosts - Test"
        },
        {
            "integrations": "RiskSense",
            "playbookID": "RiskSense Get Host Findings - Test"
        },
        {
            "integrations": "RiskSense",
            "playbookID": "RiskSense Get Unique Cves - Test"
        },
        {
            "integrations": "RiskSense",
            "playbookID": "RiskSense Get Unique Open Findings - Test"
        },
        {
            "integrations": "RiskSense",
            "playbookID": "RiskSense Get Apps Detail - Test"
        },
        {
            "integrations": "RiskSense",
            "playbookID": "RiskSense Apply Tag - Test"
        },
        {
            "integrations": "Indeni",
            "playbookID": "Indeni_test",
            "fromversion": "5.0.0"
        },
        {
            "integrations": "SafeBreach v2",
            "playbookID": "playbook-SafeBreach-Test",
            "fromversion": "5.5.0"
        },
        {
            "integrations": "AlienVault OTX TAXII Feed",
            "playbookID": "playbook-feedalienvaultotx_test",
            "fromversion": "5.5.0"
        },
        {
            "playbookID": "ExtractDomainAndFQDNFromUrlAndEmail-Test",
            "fromversion": "5.5.0"
        },
        {
            "integrations": "Cortex Data Lake",
            "playbookID": "Cortex Data Lake Test",
            "instance_names": "cdl_prod",
            "fromversion": "4.5.0"
        },
        {
            "integrations": "Cortex Data Lake",
            "playbookID": "Cortex Data Lake Test",
            "instance_names": "cdl_dev",
            "fromversion": "4.5.0"
        },
        {
            "integrations": "MongoDB",
            "playbookID": "MongoDB - Test"
        },
        {
            "integrations": "DNSDB_v2",
            "playbookID": "DNSDB-Test",
            "fromversion": "5.0.0"
        },
        {
            "playbookID": "DBotCreatePhishingClassifierV2FromFile-Test",
            "timeout": 60000,
            "fromversion": "6.1.0",
            "instance_names": "ml_dummy_prod",
            "integrations": "AzureWAF"
        },
        {
            "integrations": "IBM Resilient Systems",
            "playbookID": "IBM Resilient Systems Test"
        },
        {
            "integrations": [
                "Prisma Access",
                "Prisma Access Egress IP feed"
            ],
            "playbookID": "Prisma_Access_Egress_IP_Feed-Test",
            "timeout": 60000,
            "fromversion": "5.5.0",
            "nightly": true
        },
        {
            "integrations": "Prisma Access",
            "playbookID": "Prisma_Access-Test",
            "timeout": 60000,
            "fromversion": "5.5.0",
            "nightly": true
        },
        {
            "playbookID": "EvaluateMLModllAtProduction-Test",
            "fromversion": "5.5.0"
        },
        {
            "integrations": "GCP Whitelist Feed",
            "playbookID": "GCPWhitelist_Feed_Test",
            "fromversion": "5.5.0"
        },
        {
            "integrations": "Azure AD Connect Health Feed",
            "playbookID": "FeedAzureADConnectHealth_Test",
            "fromversion": "5.5.0"
        },
        {
            "integrations": "Zoom Feed",
            "playbookID": "FeedZoom_Test",
            "fromversion": "5.5.0"
        },
        {
            "playbookID": "PCAP Analysis Test",
            "integrations": [
                "ipinfo",
                "WildFire-v2"
            ],
            "fromversion": "5.0.0",
            "timeout": 1200
        },
        {
            "integrations": "Workday",
            "playbookID": "Workday - Test",
            "fromversion": "5.0.0",
            "timeout": 600
        },
        {
            "integrations": "Unit42 Feed",
            "playbookID": "Unit42 Feed - Test",
            "fromversion": "5.5.0",
            "timeout": 600
        },
        {
            "integrations": "CrowdStrikeMalquery",
            "playbookID": "CrowdStrikeMalquery-Test",
            "fromversion": "5.0.0",
            "timeout": 2500
        },
        {
            "integrations": "Sixgill_Darkfeed",
            "playbookID": "Sixgill-Darkfeed_Test",
            "fromversion": "5.5.0"
        },
        {
            "playbookID": "hashIncidentFields-test",
            "fromversion": "4.5.0",
            "timeout": 60000
        },
        {
            "integrations": "RSA Archer v2",
            "playbookID": "Archer v2 - Test",
            "fromversion": "5.0.0",
            "timeout": 600
        },
        {
            "integrations": "WootCloud",
            "playbookID": "TestWootCloudPlaybook",
            "fromversion": "5.0.0"
        },
        {
            "integrations": "Ivanti Heat",
            "playbookID": "Ivanti Heat - Test"
        },
        {
            "integrations": "MicrosoftCloudAppSecurity",
            "playbookID": "MicrosoftCloudAppSecurity-Test"
        },
        {
            "integrations": "Blueliv ThreatCompass",
            "playbookID": "Blueliv_ThreatCompass_test",
            "fromversion": "5.0.0"
        },
        {
            "playbookID": "IncreaseIncidentSeverity-Test",
            "fromversion": "5.0.0"
        },
        {
            "integrations": "TrendMicro Cloud App Security",
            "playbookID": "playbook_TrendmicroCAS_Test",
            "fromversion": "5.0.0",
            "timeout": 300
        },
        {
            "playbookID": "IfThenElse-Test",
            "fromversion": "5.0.0"
        },
        {
            "integrations": "Imperva WAF",
            "playbookID": "Imperva WAF - Test"
        },
        {
            "integrations": "CheckPointFirewall_v2",
            "playbookID": "checkpoint-testplaybook",
            "timeout": 500,
            "nightly": true
        },
        {
            "playbookID": "FailedInstances - Test",
            "integrations": "Whois",
            "fromversion": "4.5.0"
        },
        {
            "integrations": "F5 ASM",
            "playbookID": "playbook-F5_ASM-Test",
            "timeout": 600,
            "fromversion": "5.0.0",
            "nightly": true
        },
        {
            "playbookID": "Hatching Triage - Detonate File",
            "integrations": "Hatching Triage",
            "fromversion": "5.5.0"
        },
        {
            "integrations": "Rundeck",
            "playbookID": "Rundeck_test",
            "fromversion": "5.5.0",
            "is_mockable": false
        },
        {
            "playbookID": "Field polling test",
            "timeout": 600,
            "fromversion": "5.0.0"
        },
        {
            "integrations": "Generic Webhook",
            "playbookID": "Generic Webhook - Test",
            "fromversion": "5.5.0"
        },
        {
            "integrations": "Palo Alto Networks Enterprise DLP",
            "playbookID": "Palo_Alto_Networks_Enterprise_DLP - Test",
            "fromversion": "5.0.0"
        },
        {
            "integrations": "Cryptocurrency",
            "playbookID": "Cryptocurrency-Test",
            "is_mockable": false
        },
        {
            "integrations": "Public DNS Feed",
            "playbookID": "Public_DNS_Feed_Test",
            "fromversion": "5.5.0"
        },
        {
            "integrations": "BitcoinAbuse",
            "playbookID": "BitcoinAbuse-test",
            "fromversion": "5.5.0"
        },
        {
            "integrations": "ExpanseV2",
            "playbookID": "ExpanseV2 Test",
            "fromversion": "6.0.0"
        },
        {
            "integrations": "FeedExpanse",
            "playbookID": "Feed Expanse Test",
            "fromversion": "6.0.0"
        },
        {
            "integrations": "MicrosoftGraphIdentityandAccess",
            "playbookID": "Identity & Access test playbook"
        },
        {
            "integrations": "MicrosoftPolicyAndComplianceAuditLog",
            "playbookID": "Audit Log - Test"
        },
        {
            "integrations": "Nutanix Hypervisor",
            "playbookID": "Nutanix-test"
        },
        {
            "integrations": "Azure Storage",
            "playbookID": "Azure Storage - Test"
        },
        {
            "integrations": "MicrosoftGraphApplications",
            "playbookID": "MSGraph Applications Test"
        },
        {
            "integrations": "EWS Extension Online Powershell v2",
            "playbookID": "EWS Extension: Powershell Online V2 Test",
            "fromversion": "6.0.0",
            "toversion": "6.0.9",
            "timeout": 250
        },
        {
            "integrations": "VirusTotal (API v3)",
            "playbookID": "VirusTotal (API v3) Detonate Test",
            "instance_names": [
                "virus_total_v3",
                "virus_total_v3_premium"
            ],
            "is_mockable": false
        },
        {
            "integrations": "VirusTotal (API v3)",
            "playbookID": "VirusTotalV3-test",
            "instance_names": [
                "virus_total_v3"
            ],
            "fromversion": "5.5.0"
        },
        {
            "integrations": "HostIo",
            "playbookID": "HostIo_Test"
        },
        {
            "playbookID": "CreateCertificate-Test",
            "fromversion": "5.5.0"
        },
        {
            "integrations": "LogPoint SIEM Integration",
            "playbookID": "LogPoint SIEM Integration - Test Playbook 1"
        },
        {
            "integrations": "LogPoint SIEM Integration",
            "playbookID": "LogPoint SIEM Integration - Test Playbook 2"
        },
        {
            "integrations": "Cisco Stealthwatch",
            "fromversion": "5.5.0",
            "playbookID": "Cisco Stealthwatch Test"
        },
        {
            "integrations": "cymulate_v2",
            "playbookID": "Cymulate V2 Test",
            "fromversion": "6.0.0"
        },
        {
            "integrations": "OpenCTI",
            "playbookID": "OpenCTI Test",
            "fromversion": "5.0.0"
        },
        {
            "integrations": "Microsoft Graph API",
            "playbookID": "Microsoft Graph API - Test",
            "fromversion": "5.0.0"
        },
        {
            "integrations": "QRadar v3",
            "playbookID": "QRadar_v3-test",
            "fromversion": "6.0.0"
        },
        {
            "playbookID": "DbotPredictOufOfTheBoxTest",
            "fromversion": "4.5.0",
            "timeout": 1000
        },
        {
            "playbookID": "DbotPredictOufOfTheBoxTestV2",
            "fromversion": "5.5.0",
            "timeout": 1000
        },
        {
            "integrations": "HPEArubaClearPass",
            "playbookID": "HPEArubaClearPass_TestPlaybook",
            "fromversion": "6.0.0"
        },
        {
            "integrations": "CrowdstrikeFalcon",
            "playbookID": "Get endpoint details - Generic - test",
            "fromversion": "5.5.0"
        },
        {
            "integrations": "CrowdstrikeFalcon",
            "playbookID": "Isolate and unisolate endpoint - test",
            "fromversion": "5.5.0"
        },
        {
            "integrations": "VirusTotal - Premium (API v3)",
            "playbookID": "VirusTotal Premium v3 TestPlaybook",
            "fromversion": "5.5.0"
        },
        {
            "integrations": "Armis",
            "playbookID": "Armis-Test",
            "fromversion": "5.5.0"
        },
        {
            "playbookID": "Tidy - Test",
            "integrations": [
                "AWS - EC2",
                "Demisto REST API",
                "Tidy"
            ],
            "instance_names": [
                "aws_alloacte_host"
            ],
            "fromversion": "6.0.0",
            "nightly": true
        },
        {
            "integrations": "Trend Micro Deep Security",
            "playbookID": "Trend Micro Deep Security - Test"
        },
        {
            "integrations": "Carbon Black Endpoint Standard",
            "playbookID": "carbonBlackEndpointStandardTestPlaybook",
            "fromversion": "5.5.0",
            "is_mockable": false
        },
        {
            "integrations": "Proofpoint TAP v2",
            "playbookID": "ProofpointTAP-Test"
        },
        {
            "integrations": "QualysV2",
            "playbookID": "QualysVulnerabilityManagement-Test",
            "fromversion": "5.5.0",
            "timeout": 3000
        },
        {
            "integrations": "ThreatExchange v2",
            "playbookID": "ThreatExchangeV2-test",
            "fromversion": "5.5.0"
        },
        {
            "integrations": "NetscoutAED",
            "playbookID": "NetscoutAED-Test",
            "fromversion": "5.5.0"
        },
        {
            "integrations": "VMware Workspace ONE UEM (AirWatch MDM)",
            "playbookID": "VMware Workspace ONE UEM (AirWatch MDM)-Test",
            "fromversion": "6.0.0"
        },
        {
            "integrations": "CarbonBlackLiveResponseCloud",
            "playbookID": "CarbonBlackLiveResponseCloud-Test",
            "fromversion": "5.5.0",
            "is_mockable": false
        },
        {
            "playbookID": "EDL Performance Test",
            "instance_names": "edl_auto",
            "integrations": [
                "EDL",
                "Create-Mock-Feed-Relationships"
            ],
            "fromversion": "6.0.0",
            "timeout": 3500,
            "memory_threshold": 900,
            "pid_threshold": 12,
            "context_print_dt": "EDLHey"
        },
        {
            "playbookID": "Export Indicators Performance Test",
            "instance_names": "eis_auto",
            "integrations": [
                "ExportIndicators",
                "Create-Mock-Feed-Relationships"
            ],
            "fromversion": "6.0.0",
            "timeout": 3500,
            "memory_threshold": 900,
            "pid_threshold": 12,
            "context_print_dt": "EISHey"
        },
        {
            "integrations": "jamf v2",
            "playbookID": "Jamf_v2_test",
            "fromversion": "5.5.0"
        },
        {
            "integrations": "GuardiCore v2",
            "playbookID": "GuardiCoreV2-Test",
            "fromversion": "6.0.0"
        },
        {
            "playbookID": "DBot Build Phishing Classifier Test - Multiple Algorithms",
            "timeout": 60000,
            "fromversion": "6.1.0",
            "instance_names": "ml_dummy_prod",
            "integrations": "AzureWAF"
        },
        {
            "integrations": [
                "AutoFocus Daily Feed",
                "Demisto REST API"
            ],
            "playbookID": "Fetch Indicators Test",
            "fromversion": "6.0.0",
            "is_mockable": false,
            "timeout": 2400
        },
        {
            "integrations": "SOCRadarIncidents",
            "playbookID": "SOCRadarIncidents-Test"
        },
        {
            "integrations": "SOCRadarThreatFusion",
            "playbookID": "SOCRadarThreatFusion-Test"
        },
        {
            "integrations": [
                "ServiceNow v2",
                "Demisto REST API"
            ],
            "playbookID": "Fetch Incidents Test",
            "instance_names": "snow_basic_auth",
            "fromversion": "6.0.0",
            "is_mockable": false,
            "timeout": 2400
        },
        {
            "playbookID": "SolarWinds-Test",
            "fromversion": "5.5.0",
            "integrations": [
                "SolarWinds"
            ]
        },
        {
            "playbookID": "BastilleNetworks-Test",
            "fromversion": "5.0.0",
            "integrations": [
                "Bastille Networks"
            ]
        },
        {
            "playbookID": "bc993d1a-98f5-4554-8075-68a38004c119",
            "fromversion": "5.0.0",
            "integrations": [
                "Gamma"
            ]
        },
        {
            "playbookID": "Service Desk Plus (On-Premise) Test",
            "fromversion": "5.0.0",
            "integrations": [
                "ServiceDeskPlus (On-Premise)"
            ]
        },
        {
            "playbookID": "IronDefense Test",
            "fromversion": "5.0.0",
            "integrations": [
                "IronDefense"
            ]
        },
        {
            "playbookID": "AgariPhishingDefense-Test",
            "fromversion": "5.0.0",
            "integrations": [
                "Agari Phishing Defense"
            ]
        },
        {
            "playbookID": "SecurityIntelligenceServicesFeed - Test",
            "fromversion": "5.5.0",
            "integrations": [
                "SecurityIntelligenceServicesFeed"
            ]
        },
        {
            "playbookID": "FeedTalosTestPlaybook",
            "fromversion": "5.5.0",
            "integrations": [
                "Talos Feed"
            ]
        },
        {
            "playbookID": "Netscout Arbor Sightline - Test Playbook",
            "fromversion": "5.5.0",
            "integrations": [
                "NetscoutArborSightline"
            ]
        },
        {
            "playbookID": "test_MsGraphFiles",
            "fromversion": "5.0.0",
            "integrations": [
                "Microsoft_Graph_Files"
            ]
        },
        {
            "playbookID": "AlphaVantage Test Playbook",
            "fromversion": "6.0.0",
            "integrations": [
                "AlphaVantage"
            ]
        },
        {
            "playbookID": "Azure SQL - Test",
            "fromversion": "5.0.0",
            "integrations": [
                "Azure SQL Management"
            ]
        },
        {
            "playbookID": "Sophos Central Test",
            "fromversion": "5.0.0",
            "integrations": [
                "Sophos Central"
            ]
        },
        {
            "playbookID": "Microsoft Graph Groups - Test",
            "fromversion": "5.0.0",
            "integrations": [
                "Microsoft Graph Groups"
            ]
        },
        {
            "playbookID": "Humio-Test",
            "fromversion": "5.0.0",
            "integrations": [
                "Humio"
            ]
        },
        {
            "playbookID": "Blueliv_ThreatContext_test",
            "fromversion": "5.0.0",
            "integrations": [
                "Blueliv ThreatContext"
            ]
        },
        {
            "playbookID": "Darktrace Test Playbook",
            "fromversion": "6.0.0",
            "integrations": [
                "Darktrace"
            ]
        },
        {
            "playbookID": "Recorded Future Test Playbook",
            "fromversion": "5.0.0",
            "integrations": [
                "Recorded Future v2"
            ]
        },
        {
            "playbookID": "get_file_sample_by_hash_-_cylance_protect_-_test",
            "fromversion": "5.0.0",
            "integrations": [
                "Cylance Protect v2"
            ]
        },
        {
            "playbookID": "EDL Indicator Performance Test",
            "fromversion": "6.0.0"
        },
        {
            "playbookID": "EDL Performance Test - Concurrency",
            "fromversion": "6.0.0"
        },
        {
            "playbookID": "Venafi - Test",
            "fromversion": "5.0.0",
            "integrations": [
                "Venafi"
            ]
        },
        {
            "playbookID": "3da36d51-3cdf-4120-882a-cee03b038b89",
            "fromversion": "5.0.0",
            "integrations": [
                "FortiManager"
            ]
        },
        {
            "playbookID": "X509Certificate Test Playbook",
            "fromversion": "6.0.0"
        },
        {
            "playbookID": "Pcysys-Test",
            "fromversion": "5.0.0",
            "integrations": [
                "Pentera"
            ]
        },
        {
            "playbookID": "Pentera Run Scan and Create Incidents - Test",
            "fromversion": "5.0.0",
            "integrations": [
                "Pentera"
            ]
        },
        {
            "playbookID": "Google Chronicle Backstory List Detections - Test",
            "fromversion": "5.0.0",
            "integrations": [
                "Google Chronicle Backstory"
            ]
        },
        {
            "playbookID": "Google Chronicle Backstory List Rules - Test",
            "fromversion": "5.0.0",
            "integrations": [
                "Google Chronicle Backstory"
            ]
        },
        {
            "playbookID": "McAfee ESM v2 - Test",
            "fromversion": "5.0.0",
            "integrations": [
                "McAfee ESM v2"
            ]
        },
        {
            "playbookID": "McAfee ESM Watchlists - Test",
            "fromversion": "5.0.0",
            "integrations": [
                "McAfee ESM v2"
            ]
        },
        {
            "playbookID": "Acalvio Sample Playbook",
            "fromversion": "5.0.0",
            "integrations": [
                "Acalvio ShadowPlex"
            ]
        },
        {
            "playbookID": "playbook-SophosXGFirewall-test",
            "fromversion": "5.0.0",
            "integrations": [
                "sophos_firewall"
            ]
        },
        {
            "playbookID": "CircleCI-Test",
            "fromversion": "5.5.0",
            "integrations": [
                "CircleCI"
            ]
        },
        {
            "playbookID": "XMCyberIntegration-Test",
            "fromversion": "6.0.0",
            "integrations": [
                "XMCyber"
            ]
        },
        {
            "playbookID": "a60ae34e-7a00-4a06-81ca-2ca6ea1d58ba",
            "fromversion": "6.0.0",
            "integrations": [
                "AnsibleAlibabaCloud"
            ]
        },
        {
            "playbookID": "Carbon Black Enterprise EDR Process Search Test",
            "fromversion": "5.0.0",
            "integrations": [
                "Carbon Black Enterprise EDR"
            ]
        },
        {
            "playbookID": "Logzio - Test",
            "fromversion": "5.0.0",
            "integrations": [
                "Logz.io"
            ]
        },
        {
            "playbookID": "PAN-OS Create Or Edit Rule Test",
            "fromversion": "6.1.0",
            "integrations": [
                "Panorama"
            ]
        },
        {
            "playbookID": "GoogleCloudSCC-Test",
            "fromversion": "5.0.0",
            "integrations": [
                "GoogleCloudSCC"
            ]
        },
        {
            "playbookID": "SailPointIdentityNow-Test",
            "fromversion": "6.0.0",
            "integrations": [
                "SailPointIdentityNow"
            ]
        },
        {
            "playbookID": "playbook-Cyberint_Test",
            "fromversion": "5.0.0",
            "integrations": [
                "cyberint"
            ]
        },
        {
            "playbookID": "Druva-Test",
            "fromversion": "5.0.0",
            "integrations": [
                "Druva Ransomware Response"
            ]
        },
        {
            "playbookID": "LogPoint SIEM Integration - Test Playbook 3",
            "fromversion": "6.0.0",
            "integrations": [
                "LogPoint SIEM Integration"
            ]
        },
        {
            "playbookID": "TestGraPlayBook",
            "fromversion": "5.0.0",
            "integrations": [
                "Gurucul-GRA"
            ]
        },
        {
            "playbookID": "TestGreatHornPlaybook",
            "fromversion": "6.0.0",
            "integrations": [
                "GreatHorn"
            ]
        },
        {
            "playbookID": "Microsoft Defender Advanced Threat Protection - Test",
            "fromversion": "5.0.0",
            "integrations": [
                "Microsoft Defender Advanced Threat Protection"
            ]
        },
        {
            "playbookID": "Polygon-Test",
            "fromversion": "5.0.0",
            "integrations": [
                "Group-IB TDS Polygon"
            ]
        },
        {
            "playbookID": "TrustwaveSEG-Test",
            "fromversion": "5.0.0",
            "integrations": [
                "trustwave secure email gateway"
            ]
        },
        {
            "playbookID": "MicrosoftGraphMail-Test",
            "fromversion": "5.0.0",
            "integrations": [
                "MicrosoftGraphMail"
            ]
        },
        {
            "playbookID": "PassiveTotal_v2-Test",
            "fromversion": "5.0.0",
            "integrations": [
                "PassiveTotal v2",
                "PassiveTotal"
            ]
        },
        {
            "playbookID": "02ea5cef-3169-4b17-8f4d-604b44e6348a",
            "fromversion": "5.0.0",
            "integrations": [
                "Cognni"
            ]
        },
        {
            "playbookID": "playbook-InsightIDR-test",
            "fromversion": "5.0.0",
            "integrations": [
                "Rapid7 InsightIDR"
            ]
        },
        {
            "playbookID": "Cofense Intelligence v2 test",
            "fromversion": "5.5.0",
            "integrations": [
                "CofenseIntelligenceV2"
            ]
        },
        {
            "playbookID": "opsgenie-test-playbook",
            "fromversion": "6.0.0",
            "integrations": [
                "Opsgeniev2"
            ]
        },
        {
            "playbookID": "FraudWatch-Test",
            "fromversion": "5.0.0",
            "integrations": [
                "FraudWatch"
            ]
        },
        {
            "playbookID": "SepioPrimeAPI-Test",
            "fromversion": "5.0.0",
            "integrations": [
                "Sepio"
            ]
        },
        {
            "playbookID": "test playbook - QRadarCorrelations",
            "fromversion": "6.0.0",
            "integrations": [
                "QRadar_v2",
                "QRadar v3",
                "QRadar"
            ]
        },
        {
            "playbookID": "SX - PC - Test Playbook",
            "fromversion": "5.5.0",
            "integrations": [
                "PingCastle"
            ]
        },
        {
            "playbookID": "JARM-Test",
            "fromversion": "5.0.0",
            "integrations": [
                "JARM"
            ]
        },
        {
            "playbookID": "Playbook-HYASInsight-Test",
            "fromversion": "6.0.0",
            "integrations": [
                "HYAS Insight"
            ]
        },
        {
            "playbookID": "ConcentricAI Demo Playbook",
            "fromversion": "6.0.0",
            "integrations": [
                "ConcentricAI"
            ]
        },
        {
            "playbookID": "Cyberpion-Test",
            "fromversion": "6.0.0",
            "integrations": [
                "Cyberpion"
            ]
        },
        {
            "playbookID": "CrowdStrike OpenAPI - Test",
            "fromversion": "6.0.0",
            "integrations": [
                "CrowdStrike OpenAPI"
            ]
        },
        {
            "playbookID": "Smokescreen IllusionBLACK-Test",
            "fromversion": "5.0.0",
            "integrations": [
                "Smokescreen IllusionBLACK"
            ]
        },
        {
            "playbookID": "TestCymptomPlaybook",
            "fromversion": "5.0.0",
            "integrations": [
                "Cymptom"
            ]
        },
        {
            "playbookID": "GitLab-test-playbook",
            "fromversion": "6.0.0",
            "integrations": [
                "GitLab",
                "LGTM",
                "MinIO",
                "Docker Engine API"
            ]
        },
        {
            "playbookID": "LGTM-test-playbook",
            "fromversion": "6.0.0",
            "integrations": [
                "GitLab",
                "LGTM",
                "MinIO",
                "Docker Engine API"
            ]
        },
        {
            "playbookID": "playbook-MinIO-Test",
            "fromversion": "6.0.0",
            "integrations": [
                "GitLab",
                "LGTM",
                "MinIO",
                "Docker Engine API"
            ]
        },
        {
            "playbookID": "MSGraph_DeviceManagement_Test",
            "fromversion": "5.0.0",
            "integrations": [
                "Microsoft Graph Device Management"
            ]
        },
        {
            "playbookID": "G Suite Security Alert Center-Test",
            "fromversion": "5.0.0",
            "integrations": [
                "G Suite Security Alert Center"
            ]
        },
        {
            "playbookID": "VerifyOOBV2Predictions-Test",
            "fromversion": "5.5.0"
        },
        {
            "playbookID": "PAN OS EDL Management - Test",
            "fromversion": "5.0.0",
            "integrations": [
                "palo_alto_networks_pan_os_edl_management"
            ]
        },
        {
            "playbookID": "Group-IB Threat Intelligence & Attribution-Test",
            "fromversion": "6.0.0",
            "integrations": [
                "Group-IB Threat Intelligence & Attribution Feed",
                "Group-IB Threat Intelligence & Attribution"
            ]
        },
        {
            "playbookID": "CounterCraft - Test",
            "fromversion": "5.0.0",
            "integrations": [
                "CounterCraft Deception Director"
            ]
        },
        {
            "playbookID": "Microsoft Graph Security Test",
            "fromversion": "5.0.0",
            "integrations": [
                "Microsoft Graph"
            ]
        },
        {
            "playbookID": "Azure Kubernetes Services - Test",
            "fromversion": "5.0.0",
            "integrations": [
                "Azure Kubernetes Services"
            ]
        },
        {
            "playbookID": "Cortex XDR - IOC - Test without fetch",
            "fromversion": "5.5.0",
            "integrations": [
                "Cortex XDR - IR",
                "Cortex XDR - IOC"
            ]
        },
        {
            "playbookID": "PaloAltoNetworks_IoT-Test",
            "fromversion": "5.0.0",
            "integrations": [
                "Palo Alto Networks IoT"
            ]
        },
        {
            "playbookID": "GreyNoise-Test",
            "fromversion": "5.5.0",
            "integrations": [
                "GreyNoise Community",
                "GreyNoise"
            ]
        },
        {
            "playbookID": "xMatters-Test",
            "fromversion": "5.5.0",
            "integrations": [
                "xMatters"
            ]
        },
        {
            "playbookID": "TestCentrifyPlaybook",
            "fromversion": "6.0.0",
            "integrations": [
                "Centrify Vault"
            ]
        },
        {
            "playbookID": "Infinipoint-Test",
            "fromversion": "5.0.0",
            "integrations": [
                "Infinipoint"
            ]
        },
        {
            "playbookID": "CyrenThreatInDepth-Test",
            "fromversion": "6.0.0",
            "integrations": [
                "CyrenThreatInDepth"
            ]
        },
        {
            "playbookID": "CVSS Calculator Test",
            "fromversion": "5.0.0"
        },
        {
            "playbookID": "7d8ac1af-2d1e-4ed9-875c-d3257d2c6830",
            "fromversion": "6.0.0",
            "integrations": [
                "AnsibleHCloud"
            ]
        },
        {
            "playbookID": "Archer-Test-Playbook",
            "fromversion": "5.0.0",
            "integrations": [
                "RSA Archer",
                "RSA Archer v2"
            ]
        },
        {
            "playbookID": "SMB test",
            "fromversion": "5.0.0",
            "integrations": [
                "Server Message Block (SMB) v2",
                "Server Message Block (SMB)"
            ]
        },
        {
            "playbookID": "Cymulate V1 Test",
            "fromversion": "6.0.0",
            "integrations": [
                "cymulate_v2",
                "Cymulate"
            ]
        },
        {
            "playbookID": "TestUptycs",
            "fromversion": "5.0.0",
            "integrations": [
                "Uptycs"
            ]
        },
        {
            "playbookID": "Microsoft Graph Calendar - Test",
            "fromversion": "5.0.0",
            "integrations": [
                "Microsoft Graph Calendar"
            ]
        },
        {
            "playbookID": "VMRay-Test-URL",
            "fromversion": "5.5.0",
            "integrations": [
                "vmray"
            ]
        },
        {
            "playbookID": "Thycotic-Test",
            "fromversion": "6.0.0",
            "integrations": [
                "Thycotic"
            ]
        },
        {
            "playbookID": "Test Playbook TrendMicroDDA",
            "fromversion": "5.0.0",
            "integrations": [
                "Trend Micro Deep Discovery Analyzer Beta"
            ]
        },
        {
            "playbookID": "CrowdStrike_Falcon_X_-Test-Detonate_URL",
            "fromversion": "5.0.0",
            "integrations": [
                "CrowdStrike Falcon X"
            ]
        },
        {
            "playbookID": "CrowdStrike_Falcon_X_-Test-Detonate_File",
            "fromversion": "5.0.0",
            "integrations": [
                "CrowdStrike Falcon X"
            ]
        },
        {
            "playbookID": "Phishing - Core - Test - Actual Incident",
            "fromversion": "6.0.0",
            "timeout": 4600,
            "integrations": [
                "EWS Mail Sender",
                "Demisto REST API",
                "Rasterize"
            ],
            "memory_threshold": 200
        },
        {
            "playbookID": "Phishing v2 - Test - Actual Incident",
            "fromversion": "6.0.0"
        },
        {
            "playbookID": "PCAP Search test",
            "fromversion": "5.0.0"
        },
        {
            "playbookID": "PCAP Parsing And Indicator Enrichment Test",
            "fromversion": "5.0.0"
        },
        {
            "playbookID": "PCAP File Carving Test",
            "fromversion": "5.0.0"
        },
        {
            "playbookID": "Trello Test",
            "fromversion": "6.0.0",
            "integrations": [
                "Trello"
            ]
        },
        {
            "playbookID": "Google Drive Permissions Test",
            "fromversion": "5.0.0",
            "integrations": [
                "GoogleDrive"
            ]
        },
        {
            "playbookID": "RiskIQDigitalFootprint-Test",
            "fromversion": "5.5.0",
            "integrations": [
                "RiskIQDigitalFootprint"
            ]
        },
        {
            "playbookID": "playbook-feodoteackerhash_test",
            "fromversion": "5.5.0",
            "integrations": [
                "Feodo Tracker IP Blocklist Feed",
                "Feodo Tracker Hashes Feed"
            ]
        },
        {
            "playbookID": "playbook-feodotrackeripblock_test",
            "fromversion": "5.5.0",
            "integrations": [
                "Feodo Tracker IP Blocklist Feed",
                "Feodo Tracker Hashes Feed"
            ]
        },
        {
            "playbookID": "CyberTotal_TestPlaybook",
            "fromversion": "5.0.0",
            "integrations": [
                "CyberTotal"
            ]
        },
        {
            "playbookID": "Deep_Instinct-Test",
            "fromversion": "5.0.0",
            "integrations": [
                "Deep Instinct"
            ]
        },
        {
            "playbookID": "Zabbix - Test",
            "fromversion": "5.0.0",
            "integrations": [
                "Zabbix"
            ]
        },
        {
            "playbookID": "GCS Object Policy (ACL) - Test",
            "fromversion": "5.0.0",
            "integrations": [
                "Google Cloud Storage"
            ]
        },
        {
            "playbookID": "GCS Bucket Management - Test",
            "fromversion": "5.0.0",
            "integrations": [
                "Google Cloud Storage"
            ]
        },
        {
            "playbookID": "GCS Bucket Policy (ACL) - Test",
            "fromversion": "5.0.0",
            "integrations": [
                "Google Cloud Storage"
            ]
        },
        {
            "playbookID": "GCS Object Operations - Test",
            "fromversion": "5.0.0",
            "integrations": [
                "Google Cloud Storage"
            ]
        },
        {
            "playbookID": "OpenLDAP - Test",
            "fromversion": "5.0.0",
            "integrations": [
                "OpenLDAP"
            ]
        },
        {
            "playbookID": "Splunk-Test",
            "fromversion": "5.0.0",
            "integrations": [
                "SplunkPy"
            ]
        },
        {
            "playbookID": "SplunkPySearch_Test",
            "fromversion": "5.0.0",
            "integrations": [
                "SplunkPy"
            ]
        },
        {
            "playbookID": "SplunkPy KV commands",
            "fromversion": "5.0.0",
            "integrations": [
                "SplunkPy"
            ]
        },
        {
            "playbookID": "SplunkPy-Test-V2",
            "fromversion": "5.0.0",
            "integrations": [
                "SplunkPy"
            ]
        },
        {
            "playbookID": "FireEye-Detection-on-Demand-Test",
            "fromversion": "6.0.0",
            "integrations": [
                "FireEye Detection on Demand"
            ]
        },
        {
            "playbookID": "TestIPQualityScorePlaybook",
            "fromversion": "5.0.0",
            "integrations": [
                "IPQualityScore"
            ]
        },
        {
            "playbookID": "Send Email To Recipients",
            "fromversion": "5.0.0",
            "integrations": [
                "EWS Mail Sender"
            ]
        },
        {
            "playbookID": "Endace-Test",
            "fromversion": "5.0.0",
            "integrations": [
                "Endace"
            ]
        },
        {
            "playbookID": "StringToArray_test",
            "fromversion": "6.0.0"
        },
        {
            "playbookID": "URLSSLVerification_test",
            "fromversion": "5.0.0"
        },
        {
            "playbookID": "playbook-SearchIncidentsV2InsideGenericPollng-Test",
            "fromversion": "5.0.0"
        },
        {
            "playbookID": "IsRFC1918-Test",
            "fromversion": "5.0.0"
        },
        {
            "playbookID": "Base64 File in List Test",
            "fromversion": "5.0.0"
        },
        {
            "playbookID": "DbotAverageScore-Test",
            "fromversion": "5.0.0"
        },
        {
            "playbookID": "ExtractEmailV2-Test",
            "fromversion": "5.5.0"
        },
        {
            "playbookID": "IsUrlPartOfDomain Test",
            "fromversion": "5.0.0"
        },
        {
            "playbookID": "URLEncode-Test",
            "fromversion": "5.0.0"
        },
        {
            "playbookID": "IsIPInRanges - Test",
            "fromversion": "5.0.0"
        },
        {
            "playbookID": "Delete Context Subplaybook Test",
            "fromversion": "5.0.0"
        },
        {
            "playbookID": "TruSTAR v2-Test",
            "fromversion": "5.0.0",
            "integrations": [
                "TruSTAR v2",
                "TruSTAR"
            ]
        },
        {
            "playbookID": "Relationships scripts - Test",
            "fromversion": "6.2.0"
        },
        {
            "playbookID": "Test-CreateDBotScore-With-Reliability",
            "fromversion": "6.0.0"
        },
        {
            "playbookID": "ValidateContent - Test",
            "fromversion": "5.5.0"
        },
        {
            "playbookID": "DeleteContext-auto-subplaybook-test",
            "fromversion": "5.0.0"
        },
        {
            "playbookID": "Process Email - Generic - Test - Actual Incident",
            "fromversion": "6.0.0",
            "integrations": [
                "XsoarPowershellTesting",
                "Create-Mock-Feed-Relationships"
            ],
            "memory_threshold": 160
        },
        {
            "playbookID": "Analyst1 Integration Demonstration - Test",
            "fromversion": "5.0.0",
            "integrations": [
                "Analyst1",
                "illuminate"
            ]
        },
        {
            "playbookID": "Analyst1 Integration Test",
            "fromversion": "5.0.0",
            "integrations": [
                "Analyst1",
                "illuminate"
            ]
        },
        {
            "playbookID": "Cofense Triage v3-Test",
            "fromversion": "6.0.0",
            "integrations": [
                "Cofense Triage v2",
                "Cofense Triage v3",
                "Cofense Triage"
            ]
        },
        {
            "playbookID": "SailPointIdentityIQ-Test",
            "fromversion": "6.0.0",
            "integrations": [
                "SailPointIdentityIQ"
            ]
        },
        {
            "playbookID": "Test - ExtFilter",
            "fromversion": "5.0.0"
        },
        {
            "playbookID": "Test - ExtFilter Main",
            "fromversion": "5.0.0"
        },
        {
            "playbookID": "Microsoft Teams - Test",
            "fromversion": "5.0.0",
            "integrations": [
                "Microsoft Teams Management",
                "Microsoft Teams"
            ]
        },
        {
            "playbookID": "TestTOPdeskPlaybook",
            "fromversion": "5.0.0",
            "integrations": [
                "TOPdesk"
            ]
        },
        {
            "integrations": "Cortex XDR - XQL Query Engine",
            "playbookID": "Cortex XDR - XQL Query - Test",
            "fromversion": "6.2.0"
        },
        {
            "playbookID": "ListUsedDockerImages - Test",
            "fromversion": "6.1.0"
        },
        {
            "integrations": "CustomIndicatorDemo",
            "playbookID": "playbook-CustomIndicatorDemo-test"
        }
    ],
    "skipped_tests": {
        "MISP V2 Test": "The integration is deprecated as we released MISP V3",
        "Zscaler Test": "We won't get license (Issues 40157,17784)",
        "Github IAM - Test Playbook": "Issue 32383",
        "Calculate Severity - Standard - Test": "Issue 32715",
        "Calculate Severity - Generic v2 - Test": "Issue 32716",
        "Workday - Test": "No credentials Issue 29595",
        "Tidy - Test": "Will run it manually.",
        "Protectwise-Test": "Issue 28168",
        "TestDedupIncidentsPlaybook": "Issue 24344",
        "CreateIndicatorFromSTIXTest": "Issue 24345",
        "Endpoint data collection test": "Uses a deprecated playbook called Endpoint data collection",
        "Prisma_Access_Egress_IP_Feed-Test": "unskip after we will get Prisma Access instance - Issue 27112",
        "Prisma_Access-Test": "unskip after we will get Prisma Access instance - Issue 27112",
        "Symantec Deepsight Test": "Issue 22971",
        "TestProofpointFeed": "Issue 22229",
        "Symantec Data Loss Prevention - Test": "Issue 20134",
        "NetWitness Endpoint Test": "Issue 19878",
        "InfoArmorVigilanteATITest": "Test issue 17358",
        "ArcSight Logger test": "Issue 19117",
        "3da2e31b-f114-4d7f-8702-117f3b498de9": "Issue 19837",
        "d66e5f86-e045-403f-819e-5058aa603c32": "pr 3220",
        "IntSights Mssp Test": "Issue #16351",
        "fd93f620-9a2d-4fb6-85d1-151a6a72e46d": "Issue 19854",
        "Test Playbook TrendMicroDDA": "Issue 16501",
        "ssdeepreputationtest": "Issue #20953",
        "C2sec-Test": "Issue #21633",
        "ThreatConnect v2 - Test": "Issue 26782",
        "Email Address Enrichment - Generic v2.1 - Test": "Issue 26785",
        "Tanium v2 - Test": "Issue 26822",
        "Fidelis Elevate Network": "Issue 26453",
        "Cortex XDR - IOC - Test": "Issue 37957",
        "Cherwell Example Scripts - test": "Issue 26780",
        "Cherwell - test": "Issue 26780",
        "PAN-OS Query Logs For Indicators Test": "Issue 28753",
        "TCPUtils-Test": "Issue 29677",
        "Polygon-Test": "Issue 29060",
        "AttackIQ - Test": "Issue 29774",
        "Azure Compute - Test": "Issue 28056",
        "forcepoint test": "Issue 28043",
        "Test-VulnDB": "Issue 30875",
        "Malware Domain List Active IPs Feed Test": "Issue 30878",
        "CuckooTest": "Issue 25601",
        "PhishlabsIOC_DRP-Test": "Issue 29589",
        "Carbon Black Live Response Test": "Issue 28237",
<<<<<<< HEAD
        "Carbon Black Enterprise Protection V2 Test": "Issue 32322",
=======
        "Google_Vault-Search_And_Display_Results_test": "Issue 24348",
>>>>>>> 620b941f
        "FeedThreatConnect-Test": "Issue 32317",
        "Palo_Alto_Networks_Enterprise_DLP - Test": "Issue 32568",
        "JoeSecurityTestDetonation": "Issue 25650",
        "JoeSecurityTestPlaybook": "Issue 25649",
        "Cortex Data Lake Test": "Issue 24346",
        "Phishing - Cre - Test - Incident Starter": "Issue 26784",
        "Test Playbook McAfee ATD": "Issue 33409",
        "Detonate Remote File From URL -McAfee-ATD - Test": "Issue 33407",
        "Test Playbook McAfee ATD Upload File": "Issue 33408",
        "Trend Micro Apex - Test": "Issue 27280",
        "Microsoft Defender - ATP - Indicators Test": "Issue 29279",
        "Test-BPA": "Issue 28406",
        "Test-BPA_Integration": "Issue 28236",
        "TestTOPdeskPlaybook": "Issue 35412",
        "PAN-OS EDL Setup v3 Test": "Issue 35386",
        "GmailTest": "Issue 27057",
        "get_file_sample_by_hash_-_cylance_protect_-_test": "Issue 28823",
        "Carbon Black Enterprise EDR Test": "Issue 29775",
        "VirusTotal (API v3) Detonate Test": "Issue 36004",
        "FailedInstances - Test": "Issue 33218",
        "PAN-OS DAG Configuration Test": "Issue 19205",
        "PAN-OS - Block IP - Static Address Group Test": "Issue 37021",
        "PAN-OS - Block IP - Custom Block Rule Test": "Issue 37023",
        "Centreon-Test-Playbook": "Issue 37022",
        "PAN-OS - Block URL - Custom URL Category Test": "Issue 37024",
        "Service Desk Plus - Generic Polling Test": "Issue 30798",
        "get_original_email_-_ews-_test": "Issue 27571",
        "Trend Micro Deep Security - Test": "outsourced",
        "Microsoft Teams - Test": "Issue 38263",
        "QualysVulnerabilityManagement-Test": "Issue 38640",
        "test playbook - QRadarCorrelations": "Issue 38639",
        "EWS Extension: Powershell Online V2 Test": "Issue 39008",
        "O365 - EWS - Extension - Test": "Issue 39008",
        "Majestic Million Test Playbook": "Issue 30931",
        "iDefense_v2_Test": "Issue 40126",
        "EWS Mail Sender Test": "Issue 27944",
        "McAfee ESM v2 - Test v10.3.0": "Issue 35616",
        "AzureADTest": "Issue 40131",
        "Feed iDefense Test": "Issue 34035",
        "FireEyeNX-Test": "Issue 33216",
        "McAfee ESM v2 - Test v10.2.0": "Issue 35670",
        "McAfee ESM Watchlists - Test v10.3.0": "Issue 37130",
        "McAfee ESM Watchlists - Test v10.2.0": "Issue 39389",
        "Microsoft Teams Management - Test": "Issue 33410",
        "RedLockTest": "Issue 24600",
        "MicrosoftGraphMail-Test_prod": "Issue 40125",
        "Detonate URL - WildFire v2.1 - Test": "Issue 40834",
        "Domain Enrichment - Generic v2 - Test": "Issue 40862",
        "palo_alto_panorama_test_pb": "Issue 34371",
        "TestIPQualityScorePlaybook": "Issue 40915",
        "VerifyOOBV2Predictions-Test": "Issue 37947",
        "HybridAnalysis-Test": "Issue 26599",
        "Infoblox Test": "Issue 25651",
        "Carbon Black Edr - Test": "Issue 40132",
        "Phishing v2 - Test - Actual Incident": "Issue 41322",
        "AutoFocus V2 test": "Issue 26464",
        "Kaspersky Security Center - Test": "Issue 36487",
        "carbonBlackEndpointStandardTestPlaybook": "Issue 36936",
        "LogRhythm REST test": "Issue 40654"
    },
    "skipped_integrations": {
        
        "_comment1": "~~~ NO INSTANCE ~~~",
        "Ipstack": "Usage limit reached (Issue 38063)",
        "AnsibleAlibabaCloud": "No instance - issue 40447",
        "AnsibleAzure": "No instance - issue 40447",
        "AnsibleCiscoIOS": "No instance - issue 40447",
        "AnsibleCiscoNXOS": "No instance - issue 40447",
        "AnsibleHCloud": "No instance - issue 40447",
        "AnsibleKubernetes": "No instance - issue 40447",
        "AnsibleACME": "No instance - issue 40447",
        "AnsibleDNS": "No instance - issue 40447",
        "AnsibleLinux": "No instance - issue 40447",
        "AnsibleOpenSSL": "No instance - issue 40447",
        "AnsibleMicrosoftWindows": "No instance - issue 40447",
        "AnsibleVMware": "No instance - issue 40447",
        "SolarWinds": "No instance - developed by Crest",
        "SOCRadarIncidents": "No instance - developed by partner",
        "SOCRadarThreatFusion": "No instance - developed by partner",
        "trustwave secure email gateway": "No instance - developed by Qmasters",
        "VMware Workspace ONE UEM (AirWatch MDM)": "No instance - developed by crest",
        "ServiceDeskPlus (On-Premise)": "No instance",
        "Forcepoint": "instance issues. Issue 28043",
        "ZeroFox": "Issue 29284",
        "Symantec Management Center": "Issue 23960",
        "Traps": "Issue 24122",
        "Fidelis Elevate Network": "Issue 26453",
        "CrowdStrike Falcon X": "Issue 26209",
        "ArcSight Logger": "Issue 19117",
        "Sophos Central": "No instance",
        "MxToolBox": "No instance",
        "Prisma Access": "Instance will be provided soon by Lior and Prasen - Issue 27112",
        "AlphaSOC Network Behavior Analytics": "No instance",
        "IsItPhishing": "No instance",
        "Verodin": "No instance",
        "EasyVista": "No instance",
        "Pipl": "No instance",
        "Moloch": "No instance",
        "Twilio": "No instance",
        "Zendesk": "No instance",
        "GuardiCore": "No instance",
        "Nessus": "No instance",
        "Cisco CloudLock": "No instance",
        "Vectra v2": "No instance",
        "GoogleCloudSCC": "No instance, outsourced",
        "FortiGate": "License expired, and not going to get one (issue 14723)",
        "Attivo Botsink": "no instance, not going to get it",
        "VMware": "no License, and probably not going to get it",
        "AWS Sagemaker": "License expired, and probably not going to get it",
        "Symantec MSS": "No instance, probably not going to get it (issue 15513)",
        "Google Cloud Compute": "Can't test yet",
        "FireEye ETP": "No instance",
        "Proofpoint TAP v2": "No instance",
        "remedy_sr_beta": "No instance",
        "fireeye": "Issue 19839",
        "Remedy On-Demand": "Issue 19835",
        "Check Point": "Issue 18643",
        "CheckPointFirewall_v2": "Issue 18643",
        "Preempt": "Issue 20268",
        "Jask": "Issue 18879",
        "vmray": "Issue 18752",
        "Anomali ThreatStream v2": "Issue 19182",
        "Anomali ThreatStream": "Issue 19182",
        "SCADAfence CNM": "Issue 18376",
        "ArcSight ESM v2": "Issue #18328",
        "AlienVault USM Anywhere": "Issue #18273",
        "Dell Secureworks": "No instance",
        "Netskope": "instance is down",
        "Service Manager": "Expired license",
        "carbonblackprotection": "License expired",
        "icebrg": "Issue 14312",
        "Freshdesk": "Trial account expired",
        "Threat Grid": "Issue 16197",
        "Kafka V2": "Can not connect to instance from remote",
        "Check Point Sandblast": "Issue 15948",
        "Remedy AR": "getting 'Not Found' in test button",
        "Salesforce": "Issue 15901",
        "RedCanary": "License expired",
        "ANYRUN": "No instance",
        "Snowflake": "Looks like account expired, needs looking into",
        "Cisco Spark": "Issue 18940",
        "Phish.AI": "Issue 17291",
        "MaxMind GeoIP2": "Issue 18932.",
        "Exabeam": "Issue 19371",
        "PaloAltoNetworks_PrismaCloudCompute": "Issue 27112",
        "Ivanti Heat": "Issue 26259",
        "AWS - Athena - Beta": "Issue 19834",
        "SNDBOX": "Issue 28826",
        "Workday": "License expired Issue: 29595",
        "FireEyeFeed": "License expired Issue: 31838",
        "Akamai WAF": "Issue 32318",
        "FraudWatch": "Issue 34299",
        "Cisco Stealthwatch": "No instance - developed by Qmasters",
        "Armis": "No instance - developed by SOAR Experts",
        
        "_comment2": "~~~ UNSTABLE ~~~",
        "Tenable.sc": "unstable instance",
        "ThreatConnect v2": "unstable instance",
        
        "_comment3": "~~~ QUOTA ISSUES ~~~",
        "Lastline": "issue 20323",
        "Google Resource Manager": "Cannot create projects because have reached allowed quota.",
        "Looker": "Warehouse 'DEMO_WH' cannot be resumed because resource monitor 'LIMITER' has exceeded its quota.",
        
        "_comment4": "~~~ OTHER ~~~",
        "AlienVault OTX TAXII Feed": "Issue 29197",
        "EclecticIQ Platform": "Issue 8821",
        "Zoom": "Issue 19832",
        "Forescout": "Can only be run from within PANW network. Look in keeper for - Demisto in the LAB",
        "FortiManager": "Can only be run within PANW network",
        "HelloWorldSimple": "This is just an example integration - no need for test",
        "TestHelloWorldPlaybook": "This is just an example integration - no need for test",
        "Lastline v2": "Temporary skipping, due to quota issues, in order to merge a PR",
        "AttackIQFireDrill": "License issues #29774",
        "SentinelOne V2": "License expired issue #24933",
        "G Suite Security Alert Center": "Developed by crest, need to add permissions to our instance issue #40988"
    },
    "nightly_integrations": [
        "Laline v2",
        "TruSTAR",
        "VulnDB"
    ],
    "unmockable_integrations": {
        "NetscoutArborSightline": "Uses timestamp",
        "EwsExtension": "Powershell does not support proxy",
        "EWS Extension Online Powershell v2": "Powershell does not support proxy/ssl",
        "Office 365 Feed": "Client sends a unique uuid as first request of every run",
        "AzureWAF": "Has a command that sends parameters in the path",
        "HashiCorp Vault": "Has a command that sends parameters in the path",
        "urlscan.io": "Uses data that comes in the headers",
        "CloudConvert": "has a command that uploads a file (!cloudconvert-upload)",
        "Symantec Messaging Gateway": "Test playbook uses a random string",
        "AlienVault OTX TAXII Feed": "Client from 'cabby' package generates uuid4 in the request",
        "Generic Webhook": "Does not send HTTP traffic",
        "Microsoft Endpoint Configuration Manager": "Uses Microsoft winRM",
        "SecurityIntelligenceServicesFeed": "Need proxy configuration in server",
        "BPA": "Playbook using GenericPolling which is inconsistent",
        "XsoarPowershellTesting": "Integration which not use network.",
        "Mail Listener v2": "Integration has no proxy checkbox",
        "Cortex XDR - IOC": "'Cortex XDR - IOC - Test' is using also the fetch indicators which is not working in proxy mode",
        "SecurityAndCompliance": "Integration doesn't support proxy",
        "Cherwell": "Submits a file - tests that send files shouldn't be mocked. this problem was fixed but the test is not running anymore because the integration is skipped",
        "Maltiverse": "issue 24335",
        "ActiveMQ": "stomp sdk not supporting proxy.",
        "MITRE ATT&CK": "Using taxii2client package",
        "MongoDB": "Our instance not using SSL",
        "Cortex Data Lake": "Integration requires SSL",
        "Google Key Management Service": "The API requires an SSL secure connection to work.",
        "McAfee ESM-v10": "we have multiple instances with same test playbook, mock recording are per playbook so it keeps failing the playback step",
        "mysql": "Does not use http",
        "SlackV2": "Integration requires SSL",
        "SlackV3": "Integration requires SSL",
        "Whois": "Mocks does not support sockets",
        "Panorama": "Exception: Proxy process took to long to go up. https://circleci.com/gh/demisto/content/24826",
        "Image OCR": "Does not perform network traffic",
        "Server Message Block (SMB) v2": "Does not perform http communication",
        "Active Directory Query v2": "Does not perform http communication",
        "dnstwist": "Does not perform http communication",
        "Generic SQL": "Does not perform http communication",
        "PagerDuty v2": "Integration requires SSL",
        "TCPIPUtils": "Integration requires SSL",
        "Luminate": "Integration has no proxy checkbox",
        "Shodan": "Integration has no proxy checkbox",
        "Google BigQuery": "Integration has no proxy checkbox",
        "ReversingLabs A1000": "Checking",
        "Check Point": "Checking",
        "okta": "Test Module failing, suspect it requires SSL",
        "Okta v2": "dynamic test, need to revisit and better avoid conflicts",
        "Awake Security": "Checking",
        "ArcSight ESM v2": "Checking",
        "Phish.AI": "Checking",
        "Intezer": "Nightly - Checking",
        "ProtectWise": "Nightly - Checking",
        "google-vault": "Nightly - Checking",
        "McAfee NSM": "Nightly - Checking",
        "Forcepoint": "Nightly - Checking",
        "palo_alto_firewall": "Need to check test module",
        "Signal Sciences WAF": "error with certificate",
        "google": "'unsecure' parameter not working",
        "EWS Mail Sender": "Inconsistent test (playback fails, record succeeds)",
        "ReversingLabs Titanium Cloud": "No Unsecure checkbox. proxy trying to connect when disabled.",
        "Recorded Future": "might be dynamic test",
        "AlphaSOC Wisdom": "Test module issue",
        "RedLock": "SSL Issues",
        "Microsoft Graph User": "Test direct access to oproxy",
        "Azure Security Center v2": "Test direct access to oproxy",
        "Azure Compute v2": "Test direct access to oproxy",
        "AWS - CloudWatchLogs": "Issue 20958",
        "AWS - Athena - Beta": "Issue 24926",
        "AWS - CloudTrail": "Issue 24926",
        "AWS - Lambda": "Issue 24926",
        "AWS - IAM": "Issue 24926",
        "AWS Sagemaker": "Issue 24926",
        "Gmail Single User": "googleclient sdk has time based challenge exchange",
        "Gmail": "googleclient sdk has time based challenge exchange",
        "GSuiteAdmin": "googleclient sdk has time based challenge exchange",
        "GoogleCloudTranslate": "google translate sdk does not support proxy",
        "Google Chronicle Backstory": "SDK",
        "Google Vision AI": "SDK",
        "Google Cloud Compute": "googleclient sdk has time based challenge exchange",
        "Google Cloud Functions": "googleclient sdk has time based challenge exchange",
        "GoogleDocs": "googleclient sdk has time based challenge exchange",
        "GooglePubSub": "googleclient sdk has time based challenge exchange",
        "Google Resource Manager": "googleclient sdk has time based challenge exchange",
        "Google Cloud Storage": "SDK",
        "GoogleCalendar": "googleclient sdk has time based challenge exchange",
        "GoogleDrive": "googleclient sdk has time based challenge exchange",
        "Syslog Sender": "syslog",
        "syslog": "syslog",
        "MongoDB Log": "Our instance not using SSL",
        "MongoDB Key Value Store": "Our instance not using SSL",
        "GoogleKubernetesEngine": "SDK",
        "TAXIIFeed": "Cannot use proxy",
        "EWSO365": "oproxy dependent",
        "MISP V2": "Cleanup process isn't performed as expected.",
        "MISP V3": "Cleanup process isn't performed as expected.",
        "Azure Network Security Groups": "Has a command that sends parameters in the path",
        "GitHub": "Cannot use proxy",
        "LogRhythm": "Cannot use proxy",
        "Create-Mock-Feed-Relationships": "recording is redundant for this integration",
        "RSA Archer v2": "cannot connect to proxy"
    },
    "parallel_integrations": [
        "AWS - EC2",
        "Amazon DynamoDB",
        "AWS - ACM",
        "AWS - Security Hub",
        "Cryptocurrency",
        "SNDBOX",
        "Whois",
        "Rasterize",
        "CVE Search v2",
        "VulnDB",
        "CheckPhish",
        "Tanium",
        "LogRhythmRest",
        "ipinfo",
        "ipinfo_v2",
        "Demisto REST API",
        "syslog",
        "ElasticsearchFeed",
        "MITRE ATT&CK",
        "Microsoft Intune Feed",
        "JSON Feed",
        "Plain Text Feed",
        "Fastly Feed",
        "Malware Domain List Active IPs Feed",
        "Blocklist_de Feed",
        "Cloudflare Feed",
        "AzureFeed",
        "SpamhausFeed",
        "Cofense Feed",
        "Bambenek Consulting Feed",
        "AWS Feed",
        "CSVFeed",
        "ProofpointFeed",
        "abuse.ch SSL Blacklist Feed",
        "TAXIIFeed",
        "Office 365 Feed",
        "AutoFocus Feed",
        "Recorded Future Feed",
        "DShield Feed",
        "AlienVault Reputation Feed",
        "BruteForceBlocker Feed",
        "Feodo Tracker IP Blocklist Feed",
        "AlienVault OTX TAXII Feed",
        "Prisma Access Egress IP feed",
        "Lastline v2",
        "McAfee DXL",
        "GCP Whitelist Feed",
        "Cortex Data Lake",
        "Mail Listener v2",
        "EDL",
        "Create-Mock-Feed-Relationships"
    ],
    "private_tests": [
        "HelloWorldPremium_Scan-Test",
        "HelloWorldPremium-Test"
    ],
    "docker_thresholds": {
        
        "_comment": "Add here docker images which are specific to an integration and require a non-default threshold (such as rasterize or ews). That way there is no need to define this multiple times. You can specify full image name with version or without.",
        "images": {
            "demisto/chromium": {
                "pid_threshold": 11
            },
            "demisto/py-ews:2.0": {
                "memory_threshold": 150
            },
            "demisto/pymisp:1.0.0.52": {
                "memory_threshold": 150
            },
            "demisto/pytan": {
                "pid_threshold": 11
            },
            "demisto/google-k8s-engine:1.0.0.9467": {
                "pid_threshold": 11
            },
            "demisto/threatconnect-tcex": {
                "pid_threshold": 11
            },
            "demisto/taxii2": {
                "pid_threshold": 11
            },
            "demisto/pwsh-infocyte": {
                "pid_threshold": 24,
                "memory_threshold": 140
            },
            "demisto/pwsh-exchange": {
                "pid_threshold": 24,
                "memory_threshold": 140
            },
            "demisto/powershell": {
                "pid_threshold": 24,
                "memory_threshold": 140
            },
            "demisto/powershell-ubuntu": {
                "pid_threshold": 45,
                "memory_threshold": 200
            },
            "demisto/boto3": {
                "memory_threshold": 90
            },
            "demisto/flask-nginx": {
                "pid_threshold": 11
            }
        }
    }
}<|MERGE_RESOLUTION|>--- conflicted
+++ resolved
@@ -4597,11 +4597,7 @@
         "CuckooTest": "Issue 25601",
         "PhishlabsIOC_DRP-Test": "Issue 29589",
         "Carbon Black Live Response Test": "Issue 28237",
-<<<<<<< HEAD
         "Carbon Black Enterprise Protection V2 Test": "Issue 32322",
-=======
-        "Google_Vault-Search_And_Display_Results_test": "Issue 24348",
->>>>>>> 620b941f
         "FeedThreatConnect-Test": "Issue 32317",
         "Palo_Alto_Networks_Enterprise_DLP - Test": "Issue 32568",
         "JoeSecurityTestDetonation": "Issue 25650",
