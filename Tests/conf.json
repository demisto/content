{
    "testTimeout": 160,
    "testInterval": 20,
    "tests": [
        {
            "playbookID": "IndicatorFormatterFilterTest"
        },
        {
            "integrations": "FeedURLhaus",
            "playbookID": "playbook-urlhaus-feed_Test"
        },
        {
            "integrations": "RSANetWitnessv115",
            "playbookID": "RSANetWitnessv115-Test"
        },
        {
            "integrations": [
                "FeedMandiant",
                "Demisto REST API"
            ],
            "playbookID": "Fetch Indicators Test",
            "fromversion": "6.1.0",
            "is_mockable": false,
            "instance_names": "FeedMandiant",
            "timeout": 2400
        },
        {
            "integrations": "LogRhythmRest V2",
            "playbookID": "LogRhythmRestV2-test"
        },
        {
            "playbookID": "Base64Decode - Test"
        },
        {
            "playbookID": "SupportMultithreading - Test",
            "is_mockable": false
        },
        {
            "fromversion": "5.0.0",
            "integrations": [
                "WildFire-v2"
            ],
            "playbookID": "Detonate File - WildFire - Test"
        },
        {
            "integrations": [
                "Microsoft Management Activity API (O365 Azure Events)"
            ],
            "playbookID": "MicrosoftManagementActivity - Test"
        },
        {
            "integrations": "Microsoft Teams Management",
            "playbookID": "Microsoft Teams Management - Test",
            "is_mockable": false,
            "timeout": 700
        },
        {
            "playbookID": "SetIfEmpty - non-ascii chars - Test"
        },
        {
            "integrations": "Tripwire",
            "playbookID": "TestplaybookTripwire",
            "fromversion": "5.0.0"
        },
        {
            "integrations": "CensysV2",
            "playbookID": "CensysV2-Test",
            "fromversion": "6.1.0"
        },
        {
            "playbookID": "Generic Polling Test",
            "timeout": 250
        },
        {
            "integrations": "Cisco Umbrella Enforcement",
            "playbookID": "Cisco Umbrella Enforcement-Test",
            "fromversion": "5.0.0"
        },
        {
            "integrations": "GCP-IAM",
            "playbookID": "playbook-GCP-IAM_Test",
            "fromversion": "6.0.0"
        },
        {
            "integrations": "GSuiteAdmin",
            "playbookID": "GSuiteAdmin-Test",
            "fromversion": "5.0.0"
        },
        {
            "integrations": "GSuiteAuditor",
            "playbookID": "GSuiteAuditor-Test",
            "fromversion": "5.5.0"
        },
        {
            "integrations": "AzureWAF",
            "instance_names":"azure_waf_user_auth_instance",
            "playbookID": "Azure WAF - Test",
            "fromversion": "5.0.0"
        },
        {
            "integrations": [
                "Azure Active Directory Identity Protection",
                "Demisto REST API"
            ],
            "playbookID": "AzureADTest",
            "fromversion": "6.0.0",
            "timeout": 3000,
            "is_mockable": false
        },
        {
            "integrations": "GoogleCalendar",
            "playbookID": "GoogleCalendar-Test",
            "fromversion": "5.0.0"
        },
        {
            "integrations": "GoogleDrive",
            "playbookID": "GoogleDrive-Test",
            "fromversion": "5.0.0"
        },
        {
            "integrations": "FireEye Central Management",
            "playbookID": "FireEye Central Management - Test",
            "fromversion": "5.5.0",
            "timeout": 500
        },
        {
            "integrations": "FireEyeNX",
            "playbookID": "FireEyeNX-Test"
        },
        {
            "integrations": "FireEyeHX v2",
            "playbookID": "FireEyeHX_v2",
            "fromversion": "6.2.0",
            "timeout": 1200
        },
        {
            "integrations": "FireEyeHX v2",
            "playbookID": "FireEyeHXv2_without_polling"
        },
        {
            "integrations": "EmailRepIO",
            "playbookID": "TestEmailRepIOPlaybook",
            "fromversion": "5.0.0"
        },
        {
            "integrations": "XsoarPowershellTesting",
            "playbookID": "XsoarPowershellTesting-Test"
        },
        {
            "integrations": "Palo Alto Networks Threat Vault",
            "playbookID": "PANW Threat Vault - Signature Search - Test",
            "fromversion": "5.0.0"
        },
        {
            "integrations": "Microsoft Endpoint Configuration Manager",
            "playbookID": "Microsoft ECM - Test",
            "fromversion": "5.5.0",
            "timeout": 400
        },
        {
            "integrations": "CrowdStrike Falcon Intel v2",
            "playbookID": "CrowdStrike Falcon Intel v2 - Test",
            "fromversion": "5.0.0"
        },
        {
            "integrations": "SecurityAndCompliance",
            "playbookID": "O365-SecurityAndCompliance-Test",
            "fromversion": "5.5.0",
            "memory_threshold": 300,
            "timeout": 1500
        },
        {
            "integrations": "SecurityAndCompliance",
            "playbookID": "O365-SecurityAndCompliance-ContextResults-Test",
            "fromversion": "5.5.0",
            "memory_threshold": 300,
            "timeout": 1500
        },
        {
            "integrations": "Azure Storage Container",
            "playbookID": "playbook-AzureStorageContainer-Test",
            "fromVersion": "6.0.0"
        },
        {
            "integrations": "Azure Storage FileShare",
            "playbookID": "playbook-AzureStorageFileShare-Test",
            "fromVersion": "6.0.0"
        },
        {
            "integrations": "Azure Storage Queue",
            "playbookID": "playbook-AzureStorageQueue-Test",
            "fromVersion": "6.0.0"
        },
        {
            "integrations": "Azure Storage Table",
            "playbookID": "playbook-AzureStorageTable-Test",
            "fromVersion": "6.0.0"
        },
        {
            "integrations": "EwsExtension",
            "playbookID": "O365 - EWS - Extension - Test",
            "fromversion": "6.0.0",
            "timeout": 500
        },
        {
            "integrations": "Majestic Million",
            "playbookID": "Majestic Million Test Playbook",
            "fromversion": "5.5.0",
            "memory_threshold": 300,
            "timeout": 500
        },
        {
            "integrations": "Anomali Enterprise",
            "playbookID": "Anomali Match Forensic Search - Test",
            "fromversion": "5.0.0"
        },
        {
            "integrations": [
                "Mail Listener v2",
                "Mail Sender (New)"
            ],
            "playbookID": "Mail-Listener Test Playbook",
            "fromversion": "5.0.0",
            "instance_names": [
                "Mail_Sender_(New)_STARTTLS"
            ]
        },
        {
            "integrations": "GraphQL",
            "fromversion": "5.0.0",
            "instance_names": "fetch_schema",
            "playbookID": "GraphQL - Test"
        },
        {
            "integrations": "GraphQL",
            "fromversion": "5.0.0",
            "instance_names": "no_fetch_schema",
            "playbookID": "GraphQL - Test"
        },
        {
            "integrations": "Azure Network Security Groups",
            "fromversion": "5.0.0",
            "instance_names": "azure_nsg_prod",
            "playbookID": "Azure NSG - Test"
        },
        {
            "integrations": "OpenCTI Feed",
            "playbookID": "OpenCTI Feed Test",
            "fromversion": "5.5.0"
        },
        {
            "integrations": "AWS - Security Hub",
            "playbookID": "AWS-securityhub Test",
            "timeout": 800
        },
        {
            "integrations": "Microsoft Advanced Threat Analytics",
            "playbookID": "Microsoft Advanced Threat Analytics - Test",
            "fromversion": "5.0.0",
            "is_mockable": false
        },
        {
            "integrations": "Zimperium",
            "playbookID": "Zimperium_Test",
            "fromversion": "5.0.0"
        },
        {
            "integrations": "Absolute",
            "playbookID": "Absolute_TestPlaybook",
            "fromversion": "6.0.0"
        },
        {
            "integrations": "ServiceDeskPlus",
            "playbookID": "Service Desk Plus Test",
            "instance_names": "sdp_instance_1",
            "fromversion": "5.0.0",
            "toversion": "5.9.9",
            "is_mockable": false
        },
        {
            "integrations": "ServiceDeskPlus",
            "playbookID": "Service Desk Plus - Generic Polling Test",
            "instance_names": "sdp_instance_1",
            "fromversion": "5.0.0",
            "toversion": "5.9.9"
        },
        {
            "integrations": "ServiceDeskPlus",
            "playbookID": "Service Desk Plus Test",
            "instance_names": "sdp_instance_2",
            "fromversion": "6.0.0",
            "is_mockable": false
        },
        {
            "integrations": "ServiceDeskPlus",
            "playbookID": "Service Desk Plus - Generic Polling Test",
            "instance_names": "sdp_instance_2",
            "fromversion": "6.0.0"
        },
        {
            "integrations": "ThreatConnect Feed",
            "playbookID": "FeedThreatConnect-Test",
            "fromversion": "5.5.0"
        },
        {
            "integrations": "URLhaus",
            "playbookID": "Test_URLhaus",
            "timeout": 1000
        },
        {
            "integrations": "AzureDevOps",
            "playbookID": "playbook-AzureDevOps-Test",
            "fromversion": "6.2.0"
        },
        {
            "integrations": "Microsoft Intune Feed",
            "playbookID": "FeedMicrosoftIntune_Test",
            "fromversion": "5.5.0"
        },
        {
            "integrations": "Tanium Threat Response",
            "playbookID": "Tanium Threat Response Test"
        },
        {
            "integrations": [
                "Syslog Sender",
                "syslog"
            ],
            "playbookID": "Test Syslog",
            "fromversion": "5.5.0",
            "timeout": 600
        },
        {
            "integrations": "APIVoid",
            "playbookID": "APIVoid Test"
        },
        {
            "integrations": "CloudConvert",
            "playbookID": "CloudConvert-test",
            "fromversion": "5.0.0",
            "timeout": 3000
        },
        {
            "integrations": "Cisco Firepower",
            "playbookID": "Cisco Firepower - Test",
            "timeout": 1000,
            "fromversion": "5.0.0"
        },
        {
            "integrations": "IllusiveNetworks",
            "playbookID": "IllusiveNetworks-Test",
            "fromversion": "5.0.0",
            "timeout": 500
        },
        {
            "integrations": "JSON Feed",
            "playbookID": "JSON_Feed_Test",
            "fromversion": "5.5.0",
            "instance_names": "JSON Feed no_auto_detect"
        },
        {
            "integrations": "JSON Feed",
            "playbookID": "JSON_Feed_Test",
            "fromversion": "5.5.0",
            "instance_names": "JSON Feed_auto_detect"
        },
        {
            "integrations": "JSON Feed",
            "playbookID": "JSON_Feed_Test",
            "fromversion": "5.5.0",
            "instance_names": "JSON Feed_post"
        },
        {
            "integrations": "Google Cloud Functions",
            "playbookID": "test playbook - Google Cloud Functions",
            "fromversion": "5.0.0"
        },
        {
            "integrations": "Plain Text Feed",
            "playbookID": "PlainText Feed - Test",
            "fromversion": "5.5.0",
            "instance_names": "Plain Text Feed no_auto_detect"
        },
        {
            "integrations": "Plain Text Feed",
            "playbookID": "PlainText Feed - Test",
            "fromversion": "5.5.0",
            "instance_names": "Plain Text Feed_auto_detect"
        },
        {
            "integrations": "Silverfort",
            "playbookID": "Silverfort-test",
            "fromversion": "5.0.0"
        },
        {
            "integrations": "GoogleKubernetesEngine",
            "playbookID": "GoogleKubernetesEngine_Test",
            "timeout": 600,
            "fromversion": "5.5.0"
        },
        {
            "integrations": "Fastly Feed",
            "playbookID": "Fastly Feed Test",
            "fromversion": "5.5.0"
        },
        {
            "integrations": "Malware Domain List Active IPs Feed",
            "playbookID": "Malware Domain List Active IPs Feed Test",
            "fromversion": "5.5.0"
        },
        {
            "integrations": "Claroty",
            "playbookID": "Claroty - Test",
            "fromversion": "5.0.0"
        },
        {
            "integrations": "Trend Micro Apex",
            "playbookID": "Trend Micro Apex - Test",
            "is_mockable": false
        },
        {
            "integrations": "Blocklist_de Feed",
            "playbookID": "Blocklist_de - Test",
            "fromversion": "5.5.0"
        },
        {
            "integrations": "Cloudflare Feed",
            "playbookID": "cloudflare - Test",
            "fromversion": "5.5.0"
        },
        {
            "integrations": "AzureFeed",
            "playbookID": "AzureFeed - Test",
            "fromversion": "5.5.0"
        },
        {
            "playbookID": "CreateIndicatorFromSTIXTest",
            "fromversion": "5.0.0"
        },
        {
            "integrations": "SpamhausFeed",
            "playbookID": "Spamhaus_Feed_Test",
            "fromversion": "5.5.0"
        },
        {
            "integrations": "Cofense Feed",
            "playbookID": "TestCofenseFeed",
            "fromversion": "5.5.0"
        },
        {
            "integrations": "Bambenek Consulting Feed",
            "playbookID": "BambenekConsultingFeed_Test",
            "fromversion": "5.5.0"
        },
        {
            "integrations": "Pipl",
            "playbookID": "Pipl Test"
        },
        {
            "integrations": "AWS Feed",
            "playbookID": "AWS Feed Test",
            "fromversion": "5.5.0"
        },
        {
            "integrations": "QuestKace",
            "playbookID": "QuestKace test",
            "fromversion": "5.0.0"
        },
        {
            "integrations": "Digital Defense FrontlineVM",
            "playbookID": "Digital Defense FrontlineVM - Scan Asset Not Recently Scanned Test"
        },
        {
            "integrations": "Digital Defense FrontlineVM",
            "playbookID": "Digital Defense FrontlineVM - Test Playbook"
        },
        {
            "integrations": "CSVFeed",
            "playbookID": "CSV_Feed_Test",
            "fromversion": "5.5.0",
            "instance_names": "CSVFeed_no_auto_detect"
        },
        {
            "integrations": "CSVFeed",
            "playbookID": "CSV_Feed_Test",
            "fromversion": "5.5.0",
            "instance_names": "CSVFeed_auto_detect"
        },
        {
            "integrations": "ProofpointFeed",
            "playbookID": "TestProofpointFeed",
            "fromversion": "5.5.0"
        },
        {
            "integrations": "Digital Shadows",
            "playbookID": "Digital Shadows - Test"
        },
        {
            "integrations": "Azure Compute v2",
            "playbookID": "Azure Compute - Test",
            "instance_names": "ms_azure_compute_dev"
        },
        {
            "integrations": "Azure Compute v2",
            "playbookID": "Azure Compute - Test",
            "instance_names": "ms_azure_compute_prod",
            "is_mockable": false
        },
        {
            "integrations": "Azure Compute v2",
            "playbookID": "Azure Compute - Login Test",
            "instance_names": "ms_azure_compute_prod",
            "is_mockable": false
        },
        {
            "integrations": "Azure Compute v2",
            "playbookID": "Azure Compute - Login Test",
            "instance_names": "ms_azure_compute_self_deployed"
        },
        {
            "integrations": "Symantec Data Loss Prevention",
            "playbookID": "Symantec Data Loss Prevention - Test",
            "fromversion": "4.5.0"
        },
        {
            "integrations": "Symantec Data Loss Prevention v2",
            "playbookID": "Symantec Data Loss Prevention v2 - Test",
            "fromversion": "6.0.0"
        },
        {
            "integrations": "Lockpath KeyLight v2",
            "playbookID": "Keylight v2 - Test"
        },
        {
            "integrations": "Azure Security Center v2",
            "playbookID": "Azure SecurityCenter - Test",
            "instance_names": "ms_azure_sc_prod",
            "is_mockable": false
        },
        {
            "integrations": "Azure Security Center v2",
            "playbookID": "Azure SecurityCenter - Test",
            "instance_names": "ms_azure_sc_dev"
        },
        {
            "integrations": "Azure Security Center v2",
            "playbookID": "Azure SecurityCenter - Test",
            "instance_names": "ms_azure_sc_self_deployed"
        },
        {
            "integrations": "JsonWhoIs",
            "playbookID": "JsonWhoIs-Test"
        },
        {
            "integrations": "Maltiverse",
            "playbookID": "Maltiverse Test"
        },
        {
            "integrations": "Box v2",
            "playbookID": "BoxV2_TestPlaybook"
        },
        {
            "integrations": "MicrosoftGraphMail",
            "playbookID": "MicrosoftGraphMail-Test_dev",
            "instance_names": "ms_graph_mail_dev"
        },
        {
            "integrations": "MicrosoftGraphMail",
            "playbookID": "MicrosoftGraphMail-Test_dev_no_oproxy",
            "instance_names": "ms_graph_mail_dev_no_oproxy"
        },
        {
            "integrations": "MicrosoftGraphMail",
            "playbookID": "MicrosoftGraphMail-Test_prod",
            "instance_names": "ms_graph_mail_prod",
            "is_mockable": false
        },
        {
            "integrations": "CloudShark",
            "playbookID": "CloudShark - Test Playbook"
        },
        {
            "integrations": "Google Vision AI",
            "playbookID": "Google Vision API - Test"
        },
        {
            "integrations": "nmap",
            "playbookID": "Nmap - Test",
            "fromversion": "5.0.0"
        },
        {
            "integrations": "AutoFocus V2",
            "playbookID": "Autofocus Query Samples, Sessions and Tags Test Playbook",
            "fromversion": "4.5.0",
            "timeout": 1000
        },
        {
            "integrations": "HelloWorld",
            "playbookID": "HelloWorld-Test",
            "fromversion": "5.0.0"
        },
        {
            "integrations": "HelloWorld",
            "playbookID": "Sanity Test - Playbook with integration",
            "fromversion": "5.0.0"
        },
        {
            "integrations": "HelloWorld",
            "playbookID": "Sanity Test - Playbook with mocked integration",
            "fromversion": "5.0.0"
        },
        {
            "playbookID": "Sanity Test - Playbook with no integration",
            "fromversion": "5.0.0"
        },
        {
            "integrations": "Gmail",
            "playbookID": "Sanity Test - Playbook with Unmockable Integration",
            "fromversion": "5.0.0"
        },
        {
            "integrations": "Whois",
            "playbookID": "Sanity Test - Playbook with Unmockable Whois Integration",
            "fromversion": "6.5.0"
        },
        {
            "integrations": "HelloWorld",
            "playbookID": "HelloWorld_Scan-Test",
            "fromversion": "5.0.0",
            "timeout": 400
        },
        {
            "integrations": "HelloWorldPremium",
            "playbookID": "HelloWorldPremium_Scan-Test",
            "fromversion": "5.0.0",
            "timeout": 400
        },
        {
            "integrations": "HelloWorldPremium",
            "playbookID": "HelloWorldPremium-Test",
            "fromversion": "5.0.0"
        },
        {
            "integrations": "ThreatQ v2",
            "playbookID": "ThreatQ - Test",
            "fromversion": "4.5.0"
        },
        {
            "integrations": "AttackIQFireDrill",
            "playbookID": "AttackIQ - Test"
        },
        {
            "integrations": "PhishLabs IOC EIR",
            "playbookID": "PhishlabsIOC_EIR-Test"
        },
        {
            "integrations": "Amazon DynamoDB",
            "playbookID": "AWS_DynamoDB-Test"
        },
        {
            "integrations": "PhishLabs IOC DRP",
            "playbookID": "PhishlabsIOC_DRP-Test"
        },
        {
            "playbookID": "Create Phishing Classifier V2 ML Test",
            "timeout": 60000,
            "fromversion": "6.1.0",
            "instance_names": "ml_dummy_prod",
            "integrations": "AzureWAF"
        },
        {
            "integrations": "ZeroFox",
            "playbookID": "ZeroFox-Test",
            "fromversion": "4.1.0"
        },
        {
            "integrations": "AlienVault OTX v2",
            "playbookID": "Alienvault_OTX_v2 - Test"
        },
        {
            "integrations": "AWS - CloudWatchLogs",
            "playbookID": "AWS - CloudWatchLogs Test Playbook",
            "fromversion": "5.0.0"
        },
        {
            "integrations": "SlackV2",
            "playbookID": "Slack Test Playbook",
            "timeout": 400,
            "pid_threshold": 5,
            "fromversion": "5.0.0"
        },
        {
            "integrations": "SlackV3",
            "playbookID": "SlackV3 TestPB",
            "instance_names": "cached",
            "timeout": 400,
            "pid_threshold": 8,
            "fromversion": "5.5.0"
        },
        {
            "integrations": "SlackV3",
            "playbookID": "Test_SlackV3_NonCaching",
            "instance_names": "non_cached",
            "timeout": 400,
            "pid_threshold": 8,
            "fromversion": "5.5.0"
        },
        {
            "integrations": "Cortex XDR - IR",
            "playbookID": "Test XDR Playbook",
            "fromversion": "4.1.0",
            "timeout": 2500
        },
        {
            "integrations": "Cortex XDR - IOC",
            "playbookID": "Cortex XDR - IOC - Test",
            "fromversion": "5.5.0",
            "timeout": 1200
        },
        {
            "integrations": "Cloaken",
            "playbookID": "Cloaken-Test",
            "is_mockable": false
        },
        {
            "integrations": "ThreatX",
            "playbookID": "ThreatX-test",
            "timeout": 600
        },
        {
            "integrations": "Akamai WAF SIEM",
            "playbookID": "Akamai_WAF_SIEM-Test"
        },
        {
            "integrations": "Cofense Triage v2",
            "playbookID": "Cofense Triage v2 Test"
        },
        {
            "integrations": "Akamai WAF",
            "playbookID": "Akamai_WAF-Test"
        },
        {
            "integrations": "abuse.ch SSL Blacklist Feed",
            "playbookID": "SSL Blacklist test",
            "fromversion": "5.5.0"
        },
        {
            "integrations": "CheckPhish",
            "playbookID": "CheckPhish-Test"
        },
        {
            "integrations": "Symantec Management Center",
            "playbookID": "SymantecMC_TestPlaybook"
        },
        {
            "integrations": "Looker",
            "playbookID": "Test-Looker"
        },
        {
            "integrations": "Vertica",
            "playbookID": "Vertica Test"
        },
        {
            "integrations": "Server Message Block (SMB) v2",
            "playbookID": "SMB_v2-Test"
        },
        {
            "playbookID": "ConvertFile-Test",
            "fromversion": "4.5.0"
        },
        {
            "playbookID": "TestAwsEC2GetPublicSGRules-Test"
        },
        {
            "integrations": "RSA NetWitness Packets and Logs",
            "playbookID": "rsa_packets_and_logs_test"
        },
        {
            "playbookID": "CheckpointFW-test",
            "integrations": "Check Point"
        },
        {
            "playbookID": "RegPathReputationBasicLists_test"
        },
        {
            "playbookID": "EmailDomainSquattingReputation-Test"
        },
        {
            "playbookID": "RandomStringGenerateTest"
        },
        {
            "playbookID": "playbook-checkEmailAuthenticity-test"
        },
        {
            "playbookID": "HighlightWords_Test"
        },
        {
            "playbookID": "StringContainsArray_test"
        },
        {
            "integrations": "Fidelis Elevate Network",
            "playbookID": "Fidelis-Test"
        },
        {
            "integrations": "AWS - ACM",
            "playbookID": "ACM-Test"
        },
        {
            "integrations": "Thinkst Canary",
            "playbookID": "CanaryTools Test"
        },
        {
            "integrations": "ThreatMiner",
            "playbookID": "ThreatMiner-Test"
        },
        {
            "playbookID": "StixCreator-Test"
        },
        {
            "playbookID": "CompareIncidentsLabels-test-playbook"
        },
        {
            "integrations": "Have I Been Pwned? V2",
            "playbookID": "Pwned v2 test"
        },
        {
            "integrations": "Alexa Rank Indicator",
            "playbookID": "Alexa Test Playbook"
        },
        {
            "playbookID": "UnEscapeURL-Test"
        },
        {
            "playbookID": "UnEscapeIPs-Test"
        },
        {
            "playbookID": "ExtractDomainFromUrlAndEmail-Test"
        },
        {
            "playbookID": "ConvertKeysToTableFieldFormat_Test"
        },
        {
            "integrations": "CVE Search v2",
            "playbookID": "CVE Search v2 - Test"
        },
        {
            "integrations": "CVE Search v2",
            "playbookID": "cveReputation Test"
        },
        {
            "integrations": "HashiCorp Vault",
            "playbookID": "hashicorp_test",
            "fromversion": "5.0.0"
        },
        {
            "integrations": "AWS - Athena - Beta",
            "playbookID": "Beta-Athena-Test"
        },
        {
            "integrations": "BeyondTrust Password Safe",
            "playbookID": "BeyondTrust-Test"
        },
        {
            "integrations": "Dell Secureworks",
            "playbookID": "secureworks_test"
        },
        {
            "integrations": "ServiceNow v2",
            "playbookID": "servicenow_test_v2",
            "instance_names": "snow_basic_auth",
            "is_mockable": false
        },
        {
            "integrations": "ServiceNow v2",
            "playbookID": "ServiceNow_OAuth_Test",
            "instance_names": "snow_oauth"
        },
        {
            "playbookID": "Create ServiceNow Ticket and Mirror Test",
            "integrations": "ServiceNow v2",
            "instance_names": "snow_basic_auth",
            "fromversion": "6.0.0",
            "timeout": 500
        },
        {
            "playbookID": "Create ServiceNow Ticket and State Polling Test",
            "integrations": "ServiceNow v2",
            "instance_names": "snow_basic_auth",
            "fromversion": "6.0.0",
            "timeout": 500
        },
        {
            "integrations": "ServiceNow CMDB",
            "playbookID": "ServiceNow_CMDB_Test",
            "instance_names": "snow_cmdb_basic_auth"
        },
        {
            "integrations": "ServiceNow CMDB",
            "playbookID": "ServiceNow_CMDB_OAuth_Test",
            "instance_names": "snow_cmdb_oauth"
        },
        {
            "integrations": "ExtraHop v2",
            "playbookID": "ExtraHop_v2-Test"
        },
        {
            "playbookID": "Test CommonServer"
        },
        {
            "playbookID": "Test-debug-mode",
            "fromversion": "5.0.0"
        },
        {
            "integrations": "CIRCL",
            "playbookID": "CirclIntegrationTest"
        },
        {
            "integrations": "MISP V3",
            "playbookID": "MISP V3 Test",
            "timeout": 300,
            "fromversion": "5.5.0"
        },
        {
            "playbookID": "test-LinkIncidentsWithRetry"
        },
        {
            "playbookID": "CopyContextToFieldTest"
        },
        {
            "integrations": "OTRS",
            "playbookID": "OTRS Test",
            "fromversion": "4.1.0"
        },
        {
            "integrations": "Attivo Botsink",
            "playbookID": "AttivoBotsinkTest"
        },
        {
            "integrations": "FortiGate",
            "playbookID": "Fortigate Test"
        },
        {
            "playbookID": "FormattedDateToEpochTest"
        },
        {
            "integrations": "SNDBOX",
            "playbookID": "SNDBOX_Test",
            "timeout": 1000
        },
        {
            "integrations": "SNDBOX",
            "playbookID": "Detonate File - SNDBOX - Test",
            "timeout": 1000,
            "nightly": true
        },
        {
            "integrations": "Awake Security",
            "playbookID": "awake_security_test_pb"
        },
        {
            "integrations": "Tenable.sc",
            "playbookID": "tenable-sc-test",
            "timeout": 240,
            "nightly": true
        },
        {
            "integrations": "MimecastV2",
            "playbookID": "Mimecast test"
        },
        {
            "playbookID": "CreateEmailHtmlBody_test_pb",
            "fromversion": "4.1.0"
        },
        {
            "playbookID": "ReadPDFFileV2-Test",
            "timeout": 1000
        },
        {
            "playbookID": "JSONtoCSV-Test"
        },
        {
            "integrations": "Generic SQL",
            "playbookID": "generic-sql",
            "instance_names": "mysql instance",
            "fromversion": "5.0.0"
        },
        {
            "integrations": "Generic SQL",
            "playbookID": "generic-sql",
            "instance_names": "postgreSQL instance",
            "fromversion": "5.0.0"
        },
        {
            "integrations": "Generic SQL",
            "playbookID": "generic-sql",
            "instance_names": "Microsoft SQL instance",
            "fromversion": "5.0.0"
        },
        {
            "integrations": "Generic SQL",
            "playbookID": "generic-sql",
            "instance_names": "Microsoft SQL Server - MS ODBC Driver",
            "fromversion": "5.0.0"
        },
        {
            "integrations": "Generic SQL",
            "playbookID": "generic-sql-oracle",
            "instance_names": "Oracle instance",
            "fromversion": "5.0.0"
        },
        {
            "integrations": "Generic SQL",
            "playbookID": "generic-sql-mssql-encrypted-connection",
            "instance_names": "Microsoft SQL instance using encrypted connection",
            "fromversion": "5.0.0"
        },
        {
            "integrations": "Panorama",
            "instance_names": "palo_alto_firewall_9.0",
            "playbookID": "Panorama Query Logs - Test",
            "fromversion": "6.1.0",
            "timeout": 1500,
            "nightly": true
        },
        {
            "integrations": "Panorama",
            "instance_names": "palo_alto_firewall_9.1",
            "playbookID": "palo_alto_firewall_test_pb",
            "fromversion": "6.1.0",
            "timeout": 1000
        },
        {
            "integrations": "Panorama",
            "instance_names": "palo_alto_panorama_9.1",
            "playbookID": "PAN-OS-panorama-topology-test-pb",
            "fromversion": "6.1.0",
            "timeout": 1000
        },
        {
            "integrations": "Panorama",
            "instance_names": "palo_alto_firewall_9.1",
            "playbookID": "PAN-OS-firewall-topology-test-pb",
            "fromversion": "6.1.0",
            "timeout": 1000
        },
        {
            "integrations": "Panorama",
            "instance_names": "palo_alto_panorama_9.1",
            "playbookID": "palo_alto_panorama_test_pb",
            "fromversion": "6.1.0",
            "timeout": 2400
        },
        {
            "integrations": "Panorama",
            "instance_names": "palo_alto_firewall_9.0",
            "playbookID": "PAN-OS URL Filtering enrichment - Test",
            "fromversion": "6.1.0"
        },
        {
            "integrations": "Panorama",
            "instance_names": "panorama_instance_best_practice",
            "playbookID": "Panorama Best Practise - Test",
            "fromversion": "6.1.0"
        },
        {
            "integrations": "Tenable.io",
            "playbookID": "Tenable.io test"
        },
        {
            "playbookID": "URLDecode-Test"
        },
        {
            "playbookID": "GetTime-Test"
        },
        {
            "playbookID": "GetTime-ObjectVsStringTest"
        },
        {
            "integrations": "Tenable.io",
            "playbookID": "Tenable.io Scan Test",
            "nightly": true,
            "timeout": 3600
        },
        {
            "integrations": "Tenable.sc",
            "playbookID": "tenable-sc-scan-test",
            "nightly": true,
            "timeout": 600
        },
        {
            "integrations": "google-vault",
            "playbookID": "Google-Vault-Generic-Test",
            "nightly": true,
            "timeout": 3600,
            "memory_threshold": 180
        },
        {
            "integrations": "google-vault",
            "playbookID": "Google_Vault-Search_And_Display_Results_test",
            "nightly": true,
            "memory_threshold": 180,
            "timeout": 3600
        },
        {
            "playbookID": "Luminate-TestPlaybook",
            "integrations": "Luminate"
        },
        {
            "integrations": "MxToolBox",
            "playbookID": "MxToolbox-test"
        },
        {
            "integrations": "Nessus",
            "playbookID": "Nessus - Test"
        },
        {
            "playbookID": "Palo Alto Networks - Malware Remediation Test",
            "fromversion": "4.5.0"
        },
        {
            "playbookID": "SumoLogic-Test",
            "integrations": "SumoLogic",
            "fromversion": "4.1.0"
        },
        {
            "playbookID": "ParseEmailFiles-test"
        },
        {
            "playbookID": "ParseEmailFilesV2-test"
        },
        {
            "playbookID": "PAN-OS - Block IP and URL - External Dynamic List v2 Test",
            "integrations": [
                "Panorama",
                "palo_alto_networks_pan_os_edl_management"
            ],
            "instance_names": "palo_alto_firewall_9.0",
            "fromversion": "6.1.0"
        },
        {
            "playbookID": "Test_EDL",
            "integrations": "EDL",
            "instance_names": "edl_update",
            "fromversion": "5.5.0",
            "pid_threshold": 8
        },
        {
            "playbookID": "Test_export_indicators_service",
            "instance_names": "eis_on_demand",
            "integrations": "ExportIndicators",
            "fromversion": "5.5.0"
        },
        {
            "playbookID": "PAN-OS - Block IP - Custom Block Rule Test",
            "integrations": "Panorama",
            "instance_names": "panorama_instance_security_team",
            "fromversion": "6.1.0"
        },
        {
            "playbookID": "PAN-OS - Block IP - Static Address Group Test",
            "integrations": "Panorama",
            "instance_names": "panorama_instance_security_team",
            "fromversion": "6.1.0"
        },
        {
            "playbookID": "Block IP - Generic V3_Test",
            "fromversion": "6.0.0"
        },
        {
            "playbookID": "PAN-OS - Block URL - Custom URL Category Test",
            "integrations": "Panorama",
            "instance_names": "panorama_instance_security_team",
            "fromversion": "6.1.0"
        },
        {
            "playbookID": "Endpoint Malware Investigation - Generic - Test",
            "integrations": [
                "Cylance Protect v2",
                "Demisto REST API"
            ],
            "fromversion": "5.0.0",
            "timeout": 1200
        },
        {
            "playbookID": "ParseExcel-test"
        },
        {
            "playbookID": "ParseHTMLIndicators-Test"
        },
        {
            "playbookID": "Detonate File - No Files test"
        },
        {
            "integrations": "SentinelOne V2",
            "instance_names": "SentinelOne_v2.0",
            "playbookID": "SentinelOne V2.0 - Test"
        },
        {
            "integrations": "SentinelOne V2",
            "instance_names": "SentinelOne_v2.1",
            "playbookID": "SentinelOne V2.1 - Test"
        },
        {
            "integrations": "InfoArmor VigilanteATI",
            "playbookID": "InfoArmorVigilanteATITest"
        },
        {
            "integrations": "IntSights",
            "instance_names": "intsights_standard_account",
            "playbookID": "IntSights Test",
            "nightly": true
        },
        {
            "integrations": "IntSights",
            "playbookID": "IntSights Mssp Test",
            "instance_names": "intsights_mssp_account",
            "nightly": true
        },
        {
            "integrations": "dnstwist",
            "playbookID": "dnstwistTest"
        },
        {
            "integrations": "BitDam",
            "playbookID": "Detonate File - BitDam Test"
        },
        {
            "integrations": "Threat Grid",
            "playbookID": "Test-Detonate URL - ThreatGrid",
            "timeout": 600
        },
        {
            "integrations": "Threat Grid",
            "playbookID": "ThreatGridTest",
            "timeout": 600
        },
        {
            "integrations": "Signal Sciences WAF",
            "playbookID": "SignalSciences-Test"
        },
        {
            "integrations": "RTIR",
            "playbookID": "RTIR Test"
        },
        {
            "integrations": "RedCanary",
            "playbookID": "RedCanaryTest",
            "nightly": true
        },
        {
            "playbookID": "URL Enrichment - Generic v2 - Test",
            "integrations": [
                "Rasterize",
                "VirusTotal - Private API"
            ],
            "instance_names": "virus_total_private_api_general",
            "timeout": 500,
            "pid_threshold": 12
        },
        {
            "playbookID": "CutTransformerTest"
        },
        {
            "playbookID": "TestEditServerConfig"
        },
        {
            "playbookID": "ContentPackInstaller_Test",
            "integrations": "Demisto REST API",
            "fromversion": "6.0.0"
        },
        {
            "playbookID": "Default - Test",
            "integrations": [
                "ThreatQ v2",
                "Demisto REST API"
            ],
            "fromversion": "5.0.0"
        },
        {
            "integrations": "SCADAfence CNM",
            "playbookID": "SCADAfence_test"
        },
        {
            "integrations": "ProtectWise",
            "playbookID": "Protectwise-Test"
        },
        {
            "integrations": "WhatsMyBrowser",
            "playbookID": "WhatsMyBrowser-Test"
        },
        {
            "integrations": "BigFix",
            "playbookID": "BigFixTest"
        },
        {
            "integrations": "Lastline v2",
            "playbookID": "Lastline v2 - Test",
            "nightly": true
        },
        {
            "integrations": "McAfee DXL",
            "playbookID": "McAfee DXL - Test"
        },
        {
            "playbookID": "TextFromHTML_test_playbook"
        },
        {
            "playbookID": "PortListenCheck-test"
        },
        {
            "integrations": "ThreatExchange",
            "playbookID": "ThreatExchange-test"
        },
        {
            "integrations": "Joe Security",
            "playbookID": "JoeSecurityTestPlaybook",
            "timeout": 500,
            "nightly": true
        },
        {
            "integrations": "Joe Security",
            "playbookID": "JoeSecurityTestDetonation",
            "timeout": 2000,
            "nightly": true
        },
        {
            "integrations": "WildFire-v2",
            "playbookID": "Wildfire Test",
            "is_mockable": false,
            "fromversion": "5.0.0",
            "toversion": "6.1.9"
        },
        {
            "integrations": "WildFire-v2",
            "playbookID": "Wildfire Test With Polling",
            "is_mockable": false,
            "fromversion": "6.2.0",
            "timeout": 1100
        },
        {
            "integrations": "WildFire-v2",
            "playbookID": "Detonate URL - WildFire-v2 - Test"
        },
        {
            "integrations": "WildFire-v2",
            "playbookID": "Detonate URL - WildFire v2.1 - Test"
        },
        {
            "integrations": "GRR",
            "playbookID": "GRR Test",
            "nightly": true
        },
        {
            "integrations": "VirusTotal",
            "instance_names": "virus_total_general",
            "playbookID": "virusTotal-test-playbook",
            "timeout": 1400,
            "nightly": true
        },
        {
            "integrations": "VirusTotal",
            "instance_names": "virus_total_preferred_vendors",
            "playbookID": "virusTotaI-test-preferred-vendors",
            "timeout": 1400,
            "nightly": true
        },
        {
            "integrations": "Preempt",
            "playbookID": "Preempt Test"
        },
        {
            "integrations": "Gmail",
            "playbookID": "get_original_email_-_gmail_-_test"
        },
        {
            "integrations": [
                "Gmail Single User",
                "Gmail"
            ],
            "playbookID": "Gmail Single User - Test",
            "fromversion": "4.5.0"
        },
        {
            "integrations": "EWS v2",
            "playbookID": "get_original_email_-_ews-_test",
            "instance_names": "ewv2_regular"
        },
        {
            "integrations": [
                "EWS v2",
                "EWS Mail Sender"
            ],
            "playbookID": "EWS search-mailbox test",
            "instance_names": [
                "ewv2_regular",
                "ews_mail_sender_labdemisto"
            ],
            "timeout": 300
        },
        {
            "integrations": "PagerDuty v2",
            "playbookID": "PagerDuty Test"
        },
        {
            "scripts": [
                "DeleteContext"
            ],
            "playbookID": "test_delete_context"
        },
        {
            "playbookID": "DeleteContext-auto-test"
        },
        {
            "playbookID": "GmailTest",
            "integrations": "Gmail"
        },
        {
            "playbookID": "Gmail Convert Html Test",
            "integrations": "Gmail"
        },
        {
            "playbookID": "reputations.json Test",
            "toversion": "5.0.0"
        },
        {
            "playbookID": "Indicators reputation-.json Test",
            "fromversion": "5.5.0"
        },
        {
            "playbookID": "Test IP Indicator Fields",
            "fromversion": "5.0.0"
        },
        {
            "playbookID": "TestDedupIncidentsPlaybook"
        },
        {
            "playbookID": "TestDedupIncidentsByName"
        },
        {
            "integrations": "McAfee Advanced Threat Defense",
            "playbookID": "Test Playbook McAfee ATD",
            "timeout": 700
        },
        {
            "integrations": "McAfee Advanced Threat Defense",
            "playbookID": "Detonate Remote File From URL -McAfee-ATD - Test",
            "timeout": 700
        },
        {
            "playbookID": "stripChars - Test"
        },
        {
            "integrations": "McAfee Advanced Threat Defense",
            "playbookID": "Test Playbook McAfee ATD Upload File"
        },
        {
            "playbookID": "exporttocsv_script_test"
        },
        {
            "playbookID": "Set - Test"
        },
        {
            "integrations": "Intezer v2",
            "playbookID": "Intezer Testing v2",
            "fromversion": "4.1.0",
            "timeout": 600
        },
        {
            "integrations": [
                "Mail Sender (New)",
                "Gmail"
            ],
            "playbookID": "Mail Sender (New) Test",
            "instance_names": [
                "Mail_Sender_(New)_STARTTLS"
            ]
        },
        {
            "playbookID": "buildewsquery_test"
        },
        {
            "integrations": "Rapid7 Nexpose",
            "playbookID": "nexpose_test",
            "timeout": 240
        },
        {
            "playbookID": "GetIndicatorDBotScore Test"
        },
        {
            "integrations": "EWS Mail Sender",
            "playbookID": "EWS Mail Sender Test",
            "instance_names": [
                "ews_mail_sender_labdemisto"
            ]
        },
        {
            "integrations": [
                "EWS Mail Sender",
                "Rasterize"
            ],
            "instance_names": [
                "ews_mail_sender_labdemisto"
            ],
            "playbookID": "EWS Mail Sender Test 2"
        },
        {
            "integrations": [
                "EWS Mail Sender",
                "SMIME Messaging"
            ],
            "instance_names": [
                "ews_mail_sender_labdemisto",
                "SMIME Messaging"
            ],
            "playbookID": "EWS Mail Sender Test 3"
        },
        {
            "playbookID": "decodemimeheader_-_test"
        },
        {
            "playbookID": "test_url_regex"
        },
        {
            "integrations": "Skyformation",
            "playbookID": "TestSkyformation"
        },
        {
            "integrations": "okta",
            "playbookID": "okta_test_playbook",
            "timeout": 240
        },
        {
            "integrations": "Okta v2",
            "playbookID": "OktaV2-Test",
            "nightly": true,
            "timeout": 300
        },
        {
            "integrations": "Okta IAM",
            "playbookID": "Okta IAM - Test Playbook",
            "fromversion": "6.0.0"
        },
        {
            "playbookID": "Test filters & transformers scripts"
        },
        {
            "integrations": "Salesforce",
            "playbookID": "SalesforceTestPlaybook"
        },
        {
            "integrations": "McAfee ESM v2",
            "instance_names": "v11.1.3",
            "playbookID": "McAfee ESM v2 - Test v11.1.3",
            "fromversion": "5.0.0",
            "is_mockable": false
        },
        {
            "integrations": "McAfee ESM v2",
            "instance_names": "v11.3",
            "playbookID": "McAfee ESM v2 (v11.3) - Test",
            "fromversion": "5.0.0",
            "timeout": 300,
            "is_mockable": false
        },
        {
            "integrations": "McAfee ESM v2",
            "instance_names": "v11.1.3",
            "playbookID": "McAfee ESM Watchlists - Test v11.1.3",
            "fromversion": "5.0.0"
        },
        {
            "integrations": "McAfee ESM v2",
            "instance_names": "v11.3",
            "playbookID": "McAfee ESM Watchlists - Test v11.3",
            "fromversion": "5.0.0"
        },
        {
            "integrations": "GoogleSafeBrowsing",
            "playbookID": "Google Safe Browsing Test",
            "timeout": 240,
            "fromversion": "5.0.0"
        },
        {
            "integrations": "Google Safe Browsing v2",
            "playbookID": "Google Safe Browsing V2 Test",
            "fromversion": "5.5.0"
        },
        {
            "integrations": "EWS v2",
            "playbookID": "EWSv2_empty_attachment_test",
            "instance_names": "ewv2_regular"
        },
        {
            "integrations": "EWS v2",
            "playbookID": "EWS Public Folders Test",
            "instance_names": "ewv2_regular",
            "is_mockable": false
        },
        {
            "integrations": "Symantec Endpoint Protection V2",
            "playbookID": "SymantecEndpointProtection_Test"
        },
        {
            "integrations": "carbonblackprotection",
            "playbookID": "search_endpoints_by_hash_-_carbon_black_protection_-_test",
            "timeout": 500
        },
        {
            "playbookID": "Process Email - Generic - Test - Incident Starter",
            "fromversion": "6.0.0",
            "integrations": "Rasterize",
            "timeout": 240
        },
        {
            "playbookID": "Process Email - Generic - Test - Actual Incident"
        },
        {
            "integrations": "CrowdstrikeFalcon",
            "playbookID": "Test - CrowdStrike Falcon",
            "fromversion": "4.1.0",
            "timeout": 500
        },
        {
            "playbookID": "ExposeIncidentOwner-Test"
        },
        {
            "integrations": "google",
            "playbookID": "GsuiteTest"
        },
        {
            "integrations": "OpenPhish",
            "playbookID": "OpenPhish Test Playbook"
        },
        {
            "integrations": "jira-v2",
            "playbookID": "Jira-v2-Test",
            "timeout": 500,
            "is_mockable": false
        },
        {
            "integrations": "ipinfo",
            "playbookID": "IPInfoTest"
        },
        {
            "integrations": "ipinfo_v2",
            "playbookID": "IPInfo_v2Test",
            "fromversion": "5.5.0"
        },
        {
            "integrations": "GoogleMaps",
            "playbookID": "GoogleMapsTest",
            "fromversion": "6.0.0"
        },
        {
            "playbookID": "VerifyHumanReadableFormat"
        },
        {
            "playbookID": "strings-test"
        },
        {
            "playbookID": "TestCommonPython",
            "timeout": 500
        },
        {
            "playbookID": "TestFileCreateAndUpload"
        },
        {
            "playbookID": "TestIsValueInArray"
        },
        {
            "playbookID": "TestStringReplace"
        },
        {
            "playbookID": "TestHttpPlaybook"
        },
        {
            "integrations": "SplunkPy",
            "playbookID": "SplunkPy parse-raw - Test",
            "memory_threshold": 100,
            "instance_names": "use_default_handler",
            "is_mockable": false
        },
        {
            "integrations": "SplunkPy",
            "playbookID": "SplunkPy-Test-V2_default_handler",
            "memory_threshold": 500,
            "instance_names": "use_default_handler",
            "is_mockable": false
        },
        {
            "integrations": "SplunkPy",
            "playbookID": "Splunk-Test_default_handler",
            "memory_threshold": 200,
            "instance_names": "use_default_handler",
            "is_mockable": false
        },
        {
            "integrations": "AnsibleTower",
            "playbookID": "AnsibleTower_Test_playbook",
            "fromversion": "5.0.0"
        },
        {
            "integrations": "SplunkPy",
            "playbookID": "SplunkPySearch_Test_default_handler",
            "memory_threshold": 200,
            "instance_names": "use_default_handler",
            "is_mockable": false
        },
        {
            "integrations": "SplunkPy",
            "playbookID": "SplunkPy_KV_commands_default_handler",
            "memory_threshold": 200,
            "instance_names": "use_default_handler",
            "is_mockable": false
        },
        {
            "integrations": "SplunkPy",
            "playbookID": "SplunkPy-Test-V2_requests_handler",
            "memory_threshold": 500,
            "instance_names": "use_python_requests_handler"
        },
        {
            "integrations": "SplunkPy",
            "playbookID": "Splunk-Test_requests_handler",
            "memory_threshold": 500,
            "instance_names": "use_python_requests_handler",
            "is_mockable": false
        },
        {
            "integrations": "SplunkPy",
            "playbookID": "SplunkPySearch_Test_requests_handler",
            "memory_threshold": 200,
            "instance_names": "use_python_requests_handler",
            "is_mockable": false
        },
        {
            "integrations": "SplunkPy",
            "playbookID": "SplunkPy_KV_commands_requests_handler",
            "memory_threshold": 200,
            "instance_names": "use_python_requests_handler"
        },
        {
            "integrations": "McAfee NSM",
            "playbookID": "McAfeeNSMTest",
            "timeout": 400,
            "nightly": true
        },
        {
            "integrations": "PhishTank V2",
            "playbookID": "PhishTank Testing"
        },
        {
            "integrations": "McAfee Web Gateway",
            "playbookID": "McAfeeWebGatewayTest",
            "timeout": 500,
            "is_mockable": false
        },
        {
            "integrations": "TCPIPUtils",
            "playbookID": "TCPUtils-Test"
        },
        {
            "playbookID": "listExecutedCommands-Test"
        },
        {
            "integrations": "AWS - Lambda",
            "playbookID": "AWS-Lambda-Test (Read-Only)"
        },
        {
            "integrations": "Service Manager",
            "playbookID": "TestHPServiceManager",
            "timeout": 400
        },
        {
            "integrations": "ServiceNow IAM",
            "playbookID": "ServiceNow IAM - Test Playbook",
            "instance_name": "snow_basic_auth",
            "fromversion": "6.0.0"
        },
        {
            "playbookID": "LanguageDetect-Test",
            "timeout": 300
        },
        {
            "integrations": "Forcepoint",
            "playbookID": "forcepoint test",
            "timeout": 500,
            "nightly": true
        },
        {
            "playbookID": "GeneratePassword-Test"
        },
        {
            "playbookID": "ZipFile-Test"
        },
        {
            "playbookID": "UnzipFile-Test"
        },
        {
            "playbookID": "Test-IsMaliciousIndicatorFound",
            "fromversion": "5.0.0"
        },
        {
            "playbookID": "TestExtractHTMLTables"
        },
        {
            "integrations": "carbonblackliveresponse",
            "playbookID": "Carbon Black Live Response Test",
            "nightly": true,
            "fromversion": "5.0.0",
            "is_mockable": false
        },
        {
            "integrations": "urlscan.io",
            "playbookID": "urlscan_malicious_Test",
            "timeout": 500
        },
        {
            "integrations": "EWS v2",
            "playbookID": "pyEWS_Test",
            "instance_names": "ewv2_regular",
            "is_mockable": false
        },
        {
            "integrations": "EWS v2",
            "playbookID": "pyEWS_Test",
            "instance_names": "ewsv2_separate_process",
            "is_mockable": false
        },
        {
            "integrations": "remedy_sr_beta",
            "playbookID": "remedy_sr_test_pb"
        },
        {
            "integrations": "Cylance Protect v2",
            "playbookID": "Cylance Protect v2 Test"
        },
        {
            "integrations": "ReversingLabs Titanium Cloud",
            "playbookID": "ReversingLabsTCTest"
        },
        {
            "integrations": "ReversingLabs A1000",
            "playbookID": "ReversingLabsA1000Test"
        },
        {
            "integrations": "Demisto Lock",
            "playbookID": "DemistoLockTest"
        },
        {
            "playbookID": "test-domain-indicator",
            "timeout": 400
        },
        {
            "playbookID": "Cybereason Test",
            "integrations": "Cybereason",
            "timeout": 1200,
            "fromversion": "4.1.0"
        },
        {
            "integrations": "VirusTotal - Private API",
            "instance_names": "virus_total_private_api_general",
            "playbookID": "File Enrichment - Virus Total Private API Test",
            "nightly": true
        },
        {
            "integrations": "VirusTotal - Private API",
            "instance_names": "virus_total_private_api_general",
            "playbookID": "virusTotalPrivateAPI-test-playbook",
            "timeout": 1400,
            "nightly": true,
            "pid_threshold": 12
        },
        {
            "integrations": [
                "VirusTotal - Private API",
                "VirusTotal"
            ],
            "playbookID": "vt-detonate test",
            "instance_names": [
                "virus_total_private_api_general",
                "virus_total_general"
            ],
            "timeout": 1400,
            "fromversion": "5.5.0",
            "nightly": true,
            "is_mockable": false
        },
        {
            "integrations": "Cisco ASA",
            "playbookID": "Cisco ASA - Test Playbook"
        },
        {
            "integrations": "VirusTotal - Private API",
            "instance_names": "virus_total_private_api_preferred_vendors",
            "playbookID": "virusTotalPrivateAPI-test-preferred-vendors",
            "timeout": 1400,
            "nightly": true
        },
        {
            "integrations": "Cisco Meraki",
            "playbookID": "Cisco-Meraki-Test"
        },
        {
            "integrations": "Microsoft Defender Advanced Threat Protection",
            "playbookID": "Microsoft Defender Advanced Threat Protection - Test prod",
            "instance_names": "microsoft_defender_atp_prod",
            "is_mockable": false
        },
        {
            "integrations": "Microsoft Defender Advanced Threat Protection",
            "playbookID": "Microsoft Defender Advanced Threat Protection - Test dev",
            "instance_names": "microsoft_defender_atp_dev"
        },
        {
            "integrations": "Microsoft Defender Advanced Threat Protection",
            "playbookID": "Microsoft Defender Advanced Threat Protection - Test self deployed",
            "instance_names": "microsoft_defender_atp_dev_self_deployed"
        },
        {
            "integrations": "Microsoft Defender Advanced Threat Protection",
            "playbookID": "Microsoft Defender - ATP - Indicators Test",
            "instance_names": "microsoft_defender_atp_dev",
            "is_mockable": false
        },
        {
            "integrations": "Microsoft Defender Advanced Threat Protection",
            "playbookID": "Microsoft Defender - ATP - Indicators SC Test",
            "instance_names": "microsoft_defender_atp_dev_self_deployed"
        },
        {
            "integrations": "Microsoft Defender Advanced Threat Protection",
            "playbookID": "Microsoft Defender - ATP - Indicators SC Test",
            "instance_names": "microsoft_defender_atp_dev"
        },
        {
            "integrations": "Microsoft Defender Advanced Threat Protection",
            "playbookID": "Microsoft Defender - ATP - Indicators SC Test",
            "instance_names": "microsoft_defender_atp_prod"
        },
        {
            "integrations": "Microsoft 365 Defender",
            "playbookID": "Microsoft_365_Defender-Test",
            "instance_names": "ms_365_defender_device_code"
        },
        {
            "integrations": "Microsoft 365 Defender",
            "playbookID": "Microsoft_365_Defender-Test",
            "instance_names": "ms_365_defender_client_cred"
        },
        {
            "integrations": "Tanium",
            "playbookID": "Tanium Test Playbook",
            "timeout": 1200,
            "pid_threshold": 10
        },
        {
            "integrations": "Recorded Future",
            "playbookID": "Recorded Future Test",
            "nightly": true
        },
        {
            "integrations": "Microsoft Graph",
            "playbookID": "Microsoft Graph Security Test dev",
            "instance_names": "ms_graph_security_dev"
        },
        {
            "integrations": "Microsoft Graph",
            "playbookID": "Microsoft Graph Security Test prod",
            "instance_names": "ms_graph_security_prod",
            "is_mockable": false
        },
        {
            "integrations": "Microsoft Graph User",
            "playbookID": "Microsoft Graph User - Test",
            "instance_names": "ms_graph_user_dev"
        },
        {
            "integrations": "Microsoft Graph User",
            "playbookID": "Microsoft Graph User - Test",
            "instance_names": "ms_graph_user_prod",
            "is_mockable": false
        },
        {
            "integrations": "Microsoft Graph Groups",
            "playbookID": "Microsoft Graph Groups - Test dev",
            "instance_names": "ms_graph_groups_dev"
        },
        {
            "integrations": "Microsoft Graph Groups",
            "playbookID": "Microsoft Graph Groups - Test prod",
            "instance_names": "ms_graph_groups_prod",
            "is_mockable": false
        },
        {
            "integrations": "Microsoft_Graph_Files",
            "playbookID": "test_MsGraphFiles dev",
            "instance_names": "ms_graph_files_dev",
            "fromversion": "5.0.0"
        },
        {
            "integrations": "Microsoft_Graph_Files",
            "playbookID": "test_MsGraphFiles prod",
            "instance_names": "ms_graph_files_prod",
            "fromversion": "5.0.0",
            "is_mockable": false
        },
        {
            "integrations": "Microsoft Graph Calendar",
            "playbookID": "Microsoft Graph Calendar - Test dev",
            "instance_names": "ms_graph_calendar_dev"
        },
        {
            "integrations": "Microsoft Graph Calendar",
            "playbookID": "Microsoft Graph Calendar - Test prod",
            "instance_names": "ms_graph_calendar_prod",
            "is_mockable": false
        },
        {
            "integrations": "Microsoft Graph Device Management",
            "playbookID": "MSGraph_DeviceManagement_Test_dev",
            "instance_names": "ms_graph_device_management_oproxy_dev",
            "fromversion": "5.0.0"
        },
        {
            "integrations": "Microsoft Graph Device Management",
            "playbookID": "MSGraph_DeviceManagement_Test_prod",
            "instance_names": "ms_graph_device_management_oproxy_prod",
            "fromversion": "5.0.0",
            "is_mockable": false
        },
        {
            "integrations": "Microsoft Graph Device Management",
            "playbookID": "MSGraph_DeviceManagement_Test_self_deployed_prod",
            "instance_names": "ms_graph_device_management_self_deployed_prod",
            "fromversion": "5.0.0"
        },
        {
            "integrations": "RedLock",
            "playbookID": "RedLockTest",
            "nightly": true
        },
        {
            "integrations": "Symantec Messaging Gateway",
            "playbookID": "Symantec Messaging Gateway Test"
        },
        {
            "integrations": "ThreatConnect v2",
            "playbookID": "ThreatConnect v2 - Test",
            "fromversion": "5.0.0"
        },
        {
            "integrations": "QRadar_v2",
            "playbookID": "test_Qradar_v2",
            "fromversion": "6.0.0",
            "is_mockable": false
        },
        {
            "integrations": "VMware",
            "playbookID": "VMWare Test",
            "memory_threshold": 300,
            "timeout": 1000
        },
        {
            "integrations": "carbonblack-v2",
            "playbookID": "Carbon Black Response Test",
            "fromversion": "5.0.0"
        },
        {
            "integrations": "VMware Carbon Black EDR v2",
            "playbookID": "Carbon Black Edr - Test",
            "is_mockable": false,
            "fromversion": "5.5.0"
        },
        {
            "integrations": "Cisco Umbrella Investigate",
            "playbookID": "Cisco Umbrella Test"
        },
        {
            "integrations": "icebrg",
            "playbookID": "Icebrg Test",
            "timeout": 500
        },
        {
            "integrations": "Symantec MSS",
            "playbookID": "SymantecMSSTest"
        },
        {
            "integrations": "Remedy AR",
            "playbookID": "Remedy AR Test"
        },
        {
            "integrations": "AWS - IAM",
            "playbookID": "AWS - IAM Test Playbook"
        },
        {
            "integrations": "McAfee Active Response",
            "playbookID": "McAfee-MAR_Test",
            "timeout": 700
        },
        {
            "integrations": "McAfee Threat Intelligence Exchange",
            "playbookID": "McAfee-TIE Test",
            "timeout": 700
        },
        {
            "integrations": "ArcSight Logger",
            "playbookID": "ArcSight Logger test"
        },
        {
            "integrations": "ArcSight ESM v2",
            "playbookID": "ArcSight ESM v2 Test"
        },
        {
            "integrations": "ArcSight ESM v2",
            "playbookID": "test Arcsight - Get events related to the Case"
        },
        {
            "integrations": "XFE_v2",
            "playbookID": "Test_XFE_v2",
            "timeout": 500,
            "nightly": true
        },
        {
            "integrations": "McAfee Threat Intelligence Exchange",
            "playbookID": "search_endpoints_by_hash_-_tie_-_test",
            "timeout": 500
        },
        {
            "integrations": "iDefense_v2",
            "playbookID": "iDefense_v2_Test",
            "fromversion": "5.5.0"
        },
        {
            "integrations": "AWS - SQS",
            "playbookID": "AWS - SQS Test Playbook",
            "fromversion": "5.0.0"
        },
        {
            "integrations": "AbuseIPDB",
            "playbookID": "AbuseIPDB Test"
        },
        {
            "integrations": "AbuseIPDB",
            "playbookID": "AbuseIPDB PopulateIndicators Test"
        },
        {
            "integrations": "LogRhythm",
            "playbookID": "LogRhythm-Test-Playbook",
            "timeout": 200
        },
        {
            "integrations": "FireEyeFeed",
            "playbookID": "playbook-FeedFireEye_test",
            "memory_threshold": 110
        },
        {
            "integrations": "Phish.AI",
            "playbookID": "PhishAi-Test"
        },
        {
            "integrations": "Phish.AI",
            "playbookID": "Test-Detonate URL - Phish.AI"
        },
        {
            "integrations": "Centreon",
            "playbookID": "Centreon-Test-Playbook"
        },
        {
            "playbookID": "ReadFile test"
        },
        {
            "integrations": "AlphaSOC Wisdom",
            "playbookID": "AlphaSOC-Wisdom-Test"
        },
        {
            "integrations": "carbonblack-v2",
            "playbookID": "CBFindIP - Test"
        },
        {
            "integrations": "Jask",
            "playbookID": "Jask_Test",
            "fromversion": "4.1.0"
        },
        {
            "integrations": "Whois",
            "playbookID": "whois_test",
            "fromversion": "4.1.0"
        },
        {
            "integrations": "RSA NetWitness Endpoint",
            "playbookID": "NetWitness Endpoint Test"
        },
        {
            "integrations": "Check Point Sandblast",
            "playbookID": "Sandblast_malicious_test"
        },
        {
            "playbookID": "TestMatchRegexV2"
        },
        {
            "integrations": "ActiveMQ",
            "playbookID": "ActiveMQ Test"
        },
        {
            "playbookID": "RegexGroups Test"
        },
        {
            "integrations": "Cisco ISE",
            "playbookID": "cisco-ise-test-playbook"
        },
        {
            "integrations": "RSA NetWitness v11.1",
            "playbookID": "RSA NetWitness Test"
        },
        {
            "playbookID": "ExifReadTest"
        },
        {
            "integrations": "Cuckoo Sandbox",
            "playbookID": "CuckooTest",
            "timeout": 700
        },
        {
            "playbookID": "Detonate File - Generic Test",
            "timeout": 500
        },
        {
            "integrations": [
                "Lastline v2",
                "WildFire-v2",
                "SNDBOX",
                "McAfee Advanced Threat Defense"
            ],
            "playbookID": "Detonate File - Generic Test",
            "timeout": 2400,
            "nightly": true
        },
        {
            "playbookID": "STIXParserTest"
        },
        {
            "playbookID": "VerifyJSON - Test",
            "fromversion": "5.5.0"
        },
        {
            "playbookID": "PowerShellCommon-Test",
            "fromversion": "5.5.0"
        },
        {
            "playbookID": "GetIndicatorDBotScoreFromCache-Test",
            "fromversion": "6.0.0"
        },
        {
            "playbookID": "Detonate URL - Generic Test",
            "timeout": 2000,
            "nightly": true,
            "integrations": [
                "McAfee Advanced Threat Defense",
                "Lastline v2"
            ]
        },
        {
            "integrations": [
                "carbonblack-v2",
                "carbonblackliveresponse",
                "Cylance Protect v2"
            ],
            "playbookID": "Retrieve File from Endpoint - Generic V2 Test",
            "fromversion": "5.0.0",
            "is_mockable": false
        },
        {
            "integrations": "Zscaler",
            "playbookID": "Zscaler Test",
            "nightly": true,
            "timeout": 500
        },
        {
            "playbookID": "DemistoUploadFileV2 Test",
            "integrations": "Demisto REST API"
        },
        {
            "playbookID": "MaxMind Test",
            "integrations": "MaxMind GeoIP2"
        },
        {
            "playbookID": "Test Sagemaker",
            "integrations": "AWS Sagemaker"
        },
        {
            "playbookID": "C2sec-Test",
            "integrations": "C2sec irisk",
            "fromversion": "5.0.0"
        },
        {
            "playbookID": "AlexaV2 Test Playbook",
            "integrations": "Alexa Rank Indicator v2",
            "fromversion": "5.5.0"
        },
        {
            "playbookID": "Phishing v2 - Test - Incident Starter",
            "fromversion": "6.0.0",
            "timeout": 1200,
            "nightly": false,
            "integrations": [
                "EWS Mail Sender",
                "Demisto REST API",
                "Rasterize"
            ],
            "instance_names": [
                "ews_mail_sender_labdemisto"
            ],
            "memory_threshold": 150,
            "pid_threshold": 80
        },
        {
            "playbookID": "Phishing - Core - Test - Incident Starter",
            "fromversion": "6.0.0",
            "timeout": 1700,
            "nightly": false,
            "integrations": [
                "EWS Mail Sender",
                "Demisto REST API",
                "Rasterize"
            ],
            "instance_names": [
                "ews_mail_sender_labdemisto"
            ],
            "memory_threshold": 160,
            "pid_threshold": 80
        },
        {
            "playbookID": "Phishing - Core - Test - Actual Incident",
            "fromversion": "6.0.0"
        },
        {
            "integrations": "duo",
            "playbookID": "DUO Test Playbook"
        },
        {
            "playbookID": "SLA Scripts - Test",
            "fromversion": "4.1.0"
        },
        {
            "playbookID": "test_manageOOOUsers",
            "fromversion": "5.5.0"
        },
        {
            "playbookID": "PcapHTTPExtractor-Test"
        },
        {
            "playbookID": "Ping Test Playbook"
        },
        {
            "playbookID": "ParseWordDoc-Test"
        },
        {
            "playbookID": "PDFUnlocker-Test",
            "fromversion": "6.0.0"
        },
        {
            "playbookID": "Active Directory Test",
            "integrations": "Active Directory Query v2",
            "instance_names": "active_directory_ninja"
        },
        {
            "playbookID": "AD v2 - debug-mode - Test",
            "integrations": "Active Directory Query v2",
            "instance_names": "active_directory_ninja",
            "fromversion": "5.0.0"
        },
        {
            "playbookID": "Docker Hardening Test",
            "fromversion": "5.0.0",
            "runnable_on_docker_only": true
        },
        {
            "integrations": "Active Directory Query v2",
            "instance_names": "active_directory_ninja",
            "playbookID": "Active Directory Query V2 configuration with port"
        },
        {
            "integrations": "Active Directory Query v2",
            "instance_names": "active_directory_ninja",
            "playbookID": "Active Directory - ad-get-user limit check"
        },
        {
            "integrations": "Active Directory Query v2",
            "instance_names": "active_directory_ninja",
            "playbookID": "active directory search user with parentheses test"
        },
        {
            "integrations": "mysql",
            "playbookID": "MySQL Test"
        },
        {
            "playbookID": "Email Address Enrichment - Generic v2.1 - Test",
            "integrations": "Active Directory Query v2",
            "instance_names": "active_directory_ninja"
        },
        {
            "integrations": "Cofense Intelligence",
            "playbookID": "Test - Cofense Intelligence",
            "timeout": 500
        },
        {
            "playbookID": "GDPRContactAuthorities Test"
        },
        {
            "integrations": "Google Resource Manager",
            "playbookID": "GoogleResourceManager-Test",
            "timeout": 500,
            "nightly": true
        },
        {
            "integrations": "SlashNext Phishing Incident Response",
            "playbookID": "SlashNextPhishingIncidentResponse-Test",
            "timeout": 500,
            "nightly": true
        },
        {
            "integrations": "Google Cloud Storage",
            "playbookID": "GCS - Test",
            "timeout": 500,
            "nightly": true,
            "memory_threshold": 80
        },
        {
            "integrations": "GooglePubSub",
            "playbookID": "GooglePubSub_Test",
            "nightly": true,
            "timeout": 500,
            "fromversion": "5.0.0"
        },
        {
            "playbookID": "Calculate Severity - Generic v2 - Test",
            "integrations": [
                "Palo Alto Minemeld",
                "Active Directory Query v2"
            ],
            "instance_names": "active_directory_ninja",
            "fromversion": "4.5.0"
        },
        {
            "integrations": "Freshdesk",
            "playbookID": "Freshdesk-Test",
            "timeout": 500,
            "nightly": true
        },
        {
            "playbookID": "Autoextract - Test",
            "fromversion": "4.1.0"
        },
        {
            "playbookID": "FilterByList - Test",
            "fromversion": "4.5.0"
        },
        {
            "playbookID": "Impossible Traveler - Test",
            "integrations": [
                "Ipstack",
                "ipinfo",
                "Rasterize",
                "Active Directory Query v2",
                "Demisto REST API"
            ],
            "instance_names": "active_directory_ninja",
            "fromversion": "5.0.0",
            "timeout": 700
        },
        {
            "playbookID": "Active Directory - Get User Manager Details - Test",
            "integrations": "Active Directory Query v2",
            "instance_names": "active_directory_80k",
            "fromversion": "5.0.0"
        },
        {
            "integrations": "Kafka V2",
            "playbookID": "Kafka Test"
        },
        {
            "playbookID": "File Enrichment - Generic v2 - Test",
            "instance_names": "virus_total_private_api_general",
            "integrations": [
                "VirusTotal - Private API",
                "Cylance Protect v2"
            ],
            "is_mockable": false
        },
        {
            "integrations": [
                "epo",
                "McAfee Active Response"
            ],
            "playbookID": "Endpoint data collection test",
            "timeout": 500
        },
        {
            "integrations": [
                "epo",
                "McAfee Active Response"
            ],
            "playbookID": "MAR - Endpoint data collection test",
            "timeout": 500
        },
        {
            "integrations": "DUO Admin",
            "playbookID": "DuoAdmin API test playbook",
            "fromversion": "5.0.0"
        },
        {
            "integrations": [
                "TAXII Server",
                "TAXIIFeed"
            ],
            "playbookID": "TAXII_Feed_Test",
            "fromversion": "5.5.0",
            "timeout": 300,
            "instance_names": [
                "non_https_cert",
                "instance_execute"
            ]
        },
        {
            "integrations": [
                "TAXII Server",
                "TAXIIFeed"
            ],
            "playbookID": "TAXII_Feed_Test",
            "fromversion": "5.5.0",
            "timeout": 300,
            "instance_names": [
                "https_cert",
                "local_https"
            ]
        },
        {
            "integrations": "TAXII 2 Feed",
            "playbookID": "TAXII 2 Feed Test",
            "fromversion": "5.5.0"
        },
        {
            "integrations": "iDefense Feed",
            "playbookID": "Feed iDefense Test",
            "memory_threshold": 200,
            "fromversion": "5.5.0"
        },
        {
            "playbookID": "TestShowScheduledEntries"
        },
        {
            "playbookID": "Calculate Severity - Standard - Test",
            "integrations": "Palo Alto Minemeld",
            "fromversion": "4.5.0"
        },
        {
            "integrations": "Symantec Advanced Threat Protection",
            "playbookID": "Symantec ATP Test"
        },
        {
            "playbookID": "HTTPListRedirects - Test SSL"
        },
        {
            "playbookID": "HTTPListRedirects Basic Test"
        },
        {
            "playbookID": "CheckDockerImageAvailableTest"
        },
        {
            "playbookID": "Extract Indicators From File - Generic v2 - Test",
            "integrations": [
                "Image OCR",
                "Rasterize"
            ],
            "timeout": 350,
            "memory_threshold": 200,
            "fromversion": "4.5.0"
        },
        {
            "playbookID": "Endpoint Enrichment - Generic v2.1 - Test",
            "integrations": [
                "Cylance Protect v2",
                "carbonblack-v2",
                "epo",
                "Active Directory Query v2"
            ],
            "instance_names": "active_directory_ninja"
        },
        {
            "playbookID": "EmailReputationTest",
            "integrations": "Have I Been Pwned? V2"
        },
        {
            "integrations": "Symantec Deepsight Intelligence",
            "playbookID": "Symantec Deepsight Test"
        },
        {
            "playbookID": "ExtractDomainFromEmailTest"
        },
        {
            "playbookID": "Wait Until Datetime - Test",
            "fromversion": "4.5.0"
        },
        {
            "playbookID": "PAN-OS DAG Configuration Test",
            "integrations": "Panorama",
            "instance_names": "palo_alto_panorama_9.0",
            "timeout": 1500
        },
        {
            "playbookID": "PAN-OS EDL Setup v3 Test",
            "integrations": [
                "Panorama",
                "palo_alto_networks_pan_os_edl_management"
            ],
            "instance_names": "palo_alto_firewall_9.0",
            "timeout": 300
        },
        {
            "integrations": "Snowflake",
            "playbookID": "Snowflake-Test"
        },
        {
            "playbookID": "Account Enrichment - Generic v2.1 - Test",
            "integrations": "Active Directory Query v2",
            "instance_names": "active_directory_ninja"
        },
        {
            "integrations": "Cisco Umbrella Investigate",
            "playbookID": "Domain Enrichment - Generic v2 - Test"
        },
        {
            "integrations": "Google BigQuery",
            "playbookID": "Google BigQuery Test"
        },
        {
            "integrations": "Zoom",
            "playbookID": "Zoom_Test"
        },
        {
            "playbookID": "IP Enrichment - Generic v2 - Test",
            "integrations": "Threat Crowd",
            "fromversion": "4.1.0"
        },
        {
            "integrations": "Cherwell",
            "playbookID": "Cherwell Example Scripts - test"
        },
        {
            "integrations": "Cherwell",
            "playbookID": "Cherwell - test"
        },
        {
            "integrations": "CarbonBlackProtectionV2",
            "playbookID": "Carbon Black Enterprise Protection V2 Test"
        },
        {
            "integrations": "Active Directory Query v2",
            "instance_names": "active_directory_ninja",
            "playbookID": "Test ADGetUser Fails with no instances 'Active Directory Query' (old version)"
        },
        {
            "integrations": "MITRE ATT&CK v2",
            "playbookID": "FeedMitreAttackv2_test",
            "memory_threshold": 150
        },
        {
            "integrations": "MITRE ATT&CK v2",
            "playbookID": "ExtractAttackPattern-Test",
            "memory_threshold": 150,
            "fromversion": "6.2.0"
        },
        {
            "integrations": "ANYRUN",
            "playbookID": "ANYRUN-Test"
        },
        {
            "integrations": "ANYRUN",
            "playbookID": "Detonate File - ANYRUN - Test"
        },
        {
            "integrations": "ANYRUN",
            "playbookID": "Detonate URL - ANYRUN - Test"
        },
        {
            "integrations": "Netcraft",
            "playbookID": "Netcraft test"
        },
        {
            "integrations": "EclecticIQ Platform",
            "playbookID": "EclecticIQ Test"
        },
        {
            "playbookID": "FormattingPerformance - Test",
            "fromversion": "5.0.0"
        },
        {
            "integrations": "AWS - EC2",
            "instance_names": "AWS - EC2",
            "playbookID": "AWS - EC2 Test Playbook",
            "fromversion": "5.0.0",
            "memory_threshold": 90
        },
        {
            "integrations": "AWS - EC2",
            "playbookID": "d66e5f86-e045-403f-819e-5058aa603c32"
        },
        {
            "integrations": "ANYRUN",
            "playbookID": "Detonate File From URL - ANYRUN - Test"
        },
        {
            "integrations": "AWS - CloudTrail",
            "playbookID": "3da2e31b-f114-4d7f-8702-117f3b498de9"
        },
        {
            "integrations": "carbonblackprotection",
            "playbookID": "67b0f25f-b061-4468-8613-43ab13147173"
        },
        {
            "integrations": "DomainTools",
            "playbookID": "DomainTools-Test"
        },
        {
            "integrations": "Exabeam",
            "playbookID": "Exabeam - Test"
        },
        {
            "integrations": "Cisco Spark",
            "playbookID": "Cisco Spark Test New"
        },
        {
            "integrations": "Remedy On-Demand",
            "playbookID": "Remedy-On-Demand-Test"
        },
        {
            "playbookID": "ssdeepreputationtest"
        },
        {
            "playbookID": "TestIsEmailAddressInternal"
        },
        {
            "integrations": "Google Cloud Compute",
            "playbookID": "GoogleCloudCompute-Test"
        },
        {
            "integrations": "AWS - S3",
            "playbookID": "97393cfc-2fc4-4dfe-8b6e-af64067fc436",
            "memory_threshold": 80
        },
        {
            "integrations": "Image OCR",
            "playbookID": "TestImageOCR"
        },
        {
            "integrations": "fireeye",
            "playbookID": "Detonate File - FireEye AX - Test"
        },
        {
            "integrations": [
                "Rasterize",
                "Image OCR"
            ],
            "playbookID": "Rasterize Test",
            "fromversion": "5.0.0"
        },
        {
            "integrations": "Rasterize",
            "playbookID": "RasterizeImageTest",
            "fromversion": "5.0.0"
        },
        {
            "integrations": "Ipstack",
            "playbookID": "Ipstack_Test"
        },
        {
            "integrations": "Perch",
            "playbookID": "Perch-Test"
        },
        {
            "integrations": "Forescout",
            "playbookID": "Forescout-Test"
        },
        {
            "integrations": "GitHub",
            "playbookID": "Git_Integration-Test"
        },
        {
            "integrations": "GitHub IAM",
            "playbookID": "Github IAM - Test Playbook",
            "fromversion": "6.1.0"
        },
        {
            "integrations": "LogRhythmRest",
            "playbookID": "LogRhythm REST test"
        },
        {
            "integrations": "AlienVault USM Anywhere",
            "playbookID": "AlienVaultUSMAnywhereTest"
        },
        {
            "playbookID": "PhishLabsTestPopulateIndicators"
        },
        {
            "playbookID": "Test_HTMLtoMD"
        },
        {
            "integrations": "PhishLabs IOC",
            "playbookID": "PhishLabsIOC TestPlaybook",
            "fromversion": "4.1.0"
        },
        {
            "integrations": "PerceptionPoint",
            "playbookID": "PerceptionPoint Test",
            "fromversion": "4.1.0"
        },
        {
            "integrations": "vmray",
            "playbookID": "VMRay-Test-File",
            "fromversion": "5.5.0"
        },
        {
            "integrations": "vmray",
            "playbookID": "File Enrichment - VMRay - Test",
            "fromversion": "5.0.0"
        },
        {
            "integrations": "AutoFocus V2",
            "playbookID": "AutoFocus V2 test",
            "fromversion": "5.0.0",
            "timeout": 1000
        },
        {
            "playbookID": "Process Email - Generic for Rasterize"
        },
        {
            "playbookID": "Send Investigation Summary Reports - Test",
            "integrations": "EWS Mail Sender",
            "instance_names": [
                "ews_mail_sender_labdemisto"
            ],
            "fromversion": "4.5.0",
            "memory_threshold": 100
        },
        {
            "integrations": "Flashpoint",
            "playbookID": "Flashpoint_event-Test"
        },
        {
            "integrations": "Flashpoint",
            "playbookID": "Flashpoint_forum-Test"
        },
        {
            "integrations": "Flashpoint",
            "playbookID": "Flashpoint_report-Test"
        },
        {
            "integrations": "Flashpoint",
            "playbookID": "Flashpoint_reputation-Test"
        },
        {
            "integrations": "BluecatAddressManager",
            "playbookID": "Bluecat Address Manager test"
        },
        {
            "integrations": "MailListener - POP3 Beta",
            "playbookID": "MailListener-POP3 - Test"
        },
        {
            "playbookID": "sumList - Test"
        },
        {
            "integrations": "VulnDB",
            "playbookID": "Test-VulnDB"
        },
        {
            "integrations": "Shodan_v2",
            "playbookID": "Test-Shodan_v2",
            "timeout": 1000
        },
        {
            "integrations": "Threat Crowd",
            "playbookID": "ThreatCrowd - Test"
        },
        {
            "integrations": "GoogleDocs",
            "playbookID": "GoogleDocs-test"
        },
        {
            "playbookID": "Request Debugging - Test",
            "fromversion": "5.0.0"
        },
        {
            "playbookID": "Test Convert file hash to corresponding hashes",
            "fromversion": "4.5.0",
            "integrations": "VirusTotal",
            "instance_names": "virus_total_general"
        },
        {
            "playbookID": "PAN-OS Query Logs For Indicators Test",
            "fromversion": "5.5.0",
            "timeout": 1500,
            "integrations": "Panorama",
            "instance_names": "palo_alto_panorama"
        },
        {
            "integrations": "Elasticsearch v2",
            "instance_names": "es_v7",
            "playbookID": "Elasticsearch_v2_test"
        },
        {
            "integrations": "ElasticsearchFeed",
            "instance_names": "es_demisto_feed",
            "playbookID": "Elasticsearch_Fetch_Demisto_Indicators_Test",
            "fromversion": "5.5.0"
        },
        {
            "integrations": "ElasticsearchFeed",
            "instance_names": "es_generic_feed",
            "playbookID": "Elasticsearch_Fetch_Custom_Indicators_Test",
            "fromversion": "5.5.0"
        },
        {
            "integrations": "Elasticsearch v2",
            "instance_names": "es_v6",
            "playbookID": "Elasticsearch_v2_test-v6"
        },
        {
            "integrations": "Elasticsearch v2",
            "instance_names": "es_v8",
            "playbookID": "Elasticsearch_v2_test-v8"
        },
        {
            "integrations": "PolySwarm",
            "playbookID": "PolySwarm-Test"
        },
        {
            "integrations": "Kennav2",
            "playbookID": "Kenna Test"
        },
        {
            "integrations": "SecurityAdvisor",
            "playbookID": "SecurityAdvisor-Test",
            "fromversion": "4.5.0"
        },
        {
            "integrations": "Google Key Management Service",
            "playbookID": "Google-KMS-test",
            "pid_threshold": 6,
            "memory_threshold": 60
        },
        {
            "integrations": "SecBI",
            "playbookID": "SecBI - Test"
        },
        {
            "playbookID": "ExtractFQDNFromUrlAndEmail-Test"
        },
        {
            "integrations": "EWS v2",
            "playbookID": "Get EWS Folder Test",
            "fromversion": "4.5.0",
            "instance_names": "ewv2_regular",
            "timeout": 1200
        },
        {
            "integrations": "EWSO365",
            "instance_names": "ewso365_dev_team",
            "playbookID": "EWS_O365_test",
            "fromversion": "5.0.0"
        },
        {
            "integrations": "EWSO365",
            "instance_names": "ewso365_dev_team",
            "playbookID": "EWS_O365_send_mail_test",
            "fromversion": "5.0.0"
        },
        {
            "integrations": "Unit42v2 Feed",
            "playbookID": "unit42_atoms",
            "fromversion": "5.5.0"
        },
        {
            "integrations": "QRadar_v2",
            "playbookID": "QRadar Indicator Hunting Test",
            "timeout": 600,
            "fromversion": "6.0.0"
        },
        {
            "integrations": "QRadar v3",
            "playbookID": "QRadar - Get Offense Logs Test",
            "timeout": 600,
            "fromversion": "6.0.0"
        },
        {
            "playbookID": "SetAndHandleEmpty test",
            "fromversion": "4.5.0"
        },
        {
            "integrations": "Tanium v2",
            "playbookID": "Tanium v2 - Test"
        },
        {
            "integrations": "Office 365 Feed",
            "playbookID": "Office365_Feed_Test",
            "fromversion": "5.5.0"
        },
        {
            "integrations": "GoogleCloudTranslate",
            "playbookID": "GoogleCloudTranslate-Test",
            "pid_threshold": 9
        },
        {
            "integrations": "Infoblox",
            "playbookID": "Infoblox Test"
        },
        {
            "integrations": "BPA",
            "playbookID": "Test-BPA",
            "fromversion": "4.5.0"
        },
        {
            "playbookID": "GetValuesOfMultipleFIelds Test",
            "fromversion": "4.5.0"
        },
        {
            "playbookID": "IsInternalHostName Test",
            "fromversion": "4.5.0"
        },
        {
            "playbookID": "DigitalGuardian-Test",
            "integrations": "Digital Guardian",
            "fromversion": "5.0.0"
        },
        {
            "integrations": "SplunkPy",
            "playbookID": "Splunk Indicator Hunting Test",
            "fromversion": "5.0.0",
            "memory_threshold": 500,
            "instance_names": "use_default_handler",
            "is_mockable": false
        },
        {
            "integrations": "BPA",
            "playbookID": "Test-BPA_Integration",
            "fromversion": "4.5.0"
        },
        {
            "integrations": "AutoFocus Feed",
            "playbookID": "playbook-FeedAutofocus_test",
            "fromversion": "5.5.0"
        },
        {
            "integrations": "AutoFocus Daily Feed",
            "playbookID": "playbook-FeedAutofocus_daily_test",
            "fromversion": "5.5.0"
        },
        {
            "integrations": "PaloAltoNetworks_PrismaCloudCompute",
            "playbookID": "PaloAltoNetworks_PrismaCloudCompute-Test",
            "instance_names": "prisma_cloud_compute_21_04"
        },
        {
            "integrations": "SaasSecurity",
            "playbookID": "SaasSecurity-Test"
        },
        {
            "integrations": "Recorded Future Feed",
            "playbookID": "RecordedFutureFeed - Test",
            "instance_names": "recorded_future_feed",
            "timeout": 1000,
            "fromversion": "5.5.0",
            "memory_threshold": 86
        },
        {
            "integrations": "Recorded Future Feed",
            "playbookID": "RecordedFutureFeed - Test",
            "instance_names": "recorded_future_feed_with_risk_rules",
            "timeout": 1000,
            "fromversion": "5.5.0",
            "memory_threshold": 86
        },
        {
            "integrations": "Expanse",
            "playbookID": "test-Expanse-Playbook",
            "fromversion": "5.0.0"
        },
        {
            "integrations": "Expanse",
            "playbookID": "test-Expanse",
            "fromversion": "5.0.0"
        },
        {
            "integrations": "DShield Feed",
            "playbookID": "playbook-DshieldFeed_test",
            "fromversion": "5.5.0",
            "is_mockable": false
        },
        {
            "integrations": "AlienVault Reputation Feed",
            "playbookID": "AlienVaultReputationFeed_Test",
            "fromversion": "5.5.0",
            "memory_threshold": 190
        },
        {
            "integrations": "BruteForceBlocker Feed",
            "playbookID": "playbook-BruteForceBlocker_test",
            "fromversion": "5.5.0",
            "memory_threshold": 190
        },
        {
            "integrations": "F5Silverline",
            "playbookID": "F5Silverline_TestPlaybook",
            "fromversion": "6.0.0",
            "memory_threshold": 190
        },
        {
            "integrations": "Carbon Black Enterprise EDR",
            "playbookID": "Carbon Black Enterprise EDR Test",
            "fromversion": "5.0.0"
        },
        {
            "integrations": "MongoDB Key Value Store",
            "playbookID": "MongoDB KeyValueStore - Test",
            "pid_threshold": 12,
            "fromversion": "5.0.0"
        },
        {
            "integrations": "MongoDB Log",
            "playbookID": "MongoDBLog - Test",
            "pid_threshold": 12,
            "fromversion": "5.0.0"
        },
        {
            "integrations": "Google Chronicle Backstory",
            "playbookID": "Google Chronicle Backstory Asset - Test",
            "fromversion": "5.0.0"
        },
        {
            "integrations": "Google Chronicle Backstory",
            "playbookID": "Google Chronicle Backstory IOC Details - Test",
            "fromversion": "5.0.0"
        },
        {
            "integrations": "Google Chronicle Backstory",
            "playbookID": "Google Chronicle Backstory List Alerts - Test",
            "fromversion": "5.0.0"
        },
        {
            "integrations": "Google Chronicle Backstory",
            "playbookID": "Google Chronicle Backstory List IOCs - Test",
            "fromversion": "5.0.0"
        },
        {
            "integrations": "Google Chronicle Backstory",
            "playbookID": "Google Chronicle Backstory Reputation - Test",
            "fromversion": "5.0.0"
        },
        {
            "integrations": "Google Chronicle Backstory",
            "playbookID": "Google Chronicle Backstory List Events - Test",
            "fromversion": "5.0.0"
        },
        {
            "integrations": "Feodo Tracker IP Blocklist Feed",
            "instance_names": "feodo_tracker_ip_currently__active",
            "playbookID": "playbook-feodotrackeripblock_test_currently__active",
            "fromversion": "5.5.0"
        },
        {
            "integrations": "Feodo Tracker IP Blocklist Feed",
            "instance_names": "feodo_tracker_ip_30_days",
            "playbookID": "playbook-feodotrackeripblock_test_30_days",
            "fromversion": "5.5.0"
        },
        {
            "integrations": "Code42",
            "playbookID": "Code42-Test",
            "fromversion": "5.0.0",
            "timeout": 600
        },
        {
            "playbookID": "Code42 File Search Test",
            "integrations": "Code42",
            "fromversion": "5.0.0"
        },
        {
            "playbookID": "FetchIndicatorsFromFile-test",
            "fromversion": "5.5.0"
        },
        {
            "integrations": "RiskSense",
            "playbookID": "RiskSense Get Apps - Test"
        },
        {
            "integrations": "RiskSense",
            "playbookID": "RiskSense Get Host Detail - Test"
        },
        {
            "integrations": "RiskSense",
            "playbookID": "RiskSense Get Host Finding Detail - Test"
        },
        {
            "integrations": "RiskSense",
            "playbookID": "RiskSense Get Hosts - Test"
        },
        {
            "integrations": "RiskSense",
            "playbookID": "RiskSense Get Host Findings - Test"
        },
        {
            "integrations": "RiskSense",
            "playbookID": "RiskSense Get Unique Cves - Test"
        },
        {
            "integrations": "RiskSense",
            "playbookID": "RiskSense Get Unique Open Findings - Test"
        },
        {
            "integrations": "RiskSense",
            "playbookID": "RiskSense Get Apps Detail - Test"
        },
        {
            "integrations": "RiskSense",
            "playbookID": "RiskSense Apply Tag - Test"
        },
        {
            "integrations": "Indeni",
            "playbookID": "Indeni_test",
            "fromversion": "5.0.0"
        },
        {
            "integrations": "SafeBreach v2",
            "playbookID": "playbook-SafeBreach-Test",
            "fromversion": "5.5.0"
        },
        {
            "integrations": "AlienVault OTX TAXII Feed",
            "playbookID": "playbook-feedalienvaultotx_test",
            "fromversion": "5.5.0"
        },
        {
            "playbookID": "ExtractDomainAndFQDNFromUrlAndEmail-Test",
            "fromversion": "5.5.0"
        },
        {
            "integrations": "Cortex Data Lake",
            "playbookID": "Cortex Data Lake Test",
            "instance_names": "cdl_prod",
            "fromversion": "4.5.0"
        },
        {
            "integrations": "MongoDB",
            "playbookID": "MongoDB - Test"
        },
        {
            "integrations": "DNSDB_v2",
            "playbookID": "DNSDB-Test",
            "fromversion": "5.0.0"
        },
        {
            "playbookID": "DBotCreatePhishingClassifierV2FromFile-Test",
            "timeout": 60000,
            "fromversion": "6.1.0",
            "instance_names": "ml_dummy_prod",
            "integrations": "AzureWAF"
        },
        {
            "integrations": "IBM Resilient Systems",
            "playbookID": "IBM Resilient Systems Test"
        },
        {
            "integrations": [
                "Prisma Access",
                "Prisma Access Egress IP feed"
            ],
            "playbookID": "Prisma_Access_Egress_IP_Feed-Test",
            "timeout": 60000,
            "fromversion": "5.5.0",
            "nightly": true
        },
        {
            "integrations": "Prisma Access",
            "playbookID": "Prisma_Access-Test",
            "timeout": 60000,
            "fromversion": "5.5.0",
            "nightly": true
        },
        {
            "playbookID": "EvaluateMLModllAtProduction-Test",
            "fromversion": "5.5.0"
        },
        {
            "integrations": "Google IP Ranges Feed",
            "playbookID": "Fetch Indicators Test",
            "fromversion": "6.0.0"
        },
        {
            "integrations": "Azure AD Connect Health Feed",
            "playbookID": "FeedAzureADConnectHealth_Test",
            "fromversion": "5.5.0"
        },
        {
            "integrations": "Zoom Feed",
            "playbookID": "FeedZoom_Test",
            "fromversion": "5.5.0"
        },
        {
            "playbookID": "PCAP Analysis Test",
            "integrations": [
                "ipinfo",
                "WildFire-v2"
            ],
            "fromversion": "5.0.0",
            "timeout": 1200
        },
        {
            "integrations": "Workday",
            "playbookID": "Workday - Test",
            "fromversion": "5.0.0",
            "timeout": 600
        },
        {
            "integrations": "Unit42 Feed",
            "playbookID": "Unit42 Feed - Test",
            "fromversion": "5.5.0",
            "timeout": 600
        },
        {
            "integrations": "CrowdStrikeMalquery",
            "playbookID": "CrowdStrikeMalquery-Test",
            "fromversion": "5.0.0",
            "timeout": 2500
        },
        {
            "integrations": "Sixgill_Darkfeed",
            "playbookID": "Sixgill-Darkfeed_Test",
            "fromversion": "5.5.0"
        },
        {
            "playbookID": "hashIncidentFields-test",
            "fromversion": "4.5.0",
            "timeout": 60000
        },
        {
            "integrations": "RSA Archer v2",
            "playbookID": "Archer v2 - Test",
            "fromversion": "5.0.0",
            "timeout": 1500
        },
        {
            "integrations": "WootCloud",
            "playbookID": "TestWootCloudPlaybook",
            "fromversion": "5.0.0"
        },
        {
            "integrations": "Ivanti Heat",
            "playbookID": "Ivanti Heat - Test"
        },
        {
            "integrations": "MicrosoftCloudAppSecurity",
            "playbookID": "MicrosoftCloudAppSecurity-Test"
        },
        {
            "integrations": "Blueliv ThreatCompass",
            "playbookID": "Blueliv_ThreatCompass_test",
            "fromversion": "5.0.0"
        },
        {
            "playbookID": "IncreaseIncidentSeverity-Test",
            "fromversion": "5.0.0"
        },
        {
            "integrations": "TrendMicro Cloud App Security",
            "playbookID": "playbook_TrendmicroCAS_Test",
            "fromversion": "5.0.0",
            "timeout": 300
        },
        {
            "playbookID": "IfThenElse-Test",
            "fromversion": "5.0.0"
        },
        {
            "integrations": "Imperva WAF",
            "playbookID": "Imperva WAF - Test"
        },
        {
            "integrations": "CheckPointFirewall_v2",
            "playbookID": "checkpoint-testplaybook",
            "timeout": 500,
            "nightly": true
        },
        {
            "playbookID": "FailedInstances - Test",
            "integrations": "Whois",
            "fromversion": "4.5.0"
        },
        {
            "integrations": "F5 ASM",
            "playbookID": "playbook-F5_ASM-Test",
            "timeout": 600,
            "fromversion": "5.0.0",
            "nightly": true
        },
        {
            "playbookID": "Hatching Triage - Detonate File",
            "integrations": "Hatching Triage",
            "fromversion": "5.5.0"
        },
        {
            "integrations": "Rundeck",
            "playbookID": "Rundeck_test",
            "fromversion": "5.5.0",
            "is_mockable": false
        },
        {
            "playbookID": "Field polling test",
            "timeout": 600,
            "fromversion": "5.0.0"
        },
        {
            "integrations": "Generic Webhook",
            "playbookID": "Generic Webhook - Test",
            "fromversion": "5.5.0"
        },
        {
            "integrations": "Palo Alto Networks Enterprise DLP",
            "playbookID": "Palo_Alto_Networks_Enterprise_DLP - Test",
            "fromversion": "5.0.0"
        },
        {
            "integrations": "Cryptocurrency",
            "playbookID": "Cryptocurrency-Test",
            "is_mockable": false
        },
        {
            "integrations": "Public DNS Feed",
            "playbookID": "Public_DNS_Feed_Test",
            "fromversion": "5.5.0"
        },
        {
            "integrations": "BitcoinAbuse",
            "playbookID": "BitcoinAbuse-test",
            "fromversion": "5.5.0",
            "memory_threshold": 200
        },
        {
            "integrations": "ExpanseV2",
            "playbookID": "ExpanseV2 Test",
            "fromversion": "6.0.0"
        },
        {
            "integrations": "FeedExpanse",
            "playbookID": "Feed Expanse Test",
            "fromversion": "6.0.0"
        },
        {
            "integrations": "MicrosoftGraphIdentityandAccess",
            "playbookID": "Identity & Access test playbook"
        },
        {
            "integrations": "MicrosoftPolicyAndComplianceAuditLog",
            "playbookID": "Audit Log - Test"
        },
        {
            "integrations": "Nutanix Hypervisor",
            "playbookID": "Nutanix-test"
        },
        {
            "integrations": "Azure Storage",
            "playbookID": "Azure Storage - Test"
        },
        {
            "integrations": "MicrosoftGraphApplications",
            "playbookID": "MSGraph Applications Test",
            "instance_names": "ms_graph_applications_device_code"
        },
        {
            "integrations": "MicrosoftGraphApplications",
            "playbookID": "MSGraph Applications Test",
            "instance_names": "ms_graph_applications_client_cred"
        },
        {
            "integrations": "EWS Extension Online Powershell v2",
            "playbookID": "EWS Extension: Powershell Online V2 Test",
            "fromversion": "6.0.0",
            "toversion": "6.0.9",
            "timeout": 250
        },
        {
            "integrations": "VirusTotal (API v3)",
            "playbookID": "VirusTotal (API v3) Detonate Test",
            "instance_names": [
                "virus_total_v3",
                "virus_total_v3_premium"
            ],
            "is_mockable": false
        },
        {
            "integrations": "VirusTotal (API v3)",
            "playbookID": "VirusTotalV3-test",
            "instance_names": [
                "virus_total_v3"
            ],
            "fromversion": "5.5.0"
        },
        {
            "integrations": "HostIo",
            "playbookID": "HostIo_Test"
        },
        {
            "playbookID": "CreateCertificate-Test",
            "fromversion": "5.5.0"
        },
        {
            "integrations": "LogPoint SIEM Integration",
            "playbookID": "LogPoint SIEM Integration - Test Playbook 1"
        },
        {
            "integrations": "LogPoint SIEM Integration",
            "playbookID": "LogPoint SIEM Integration - Test Playbook 2"
        },
        {
            "integrations": "Cisco Stealthwatch",
            "fromversion": "5.5.0",
            "playbookID": "Cisco Stealthwatch Test"
        },
        {
            "integrations": "cymulate_v2",
            "playbookID": "Cymulate V2 Test",
            "fromversion": "6.0.0"
        },
        {
            "integrations": "OpenCTI",
            "playbookID": "OpenCTI Test",
            "fromversion": "5.0.0"
        },
        {
            "integrations": "Microsoft Graph API",
            "playbookID": "Microsoft Graph API - Test",
            "fromversion": "5.0.0"
        },
        {
            "integrations": "QRadar v3",
            "playbookID": "QRadar_v3-test",
            "fromversion": "6.0.0"
        },
        {
            "playbookID": "DbotPredictOufOfTheBoxTest",
            "fromversion": "4.5.0",
            "timeout": 1000
        },
        {
            "playbookID": "DbotPredictOufOfTheBoxTestV2",
            "fromversion": "5.5.0",
            "timeout": 1000
        },
        {
            "integrations": "HPEArubaClearPass",
            "playbookID": "HPEArubaClearPass_TestPlaybook",
            "fromversion": "6.0.0"
        },
        {
            "integrations": "CrowdstrikeFalcon",
            "playbookID": "Get endpoint details - Generic - test",
            "fromversion": "5.5.0"
        },
        {
            "integrations": "CrowdstrikeFalcon",
            "playbookID": "Isolate and unisolate endpoint - test",
            "fromversion": "5.5.0"
        },
        {
            "integrations": "VirusTotal - Premium (API v3)",
            "playbookID": "VirusTotal Premium v3 TestPlaybook",
            "fromversion": "5.5.0"
        },
        {
            "integrations": "Armis",
            "playbookID": "Armis-Test",
            "fromversion": "5.5.0"
        },
        {
            "playbookID": "Tidy - Test",
            "integrations": [
                "AWS - EC2",
                "Demisto REST API",
                "Tidy"
            ],
            "instance_names": [
                "aws_alloacte_host"
            ],
            "fromversion": "6.0.0",
            "nightly": true
        },
        {
            "integrations": "Trend Micro Deep Security",
            "playbookID": "Trend Micro Deep Security - Test"
        },
        {
            "integrations": "Carbon Black Endpoint Standard",
            "playbookID": "carbonBlackEndpointStandardTestPlaybook",
            "fromversion": "5.5.0",
            "is_mockable": false
        },
        {
            "integrations": "Proofpoint TAP v2",
            "playbookID": "ProofpointTAP-Test"
        },
        {
            "integrations": "QualysV2",
            "playbookID": "QualysVulnerabilityManagement-Test",
            "fromversion": "5.5.0",
            "timeout": 3500
        },
        {
            "integrations": "ThreatExchange v2",
            "playbookID": "ThreatExchangeV2-test",
            "fromversion": "5.5.0"
        },
        {
            "integrations": "NetscoutAED",
            "playbookID": "NetscoutAED-Test",
            "fromversion": "5.5.0"
        },
        {
            "integrations": "VMware Workspace ONE UEM (AirWatch MDM)",
            "playbookID": "VMware Workspace ONE UEM (AirWatch MDM)-Test",
            "fromversion": "6.0.0"
        },
        {
            "integrations": "CarbonBlackLiveResponseCloud",
            "playbookID": "CarbonBlackLiveResponseCloud-Test",
            "fromversion": "5.5.0",
            "is_mockable": false
        },
        {
            "playbookID": "EDL Performance Test",
            "instance_names": "edl_auto",
            "integrations": [
                "EDL",
                "Create-Mock-Feed-Relationships"
            ],
            "fromversion": "6.0.0",
            "timeout": 3500,
            "memory_threshold": 900,
            "pid_threshold": 12,
            "context_print_dt": "EDLHey"
        },
        {
            "playbookID": "Export Indicators Performance Test",
            "instance_names": "eis_auto",
            "integrations": [
                "ExportIndicators",
                "Create-Mock-Feed-Relationships"
            ],
            "fromversion": "6.0.0",
            "timeout": 3500,
            "memory_threshold": 900,
            "pid_threshold": 12,
            "context_print_dt": "EISHey"
        },
        {
            "integrations": "jamf v2",
            "playbookID": "Jamf_v2_test",
            "fromversion": "5.5.0"
        },
        {
            "integrations": "GuardiCore v2",
            "playbookID": "GuardiCoreV2-Test",
            "fromversion": "6.0.0"
        },
        {
            "playbookID": "DBot Build Phishing Classifier Test - Multiple Algorithms",
            "timeout": 60000,
            "fromversion": "6.1.0",
            "instance_names": "ml_dummy_prod",
            "integrations": "AzureWAF"
        },
        {
            "integrations": [
                "AutoFocus Daily Feed",
                "Demisto REST API"
            ],
            "playbookID": "Fetch Indicators Test",
            "fromversion": "6.0.0",
            "is_mockable": false,
            "timeout": 2400
        },
        {
            "integrations": "SOCRadarIncidents",
            "playbookID": "SOCRadarIncidents-Test"
        },
        {
            "integrations": "SOCRadarThreatFusion",
            "playbookID": "SOCRadarThreatFusion-Test"
        },
        {
            "integrations": "FeedSOCRadarThreatFeed",
            "playbookID": "FeedSOCRadarThreatFeed-Test"
        },
        {
            "integrations": "TheHive Project",
            "playbookID": "Playbook_TheHiveProject_Test",
            "fromversion": "6.0.0"
        },
        {
            "integrations": [
                "ServiceNow v2",
                "Demisto REST API"
            ],
            "playbookID": "Fetch Incidents Test",
            "instance_names": "snow_basic_auth",
            "fromversion": "6.0.0",
            "is_mockable": false,
            "timeout": 2400
        },
        {
            "integrations": [
                "MalwareBazaar Feed",
                "Demisto REST API"
            ],
            "playbookID": "Fetch Indicators Test",
            "fromversion": "6.0.0",
            "is_mockable": false,
            "instance_names": "malwarebazzar_auto",
            "timeout": 2400
        },
        {
            "playbookID": "SolarWinds-Test",
            "fromversion": "5.5.0",
            "integrations": [
                "SolarWinds"
            ]
        },
        {
            "playbookID": "BastilleNetworks-Test",
            "fromversion": "5.0.0",
            "integrations": [
                "Bastille Networks"
            ]
        },
        {
            "playbookID": "bc993d1a-98f5-4554-8075-68a38004c119",
            "fromversion": "5.0.0",
            "integrations": [
                "Gamma"
            ]
        },
        {
            "playbookID": "Service Desk Plus (On-Premise) Test",
            "fromversion": "5.0.0",
            "integrations": [
                "ServiceDeskPlus (On-Premise)"
            ]
        },
        {
            "playbookID": "IronDefense Test",
            "fromversion": "5.0.0",
            "integrations": [
                "IronDefense"
            ]
        },
        {
            "playbookID": "AgariPhishingDefense-Test",
            "fromversion": "5.0.0",
            "integrations": [
                "Agari Phishing Defense"
            ]
        },
        {
            "playbookID": "SecurityIntelligenceServicesFeed - Test",
            "fromversion": "5.5.0",
            "integrations": [
                "SecurityIntelligenceServicesFeed"
            ]
        },
        {
            "playbookID": "FeedTalosTestPlaybook",
            "fromversion": "5.5.0",
            "integrations": [
                "Talos Feed"
            ]
        },
        {
            "playbookID": "Netscout Arbor Sightline - Test Playbook",
            "fromversion": "5.5.0",
            "integrations": [
                "NetscoutArborSightline"
            ]
        },
        {
            "playbookID": "test_MsGraphFiles",
            "fromversion": "5.0.0",
            "integrations": [
                "Microsoft_Graph_Files"
            ]
        },
        {
            "playbookID": "AlphaVantage Test Playbook",
            "fromversion": "6.0.0",
            "integrations": [
                "AlphaVantage"
            ]
        },
        {
            "playbookID": "Azure SQL - Test",
            "fromversion": "5.0.0",
            "instance_names": "azure_sql_device_code_instance",
            "integrations": [
                "Azure SQL Management"
            ]
        },
        {
            "playbookID": "Sophos Central Test",
            "fromversion": "5.0.0",
            "integrations": [
                "Sophos Central"
            ]
        },
        {
            "playbookID": "Microsoft Graph Groups - Test",
            "fromversion": "5.0.0",
            "integrations": [
                "Microsoft Graph Groups"
            ]
        },
        {
            "playbookID": "Humio-Test",
            "fromversion": "5.0.0",
            "integrations": [
                "Humio"
            ]
        },
        {
            "playbookID": "Blueliv_ThreatContext_test",
            "fromversion": "5.0.0",
            "integrations": [
                "Blueliv ThreatContext"
            ]
        },
        {
            "playbookID": "Darktrace Test Playbook",
            "fromversion": "6.0.0",
            "integrations": [
                "Darktrace"
            ]
        },
        {
            "playbookID": "Recorded Future Test Playbook",
            "fromversion": "5.0.0",
            "integrations": [
                "Recorded Future v2"
            ]
        },
        {
            "playbookID": "get_file_sample_by_hash_-_cylance_protect_-_test",
            "fromversion": "5.0.0",
            "integrations": [
                "Cylance Protect v2"
            ]
        },
        {
            "playbookID": "EDL Indicator Performance Test",
            "fromversion": "6.0.0"
        },
        {
            "playbookID": "EDL Performance Test - Concurrency",
            "fromversion": "6.0.0"
        },
        {
            "playbookID": "Venafi - Test",
            "fromversion": "5.0.0",
            "integrations": [
                "Venafi"
            ]
        },
        {
            "playbookID": "3da36d51-3cdf-4120-882a-cee03b038b89",
            "fromversion": "5.0.0",
            "integrations": [
                "FortiManager"
            ]
        },
        {
            "playbookID": "X509Certificate Test Playbook",
            "fromversion": "6.0.0"
        },
        {
            "playbookID": "Pcysys-Test",
            "fromversion": "5.0.0",
            "integrations": [
                "Pentera"
            ]
        },
        {
            "playbookID": "Pentera Run Scan and Create Incidents - Test",
            "fromversion": "5.0.0",
            "integrations": [
                "Pentera"
            ]
        },
        {
            "playbookID": "Google Chronicle Backstory List Detections - Test",
            "fromversion": "5.0.0",
            "integrations": [
                "Google Chronicle Backstory"
            ]
        },
        {
            "playbookID": "Google Chronicle Backstory List Rules - Test",
            "fromversion": "5.0.0",
            "integrations": [
                "Google Chronicle Backstory"
            ]
        },
        {
            "playbookID": "McAfee ESM v2 - Test",
            "fromversion": "5.0.0",
            "integrations": [
                "McAfee ESM v2"
            ]
        },
        {
            "playbookID": "McAfee ESM Watchlists - Test",
            "fromversion": "5.0.0",
            "integrations": [
                "McAfee ESM v2"
            ]
        },
        {
            "playbookID": "Acalvio Sample Playbook",
            "fromversion": "5.0.0",
            "integrations": [
                "Acalvio ShadowPlex"
            ]
        },
        {
            "playbookID": "playbook-SophosXGFirewall-test",
            "fromversion": "5.0.0",
            "integrations": [
                "sophos_firewall"
            ]
        },
        {
            "playbookID": "CircleCI-Test",
            "fromversion": "5.5.0",
            "integrations": [
                "CircleCI"
            ]
        },
        {
            "playbookID": "XMCyberIntegration-Test",
            "fromversion": "6.0.0",
            "integrations": [
                "XMCyber"
            ]
        },
        {
            "playbookID": "a60ae34e-7a00-4a06-81ca-2ca6ea1d58ba",
            "fromversion": "6.0.0",
            "integrations": [
                "AnsibleAlibabaCloud"
            ]
        },
        {
            "playbookID": "Carbon Black Enterprise EDR Process Search Test",
            "fromversion": "5.0.0",
            "integrations": [
                "Carbon Black Enterprise EDR"
            ]
        },
        {
            "playbookID": "Logzio - Test",
            "fromversion": "5.0.0",
            "integrations": [
                "Logz.io"
            ]
        },
        {
            "playbookID": "PAN-OS Create Or Edit Rule Test",
            "fromversion": "6.1.0",
            "integrations": [
                "Panorama"
            ]
        },
        {
            "playbookID": "GoogleCloudSCC-Test",
            "fromversion": "5.0.0",
            "integrations": [
                "GoogleCloudSCC"
            ]
        },
        {
            "playbookID": "SailPointIdentityNow-Test",
            "fromversion": "6.0.0",
            "integrations": [
                "SailPointIdentityNow"
            ]
        },
        {
            "playbookID": "playbook-Cyberint_Test",
            "fromversion": "5.0.0",
            "integrations": [
                "cyberint"
            ]
        },
        {
            "playbookID": "Druva-Test",
            "fromversion": "5.0.0",
            "integrations": [
                "Druva Ransomware Response"
            ]
        },
        {
            "playbookID": "LogPoint SIEM Integration - Test Playbook 3",
            "fromversion": "6.0.0",
            "integrations": [
                "LogPoint SIEM Integration"
            ]
        },
        {
            "playbookID": "TestGraPlayBook",
            "fromversion": "5.0.0",
            "integrations": [
                "Gurucul-GRA"
            ]
        },
        {
            "playbookID": "TestGreatHornPlaybook",
            "fromversion": "6.0.0",
            "integrations": [
                "GreatHorn"
            ]
        },
        {
            "playbookID": "Microsoft Defender Advanced Threat Protection - Test",
            "fromversion": "5.0.0",
            "integrations": [
                "Microsoft Defender Advanced Threat Protection"
            ],
            "instance_names": [
                "microsoft_defender_atp_dev_self_deployed"
            ]
        },
        {
            "playbookID": "Polygon-Test",
            "fromversion": "5.0.0",
            "integrations": [
                "Group-IB TDS Polygon"
            ]
        },
        {
            "playbookID": "TrustwaveSEG-Test",
            "fromversion": "5.0.0",
            "integrations": [
                "trustwave secure email gateway"
            ]
        },
        {
            "playbookID": "MicrosoftGraphMail-Test",
            "fromversion": "5.0.0",
            "integrations": [
                "MicrosoftGraphMail"
            ]
        },
        {
            "playbookID": "PassiveTotal_v2-Test",
            "fromversion": "5.0.0",
            "integrations": [
                "PassiveTotal v2",
                "PassiveTotal"
            ]
        },
        {
            "playbookID": "02ea5cef-3169-4b17-8f4d-604b44e6348a",
            "fromversion": "5.0.0",
            "integrations": [
                "Cognni"
            ]
        },
        {
            "playbookID": "playbook-InsightIDR-test",
            "fromversion": "5.0.0",
            "integrations": [
                "Rapid7 InsightIDR"
            ]
        },
        {
            "playbookID": "Cofense Intelligence v2-Test",
            "fromversion": "5.5.0",
            "integrations": [
                "CofenseIntelligenceV2"
            ]
        },
        {
            "playbookID": "opsgenie-test-playbook",
            "fromversion": "6.0.0",
            "integrations": [
                "Opsgeniev2"
            ]
        },
        {
            "playbookID": "FraudWatch-Test",
            "fromversion": "5.0.0",
            "integrations": [
                "FraudWatch"
            ]
        },
        {
            "playbookID": "SepioPrimeAPI-Test",
            "fromversion": "5.0.0",
            "integrations": [
                "Sepio"
            ]
        },
        {
            "playbookID": "SX - PC - Test Playbook",
            "fromversion": "5.5.0",
            "integrations": [
                "PingCastle"
            ]
        },
        {
            "playbookID": "JARM-Test",
            "fromversion": "5.0.0",
            "integrations": [
                "JARM"
            ]
        },
        {
            "playbookID": "Playbook-HYASInsight-Test",
            "fromversion": "6.0.0",
            "integrations": [
                "HYAS Insight"
            ]
        },
        {
            "playbookID": "ConcentricAI Demo Playbook",
            "fromversion": "6.0.0",
            "integrations": [
                "ConcentricAI"
            ]
        },
        {
            "playbookID": "Cyberpion-Test",
            "fromversion": "6.0.0",
            "integrations": [
                "Cyberpion"
            ]
        },
        {
            "playbookID": "CrowdStrike OpenAPI - Test",
            "fromversion": "6.0.0",
            "integrations": [
                "CrowdStrike OpenAPI"
            ]
        },
        {
            "playbookID": "Smokescreen IllusionBLACK-Test",
            "fromversion": "5.0.0",
            "integrations": [
                "Smokescreen IllusionBLACK"
            ]
        },
        {
            "playbookID": "TestCymptomPlaybook",
            "fromversion": "5.0.0",
            "integrations": [
                "Cymptom"
            ]
        },
        {
            "playbookID": "GitLab-test-playbook",
            "fromversion": "6.0.0",
            "integrations": [
                "GitLab",
                "LGTM",
                "MinIO",
                "Docker Engine API"
            ]
        },
        {
            "playbookID": "LGTM-test-playbook",
            "fromversion": "6.0.0",
            "integrations": [
                "GitLab",
                "LGTM",
                "MinIO",
                "Docker Engine API"
            ]
        },
        {
            "playbookID": "playbook-MinIO-Test",
            "fromversion": "6.0.0",
            "integrations": [
                "GitLab",
                "LGTM",
                "MinIO",
                "Docker Engine API"
            ]
        },
        {
            "playbookID": "MSGraph_DeviceManagement_Test",
            "fromversion": "5.0.0",
            "integrations": [
                "Microsoft Graph Device Management"
            ]
        },
        {
            "playbookID": "G Suite Security Alert Center-Test",
            "fromversion": "5.0.0",
            "integrations": [
                "G Suite Security Alert Center"
            ]
        },
        {
            "playbookID": "VerifyOOBV2Predictions-Test",
            "fromversion": "5.5.0"
        },
        {
            "playbookID": "PAN OS EDL Management - Test",
            "fromversion": "5.0.0",
            "integrations": [
                "palo_alto_networks_pan_os_edl_management"
            ]
        },
        {
            "playbookID": "Group-IB Threat Intelligence & Attribution-Test",
            "fromversion": "6.0.0",
            "integrations": [
                "Group-IB Threat Intelligence & Attribution Feed",
                "Group-IB Threat Intelligence & Attribution"
            ]
        },
        {
            "playbookID": "CounterCraft - Test",
            "fromversion": "5.0.0",
            "integrations": [
                "CounterCraft Deception Director"
            ]
        },
        {
            "playbookID": "Microsoft Graph Security Test",
            "fromversion": "5.0.0",
            "integrations": [
                "Microsoft Graph"
            ]
        },
        {
            "playbookID": "Azure Kubernetes Services - Test",
            "fromversion": "5.0.0",
            "instance_names": "aks_device_code_instance",
            "integrations": [
                "Azure Kubernetes Services"
            ]
        },
        {
            "playbookID": "Cortex XDR - IOC - Test without fetch",
            "fromversion": "5.5.0",
            "integrations": [
                "Cortex XDR - IR",
                "Cortex XDR - IOC"
            ]
        },
        {
            "playbookID": "PaloAltoNetworks_IoT-Test",
            "fromversion": "5.0.0",
            "integrations": [
                "Palo Alto Networks IoT"
            ]
        },
        {
            "playbookID": "GreyNoise-Test",
            "fromversion": "5.5.0",
            "integrations": [
                "GreyNoise Community",
                "GreyNoise"
            ]
        },
        {
            "playbookID": "xMatters-Test",
            "fromversion": "5.5.0",
            "integrations": [
                "xMatters"
            ]
        },
        {
            "playbookID": "TestCentrifyPlaybook",
            "fromversion": "6.0.0",
            "integrations": [
                "Centrify Vault"
            ]
        },
        {
            "playbookID": "Infinipoint-Test",
            "fromversion": "5.0.0",
            "integrations": [
                "Infinipoint"
            ]
        },
        {
            "playbookID": "CyrenThreatInDepth-Test",
            "fromversion": "6.0.0",
            "integrations": [
                "CyrenThreatInDepth"
            ]
        },
        {
            "playbookID": "CVSS Calculator Test",
            "fromversion": "5.0.0"
        },
        {
            "playbookID": "7d8ac1af-2d1e-4ed9-875c-d3257d2c6830",
            "fromversion": "6.0.0",
            "integrations": [
                "AnsibleHCloud"
            ]
        },
        {
            "playbookID": "Archer-Test-Playbook",
            "fromversion": "5.0.0",
            "integrations": [
                "RSA Archer",
                "RSA Archer v2"
            ]
        },
        {
            "playbookID": "SMB test",
            "fromversion": "5.0.0",
            "integrations": [
                "Server Message Block (SMB) v2",
                "Server Message Block (SMB)"
            ]
        },
        {
            "playbookID": "Cymulate V1 Test",
            "fromversion": "6.0.0",
            "integrations": [
                "cymulate_v2",
                "Cymulate"
            ]
        },
        {
            "playbookID": "TestUptycs",
            "fromversion": "5.0.0",
            "integrations": [
                "Uptycs"
            ]
        },
        {
            "playbookID": "Microsoft Graph Calendar - Test",
            "fromversion": "5.0.0",
            "integrations": [
                "Microsoft Graph Calendar"
            ]
        },
        {
            "playbookID": "VMRay-Test-URL",
            "fromversion": "5.5.0",
            "integrations": [
                "vmray"
            ]
        },
        {
            "playbookID": "Thycotic-Test",
            "fromversion": "6.0.0",
            "integrations": [
                "Thycotic"
            ]
        },
        {
            "playbookID": "Test Playbook TrendMicroDDA",
            "fromversion": "5.0.0",
            "integrations": [
                "Trend Micro Deep Discovery Analyzer Beta"
            ]
        },
        {
            "playbookID": "Atlassian Confluence Cloud-Test",
            "fromversion": "6.2.0",
            "integrations": [
                "Atlassian Confluence Cloud"
            ]
        },
        {
            "playbookID": "CrowdStrike_Falcon_X_-Test-Detonate_URL",
            "fromversion": "6.1.0",
            "integrations": [
                "CrowdStrike Falcon X"
            ],
            "timeout": 1800
        },
        {
            "playbookID": "CrowdStrike_Falcon_X_-Test-Detonate_File",
            "fromversion": "6.1.0",
            "memory_threshold": 100,
            "integrations": [
                "CrowdStrike Falcon X"
            ],
            "timeout": 1800
        },
        {
            "playbookID": "CrowdStrike_FalconX_Test",
            "fromversion": "6.1.0",
            "memory_threshold": 100,
            "integrations": [
                "CrowdStrike Falcon X"
            ]
        },
        {
            "playbookID": "Phishing - Core - Test - Actual Incident",
            "fromversion": "6.0.0",
            "timeout": 4600,
            "integrations": [
                "EWS Mail Sender",
                "Demisto REST API",
                "Rasterize"
            ],
            "memory_threshold": 200
        },
        {
            "playbookID": "Phishing v2 - Test - Actual Incident",
            "fromversion": "6.0.0"
        },
        {
            "playbookID": "Phishing Investigation - Generic v2 - Campaign Test",
            "fromversion": "6.0.0",
            "timeout": 7000,
            "integrations": [
                "EWS Mail Sender",
                "Demisto REST API",
                "Rasterize",
                "Demisto Lock"
            ],
            "instance_names": [
                "no_sync_long_timeout",
                "ews_mail_sender_labdemisto"
            ],
            "memory_threshold": 160,
            "pid_threshold": 80
        },
        {
            "playbookID": "Phishing v3 - DomainSquatting+EML+MaliciousIndicators - Test",
            "fromversion": "6.2.0",
            "timeout": 7000,
            "integrations": [
                "EWS Mail Sender",
                "Demisto REST API",
                "CreateIncidents",
                "Rasterize"
            ],
            "instance_names": [
                "ews_mail_sender_srtest02",
                "Create Test Incidents - Phishing Mock"
            ],
            "external_playbook_config": {
                "playbookID": "Phishing - Generic v3",
                "input_parameters": {
                    "InternalDomains": {
                        "simple": "demistodev.onmicrosoft.com"
                    }
                }
            },
            "instance_configuration": {
                "classifier_id": "EWS v2",
                "incoming_mapper_id": "EWS v2-mapper"
            },
            "memory_threshold": 160,
            "pid_threshold": 80
        },
        {
            "playbookID": "Phishing v3 - Get Original Email + Search & Delete - Test",
            "fromversion": "6.2.0",
            "toversion": "6.4.9",
            "timeout": 7000,
            "integrations": [
                "EWS Mail Sender",
                "Demisto REST API",
                "EWSO365",
                "Rasterize",
                "SecurityAndCompliance",
                "VirusTotal (API v3)"
            ],
            "instance_names": [
                "ews_mail_sender_srtest02",
                "virus_total_v3",
                "ewso365_sec_eng_team"
            ],
            "external_playbook_config": {
                "playbookID": "Phishing - Generic v3",
                "input_parameters": {
                    "SearchAndDelete": {
                        "simple": "True"
                    },
                    "GetOriginalEmail": {
                        "simple": "True"
                    },
                    "SearchAndDeleteIntegration": {
                        "simple": "O365"
                    },
                    "O365DeleteType": {
                        "simple": "Soft"
                    }
                }
            },
            "memory_threshold": 160,
            "pid_threshold": 80
        },
        {
            "playbookID": "PCAP Search test",
            "fromversion": "5.0.0"
        },
        {
            "playbookID": "PCAP Parsing And Indicator Enrichment Test",
            "fromversion": "5.0.0"
        },
        {
            "playbookID": "PCAP File Carving Test",
            "fromversion": "5.0.0"
        },
        {
            "playbookID": "Trello Test",
            "fromversion": "6.0.0",
            "integrations": [
                "Trello"
            ]
        },
        {
            "playbookID": "Google Drive Permissions Test",
            "fromversion": "5.0.0",
            "integrations": [
                "GoogleDrive"
            ]
        },
        {
            "playbookID": "RiskIQDigitalFootprint-Test",
            "fromversion": "5.5.0",
            "integrations": [
                "RiskIQDigitalFootprint"
            ]
        },
        {
            "playbookID": "playbook-feodoteackerhash_test",
            "fromversion": "5.5.0",
            "integrations": [
                "Feodo Tracker IP Blocklist Feed",
                "Feodo Tracker Hashes Feed"
            ]
        },
        {
            "playbookID": "playbook-feodotrackeripblock_test",
            "fromversion": "5.5.0",
            "integrations": [
                "Feodo Tracker IP Blocklist Feed",
                "Feodo Tracker Hashes Feed"
            ]
        },
        {
            "playbookID": "CyberTotal_TestPlaybook",
            "fromversion": "5.0.0",
            "integrations": [
                "CyberTotal"
            ]
        },
        {
            "playbookID": "Deep_Instinct-Test",
            "fromversion": "5.0.0",
            "integrations": [
                "Deep Instinct"
            ]
        },
        {
            "playbookID": "Zabbix - Test",
            "fromversion": "5.0.0",
            "integrations": [
                "Zabbix"
            ]
        },
        {
            "playbookID": "GCS Object Policy (ACL) - Test",
            "fromversion": "5.0.0",
            "integrations": [
                "Google Cloud Storage"
            ]
        },
        {
            "playbookID": "GetStringsDistance - Test",
            "fromversion": "5.0.0",
            "scripts": [
                "GetStringsDistance"
            ]
        },
        {
            "playbookID": "GCS Bucket Management - Test",
            "fromversion": "5.0.0",
            "integrations": [
                "Google Cloud Storage"
            ]
        },
        {
            "playbookID": "GCS Bucket Policy (ACL) - Test",
            "fromversion": "5.0.0",
            "integrations": [
                "Google Cloud Storage"
            ]
        },
        {
            "playbookID": "GCS Object Operations - Test",
            "fromversion": "5.0.0",
            "integrations": [
                "Google Cloud Storage"
            ]
        },
        {
            "playbookID": "OpenLDAP - Test",
            "fromversion": "5.0.0",
            "integrations": [
                "OpenLDAP"
            ]
        },
        {
            "playbookID": "Splunk-Test",
            "fromversion": "5.0.0",
            "integrations": [
                "SplunkPy"
            ]
        },
        {
            "playbookID": "SplunkPySearch_Test",
            "fromversion": "5.0.0",
            "integrations": [
                "SplunkPy"
            ]
        },
        {
            "playbookID": "SplunkPy KV commands",
            "fromversion": "5.0.0",
            "integrations": [
                "SplunkPy"
            ]
        },
        {
            "playbookID": "SplunkPy-Test-V2",
            "fromversion": "5.0.0",
            "integrations": [
                "SplunkPy"
            ]
        },
        {
            "playbookID": "FireEye-Detection-on-Demand-Test",
            "fromversion": "6.0.0",
            "integrations": [
                "FireEye Detection on Demand"
            ]
        },
        {
            "playbookID": "TestIPQualityScorePlaybook",
            "fromversion": "5.0.0",
            "integrations": [
                "IPQualityScore"
            ]
        },
        {
            "integrations": "CrowdStrike Falcon Sandbox V2",
            "playbookID": "CrowdstrikeFalconSandbox2 Test",
            "timeout": 500,
            "nightly": true
        },
        {
            "playbookID": "Send Email To Recipients",
            "fromversion": "5.0.0",
            "integrations": [
                "EWS Mail Sender"
            ],
            "instance_names": [
                "ews_mail_sender_labdemisto"
            ]
        },
        {
            "playbookID": "Endace-Test",
            "fromversion": "5.0.0",
            "integrations": [
                "Endace"
            ]
        },
        {
            "playbookID": "StringToArray_test",
            "fromversion": "6.0.0"
        },
        {
            "playbookID": "URLSSLVerification_test",
            "fromversion": "5.0.0"
        },
        {
            "playbookID": "playbook-SearchIncidentsV2InsideGenericPollng-Test",
            "fromversion": "5.0.0"
        },
        {
            "playbookID": "IsRFC1918-Test",
            "fromversion": "5.0.0"
        },
        {
            "playbookID": "Base64 File in List Test",
            "fromversion": "5.0.0"
        },
        {
            "playbookID": "DbotAverageScore-Test",
            "fromversion": "5.0.0"
        },
        {
            "playbookID": "ExtractEmailV2-Test",
            "fromversion": "5.5.0"
        },
        {
            "playbookID": "IsUrlPartOfDomain Test",
            "fromversion": "5.0.0"
        },
        {
            "playbookID": "URLEncode-Test",
            "fromversion": "5.0.0"
        },
        {
            "playbookID": "IsIPInRanges - Test",
            "fromversion": "5.0.0"
        },
        {
            "playbookID": "Delete Context Subplaybook Test",
            "fromversion": "5.0.0"
        },
        {
            "playbookID": "TruSTAR v2-Test",
            "fromversion": "5.0.0",
            "integrations": [
                "TruSTAR v2",
                "TruSTAR"
            ]
        },
        {
            "playbookID": "Relationships scripts - Test",
            "fromversion": "6.2.0"
        },
        {
            "playbookID": "Test-CreateDBotScore-With-Reliability",
            "fromversion": "6.0.0"
        },
        {
            "playbookID": "ValidateContent - Test",
            "fromversion": "5.5.0"
        },
        {
            "playbookID": "DeleteContext-auto-subplaybook-test",
            "fromversion": "5.0.0"
        },
        {
            "playbookID": "Process Email - Generic - Test - Actual Incident",
            "fromversion": "6.0.0",
            "integrations": [
                "XsoarPowershellTesting",
                "Create-Mock-Feed-Relationships"
            ],
            "memory_threshold": 160
        },
        {
            "playbookID": "Analyst1 Integration Demonstration - Test",
            "fromversion": "5.0.0",
            "integrations": [
                "Analyst1",
                "illuminate"
            ]
        },
        {
            "playbookID": "Analyst1 Integration Test",
            "fromversion": "5.0.0",
            "integrations": [
                "Analyst1",
                "illuminate"
            ]
        },
        {
            "playbookID": "Cofense Triage v3-Test",
            "fromversion": "6.0.0",
            "integrations": [
                "Cofense Triage v2",
                "Cofense Triage v3",
                "Cofense Triage"
            ]
        },
        {
            "playbookID": "SailPointIdentityIQ-Test",
            "fromversion": "6.0.0",
            "integrations": [
                "SailPointIdentityIQ"
            ]
        },
        {
            "playbookID": "Test - ExtFilter",
            "fromversion": "5.0.0"
        },
        {
            "playbookID": "Test - ExtFilter Main",
            "fromversion": "5.0.0"
        },
        {
            "playbookID": "Microsoft Teams - Test",
            "fromversion": "5.0.0",
            "integrations": [
                "Microsoft Teams Management",
                "Microsoft Teams"
            ]
        },
        {
            "playbookID": "TestTOPdeskPlaybook",
            "fromversion": "5.0.0",
            "integrations": [
                "TOPdesk"
            ]
        },
        {
            "integrations": "Cortex XDR - XQL Query Engine",
            "playbookID": "Cortex XDR - XQL Query - Test",
            "fromversion": "6.2.0",
            "memory_threshold": 90
        },
        {
            "playbookID": "ListUsedDockerImages - Test",
            "fromversion": "6.1.0"
        },
        {
            "integrations": "CustomIndicatorDemo",
            "playbookID": "playbook-CustomIndicatorDemo-test"
        },
        {
            "integrations": "Azure Sentinel",
            "fromversion": "5.5.0",
            "is_mockable": false,
            "playbookID": "TestAzureSentinelPlaybookV2"
        },
        {
            "integrations": "AnsibleAlibabaCloud",
            "playbookID": "Test-AlibabaCloud"
        },
        {
            "integrations": "AnsibleAzure",
            "playbookID": "Test-AnsibleAzure"
        },
        {
            "integrations": "AnsibleCiscoIOS",
            "playbookID": "Test-AnsibleCiscoIOS"
        },
        {
            "integrations": "AnsibleCiscoNXOS",
            "playbookID": "Test-AnsibleCiscoNXOS"
        },
        {
            "integrations": "AnsibleHCloud",
            "playbookID": "Test-AnsibleHCloud"
        },
        {
            "integrations": "AnsibleKubernetes",
            "playbookID": "Test-AnsibleKubernetes"
        },
        {
            "integrations": "AnsibleLinux",
            "playbookID": "Test-AnsibleLinux"
        },
        {
            "integrations": "AnsibleMicrosoftWindows",
            "playbookID": "Test-AnsibleWindows"
        },
        {
            "integrations": "AnsibleVMware",
            "playbookID": "Test-AnsibleVMware"
        },
        {
            "integrations": "Anomali ThreatStream",
            "playbookID": "Anomali_ThreatStream_Test"
        },
        {
            "integrations": "Anomali ThreatStream v2",
            "playbookID": "ThreatStream-Test"
        },
        {
            "integrations": "Anomali ThreatStream v3",
            "fromversion": "6.0.0",
            "playbookID": "ThreatStream-Test"
        },
        {
            "integrations": [
                "AutoFocusTagsFeed",
                "Demisto REST API"
            ],
            "playbookID": "AutoFocusTagsFeed-test",
            "timeout": 1500,
            "fromversion": "6.5.0"
        },
        {
            "integrations": [
                "Unit42IntelObjectsFeed",
                "Demisto REST API"
            ],
            "playbookID": "Unit42 Intel Objects Feed - Test",
            "timeout": 15000,
            "fromversion": "6.5.0"
        },
        {
            "playbookID": "Tanium Threat Response V2 Test",
            "integrations": [
                "Tanium Threat Response v2",
                "Demisto REST API"
            ],
            "fromversion": "6.0.0",
            "timeout": 3000
        },
        {
            "playbookID": "Tanium Threat Response - Create Connection v2 - Test",
            "integrations": "Tanium Threat Response v2",
            "fromversion": "6.0.0"
        },
        {
            "playbookID": "Tanium Threat Response - Request File Download v2 - Test",
            "integrations": "Tanium Threat Response v2",
            "fromversion": "6.0.0"
        },
        {
            "playbookID": "IndicatorMaliciousRatioCalculation_test",
            "fromversion": "5.0.0"
        },
        {
            "playbookID": "MISPfeed Test",
            "fromversion": "5.5.0",
            "integrations": [
                "MISP Feed"
            ]
        },
        {
            "integrations": [
                "MISP Feed",
                "Demisto REST API"
            ],
            "playbookID": "Fetch Indicators Test",
            "fromversion": "6.0.0",
            "is_mockable": false,
            "instance_names": "MISP_feed_instance",
            "timeout": 2400
        },
        {
            "integrations": [
                "CrowdStrike Indicator Feed",
                "Demisto REST API"
            ],
            "playbookID": "Fetch Indicators Test",
            "fromversion": "6.0.0",
            "is_mockable": false,
            "instance_names": "CrowdStrike_feed_instance",
            "timeout": 2400
        },
        {
            "playbookID": "Get Original Email - Microsoft Graph Mail - test",
            "fromversion": "6.1.0",
            "integrations": [
                "MicrosoftGraphMail"
            ],
            "instance_names": "ms_graph_mail_dev_no_oproxy"
        },
        {
            "playbookID": "Get Original Email - Gmail v2 - test",
            "fromversion": "6.1.0",
            "integrations": [
                "Gmail"
            ]
        },
        {
            "playbookID": "Get Original Email - EWS v2 - test",
            "fromversion": "6.1.0",
            "integrations": [
                "EWS v2"
            ],
            "instance_names": "ewv2_regular"
        },
        {
            "integrations": [
                "Demisto REST API"
            ],
            "playbookID": "GetTasksWithSections SetIRProcedures end to end test",
            "fromversion": "6.0.0"
        },
        {
            "integrations": "AzureDataExplorer",
            "playbookID": "playbook-AzureDataExplorer-Test",
            "fromversion": "6.0.0"
        },
        {
            "integrations": [
                "Demisto REST API"
            ],
            "playbookID": "TestDemistoRestAPI",
            "fromversion": "5.5.0"
        },
        {
            "scripts": [
                "SplunkShowAsset",
                "SplunkShowDrilldown",
                "SplunkShowIdentity"
            ],
            "playbookID": "SplunkShowEnrichment"
        },
        {
            "integrations": "MalwareBazaar",
            "playbookID": "MalwareBazaar_Test",
            "fromversion": "6.0.0",
            "memory_threshold": 90
        },
        {
            "integrations": "OpsGenieV3",
            "playbookID": "OpsGenieV3TestPlaybook",
            "fromversion": "6.2.0"
        },
        {
            "playbookID": "test_AssignToNextShiftOOO",
            "fromversion": "5.5.0"
        },
        {
            "playbookID": "JsonToTable - Test Playbook",
            "fromversion": "5.5.0"
        },
        {
            "integrations": [
                "RemoteAccess v2"
            ],
            "playbookID": "RemoteAccessTest",
            "fromversion": "6.0.0"
        },
        {
            "playbookID": "AzureRiskyUsers",
            "fromversion": "6.0.0",
            "integrations": "AzureRiskyUsers",
            "instance_names": "AzureRiskyUsers_Device_Code_Flow"
        },
        {
            "playbookID": "AzureRiskyUsers",
            "fromversion": "6.0.0",
            "integrations": "AzureRiskyUsers",
            "instance_names": "AzureRiskyUsers_Client_Credentials_Flow"
        },
        {
            "playbookID": "playbook-AzureKeyVault-Test",
            "fromversion": "6.0.0",
            "integrations": "AzureKeyVault"
        },
        {
            "integrations": "KafkaV3",
            "playbookID": "KafkaV3 Test"
        },
        {
            "playbookID": "FormatURL-Test"
        },
        {
            "playbookID": "IPToHost - Test"
        },
        {
            "playbookID": "NetskopeAPIv1 Test",
            "integrations": "NetskopeAPIv1"
        },
        {
            "playbookID": "Grafana-Test",
            "fromversion": "6.0.0",
            "integrations": [
                "Grafana",
                "Demisto REST API"
            ],
            "is_mockable": false,
            "timeout": 2400
        },
        {
            "integrations": "McAfee ePO v2",
            "playbookID": "McAfee ePO v2 Test"
        },
        {
            "playbookID": "Dedup - Generic v3",
            "fromversion": "5.5.0"
        },
        {
            "playbookID": "DBotPredictURLPhishing_test",
            "integrations": [
                "Whois",
                "Rasterize"
            ]
        },
        {
            "playbookID": "DBotUpdateLogoURLPhishing_test"
        },
        {
            "playbookID": "TAXII2 Server Performance Test",
            "instance_names": "taxii2server",
            "integrations": [
                "TAXII2 Server",
                "Create-Mock-Feed-Relationships"
            ],
            "fromversion": "6.2.0",
            "timeout": 6000,
            "memory_threshold": 900,
            "pid_threshold": 12,
            "is_mockable": false
        },
        {
            "playbookID": "TAXII2 Indicator Performance Test",
            "fromversion": "6.1.0"
        },
        {
            "playbookID": "TAXII2 Performance Test - Concurrency",
            "fromversion": "6.1.0"
        },
        {
            "integrations": "FortiSIEMV2",
            "playbookID": "playbook-FortiSIEMV2_Test",
            "fromversion": "6.0.0"
        },
        {
            "integrations": "Azure Firewall",
            "playbookID": "playbook-AzureFirewall_Test",
            "fromversion": "6.2.0"
        },
        {
            "playbookID": "HttpV2-test",
            "fromversion": "6.5.0",
            "scripts": [
                "HttpV2"
            ]
        },
        {
            "integrations": [
                "GoogleSheets",
                "GoogleDrive"
            ],
            "playbookID": "GoogleSheets-Test",
            "fromversion": "6.1.0"
        },
        {
            "integrations": "CloudflareWAF",
            "playbookID": "playbook-TestCloudflareWAFPlaybook_Test",
            "fromversion": "6.2.0"
        },
        {
            "scripts": "CheckIfSubdomain",
            "playbookID": "CheckIfSubdomain_Test",
            "fromversion": "6.0.0"
        },
        {
            "scripts": "CIDRBiggerThanPrefix",
            "playbookID": "CIDRBiggerThanPrefix_Test",
            "fromversion": "6.0.0"
        },
        {
            "integrations": [
                "ForescoutEyeInspect"
            ],
            "playbookID": "playbook-ForescoutEyeInspect_Test",
            "fromversion": "6.1.0"
        },
        {
            "playbookID": "playbook-BmcITSM-Test",
            "fromversion": "6.2.0",
            "integrations": "BmcITSM"
        },
        {
            "integrations": "CheckPointSandBlast",
            "playbookID": "playbook-CheckPointSandBlast_Test",
            "fromversion": "6.2.0"
        },
        {
            "integrations": "Arkime",
            "playbookID": "Arkime Test playbook",
            "fromversion": "6.2.0",
            "memory_threshold": 95
        },
        {
<<<<<<< HEAD
            "integrations": "Skyhigh Security",
            "playbookID": "Skyhigh Security Test Play Book",
            "fromversion": "6.5.0"
=======
            "integrations": "checkpointdome9",
            "playbookID": "Dome9",
            "fromversion": "6.2.0"
>>>>>>> bd90b4cd
        }
    ],
    "skipped_tests": {
        "playbook-CheckPointSandBlast_Test" : "Checkpoint playbook no license",
        "playbook-BmcITSM-Test" : "issue with license CIAC-3776",
        "Panorama Query Logs - Test": "issues with firewall environment configuration - CIAC-3459",
        "palo_alto_firewall_test_pb": "issues with firewall environment configuration - CIAC-3459",
        "Test - CrowdStrike Falcon": "to merge https://github.com/demisto/content/pull/19250",
        "MISP V2 Test": "The integration is deprecated as we released MISP V3",
        "Github IAM - Test Playbook": "Issue 32383",
        "O365-SecurityAndCompliance-ContextResults-Test": "Issue 38900",
        "Calculate Severity - Standard - Test": "Issue 32715",
        "Calculate Severity - Generic v2 - Test": "Issue 32716",
        "Workday - Test": "No credentials Issue 29595",
        "Tidy - Test": "Will run it manually.",
        "Protectwise-Test": "Issue 28168",
        "TestDedupIncidentsPlaybook": "Issue 24344",
        "CreateIndicatorFromSTIXTest": "Issue 24345",
        "Endpoint data collection test": "Uses a deprecated playbook called Endpoint data collection",
        "Prisma_Access_Egress_IP_Feed-Test": "unskip after we will get Prisma Access instance - Issue 27112",
        "Prisma_Access-Test": "unskip after we will get Prisma Access instance - Issue 27112",
        "Symantec Deepsight Test": "Issue 22971",
        "TestProofpointFeed": "Issue 22229",
        "Symantec Data Loss Prevention - Test": "Issue 20134",
        "NetWitness Endpoint Test": "Issue 19878",
        "InfoArmorVigilanteATITest": "Test issue 17358",
        "ArcSight Logger test": "Issue 19117",
        "3da2e31b-f114-4d7f-8702-117f3b498de9": "Issue 19837",
        "d66e5f86-e045-403f-819e-5058aa603c32": "pr 3220",
        "IntSights Mssp Test": "Issue #16351",
        "fd93f620-9a2d-4fb6-85d1-151a6a72e46d": "Issue 19854",
        "Test Playbook TrendMicroDDA": "Issue 16501",
        "ssdeepreputationtest": "Issue #20953",
        "C2sec-Test": "Issue #21633",
        "ThreatConnect v2 - Test": "Issue 26782",
        "Email Address Enrichment - Generic v2.1 - Test": "Issue 26785",
        "Tanium v2 - Test": "Issue 26822",
        "Fidelis Elevate Network": "Issue 26453",
        "Cortex XDR - IOC - Test": "Issue 37957",
        "PAN-OS Query Logs For Indicators Test": "Issue 28753",
        "TCPUtils-Test": "Issue 29677",
        "Polygon-Test": "Issue 29060",
        "AttackIQ - Test": "Issue 29774",
        "Azure Compute - Test": "Issue 28056",
        "forcepoint test": "Issue 28043",
        "Test-VulnDB": "Issue 30875",
        "Malware Domain List Active IPs Feed Test": "Issue 30878",
        "CuckooTest": "Issue 25601",
        "PhishlabsIOC_DRP-Test": "Issue 29589",
        "Carbon Black Live Response Test": "Issue 28237",
        "FeedThreatConnect-Test": "Issue 32317",
        "Palo_Alto_Networks_Enterprise_DLP - Test": "Issue 32568",
        "JoeSecurityTestDetonation": "Issue 25650",
        "JoeSecurityTestPlaybook": "Issue 25649",
        "Phishing - Core - Test - Incident Starter": "Issue 26784",
        "Phishing - Core - Test - Actual Incident": "Issue 45227",
        "Phishing v2 - Test - Incident Starter": "Issue 46660",
        "Test Playbook McAfee ATD": "Issue 33409",
        "Detonate Remote File From URL -McAfee-ATD - Test": "Issue 33407",
        "Test Playbook McAfee ATD Upload File": "Issue 33408",
        "Trend Micro Apex - Test": "Issue 27280",
        "Microsoft Defender - ATP - Indicators Test": "Issue 29279",
        "Test-BPA": "Issue 28406",
        "Test-BPA_Integration": "Issue 28236",
        "TestTOPdeskPlaybook": "Issue 35412",
        "PAN-OS EDL Setup v3 Test": "Issue 35386",
        "GmailTest": "Issue 27057",
        "get_file_sample_by_hash_-_cylance_protect_-_test": "Issue 28823",
        "Carbon Black Enterprise EDR Test": "Issue 29775",
        "VirusTotal (API v3) Detonate Test": "Issue 36004",
        "FailedInstances - Test": "Issue 33218",
        "PAN-OS DAG Configuration Test": "Issue 19205",
        "get_original_email_-_ews-_test": "Issue 27571",
        "Trend Micro Deep Security - Test": "outsourced",
        "Microsoft Teams - Test": "Issue 38263",
        "EWS Extension: Powershell Online V2 Test": "Issue 39008",
        "O365 - EWS - Extension - Test": "Issue 39008",
        "Majestic Million Test Playbook": "Issue 30931",
        "iDefense_v2_Test": "Issue 40126",
        "Feed iDefense Test": "Issue 34035",
        "McAfee ESM v2 - Test v11.1.3": "Issue 43825",
        "MicrosoftGraphMail-Test_prod": "Issue 40125",
        "Detonate URL - WildFire v2.1 - Test": "Issue 40834",
        "Domain Enrichment - Generic v2 - Test": "Issue 40862",
        "TestIPQualityScorePlaybook": "Issue 40915",
        "VerifyOOBV2Predictions-Test": "Issue 37947",
        "Infoblox Test": "Issue 25651",
        "AutoFocusTagsFeed-test": "shares API quota with the other test",
        "Carbon Black Edr - Test": "Jira ticket XDR-43185",
        "Phishing v2 - Test - Actual Incident": "Issue 41322",
        "carbonBlackEndpointStandardTestPlaybook": "Issue 36936",
        "test_Qradar_v2": "the integration is deprecated as we released Qradar V3",
        "XsoarPowershellTesting-Test": "Issue 32689",
        "MicrosoftManagementActivity - Test": "Issue 43922",
        "Google-Vault-Generic-Test": "Issue 24347",
        "Google_Vault-Search_And_Display_Results_test": "Issue 24348",
        "Tenable.io Scan Test": "Issue 26728",
        "Zscaler Test": "Issue 40157, API subscription currently Expired",
        "Cisco Firepower - Test": "Issue 32412",
        "cisco-ise-test-playbook": "Issue 44351",
        "GuardiCoreV2-Test": "Issue 43822",
        "ExtractAttackPattern-Test": "Issue 44095",
        "EWS_O365_test": "Issue 25605",
        "Cherwell - test": "Issue 26780",
        "Cherwell Example Scripts - test": "Issue 27107",
        "Endpoint Malware Investigation - Generic - Test": "Issue 44779",
        "Mimecast test": "Issue 26906",
        "AutoFocus V2 test": "Issue 26464",
        "SplunkPy_KV_commands_default_handler": "Issue 41419",
        "LogRhythm REST test": "Issue 40654",
        "Process Email - Generic - Test - Actual Incident": "Issue 45227",
        "Jira-v2-Test": "Issue 33313",
        "Tanium Threat Response V2 Test": "Issue 44201",
        "Tanium Threat Response Test": "Issue CRTX-58729",
        "Tanium Threat Response - Create Connection v2 - Test": "Issue CRTX-58729",
        "AzureADTest": "Issue 40131",
        "Autoextract - Test": "Issue 45293",
        "LogRhythm-Test-Playbook": "Issue 27164",
        "GSuiteAdmin-Test": "Issue 34784",
        "Microsoft_365_Defender-Test": "Issue 39390",
        "Tanium Threat Response - Request File Download v2 - Test": "Issue 46326",
        "test_AssignToNextShiftOOO": "Issue 44198",
        "EWS_O365_send_mail_test": "Issue 44200",
        "Phishing Investigation - Generic v2 - Campaign Test": "Issue 44740",
        "Cisco Umbrella Test": "Issue 24338",
        "Unit42 Intel Objects Feed - Test": "Issue 44100",
        "Fetch Indicators Test": "Issue 45490",
        "FormattedDateToEpochTest": "Issue 26724",
        "CrowdstrikeFalconSandbox2 Test": "Issue 46845",
        "Test ADGetUser Fails with no instances 'Active Directory Query' (old version)": "Issue 44543",
        "CarbonBlackLiveResponseCloud-Test": "Issue 39282",
        "Panorama Best Practise - Test": "Issue 43826",
        "JsonToTable - Test Playbook": "Issue 44302",
        "Recorded Future Test": "Issue 26741",
        "Git_Integration-Test": "Issue 37800",
        "RecordedFutureFeed - Test": "Issue 43923",
        "RedLockTest": "Issue 24600",
        "SymantecEndpointProtection_Test": "Issue 30157",
        "RSANetWitnessv115-Test": "Issue XDRSUP-12553",
        "TestCloudflareWAFPlaybook": "No instance",
        "DBot Build Phishing Classifier Test - Multiple Algorithms": "Issue 48350",
        "Elasticsearch_v2_test-v8": "CRTX-61980",
        "Carbon Black Enterprise Protection V2 Test": "No credentials"
    },
    "skipped_integrations": {
        "checkpointdome9" : "No license",
        "_comment1": "~~~ NO INSTANCE ~~~",
        "FortiSIEMV2": "No instance",
        "Azure Firewall": "No instance",
        "Vertica": "No insance issue 45719",
        "Ipstack": "Usage limit reached (Issue 38063)",
        "AnsibleAlibabaCloud": "No instance - issue 40447",
        "AnsibleAzure": "No instance - issue 40447",
        "AnsibleCiscoIOS": "No instance - issue 40447",
        "AnsibleCiscoNXOS": "No instance - issue 40447",
        "AnsibleHCloud": "No instance - issue 40447",
        "AnsibleKubernetes": "No instance - issue 40447",
        "AnsibleACME": "No instance - issue 40447",
        "AnsibleDNS": "No instance - issue 40447",
        "AnsibleLinux": "No instance - issue 40447",
        "AnsibleOpenSSL": "No instance - issue 40447",
        "AnsibleMicrosoftWindows": "No instance - issue 40447",
        "AnsibleVMware": "No instance - issue 40447",
        "SolarWinds": "No instance - developed by Crest",
        "Atlassian Confluence Cloud": "No instance - developed by Crest",
        "SOCRadarIncidents": "No instance - developed by partner",
        "SOCRadarThreatFusion": "No instance - developed by partner",
        "NetskopeAPIv1": "No instance - developed by Qmasters",
        "trustwave secure email gateway": "No instance - developed by Qmasters",
        "Azure Storage Table": "No instance - developed by Qmasters",
        "Azure Storage Queue": "No instance - developed by Qmasters",
        "Azure Storage FileShare": "No instance - developed by Qmasters",
        "Azure Storage Container": "No instance - developed by Qmasters",
        "VMware Workspace ONE UEM (AirWatch MDM)": "No instance - developed by crest",
        "ServiceDeskPlus (On-Premise)": "No instance",
        "Forcepoint": "instance issues. Issue 28043",
        "ZeroFox": "Issue 29284",
        "Symantec Management Center": "Issue 23960",
        "Fidelis Elevate Network": "Issue 26453",
        "ArcSight Logger": "Issue 19117",
        "Sophos Central": "No instance",
        "MxToolBox": "No instance",
        "Prisma Access": "Instance will be provided soon by Lior and Prasen - Issue 27112",
        "AlphaSOC Network Behavior Analytics": "No instance",
        "IsItPhishing": "No instance",
        "Verodin": "No instance",
        "EasyVista": "No instance",
        "Pipl": "No instance",
        "Moloch": "No instance",
        "Twilio": "No instance",
        "Zendesk": "No instance",
        "GuardiCore": "No instance",
        "Nessus": "No instance",
        "Cisco CloudLock": "No instance",
        "Vectra v2": "No instance",
        "GoogleCloudSCC": "No instance, outsourced",
        "FortiGate": "License expired, and not going to get one (issue 14723)",
        "Attivo Botsink": "no instance, not going to get it",
        "AWS Sagemaker": "License expired, and probably not going to get it",
        "Symantec MSS": "No instance, probably not going to get it (issue 15513)",
        "Google Cloud Compute": "Can't test yet",
        "FireEye ETP": "No instance",
        "Proofpoint TAP v2": "No instance",
        "remedy_sr_beta": "No instance",
        "fireeye": "Issue 19839",
        "Remedy On-Demand": "Issue 19835",
        "Check Point": "Issue 18643",
        "CheckPointFirewall_v2": "Issue 18643",
        "CTIX v3": "No instance - developed by partner",
        "Preempt": "Issue 20268",
        "Jask": "Issue 18879",
        "vmray": "Issue 18752",
        "SCADAfence CNM": "Issue 18376",
        "ArcSight ESM v2": "Issue #18328",
        "AlienVault USM Anywhere": "Issue #18273",
        "Dell Secureworks": "No instance",
        "Service Manager": "Expired license",
        "carbonblackprotection": "License expired",
        "icebrg": "Issue 14312",
        "Freshdesk": "Trial account expired",
        "Threat Grid": "Issue 16197",
        "Kafka V2": "Can not connect to instance from remote",
        "KafkaV3": "Can not connect to instance from remote",
        "Check Point Sandblast": "Issue 15948",
        "Remedy AR": "getting 'Not Found' in test button",
        "Salesforce": "Issue 15901",
        "ANYRUN": "No instance",
        "Snowflake": "Looks like account expired, needs looking into",
        "Cisco Spark": "Issue 18940",
        "Phish.AI": "Issue 17291",
        "MaxMind GeoIP2": "Issue 18932.",
        "Exabeam": "Issue 19371",
        "Ivanti Heat": "Issue 26259",
        "AWS - Athena - Beta": "Issue 19834",
        "SNDBOX": "Issue 28826",
        "Workday": "License expired Issue: 29595",
        "FireEyeFeed": "License expired Issue: 31838",
        "Akamai WAF": "Issue 32318",
        "FraudWatch": "Issue 34299",
        "Cisco Stealthwatch": "No instance - developed by Qmasters",
        "AzureKeyVault": "No instance - developed by Qmasters",
        "Armis": "No instance - developed by SOAR Experts",
        "_comment2": "~~~ UNSTABLE ~~~",
        "Tenable.sc": "unstable instance",
        "ThreatConnect v2": "unstable instance",
        "_comment3": "~~~ QUOTA ISSUES ~~~",
        "Lastline": "issue 20323",
        "Google Resource Manager": "Cannot create projects because have reached allowed quota.",
        "Looker": "Warehouse 'DEMO_WH' cannot be resumed because resource monitor 'LIMITER' has exceeded its quota.",
        "_comment4": "~~~ OTHER ~~~",
        "Anomali ThreatStream v2": "Will be deprecated soon.",
        "Anomali ThreatStream": "Will be deprecated soon.",
        "AlienVault OTX TAXII Feed": "Issue 29197",
        "EclecticIQ Platform": "Issue 8821",
        "Forescout": "Can only be run from within PANW network. Look in keeper for - Demisto in the LAB",
        "ForescoutEyeInspect": "No instance - developed by Qmasters",
        "FortiManager": "Can only be run within PANW network",
        "HelloWorldSimple": "This is just an example integration - no need for test",
        "TestHelloWorldPlaybook": "This is just an example integration - no need for test",
        "AttackIQFireDrill": "License issues #29774",
        "SentinelOne V2": "License expired issue #24933",
        "LogRhythm": "The integration is deprecated"
    },
    "nightly_integrations": [
        "Laline v2",
        "TruSTAR",
        "VulnDB"
    ],
    "unmockable_integrations": {
        "NetscoutArborSightline": "Uses timestamp",
        "Cylance Protect v2": "uses time-based JWT token",
        "EwsExtension": "Powershell does not support proxy",
        "EWS Extension Online Powershell v2": "Powershell does not support proxy/ssl",
        "Office 365 Feed": "Client sends a unique uuid as first request of every run",
        "AzureWAF": "Has a command that sends parameters in the path",
        "HashiCorp Vault": "Has a command that sends parameters in the path",
        "urlscan.io": "Uses data that comes in the headers",
        "CloudConvert": "has a command that uploads a file (!cloudconvert-upload)",
        "Symantec Messaging Gateway": "Test playbook uses a random string",
        "AlienVault OTX TAXII Feed": "Client from 'cabby' package generates uuid4 in the request",
        "Generic Webhook": "Does not send HTTP traffic",
        "Microsoft Endpoint Configuration Manager": "Uses Microsoft winRM",
        "SecurityIntelligenceServicesFeed": "Need proxy configuration in server",
        "BPA": "Playbook using GenericPolling which is inconsistent",
        "XsoarPowershellTesting": "Integration which not use network.",
        "Mail Listener v2": "Integration has no proxy checkbox",
        "Cortex XDR - IOC": "'Cortex XDR - IOC - Test' is using also the fetch indicators which is not working in proxy mode",
        "SecurityAndCompliance": "Integration doesn't support proxy",
        "Cherwell": "Submits a file - tests that send files shouldn't be mocked. this problem was fixed but the test is not running anymore because the integration is skipped",
        "Maltiverse": "issue 24335",
        "ActiveMQ": "stomp sdk not supporting proxy.",
        "MITRE ATT&CK": "Using taxii2client package",
        "MongoDB": "Our instance not using SSL",
        "Cortex Data Lake": "Integration requires SSL",
        "Google Key Management Service": "The API requires an SSL secure connection to work.",
        "McAfee ESM-v10": "we have multiple instances with same test playbook, mock recording are per playbook so it keeps failing the playback step",
        "mysql": "Does not use http",
        "SlackV2": "Integration requires SSL",
        "SlackV3": "Integration requires SSL",
        "Whois": "Mocks does not support sockets",
        "Panorama": "Exception: Proxy process took to long to go up. https://circleci.com/gh/demisto/content/24826",
        "Image OCR": "Does not perform network traffic",
        "Server Message Block (SMB) v2": "Does not perform http communication",
        "Active Directory Query v2": "Does not perform http communication",
        "dnstwist": "Does not perform http communication",
        "Generic SQL": "Does not perform http communication",
        "PagerDuty v2": "Integration requires SSL",
        "TCPIPUtils": "Integration requires SSL",
        "Luminate": "Integration has no proxy checkbox",
        "Shodan": "Integration has no proxy checkbox",
        "Google BigQuery": "Integration has no proxy checkbox",
        "ReversingLabs A1000": "Checking",
        "Check Point": "Checking",
        "okta": "Test Module failing, suspect it requires SSL",
        "Okta v2": "dynamic test, need to revisit and better avoid conflicts",
        "Awake Security": "Checking",
        "ArcSight ESM v2": "Checking",
        "Phish.AI": "Checking",
        "VMware": "PyVim (SmartConnect class) does not support proxy",
        "Intezer": "Nightly - Checking",
        "ProtectWise": "Nightly - Checking",
        "google-vault": "Nightly - Checking",
        "McAfee NSM": "Nightly - Checking",
        "Forcepoint": "Nightly - Checking",
        "palo_alto_firewall": "Need to check test module",
        "Signal Sciences WAF": "error with certificate",
        "google": "'unsecure' parameter not working",
        "EWS Mail Sender": "Inconsistent test (playback fails, record succeeds)",
        "ReversingLabs Titanium Cloud": "No Unsecure checkbox. proxy trying to connect when disabled.",
        "Recorded Future": "might be dynamic test",
        "AlphaSOC Wisdom": "Test module issue",
        "RedLock": "SSL Issues",
        "Microsoft Graph User": "Test direct access to oproxy",
        "Azure Security Center v2": "Test direct access to oproxy",
        "Azure Compute v2": "Test direct access to oproxy",
        "AWS - CloudWatchLogs": "Issue 20958",
        "AWS - Athena - Beta": "Issue 24926",
        "AWS - CloudTrail": "Issue 24926",
        "AWS - Lambda": "Issue 24926",
        "AWS - IAM": "Issue 24926",
        "AWS Sagemaker": "Issue 24926",
        "Gmail Single User": "googleclient sdk has time based challenge exchange",
        "Gmail": "googleclient sdk has time based challenge exchange",
        "GSuiteAdmin": "googleclient sdk has time based challenge exchange",
        "GSuiteAuditor": "googleclient sdk has time based challenge exchange",
        "GoogleCloudTranslate": "google translate sdk does not support proxy",
        "Google Chronicle Backstory": "SDK",
        "Google Vision AI": "SDK",
        "Google Cloud Compute": "googleclient sdk has time based challenge exchange",
        "Google Cloud Functions": "googleclient sdk has time based challenge exchange",
        "GoogleDocs": "googleclient sdk has time based challenge exchange",
        "GooglePubSub": "googleclient sdk has time based challenge exchange",
        "Google Resource Manager": "googleclient sdk has time based challenge exchange",
        "Google Cloud Storage": "SDK",
        "GoogleCalendar": "googleclient sdk has time based challenge exchange",
        "G Suite Security Alert Center": "googleclient sdk has time based challenge exchange",
        "GoogleDrive": "googleclient sdk has time based challenge exchange",
        "Syslog Sender": "syslog",
        "syslog": "syslog",
        "MongoDB Log": "Our instance not using SSL",
        "MongoDB Key Value Store": "Our instance not using SSL",
        "Zoom": "Uses dynamic token",
        "GoogleKubernetesEngine": "SDK",
        "TAXIIFeed": "Cannot use proxy",
        "EWSO365": "oproxy dependent",
        "MISP V2": "Cleanup process isn't performed as expected.",
        "MISP V3": "Cleanup process isn't performed as expected.",
        "Azure Network Security Groups": "Has a command that sends parameters in the path",
        "GitHub": "Cannot use proxy",
        "LogRhythm": "Cannot use proxy",
        "Create-Mock-Feed-Relationships": "recording is redundant for this integration",
        "RSA Archer v2": "cannot connect to proxy",
        "Anomali ThreatStream v3": "recording is not working",
        "LogRhythmRest V2": "Submits a file - tests that send files shouldn't be mocked.",
        "Cortex XDR - IR": "internal product, no need to mock"
    },
    "parallel_integrations": [
        "AWS - ACM",
        "AWS - EC2",
        "AWS - Security Hub",
        "AWS Feed",
        "AlienVault OTX TAXII Feed",
        "AlienVault Reputation Feed",
        "Amazon DynamoDB",
        "AutoFocus Feed",
        "AzureFeed",
        "Bambenek Consulting Feed",
        "Blocklist_de Feed",
        "BruteForceBlocker Feed",
        "CSVFeed",
        "CVE Search v2",
        "CheckPhish",
        "Cloudflare Feed",
        "Cofense Feed",
        "Cortex Data Lake",
        "Create-Mock-Feed-Relationships",
        "CreateIncidents",
        "CrowdStrike Falcon X",
        "Cryptocurrency",
        "DShield Feed",
        "Demisto REST API",
        "EDL",
        "EWS Mail Sender",
        "ElasticsearchFeed",
        "Fastly Feed",
        "Feodo Tracker IP Blocklist Feed",
        "HelloWorld",
        "JSON Feed",
        "Lastline v2",
        "LogRhythmRest",
        "MITRE ATT&CK",
        "Mail Listener v2",
        "Malware Domain List Active IPs Feed",
        "McAfee DXL",
        "Microsoft Intune Feed",
        "Office 365 Feed",
        "Plain Text Feed",
        "Prisma Access Egress IP feed",
        "ProofpointFeed",
        "Rasterize",
        "Recorded Future Feed",
        "SNDBOX",
        "SpamhausFeed",
        "TAXII2 Server",
        "TAXIIFeed",
        "Tanium",
        "VirusTotal (API v3)",
        "VulnDB",
        "Whois",
        "abuse.ch SSL Blacklist Feed",
        "ipinfo",
        "ipinfo_v2",
        "syslog"
    ],
    "private_tests": [
        "HelloWorldPremium_Scan-Test",
        "HelloWorldPremium-Test"
    ],
    "docker_thresholds": {
        "_comment": "Add here docker images which are specific to an integration and require a non-default threshold (such as rasterize or ews). That way there is no need to define this multiple times. You can specify full image name with version or without.",
        "images": {
            "demisto/chromium": {
                "pid_threshold": 11
            },
            "demisto/py-ews:2.0": {
                "memory_threshold": 150
            },
            "demisto/pymisp:1.0.0.52": {
                "memory_threshold": 150
            },
            "demisto/pytan": {
                "pid_threshold": 11
            },
            "demisto/google-k8s-engine:1.0.0.9467": {
                "pid_threshold": 11
            },
            "demisto/threatconnect-tcex": {
                "pid_threshold": 11
            },
            "demisto/taxii2": {
                "pid_threshold": 11
            },
            "demisto/pwsh-infocyte": {
                "pid_threshold": 24,
                "memory_threshold": 140
            },
            "demisto/pwsh-exchange": {
                "pid_threshold": 24,
                "memory_threshold": 140
            },
            "demisto/powershell": {
                "pid_threshold": 24,
                "memory_threshold": 140
            },
            "demisto/powershell-ubuntu": {
                "pid_threshold": 45,
                "memory_threshold": 250
            },
            "demisto/boto3": {
                "memory_threshold": 90
            },
            "demisto/flask-nginx": {
                "pid_threshold": 11
            },
            "demisto/py3-tools": {
                "memory_threshold": 105
            },
            "demisto/googleapi-python3": {
                "memory_threshold": 200
            },
            "demisto/python3:3.10.4.29342": {
                "memory_threshold": 85
            }
        }
    },
    "test_marketplacev2": [
        "Sanity Test - Playbook with integration",
        "Sanity Test - Playbook with no integration",
        "Sanity Test - Playbook with mocked integration",
        "Sanity Test - Playbook with Unmockable Whois Integration"
    ]
}<|MERGE_RESOLUTION|>--- conflicted
+++ resolved
@@ -5176,15 +5176,14 @@
             "memory_threshold": 95
         },
         {
-<<<<<<< HEAD
+            "integrations": "checkpointdome9",
+            "playbookID": "Dome9",
+            "fromversion": "6.2.0"
+        },
+        {
             "integrations": "Skyhigh Security",
             "playbookID": "Skyhigh Security Test Play Book",
             "fromversion": "6.5.0"
-=======
-            "integrations": "checkpointdome9",
-            "playbookID": "Dome9",
-            "fromversion": "6.2.0"
->>>>>>> bd90b4cd
         }
     ],
     "skipped_tests": {
