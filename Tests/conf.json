{
    "testTimeout": 160,
    "testInterval": 20,
    "tests": [
        {
<<<<<<< HEAD
            "integrations": "Cloaken",
            "playbookID": "Cloaken-Test"
=======
            "integrations": "ThreatX",
            "playbookID": "ThreatX-test"
>>>>>>> bb105471
        },
        {
            "integrations": "AlienVault OTX",
            "playbookID": "AlienVaultOTX Test"
        },
        {
            "integrations": "Cofense Triage",
            "playbookID": "Cofense Triage Test"
        },
        {
            "integrations": "Minerva Labs Anti-Evasion Platform",
            "playbookID": "Minerva Test playbook"
        },
        {
            "integrations": "CheckPhish",
            "playbookID": "CheckPhish-Test"
        },
        {
            "integrations": "MicrosoftGraphMail",
            "playbookID": "MicrosoftGraphMail-Test"
        },
        {
            "integrations": "Symantec Management Center",
            "playbookID": "SymantecMC_TestPlaybook"
        },
        {
            "integrations": "Tufin",
            "playbookID": "Tufin Test"
        },
        {
            "integrations": "Looker",
            "playbookID": "Test-Looker"
        },
        {
            "integrations": "Vertica",
            "playbookID": "Vertica Test"
        },
        {
            "integrations": "Server Message Block (SMB)",
            "playbookID": "SMB test"
        },
        {
            "playbookID": "TestParseEmailHeaders"
        },
        {
            "playbookID": "TestParseEmailFile-deprecated-script"
        },
        {
            "integrations": "RSA NetWitness Packets and Logs",
            "playbookID": "rsa_packets_and_logs_test"
        },
        {
            "playbookID": "test_similar_incidents"
        },
        {
            "playbookID": "autofocus_test",
            "integrations": "Autofocus"
        },
        {
            "playbookID": "CheckpointFW-test",
            "integrations": "Check Point"
        },
        {
            "playbookID": "RegPathReputationBasicLists_test"
        },
        {
            "playbookID": "RandomStringGenerateTest"
        },
        {
            "playbookID": "DocumentationTest",
            "integrations": "ipinfo"
        },
        {
            "playbookID": "playbook-checkEmailAuthenticity-test"
        },
        {
            "playbookID": "HighlightWords_Test"

        },
        {
            "playbookID": "StringContainsArray_test"
        },
        {
            "integrations": "Fidelis Elevate Network",
            "playbookID": "Fidelis-Test"
        },
        {
            "integrations": "Thinkst Canary",
            "playbookID": "CanaryTools Test"
        },
        {
            "integrations": "ThreatMiner",
            "playbookID": "ThreatMiner-Test"
        },
        {
            "playbookID": "StixCreator-Test"
        },
        {
            "integrations": "Pwned",
            "playbookID": "Pwned test",
            "nightly": true
        },
        {
            "integrations": "Alexa Rank Indicator",
            "playbookID": "Alexa Test Playbook"
        },
        {
            "playbookID": "UnEscapeURL-Test"
        },
        {
            "playbookID": "UnEscapeIPs-Test"
        },
        {
            "playbookID": "ExtractDomainFromUrlAndEmail-Test"
        },
        {
            "playbookID": "ConvertKeysToTableFieldFormat_Test"
        },
        {
            "playbookID": "ParseCSVnullbytesTest"
        },
        {
            "integrations": "CVE Search",
            "playbookID": "cveReputation Test"
        },
        {
            "integrations": "HashiCorp Vault",
            "playbookID": "hashicorp_test"
        },
        {
            "integrations": "BeyondTrust Password Safe",
            "playbookID": "BeyondTrust-Test"
        },
        {
            "integrations": "Dell Secureworks",
            "playbookID": "secureworks_test"
        },
        {
            "integrations": "ServiceNow",
            "playbookID": "servicenow_test_new"
        },
        {
            "integrations": "ExtraHop",
            "playbookID": "ExtraHop-Test"
        },
        {
            "playbookID": "Test CommonServer"
        },
        {
            "integrations": "CIRCL",
            "playbookID": "CirclIntegrationTest"
        },
        {
            "integrations": "MISP V2",
            "playbookID": "MISP V2 Test"
        },
        {
            "playbookID": "test-LinkIncidentsWithRetry"
        },
        {
            "playbookID": "CopyContextToFieldTest"
        },
        {
            "integrations": "OTRS",
            "playbookID": "OTRS Test",
            "fromversion": "4.1.0"
        },
        {
            "integrations": "Attivo Botsink",
            "playbookID": "AttivoBotsinkTest"
        },
        {
            "playbookID": "CreatePhishingClassifierMLTest",
            "timeout" : 2400
        },
        {
            "integrations": "Cymon",
            "playbookID": "playbook-Cymon_Test"
        },
        {
            "integrations": "FortiGate",
            "playbookID": "Fortigate Test"
        },
        {
            "playbookID": "FormattedDateToEpochTest"
        },
        {
            "integrations": "SNDBOX",
            "playbookID": "SNDBOX_Test"
        },
        {
            "integrations": "SNDBOX",
            "playbookID": "Detonate File - SNDBOX - Test",
            "timeout": 2400,
            "nightly": true
        },
        {
            "integrations": "VxStream",
            "playbookID": "Detonate File - HybridAnalysis - Test",
            "timeout": 2400
        },
        {
            "playbookID": "WordTokenizeTest"
        },
        {
            "integrations": "Awake Security",
            "playbookID": "awake_security_test_pb"
        },
        {
          "integrations": "Tenable.sc",
          "playbookID": "tenable-sc-test",
          "timeout": 240,
          "nightly": true
        },
        {
            "integrations": "MimecastV2",
            "playbookID": "Mimecast test"
        },
        {
            "playbookID": "CreateEmailHtmlBody_test_pb",
            "fromversion": "4.1.0"
        },
        {
          "playbookID": "ReadPDFFile-Test"
        },
        {
            "playbookID": "ReadPDFFileV2-Test"
        },
        {
          "playbookID": "JSONtoCSV-Test"
        },
        {
            "integrations": "Panorama",
            "instance_names": "palo_alto_firewall",
            "playbookID": "palo_alto_firewall_test_pb",
            "timeout": 1000,
            "nightly": true
        },
        {
            "integrations": "Panorama",
            "instance_names": "palo_alto_panorama",
            "playbookID": "palo_alto_panorama_test_pb",
            "timeout": 1000,
            "nightly": true
        },
        {
          "integrations": "Tenable.io",
          "playbookID": "Tenable.io test"
        },
        {
          "playbookID": "URLDecode-Test"
        },
        {
          "playbookID": "GetTime-Test"
        },
        {
          "integrations": "Tenable.io",
          "playbookID": "Tenable.io Scan Test",
          "nightly": true,
          "timeout": 900
        },
        {
            "integrations": "Tenable.sc",
            "playbookID": "tenable-sc-scan-test",
            "nightly": true,
            "timeout": 600
        },
        {
            "integrations": "google-vault",
            "playbookID": "Google-Vault-Generic-Test",
            "nightly": true,
            "timeout": 3600
        },
        {
            "integrations": "google-vault",
            "playbookID": "Google_Vault-Search_And_Display_Results_test",
            "nightly": true,
            "timeout": 3600
        },
        {
            "playbookID": "Luminate-TestPlaybook",
            "integrations": "Luminate"
        },
        {
            "playbookID": "ParseEmailFiles-test"
        },
        {
            "playbookID": "ParseExcel-test"
        },
        {
            "playbookID": "Detonate File - No Files test"
        },
        {
            "integrations": [
                "Panorama",
                "Check Point"
            ],
            "instance_names": "palo_alto_firewall",
            "playbookID": "blockip_test_playbook"
        },
        {
            "integrations": "Palo Alto Minemeld",
            "playbookID": "minemeld_test"
        },
        {
            "integrations": "InfoArmor VigilanteATI",
            "playbookID": "InfoArmorVigilanteATITest"
        },
        {
            "integrations": "IntSights",
            "instance_names": "intsights_standard_account",
            "playbookID": "IntSights Test",
            "nightly": true,
            "timeout": 500
        },
        {
            "integrations": "IntSights",
            "playbookID": "IntSights Mssp Test",
            "instance_names": "intsights_mssp_account",
            "nightly": true,
            "timeout": 500
        },
        {
            "integrations": "dnstwist",
            "playbookID": "dnstwistTest"
        },
        {
            "integrations": "BitDam",
            "playbookID": "Detonate File - BitDam Test"
        },
        {
            "integrations": "Threat Grid",
            "playbookID": "Test-Detonate URL - ThreatGrid",
            "timeout": 600
        },
        {
            "integrations": "Threat Grid",
            "playbookID": "ThreatGridTest",
            "timeout": 600
        },
        {
            "integrations": [
                "Palo Alto Minemeld",
                "Panorama"
            ],
            "instance_names": "palo_alto_firewall",
            "playbookID": "block_indicators_-_generic_-_test"
        },
        {
          "integrations": "Signal Sciences WAF",
          "playbookID": "SignalSciences-Test"
        },
        {
            "integrations": "RTIR",
            "playbookID": "RTIR Test"
        },
        {
            "integrations": "RedCanary",
            "playbookID": "RedCanaryTest",
            "nightly" : true
        },
        {
          "integrations": "Devo",
          "playbookID": "devo_test_playbook"
        },
        {
          "playbookID": "URL Enrichment - Generic v2 - Test",
          "integrations": [
              "Rasterize",
              "VirusTotal - Private API"
          ],
            "instance_names": "virus_total_private_api_general",
            "timeout": 500
        },
        {
            "playbookID": "CutTransformerTest"
        },
        {
            "integrations": "SCADAfence CNM",
            "playbookID": "SCADAfence_test"
        },
        {
            "integrations": "ProtectWise",
            "playbookID": "Protectwise-Test"
        },
        {
            "integrations": "WhatsMyBrowser",
            "playbookID": "WhatsMyBrowser-Test"
        },
        {

            "integrations": "BigFix",
            "playbookID": "BigFixTest"
        },
        {
            "integrations": "Lastline",
            "playbookID": "Lastline - testplaybook",
            "nightly": true
        },
        {
            "integrations": "epo",
            "playbookID": "Test Playbook McAfee ePO"
        },
        {
            "integrations": "activedir",
            "playbookID": "calculate_severity_-_critical_assets_-_test"
        },
        {
            "playbookID": "TextFromHTML_test_playbook"
        },
        {
            "playbookID": "PortListenCheck-test"
        },
        {
            "integrations": "ThreatExchange",
            "playbookID": "ThreatExchange-test"
        },
        {
            "integrations": "ThreatExchange",
            "playbookID": "extract_indicators_-_generic_-_test",
            "timeout": 240
        },
        {
            "integrations": "Joe Security",
            "playbookID": "JoeSecurityTestPlaybook",
            "timeout": 500,
            "nightly": true
        },
        {
            "integrations": "Joe Security",
            "playbookID": "JoeSecurityTestDetonation",
            "timeout": 2000,
            "nightly": true
        },
        {
            "integrations": "WildFire-v2",
            "playbookID": "Wildfire Test"
        },
        {
            "integrations": "GRR",
            "playbookID": "grr_test",
            "nightly": true
        },
        {
            "integrations": "VirusTotal",
            "instance_names": "virus_total_general",
            "playbookID": "virusTotal-test-playbook",
            "timeout": 1400,
            "nightly": true
        },
        {
            "integrations": "VirusTotal",
            "instance_names": "virus_total_preferred_vendors",
            "playbookID": "virusTotaI-test-preferred-vendors",
            "timeout": 1400,
            "nightly": true
        },
        {
            "integrations": "Preempt",
            "playbookID": "Preempt Test"
        },
        {   "integrations": "Gmail",
            "playbookID": "get_original_email_-_gmail_-_test"
        },
        {
            "integrations": "EWS v2",
            "playbookID": "get_original_email_-_ews-_test"
        },
        {
            "integrations": ["EWS v2","EWS Mail Sender"],
            "playbookID": "EWS search-mailbox test",
            "timeout": 300
        },
        {
            "integrations": "PagerDuty v2",
            "playbookID": "PagerDuty Test"
        },
        {
            "playbookID": "test_delete_context"
        },
        {
            "playbookID": "GmailTest",
            "integrations": "Gmail"
        },
        {
            "playbookID": "Gmail Convert Html Test",
            "integrations": "Gmail"
        },
        {
            "playbookID": "TestParseCSV"
        },
        {
            "integrations": "Shodan",
            "playbookID": "ShodanTest"
        },
        {
            "playbookID": "Extract Indicators From File - test",
            "timeout": 2000
        },
        {
            "playbookID": "dedup_-_generic_-_test"
        },
        {
            "playbookID": "TestDedupIncidentsPlaybook"
        },
        {
            "playbookID": "TestDedupIncidentsByName"
        },
        {
            "integrations": "McAfee Advanced Threat Defense",
            "playbookID": "Test Playbook McAfee ATD",
            "timeout": 700
        },
        {
            "integrations": "McAfee Advanced Threat Defense",
            "playbookID": "Test Playbook McAfee ATD Upload File"
        },
        {
            "playbookID": "exporttocsv_script_test"
        },
        {
            "integrations": "Intezer",
            "playbookID": "Intezer Testing",
            "nightly": true,
            "timeout": 500
        },
        {
            "integrations": "FalconIntel",
            "playbookID": "CrowdStrike Falcon Intel v2"
        },
        {
          "playbookID": "ContextGetters_Test"
        },
        {
            "integrations": [
                "Mail Sender (New)",
                "google"
            ],
            "playbookID": "Mail Sender (New) Test"
        },
        {
            "playbookID": "buildewsquery_test"
        },
        {
            "integrations": "Rapid7 Nexpose",
            "playbookID": "nexpose_test",
            "timeout": 240
        },
        {
            "integrations": "EWS Mail Sender",
            "playbookID": "EWS Mail Sender Test"
        },
        {
            "integrations": "EWS Mail Sender",
            "playbookID": "EWS Mail Sender Test 2"
        },
        {
            "playbookID": "decodemimeheader_-_test"
        },
        {
            "integrations": "CVE Search",
            "playbookID": "cve_enrichment_-_generic_-_test"
        },
        {
            "playbookID": "test_url_regex"
        },
        {
            "integrations": "Skyformation",
            "playbookID": "TestSkyformation"
        },
        {
            "integrations": "okta",
            "playbookID": "okta_test_playbook",
            "timeout": 240
        },
        {
            "playbookID": "Test filters & transformers scripts"
        },
        {
            "integrations": "Salesforce",
            "playbookID": "SalesforceTestPlaybook"
        },
        {
            "integrations": "McAfee ESM-v10",
            "instance_names": "v10.2.0",
            "playbookID": "McAfeeESMTest",
            "timeout": 500
        },
        {
            "integrations": "GoogleSafeBrowsing",
            "playbookID": "Google Safe Browsing Test",
            "timeout": 240
        },
        {
            "integrations": "EWS v2",
            "playbookID": "EWSv2_empty_attachment_test"
        },
        {
            "integrations": "EWS v2",
            "playbookID": "EWS Public Folders Test"
        },
        {
            "playbookID": "TestWordFileToIOC",
            "timeout": 300
        },
        {
            "integrations": "Symantec Endpoint Protection V2",
            "playbookID": "SymantecEndpointProtection_Test"
        },
        {
            "integrations": "carbonblackprotection",
            "playbookID": "search_endpoints_by_hash_-_carbon_black_protection_-_test",
            "timeout": 500
        },
        {
            "playbookID": "process_email_-_generic_-_test",
            "timeout": 240
        },
        {
            "integrations": "activedir",
            "playbookID": "account_enrichment_-_generic_test"
        },
        {
            "integrations": "FalconHost",
            "playbookID": "search_endpoints_by_hash_-_crowdstrike_-_test",
            "timeout": 500
        },
        {
            "integrations": "FalconHost",
            "playbookID": "CrowdStrike Endpoint Enrichment - Test"
        },
        {
          "integrations": "FalconHost",
          "playbookID": "crowdstrike_falconhost_test"
        },
        {
            "integrations": "CrowdstrikeFalcon",
            "playbookID": "Test - CrowdStrike Falcon",
            "fromversion": "4.1.0"
        },
        {
            "integrations": [
                "VirusTotal"
            ],
            "instance_names": "virus_total_general",
            "playbookID": "ip_enrichment_generic_test"
        },
        {
            "playbookID": "ExposeIncidentOwner-Test"
        },
        {
            "integrations": "OpenPhish",
            "playbookID": "email_test"
        },
        {
            "integrations": "VirusTotal",
            "instance_names": "virus_total_general",
            "playbookID": "domain_enrichment_generic_test"
        },
        {
            "integrations": "PostgreSQL",
            "playbookID": "PostgreSQL Test"
        },
        {
            "integrations": "google",
            "playbookID": "GsuiteTest"
        },
        {
            "integrations": "OpenPhish",
            "playbookID": "OpenPhish Test Playbook"
        },
        {
            "integrations": "RSA Archer",
            "playbookID": "Archer-Test-Playbook",
            "nightly": true
        },
        {
            "integrations": "jira",
            "playbookID": "Jira-Test"
        },
        {
            "integrations": "jira-v2",
            "playbookID": "Jira-v2-Test"
        },
        {
            "integrations": "ipinfo",
            "playbookID": "IPInfoTest"
        },
        {
            "integrations": "jira",
            "playbookID": "VerifyHumanReadableFormat"
        },
        {
            "playbookID": "ExtractURL Test"
        },
        {
            "playbookID": "strings-test"
        },
        {
            "playbookID": "TestCommonPython"
        },
        {
            "playbookID": "TestFileCreateAndUpload"
        },
        {
            "playbookID": "TestIsValueInArray"
        },
        {
            "playbookID": "TestStringReplace"
        },
        {
            "playbookID": "TestHttpPlaybook"
        },
        {
            "integrations": "SplunkPy",
            "playbookID": "Splunk-Test"
        },
        {
            "integrations": "SplunkPy",
            "playbookID": "SplunkPySearch_Test"
        },
        {
            "integrations" : "McAfee NSM",
            "playbookID" : "McAfeeNSMTest",
            "timeout" : 400,
            "nightly": true
        },
        {
            "integrations": "PhishTank",
            "playbookID": "PhishTank Testing"
        },
        {
            "integrations": "McAfee Web Gateway",
            "playbookID": "McAfeeWebGatewayTest",
            "timeout" : 500
        },
        {
            "integrations": "TCPIPUtils",
            "playbookID": "TCPUtils-Test"
        },
        {
            "playbookID": "ProofpointDecodeURL-Test",
            "timeout": 300
        },
        {
            "playbookID": "listExecutedCommands-Test"
        },
        {
            "integrations": "Service Manager",
            "playbookID": "TestHPServiceManager",
            "timeout": 400
        },
        {
            "playbookID": "LanguageDetect-Test",
            "timeout": 300
        },
        {
            "integrations": "Forcepoint",
            "playbookID": "forcepoint test",
            "timeout": 500,
            "nightly": true
        },
        {
            "playbookID": "GeneratePassword-Test"
        },
        {
            "playbookID": "ZipFile-Test"
        },
        {
            "playbookID": "ExtractDomainTest"
        },
        {
            "playbookID": "Test-IsMaliciousIndicatorFound"
        },
        {
            "playbookID": "TestExtractHTMLTables"
        },
        {
            "integrations": "carbonblackliveresponse",
            "playbookID": "CarbonBlackLiveResponseTest",
            "nightly": true
        },
        {
            "playbookID": "TestSafeBreach",
            "integrations": "SafeBreach"
        },
        {
            "integrations": "urlscan.io",
            "playbookID": "urlscan_malicious_Test",
            "timeout": 300
        },
        {
            "integrations": "EWS v2",
            "playbookID": "pyEWS_Test"
        },
        {

            "integrations": "Netskope",
            "playbookID": "Netskope Test"
        },
        {
            "integrations": "Cylance Protect v2",
            "playbookID": "Cylance Protect v2 Test"
        },
        {
            "integrations": "ReversingLabs Titanium Cloud",
            "playbookID": "ReversingLabsTCTest"
        },
        {
            "integrations": "ReversingLabs A1000",
            "playbookID": "ReversingLabsA1000Test"
        },
        {
            "integrations": "Demisto Lock",
            "playbookID": "DemistoLockTest"
        },
        {
            "playbookID": "test-domain-indicator",
            "timeout": 400
        },
        {
            "playbookID": "Cybereason Test",
            "integrations": "Cybereason",
            "timeout": 1200,
            "fromversion": "4.1.0"
        },
        {
            "integrations": "VirusTotal - Private API",
            "instance_names": "virus_total_private_api_general",
            "playbookID": "File Enrichment - Virus Total Private API Test",
            "nightly": true
        },
        {
            "integrations": "VirusTotal - Private API",
            "instance_names": "virus_total_private_api_general",
            "playbookID": "virusTotalPrivateAPI-test-playbook",
            "timeout": 1400,
            "nightly": true
        },
        {
            "integrations": "VirusTotal - Private API",
            "instance_names": "virus_total_private_api_preferred_vendors",
            "playbookID": "virusTotalPrivateAPI-test-preferred-vendors",
            "timeout": 1400,
            "nightly": true
        },
        {
            "integrations": "Cisco Meraki",
            "playbookID": "Cisco-Meraki-Test"
        },
        {
            "integrations": "Tanium",
            "playbookID": "Tanium Test Playbook",
            "nightly": true,
            "timeout": 1200
        },
        {
            "integrations": "Recorded Future",
            "playbookID": "Recorded Future Test",
            "nightly": true
        },
        {
            "integrations": "Microsoft Graph",
            "playbookID": "Microsoft Graph Test"
        },
        {
            "integrations": "Microsoft Graph User",
            "playbookID": "Microsoft Graph - Test"
        },
        {
            "integrations": "RedLock",
            "playbookID": "RedLockTest",
            "nightly": true
        },
        {
            "integrations": "Symantec Messaging Gateway",
            "playbookID": "Symantec Messaging Gateway Test"
        },
        {
            "integrations": "ThreatConnect",
            "playbookID": "test-ThreatConnect"
        },
        {
            "integrations": "VxStream",
            "playbookID": "VxStream Test",
            "nightly": true
        },
        {
            "integrations":"Cylance Protect",
            "playbookID": "get_file_sample_by_hash_-_cylance_protect_-_test",
            "timeout": 240
        },
        {
            "integrations": "Cylance Protect",
            "playbookID": "endpoint_enrichment_-_generic_test"
        },
        {
            "integrations": "QRadar",
            "playbookID": "test_Qradar"
        },
        {
            "integrations": "VMware",
            "playbookID": "VMWare Test"
        },
        {
            "integrations": "Anomali ThreatStream",
            "playbookID": "Anomali_ThreatStream_Test"
        },
        {
            "integrations": "Farsight DNSDB",
            "playbookID": "DNSDBTest"
        },
        {
            "integrations": "carbonblack-v2",
            "playbookID": "CarbonBlackResponseTest"
        },
        {
            "integrations": "Cisco Umbrella Investigate",
            "playbookID": "Cisco Umbrella Test"
        },
        {
            "integrations": "icebrg",
            "playbookID": "Icebrg Test",
            "timeout" : 500
        },
        {
            "integrations": "Symantec MSS",
            "playbookID": "SymantecMSSTest"
        },
        {
            "integrations": "Remedy AR",
            "playbookID": "Remedy AR Test"
        },
        {
            "integrations": "McAfee Active Response",
            "playbookID": "McAfee-MAR_Test",
            "timeout": 700
        },
        {
            "integrations": "McAfee Threat Intelligence Exchange",
            "playbookID": "McAfee-TIE Test",
            "timeout": 700
        },
        {
            "integrations": "ArcSight Logger",
            "playbookID": "ArcSight Logger test"
        },
        {
            "integrations": "ArcSight ESM v2",
            "playbookID": "ArcSight ESM v2 Test"
        },
        {
            "integrations": "ArcSight ESM v2",
            "playbookID": "test Arcsight - Get events related to the Case"
        },
        {
            "integrations": "XFE",
            "playbookID": "XFE Test",
            "timeout": 140,
            "nightly": true
        },
        {
            "integrations": "McAfee Threat Intelligence Exchange",
            "playbookID": "search_endpoints_by_hash_-_tie_-_test",
            "timeout": 500
        },
        {
            "integrations": "iDefense",
            "playbookID": "iDefenseTest",
            "timeout": 300
        },
        {
            "integrations": "AbuseIPDB",
            "playbookID": "AbuseIPDB Test",
            "nightly": true
        },
        {
            "integrations": "AbuseIPDB",
            "playbookID": "AbuseIPDB PopulateIndicators Test",
            "nightly": true
        },
        {
            "integrations" : "jira",
            "playbookID" : "JiraCreateIssue-example-test"
        },
        {
            "integrations": "LogRhythm",
            "playbookID": "LogRhythm-Test-Playbook",
            "timeout": 200
        },
        {
            "integrations": "FireEye HX",
            "playbookID": "FireEye HX Test"
        },
        {
            "integrations": "Phish.AI",
            "playbookID": "PhishAi-Test"
        },
        {
            "integrations": "Phish.AI",
            "playbookID": "Test-Detonate URL - Phish.AI"
        },
        {
            "integrations": "Centreon",
            "playbookID": "Centreon-Test-Playbook"
        },
        {
            "playbookID": "ReadFile test"
        },
        {
            "integrations": "TruSTAR",
            "playbookID": "TruSTAR Test"
        },
        {
            "integrations": "AlphaSOC Wisdom",
            "playbookID": "AlphaSOC-Wisdom-Test"
        },
        {
            "integrations": "Jask",
            "playbookID": "Jask_Test",
            "fromversion": "4.1.0"
        },
        {
            "integrations": "Qualys",
            "playbookID": "Qualys-Test",
            "nightly": true
        },
        {
            "integrations": "Whois",
            "playbookID": "whois_test",
            "fromversion": "4.1.0"
        },
        {
            "integrations": "RSA NetWitness Endpoint",
            "playbookID": "NetWitness Endpoint Test"
        },
        {
            "integrations": "Check Point Sandblast",
            "playbookID": "Sandblast_malicious_test"
        },
        {
            "playbookID": "TestMatchRegex"
        },
        {
            "integrations": "ActiveMQ",
            "playbookID": "ActiveMQ Test"
        },
        {
            "playbookID": "RegexGroups Test"
        },
        {
            "integrations": "Cisco pxGrid ISE",
            "playbookID": "cisco-ise-test-playbook"
        },
        {
            "integrations": "RSA NetWitness v11.1",
            "playbookID": "RSA NetWitness Test"
        },
        {
            "playbookID": "ExifReadTest"
        },
        {
          "integrations": "Cuckoo Sandbox",
          "playbookID": "CuckooTest",
          "timeout": 700
        },
        {
            "integrations" : "VxStream",
            "playbookID" : "Test-Detonate URL - Crowdstrike",
            "timeout" : 1200
        },
        {
            "playbookID": "Detonate File - Generic Test",
            "timeout": 500
        },
        {
            "integrations": [
                "Lastline",
                "WildFire-v2",
                "SNDBOX",
                "VxStream",
                "McAfee Advanced Threat Defense"
            ],
            "playbookID" : "Detonate File - Generic Test",
            "timeout" : 2400,
            "nightly" : true
        },
        {
            "playbookID": "detonate_file_-_generic_test",
            "toversion": "3.6.0"
        },
        {
            "playbookID": "STIXParserTest"
        },
        {
           "playbookID": "Detonate URL - Generic Test",
           "timeout": 2000,
           "nightly": true,
           "integrations": [
             "McAfee Advanced Threat Defense",
             "VxStream",
             "Lastline"
           ]
        },
        {
            "playbookID": "ReadPDFFile-Test"
        },
        {
            "integrations": [
                "VirusTotal",
                "urlscan.io",
                "activedir"
            ],
            "instance_names": "virus_total_general",
            "playbookID": "entity_enrichment_generic_test",
            "timeout": 240
        },
        {
            "integrations": [
                "FalconHost",
                "McAfee Threat Intelligence Exchange",
                "carbonblackprotection",
                "carbonblack"
            ],
            "playbookID": "search_endpoints_by_hash_-_generic_-_test",
            "timeout": 500
        },
        {
            "integrations": "Zscaler",
            "playbookID": "Zscaler Test",
            "nightly": true,
            "timeout": 500
        },
        {
            "playbookID": "DemistoUploadFileToIncident Test",
            "integrations": "Demisto REST API"
        },
        {
            "playbookID": "DemistoUploadFile Test",
            "integrations": "Demisto REST API"
        },
        {
            "playbookID": "MaxMind Test",
            "integrations": "MaxMind GeoIP2"

        },
        {
            "playbookID": "Test_Sagemaker",
            "integrations": "AWS Sagemaker"

        },
        {
            "playbookID": "Phishing test - attachment",
            "timeout": 600,
            "nightly": true,
            "integrations": [
                "EWS Mail Sender",
                "Pwned",
                "Demisto REST API",
                "Palo Alto Minemeld"
            ]
        },
        {
            "playbookID": "Phishing test - Inline",
            "timeout": 500,
            "nightly": true,
            "integrations": [
                "EWS Mail Sender",
                "Pwned",
                "Demisto REST API",
                "Palo Alto Minemeld"
            ]
        },
        {
            "playbookID": "Phishing v2 Test - Attachment",
            "timeout": 600,
            "nightly": true,
            "integrations": [
                "EWS Mail Sender",
                "Pwned",
                "Demisto REST API",
                "Palo Alto Minemeld"
            ]
        },
        {
            "playbookID": "Phishing v2 Test - Inline",
            "timeout": 500,
            "nightly": true,
            "integrations": [
                "EWS Mail Sender",
                "Pwned",
                "Demisto REST API",
                "Palo Alto Minemeld"
            ]
        },
        {
            "integrations": "duo",
            "playbookID": "DUO Test Playbook"
        },
        {
            "playbookID": "SLA Scripts - Test"
        },
        {
            "playbookID": "PcapHTTPExtractor-Test"
        },
        {
            "playbookID": "Ping Test Playbook"
        },
        {
            "playbookID": "Active Directory Test",
            "instance_names": "active_directory_query_v2",
            "integrations": "Active Directory Query v2"
        },
        {
            "integrations": "Active Directory Query v2",
            "instance_names": "active_directory_query_v2_with_port_configuration",
            "playbookID": "Active Directory Query V2 configuration with port"
        },
        {
            "integrations": "mysql",
            "playbookID": "MySQL Test"
        },
        {
            "playbookID": "Email Address Enrichment - Generic v2 - Test"
        },
        {
            "playbookID": "Email Address Enrichment - Generic v2.1 - Test",
            "integrations": "Active Directory Query v2"
        },
        {
            "integrations": "Phishme Intelligence",
            "playbookID": "Test - PhishMe Intelligence",
            "timeout": 500
        },
        {
            "playbookID": "GDPRContactAuthorities Test"
        },
        {
            "integrations": "Google Resource Manager",
            "playbookID": "GoogleResourceManager-Test",
            "timeout": 500,
            "nightly": true
        },
        {
            "integrations": "Freshdesk",
            "playbookID": "Freshdesk-Test",
            "timeout": 500,
            "nightly": true
        },
        {
            "playbookID": "Autoextract - Test"
        },
        {
            "playbookID": "FilterByList - Test",
            "fromversion": "4.1.0"
        },
        {
            "integrations": "Kafka V2",
            "playbookID": "Kafka Test"
        },
        {
            "playbookID": "File Enrichment - Generic v2 - Test",
            "instance_names": "virus_total_private_api_general",
            "integrations": [
                "VirusTotal - Private API",
                "Cylance Protect v2"
            ]
        },
        {
            "integrations": "McAfee Active Response",
            "playbookID": "Endpoint data collection test",
            "timeout": 500
        },
        {
            "integrations": "McAfee Active Response",
            "playbookID": "MAR - Endpoint data collection test",
            "timeout": 500
        },
        {

            "integrations": "DUO Admin",
            "playbookID": "DuoAdmin API test playbook"
        },
        {
            "playbookID": "TestShowScheduledEntries"
        },
        {
            "integrations": "Symantec Advanced Threat Protection",
            "playbookID": "Symantec ATP Test"

        },
        {
            "playbookID": "CheckDockerImageAvailableTest"
        },
        {
            "playbookID": "ExtractDomainFromEmailTest"
        },
        {
            "integrations": "Threat Grid",
            "playbookID": "Test-Detonate URL - ThreatGrid"
        },
        {
            "playbookID": "Account Enrichment - Generic v2 - Test",
            "integrations": "activedir"
        },
        {
            "playbookID": "Extract Indicators From File - Generic v2 - Test",
            "integrations": "Image OCR"
        },
        {
            "playbookID": "Endpoint Enrichment - Generic v2 - Test",
            "integrations": [
                "FalconHost",
                "Cylance Protect",
                "carbonblack",
                "epo",
                "activedir"
            ]
        },
        {
            "playbookID": "Endpoint Enrichment - Generic v2.1 - Test",
            "integrations": [
                "FalconHost",
                "Cylance Protect v2",
                "carbonblack-v2",
                "epo",
                "Active Directory Query v2"
            ]
        },
        {
            "playbookID": "EmailReputationTest",
            "integrations": "Pwned"
        },
        {
            "integrations": "Symantec Deepsight Intelligence",
            "playbookID": "Symantec Deepsight Test"
        },
        {
            "playbookID": "ExtractDomainFromEmailTest"
        },
        {
            "playbookID": "PAN OS EDL Management - Test",
            "integrations": "palo_alto_networks_pan_os_edl_management"
        },
        {
            "integrations": "Snowflake",
            "playbookID": "Snowflake-Test"
        },
        {
            "playbookID": "Account Enrichment - Generic v2.1 - Test",
            "integrations": "Active Directory Query v2"
        },
        {
            "integrations": "Cisco Umbrella Investigate",
            "playbookID": "Domain Enrichment - Generic v2 - Test"
        },
        {
            "integrations": "Google BigQuery",
            "playbookID": "Google BigQuery Test"
        },
        {
            "integrations": "nmap",
            "playbookID": "af2f5a99-d70b-48c1-8c25-519732b733f2"
        },
        {
            "integrations": "Zoom",
            "playbookID": "Zoom_Test"
        },
        {
            "integrations": "Palo Alto Networks Cortex",
            "playbookID": "Palo Alto Networks Cortex Test",
            "fromversion": "4.1.0"
        },
        {
            "playbookID": "IP Enrichment - Generic v2 - Test",
            "integrations": "Threat Crowd",
            "fromversion": "4.1.0"
        },
        {
            "integrations": "Cherwell",
            "playbookID": "Cherwell Example Scripts - test"
        },
        {
            "integrations": "Cherwell",
            "playbookID": "Cherwell - test"
        },
        {
            "integrations": "CarbonBlackProtectionV2",
            "playbookID": "Carbon Black Enterprise Protection V2 Test"
        },
        {
            "integrations": "Active Directory Query v2",
            "instance_names": "active_directory_query_v2",
            "playbookID": "Test ADGetUser Fails with no instances 'Active Directory Query' (old version)"
        },
        {
            "integrations": "ANYRUN",
            "playbookID": "ANYRUN-Test"
        },
        {
            "integrations": "ANYRUN",
            "playbookID": "Detonate File - ANYRUN - Test"
        },
        {
            "integrations": "ANYRUN",
            "playbookID": "Detonate URL - ANYRUN - Test"
        },
        {
            "integrations": "Netcraft",
            "playbookID": "Netcraft test"
        },
        {
            "integrations": "EclecticIQ Platform",
            "playbookID": "EclecticIQ Test"
        },
        {
            "playbookID": "FormattingPerformance - Test",
            "fromversion": "5.0.0"
        },
        {
            "integrations": "AWS - EC2",
            "playbookID": "2142f8de-29d5-4288-8426-0db39abe988b"
        },
        {
            "integrations": "AWS - EC2",
            "playbookID": "d66e5f86-e045-403f-819e-5058aa603c32"
        },
        {
            "integrations": "ANYRUN",
            "playbookID": "Detonate File From URL - ANYRUN - Test"
        },
        {
            "integrations": "AWS - CloudWatchLogs",
            "playbookID": "2cddaacb-4e4c-407e-8ef5-d924867b810c"
        },
        {
            "integrations": "AWS - CloudTrail",
            "playbookID": "3da2e31b-f114-4d7f-8702-117f3b498de9"
        },
        {
            "playbookID": "5dc848e5-a649-4394-8300-386770d39d75"
        },
        {
            "integrations": "carbonblackprotection",
            "playbookID": "67b0f25f-b061-4468-8613-43ab13147173"
        },
        {
            "integrations": "DomainTools",
            "playbookID": "DomainTools-Test"
        },
        {
            "integrations": "Cisco Spark",
            "playbookID": "efc817d2-6660-4d4f-890d-90513ca1e180"
        },
        {
            "playbookID": "Get File Sample By Hash - Generic - Test"
        },
        {
            "playbookID": "Get File Sample From Hash - Generic - Test"
        },
        {
            "playbookID": "get_file_sample_by_hash_-_carbon_black_enterprise_Response_-_test"
        },
        {
            "playbookID": "get_file_sample_from_path_-_d2_-_test"
        },
        {
            "integrations": "Remedy On-Demand",
            "playbookID": "Remedy-On-Demand-Test"
        },
        {
            "playbookID": "ssdeepreputationtest"
        },
        {
            "playbookID": "TestIsEmailAddressInternal"
        },
        {
            "playbookID": "search_endpoints_by_hash_-_carbon_black_response_-_test"
        },
        {
            "integrations": "Google Cloud Compute",
            "playbookID": "GoogleCloudCompute-Test"
        },
        {
            "playbookID": "FormattingPerformance - Test",
            "fromversion": "5.0.0"
        },
        {
            "integrations": "AWS - S3",
            "playbookID": "97393cfc-2fc4-4dfe-8b6e-af64067fc436"
        },
        {
            "integrations": "Image OCR",
            "playbookID": "TestImageOCR"
        },
        {
            "playbookID": "EWS test"
        },
        {
            "integrations": "fireeye",
            "playbookID": "Detonate File - FireEye AX - Test"
        },
        {
            "integrations": "Rasterize",
            "playbookID": "Rasterize Test"
        },
        {
            "integrations": "Rasterize",
            "playbookID": "RasterizeImageTest"
        },
        {
            "integrations": "Ipstack",
            "playbookID": "Ipstack_Test"
        },
        {
            "integrations": "Forescout",
            "playbookID": "Forescout-Test"
        },
        {
            "integrations": "GitHub",
            "playbookID": "Git_Integration-Test"
        },
        {
            "integrations": "LogRhythmRest",
            "playbookID": "LogRhythm REST test"
        },
        {
            "integrations": "AlienVault USM Anywhere",
            "playbookID": "AlienVaultUSMAnywhereTest"
        },
        {
            "playbookID": "PhishLabsTestPopulateIndicators"
        },
        {
            "integrations": "PhishLabs IOC",
            "playbookID": "PhishLabsIOC TestPlaybook",
            "fromversion": "4.1.0"
        },
        {
            "integrations": "vmray",
            "playbookID": "VMRay-Test"
        },
        {
            "playbookID": "Process Email - Generic for Rasterize"
        }
    ],
    "skipped_tests": {
        "Cybereason Test": "Integration instance being disabled in the middle of test playbook (issue 17394)",
        "LogRhythmRest": "Unstable environment Adi is checking",
        "InfoArmorVigilanteATITest": "Test fails on verify context (issue 17358)",
        "whois_test": "Test fails only when running in a build process but not manually (issue 17289)",
        "process_email_-_generic_-_test": "Fails due to missing data (issue 17283)",
        "Forescout-Test": "Should be skipped (issue 17016)",
        "Jask_Test": "Test failed due to missing data (issue 17245)",
        "domain_enrichment_generic_test": "Test is old and uses VirusTotal which has quota problems. The v2 playbook has a better test",
        "EWS test": "Old test",
        "Lastline - testplaybook": "Checking the integration via Generic detonation playbooks, don't want to load the daily quota",
        "entity_enrichment_generic_test": "Flaky test - fails for changing reasons, requires more investigation (issue 16490)",
        "ArcSight Logger test": "Possibly outdated API calls",
        "Qualys-Test": "Test is failing on qualys-report-list not returning results, and also seems there's a proxy issue (issue 16486)",
        "Microsoft Graph Test": "DB is missing alerts to test on - in work of DevOps",
        "TruSTAR Test": "The test runs even when not supposed to, which causes its quota to run out",
        "TestDedupIncidentsByName": "skipped on purpose - this is part of the TestDedupIncidentsPlaybook - no need to execute separately as a test",
        "TestSafeBreach": "Instance configuration change causes test failure (issue 15909)",
        "Test-IsMaliciousIndicatorFound": "Unstable test (issue 15940)",
        "Test-Detonate URL - ThreatGrid": "Outdated test",
        "ip_enrichment_generic_test": "Need to check if test is valid, and the playbook is going to be deprecated now.",
        "email_test": "Old test for deprecated playbook. Need to check if test is even valid",
        "JoeSecurityTestDetonation": "command joe-download-report fails (issue 16118)",
        "af2f5a99-d70b-48c1-8c25-519732b733f2": "Added here because test existed but was not configured - need to review the test",
        "Zoom_test": "Added here because test existed but was not configured - need to review the test",
        "Test - CrowdStrike Falcon": "Test is unmockable, and has its data deleted every few weeks",
        "DomainTools-Test": "No instance",
        "Remedy-On-Demand-Test": "No instance",
        "2cddaacb-4e4c-407e-8ef5-d924867b810c": "Skipped pending PR",
        "3da2e31b-f114-4d7f-8702-117f3b498de9": "Skipped pending PR",
        "d66e5f86-e045-403f-819e-5058aa603c32": "skipped until PR is merged (pr 3220)",
        "Carbon Black Enterprise Protection V2 Test": "Data changes within Carbon Black on a weekly basis - which requires to update the test",
        "5dc848e5-a649-4394-8300-386770d39d75": "old test, needs to check if relevant",
        "Get File Sample By Hash - Generic - Test": "old test, needs to check if relevant",
        "Get File Sample From Hash - Generic - Test": "old test, needs to check if relevant",
        "get_file_sample_by_hash_-_carbon_black_enterprise_Response_-_test": "old test, needs to check if relevant",
        "get_file_sample_from_path_-_d2_-_test": "old test, needs to check if relevant",
        "ssdeepreputationtest": "old test, needs to check if relevant",
        "search_endpoints_by_hash_-_carbon_black_response_-_test": "old test, needs to check if relevant",
        "okta_test_playbook": "test failed (Issue 17041)",
        "Detonate File - FireEye AX - Test": "No instance",
        "Cofense Triage Test": "Creds only works on demo4"
    },
    "skipped_integrations": {
      "_comment": "~~~ NO INSTANCE - will not be resolved ~~~",
        "FortiGate": "License expired, and not going to get one (issue 14723)",
        "Attivo Botsink": "no instance, not going to get it",
        "VMware": "no License, and probably not going to get it",
        "AWS Sagemaker": "License expired, and probably not going to get it",
        "Symantec MSS": "No instance, probably not going to get it (issue 15513)",
        "EclecticIQ Platform": "Instance Issues",
        "Google Cloud Compute": "Can't test yet",
        "Cymon": "The service was discontinued since April 30th, 2019.",


      "_comment": "~~~ INSTANCE ISSUES ~~~",
        "Tufin": "Calls to instance return 502 error. @itay reached out (issue 16441)",
        "Dell Secureworks": "Instance locally installed on @liorblob PC",
        "MimecastV2": "Several issues with instance",
        "Netskope": "instance is down",
        "Farsight DNSDB": "No instance (issue 15512)",
        "Service Manager": "Expired license",
        "carbonblackprotection": "License expired",
        "icebrg": "Requires BD (issue 14312)",
        "Freshdesk": "Trial account expired",
        "Threat Grid": "instance problem (issue 16197)",
        "Kafka V2": "Can not connect to instance from remote",
        "Check Point Sandblast": "No access (issue 15948)",
        "IntSights": "Account Expired (issue #16351)",
        "Remedy AR": "getting 'Not Found' in test button",
        "XFE": "License expired",
        "RedLock": "Credentials and API problems (issue 15493)",
        "Salesforce": "User and password expired (issue 15901)",
        "RedCanary": "License expired",
        "LogRhythm": "Need to fix SOAP api",
        "ANYRUN": "No instance",
        "Snowflake": "Looks like account expired, needs looking into",
        "Cisco Spark": "No instance",
        "Minerva Labs Anti-Evasion Platform": "No instance",

      "_comment": "~~~ UNSTABLE ~~~",
        "ServiceNow": "Instance goes to hibernate every few hours",
        "Tanium": "Instance is not stable (issue 15497)",
        "Tenable.sc": "unstable instance",
        "Tenable.io": "Unstable instance (issue 16115)",

      "_comment": "~~~ OTHER ~~~",
        "iDefense": "DevOps investigation",
        "RSA NetWitness Endpoint": "Instance is down, waiting for devops to rebuild",
        "BitDam": "Changes in service (issue #16247)",
        "Zoom": "Added here because test existed but was not configured - need to review the test",
        "MicrosoftGraphMail": "Inactive integration",

      "_comment": "~~~ QUOTA ISSUES ~~~",
        "Joe Security": "Monthly quota exceeded, remove from skipped on or after April 1st",
        "Google Resource Manager": "Cannot create projects because have reached alloted quota.",
        "VirusTotal - Private API": "reached api alloted quota.",
        "Looker": "Warehouse 'DEMO_WH' cannot be resumed because resource monitor 'LIMITER' has exceeded its quota."
    },
    "nigthly_integrations": [
        "Lastline",
        "TruSTAR"
    ],
    "unmockable_integrations": {
        "Image OCR": "Does not perform network traffic",
        "Server Message Block (SMB)": "Does not perform http communication",
        "Active Directory Query v2": "Does not perform http communication",
        "dnstwist": "Does not peform http communication",
        "Autofocus": "JS integration, problem listed in issue 15544",
        "ThreatExchange": "JS integration, problem listed in this issue https://github.com/demisto/etc/issues/15544",
        "VirusTotal": "JS integration, problem listed in this issue https://github.com/demisto/etc/issues/15544",
        "AlienVault OTX": "JS integration, problem listed in this issue https://github.com/demisto/etc/issues/15544",
        "FalconHost": "JS integration, problem listed in this issue https://github.com/demisto/etc/issues/15544",
        "OpenPhish": "JS integration, problem listed in this issue https://github.com/demisto/etc/issues/15544",
        "VxStream": "JS integration, problem listed in this issue https://github.com/demisto/etc/issues/15544. Detonate URL: Large mock file.",
        "PagerDuty v2": "Integration requires SSL",
        "TCPIPUtils": "Integration requires SSL",
        "AWS - S3": "Integration requires SSL",
        "Luminate": "Integration has no proxy checkbox",
        "Pwned": "Integration has no proxy checkbox",
        "Gmail": "Integration has no proxy checkbox",
        "Shodan": "Integration has no proxy checkbox",
        "Google BigQuery": "Integration has no proxy checkbox",
        "Cisco Umbrella Investigate": "Pending merge of branch proxy-unsecure-checks",
        "InfoArmor VigilanteATI": "Pending merge of branch proxy-unsecure-checks",
        "GoogleSafeBrowsing": "Pending merge of branch proxy-unsecure-checks",
        "Cisco Meraki": "Pending merge of branch proxy-unsecure-checks",
        "FalconIntel": "Pending merge of branch proxy-unsecure-checks",
        "urlscan.io": "Pending merge of branch proxy-unsecure-checks",
        "PhishTank": "Pending merge of branch proxy-unsecure-checks",
        "epo": "Pending merge of branch proxy-unsecure-checks",
        "Symantec Advanced Threat Protection": "Checking",
        "ReversingLabs A1000": "Checking",
        "Check Point": "Checking",
        "WhatsMyBrowser": "Checking",
        "jira": "Checking",
        "CIRCL": "Checking",
        "Awake Security": "Checking",
        "Cylance Protect v2": "Checking",
        "ArcSight ESM v2": "Checking",
        "Phish.AI": "Checking",
        "MaxMind GeoIP2": "Checking",
        "Intezer": "Nightly - Checking",
        "ProtectWise": "Nightly - Checking",
        "google-vault": "Nightly - Checking",
        "RSA Archer": "Nightly - Checking",
        "McAfee NSM": "Nightly - Checking",
        "Forcepoint": "Nightly - Checking",
        "Phishme Intelligence": "Proxy has a non empty default value, will require fixing and merging",
        "palo_alto_firewall": "Need to check test module",
        "Signal Sciences WAF": "error with certificate",
        "google": "'unsecure' parameter not working",
        "EWS Mail Sender": "Inconsistent test (playback fails, record succeeds)",
        "carbonblackliveresponse": "Pending check: issue 16072",
        "ReversingLabs Titanium Cloud": "No Unsecure checkbox. proxy trying to connect when disabled.",
        "Cybereason": "Insecure has a non empty default value, will require fixing and merging",
        "Anomali ThreatStream": "'proxy' parameter not working",
        "carbonblack-v2": "JS integration, problem listed in this issue https://github.com/demisto/etc/issues/15544",
        "Palo Alto Networks Cortex": "SDK",
        "Netcraft": "SSL failure",
        "AWS - EC2": "SSL Validation fails for STS",
        "Recorded Future": "might be dynamic test",
        "Cylance Protect": "Test module issue",
        "AlphaSOC Wisdom": "Test module issue"
    }
}<|MERGE_RESOLUTION|>--- conflicted
+++ resolved
@@ -3,13 +3,12 @@
     "testInterval": 20,
     "tests": [
         {
-<<<<<<< HEAD
             "integrations": "Cloaken",
             "playbookID": "Cloaken-Test"
-=======
+        },
+        {
             "integrations": "ThreatX",
             "playbookID": "ThreatX-test"
->>>>>>> bb105471
         },
         {
             "integrations": "AlienVault OTX",
