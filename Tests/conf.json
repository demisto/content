--- conflicted
+++ resolved
@@ -364,7 +364,10 @@
             "playbookID": "Intezer Testing"
         },
         {
-<<<<<<< HEAD
+            "integrations": "Cybereason",
+            "playbookID": "Cybereason Test"
+        },
+        {
             "integrations": "Tanium",
             "playbookID": "Tanium Demo Playbook",
             "nightly": true,
@@ -373,10 +376,6 @@
         {
             "integrations": "VMware",
             "playbookID": "VMWare Test"
-=======
-            "integrations": "Cybereason",
-            "playbookID": "Cybereason Test"
->>>>>>> 841d06cf
         }
     ],
     "skipped": [
