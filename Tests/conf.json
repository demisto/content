{
    "testTimeout": 160,
    "testInterval": 20,
    "tests": [
        {
            "playbookID": "Base64Decode - Test"
        },
        {
            "playbookID": "SupportMultithreading - Test",
            "is_mockable": false
        },
        {
            "fromversion": "5.0.0",
            "integrations": [
                "WildFire-v2"
            ],
            "playbookID": "Detonate File - WildFire - Test"
        },
        {
            "integrations": "Microsoft Teams Management",
            "playbookID": "Microsoft Teams Management - Test",
            "is_mockable": false,
            "timeout": 700
        },
        {
            "playbookID": "SetIfEmpty - non-ascii chars - Test"
        },
        {
            "integrations": "Tripwire",
            "playbookID": "TestplaybookTripwire",
            "fromversion": "5.0.0"
        },
        {
            "playbookID": "Generic Polling Test",
            "timeout": 250
        },
        {
            "integrations": "Cisco Umbrella Enforcement",
            "playbookID": "Cisco Umbrella Enforcement-Test",
            "fromversion": "5.0.0"
        },
        {
            "integrations": "GSuiteAdmin",
            "playbookID": "GSuiteAdmin-Test",
            "fromversion": "5.0.0"
        },
        {
            "integrations": "GSuiteAuditor",
            "playbookID": "GSuiteAuditor-Test",
            "fromversion": "5.5.0"
        },
        {
            "integrations": "AzureWAF",
            "instance_names": "azure_waf_prod",
            "playbookID": "Azure WAF - Test",
            "fromversion": "5.0.0"
        },
        {
            "integrations": [
                "Azure Active Directory Identity Protection",
                "Demisto REST API"
            ],
            "playbookID": "AzureADTest",
            "fromversion": "6.0.0",
            "timeout": 3000,
            "is_mockable": false
        },
        {
            "integrations": "GoogleCalendar",
            "playbookID": "GoogleCalendar-Test",
            "fromversion": "5.0.0"
        },
        {
            "integrations": "GoogleDrive",
            "playbookID": "GoogleDrive-Test",
            "fromversion": "5.0.0"
        },
        {
            "integrations": "FireEye Central Management",
            "playbookID": "FireEye Central Management - Test",
            "fromversion": "5.5.0",
            "timeout": 500
        },
        {
            "integrations": "FireEyeNX",
            "playbookID": "FireEyeNX-Test"
        },
        {
            "integrations": "EmailRepIO",
            "playbookID": "TestEmailRepIOPlaybook",
            "fromversion": "5.0.0"
        },
        {
            "integrations": "XsoarPowershellTesting",
            "playbookID": "XsoarPowershellTesting-Test"
        },
        {
            "integrations": "Palo Alto Networks Threat Vault",
            "playbookID": "PANW Threat Vault - Signature Search - Test",
            "fromversion": "5.0.0"
        },
        {
            "integrations": "Microsoft Endpoint Configuration Manager",
            "playbookID": "Microsoft ECM - Test",
            "fromversion": "5.5.0",
            "timeout": 400
        },
        {
            "integrations": "CrowdStrike Falcon Intel v2",
            "playbookID": "CrowdStrike Falcon Intel v2 - Test",
            "fromversion": "5.0.0"
        },
        {
            "integrations": "SecurityAndCompliance",
            "playbookID": "O365-SecurityAndCompliance-Test",
            "fromversion": "5.5.0",
            "memory_threshold": 300,
            "timeout": 1500
        },
        {
            "integrations": "SecurityAndCompliance",
            "playbookID": "O365-SecurityAndCompliance-ContextResults-Test",
            "fromversion": "5.5.0",
            "memory_threshold": 300,
            "timeout": 1500
        },
        {
            "integrations": "EwsExtension",
            "playbookID": "O365 - EWS - Extension - Test",
            "fromversion": "6.0.0",
            "toversion": "6.0.9",
            "timeout": 500
        },
        {
            "integrations": "Majestic Million",
            "playbookID": "Majestic Million Test Playbook",
            "fromversion": "5.5.0",
            "memory_threshold": 300,
            "timeout": 500
        },
        {
            "integrations": "Anomali Enterprise",
            "playbookID": "Anomali Match Forensic Search - Test",
            "fromversion": "5.0.0"
        },
        {
            "integrations": [
                "Mail Listener v2",
                "Mail Sender (New)"
            ],
            "playbookID": "Mail-Listener Test Playbook",
            "fromversion": "5.0.0",
            "instance_names": [
                "Mail_Sender_(New)_STARTTLS"
            ]
        },
        {
            "integrations": "GraphQL",
            "fromversion": "5.0.0",
            "instance_names": "fetch_schema",
            "playbookID": "GraphQL - Test"
        },
        {
            "integrations": "GraphQL",
            "fromversion": "5.0.0",
            "instance_names": "no_fetch_schema",
            "playbookID": "GraphQL - Test"
        },
        {
            "integrations": "Azure Network Security Groups",
            "fromversion": "5.0.0",
            "instance_names": "azure_nsg_prod",
            "playbookID": "Azure NSG - Test"
        },
        {
            "integrations": "OpenCTI Feed",
            "playbookID": "OpenCTI Feed Test",
            "fromversion": "5.5.0"
        },
        {
            "integrations": "AWS - Security Hub",
            "playbookID": "AWS-securityhub Test",
            "timeout": 800
        },
        {
            "integrations": "Microsoft Advanced Threat Analytics",
            "playbookID": "Microsoft Advanced Threat Analytics - Test",
            "fromversion": "5.0.0",
            "is_mockable": false
        },
        {
            "integrations": "Zimperium",
            "playbookID": "Zimperium_Test",
            "fromversion": "5.0.0"
        },
        {
            "integrations": "ServiceDeskPlus",
            "playbookID": "Service Desk Plus Test",
            "instance_names": "sdp_instance_1",
            "fromversion": "5.0.0",
            "toversion": "5.9.9",
            "is_mockable": false
        },
        {
            "integrations": "ServiceDeskPlus",
            "playbookID": "Service Desk Plus - Generic Polling Test",
            "instance_names": "sdp_instance_1",
            "fromversion": "5.0.0",
            "toversion": "5.9.9"
        },
        {
            "integrations": "ServiceDeskPlus",
            "playbookID": "Service Desk Plus Test",
            "instance_names": "sdp_instance_2",
            "fromversion": "6.0.0",
            "is_mockable": false
        },
        {
            "integrations": "ServiceDeskPlus",
            "playbookID": "Service Desk Plus - Generic Polling Test",
            "instance_names": "sdp_instance_2",
            "fromversion": "6.0.0"
        },
        {
            "integrations": "ThreatConnect Feed",
            "playbookID": "FeedThreatConnect-Test",
            "fromversion": "5.5.0"
        },
        {
            "integrations": "MITRE ATT&CK",
            "playbookID": "Mitre Attack List 10 Indicators Feed Test",
            "fromversion": "5.5.0"
        },
        {
            "integrations": "URLhaus",
            "playbookID": "Test_URLhaus",
            "timeout": 1000
        },
        {
            "integrations": "Microsoft Intune Feed",
            "playbookID": "FeedMicrosoftIntune_Test",
            "fromversion": "5.5.0"
        },
        {
            "integrations": "Tanium Threat Response",
            "playbookID": "Tanium Threat Response Test"
        },
        {
            "integrations": [
                "Syslog Sender",
                "syslog"
            ],
            "playbookID": "Test Syslog",
            "fromversion": "5.5.0",
            "timeout": 600
        },
        {
            "integrations": "APIVoid",
            "playbookID": "APIVoid Test"
        },
        {
            "integrations": "CloudConvert",
            "playbookID": "CloudConvert-test",
            "fromversion": "5.0.0",
            "timeout": 3000
        },
        {
            "integrations": "Cisco Firepower",
            "playbookID": "Cisco Firepower - Test",
            "timeout": 1000,
            "fromversion": "5.0.0"
        },
        {
            "integrations": "IllusiveNetworks",
            "playbookID": "IllusiveNetworks-Test",
            "fromversion": "5.0.0",
            "timeout": 500
        },
        {
            "integrations": "JSON Feed",
            "playbookID": "JSON_Feed_Test",
            "fromversion": "5.5.0",
            "instance_names": "JSON Feed no_auto_detect"
        },
        {
            "integrations": "JSON Feed",
            "playbookID": "JSON_Feed_Test",
            "fromversion": "5.5.0",
            "instance_names": "JSON Feed_auto_detect"
        },
        {
            "integrations": "JSON Feed",
            "playbookID": "JSON_Feed_Test",
            "fromversion": "5.5.0",
            "instance_names": "JSON Feed_post"
        },
        {
            "integrations": "Google Cloud Functions",
            "playbookID": "test playbook - Google Cloud Functions",
            "fromversion": "5.0.0"
        },
        {
            "integrations": "Plain Text Feed",
            "playbookID": "PlainText Feed - Test",
            "fromversion": "5.5.0",
            "instance_names": "Plain Text Feed no_auto_detect"
        },
        {
            "integrations": "Plain Text Feed",
            "playbookID": "PlainText Feed - Test",
            "fromversion": "5.5.0",
            "instance_names": "Plain Text Feed_auto_detect"
        },
        {
            "integrations": "Silverfort",
            "playbookID": "Silverfort-test",
            "fromversion": "5.0.0"
        },
        {
            "integrations": "GoogleKubernetesEngine",
            "playbookID": "GoogleKubernetesEngine_Test",
            "timeout": 600,
            "fromversion": "5.5.0"
        },
        {
            "integrations": "Fastly Feed",
            "playbookID": "Fastly Feed Test",
            "fromversion": "5.5.0"
        },
        {
            "integrations": "Malware Domain List Active IPs Feed",
            "playbookID": "Malware Domain List Active IPs Feed Test",
            "fromversion": "5.5.0"
        },
        {
            "integrations": "Claroty",
            "playbookID": "Claroty - Test",
            "fromversion": "5.0.0"
        },
        {
            "integrations": "Trend Micro Apex",
            "playbookID": "Trend Micro Apex - Test",
            "is_mockable": false
        },
        {
            "integrations": "Blocklist_de Feed",
            "playbookID": "Blocklist_de - Test",
            "fromversion": "5.5.0"
        },
        {
            "integrations": "Cloudflare Feed",
            "playbookID": "cloudflare - Test",
            "fromversion": "5.5.0"
        },
        {
            "integrations": "AzureFeed",
            "playbookID": "AzureFeed - Test",
            "fromversion": "5.5.0"
        },
        {
            "playbookID": "CreateIndicatorFromSTIXTest",
            "fromversion": "5.0.0"
        },
        {
            "integrations": "SpamhausFeed",
            "playbookID": "Spamhaus_Feed_Test",
            "fromversion": "5.5.0"
        },
        {
            "integrations": "Cofense Feed",
            "playbookID": "TestCofenseFeed",
            "fromversion": "5.5.0"
        },
        {
            "integrations": "Bambenek Consulting Feed",
            "playbookID": "BambenekConsultingFeed_Test",
            "fromversion": "5.5.0"
        },
        {
            "integrations": "Pipl",
            "playbookID": "Pipl Test"
        },
        {
            "integrations": "AWS Feed",
            "playbookID": "AWS Feed Test",
            "fromversion": "5.5.0"
        },
        {
            "integrations": "QuestKace",
            "playbookID": "QuestKace test",
            "fromversion": "5.0.0"
        },
        {
            "integrations": "Digital Defense FrontlineVM",
            "playbookID": "Digital Defense FrontlineVM - Scan Asset Not Recently Scanned Test"
        },
        {
            "integrations": "Digital Defense FrontlineVM",
            "playbookID": "Digital Defense FrontlineVM - Test Playbook"
        },
        {
            "integrations": "CSVFeed",
            "playbookID": "CSV_Feed_Test",
            "fromversion": "5.5.0",
            "instance_names": "CSVFeed_no_auto_detect"
        },
        {
            "integrations": "CSVFeed",
            "playbookID": "CSV_Feed_Test",
            "fromversion": "5.5.0",
            "instance_names": "CSVFeed_auto_detect"
        },
        {
            "integrations": "ProofpointFeed",
            "playbookID": "TestProofpointFeed",
            "fromversion": "5.5.0"
        },
        {
            "integrations": "Digital Shadows",
            "playbookID": "Digital Shadows - Test"
        },
        {
            "integrations": "Azure Compute v2",
            "playbookID": "Azure Compute - Test",
            "instance_names": "ms_azure_compute_dev"
        },
        {
            "integrations": "Azure Compute v2",
            "playbookID": "Azure Compute - Test",
            "instance_names": "ms_azure_compute_prod",
            "is_mockable": false
        },
        {
            "integrations": "Azure Compute v2",
            "playbookID": "Azure Compute - Login Test",
            "instance_names": "ms_azure_compute_prod",
            "is_mockable": false
        },
        {
            "integrations": "Azure Compute v2",
            "playbookID": "Azure Compute - Login Test",
            "instance_names": "ms_azure_compute_self_deployed"
        },
        {
            "integrations": "Symantec Data Loss Prevention",
            "playbookID": "Symantec Data Loss Prevention - Test",
            "fromversion": "4.5.0"
        },
        {
            "integrations": "Lockpath KeyLight v2",
            "playbookID": "Keylight v2 - Test"
        },
        {
            "integrations": "Azure Security Center v2",
            "playbookID": "Azure SecurityCenter - Test",
            "instance_names": "ms_azure_sc_prod",
            "is_mockable": false
        },
        {
            "integrations": "Azure Security Center v2",
            "playbookID": "Azure SecurityCenter - Test",
            "instance_names": "ms_azure_sc_dev"
        },
        {
            "integrations": "Azure Security Center v2",
            "playbookID": "Azure SecurityCenter - Test",
            "instance_names": "ms_azure_sc_self_deployed"
        },
        {
            "integrations": "JsonWhoIs",
            "playbookID": "JsonWhoIs-Test"
        },
        {
            "integrations": "Maltiverse",
            "playbookID": "Maltiverse Test"
        },
        {
            "integrations": "Box v2",
            "playbookID": "BoxV2_TestPlaybook"
        },
        {
            "integrations": "MicrosoftGraphMail",
            "playbookID": "MicrosoftGraphMail-Test_dev",
            "instance_names": "ms_graph_mail_dev"
        },
        {
            "integrations": "MicrosoftGraphMail",
            "playbookID": "MicrosoftGraphMail-Test_dev_no_oproxy",
            "instance_names": "ms_graph_mail_dev_no_oproxy"
        },
        {
            "integrations": "MicrosoftGraphMail",
            "playbookID": "MicrosoftGraphMail-Test_prod",
            "instance_names": "ms_graph_mail_prod",
            "is_mockable": false
        },
        {
            "integrations": "CloudShark",
            "playbookID": "CloudShark - Test Playbook"
        },
        {
            "integrations": "Google Vision AI",
            "playbookID": "Google Vision API - Test"
        },
        {
            "integrations": "nmap",
            "playbookID": "Nmap - Test",
            "fromversion": "5.0.0"
        },
        {
            "integrations": "AutoFocus V2",
            "playbookID": "Autofocus Query Samples, Sessions and Tags Test Playbook",
            "fromversion": "4.5.0",
            "timeout": 1000
        },
        {
            "integrations": "HelloWorld",
            "playbookID": "HelloWorld-Test",
            "fromversion": "5.0.0"
        },
        {
            "integrations": "HelloWorld",
            "playbookID": "Sanity Test - Playbook with integration",
            "fromversion": "5.0.0"
        },
        {
            "integrations": "HelloWorld",
            "playbookID": "Sanity Test - Playbook with mocked integration",
            "fromversion": "5.0.0"
        },
        {
            "playbookID": "Sanity Test - Playbook with no integration",
            "fromversion": "5.0.0"
        },
        {
            "integrations": "Gmail",
            "playbookID": "Sanity Test - Playbook with Unmockable Integration",
            "fromversion": "5.0.0"
        },
        {
            "integrations": "HelloWorld",
            "playbookID": "HelloWorld_Scan-Test",
            "fromversion": "5.0.0",
            "timeout": 400
        },
        {
            "integrations": "HelloWorldPremium",
            "playbookID": "HelloWorldPremium_Scan-Test",
            "fromversion": "5.0.0",
            "timeout": 400
        },
        {
            "integrations": "HelloWorldPremium",
            "playbookID": "HelloWorldPremium-Test",
            "fromversion": "5.0.0"
        },
        {
            "integrations": "ThreatQ v2",
            "playbookID": "ThreatQ - Test",
            "fromversion": "4.5.0"
        },
        {
            "integrations": "AttackIQFireDrill",
            "playbookID": "AttackIQ - Test"
        },
        {
            "integrations": "PhishLabs IOC EIR",
            "playbookID": "PhishlabsIOC_EIR-Test"
        },
        {
            "integrations": "Amazon DynamoDB",
            "playbookID": "AWS_DynamoDB-Test"
        },
        {
            "integrations": "PhishLabs IOC DRP",
            "playbookID": "PhishlabsIOC_DRP-Test"
        },
        {
            "playbookID": "Create Phishing Classifier V2 ML Test",
            "timeout": 60000,
            "fromversion": "6.1.0",
            "instance_names": "ml_dummy_prod",
            "integrations": "AzureWAF"
        },
        {
            "integrations": "ZeroFox",
            "playbookID": "ZeroFox-Test",
            "fromversion": "4.1.0"
        },
        {
            "integrations": "AlienVault OTX v2",
            "playbookID": "Alienvault_OTX_v2 - Test"
        },
        {
            "integrations": "AWS - CloudWatchLogs",
            "playbookID": "AWS - CloudWatchLogs Test Playbook",
            "fromversion": "5.0.0"
        },
        {
            "integrations": "SlackV2",
            "playbookID": "Slack Test Playbook",
            "timeout": 400,
            "pid_threshold": 5,
            "fromversion": "5.0.0"
        },
        {
            "integrations": "SlackV3",
            "playbookID": "SlackV3 TestPB",
            "timeout": 400,
            "pid_threshold": 8,
            "fromversion": "5.5.0"
        },
        {
            "integrations": "Cortex XDR - IR",
            "playbookID": "Test XDR Playbook",
            "fromversion": "4.1.0",
            "timeout": 1500
        },
        {
            "integrations": "Cortex XDR - IOC",
            "playbookID": "Cortex XDR - IOC - Test",
            "fromversion": "5.5.0",
            "timeout": 1200
        },
        {
            "integrations": "Cloaken",
            "playbookID": "Cloaken-Test",
            "is_mockable": false
        },
        {
            "integrations": "ThreatX",
            "playbookID": "ThreatX-test",
            "timeout": 600
        },
        {
            "integrations": "Akamai WAF SIEM",
            "playbookID": "Akamai_WAF_SIEM-Test"
        },
        {
            "integrations": "Cofense Triage v2",
            "playbookID": "Cofense Triage v2 Test"
        },
        {
            "integrations": "Akamai WAF",
            "playbookID": "Akamai_WAF-Test"
        },
        {
            "integrations": "abuse.ch SSL Blacklist Feed",
            "playbookID": "SSL Blacklist test",
            "fromversion": "5.5.0"
        },
        {
            "integrations": "CheckPhish",
            "playbookID": "CheckPhish-Test"
        },
        {
            "integrations": "Symantec Management Center",
            "playbookID": "SymantecMC_TestPlaybook"
        },
        {
            "integrations": "Looker",
            "playbookID": "Test-Looker"
        },
        {
            "integrations": "Vertica",
            "playbookID": "Vertica Test"
        },
        {
            "integrations": "Server Message Block (SMB) v2",
            "playbookID": "SMB_v2-Test"
        },
        {
            "playbookID": "ConvertFile-Test",
            "fromversion": "4.5.0"
        },
        {
            "playbookID": "TestAwsEC2GetPublicSGRules-Test"
        },
        {
            "integrations": "RSA NetWitness Packets and Logs",
            "playbookID": "rsa_packets_and_logs_test"
        },
        {
            "playbookID": "CheckpointFW-test",
            "integrations": "Check Point"
        },
        {
            "playbookID": "RegPathReputationBasicLists_test"
        },
        {
            "playbookID": "EmailDomainSquattingReputation-Test"
        },
        {
            "playbookID": "RandomStringGenerateTest"
        },
        {
            "playbookID": "playbook-checkEmailAuthenticity-test"
        },
        {
            "playbookID": "HighlightWords_Test"
        },
        {
            "playbookID": "StringContainsArray_test"
        },
        {
            "integrations": "Fidelis Elevate Network",
            "playbookID": "Fidelis-Test"
        },
        {
            "integrations": "AWS - ACM",
            "playbookID": "ACM-Test"
        },
        {
            "integrations": "Thinkst Canary",
            "playbookID": "CanaryTools Test"
        },
        {
            "integrations": "ThreatMiner",
            "playbookID": "ThreatMiner-Test"
        },
        {
            "playbookID": "StixCreator-Test"
        },
        {
            "playbookID": "CompareIncidentsLabels-test-playbook"
        },
        {
            "integrations": "Have I Been Pwned? V2",
            "playbookID": "Pwned v2 test"
        },
        {
            "integrations": "Alexa Rank Indicator",
            "playbookID": "Alexa Test Playbook"
        },
        {
            "playbookID": "UnEscapeURL-Test"
        },
        {
            "playbookID": "UnEscapeIPs-Test"
        },
        {
            "playbookID": "ExtractDomainFromUrlAndEmail-Test"
        },
        {
            "playbookID": "ConvertKeysToTableFieldFormat_Test"
        },
        {
            "integrations": "CVE Search v2",
            "playbookID": "CVE Search v2 - Test"
        },
        {
            "integrations": "CVE Search v2",
            "playbookID": "cveReputation Test"
        },
        {
            "integrations": "HashiCorp Vault",
            "playbookID": "hashicorp_test",
            "fromversion": "5.0.0"
        },
        {
            "integrations": "AWS - Athena - Beta",
            "playbookID": "Beta-Athena-Test"
        },
        {
            "integrations": "BeyondTrust Password Safe",
            "playbookID": "BeyondTrust-Test"
        },
        {
            "integrations": "Dell Secureworks",
            "playbookID": "secureworks_test"
        },
        {
            "integrations": "ServiceNow v2",
            "playbookID": "servicenow_test_v2",
            "instance_names": "snow_basic_auth",
            "is_mockable": false
        },
        {
            "integrations": "ServiceNow v2",
            "playbookID": "ServiceNow_OAuth_Test",
            "instance_names": "snow_oauth"
        },
        {
            "playbookID": "Create ServiceNow Ticket and Mirror Test",
            "integrations": "ServiceNow v2",
            "instance_names": "snow_basic_auth",
            "fromversion": "6.0.0",
            "timeout": 500
        },
        {
            "playbookID": "Create ServiceNow Ticket and State Polling Test",
            "integrations": "ServiceNow v2",
            "instance_names": "snow_basic_auth",
            "fromversion": "6.0.0",
            "timeout": 500
        },
        {
            "integrations": "ServiceNow CMDB",
            "playbookID": "ServiceNow_CMDB_Test",
            "instance_names": "snow_cmdb_basic_auth"
        },
        {
            "integrations": "ServiceNow CMDB",
            "playbookID": "ServiceNow_CMDB_OAuth_Test",
            "instance_names": "snow_cmdb_oauth"
        },
        {
            "integrations": "ExtraHop v2",
            "playbookID": "ExtraHop_v2-Test"
        },
        {
            "playbookID": "Test CommonServer"
        },
        {
            "playbookID": "Test-debug-mode",
            "fromversion": "5.0.0"
        },
        {
            "integrations": "CIRCL",
            "playbookID": "CirclIntegrationTest"
        },
        {
            "integrations": "MISP V3",
            "playbookID": "MISP V3 Test",
            "timeout": 300,
            "fromversion": "5.5.0"
        },
        {
            "playbookID": "test-LinkIncidentsWithRetry"
        },
        {
            "playbookID": "CopyContextToFieldTest"
        },
        {
            "integrations": "OTRS",
            "playbookID": "OTRS Test",
            "fromversion": "4.1.0"
        },
        {
            "integrations": "Attivo Botsink",
            "playbookID": "AttivoBotsinkTest"
        },
        {
            "integrations": "FortiGate",
            "playbookID": "Fortigate Test"
        },
        {
            "playbookID": "FormattedDateToEpochTest"
        },
        {
            "integrations": "SNDBOX",
            "playbookID": "SNDBOX_Test",
            "timeout": 1000
        },
        {
            "integrations": "SNDBOX",
            "playbookID": "Detonate File - SNDBOX - Test",
            "timeout": 1000,
            "nightly": true
        },
        {
            "integrations": "VxStream",
            "playbookID": "Detonate File - HybridAnalysis - Test",
            "timeout": 2400
        },
        {
            "integrations": "QRadar_v2",
            "playbookID": "test playbook - QRadarCorrelations For V2",
            "timeout": 2600,
            "fromversion": "6.0.0",
            "is_mockable": false
        },
        {
            "integrations": "Awake Security",
            "playbookID": "awake_security_test_pb"
        },
        {
            "integrations": "Tenable.sc",
            "playbookID": "tenable-sc-test",
            "timeout": 240,
            "nightly": true
        },
        {
            "integrations": "MimecastV2",
            "playbookID": "Mimecast test"
        },
        {
            "playbookID": "CreateEmailHtmlBody_test_pb",
            "fromversion": "4.1.0"
        },
        {
            "playbookID": "ReadPDFFileV2-Test",
            "timeout": 1000
        },
        {
            "playbookID": "JSONtoCSV-Test"
        },
        {
            "integrations": "Generic SQL",
            "playbookID": "generic-sql",
            "instance_names": "mysql instance",
            "fromversion": "5.0.0"
        },
        {
            "integrations": "Generic SQL",
            "playbookID": "generic-sql",
            "instance_names": "postgreSQL instance",
            "fromversion": "5.0.0"
        },
        {
            "integrations": "Generic SQL",
            "playbookID": "generic-sql",
            "instance_names": "Microsoft SQL instance",
            "fromversion": "5.0.0"
        },
        {
            "integrations": "Generic SQL",
            "playbookID": "generic-sql",
            "instance_names": "Microsoft SQL Server - MS ODBC Driver",
            "fromversion": "5.0.0"
        },
        {
            "integrations": "Generic SQL",
            "playbookID": "generic-sql-oracle",
            "instance_names": "Oracle instance",
            "fromversion": "5.0.0"
        },
        {
            "integrations": "Generic SQL",
            "playbookID": "generic-sql-mssql-encrypted-connection",
            "instance_names": "Microsoft SQL instance using encrypted connection",
            "fromversion": "5.0.0"
        },
        {
            "integrations": "Panorama",
            "instance_names": "palo_alto_firewall_9.0",
            "playbookID": "Panorama Query Logs - Test",
            "fromversion": "6.1.0",
            "timeout": 1500,
            "nightly": true
        },
        {
            "integrations": "Panorama",
            "instance_names": "palo_alto_firewall",
            "playbookID": "palo_alto_firewall_test_pb",
            "fromversion": "6.1.0",
            "timeout": 1000
        },
        {
            "integrations": "Panorama",
            "instance_names": "palo_alto_firewall_9.0",
            "playbookID": "palo_alto_firewall_test_pb",
            "fromversion": "6.1.0",
            "timeout": 1000
        },
        {
            "integrations": "Panorama",
            "instance_names": "palo_alto_panorama",
            "playbookID": "palo_alto_panorama_test_pb",
            "fromversion": "6.1.0",
            "timeout": 2400
        },
        {
            "integrations": "Panorama",
            "instance_names": "palo_alto_panorama_9.0",
            "playbookID": "palo_alto_panorama_test_pb",
            "fromversion": "6.1.0",
            "timeout": 2400
        },
        {
            "integrations": "Panorama",
            "instance_names": "palo_alto_firewall_9.0",
            "playbookID": "PAN-OS URL Filtering enrichment - Test",
            "fromversion": "6.1.0"
        },
        {
            "integrations": "Panorama",
            "instance_names": "panorama_instance_best_practice",
            "playbookID": "Panorama Best Practise - Test",
            "fromversion": "6.1.0"
        },
        {
            "integrations": "Tenable.io",
            "playbookID": "Tenable.io test"
        },
        {
            "playbookID": "URLDecode-Test"
        },
        {
            "playbookID": "GetTime-Test"
        },
        {
            "playbookID": "GetTime-ObjectVsStringTest"
        },
        {
            "integrations": "Tenable.io",
            "playbookID": "Tenable.io Scan Test",
            "nightly": true,
            "timeout": 3600
        },
        {
            "integrations": "Tenable.sc",
            "playbookID": "tenable-sc-scan-test",
            "nightly": true,
            "timeout": 600
        },
        {
            "integrations": "google-vault",
            "playbookID": "Google-Vault-Generic-Test",
            "nightly": true,
            "timeout": 3600,
            "memory_threshold": 180
        },
        {
            "integrations": "google-vault",
            "playbookID": "Google_Vault-Search_And_Display_Results_test",
            "nightly": true,
            "memory_threshold": 180,
            "timeout": 3600
        },
        {
            "playbookID": "Luminate-TestPlaybook",
            "integrations": "Luminate"
        },
        {
            "integrations": "MxToolBox",
            "playbookID": "MxToolbox-test"
        },
        {
            "integrations": "Nessus",
            "playbookID": "Nessus - Test"
        },
        {
            "playbookID": "Palo Alto Networks - Malware Remediation Test",
            "fromversion": "4.5.0"
        },
        {
            "playbookID": "SumoLogic-Test",
            "integrations": "SumoLogic",
            "fromversion": "4.1.0"
        },
        {
            "playbookID": "ParseEmailFiles-test"
        },
        {
            "playbookID": "PAN-OS - Block IP and URL - External Dynamic List v2 Test",
            "integrations": [
                "Panorama",
                "palo_alto_networks_pan_os_edl_management"
            ],
            "instance_names": "palo_alto_firewall_9.0",
            "fromversion": "6.1.0"
        },
        {
            "playbookID": "Test_EDL",
            "integrations": "EDL",
            "instance_names": "edl_update",
            "fromversion": "5.5.0",
            "pid_threshold": 8
        },
        {
            "playbookID": "Test_export_indicators_service",
            "instance_names": "eis_on_demand",
            "integrations": "ExportIndicators",
            "fromversion": "5.5.0"
        },
        {
            "playbookID": "PAN-OS - Block IP - Custom Block Rule Test",
            "integrations": "Panorama",
            "instance_names": "palo_alto_panorama",
            "fromversion": "6.1.0"
        },
        {
            "playbookID": "PAN-OS - Block IP - Static Address Group Test",
            "integrations": "Panorama",
            "instance_names": "palo_alto_panorama",
            "fromversion": "6.1.0"
        },
        {
            "playbookID": "PAN-OS - Block URL - Custom URL Category Test",
            "integrations": "Panorama",
            "instance_names": "palo_alto_panorama",
            "fromversion": "6.1.0"
        },
        {
            "playbookID": "Endpoint Malware Investigation - Generic - Test",
            "integrations": [
                "Traps",
                "Cylance Protect v2",
                "Demisto REST API"
            ],
            "fromversion": "5.0.0",
            "timeout": 1200
        },
        {
            "playbookID": "ParseExcel-test"
        },
        {
            "playbookID": "Detonate File - No Files test"
        },
        {
            "integrations": "SentinelOne V2",
            "instance_names": "SentinelOne_v2.0",
            "playbookID": "SentinelOne V2.0 - Test"
        },
        {
            "integrations": "SentinelOne V2",
            "instance_names": "SentinelOne_v2.1",
            "playbookID": "SentinelOne V2.1 - Test"
        },
        {
            "integrations": "InfoArmor VigilanteATI",
            "playbookID": "InfoArmorVigilanteATITest"
        },
        {
            "integrations": "IntSights",
            "instance_names": "intsights_standard_account",
            "playbookID": "IntSights Test",
            "nightly": true
        },
        {
            "integrations": "IntSights",
            "playbookID": "IntSights Mssp Test",
            "instance_names": "intsights_mssp_account",
            "nightly": true
        },
        {
            "integrations": "dnstwist",
            "playbookID": "dnstwistTest"
        },
        {
            "integrations": "BitDam",
            "playbookID": "Detonate File - BitDam Test"
        },
        {
            "integrations": "Threat Grid",
            "playbookID": "Test-Detonate URL - ThreatGrid",
            "timeout": 600
        },
        {
            "integrations": "Threat Grid",
            "playbookID": "ThreatGridTest",
            "timeout": 600
        },
        {
            "integrations": "Signal Sciences WAF",
            "playbookID": "SignalSciences-Test"
        },
        {
            "integrations": "RTIR",
            "playbookID": "RTIR Test"
        },
        {
            "integrations": "RedCanary",
            "playbookID": "RedCanaryTest",
            "nightly": true
        },
        {
            "playbookID": "URL Enrichment - Generic v2 - Test",
            "integrations": [
                "Rasterize",
                "VirusTotal - Private API"
            ],
            "instance_names": "virus_total_private_api_general",
            "timeout": 500,
            "pid_threshold": 12
        },
        {
            "playbookID": "CutTransformerTest"
        },
        {
            "playbookID": "TestEditServerConfig"
        },
        {
            "playbookID": "MarketplacePackInstaller_Test",
            "integrations": "Demisto REST API",
            "fromversion": "6.0.0"
        },
        {
            "playbookID": "Default - Test",
            "integrations": [
                "ThreatQ v2",
                "Demisto REST API"
            ],
            "fromversion": "5.0.0"
        },
        {
            "integrations": "SCADAfence CNM",
            "playbookID": "SCADAfence_test"
        },
        {
            "integrations": "ProtectWise",
            "playbookID": "Protectwise-Test"
        },
        {
            "integrations": "WhatsMyBrowser",
            "playbookID": "WhatsMyBrowser-Test"
        },
        {
            "integrations": "BigFix",
            "playbookID": "BigFixTest"
        },
        {
            "integrations": "Lastline v2",
            "playbookID": "Lastline v2 - Test",
            "nightly": true
        },
        {
            "integrations": "McAfee DXL",
            "playbookID": "McAfee DXL - Test"
        },
        {
            "playbookID": "TextFromHTML_test_playbook"
        },
        {
            "playbookID": "PortListenCheck-test"
        },
        {
            "integrations": "ThreatExchange",
            "playbookID": "ThreatExchange-test"
        },
        {
            "integrations": "Joe Security",
            "playbookID": "JoeSecurityTestPlaybook",
            "timeout": 500,
            "nightly": true
        },
        {
            "integrations": "Joe Security",
            "playbookID": "JoeSecurityTestDetonation",
            "timeout": 2000,
            "nightly": true
        },
        {
            "integrations": "WildFire-v2",
            "playbookID": "Wildfire Test",
            "is_mockable": false,
            "fromversion": "5.0.0",
            "toversion": "6.1.9"
        },
        {
            "integrations": "WildFire-v2",
            "playbookID": "Wildfire Test With Polling",
            "is_mockable": false,
            "fromversion": "6.2.0",
            "timeout": 1100
        },
        {
            "integrations": "WildFire-v2",
            "playbookID": "Detonate URL - WildFire-v2 - Test"
        },
        {
            "integrations": "WildFire-v2",
            "playbookID": "Detonate URL - WildFire v2.1 - Test"
        },
        {
            "integrations": "GRR",
            "playbookID": "GRR Test",
            "nightly": true
        },
        {
            "integrations": "VirusTotal",
            "instance_names": "virus_total_general",
            "playbookID": "virusTotal-test-playbook",
            "timeout": 1400,
            "nightly": true
        },
        {
            "integrations": "VirusTotal",
            "instance_names": "virus_total_preferred_vendors",
            "playbookID": "virusTotaI-test-preferred-vendors",
            "timeout": 1400,
            "nightly": true
        },
        {
            "integrations": "Preempt",
            "playbookID": "Preempt Test"
        },
        {
            "integrations": "Gmail",
            "playbookID": "get_original_email_-_gmail_-_test"
        },
        {
            "integrations": [
                "Gmail Single User",
                "Gmail"
            ],
            "playbookID": "Gmail Single User - Test",
            "fromversion": "4.5.0"
        },
        {
            "integrations": "EWS v2",
            "playbookID": "get_original_email_-_ews-_test",
            "instance_names": "ewv2_regular"
        },
        {
            "integrations": [
                "EWS v2",
                "EWS Mail Sender"
            ],
            "playbookID": "EWS search-mailbox test",
            "instance_names": "ewv2_regular",
            "timeout": 300
        },
        {
            "integrations": "PagerDuty v2",
            "playbookID": "PagerDuty Test"
        },
        {
            "playbookID": "test_delete_context"
        },
        {
            "playbookID": "DeleteContext-auto-test"
        },
        {
            "playbookID": "GmailTest",
            "integrations": "Gmail"
        },
        {
            "playbookID": "Gmail Convert Html Test",
            "integrations": "Gmail"
        },
        {
            "playbookID": "reputations.json Test",
            "toversion": "5.0.0"
        },
        {
            "playbookID": "Indicators reputation-.json Test",
            "fromversion": "5.5.0"
        },
        {
            "playbookID": "Test IP Indicator Fields",
            "fromversion": "5.0.0"
        },
        {
            "playbookID": "TestDedupIncidentsPlaybook"
        },
        {
            "playbookID": "TestDedupIncidentsByName"
        },
        {
            "integrations": "McAfee Advanced Threat Defense",
            "playbookID": "Test Playbook McAfee ATD",
            "timeout": 700
        },
        {
            "integrations": "McAfee Advanced Threat Defense",
            "playbookID": "Detonate Remote File From URL -McAfee-ATD - Test",
            "timeout": 700
        },
        {
            "playbookID": "stripChars - Test"
        },
        {
            "integrations": "McAfee Advanced Threat Defense",
            "playbookID": "Test Playbook McAfee ATD Upload File"
        },
        {
            "playbookID": "exporttocsv_script_test"
        },
        {
            "playbookID": "Set - Test"
        },
        {
            "integrations": "Intezer v2",
            "playbookID": "Intezer Testing v2",
            "fromversion": "4.1.0",
            "timeout": 600
        },
        {
            "integrations": [
                "Mail Sender (New)",
                "Gmail"
            ],
            "playbookID": "Mail Sender (New) Test",
            "instance_names": [
                "Mail_Sender_(New)_STARTTLS"
            ]
        },
        {
            "playbookID": "buildewsquery_test"
        },
        {
            "integrations": "Rapid7 Nexpose",
            "playbookID": "nexpose_test",
            "timeout": 240
        },
        {
            "playbookID": "GetIndicatorDBotScore Test"
        },
        {
            "integrations": "EWS Mail Sender",
            "playbookID": "EWS Mail Sender Test"
        },
        {
            "integrations": [
                "EWS Mail Sender",
                "Rasterize"
            ],
            "playbookID": "EWS Mail Sender Test 2"
        },
        {
            "playbookID": "decodemimeheader_-_test"
        },
        {
            "playbookID": "test_url_regex"
        },
        {
            "integrations": "Skyformation",
            "playbookID": "TestSkyformation"
        },
        {
            "integrations": "okta",
            "playbookID": "okta_test_playbook",
            "timeout": 240
        },
        {
            "integrations": "Okta v2",
            "playbookID": "OktaV2-Test",
            "nightly": true,
            "timeout": 300
        },
        {
            "integrations": "Okta IAM",
            "playbookID": "Okta IAM - Test Playbook",
            "fromversion": "6.0.0"
        },
        {
            "playbookID": "Test filters & transformers scripts"
        },
        {
            "integrations": "Salesforce",
            "playbookID": "SalesforceTestPlaybook"
        },
        {
            "integrations": "McAfee ESM v2",
            "instance_names": "v10.2.0",
            "playbookID": "McAfee ESM v2 - Test v10.2.0",
            "fromversion": "5.0.0",
            "is_mockable": false
        },
        {
            "integrations": "McAfee ESM v2",
            "instance_names": "v11.1.3",
            "playbookID": "McAfee ESM v2 - Test v11.1.3",
            "fromversion": "5.0.0",
            "is_mockable": false
        },
        {
            "integrations": "McAfee ESM v2",
            "instance_names": "v11.3",
            "playbookID": "McAfee ESM v2 (v11.3) - Test",
            "fromversion": "5.0.0",
            "timeout": 300,
            "is_mockable": false
        },
        {
            "integrations": "McAfee ESM v2",
            "instance_names": "v10.2.0",
            "playbookID": "McAfee ESM Watchlists - Test v10.2.0",
            "fromversion": "5.0.0"
        },
        {
            "integrations": "McAfee ESM v2",
            "instance_names": "v11.1.3",
            "playbookID": "McAfee ESM Watchlists - Test v11.1.3",
            "fromversion": "5.0.0"
        },
        {
            "integrations": "McAfee ESM v2",
            "instance_names": "v11.3",
            "playbookID": "McAfee ESM Watchlists - Test v11.3",
            "fromversion": "5.0.0"
        },
        {
            "integrations": "GoogleSafeBrowsing",
            "playbookID": "Google Safe Browsing Test",
            "timeout": 240,
            "fromversion": "5.0.0"
        },
        {
            "integrations": "Google Safe Browsing v2",
            "playbookID": "Google Safe Browsing V2 Test",
            "fromversion": "5.5.0"
        },
        {
            "integrations": "EWS v2",
            "playbookID": "EWSv2_empty_attachment_test",
            "instance_names": "ewv2_regular"
        },
        {
            "integrations": "EWS v2",
            "playbookID": "EWS Public Folders Test",
            "instance_names": "ewv2_regular",
            "is_mockable": false
        },
        {
            "integrations": "Symantec Endpoint Protection V2",
            "playbookID": "SymantecEndpointProtection_Test"
        },
        {
            "integrations": "carbonblackprotection",
            "playbookID": "search_endpoints_by_hash_-_carbon_black_protection_-_test",
            "timeout": 500
        },
        {
            "playbookID": "Process Email - Generic - Test - Incident Starter",
            "fromversion": "6.0.0",
            "integrations": "Rasterize",
            "timeout": 240
        },
        {
            "integrations": "CrowdstrikeFalcon",
            "playbookID": "Test - CrowdStrike Falcon",
            "fromversion": "4.1.0",
            "timeout": 500
        },
        {
            "playbookID": "ExposeIncidentOwner-Test"
        },
        {
            "integrations": "google",
            "playbookID": "GsuiteTest"
        },
        {
            "integrations": "OpenPhish",
            "playbookID": "OpenPhish Test Playbook"
        },
        {
            "integrations": "jira-v2",
            "playbookID": "Jira-v2-Test",
            "timeout": 500,
            "is_mockable": false
        },
        {
            "integrations": "ipinfo",
            "playbookID": "IPInfoTest"
        },
        {
            "integrations": "ipinfo_v2",
            "playbookID": "IPInfo_v2Test",
            "fromversion": "5.5.0"
        },
        {
            "integrations": "GoogleMaps",
            "playbookID": "GoogleMapsTest",
            "fromversion": "6.0.0"
        },
        {
            "playbookID": "VerifyHumanReadableFormat"
        },
        {
            "playbookID": "strings-test"
        },
        {
            "playbookID": "TestCommonPython",
            "timeout": 500
        },
        {
            "playbookID": "TestFileCreateAndUpload"
        },
        {
            "playbookID": "TestIsValueInArray"
        },
        {
            "playbookID": "TestStringReplace"
        },
        {
            "playbookID": "TestHttpPlaybook"
        },
        {
            "integrations": "SplunkPy",
            "playbookID": "SplunkPy parse-raw - Test",
            "memory_threshold": 100,
            "instance_names": "use_default_handler"
        },
        {
            "integrations": "SplunkPy",
            "playbookID": "SplunkPy-Test-V2_default_handler",
            "memory_threshold": 500,
            "instance_names": "use_default_handler"
        },
        {
            "integrations": "SplunkPy",
            "playbookID": "Splunk-Test_default_handler",
            "memory_threshold": 200,
            "instance_names": "use_default_handler"
        },
        {
            "integrations": "AnsibleTower",
            "playbookID": "AnsibleTower_Test_playbook",
            "fromversion": "5.0.0"
        },
        {
            "integrations": "SplunkPy",
            "playbookID": "SplunkPySearch_Test_default_handler",
            "memory_threshold": 200,
            "instance_names": "use_default_handler"
        },
        {
            "integrations": "SplunkPy",
            "playbookID": "SplunkPy_KV_commands_default_handler",
            "memory_threshold": 200,
            "instance_names": "use_default_handler",
            "is_mockable": false
        },
        {
            "integrations": "SplunkPy",
            "playbookID": "SplunkPy-Test-V2_requests_handler",
            "memory_threshold": 500,
            "instance_names": "use_python_requests_handler"
        },
        {
            "integrations": "SplunkPy",
            "playbookID": "Splunk-Test_requests_handler",
            "memory_threshold": 500,
            "instance_names": "use_python_requests_handler",
            "is_mockable": false
        },
        {
            "integrations": "SplunkPy",
            "playbookID": "SplunkPySearch_Test_requests_handler",
            "memory_threshold": 200,
            "instance_names": "use_python_requests_handler",
            "is_mockable": false
        },
        {
            "integrations": "SplunkPy",
            "playbookID": "SplunkPy_KV_commands_requests_handler",
            "memory_threshold": 200,
            "instance_names": "use_python_requests_handler"
        },
        {
            "integrations": "McAfee NSM",
            "playbookID": "McAfeeNSMTest",
            "timeout": 400,
            "nightly": true
        },
        {
            "integrations": "PhishTank V2",
            "playbookID": "PhishTank Testing"
        },
        {
            "integrations": "McAfee Web Gateway",
            "playbookID": "McAfeeWebGatewayTest",
            "timeout": 500
        },
        {
            "integrations": "TCPIPUtils",
            "playbookID": "TCPUtils-Test"
        },
        {
            "playbookID": "listExecutedCommands-Test"
        },
        {
            "integrations": "AWS - Lambda",
            "playbookID": "AWS-Lambda-Test (Read-Only)"
        },
        {
            "integrations": "Service Manager",
            "playbookID": "TestHPServiceManager",
            "timeout": 400
        },
        {
            "integrations": "ServiceNow IAM",
            "playbookID": "ServiceNow IAM - Test Playbook",
            "instance_name": "snow_basic_auth",
            "fromversion": "6.0.0"
        },
        {
            "playbookID": "LanguageDetect-Test",
            "timeout": 300
        },
        {
            "integrations": "Forcepoint",
            "playbookID": "forcepoint test",
            "timeout": 500,
            "nightly": true
        },
        {
            "playbookID": "GeneratePassword-Test"
        },
        {
            "playbookID": "ZipFile-Test"
        },
        {
            "playbookID": "UnzipFile-Test"
        },
        {
            "playbookID": "Test-IsMaliciousIndicatorFound",
            "fromversion": "5.0.0"
        },
        {
            "playbookID": "TestExtractHTMLTables"
        },
        {
            "integrations": "carbonblackliveresponse",
            "playbookID": "Carbon Black Live Response Test",
            "nightly": true,
            "fromversion": "5.0.0",
            "is_mockable": false
        },
        {
            "integrations": "urlscan.io",
            "playbookID": "urlscan_malicious_Test",
            "timeout": 500
        },
        {
            "integrations": "EWS v2",
            "playbookID": "pyEWS_Test",
            "instance_names": "ewv2_regular",
            "is_mockable": false
        },
        {
            "integrations": "EWS v2",
            "playbookID": "pyEWS_Test",
            "instance_names": "ewsv2_separate_process",
            "is_mockable": false
        },
        {
            "integrations": "remedy_sr_beta",
            "playbookID": "remedy_sr_test_pb"
        },
        {
            "integrations": "Netskope",
            "playbookID": "Netskope Test"
        },
        {
            "integrations": "Cylance Protect v2",
            "playbookID": "Cylance Protect v2 Test"
        },
        {
            "integrations": "ReversingLabs Titanium Cloud",
            "playbookID": "ReversingLabsTCTest"
        },
        {
            "integrations": "ReversingLabs A1000",
            "playbookID": "ReversingLabsA1000Test"
        },
        {
            "integrations": "Demisto Lock",
            "playbookID": "DemistoLockTest"
        },
        {
            "playbookID": "test-domain-indicator",
            "timeout": 400
        },
        {
            "playbookID": "Cybereason Test",
            "integrations": "Cybereason",
            "timeout": 1200,
            "fromversion": "4.1.0"
        },
        {
            "integrations": "VirusTotal - Private API",
            "instance_names": "virus_total_private_api_general",
            "playbookID": "File Enrichment - Virus Total Private API Test",
            "nightly": true
        },
        {
            "integrations": "VirusTotal - Private API",
            "instance_names": "virus_total_private_api_general",
            "playbookID": "virusTotalPrivateAPI-test-playbook",
            "timeout": 1400,
            "nightly": true,
            "pid_threshold": 12
        },
        {
            "integrations": [
                "VirusTotal - Private API",
                "VirusTotal"
            ],
            "playbookID": "vt-detonate test",
            "instance_names": [
                "virus_total_private_api_general",
                "virus_total_general"
            ],
            "timeout": 1400,
            "fromversion": "5.5.0",
            "nightly": true,
            "is_mockable": false
        },
        {
            "integrations": "Cisco ASA",
            "playbookID": "Cisco ASA - Test Playbook"
        },
        {
            "integrations": "VirusTotal - Private API",
            "instance_names": "virus_total_private_api_preferred_vendors",
            "playbookID": "virusTotalPrivateAPI-test-preferred-vendors",
            "timeout": 1400,
            "nightly": true
        },
        {
            "integrations": "Cisco Meraki",
            "playbookID": "Cisco-Meraki-Test"
        },
        {
            "integrations": "Microsoft Defender Advanced Threat Protection",
            "playbookID": "Microsoft Defender Advanced Threat Protection - Test prod",
            "instance_names": "microsoft_defender_atp_prod",
            "is_mockable": false
        },
        {
            "integrations": "Microsoft Defender Advanced Threat Protection",
            "playbookID": "Microsoft Defender Advanced Threat Protection - Test dev",
            "instance_names": "microsoft_defender_atp_dev"
        },
        {
            "integrations": "Microsoft Defender Advanced Threat Protection",
            "playbookID": "Microsoft Defender Advanced Threat Protection - Test self deployed",
            "instance_names": "microsoft_defender_atp_dev_self_deployed"
        },
        {
            "integrations": "Microsoft Defender Advanced Threat Protection",
            "playbookID": "Microsoft Defender - ATP - Indicators Test",
            "instance_names": "microsoft_defender_atp_dev",
            "is_mockable": false
        },
        {
            "integrations": "Microsoft Defender Advanced Threat Protection",
            "playbookID": "Microsoft Defender - ATP - Indicators SC Test",
            "instance_names": "microsoft_defender_atp_dev_self_deployed"
        },
        {
            "integrations": "Microsoft Defender Advanced Threat Protection",
            "playbookID": "Microsoft Defender - ATP - Indicators SC Test",
            "instance_names": "microsoft_defender_atp_dev"
        },
        {
            "integrations": "Microsoft Defender Advanced Threat Protection",
            "playbookID": "Microsoft Defender - ATP - Indicators SC Test",
            "instance_names": "microsoft_defender_atp_prod"
        },
        {
            "integrations": "Microsoft 365 Defender",
            "playbookID": "Microsoft_365_Defender-Test",
            "instance_names": "ms_365_defender_device_code"
        },
        {
            "integrations": "Microsoft 365 Defender",
            "playbookID": "Microsoft_365_Defender-Test",
            "instance_names": "ms_365_defender_client_cred"
        },
        {
            "integrations": "Tanium",
            "playbookID": "Tanium Test Playbook",
            "timeout": 1200,
            "pid_threshold": 10
        },
        {
            "integrations": "Recorded Future",
            "playbookID": "Recorded Future Test",
            "nightly": true
        },
        {
            "integrations": "Microsoft Graph",
            "playbookID": "Microsoft Graph Security Test dev",
            "instance_names": "ms_graph_security_dev"
        },
        {
            "integrations": "Microsoft Graph",
            "playbookID": "Microsoft Graph Security Test prod",
            "instance_names": "ms_graph_security_prod",
            "is_mockable": false
        },
        {
            "integrations": "Microsoft Graph User",
            "playbookID": "Microsoft Graph User - Test",
            "instance_names": "ms_graph_user_dev"
        },
        {
            "integrations": "Microsoft Graph User",
            "playbookID": "Microsoft Graph User - Test",
            "instance_names": "ms_graph_user_prod",
            "is_mockable": false
        },
        {
            "integrations": "Microsoft Graph Groups",
            "playbookID": "Microsoft Graph Groups - Test dev",
            "instance_names": "ms_graph_groups_dev"
        },
        {
            "integrations": "Microsoft Graph Groups",
            "playbookID": "Microsoft Graph Groups - Test prod",
            "instance_names": "ms_graph_groups_prod",
            "is_mockable": false
        },
        {
            "integrations": "Microsoft_Graph_Files",
            "playbookID": "test_MsGraphFiles dev",
            "instance_names": "ms_graph_files_dev",
            "fromversion": "5.0.0"
        },
        {
            "integrations": "Microsoft_Graph_Files",
            "playbookID": "test_MsGraphFiles prod",
            "instance_names": "ms_graph_files_prod",
            "fromversion": "5.0.0",
            "is_mockable": false
        },
        {
            "integrations": "Microsoft Graph Calendar",
            "playbookID": "Microsoft Graph Calendar - Test dev",
            "instance_names": "ms_graph_calendar_dev"
        },
        {
            "integrations": "Microsoft Graph Calendar",
            "playbookID": "Microsoft Graph Calendar - Test prod",
            "instance_names": "ms_graph_calendar_prod",
            "is_mockable": false
        },
        {
            "integrations": "Microsoft Graph Device Management",
            "playbookID": "MSGraph_DeviceManagement_Test_dev",
            "instance_names": "ms_graph_device_management_oproxy_dev",
            "fromversion": "5.0.0"
        },
        {
            "integrations": "Microsoft Graph Device Management",
            "playbookID": "MSGraph_DeviceManagement_Test_prod",
            "instance_names": "ms_graph_device_management_oproxy_prod",
            "fromversion": "5.0.0",
            "is_mockable": false
        },
        {
            "integrations": "Microsoft Graph Device Management",
            "playbookID": "MSGraph_DeviceManagement_Test_self_deployed_prod",
            "instance_names": "ms_graph_device_management_self_deployed_prod",
            "fromversion": "5.0.0"
        },
        {
            "integrations": "RedLock",
            "playbookID": "RedLockTest",
            "nightly": true
        },
        {
            "integrations": "Symantec Messaging Gateway",
            "playbookID": "Symantec Messaging Gateway Test"
        },
        {
            "integrations": "ThreatConnect v2",
            "playbookID": "ThreatConnect v2 - Test",
            "fromversion": "5.0.0"
        },
        {
            "integrations": "VxStream",
            "playbookID": "VxStream Test",
            "nightly": true,
            "is_mockable": false
        },
        {
            "integrations": "QRadar_v2",
            "playbookID": "test_Qradar_v2",
            "fromversion": "6.0.0",
            "is_mockable": false
        },
        {
            "integrations": "VMware",
            "playbookID": "VMWare Test"
        },
        {
            "integrations": "carbonblack-v2",
            "playbookID": "Carbon Black Response Test",
            "fromversion": "5.0.0"
        },
        {
            "integrations": "VMware Carbon Black EDR v2",
            "playbookID": "Carbon Black Edr - Test",
            "is_mockable": false,
            "fromversion": "5.5.0"
        },
        {
            "integrations": "Cisco Umbrella Investigate",
            "playbookID": "Cisco Umbrella Test"
        },
        {
            "integrations": "icebrg",
            "playbookID": "Icebrg Test",
            "timeout": 500
        },
        {
            "integrations": "Symantec MSS",
            "playbookID": "SymantecMSSTest"
        },
        {
            "integrations": "Remedy AR",
            "playbookID": "Remedy AR Test"
        },
        {
            "integrations": "AWS - IAM",
            "playbookID": "AWS - IAM Test Playbook"
        },
        {
            "integrations": "McAfee Active Response",
            "playbookID": "McAfee-MAR_Test",
            "timeout": 700
        },
        {
            "integrations": "McAfee Threat Intelligence Exchange",
            "playbookID": "McAfee-TIE Test",
            "timeout": 700
        },
        {
            "integrations": "ArcSight Logger",
            "playbookID": "ArcSight Logger test"
        },
        {
            "integrations": "ArcSight ESM v2",
            "playbookID": "ArcSight ESM v2 Test"
        },
        {
            "integrations": "ArcSight ESM v2",
            "playbookID": "test Arcsight - Get events related to the Case"
        },
        {
            "integrations": "XFE_v2",
            "playbookID": "Test_XFE_v2",
            "timeout": 500,
            "nightly": true
        },
        {
            "integrations": "McAfee Threat Intelligence Exchange",
            "playbookID": "search_endpoints_by_hash_-_tie_-_test",
            "timeout": 500
        },
        {
            "integrations": "iDefense_v2",
            "playbookID": "iDefense_v2_Test",
            "fromversion": "5.5.0"
        },
        {
            "integrations": "AWS - SQS",
            "playbookID": "AWS - SQS Test Playbook",
            "fromversion": "5.0.0"
        },
        {
            "integrations": "AbuseIPDB",
            "playbookID": "AbuseIPDB Test"
        },
        {
            "integrations": "AbuseIPDB",
            "playbookID": "AbuseIPDB PopulateIndicators Test"
        },
        {
            "integrations": "LogRhythm",
            "playbookID": "LogRhythm-Test-Playbook",
            "timeout": 200
        },
        {
            "integrations": "FireEye HX",
            "playbookID": "FireEye HX Test",
            "timeout": 800
        },
        {
            "integrations": "FireEyeFeed",
            "playbookID": "playbook-FeedFireEye_test",
            "memory_threshold": 110
        },
        {
            "integrations": "Phish.AI",
            "playbookID": "PhishAi-Test"
        },
        {
            "integrations": "Phish.AI",
            "playbookID": "Test-Detonate URL - Phish.AI"
        },
        {
            "integrations": "Centreon",
            "playbookID": "Centreon-Test-Playbook"
        },
        {
            "playbookID": "ReadFile test"
        },
        {
            "integrations": "AlphaSOC Wisdom",
            "playbookID": "AlphaSOC-Wisdom-Test"
        },
        {
            "integrations": "carbonblack-v2",
            "playbookID": "CBFindIP - Test"
        },
        {
            "integrations": "Jask",
            "playbookID": "Jask_Test",
            "fromversion": "4.1.0"
        },
        {
            "integrations": "Whois",
            "playbookID": "whois_test",
            "fromversion": "4.1.0"
        },
        {
            "integrations": "RSA NetWitness Endpoint",
            "playbookID": "NetWitness Endpoint Test"
        },
        {
            "integrations": "Check Point Sandblast",
            "playbookID": "Sandblast_malicious_test"
        },
        {
            "playbookID": "TestMatchRegexV2"
        },
        {
            "integrations": "ActiveMQ",
            "playbookID": "ActiveMQ Test"
        },
        {
            "playbookID": "RegexGroups Test"
        },
        {
            "integrations": "Cisco ISE",
            "playbookID": "cisco-ise-test-playbook"
        },
        {
            "integrations": "RSA NetWitness v11.1",
            "playbookID": "RSA NetWitness Test"
        },
        {
            "playbookID": "ExifReadTest"
        },
        {
            "integrations": "Cuckoo Sandbox",
            "playbookID": "CuckooTest",
            "timeout": 700
        },
        {
            "integrations": "VxStream",
            "playbookID": "Test-Detonate URL - Crowdstrike",
            "timeout": 1200
        },
        {
            "playbookID": "Detonate File - Generic Test",
            "timeout": 500
        },
        {
            "integrations": [
                "Lastline v2",
                "WildFire-v2",
                "SNDBOX",
                "McAfee Advanced Threat Defense"
            ],
            "playbookID": "Detonate File - Generic Test",
            "timeout": 2400,
            "nightly": true
        },
        {
            "playbookID": "STIXParserTest"
        },
        {
            "playbookID": "VerifyJSON - Test",
            "fromversion": "5.5.0"
        },
        {
            "playbookID": "PowerShellCommon-Test",
            "fromversion": "5.5.0"
        },
        {
            "playbookID": "GetIndicatorDBotScoreFromCache-Test",
            "fromversion": "6.0.0"
        },
        {
            "playbookID": "Detonate URL - Generic Test",
            "timeout": 2000,
            "nightly": true,
            "integrations": [
                "McAfee Advanced Threat Defense",
                "VxStream",
                "Lastline v2"
            ]
        },
        {
            "integrations": [
                "carbonblack-v2",
                "carbonblackliveresponse",
                "Cylance Protect v2"
            ],
            "playbookID": "Retrieve File from Endpoint - Generic V2 Test",
            "fromversion": "5.0.0",
            "is_mockable": false
        },
        {
            "integrations": "Zscaler",
            "playbookID": "Zscaler Test",
            "nightly": true,
            "timeout": 500
        },
        {
            "playbookID": "DemistoUploadFileToIncident Test",
            "integrations": "Demisto REST API"
        },
        {
            "playbookID": "DemistoUploadFile Test",
            "integrations": "Demisto REST API"
        },
        {
            "playbookID": "MaxMind Test",
            "integrations": "MaxMind GeoIP2"
        },
        {
            "playbookID": "Test Sagemaker",
            "integrations": "AWS Sagemaker"
        },
        {
            "playbookID": "C2sec-Test",
            "integrations": "C2sec irisk",
            "fromversion": "5.0.0"
        },
        {
            "playbookID": "AlexaV2 Test Playbook",
            "integrations": "Alexa Rank Indicator v2",
            "fromversion": "5.5.0"
        },
        {
            "playbookID": "Phishing v2 - Test - Incident Starter",
            "fromversion": "6.0.0",
            "timeout": 1200,
            "nightly": false,
            "integrations": [
                "EWS Mail Sender",
                "Demisto REST API",
                "Rasterize"
            ],
            "memory_threshold": 150,
            "pid_threshold": 80
        },
        {
            "playbookID": "Phishing - Core - Test - Incident Starter",
            "fromversion": "6.0.0",
            "timeout": 1700,
            "nightly": false,
            "integrations": [
                "EWS Mail Sender",
                "Demisto REST API",
                "Rasterize"
            ],
            "memory_threshold": 160,
            "pid_threshold": 80
        },
        {
            "integrations": "duo",
            "playbookID": "DUO Test Playbook"
        },
        {
            "playbookID": "SLA Scripts - Test",
            "fromversion": "4.1.0"
        },
        {
            "playbookID": "test_manageOOOUsers",
            "fromversion": "5.5.0"
        },
        {
            "playbookID": "PcapHTTPExtractor-Test"
        },
        {
            "playbookID": "Ping Test Playbook"
        },
        {
            "playbookID": "ParseWordDoc-Test"
        },
        {
            "playbookID": "PDFUnlocker-Test",
            "fromversion": "6.0.0"
        },
        {
            "playbookID": "Active Directory Test",
            "integrations": "Active Directory Query v2",
            "instance_names": "active_directory_ninja"
        },
        {
            "playbookID": "AD v2 - debug-mode - Test",
            "integrations": "Active Directory Query v2",
            "instance_names": "active_directory_ninja",
            "fromversion": "5.0.0"
        },
        {
            "playbookID": "Docker Hardening Test",
            "fromversion": "5.0.0",
            "runnable_on_docker_only": true
        },
        {
            "integrations": "Active Directory Query v2",
            "instance_names": "active_directory_ninja",
            "playbookID": "Active Directory Query V2 configuration with port"
        },
        {
            "integrations": "Active Directory Query v2",
            "instance_names": "active_directory_ninja",
            "playbookID": "Active Directory - ad-get-user limit check"
        },
        {
            "integrations": "Active Directory Query v2",
            "instance_names": "active_directory_ninja",
            "playbookID": "active directory search user with parentheses test"
        },
        {
            "integrations": "mysql",
            "playbookID": "MySQL Test"
        },
        {
            "playbookID": "Email Address Enrichment - Generic v2.1 - Test",
            "integrations": "Active Directory Query v2",
            "instance_names": "active_directory_ninja"
        },
        {
            "integrations": "Cofense Intelligence",
            "playbookID": "Test - Cofense Intelligence",
            "timeout": 500
        },
        {
            "playbookID": "GDPRContactAuthorities Test"
        },
        {
            "integrations": "Google Resource Manager",
            "playbookID": "GoogleResourceManager-Test",
            "timeout": 500,
            "nightly": true
        },
        {
            "integrations": "SlashNext Phishing Incident Response",
            "playbookID": "SlashNextPhishingIncidentResponse-Test",
            "timeout": 500,
            "nightly": true
        },
        {
            "integrations": "Google Cloud Storage",
            "playbookID": "GCS - Test",
            "timeout": 500,
            "nightly": true,
            "memory_threshold": 80
        },
        {
            "integrations": "GooglePubSub",
            "playbookID": "GooglePubSub_Test",
            "nightly": true,
            "timeout": 500,
            "fromversion": "5.0.0"
        },
        {
            "playbookID": "Calculate Severity - Generic v2 - Test",
            "integrations": [
                "Palo Alto Minemeld",
                "Active Directory Query v2"
            ],
            "instance_names": "active_directory_ninja",
            "fromversion": "4.5.0"
        },
        {
            "integrations": "Freshdesk",
            "playbookID": "Freshdesk-Test",
            "timeout": 500,
            "nightly": true
        },
        {
            "playbookID": "Autoextract - Test",
            "fromversion": "4.1.0"
        },
        {
            "playbookID": "FilterByList - Test",
            "fromversion": "4.5.0"
        },
        {
            "playbookID": "Impossible Traveler - Test",
            "integrations": [
                "Ipstack",
                "ipinfo",
                "Rasterize",
                "Active Directory Query v2",
                "Demisto REST API"
            ],
            "instance_names": "active_directory_ninja",
            "fromversion": "5.0.0",
            "timeout": 700
        },
        {
            "playbookID": "Active Directory - Get User Manager Details - Test",
            "integrations": "Active Directory Query v2",
            "instance_names": "active_directory_80k",
            "fromversion": "4.5.0"
        },
        {
            "integrations": "Kafka V2",
            "playbookID": "Kafka Test"
        },
        {
            "playbookID": "File Enrichment - Generic v2 - Test",
            "instance_names": "virus_total_private_api_general",
            "integrations": [
                "VirusTotal - Private API",
                "Cylance Protect v2"
            ],
            "is_mockable": false
        },
        {
            "integrations": [
                "epo",
                "McAfee Active Response"
            ],
            "playbookID": "Endpoint data collection test",
            "timeout": 500
        },
        {
            "integrations": [
                "epo",
                "McAfee Active Response"
            ],
            "playbookID": "MAR - Endpoint data collection test",
            "timeout": 500
        },
        {
            "integrations": "DUO Admin",
            "playbookID": "DuoAdmin API test playbook",
            "fromversion": "5.0.0"
        },
        {
            "integrations": [
                "TAXII Server",
                "TAXIIFeed"
            ],
            "playbookID": "TAXII_Feed_Test",
            "fromversion": "5.5.0",
            "timeout": 300,
            "instance_names": [
                "non_https_cert",
                "instance_execute"
            ]
        },
        {
            "integrations": [
                "TAXII Server",
                "TAXIIFeed"
            ],
            "playbookID": "TAXII_Feed_Test",
            "fromversion": "5.5.0",
            "timeout": 300,
            "instance_names": [
                "https_cert",
                "local_https"
            ]
        },
        {
            "integrations": "TAXII 2 Feed",
            "playbookID": "TAXII 2 Feed Test",
            "fromversion": "5.5.0"
        },
        {
            "integrations": "iDefense Feed",
            "playbookID": "Feed iDefense Test",
            "memory_threshold": 200,
            "fromversion": "5.5.0"
        },
        {
            "integrations": "Traps",
            "playbookID": "Traps test",
            "timeout": 600
        },
        {
            "playbookID": "TestShowScheduledEntries"
        },
        {
            "playbookID": "Calculate Severity - Standard - Test",
            "integrations": "Palo Alto Minemeld",
            "fromversion": "4.5.0"
        },
        {
            "integrations": "Symantec Advanced Threat Protection",
            "playbookID": "Symantec ATP Test"
        },
        {
            "playbookID": "HTTPListRedirects - Test SSL"
        },
        {
            "playbookID": "HTTPListRedirects Basic Test"
        },
        {
            "playbookID": "CheckDockerImageAvailableTest"
        },
        {
            "playbookID": "Extract Indicators From File - Generic v2 - Test",
            "integrations": [
                "Image OCR",
                "Rasterize"
            ],
            "timeout": 350,
            "memory_threshold": 200,
            "fromversion": "4.5.0"
        },
        {
            "playbookID": "Endpoint Enrichment - Generic v2.1 - Test",
            "integrations": [
                "Cylance Protect v2",
                "carbonblack-v2",
                "epo",
                "Active Directory Query v2"
            ],
            "instance_names": "active_directory_ninja"
        },
        {
            "playbookID": "EmailReputationTest",
            "integrations": "Have I Been Pwned? V2"
        },
        {
            "integrations": "Symantec Deepsight Intelligence",
            "playbookID": "Symantec Deepsight Test"
        },
        {
            "playbookID": "ExtractDomainFromEmailTest"
        },
        {
            "playbookID": "Wait Until Datetime - Test",
            "fromversion": "4.5.0"
        },
        {
            "playbookID": "PAN-OS DAG Configuration Test",
            "integrations": "Panorama",
            "instance_names": "palo_alto_panorama_9.0",
            "timeout": 1500
        },
        {
            "playbookID": "PAN-OS EDL Setup v3 Test",
            "integrations": [
                "Panorama",
                "palo_alto_networks_pan_os_edl_management"
            ],
            "instance_names": "palo_alto_firewall_9.0",
            "timeout": 300
        },
        {
            "integrations": "Snowflake",
            "playbookID": "Snowflake-Test"
        },
        {
            "playbookID": "Account Enrichment - Generic v2.1 - Test",
            "integrations": "Active Directory Query v2",
            "instance_names": "active_directory_ninja"
        },
        {
            "integrations": "Cisco Umbrella Investigate",
            "playbookID": "Domain Enrichment - Generic v2 - Test"
        },
        {
            "integrations": "Google BigQuery",
            "playbookID": "Google BigQuery Test"
        },
        {
            "integrations": "Zoom",
            "playbookID": "Zoom_Test"
        },
        {
            "playbookID": "IP Enrichment - Generic v2 - Test",
            "integrations": "Threat Crowd",
            "fromversion": "4.1.0"
        },
        {
            "integrations": "Cherwell",
            "playbookID": "Cherwell Example Scripts - test"
        },
        {
            "integrations": "Cherwell",
            "playbookID": "Cherwell - test"
        },
        {
            "integrations": "CarbonBlackProtectionV2",
            "playbookID": "Carbon Black Enterprise Protection V2 Test"
        },
        {
            "integrations": "Active Directory Query v2",
            "instance_names": "active_directory_ninja",
            "playbookID": "Test ADGetUser Fails with no instances 'Active Directory Query' (old version)"
        },
        {
            "integrations": "MITRE ATT&CK v2",
            "playbookID": "FeedMitreAttackv2_test",
            "memory_threshold": 150
        },
        {
            "integrations": "ANYRUN",
            "playbookID": "ANYRUN-Test"
        },
        {
            "integrations": "ANYRUN",
            "playbookID": "Detonate File - ANYRUN - Test"
        },
        {
            "integrations": "ANYRUN",
            "playbookID": "Detonate URL - ANYRUN - Test"
        },
        {
            "integrations": "Netcraft",
            "playbookID": "Netcraft test"
        },
        {
            "integrations": "EclecticIQ Platform",
            "playbookID": "EclecticIQ Test"
        },
        {
            "playbookID": "FormattingPerformance - Test",
            "fromversion": "5.0.0"
        },
        {
            "integrations": "AWS - EC2",
            "instance_names": "AWS - EC2",
            "playbookID": "AWS - EC2 Test Playbook",
            "fromversion": "5.0.0",
            "memory_threshold": 90
        },
        {
            "integrations": "AWS - EC2",
            "playbookID": "d66e5f86-e045-403f-819e-5058aa603c32"
        },
        {
            "integrations": "ANYRUN",
            "playbookID": "Detonate File From URL - ANYRUN - Test"
        },
        {
            "integrations": "AWS - CloudTrail",
            "playbookID": "3da2e31b-f114-4d7f-8702-117f3b498de9"
        },
        {
            "integrations": "carbonblackprotection",
            "playbookID": "67b0f25f-b061-4468-8613-43ab13147173"
        },
        {
            "integrations": "DomainTools",
            "playbookID": "DomainTools-Test"
        },
        {
            "integrations": "Exabeam",
            "playbookID": "Exabeam - Test"
        },
        {
            "integrations": "Cisco Spark",
            "playbookID": "Cisco Spark Test New"
        },
        {
            "integrations": "Remedy On-Demand",
            "playbookID": "Remedy-On-Demand-Test"
        },
        {
            "playbookID": "ssdeepreputationtest"
        },
        {
            "playbookID": "TestIsEmailAddressInternal"
        },
        {
            "integrations": "Google Cloud Compute",
            "playbookID": "GoogleCloudCompute-Test"
        },
        {
            "integrations": "AWS - S3",
            "playbookID": "97393cfc-2fc4-4dfe-8b6e-af64067fc436",
            "memory_threshold": 80
        },
        {
            "integrations": "Image OCR",
            "playbookID": "TestImageOCR"
        },
        {
            "integrations": "fireeye",
            "playbookID": "Detonate File - FireEye AX - Test"
        },
        {
            "integrations": [
                "Rasterize",
                "Image OCR"
            ],
            "playbookID": "Rasterize Test",
            "fromversion": "5.0.0"
        },
        {
            "integrations": "Rasterize",
            "playbookID": "RasterizeImageTest",
            "fromversion": "5.0.0"
        },
        {
            "integrations": "Ipstack",
            "playbookID": "Ipstack_Test"
        },
        {
            "integrations": "Perch",
            "playbookID": "Perch-Test"
        },
        {
            "integrations": "Forescout",
            "playbookID": "Forescout-Test"
        },
        {
            "integrations": "GitHub",
            "playbookID": "Git_Integration-Test"
        },
        {
            "integrations": "GitHub IAM",
            "playbookID": "Github IAM - Test Playbook",
            "fromversion": "6.1.0"
        },
        {
            "integrations": "LogRhythmRest",
            "playbookID": "LogRhythm REST test"
        },
        {
            "integrations": "AlienVault USM Anywhere",
            "playbookID": "AlienVaultUSMAnywhereTest"
        },
        {
            "playbookID": "PhishLabsTestPopulateIndicators"
        },
        {
            "playbookID": "Test_HTMLtoMD"
        },
        {
            "integrations": "PhishLabs IOC",
            "playbookID": "PhishLabsIOC TestPlaybook",
            "fromversion": "4.1.0"
        },
        {
            "integrations": "PerceptionPoint",
            "playbookID": "PerceptionPoint Test",
            "fromversion": "4.1.0"
        },
        {
            "integrations": "vmray",
            "playbookID": "VMRay-Test-File",
            "fromversion": "5.5.0"
        },
        {
            "integrations": "vmray",
            "playbookID": "File Enrichment - VMRay - Test",
            "fromversion": "5.0.0"
        },
        {
            "integrations": "AutoFocus V2",
            "playbookID": "AutoFocus V2 test",
            "fromversion": "5.0.0",
            "timeout": 1000
        },
        {
            "playbookID": "Process Email - Generic for Rasterize"
        },
        {
            "playbookID": "Send Investigation Summary Reports - Test",
            "integrations": "EWS Mail Sender",
            "fromversion": "4.5.0",
            "memory_threshold": 100
        },
        {
            "integrations": "Flashpoint",
            "playbookID": "Flashpoint_event-Test"
        },
        {
            "integrations": "Flashpoint",
            "playbookID": "Flashpoint_forum-Test"
        },
        {
            "integrations": "Flashpoint",
            "playbookID": "Flashpoint_report-Test"
        },
        {
            "integrations": "Flashpoint",
            "playbookID": "Flashpoint_reputation-Test"
        },
        {
            "integrations": "BluecatAddressManager",
            "playbookID": "Bluecat Address Manager test"
        },
        {
            "integrations": "MailListener - POP3 Beta",
            "playbookID": "MailListener-POP3 - Test"
        },
        {
            "playbookID": "sumList - Test"
        },
        {
            "integrations": "VulnDB",
            "playbookID": "Test-VulnDB"
        },
        {
            "integrations": "Shodan_v2",
            "playbookID": "Test-Shodan_v2",
            "timeout": 1000
        },
        {
            "integrations": "Threat Crowd",
            "playbookID": "ThreatCrowd - Test"
        },
        {
            "integrations": "GoogleDocs",
            "playbookID": "GoogleDocs-test"
        },
        {
            "playbookID": "Request Debugging - Test",
            "fromversion": "5.0.0"
        },
        {
            "integrations": "Kaspersky Security Center",
            "playbookID": "Kaspersky Security Center - Test",
            "fromversion": "5.5.0"
        },
        {
            "playbookID": "Test Convert file hash to corresponding hashes",
            "fromversion": "4.5.0",
            "integrations": "VirusTotal",
            "instance_names": "virus_total_general"
        },
        {
            "playbookID": "PAN-OS Query Logs For Indicators Test",
            "fromversion": "5.5.0",
            "timeout": 1500,
            "integrations": "Panorama",
            "instance_names": "palo_alto_panorama"
        },
        {
            "integrations": "Hybrid Analysis",
            "playbookID": "HybridAnalysis-Test",
            "timeout": 500,
            "fromversion": "4.1.0",
            "is_mockable": false
        },
        {
            "integrations": "Elasticsearch v2",
            "instance_names": "es_v7",
            "playbookID": "Elasticsearch_v2_test"
        },
        {
            "integrations": "ElasticsearchFeed",
            "instance_names": "es_demisto_feed",
            "playbookID": "Elasticsearch_Fetch_Demisto_Indicators_Test",
            "fromversion": "5.5.0"
        },
        {
            "integrations": "ElasticsearchFeed",
            "instance_names": "es_generic_feed",
            "playbookID": "Elasticsearch_Fetch_Custom_Indicators_Test",
            "fromversion": "5.5.0"
        },
        {
            "integrations": "Elasticsearch v2",
            "instance_names": "es_v6",
            "playbookID": "Elasticsearch_v2_test-v6"
        },
        {
            "integrations": "PolySwarm",
            "playbookID": "PolySwarm-Test"
        },
        {
            "integrations": "Kennav2",
            "playbookID": "Kenna Test"
        },
        {
            "integrations": "SecurityAdvisor",
            "playbookID": "SecurityAdvisor-Test",
            "fromversion": "4.5.0"
        },
        {
            "integrations": "Google Key Management Service",
            "playbookID": "Google-KMS-test",
            "pid_threshold": 6,
            "memory_threshold": 60
        },
        {
            "integrations": "SecBI",
            "playbookID": "SecBI - Test"
        },
        {
            "playbookID": "ExtractFQDNFromUrlAndEmail-Test"
        },
        {
            "integrations": "EWS v2",
            "playbookID": "Get EWS Folder Test",
            "fromversion": "4.5.0",
            "instance_names": "ewv2_regular",
            "timeout": 1200
        },
        {
            "integrations": "EWSO365",
            "playbookID": "EWS_O365_test",
            "fromversion": "5.0.0"
        },
        {
            "integrations": "EWSO365",
            "playbookID": "EWS_O365_send_mail_test",
            "fromversion": "5.0.0"
        },
        {
            "integrations": "QRadar_v2",
            "playbookID": "QRadar Indicator Hunting Test",
            "timeout": 600,
            "fromversion": "6.0.0"
        },
        {
            "playbookID": "SetAndHandleEmpty test",
            "fromversion": "4.5.0"
        },
        {
            "integrations": "Tanium v2",
            "playbookID": "Tanium v2 - Test"
        },
        {
            "integrations": "Office 365 Feed",
            "playbookID": "Office365_Feed_Test",
            "fromversion": "5.5.0"
        },
        {
            "integrations": "GoogleCloudTranslate",
            "playbookID": "GoogleCloudTranslate-Test",
            "pid_threshold": 9
        },
        {
            "integrations": "Infoblox",
            "playbookID": "Infoblox Test"
        },
        {
            "integrations": "BPA",
            "playbookID": "Test-BPA",
            "fromversion": "4.5.0"
        },
        {
            "playbookID": "GetValuesOfMultipleFIelds Test",
            "fromversion": "4.5.0"
        },
        {
            "playbookID": "IsInternalHostName Test",
            "fromversion": "4.5.0"
        },
        {
            "playbookID": "DigitalGuardian-Test",
            "integrations": "Digital Guardian",
            "fromversion": "5.0.0"
        },
        {
            "integrations": "SplunkPy",
            "playbookID": "Splunk Indicator Hunting Test",
            "fromversion": "5.0.0",
            "memory_threshold": 500,
            "instance_names": "use_default_handler"
        },
        {
            "integrations": "BPA",
            "playbookID": "Test-BPA_Integration",
            "fromversion": "4.5.0"
        },
        {
            "integrations": "AutoFocus Feed",
            "playbookID": "playbook-FeedAutofocus_test",
            "fromversion": "5.5.0"
        },
        {
            "integrations": "AutoFocus Daily Feed",
            "playbookID": "playbook-FeedAutofocus_daily_test",
            "fromversion": "5.5.0"
        },
        {
            "integrations": "PaloAltoNetworks_PrismaCloudCompute",
            "playbookID": "PaloAltoNetworks_PrismaCloudCompute-Test"
        },
        {
            "integrations": "SaasSecurity",
            "playbookID": "SaasSecurity-Test"
        },
        {
            "integrations": "Recorded Future Feed",
            "playbookID": "RecordedFutureFeed - Test",
            "timeout": 1000,
            "fromversion": "5.5.0",
            "memory_threshold": 86
        },
        {
            "integrations": "Expanse",
            "playbookID": "test-Expanse-Playbook",
            "fromversion": "5.0.0"
        },
        {
            "integrations": "Expanse",
            "playbookID": "test-Expanse",
            "fromversion": "5.0.0"
        },
        {
            "integrations": "DShield Feed",
            "playbookID": "playbook-DshieldFeed_test",
            "fromversion": "5.5.0",
            "is_mockable": false
        },
        {
            "integrations": "AlienVault Reputation Feed",
            "playbookID": "AlienVaultReputationFeed_Test",
            "fromversion": "5.5.0",
            "memory_threshold": 190
        },
        {
            "integrations": "BruteForceBlocker Feed",
            "playbookID": "playbook-BruteForceBlocker_test",
            "fromversion": "5.5.0",
            "memory_threshold": 190
        },
        {
            "integrations": "F5Silverline",
            "playbookID": "F5Silverline_TestPlaybook",
            "fromversion": "6.0.0",
            "memory_threshold": 190
        },
        {
            "integrations": "Carbon Black Enterprise EDR",
            "playbookID": "Carbon Black Enterprise EDR Test",
            "fromversion": "5.0.0"
        },
        {
            "integrations": "MongoDB Key Value Store",
            "playbookID": "MongoDB KeyValueStore - Test",
            "pid_threshold": 12,
            "fromversion": "5.0.0"
        },
        {
            "integrations": "MongoDB Log",
            "playbookID": "MongoDBLog - Test",
            "pid_threshold": 12,
            "fromversion": "5.0.0"
        },
        {
            "integrations": "Google Chronicle Backstory",
            "playbookID": "Google Chronicle Backstory Asset - Test",
            "fromversion": "5.0.0"
        },
        {
            "integrations": "Google Chronicle Backstory",
            "playbookID": "Google Chronicle Backstory IOC Details - Test",
            "fromversion": "5.0.0"
        },
        {
            "integrations": "Google Chronicle Backstory",
            "playbookID": "Google Chronicle Backstory List Alerts - Test",
            "fromversion": "5.0.0"
        },
        {
            "integrations": "Google Chronicle Backstory",
            "playbookID": "Google Chronicle Backstory List IOCs - Test",
            "fromversion": "5.0.0"
        },
        {
            "integrations": "Google Chronicle Backstory",
            "playbookID": "Google Chronicle Backstory Reputation - Test",
            "fromversion": "5.0.0"
        },
        {
            "integrations": "Google Chronicle Backstory",
            "playbookID": "Google Chronicle Backstory List Events - Test",
            "fromversion": "5.0.0"
        },
        {
            "integrations": "Feodo Tracker IP Blocklist Feed",
            "instance_names": "feodo_tracker_ip_currently__active",
            "playbookID": "playbook-feodotrackeripblock_test_currently__active",
            "fromversion": "5.5.0"
        },
        {
            "integrations": "Feodo Tracker IP Blocklist Feed",
            "instance_names": "feodo_tracker_ip_30_days",
            "playbookID": "playbook-feodotrackeripblock_test_30_days",
            "fromversion": "5.5.0"
        },
        {
            "integrations": "Code42",
            "playbookID": "Code42-Test",
            "fromversion": "5.0.0",
            "timeout": 600
        },
        {
            "playbookID": "Code42 File Search Test",
            "integrations": "Code42",
            "fromversion": "5.0.0"
        },
        {
            "playbookID": "FetchIndicatorsFromFile-test",
            "fromversion": "5.5.0"
        },
        {
            "integrations": "RiskSense",
            "playbookID": "RiskSense Get Apps - Test"
        },
        {
            "integrations": "RiskSense",
            "playbookID": "RiskSense Get Host Detail - Test"
        },
        {
            "integrations": "RiskSense",
            "playbookID": "RiskSense Get Host Finding Detail - Test"
        },
        {
            "integrations": "RiskSense",
            "playbookID": "RiskSense Get Hosts - Test"
        },
        {
            "integrations": "RiskSense",
            "playbookID": "RiskSense Get Host Findings - Test"
        },
        {
            "integrations": "RiskSense",
            "playbookID": "RiskSense Get Unique Cves - Test"
        },
        {
            "integrations": "RiskSense",
            "playbookID": "RiskSense Get Unique Open Findings - Test"
        },
        {
            "integrations": "RiskSense",
            "playbookID": "RiskSense Get Apps Detail - Test"
        },
        {
            "integrations": "RiskSense",
            "playbookID": "RiskSense Apply Tag - Test"
        },
        {
            "integrations": "Indeni",
            "playbookID": "Indeni_test",
            "fromversion": "5.0.0"
        },
        {
            "integrations": "SafeBreach v2",
            "playbookID": "playbook-SafeBreach-Test",
            "fromversion": "5.5.0"
        },
        {
            "integrations": "AlienVault OTX TAXII Feed",
            "playbookID": "playbook-feedalienvaultotx_test",
            "fromversion": "5.5.0"
        },
        {
            "playbookID": "ExtractDomainAndFQDNFromUrlAndEmail-Test",
            "fromversion": "5.5.0"
        },
        {
            "integrations": "Cortex Data Lake",
            "playbookID": "Cortex Data Lake Test",
            "instance_names": "cdl_prod",
            "fromversion": "4.5.0"
        },
        {
            "integrations": "Cortex Data Lake",
            "playbookID": "Cortex Data Lake Test",
            "instance_names": "cdl_dev",
            "fromversion": "4.5.0"
        },
        {
            "integrations": "MongoDB",
            "playbookID": "MongoDB - Test"
        },
        {
            "integrations": "DNSDB_v2",
            "playbookID": "DNSDB-Test",
            "fromversion": "5.0.0"
        },
        {
            "playbookID": "DBotCreatePhishingClassifierV2FromFile-Test",
            "timeout": 60000,
            "fromversion": "6.1.0",
            "instance_names": "ml_dummy_prod",
            "integrations": "AzureWAF"
        },
        {
            "integrations": "IBM Resilient Systems",
            "playbookID": "IBM Resilient Systems Test"
        },
        {
            "integrations": [
                "Prisma Access",
                "Prisma Access Egress IP feed"
            ],
            "playbookID": "Prisma_Access_Egress_IP_Feed-Test",
            "timeout": 60000,
            "fromversion": "5.5.0",
            "nightly": true
        },
        {
            "integrations": "Prisma Access",
            "playbookID": "Prisma_Access-Test",
            "timeout": 60000,
            "fromversion": "5.5.0",
            "nightly": true
        },
        {
            "playbookID": "EvaluateMLModllAtProduction-Test",
            "fromversion": "5.5.0"
        },
        {
            "integrations": "GCP Whitelist Feed",
            "playbookID": "GCPWhitelist_Feed_Test",
            "fromversion": "5.5.0"
        },
        {
            "integrations": "Azure AD Connect Health Feed",
            "playbookID": "FeedAzureADConnectHealth_Test",
            "fromversion": "5.5.0"
        },
        {
            "integrations": "Zoom Feed",
            "playbookID": "FeedZoom_Test",
            "fromversion": "5.5.0"
        },
        {
            "playbookID": "PCAP Analysis Test",
            "integrations": [
                "ipinfo",
                "WildFire-v2"
            ],
            "fromversion": "5.0.0",
            "timeout": 1200
        },
        {
            "integrations": "Workday",
            "playbookID": "Workday - Test",
            "fromversion": "5.0.0",
            "timeout": 600
        },
        {
            "integrations": "Unit42 Feed",
            "playbookID": "Unit42 Feed - Test",
            "fromversion": "5.5.0",
            "timeout": 600
        },
        {
            "integrations": "CrowdStrikeMalquery",
            "playbookID": "CrowdStrikeMalquery-Test",
            "fromversion": "5.0.0",
            "timeout": 2500
        },
        {
            "integrations": "Sixgill_Darkfeed",
            "playbookID": "Sixgill-Darkfeed_Test",
            "fromversion": "5.5.0"
        },
        {
            "playbookID": "hashIncidentFields-test",
            "fromversion": "4.5.0",
            "timeout": 60000
        },
        {
            "integrations": "RSA Archer v2",
            "playbookID": "Archer v2 - Test",
            "fromversion": "5.0.0",
            "timeout": 600
        },
        {
            "integrations": "WootCloud",
            "playbookID": "TestWootCloudPlaybook",
            "fromversion": "5.0.0"
        },
        {
            "integrations": "Ivanti Heat",
            "playbookID": "Ivanti Heat - Test"
        },
        {
            "integrations": "MicrosoftCloudAppSecurity",
            "playbookID": "MicrosoftCloudAppSecurity-Test"
        },
        {
            "integrations": "Blueliv ThreatCompass",
            "playbookID": "Blueliv_ThreatCompass_test",
            "fromversion": "5.0.0"
        },
        {
            "playbookID": "IncreaseIncidentSeverity-Test",
            "fromversion": "5.0.0"
        },
        {
            "integrations": "TrendMicro Cloud App Security",
            "playbookID": "playbook_TrendmicroCAS_Test",
            "fromversion": "5.0.0",
            "timeout": 300
        },
        {
            "playbookID": "IfThenElse-Test",
            "fromversion": "5.0.0"
        },
        {
            "integrations": "Imperva WAF",
            "playbookID": "Imperva WAF - Test"
        },
        {
            "integrations": "CheckPointFirewall_v2",
            "playbookID": "checkpoint-testplaybook",
            "timeout": 500,
            "nightly": true
        },
        {
            "playbookID": "FailedInstances - Test",
            "integrations": "Whois",
            "fromversion": "4.5.0"
        },
        {
            "integrations": "F5 ASM",
            "playbookID": "playbook-F5_ASM-Test",
            "timeout": 600,
            "fromversion": "5.0.0",
            "nightly": true
        },
        {
            "playbookID": "Hatching Triage - Detonate File",
            "integrations": "Hatching Triage",
            "fromversion": "5.5.0"
        },
        {
            "integrations": "Rundeck",
            "playbookID": "Rundeck_test",
            "fromversion": "5.5.0",
            "is_mockable": false
        },
        {
            "playbookID": "Field polling test",
            "timeout": 600,
            "fromversion": "5.0.0"
        },
        {
            "integrations": "Generic Webhook",
            "playbookID": "Generic Webhook - Test",
            "fromversion": "5.5.0"
        },
        {
            "integrations": "Palo Alto Networks Enterprise DLP",
            "playbookID": "Palo_Alto_Networks_Enterprise_DLP - Test",
            "fromversion": "5.0.0"
        },
        {
            "integrations": "Cryptocurrency",
            "playbookID": "Cryptocurrency-Test",
            "is_mockable": false
        },
        {
            "integrations": "Public DNS Feed",
            "playbookID": "Public_DNS_Feed_Test",
            "fromversion": "5.5.0"
        },
        {
            "integrations": "BitcoinAbuse",
            "playbookID": "BitcoinAbuse-test",
            "fromversion": "5.5.0"
        },
        {
            "integrations": "ExpanseV2",
            "playbookID": "ExpanseV2 Test",
            "fromversion": "6.0.0"
        },
        {
            "integrations": "FeedExpanse",
            "playbookID": "Feed Expanse Test",
            "fromversion": "6.0.0"
        },
        {
            "integrations": "MicrosoftGraphIdentityandAccess",
            "playbookID": "Identity & Access test playbook"
        },
        {
            "integrations": "MicrosoftPolicyAndComplianceAuditLog",
            "playbookID": "Audit Log - Test"
        },
        {
            "integrations": "Nutanix Hypervisor",
            "playbookID": "Nutanix-test"
        },
        {
            "integrations": "Azure Storage",
            "playbookID": "Azure Storage - Test"
        },
        {
            "integrations": "MicrosoftGraphApplications",
            "playbookID": "MSGraph Applications Test"
        },
        {
            "integrations": "EWS Extension Online Powershell v2",
            "playbookID": "EWS Extension: Powershell Online V2 Test",
            "fromversion": "6.0.0",
            "toversion": "6.0.9",
            "timeout": 250
        },
        {
            "integrations": "VirusTotal (API v3)",
            "playbookID": "VirusTotal (API v3) Detonate Test",
            "instance_names": [
                "virus_total_v3",
                "virus_total_v3_premium"
            ],
            "is_mockable": false
        },
        {
            "integrations": "VirusTotal (API v3)",
            "playbookID": "VirusTotalV3-test",
            "instance_names": [
                "virus_total_v3"
            ],
            "fromversion": "5.5.0"
        },
        {
            "integrations": "HostIo",
            "playbookID": "HostIo_Test"
        },
        {
            "playbookID": "CreateCertificate-Test",
            "fromversion": "5.5.0"
        },
        {
            "integrations": "LogPoint SIEM Integration",
            "playbookID": "LogPoint SIEM Integration - Test Playbook 1"
        },
        {
            "integrations": "LogPoint SIEM Integration",
            "playbookID": "LogPoint SIEM Integration - Test Playbook 2"
        },
        {
            "integrations": "Cisco Stealthwatch",
            "fromversion": "5.5.0",
            "playbookID": "Cisco Stealthwatch Test"
        },
        {
            "integrations": "cymulate_v2",
            "playbookID": "Cymulate V2 Test",
            "fromversion": "6.0.0"
        },
        {
            "integrations": "OpenCTI",
            "playbookID": "OpenCTI Test",
            "fromversion": "5.0.0"
        },
        {
            "integrations": "Microsoft Graph API",
            "playbookID": "Microsoft Graph API - Test",
            "fromversion": "5.0.0"
        },
        {
            "integrations": "QRadar v3",
            "playbookID": "QRadar_v3-test",
            "fromversion": "6.0.0"
        },
        {
            "playbookID": "DbotPredictOufOfTheBoxTest",
            "fromversion": "4.5.0",
            "timeout": 1000
        },
        {
            "playbookID": "DbotPredictOufOfTheBoxTestV2",
            "fromversion": "5.5.0",
            "timeout": 1000
        },
        {
            "integrations": "HPEArubaClearPass",
            "playbookID": "HPEArubaClearPass_TestPlaybook",
            "fromversion": "6.0.0"
        },
        {
            "integrations": "CrowdstrikeFalcon",
            "playbookID": "Get endpoint details - Generic - test",
            "fromversion": "5.5.0"
        },
        {
            "integrations": "CrowdstrikeFalcon",
            "playbookID": "Isolate and unisolate endpoint - test",
            "fromversion": "5.5.0"
        },
        {
            "integrations": "VirusTotal - Premium (API v3)",
            "playbookID": "VirusTotal Premium v3 TestPlaybook",
            "fromversion": "5.5.0"
        },
        {
            "integrations": "Armis",
            "playbookID": "Armis-Test",
            "fromversion": "5.5.0"
        },
        {
            "playbookID": "Tidy - Test",
            "integrations": [
                "AWS - EC2",
                "Demisto REST API",
                "Tidy"
            ],
            "instance_names": [
                "aws_alloacte_host"
            ],
            "fromversion": "6.0.0",
            "nightly": true
        },
        {
            "integrations": "Trend Micro Deep Security",
            "playbookID": "Trend Micro Deep Security - Test"
        },
        {
            "integrations": "Carbon Black Endpoint Standard",
            "playbookID": "carbonBlackEndpointStandardTestPlaybook",
            "fromversion": "5.5.0",
            "is_mockable": false
        },
        {
            "integrations": "Proofpoint TAP v2",
            "playbookID": "ProofpointTAP-Test"
        },
        {
            "integrations": "QualysV2",
            "playbookID": "QualysVulnerabilityManagement-Test",
            "fromversion": "5.5.0",
            "timeout": 3000
        },
        {
            "integrations": "ThreatExchange v2",
            "playbookID": "ThreatExchangeV2-test",
            "fromversion": "5.5.0"
        },
        {
            "integrations": "NetscoutAED",
            "playbookID": "NetscoutAED-Test",
            "fromversion": "5.5.0"
        },
        {
            "integrations": "VMware Workspace ONE UEM (AirWatch MDM)",
            "playbookID": "VMware Workspace ONE UEM (AirWatch MDM)-Test",
            "fromversion": "6.0.0"
        },
        {
            "integrations": "CarbonBlackLiveResponseCloud",
            "playbookID": "CarbonBlackLiveResponseCloud-Test",
            "fromversion": "5.5.0",
            "is_mockable": false
        },
        {
            "playbookID": "EDL Performance Test",
            "instance_names": "edl_auto",
            "integrations": [
                "EDL",
                "Create-Mock-Feed-Relationships"
            ],
            "fromversion": "6.0.0",
            "timeout": 3500,
            "memory_threshold": 900,
            "pid_threshold": 12,
            "context_print_dt": "EDLHey"
        },
        {
            "playbookID": "Export Indicators Performance Test",
            "instance_names": "eis_auto",
            "integrations": [
                "ExportIndicators",
                "Create-Mock-Feed-Relationships"
            ],
            "fromversion": "6.0.0",
            "timeout": 3500,
            "memory_threshold": 900,
            "pid_threshold": 12,
            "context_print_dt": "EISHey"
        },
        {
            "integrations": "jamf v2",
            "playbookID": "Jamf_v2_test",
            "fromversion": "5.5.0"
        },
        {
            "integrations": "GuardiCore v2",
            "playbookID": "GuardiCoreV2-Test",
            "fromversion": "6.0.0"
        },
        {
            "playbookID": "DBot Build Phishing Classifier Test - Multiple Algorithms",
            "timeout": 60000,
            "fromversion": "6.1.0",
            "instance_names": "ml_dummy_prod",
            "integrations": "AzureWAF"
        },
        {
            "integrations": [
                "AutoFocus Daily Feed",
                "Demisto REST API"
            ],
            "playbookID": "Fetch Indicators Test",
            "fromversion": "6.0.0",
            "is_mockable": false,
            "timeout": 2400
        },
        {
            "integrations": "SOCRadarIncidents",
            "playbookID": "SOCRadarIncidents-Test"
        },
        {
            "integrations": "SOCRadarThreatFusion",
            "playbookID": "SOCRadarThreatFusion-Test"
        },
        {
            "integrations": "TheHive Project",
            "playbookID": "Playbook_TheHiveProject_Test",
            "fromversion": "6.0.0"
        },
        {
            "integrations": [
                "ServiceNow v2",
                "Demisto REST API"
            ],
            "playbookID": "Fetch Incidents Test",
            "instance_names": "snow_basic_auth",
            "fromversion": "6.0.0",
            "is_mockable": false,
            "timeout": 2400
        },
        {
            "playbookID": "SolarWinds-Test",
            "fromversion": "5.5.0",
            "integrations": [
                "SolarWinds"
            ]
        },
        {
            "playbookID": "BastilleNetworks-Test",
            "fromversion": "5.0.0",
            "integrations": [
                "Bastille Networks"
            ]
        },
        {
            "playbookID": "bc993d1a-98f5-4554-8075-68a38004c119",
            "fromversion": "5.0.0",
            "integrations": [
                "Gamma"
            ]
        },
        {
            "playbookID": "Service Desk Plus (On-Premise) Test",
            "fromversion": "5.0.0",
            "integrations": [
                "ServiceDeskPlus (On-Premise)"
            ]
        },
        {
            "playbookID": "IronDefense Test",
            "fromversion": "5.0.0",
            "integrations": [
                "IronDefense"
            ]
        },
        {
            "playbookID": "AgariPhishingDefense-Test",
            "fromversion": "5.0.0",
            "integrations": [
                "Agari Phishing Defense"
            ]
        },
        {
            "playbookID": "SecurityIntelligenceServicesFeed - Test",
            "fromversion": "5.5.0",
            "integrations": [
                "SecurityIntelligenceServicesFeed"
            ]
        },
        {
            "playbookID": "FeedTalosTestPlaybook",
            "fromversion": "5.5.0",
            "integrations": [
                "Talos Feed"
            ]
        },
        {
            "playbookID": "Netscout Arbor Sightline - Test Playbook",
            "fromversion": "5.5.0",
            "integrations": [
                "NetscoutArborSightline"
            ]
        },
        {
            "playbookID": "test_MsGraphFiles",
            "fromversion": "5.0.0",
            "integrations": [
                "Microsoft_Graph_Files"
            ]
        },
        {
            "playbookID": "AlphaVantage Test Playbook",
            "fromversion": "6.0.0",
            "integrations": [
                "AlphaVantage"
            ]
        },
        {
            "playbookID": "Azure SQL - Test",
            "fromversion": "5.0.0",
            "integrations": [
                "Azure SQL Management"
            ]
        },
        {
            "playbookID": "Sophos Central Test",
            "fromversion": "5.0.0",
            "integrations": [
                "Sophos Central"
            ]
        },
        {
            "playbookID": "Microsoft Graph Groups - Test",
            "fromversion": "5.0.0",
            "integrations": [
                "Microsoft Graph Groups"
            ]
        },
        {
            "playbookID": "Humio-Test",
            "fromversion": "5.0.0",
            "integrations": [
                "Humio"
            ]
        },
        {
            "playbookID": "Blueliv_ThreatContext_test",
            "fromversion": "5.0.0",
            "integrations": [
                "Blueliv ThreatContext"
            ]
        },
        {
            "playbookID": "Darktrace Test Playbook",
            "fromversion": "6.0.0",
            "integrations": [
                "Darktrace"
            ]
        },
        {
            "playbookID": "Recorded Future Test Playbook",
            "fromversion": "5.0.0",
            "integrations": [
                "Recorded Future v2"
            ]
        },
        {
            "playbookID": "get_file_sample_by_hash_-_cylance_protect_-_test",
            "fromversion": "5.0.0",
            "integrations": [
                "Cylance Protect v2"
            ]
        },
        {
            "playbookID": "EDL Indicator Performance Test",
            "fromversion": "6.0.0"
        },
        {
            "playbookID": "EDL Performance Test - Concurrency",
            "fromversion": "6.0.0"
        },
        {
            "playbookID": "Venafi - Test",
            "fromversion": "5.0.0",
            "integrations": [
                "Venafi"
            ]
        },
        {
            "playbookID": "3da36d51-3cdf-4120-882a-cee03b038b89",
            "fromversion": "5.0.0",
            "integrations": [
                "FortiManager"
            ]
        },
        {
            "playbookID": "X509Certificate Test Playbook",
            "fromversion": "6.0.0"
        },
        {
            "playbookID": "Pcysys-Test",
            "fromversion": "5.0.0",
            "integrations": [
                "Pentera"
            ]
        },
        {
            "playbookID": "Pentera Run Scan and Create Incidents - Test",
            "fromversion": "5.0.0",
            "integrations": [
                "Pentera"
            ]
        },
        {
            "playbookID": "Google Chronicle Backstory List Detections - Test",
            "fromversion": "5.0.0",
            "integrations": [
                "Google Chronicle Backstory"
            ]
        },
        {
            "playbookID": "Google Chronicle Backstory List Rules - Test",
            "fromversion": "5.0.0",
            "integrations": [
                "Google Chronicle Backstory"
            ]
        },
        {
            "playbookID": "McAfee ESM v2 - Test",
            "fromversion": "5.0.0",
            "integrations": [
                "McAfee ESM v2"
            ]
        },
        {
            "playbookID": "McAfee ESM Watchlists - Test",
            "fromversion": "5.0.0",
            "integrations": [
                "McAfee ESM v2"
            ]
        },
        {
            "playbookID": "Acalvio Sample Playbook",
            "fromversion": "5.0.0",
            "integrations": [
                "Acalvio ShadowPlex"
            ]
        },
        {
            "playbookID": "playbook-SophosXGFirewall-test",
            "fromversion": "5.0.0",
            "integrations": [
                "sophos_firewall"
            ]
        },
        {
            "playbookID": "CircleCI-Test",
            "fromversion": "5.5.0",
            "integrations": [
                "CircleCI"
            ]
        },
        {
            "playbookID": "XMCyberIntegration-Test",
            "fromversion": "6.0.0",
            "integrations": [
                "XMCyber"
            ]
        },
        {
            "playbookID": "a60ae34e-7a00-4a06-81ca-2ca6ea1d58ba",
            "fromversion": "6.0.0",
            "integrations": [
                "AnsibleAlibabaCloud"
            ]
        },
        {
            "playbookID": "Carbon Black Enterprise EDR Process Search Test",
            "fromversion": "5.0.0",
            "integrations": [
                "Carbon Black Enterprise EDR"
            ]
        },
        {
            "playbookID": "Logzio - Test",
            "fromversion": "5.0.0",
            "integrations": [
                "Logz.io"
            ]
        },
        {
            "playbookID": "PAN-OS Create Or Edit Rule Test",
            "fromversion": "6.1.0",
            "integrations": [
                "Panorama"
            ]
        },
        {
            "playbookID": "GoogleCloudSCC-Test",
            "fromversion": "5.0.0",
            "integrations": [
                "GoogleCloudSCC"
            ]
        },
        {
            "playbookID": "SailPointIdentityNow-Test",
            "fromversion": "6.0.0",
            "integrations": [
                "SailPointIdentityNow"
            ]
        },
        {
            "playbookID": "playbook-Cyberint_Test",
            "fromversion": "5.0.0",
            "integrations": [
                "cyberint"
            ]
        },
        {
            "playbookID": "Druva-Test",
            "fromversion": "5.0.0",
            "integrations": [
                "Druva Ransomware Response"
            ]
        },
        {
            "playbookID": "LogPoint SIEM Integration - Test Playbook 3",
            "fromversion": "6.0.0",
            "integrations": [
                "LogPoint SIEM Integration"
            ]
        },
        {
            "playbookID": "TestGraPlayBook",
            "fromversion": "5.0.0",
            "integrations": [
                "Gurucul-GRA"
            ]
        },
        {
            "playbookID": "TestGreatHornPlaybook",
            "fromversion": "6.0.0",
            "integrations": [
                "GreatHorn"
            ]
        },
        {
            "playbookID": "Microsoft Defender Advanced Threat Protection - Test",
            "fromversion": "5.0.0",
            "integrations": [
                "Microsoft Defender Advanced Threat Protection"
            ]
        },
        {
            "playbookID": "Polygon-Test",
            "fromversion": "5.0.0",
            "integrations": [
                "Group-IB TDS Polygon"
            ]
        },
        {
            "playbookID": "TrustwaveSEG-Test",
            "fromversion": "5.0.0",
            "integrations": [
                "trustwave secure email gateway"
            ]
        },
        {
            "playbookID": "MicrosoftGraphMail-Test",
            "fromversion": "5.0.0",
            "integrations": [
                "MicrosoftGraphMail"
            ]
        },
        {
            "playbookID": "PassiveTotal_v2-Test",
            "fromversion": "5.0.0",
            "integrations": [
                "PassiveTotal v2",
                "PassiveTotal"
            ]
        },
        {
            "playbookID": "02ea5cef-3169-4b17-8f4d-604b44e6348a",
            "fromversion": "5.0.0",
            "integrations": [
                "Cognni"
            ]
        },
        {
            "playbookID": "playbook-InsightIDR-test",
            "fromversion": "5.0.0",
            "integrations": [
                "Rapid7 InsightIDR"
            ]
        },
        {
            "playbookID": "Cofense Intelligence v2 test",
            "fromversion": "5.5.0",
            "integrations": [
                "CofenseIntelligenceV2"
            ]
        },
        {
            "playbookID": "opsgenie-test-playbook",
            "fromversion": "6.0.0",
            "integrations": [
                "Opsgeniev2"
            ]
        },
        {
            "playbookID": "FraudWatch-Test",
            "fromversion": "5.0.0",
            "integrations": [
                "FraudWatch"
            ]
        },
        {
            "playbookID": "SepioPrimeAPI-Test",
            "fromversion": "5.0.0",
            "integrations": [
                "Sepio"
            ]
        },
        {
            "playbookID": "SX - PC - Test Playbook",
            "fromversion": "5.5.0",
            "integrations": [
                "PingCastle"
            ]
        },
        {
            "playbookID": "JARM-Test",
            "fromversion": "5.0.0",
            "integrations": [
                "JARM"
            ]
        },
        {
            "playbookID": "Playbook-HYASInsight-Test",
            "fromversion": "6.0.0",
            "integrations": [
                "HYAS Insight"
            ]
        },
        {
            "playbookID": "ConcentricAI Demo Playbook",
            "fromversion": "6.0.0",
            "integrations": [
                "ConcentricAI"
            ]
        },
        {
            "playbookID": "Cyberpion-Test",
            "fromversion": "6.0.0",
            "integrations": [
                "Cyberpion"
            ]
        },
        {
            "playbookID": "CrowdStrike OpenAPI - Test",
            "fromversion": "6.0.0",
            "integrations": [
                "CrowdStrike OpenAPI"
            ]
        },
        {
            "playbookID": "Smokescreen IllusionBLACK-Test",
            "fromversion": "5.0.0",
            "integrations": [
                "Smokescreen IllusionBLACK"
            ]
        },
        {
            "playbookID": "TestCymptomPlaybook",
            "fromversion": "5.0.0",
            "integrations": [
                "Cymptom"
            ]
        },
        {
            "playbookID": "GitLab-test-playbook",
            "fromversion": "6.0.0",
            "integrations": [
                "GitLab",
                "LGTM",
                "MinIO",
                "Docker Engine API"
            ]
        },
        {
            "playbookID": "LGTM-test-playbook",
            "fromversion": "6.0.0",
            "integrations": [
                "GitLab",
                "LGTM",
                "MinIO",
                "Docker Engine API"
            ]
        },
        {
            "playbookID": "playbook-MinIO-Test",
            "fromversion": "6.0.0",
            "integrations": [
                "GitLab",
                "LGTM",
                "MinIO",
                "Docker Engine API"
            ]
        },
        {
            "playbookID": "MSGraph_DeviceManagement_Test",
            "fromversion": "5.0.0",
            "integrations": [
                "Microsoft Graph Device Management"
            ]
        },
        {
            "playbookID": "G Suite Security Alert Center-Test",
            "fromversion": "5.0.0",
            "integrations": [
                "G Suite Security Alert Center"
            ]
        },
        {
            "playbookID": "VerifyOOBV2Predictions-Test",
            "fromversion": "5.5.0"
        },
        {
            "playbookID": "PAN OS EDL Management - Test",
            "fromversion": "5.0.0",
            "integrations": [
                "palo_alto_networks_pan_os_edl_management"
            ]
        },
        {
            "playbookID": "Group-IB Threat Intelligence & Attribution-Test",
            "fromversion": "6.0.0",
            "integrations": [
                "Group-IB Threat Intelligence & Attribution Feed",
                "Group-IB Threat Intelligence & Attribution"
            ]
        },
        {
            "playbookID": "CounterCraft - Test",
            "fromversion": "5.0.0",
            "integrations": [
                "CounterCraft Deception Director"
            ]
        },
        {
            "playbookID": "Microsoft Graph Security Test",
            "fromversion": "5.0.0",
            "integrations": [
                "Microsoft Graph"
            ]
        },
        {
            "playbookID": "Azure Kubernetes Services - Test",
            "fromversion": "5.0.0",
            "integrations": [
                "Azure Kubernetes Services"
            ]
        },
        {
            "playbookID": "Cortex XDR - IOC - Test without fetch",
            "fromversion": "5.5.0",
            "integrations": [
                "Cortex XDR - IR",
                "Cortex XDR - IOC"
            ]
        },
        {
            "playbookID": "PaloAltoNetworks_IoT-Test",
            "fromversion": "5.0.0",
            "integrations": [
                "Palo Alto Networks IoT"
            ]
        },
        {
            "playbookID": "GreyNoise-Test",
            "fromversion": "5.5.0",
            "integrations": [
                "GreyNoise Community",
                "GreyNoise"
            ]
        },
        {
            "playbookID": "xMatters-Test",
            "fromversion": "5.5.0",
            "integrations": [
                "xMatters"
            ]
        },
        {
            "playbookID": "TestCentrifyPlaybook",
            "fromversion": "6.0.0",
            "integrations": [
                "Centrify Vault"
            ]
        },
        {
            "playbookID": "Infinipoint-Test",
            "fromversion": "5.0.0",
            "integrations": [
                "Infinipoint"
            ]
        },
        {
            "playbookID": "CyrenThreatInDepth-Test",
            "fromversion": "6.0.0",
            "integrations": [
                "CyrenThreatInDepth"
            ]
        },
        {
            "playbookID": "CVSS Calculator Test",
            "fromversion": "5.0.0"
        },
        {
            "playbookID": "7d8ac1af-2d1e-4ed9-875c-d3257d2c6830",
            "fromversion": "6.0.0",
            "integrations": [
                "AnsibleHCloud"
            ]
        },
        {
            "playbookID": "Archer-Test-Playbook",
            "fromversion": "5.0.0",
            "integrations": [
                "RSA Archer",
                "RSA Archer v2"
            ]
        },
        {
            "playbookID": "SMB test",
            "fromversion": "5.0.0",
            "integrations": [
                "Server Message Block (SMB) v2",
                "Server Message Block (SMB)"
            ]
        },
        {
            "playbookID": "Cymulate V1 Test",
            "fromversion": "6.0.0",
            "integrations": [
                "cymulate_v2",
                "Cymulate"
            ]
        },
        {
            "playbookID": "TestUptycs",
            "fromversion": "5.0.0",
            "integrations": [
                "Uptycs"
            ]
        },
        {
            "playbookID": "Microsoft Graph Calendar - Test",
            "fromversion": "5.0.0",
            "integrations": [
                "Microsoft Graph Calendar"
            ]
        },
        {
            "playbookID": "VMRay-Test-URL",
            "fromversion": "5.5.0",
            "integrations": [
                "vmray"
            ]
        },
        {
            "playbookID": "Thycotic-Test",
            "fromversion": "6.0.0",
            "integrations": [
                "Thycotic"
            ]
        },
        {
            "playbookID": "Test Playbook TrendMicroDDA",
            "fromversion": "5.0.0",
            "integrations": [
                "Trend Micro Deep Discovery Analyzer Beta"
            ]
        },
        {
            "playbookID": "CrowdStrike_Falcon_X_-Test-Detonate_URL",
            "fromversion": "5.0.0",
            "integrations": [
                "CrowdStrike Falcon X"
            ]
        },
        {
            "playbookID": "CrowdStrike_Falcon_X_-Test-Detonate_File",
            "fromversion": "5.0.0",
            "integrations": [
                "CrowdStrike Falcon X"
            ]
        },
        {
            "playbookID": "Phishing - Core - Test - Actual Incident",
            "fromversion": "6.0.0",
            "timeout": 4600,
            "integrations": [
                "EWS Mail Sender",
                "Demisto REST API",
                "Rasterize"
            ],
            "memory_threshold": 200
        },
        {
            "playbookID": "Phishing v2 - Test - Actual Incident",
            "fromversion": "6.0.0"
        },
        {
            "playbookID": "PCAP Search test",
            "fromversion": "5.0.0"
        },
        {
            "playbookID": "PCAP Parsing And Indicator Enrichment Test",
            "fromversion": "5.0.0"
        },
        {
            "playbookID": "PCAP File Carving Test",
            "fromversion": "5.0.0"
        },
        {
            "playbookID": "Trello Test",
            "fromversion": "6.0.0",
            "integrations": [
                "Trello"
            ]
        },
        {
            "playbookID": "Google Drive Permissions Test",
            "fromversion": "5.0.0",
            "integrations": [
                "GoogleDrive"
            ]
        },
        {
            "playbookID": "RiskIQDigitalFootprint-Test",
            "fromversion": "5.5.0",
            "integrations": [
                "RiskIQDigitalFootprint"
            ]
        },
        {
            "playbookID": "playbook-feodoteackerhash_test",
            "fromversion": "5.5.0",
            "integrations": [
                "Feodo Tracker IP Blocklist Feed",
                "Feodo Tracker Hashes Feed"
            ]
        },
        {
            "playbookID": "playbook-feodotrackeripblock_test",
            "fromversion": "5.5.0",
            "integrations": [
                "Feodo Tracker IP Blocklist Feed",
                "Feodo Tracker Hashes Feed"
            ]
        },
        {
            "playbookID": "CyberTotal_TestPlaybook",
            "fromversion": "5.0.0",
            "integrations": [
                "CyberTotal"
            ]
        },
        {
            "playbookID": "Deep_Instinct-Test",
            "fromversion": "5.0.0",
            "integrations": [
                "Deep Instinct"
            ]
        },
        {
            "playbookID": "Zabbix - Test",
            "fromversion": "5.0.0",
            "integrations": [
                "Zabbix"
            ]
        },
        {
            "playbookID": "GCS Object Policy (ACL) - Test",
            "fromversion": "5.0.0",
            "integrations": [
                "Google Cloud Storage"
            ]
        },
        {
            "playbookID": "GCS Bucket Management - Test",
            "fromversion": "5.0.0",
            "integrations": [
                "Google Cloud Storage"
            ]
        },
        {
            "playbookID": "GCS Bucket Policy (ACL) - Test",
            "fromversion": "5.0.0",
            "integrations": [
                "Google Cloud Storage"
            ]
        },
        {
            "playbookID": "GCS Object Operations - Test",
            "fromversion": "5.0.0",
            "integrations": [
                "Google Cloud Storage"
            ]
        },
        {
            "playbookID": "OpenLDAP - Test",
            "fromversion": "5.0.0",
            "integrations": [
                "OpenLDAP"
            ]
        },
        {
            "playbookID": "Splunk-Test",
            "fromversion": "5.0.0",
            "integrations": [
                "SplunkPy"
            ]
        },
        {
            "playbookID": "SplunkPySearch_Test",
            "fromversion": "5.0.0",
            "integrations": [
                "SplunkPy"
            ]
        },
        {
            "playbookID": "SplunkPy KV commands",
            "fromversion": "5.0.0",
            "integrations": [
                "SplunkPy"
            ]
        },
        {
            "playbookID": "SplunkPy-Test-V2",
            "fromversion": "5.0.0",
            "integrations": [
                "SplunkPy"
            ]
        },
        {
            "playbookID": "FireEye-Detection-on-Demand-Test",
            "fromversion": "6.0.0",
            "integrations": [
                "FireEye Detection on Demand"
            ]
        },
        {
            "playbookID": "TestIPQualityScorePlaybook",
            "fromversion": "5.0.0",
            "integrations": [
                "IPQualityScore"
            ]
        },
        {
            "playbookID": "Send Email To Recipients",
            "fromversion": "5.0.0",
            "integrations": [
                "EWS Mail Sender"
            ]
        },
        {
            "playbookID": "Endace-Test",
            "fromversion": "5.0.0",
            "integrations": [
                "Endace"
            ]
        },
        {
            "playbookID": "StringToArray_test",
            "fromversion": "6.0.0"
        },
        {
            "playbookID": "URLSSLVerification_test",
            "fromversion": "5.0.0"
        },
        {
            "playbookID": "playbook-SearchIncidentsV2InsideGenericPollng-Test",
            "fromversion": "5.0.0"
        },
        {
            "playbookID": "IsRFC1918-Test",
            "fromversion": "5.0.0"
        },
        {
            "playbookID": "Base64 File in List Test",
            "fromversion": "5.0.0"
        },
        {
            "playbookID": "DbotAverageScore-Test",
            "fromversion": "5.0.0"
        },
        {
            "playbookID": "ExtractEmailV2-Test",
            "fromversion": "5.5.0"
        },
        {
            "playbookID": "IsUrlPartOfDomain Test",
            "fromversion": "5.0.0"
        },
        {
            "playbookID": "URLEncode-Test",
            "fromversion": "5.0.0"
        },
        {
            "playbookID": "IsIPInRanges - Test",
            "fromversion": "5.0.0"
        },
        {
            "playbookID": "Delete Context Subplaybook Test",
            "fromversion": "5.0.0"
        },
        {
            "playbookID": "TruSTAR v2-Test",
            "fromversion": "5.0.0",
            "integrations": [
                "TruSTAR v2",
                "TruSTAR"
            ]
        },
        {
            "playbookID": "Relationships scripts - Test",
            "fromversion": "6.2.0"
        },
        {
            "playbookID": "Test-CreateDBotScore-With-Reliability",
            "fromversion": "6.0.0"
        },
        {
            "playbookID": "ValidateContent - Test",
            "fromversion": "5.5.0"
        },
        {
            "playbookID": "DeleteContext-auto-subplaybook-test",
            "fromversion": "5.0.0"
        },
        {
            "playbookID": "Process Email - Generic - Test - Actual Incident",
            "fromversion": "6.0.0",
            "integrations": [
                "XsoarPowershellTesting",
                "Create-Mock-Feed-Relationships"
            ],
            "memory_threshold": 160
        },
        {
            "playbookID": "Analyst1 Integration Demonstration - Test",
            "fromversion": "5.0.0",
            "integrations": [
                "Analyst1",
                "illuminate"
            ]
        },
        {
            "playbookID": "Analyst1 Integration Test",
            "fromversion": "5.0.0",
            "integrations": [
                "Analyst1",
                "illuminate"
            ]
        },
        {
            "playbookID": "Cofense Triage v3-Test",
            "fromversion": "6.0.0",
            "integrations": [
                "Cofense Triage v2",
                "Cofense Triage v3",
                "Cofense Triage"
            ]
        },
        {
            "playbookID": "SailPointIdentityIQ-Test",
            "fromversion": "6.0.0",
            "integrations": [
                "SailPointIdentityIQ"
            ]
        },
        {
            "playbookID": "Test - ExtFilter",
            "fromversion": "5.0.0"
        },
        {
            "playbookID": "Test - ExtFilter Main",
            "fromversion": "5.0.0"
        },
        {
            "playbookID": "Microsoft Teams - Test",
            "fromversion": "5.0.0",
            "integrations": [
                "Microsoft Teams Management",
                "Microsoft Teams"
            ]
        },
        {
            "playbookID": "TestTOPdeskPlaybook",
            "fromversion": "5.0.0",
            "integrations": [
                "TOPdesk"
            ]
        },
        {
            "integrations": "Cortex XDR - XQL Query Engine",
            "playbookID": "Cortex XDR - XQL Query - Test",
            "fromversion": "6.2.0"
        },
        {
            "playbookID": "ListUsedDockerImages - Test",
            "fromversion": "6.1.0"
        },
        {
            "integrations": "CustomIndicatorDemo",
            "playbookID": "playbook-CustomIndicatorDemo-test"
        },
        {
            "integrations": "Azure Sentinel",
            "fromversion": "5.5.0",
            "is_mockable": false,
            "playbookID": "TestAzureSentinelPlaybookV2"
        },
        {
            "integrations": ["AutoFocusTagsFeed", "Demisto REST API"],
            "playbookID": "AutoFocusTagsFeed-test"
        },
        {
            "playbookID": "Tanium Threat Response V2 Test",
            "integrations": ["Tanium Threat Response v2", "Demisto REST API"],
            "fromversion": "6.0.0",
            "timeout": 3000
        },
        {
            "playbookID": "IndicatorMaliciousRatioCalculation_test",
            "fromversion": "5.0.0"
        },
        {
            "playbookID": "MISPfeed Test",
            "fromversion": "5.5.0",
            "integrations": [
                "MISP Feed"
            ]
        },
        {
            "integrations": [
                "MISP Feed",
                "Demisto REST API"
            ],
            "playbookID": "Fetch Indicators Test",
            "fromversion": "6.0.0",
            "is_mockable": false,
            "instance_names": "MISP_feed_instance",
            "timeout": 2400
        },
        {
<<<<<<< HEAD
            "integrations": "Anomali ThreatStream v3",
            "playbookID": "ThreatStream-Test"
=======
            "integrations": [
                "Demisto REST API"
            ],
            "playbookID": "GetTasksWithSections SetIRProcedures end to end test",
            "fromversion": "6.0.0"
        },
        {
            "scripts": [
                "SplunkShowAsset",
                "SplunkShowDrilldown",
                "SplunkShowIdentity"
            ],
            "playbookID": "SplunkShowEnrichment"
>>>>>>> 5e6089f7
        }
    ],
    "skipped_tests": {
        "MISP V2 Test": "The integration is deprecated as we released MISP V3",
        "Zscaler Test": "We won't get license (Issues 40157,17784)",
        "Github IAM - Test Playbook": "Issue 32383",
        "O365-SecurityAndCompliance-ContextResults-Test":  "Issue 38900",
        "Calculate Severity - Standard - Test": "Issue 32715",
        "Calculate Severity - Generic v2 - Test": "Issue 32716",
        "Workday - Test": "No credentials Issue 29595",
        "Tidy - Test": "Will run it manually.",
        "Protectwise-Test": "Issue 28168",
        "TestDedupIncidentsPlaybook": "Issue 24344",
        "CreateIndicatorFromSTIXTest": "Issue 24345",
        "Endpoint data collection test": "Uses a deprecated playbook called Endpoint data collection",
        "Prisma_Access_Egress_IP_Feed-Test": "unskip after we will get Prisma Access instance - Issue 27112",
        "Prisma_Access-Test": "unskip after we will get Prisma Access instance - Issue 27112",
        "Symantec Deepsight Test": "Issue 22971",
        "TestProofpointFeed": "Issue 22229",
        "Symantec Data Loss Prevention - Test": "Issue 20134",
        "NetWitness Endpoint Test": "Issue 19878",
        "InfoArmorVigilanteATITest": "Test issue 17358",
        "ArcSight Logger test": "Issue 19117",
        "3da2e31b-f114-4d7f-8702-117f3b498de9": "Issue 19837",
        "d66e5f86-e045-403f-819e-5058aa603c32": "pr 3220",
        "IntSights Mssp Test": "Issue #16351",
        "fd93f620-9a2d-4fb6-85d1-151a6a72e46d": "Issue 19854",
        "Test Playbook TrendMicroDDA": "Issue 16501",
        "ssdeepreputationtest": "Issue #20953",
        "C2sec-Test": "Issue #21633",
        "ThreatConnect v2 - Test": "Issue 26782",
        "Email Address Enrichment - Generic v2.1 - Test": "Issue 26785",
        "Tanium v2 - Test": "Issue 26822",
        "Fidelis Elevate Network": "Issue 26453",
        "Cortex XDR - IOC - Test": "Issue 37957",
        "PAN-OS Query Logs For Indicators Test": "Issue 28753",
        "TCPUtils-Test": "Issue 29677",
        "Polygon-Test": "Issue 29060",
        "AttackIQ - Test": "Issue 29774",
        "Azure Compute - Test": "Issue 28056",
        "forcepoint test": "Issue 28043",
        "Test-VulnDB": "Issue 30875",
        "Malware Domain List Active IPs Feed Test": "Issue 30878",
        "CuckooTest": "Issue 25601",
        "PhishlabsIOC_DRP-Test": "Issue 29589",
        "Carbon Black Live Response Test": "Issue 28237",
        "FeedThreatConnect-Test": "Issue 32317",
        "Palo_Alto_Networks_Enterprise_DLP - Test": "Issue 32568",
        "JoeSecurityTestDetonation": "Issue 25650",
        "JoeSecurityTestPlaybook": "Issue 25649",
        "Cortex Data Lake Test": "Issue 24346",
        "Phishing - Cre - Test - Incident Starter": "Issue 26784",
        "Test Playbook McAfee ATD": "Issue 33409",
        "Detonate Remote File From URL -McAfee-ATD - Test": "Issue 33407",
        "Test Playbook McAfee ATD Upload File": "Issue 33408",
        "Trend Micro Apex - Test": "Issue 27280",
        "Microsoft Defender - ATP - Indicators Test": "Issue 29279",
        "Test-BPA": "Issue 28406",
        "Test-BPA_Integration": "Issue 28236",
        "TestTOPdeskPlaybook": "Issue 35412",
        "PAN-OS EDL Setup v3 Test": "Issue 35386",
        "GmailTest": "Issue 27057",
        "get_file_sample_by_hash_-_cylance_protect_-_test": "Issue 28823",
        "Carbon Black Enterprise EDR Test": "Issue 29775",
        "VirusTotal (API v3) Detonate Test": "Issue 36004",
        "FailedInstances - Test": "Issue 33218",
        "PAN-OS DAG Configuration Test": "Issue 19205",
        "PAN-OS - Block IP - Static Address Group Test": "Issue 37021",
        "PAN-OS - Block IP - Custom Block Rule Test": "Issue 37023",
        "Centreon-Test-Playbook": "Issue 37022",
        "PAN-OS - Block URL - Custom URL Category Test": "Issue 37024",
        "Service Desk Plus - Generic Polling Test": "Issue 30798",
        "get_original_email_-_ews-_test": "Issue 27571",
        "Trend Micro Deep Security - Test": "outsourced",
        "Microsoft Teams - Test": "Issue 38263",
        "QualysVulnerabilityManagement-Test": "Issue 38640",
        "EWS Extension: Powershell Online V2 Test": "Issue 39008",
        "O365 - EWS - Extension - Test": "Issue 39008",
        "Majestic Million Test Playbook": "Issue 30931",
        "iDefense_v2_Test": "Issue 40126",
        "EWS Mail Sender Test": "Issue 27944",
        "McAfee ESM v2 - Test v10.3.0": "Issue 35616",
        "Feed iDefense Test": "Issue 34035",
        "FireEyeNX-Test": "Issue 33216",
        "McAfee ESM v2 - Test v10.2.0": "Issue 35670",
        "McAfee ESM Watchlists - Test v10.3.0": "Issue 37130",
        "McAfee ESM Watchlists - Test v10.2.0": "Issue 39389",
        "Microsoft Teams Management - Test": "Issue 33410",
        "RedLockTest": "Issue 24600",
        "MicrosoftGraphMail-Test_prod": "Issue 40125",
        "Detonate URL - WildFire v2.1 - Test": "Issue 40834",
        "Domain Enrichment - Generic v2 - Test": "Issue 40862",
        "palo_alto_panorama_test_pb": "Issue 34371",
        "TestIPQualityScorePlaybook": "Issue 40915",
        "VerifyOOBV2Predictions-Test": "Issue 37947",
        "HybridAnalysis-Test": "Issue 26599",
        "Infoblox Test": "Issue 25651",
        "Carbon Black Edr - Test": "Issue 40132",
        "Phishing v2 - Test - Actual Incident": "Issue 41322",
        "AutoFocus V2 test": "Issue 26464",
        "Kaspersky Security Center - Test": "Issue 36487",
        "carbonBlackEndpointStandardTestPlaybook": "Issue 36936",
        "LogRhythm REST test": "Issue 40654"
    },
    "skipped_integrations": {

        "_comment1": "~~~ NO INSTANCE ~~~",
        "Ipstack": "Usage limit reached (Issue 38063)",
        "AnsibleAlibabaCloud": "No instance - issue 40447",
        "AnsibleAzure": "No instance - issue 40447",
        "AnsibleCiscoIOS": "No instance - issue 40447",
        "AnsibleCiscoNXOS": "No instance - issue 40447",
        "AnsibleHCloud": "No instance - issue 40447",
        "AnsibleKubernetes": "No instance - issue 40447",
        "AnsibleACME": "No instance - issue 40447",
        "AnsibleDNS": "No instance - issue 40447",
        "AnsibleLinux": "No instance - issue 40447",
        "AnsibleOpenSSL": "No instance - issue 40447",
        "AnsibleMicrosoftWindows": "No instance - issue 40447",
        "AnsibleVMware": "No instance - issue 40447",
        "SolarWinds": "No instance - developed by Crest",
        "SOCRadarIncidents": "No instance - developed by partner",
        "SOCRadarThreatFusion": "No instance - developed by partner",
        "trustwave secure email gateway": "No instance - developed by Qmasters",
        "VMware Workspace ONE UEM (AirWatch MDM)": "No instance - developed by crest",
        "ServiceDeskPlus (On-Premise)": "No instance",
        "Forcepoint": "instance issues. Issue 28043",
        "ZeroFox": "Issue 29284",
        "Symantec Management Center": "Issue 23960",
        "Traps": "Issue 24122",
        "Fidelis Elevate Network": "Issue 26453",
        "CrowdStrike Falcon X": "Issue 26209",
        "ArcSight Logger": "Issue 19117",
        "Sophos Central": "No instance",
        "MxToolBox": "No instance",
        "Prisma Access": "Instance will be provided soon by Lior and Prasen - Issue 27112",
        "AlphaSOC Network Behavior Analytics": "No instance",
        "IsItPhishing": "No instance",
        "Verodin": "No instance",
        "EasyVista": "No instance",
        "Pipl": "No instance",
        "Moloch": "No instance",
        "Twilio": "No instance",
        "Zendesk": "No instance",
        "GuardiCore": "No instance",
        "Nessus": "No instance",
        "Cisco CloudLock": "No instance",
        "Vectra v2": "No instance",
        "GoogleCloudSCC": "No instance, outsourced",
        "FortiGate": "License expired, and not going to get one (issue 14723)",
        "Attivo Botsink": "no instance, not going to get it",
        "AWS Sagemaker": "License expired, and probably not going to get it",
        "Symantec MSS": "No instance, probably not going to get it (issue 15513)",
        "Google Cloud Compute": "Can't test yet",
        "FireEye ETP": "No instance",
        "Proofpoint TAP v2": "No instance",
        "remedy_sr_beta": "No instance",
        "fireeye": "Issue 19839",
        "Remedy On-Demand": "Issue 19835",
        "Check Point": "Issue 18643",
        "CheckPointFirewall_v2": "Issue 18643",
        "Preempt": "Issue 20268",
        "Jask": "Issue 18879",
        "vmray": "Issue 18752",
        "SCADAfence CNM": "Issue 18376",
        "ArcSight ESM v2": "Issue #18328",
        "AlienVault USM Anywhere": "Issue #18273",
        "Dell Secureworks": "No instance",
        "Netskope": "instance is down",
        "Service Manager": "Expired license",
        "carbonblackprotection": "License expired",
        "icebrg": "Issue 14312",
        "Freshdesk": "Trial account expired",
        "Threat Grid": "Issue 16197",
        "Kafka V2": "Can not connect to instance from remote",
        "Check Point Sandblast": "Issue 15948",
        "Remedy AR": "getting 'Not Found' in test button",
        "Salesforce": "Issue 15901",
        "RedCanary": "License expired",
        "ANYRUN": "No instance",
        "Snowflake": "Looks like account expired, needs looking into",
        "Cisco Spark": "Issue 18940",
        "Phish.AI": "Issue 17291",
        "MaxMind GeoIP2": "Issue 18932.",
        "Exabeam": "Issue 19371",
        "PaloAltoNetworks_PrismaCloudCompute": "Issue 27112",
        "Ivanti Heat": "Issue 26259",
        "AWS - Athena - Beta": "Issue 19834",
        "SNDBOX": "Issue 28826",
        "Workday": "License expired Issue: 29595",
        "FireEyeFeed": "License expired Issue: 31838",
        "Akamai WAF": "Issue 32318",
        "FraudWatch": "Issue 34299",
        "Cisco Stealthwatch": "No instance - developed by Qmasters",
        "Armis": "No instance - developed by SOAR Experts",

        "_comment2": "~~~ UNSTABLE ~~~",
        "Tenable.sc": "unstable instance",
        "ThreatConnect v2": "unstable instance",

        "_comment3": "~~~ QUOTA ISSUES ~~~",
        "Lastline": "issue 20323",
        "Google Resource Manager": "Cannot create projects because have reached allowed quota.",
        "Looker": "Warehouse 'DEMO_WH' cannot be resumed because resource monitor 'LIMITER' has exceeded its quota.",

        "_comment4": "~~~ OTHER ~~~",
        "AlienVault OTX TAXII Feed": "Issue 29197",
        "EclecticIQ Platform": "Issue 8821",
        "Forescout": "Can only be run from within PANW network. Look in keeper for - Demisto in the LAB",
        "FortiManager": "Can only be run within PANW network",
        "HelloWorldSimple": "This is just an example integration - no need for test",
        "TestHelloWorldPlaybook": "This is just an example integration - no need for test",
        "Lastline v2": "Temporary skipping, due to quota issues, in order to merge a PR",
        "AttackIQFireDrill": "License issues #29774",
        "SentinelOne V2": "License expired issue #24933"
    },
    "nightly_integrations": [
        "Laline v2",
        "TruSTAR",
        "VulnDB"
    ],
    "unmockable_integrations": {
        "NetscoutArborSightline": "Uses timestamp",
        "EwsExtension": "Powershell does not support proxy",
        "EWS Extension Online Powershell v2": "Powershell does not support proxy/ssl",
        "Office 365 Feed": "Client sends a unique uuid as first request of every run",
        "AzureWAF": "Has a command that sends parameters in the path",
        "HashiCorp Vault": "Has a command that sends parameters in the path",
        "urlscan.io": "Uses data that comes in the headers",
        "CloudConvert": "has a command that uploads a file (!cloudconvert-upload)",
        "Symantec Messaging Gateway": "Test playbook uses a random string",
        "AlienVault OTX TAXII Feed": "Client from 'cabby' package generates uuid4 in the request",
        "Generic Webhook": "Does not send HTTP traffic",
        "Microsoft Endpoint Configuration Manager": "Uses Microsoft winRM",
        "SecurityIntelligenceServicesFeed": "Need proxy configuration in server",
        "BPA": "Playbook using GenericPolling which is inconsistent",
        "XsoarPowershellTesting": "Integration which not use network.",
        "Mail Listener v2": "Integration has no proxy checkbox",
        "Cortex XDR - IOC": "'Cortex XDR - IOC - Test' is using also the fetch indicators which is not working in proxy mode",
        "SecurityAndCompliance": "Integration doesn't support proxy",
        "Cherwell": "Submits a file - tests that send files shouldn't be mocked. this problem was fixed but the test is not running anymore because the integration is skipped",
        "Maltiverse": "issue 24335",
        "ActiveMQ": "stomp sdk not supporting proxy.",
        "MITRE ATT&CK": "Using taxii2client package",
        "MongoDB": "Our instance not using SSL",
        "Cortex Data Lake": "Integration requires SSL",
        "Google Key Management Service": "The API requires an SSL secure connection to work.",
        "McAfee ESM-v10": "we have multiple instances with same test playbook, mock recording are per playbook so it keeps failing the playback step",
        "mysql": "Does not use http",
        "SlackV2": "Integration requires SSL",
        "SlackV3": "Integration requires SSL",
        "Whois": "Mocks does not support sockets",
        "Panorama": "Exception: Proxy process took to long to go up. https://circleci.com/gh/demisto/content/24826",
        "Image OCR": "Does not perform network traffic",
        "Server Message Block (SMB) v2": "Does not perform http communication",
        "Active Directory Query v2": "Does not perform http communication",
        "dnstwist": "Does not perform http communication",
        "Generic SQL": "Does not perform http communication",
        "PagerDuty v2": "Integration requires SSL",
        "TCPIPUtils": "Integration requires SSL",
        "Luminate": "Integration has no proxy checkbox",
        "Shodan": "Integration has no proxy checkbox",
        "Google BigQuery": "Integration has no proxy checkbox",
        "ReversingLabs A1000": "Checking",
        "Check Point": "Checking",
        "okta": "Test Module failing, suspect it requires SSL",
        "Okta v2": "dynamic test, need to revisit and better avoid conflicts",
        "Awake Security": "Checking",
        "ArcSight ESM v2": "Checking",
        "Phish.AI": "Checking",
        "VMware": "PyVim (SmartConnect class) does not support proxy",
        "Intezer": "Nightly - Checking",
        "ProtectWise": "Nightly - Checking",
        "google-vault": "Nightly - Checking",
        "McAfee NSM": "Nightly - Checking",
        "Forcepoint": "Nightly - Checking",
        "palo_alto_firewall": "Need to check test module",
        "Signal Sciences WAF": "error with certificate",
        "google": "'unsecure' parameter not working",
        "EWS Mail Sender": "Inconsistent test (playback fails, record succeeds)",
        "ReversingLabs Titanium Cloud": "No Unsecure checkbox. proxy trying to connect when disabled.",
        "Recorded Future": "might be dynamic test",
        "AlphaSOC Wisdom": "Test module issue",
        "RedLock": "SSL Issues",
        "Microsoft Graph User": "Test direct access to oproxy",
        "Azure Security Center v2": "Test direct access to oproxy",
        "Azure Compute v2": "Test direct access to oproxy",
        "AWS - CloudWatchLogs": "Issue 20958",
        "AWS - Athena - Beta": "Issue 24926",
        "AWS - CloudTrail": "Issue 24926",
        "AWS - Lambda": "Issue 24926",
        "AWS - IAM": "Issue 24926",
        "AWS Sagemaker": "Issue 24926",
        "Gmail Single User": "googleclient sdk has time based challenge exchange",
        "Gmail": "googleclient sdk has time based challenge exchange",
        "GSuiteAdmin": "googleclient sdk has time based challenge exchange",
        "GSuiteAuditor": "googleclient sdk has time based challenge exchange",
        "GoogleCloudTranslate": "google translate sdk does not support proxy",
        "Google Chronicle Backstory": "SDK",
        "Google Vision AI": "SDK",
        "Google Cloud Compute": "googleclient sdk has time based challenge exchange",
        "Google Cloud Functions": "googleclient sdk has time based challenge exchange",
        "GoogleDocs": "googleclient sdk has time based challenge exchange",
        "GooglePubSub": "googleclient sdk has time based challenge exchange",
        "Google Resource Manager": "googleclient sdk has time based challenge exchange",
        "Google Cloud Storage": "SDK",
        "GoogleCalendar": "googleclient sdk has time based challenge exchange",
        "G Suite Security Alert Center": "googleclient sdk has time based challenge exchange",
        "GoogleDrive": "googleclient sdk has time based challenge exchange",
        "Syslog Sender": "syslog",
        "syslog": "syslog",
        "MongoDB Log": "Our instance not using SSL",
        "MongoDB Key Value Store": "Our instance not using SSL",
        "Zoom": "Uses dynamic token",
        "GoogleKubernetesEngine": "SDK",
        "TAXIIFeed": "Cannot use proxy",
        "EWSO365": "oproxy dependent",
        "MISP V2": "Cleanup process isn't performed as expected.",
        "MISP V3": "Cleanup process isn't performed as expected.",
        "Azure Network Security Groups": "Has a command that sends parameters in the path",
        "GitHub": "Cannot use proxy",
        "LogRhythm": "Cannot use proxy",
        "Create-Mock-Feed-Relationships": "recording is redundant for this integration",
        "RSA Archer v2": "cannot connect to proxy"
    },
    "parallel_integrations": [
        "AWS - EC2",
        "Amazon DynamoDB",
        "AWS - ACM",
        "AWS - Security Hub",
        "Cryptocurrency",
        "SNDBOX",
        "Whois",
        "Rasterize",
        "CVE Search v2",
        "VulnDB",
        "CheckPhish",
        "Tanium",
        "LogRhythmRest",
        "ipinfo",
        "ipinfo_v2",
        "Demisto REST API",
        "syslog",
        "ElasticsearchFeed",
        "MITRE ATT&CK",
        "Microsoft Intune Feed",
        "JSON Feed",
        "Plain Text Feed",
        "Fastly Feed",
        "Malware Domain List Active IPs Feed",
        "Blocklist_de Feed",
        "Cloudflare Feed",
        "AzureFeed",
        "SpamhausFeed",
        "Cofense Feed",
        "Bambenek Consulting Feed",
        "AWS Feed",
        "CSVFeed",
        "ProofpointFeed",
        "abuse.ch SSL Blacklist Feed",
        "TAXIIFeed",
        "Office 365 Feed",
        "AutoFocus Feed",
        "Recorded Future Feed",
        "DShield Feed",
        "AlienVault Reputation Feed",
        "BruteForceBlocker Feed",
        "Feodo Tracker IP Blocklist Feed",
        "AlienVault OTX TAXII Feed",
        "Prisma Access Egress IP feed",
        "Lastline v2",
        "McAfee DXL",
        "GCP Whitelist Feed",
        "Cortex Data Lake",
        "Mail Listener v2",
        "EDL",
        "Create-Mock-Feed-Relationships"
    ],
    "private_tests": [
        "HelloWorldPremium_Scan-Test",
        "HelloWorldPremium-Test"
    ],
    "docker_thresholds": {

        "_comment": "Add here docker images which are specific to an integration and require a non-default threshold (such as rasterize or ews). That way there is no need to define this multiple times. You can specify full image name with version or without.",
        "images": {
            "demisto/chromium": {
                "pid_threshold": 11
            },
            "demisto/py-ews:2.0": {
                "memory_threshold": 150
            },
            "demisto/pymisp:1.0.0.52": {
                "memory_threshold": 150
            },
            "demisto/pytan": {
                "pid_threshold": 11
            },
            "demisto/google-k8s-engine:1.0.0.9467": {
                "pid_threshold": 11
            },
            "demisto/threatconnect-tcex": {
                "pid_threshold": 11
            },
            "demisto/taxii2": {
                "pid_threshold": 11
            },
            "demisto/pwsh-infocyte": {
                "pid_threshold": 24,
                "memory_threshold": 140
            },
            "demisto/pwsh-exchange": {
                "pid_threshold": 24,
                "memory_threshold": 140
            },
            "demisto/powershell": {
                "pid_threshold": 24,
                "memory_threshold": 140
            },
            "demisto/powershell-ubuntu": {
                "pid_threshold": 45,
                "memory_threshold": 250
            },
            "demisto/boto3": {
                "memory_threshold": 90
            },
            "demisto/flask-nginx": {
                "pid_threshold": 11
            }
        }
    }
}<|MERGE_RESOLUTION|>--- conflicted
+++ resolved
@@ -4580,6 +4580,10 @@
             "playbookID": "TestAzureSentinelPlaybookV2"
         },
         {
+            "integrations": "Anomali ThreatStream v3",
+            "playbookID": "ThreatStream-Test"
+        },
+        {
             "integrations": ["AutoFocusTagsFeed", "Demisto REST API"],
             "playbookID": "AutoFocusTagsFeed-test"
         },
@@ -4612,10 +4616,6 @@
             "timeout": 2400
         },
         {
-<<<<<<< HEAD
-            "integrations": "Anomali ThreatStream v3",
-            "playbookID": "ThreatStream-Test"
-=======
             "integrations": [
                 "Demisto REST API"
             ],
@@ -4629,7 +4629,6 @@
                 "SplunkShowIdentity"
             ],
             "playbookID": "SplunkShowEnrichment"
->>>>>>> 5e6089f7
         }
     ],
     "skipped_tests": {
