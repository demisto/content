{
    "testTimeout": 160,
    "testInterval": 20,
    "tests": [
        {
            "fromversion": "5.0.0",
            "integrations": [
                "WildFire-v2"
            ],
            "playbookID": "Detonate File - WildFire - Test",
            "is_mockable": false
        },
        {
            "integrations": "Microsoft Teams Management",
            "playbookID": "Microsoft Teams Management - Test",
            "is_mockable": false,
            "timeout": 700
        },
        {
            "playbookID": "SetIfEmpty - non-ascii chars - Test"
        },
        {
            "integrations": "Tripwire",
            "playbookID": "TestplaybookTripwire",
            "fromversion": "5.0.0"
        },
        {
            "playbookID": "Generic Polling Test",
            "timeout": 250
        },
        {
            "integrations": "Cisco Umbrella Enforcement",
            "playbookID": "Cisco Umbrella Enforcement-Test",
            "fromversion": "5.0.0"
        },
        {
            "integrations": "GSuiteAdmin",
            "playbookID": "GSuiteAdmin-Test",
            "fromversion": "5.0.0"
        },
        {
            "integrations": "AzureWAF",
            "playbookID": "Azure WAF - Test",
            "fromversion": "5.0.0"
        },
        {
            "integrations": "GoogleCalendar",
            "playbookID": "GoogleCalendar-Test",
            "fromversion": "5.0.0"
        },
        {
            "integrations": "GoogleDrive",
            "playbookID": "GoogleDrive-Test",
            "fromversion": "5.0.0"
        },
        {
            "integrations": "FireEyeNX",
            "playbookID": "FireEyeNX-Test"
        },
        {
            "integrations": "EmailRepIO",
            "playbookID": "TestEmailRepIOPlaybook",
            "fromversion": "5.0.0"
        },
        {
            "integrations": "XsoarPowershellTesting",
            "playbookID": "XsoarPowershellTesting-Test"
        },
        {
            "integrations": "Palo Alto Networks Threat Vault",
            "playbookID": "PANW Threat Vault - Signature Search - Test",
            "fromversion": "5.0.0"
        },
        {
            "integrations": "Microsoft Endpoint Configuration Manager",
            "playbookID": "Microsoft ECM - Test",
            "fromversion": "5.5.0",
            "timeout": 400
        },
        {
            "integrations": "CrowdStrike Falcon Intel v2",
            "playbookID": "CrowdStrike Falcon Intel v2 - Test",
            "fromversion": "5.0.0"
        },
        {
            "integrations": "SecurityAndCompliance",
            "playbookID": "O365-SecurityAndCompliance-Test",
            "fromversion": "5.5.0",
            "timeout": 700
        },
        {
            "integrations": "SecurityAndCompliance",
            "playbookID": "O365-SecurityAndCompliance-ContextResults-Test",
            "instance_names": "ewv2_regular",
            "fromversion": "5.5.0",
            "timeout": 700
        },
        {
            "integrations": "SecurityIntelligenceServicesFeed",
            "playbookID": "SecurityIntelligenceServicesFeed - Test",
            "fromversion": "5.5.0"
        },
        {
            "integrations": "EwsExtension",
            "playbookID": "O365 - EWS - Extension - Test",
            "fromversion": "6.0.0",
            "toversion": "6.0.9",
            "timeout": 500
        },
        {
            "integrations": "Majestic Million",
            "playbookID": "Majestic Million Test Playbook",
            "fromversion": "5.5.0",
            "memory_threshold": 300,
            "timeout": 500
        },
        {
            "integrations": "Anomali Enterprise",
            "playbookID": "Anomali Match Forensic Search - Test",
            "fromversion": "5.0.0"
        },
        {
            "integrations": [
                "Mail Listener v2",
                "Mail Sender (New)"
            ],
            "playbookID": "Mail-Listener Test Playbook",
            "fromversion": "5.0.0",
            "instance_names": [
                "Mail_Sender_(New)_STARTTLS"
            ]
        },
        {
            "integrations": "Azure Network Security Groups",
            "fromversion": "5.0.0",
            "instance_names": "azure_nsg_prod",
            "playbookID": "Azure NSG - Test"
        },
        {
            "integrations": "OpenCTI Feed",
            "playbookID": "OpenCTI Feed Test",
            "fromversion": "5.5.0"
        },
        {
            "integrations": "AWS - Security Hub",
            "playbookID": "AWS-securityhub Test",
            "timeout": 800
        },
        {
            "integrations": "Microsoft Advanced Threat Analytics",
            "playbookID": "Microsoft Advanced Threat Analytics - Test",
            "fromversion": "5.0.0"
        },
        {
            "integrations": "Zimperium",
            "playbookID": "Zimperium_Test",
            "fromversion": "5.0.0"
        },
        {
            "integrations": "ServiceDeskPlus",
            "playbookID": "Service Desk Plus Test",
            "instance_names": "sdp_instance_1",
            "fromversion": "5.0.0",
            "toversion": "5.9.9",
            "is_mockable": false
        },
        {
            "integrations": "ServiceDeskPlus",
            "playbookID": "Service Desk Plus - Generic Polling Test",
            "instance_names": "sdp_instance_1",
            "fromversion": "5.0.0",
            "toversion": "5.9.9"
        },
        {
            "integrations": "ServiceDeskPlus",
            "playbookID": "Service Desk Plus Test",
            "instance_names": "sdp_instance_2",
            "fromversion": "6.0.0",
            "is_mockable": false
        },
        {
            "integrations": "ServiceDeskPlus",
            "playbookID": "Service Desk Plus - Generic Polling Test",
            "instance_names": "sdp_instance_2",
            "fromversion": "6.0.0"
        },
        {
            "integrations": "ThreatConnect Feed",
            "playbookID": "FeedThreatConnect-Test",
            "fromversion": "5.5.0"
        },
        {
            "integrations": "MITRE ATT&CK",
            "playbookID": "Mitre Attack List 10 Indicators Feed Test",
            "fromversion": "5.5.0"
        },
        {
            "integrations": "URLhaus",
            "playbookID": "Test_URLhaus",
            "timeout": 1000
        },
        {
            "integrations": "Microsoft Intune Feed",
            "playbookID": "FeedMicrosoftIntune_Test",
            "fromversion": "5.5.0"
        },
        {
            "integrations": "Tanium Threat Response",
            "playbookID": "Tanium Threat Response Test"
        },
        {
            "integrations": [
                "Syslog Sender",
                "syslog"
            ],
            "playbookID": "Test Syslog",
            "fromversion": "5.5.0",
            "timeout": 600
        },
        {
            "integrations": "APIVoid",
            "playbookID": "APIVoid Test"
        },
        {
            "integrations": "CloudConvert",
            "playbookID": "CloudConvert-test",
            "fromversion": "5.0.0",
            "timeout": 3000
        },
        {
            "integrations": "Cisco Firepower",
            "playbookID": "Cisco Firepower - Test",
            "timeout": 1000,
            "fromversion": "5.0.0"
        },
        {
            "integrations": "IllusiveNetworks",
            "playbookID": "IllusiveNetworks-Test",
            "fromversion": "5.0.0",
            "timeout": 500
        },
        {
            "integrations": "JSON Feed",
            "playbookID": "JSON_Feed_Test",
            "fromversion": "5.5.0",
            "instance_names": "JSON Feed no_auto_detect"
        },
        {
            "integrations": "JSON Feed",
            "playbookID": "JSON_Feed_Test",
            "fromversion": "5.5.0",
            "instance_names": "JSON Feed_auto_detect"
        },
        {
            "integrations": "Google Cloud Functions",
            "playbookID": "test playbook - Google Cloud Functions",
            "fromversion": "5.0.0"
        },
        {
            "integrations": "Plain Text Feed",
            "playbookID": "PlainText Feed - Test",
            "fromversion": "5.5.0",
            "instance_names": "Plain Text Feed no_auto_detect"
        },
        {
            "integrations": "Plain Text Feed",
            "playbookID": "PlainText Feed - Test",
            "fromversion": "5.5.0",
            "instance_names": "Plain Text Feed_auto_detect"
        },
        {
            "integrations": "Silverfort",
            "playbookID": "Silverfort-test",
            "fromversion": "5.0.0"
        },
        {
            "integrations": "GoogleKubernetesEngine",
            "playbookID": "GoogleKubernetesEngine_Test",
            "timeout": 600,
            "fromversion": "5.5.0"
        },
        {
            "integrations": "Fastly Feed",
            "playbookID": "Fastly Feed Test",
            "fromversion": "5.5.0"
        },
        {
            "integrations": "Malware Domain List Active IPs Feed",
            "playbookID": "Malware Domain List Active IPs Feed Test",
            "fromversion": "5.5.0"
        },
        {
            "integrations": "Claroty",
            "playbookID": "Claroty - Test",
            "fromversion": "5.0.0"
        },
        {
            "integrations": "Trend Micro Apex",
            "playbookID": "Trend Micro Apex - Test",
            "is_mockable": false
        },
        {
            "integrations": "Blocklist_de Feed",
            "playbookID": "Blocklist_de - Test",
            "fromversion": "5.5.0"
        },
        {
            "integrations": "Cloudflare Feed",
            "playbookID": "cloudflare - Test",
            "fromversion": "5.5.0"
        },
        {
            "integrations": "AzureFeed",
            "playbookID": "AzureFeed - Test",
            "fromversion": "5.5.0"
        },
        {
            "playbookID": "CreateIndicatorFromSTIXTest",
            "fromversion": "5.0.0"
        },
        {
            "integrations": "SpamhausFeed",
            "playbookID": "Spamhaus_Feed_Test",
            "fromversion": "5.5.0"
        },
        {
            "integrations": "Cofense Feed",
            "playbookID": "TestCofenseFeed",
            "fromversion": "5.5.0"
        },
        {
            "integrations": "Bambenek Consulting Feed",
            "playbookID": "BambenekConsultingFeed_Test",
            "fromversion": "5.5.0"
        },
        {
            "integrations": "Pipl",
            "playbookID": "Pipl Test"
        },
        {
            "integrations": "AWS Feed",
            "playbookID": "AWS Feed Test",
            "fromversion": "5.5.0"
        },
        {
            "integrations": "QuestKace",
            "playbookID": "QuestKace test",
            "fromversion": "5.0.0"
        },
        {
            "integrations": "Digital Defense FrontlineVM",
            "playbookID": "Digital Defense FrontlineVM - Scan Asset Not Recently Scanned Test"
        },
        {
            "integrations": "Digital Defense FrontlineVM",
            "playbookID": "Digital Defense FrontlineVM - Test Playbook"
        },
        {
            "integrations": "CSVFeed",
            "playbookID": "CSV_Feed_Test",
            "fromversion": "5.5.0",
            "instance_names": "CSVFeed_no_auto_detect"
        },
        {
            "integrations": "CSVFeed",
            "playbookID": "CSV_Feed_Test",
            "fromversion": "5.5.0",
            "instance_names": "CSVFeed_auto_detect"
        },
        {
            "integrations": "ProofpointFeed",
            "playbookID": "TestProofpointFeed",
            "fromversion": "5.5.0"
        },
        {
            "integrations": "Digital Shadows",
            "playbookID": "Digital Shadows - Test"
        },
        {
            "integrations": "Azure Compute v2",
            "playbookID": "Azure Compute - Test",
            "instance_names": "ms_azure_compute_dev"
        },
        {
            "integrations": "Azure Compute v2",
            "playbookID": "Azure Compute - Test",
            "instance_names": "ms_azure_compute_prod"
        },
        {
            "integrations": "Symantec Data Loss Prevention",
            "playbookID": "Symantec Data Loss Prevention - Test",
            "fromversion": "4.5.0"
        },
        {
            "integrations": "Lockpath KeyLight v2",
            "playbookID": "Keylight v2 - Test"
        },
        {
            "integrations": "Azure Security Center v2",
            "playbookID": "Azure SecurityCenter - Test",
            "instance_names": "ms_azure_sc_prod"
        },
        {
            "integrations": "Azure Security Center v2",
            "playbookID": "Azure SecurityCenter - Test",
            "instance_names": "ms_azure_sc_dev"
        },
        {
            "integrations": "Azure Security Center v2",
            "playbookID": "Azure SecurityCenter - Test",
            "instance_names": "ms_azure_sc_self_deployed"
        },
        {
            "integrations": "JsonWhoIs",
            "playbookID": "JsonWhoIs-Test"
        },
        {
            "integrations": "Maltiverse",
            "playbookID": "Maltiverse Test"
        },
        {
            "integrations": "Box v2",
            "playbookID": "BoxV2_TestPlaybook"
        },
        {
            "integrations": "MicrosoftGraphMail",
            "playbookID": "MicrosoftGraphMail-Test_dev",
            "instance_names": "ms_graph_mail_dev"
        },
        {
            "integrations": "MicrosoftGraphMail",
            "playbookID": "MicrosoftGraphMail-Test_dev_no_oproxy",
            "instance_names": "ms_graph_mail_dev_no_oproxy"
        },
        {
            "integrations": "MicrosoftGraphMail",
            "playbookID": "MicrosoftGraphMail-Test_prod",
            "instance_names": "ms_graph_mail_prod"
        },
        {
            "integrations": "CloudShark",
            "playbookID": "CloudShark - Test Playbook"
        },
        {
            "integrations": "Google Vision AI",
            "playbookID": "Google Vision API - Test"
        },
        {
            "integrations": "nmap",
            "playbookID": "Nmap - Test",
            "fromversion": "5.0.0"
        },
        {
            "integrations": "AutoFocus V2",
            "playbookID": "Autofocus Query Samples, Sessions and Tags Test Playbook",
            "fromversion": "4.5.0",
            "timeout": 1000
        },
        {
            "integrations": "HelloWorld",
            "playbookID": "HelloWorld-Test",
            "fromversion": "5.0.0"
        },
        {
            "integrations": "HelloWorld",
            "playbookID": "Sanity Test - Playbook with integration",
            "fromversion": "5.0.0"
        },
        {
            "integrations": "HelloWorld",
            "playbookID": "Sanity Test - Playbook with mocked integration",
            "fromversion": "5.0.0"
        },
        {
            "playbookID": "Sanity Test - Playbook with no integration",
            "fromversion": "5.0.0"
        },
        {
            "integrations": "Gmail",
            "playbookID": "Sanity Test - Playbook with Unmockable Integration",
            "fromversion": "5.0.0"
        },
        {
            "integrations": "HelloWorld",
            "playbookID": "HelloWorld_Scan-Test",
            "fromversion": "5.0.0",
            "timeout": 400
        },
        {
            "integrations": "HelloWorldPremium",
            "playbookID": "HelloWorldPremium_Scan-Test",
            "fromversion": "5.0.0",
            "timeout": 400
        },
        {
            "integrations": "ThreatQ v2",
            "playbookID": "ThreatQ - Test",
            "fromversion": "4.5.0"
        },
        {
            "integrations": "AttackIQFireDrill",
            "playbookID": "AttackIQ - Test"
        },
        {
            "integrations": "PhishLabs IOC EIR",
            "playbookID": "PhishlabsIOC_EIR-Test"
        },
        {
            "integrations": "Amazon DynamoDB",
            "playbookID": "AWS_DynamoDB-Test"
        },
        {
            "integrations": "PhishLabs IOC DRP",
            "playbookID": "PhishlabsIOC_DRP-Test"
        },
        {
            "playbookID": "Create Phishing Classifier V2 ML Test",
            "timeout": 60000,
            "fromversion": "4.5.0"
        },
        {
            "integrations": "ZeroFox",
            "playbookID": "ZeroFox-Test",
            "fromversion": "4.1.0"
        },
        {
            "integrations": "AlienVault OTX v2",
            "playbookID": "Alienvault_OTX_v2 - Test"
        },
        {
            "integrations": "AWS - CloudWatchLogs",
            "playbookID": "AWS - CloudWatchLogs Test Playbook",
            "fromversion": "5.0.0"
        },
        {
            "integrations": "SlackV2",
            "playbookID": "Slack Test Playbook",
            "timeout": 400,
            "pid_threshold": 5,
            "fromversion": "5.0.0"
        },
        {
            "integrations": "Cortex XDR - IR",
            "playbookID": "Test XDR Playbook",
            "fromversion": "4.1.0",
            "timeout": 500
        },
        {
            "integrations": "Cortex XDR - IOC",
            "playbookID": "Cortex XDR - IOC - Test",
            "fromversion": "5.5.0",
            "timeout": 1200
        },
        {
            "integrations": "Cloaken",
            "playbookID": "Cloaken-Test",
            "is_mockable": false
        },
        {
            "integrations": "ThreatX",
            "playbookID": "ThreatX-test",
            "timeout": 600
        },
        {
            "integrations": "Akamai WAF SIEM",
            "playbookID": "Akamai_WAF_SIEM-Test"
        },
        {
            "integrations": "Cofense Triage v2",
            "playbookID": "Cofense Triage v2 Test"
        },
        {
            "integrations": "Akamai WAF",
            "playbookID": "Akamai_WAF-Test"
        },
        {
            "integrations": "Minerva Labs Anti-Evasion Platform",
            "playbookID": "Minerva Test playbook"
        },
        {
            "integrations": "abuse.ch SSL Blacklist Feed",
            "playbookID": "SSL Blacklist test",
            "fromversion": "5.5.0"
        },
        {
            "integrations": "CheckPhish",
            "playbookID": "CheckPhish-Test"
        },
        {
            "integrations": "Symantec Management Center",
            "playbookID": "SymantecMC_TestPlaybook"
        },
        {
            "integrations": "Looker",
            "playbookID": "Test-Looker"
        },
        {
            "integrations": "Vertica",
            "playbookID": "Vertica Test"
        },
        {
            "integrations": "Server Message Block (SMB) v2",
            "playbookID": "SMB_v2-Test"
        },
        {
            "playbookID": "ConvertFile-Test",
            "fromversion": "4.5.0"
        },
        {
            "playbookID": "TestAwsEC2GetPublicSGRules-Test"
        },
        {
            "integrations": "RSA NetWitness Packets and Logs",
            "playbookID": "rsa_packets_and_logs_test"
        },
        {
            "playbookID": "CheckpointFW-test",
            "integrations": "Check Point"
        },
        {
            "playbookID": "RegPathReputationBasicLists_test"
        },
        {
            "playbookID": "EmailDomainSquattingReputation-Test"
        },
        {
            "playbookID": "RandomStringGenerateTest"
        },
        {
            "playbookID": "playbook-checkEmailAuthenticity-test"
        },
        {
            "playbookID": "HighlightWords_Test"
        },
        {
            "integrations": "Pentera",
            "playbookID": "Pcysys-Test"
        },
        {
            "integrations": "Pentera",
            "playbookID": "Pentera Run Scan and Create Incidents - Test"
        },
        {
            "playbookID": "StringContainsArray_test"
        },
        {
            "integrations": "Fidelis Elevate Network",
            "playbookID": "Fidelis-Test"
        },
        {
            "integrations": "AWS - ACM",
            "playbookID": "ACM-Test"
        },
        {
            "integrations": "Thinkst Canary",
            "playbookID": "CanaryTools Test"
        },
        {
            "integrations": "ThreatMiner",
            "playbookID": "ThreatMiner-Test"
        },
        {
            "playbookID": "StixCreator-Test"
        },
        {
            "playbookID": "CompareIncidentsLabels-test-playbook"
        },
        {
            "integrations": "Have I Been Pwned? V2",
            "playbookID": "Pwned v2 test"
        },
        {
            "integrations": "Alexa Rank Indicator",
            "playbookID": "Alexa Test Playbook"
        },
        {
            "playbookID": "UnEscapeURL-Test"
        },
        {
            "playbookID": "UnEscapeIPs-Test"
        },
        {
            "playbookID": "ExtractDomainFromUrlAndEmail-Test"
        },
        {
            "playbookID": "ConvertKeysToTableFieldFormat_Test"
        },
        {
            "integrations": "CVE Search v2",
            "playbookID": "CVE Search v2 - Test"
        },
        {
            "integrations": "CVE Search v2",
            "playbookID": "cveReputation Test"
        },
        {
            "integrations": "HashiCorp Vault",
            "playbookID": "hashicorp_test",
            "fromversion": "5.0.0"
        },
        {
            "integrations": "AWS - Athena - Beta",
            "playbookID": "Beta-Athena-Test"
        },
        {
            "integrations": "BeyondTrust Password Safe",
            "playbookID": "BeyondTrust-Test"
        },
        {
            "integrations": "Dell Secureworks",
            "playbookID": "secureworks_test"
        },
        {
            "integrations": "ServiceNow v2",
            "playbookID": "servicenow_test_v2",
            "instance_names": "snow_basic_auth",
            "is_mockable": false
        },
        {
            "integrations": "ServiceNow v2",
            "playbookID": "ServiceNow_OAuth_Test",
            "instance_names": "snow_oauth"
        },
        {
            "playbookID": "Create ServiceNow Ticket and Mirror Test",
            "integrations": "ServiceNow v2",
            "instance_names": "snow_basic_auth",
            "fromversion": "6.0.0",
            "timeout": 500
        },
        {
            "playbookID": "Create ServiceNow Ticket and State Polling Test",
            "integrations": "ServiceNow v2",
            "instance_names": "snow_basic_auth",
            "fromversion": "6.0.0",
            "timeout": 500
        },
        {
            "integrations": "ServiceNow CMDB",
            "playbookID": "ServiceNow_CMDB_Test",
            "instance_names": "snow_cmdb_basic_auth"
        },
        {
            "integrations": "ServiceNow CMDB",
            "playbookID": "ServiceNow_CMDB_OAuth_Test",
            "instance_names": "snow_cmdb_oauth"
        },
        {
            "integrations": "ExtraHop v2",
            "playbookID": "ExtraHop_v2-Test"
        },
        {
            "playbookID": "Test CommonServer"
        },
        {
            "playbookID": "Test-debug-mode",
            "fromversion": "5.0.0"
        },
        {
            "integrations": "CIRCL",
            "playbookID": "CirclIntegrationTest"
        },
        {
            "integrations": "MISP V2",
            "playbookID": "MISP V2 Test",
            "timeout": 300
        },
        {
            "playbookID": "test-LinkIncidentsWithRetry"
        },
        {
            "playbookID": "CopyContextToFieldTest"
        },
        {
            "integrations": "OTRS",
            "playbookID": "OTRS Test",
            "fromversion": "4.1.0"
        },
        {
            "integrations": "Attivo Botsink",
            "playbookID": "AttivoBotsinkTest"
        },
        {
            "integrations": "FortiGate",
            "playbookID": "Fortigate Test"
        },
        {
            "playbookID": "FormattedDateToEpochTest"
        },
        {
            "integrations": "SNDBOX",
            "playbookID": "SNDBOX_Test",
            "timeout": 1000
        },
        {
            "integrations": "SNDBOX",
            "playbookID": "Detonate File - SNDBOX - Test",
            "timeout": 1000,
            "nightly": true
        },
        {
            "integrations": "VxStream",
            "playbookID": "Detonate File - HybridAnalysis - Test",
            "timeout": 2400
        },
        {
            "integrations": "QRadar",
            "playbookID": "test playbook - QRadarCorrelations",
            "timeout": 2000,
            "fromversion": "5.0.0",
            "toversion": "5.9.9",
            "is_mockable": false
        },
        {
            "integrations": "QRadar_v2",
            "playbookID": "test playbook - QRadarCorrelations For V2",
            "timeout": 2600,
            "fromversion": "6.0.0",
            "is_mockable": false
        },
        {
            "integrations": "Awake Security",
            "playbookID": "awake_security_test_pb"
        },
        {
            "integrations": "Tenable.sc",
            "playbookID": "tenable-sc-test",
            "timeout": 240,
            "nightly": true
        },
        {
            "integrations": "MimecastV2",
            "playbookID": "Mimecast test"
        },
        {
            "playbookID": "CreateEmailHtmlBody_test_pb",
            "fromversion": "4.1.0"
        },
        {
            "playbookID": "ReadPDFFileV2-Test",
            "timeout": 1000
        },
        {
            "playbookID": "JSONtoCSV-Test"
        },
        {
            "integrations": "Generic SQL",
            "playbookID": "generic-sql",
            "instance_names": "mysql instance",
            "fromversion": "5.0.0"
        },
        {
            "integrations": "Generic SQL",
            "playbookID": "generic-sql",
            "instance_names": "postgreSQL instance",
            "fromversion": "5.0.0"
        },
        {
            "integrations": "Generic SQL",
            "playbookID": "generic-sql",
            "instance_names": "Microsoft SQL instance",
            "fromversion": "5.0.0"
        },
        {
            "integrations": "Generic SQL",
            "playbookID": "generic-sql",
            "instance_names": "Microsoft SQL Server - MS ODBC Driver",
            "fromversion": "5.0.0"
        },
        {
            "integrations": "Generic SQL",
            "playbookID": "generic-sql-oracle",
            "instance_names": "Oracle instance",
            "fromversion": "5.0.0"
        },
        {
            "integrations": "Generic SQL",
            "playbookID": "generic-sql-mssql-encrypted-connection",
            "instance_names": "Microsoft SQL instance using encrypted connection",
            "fromversion": "5.0.0"
        },
        {
            "integrations": "Panorama",
            "instance_names": "palo_alto_firewall_9.0",
            "playbookID": "Panorama Query Logs - Test",
            "fromversion": "5.5.0",
            "timeout": 1500,
            "nightly": true
        },
        {
            "integrations": "Panorama",
            "instance_names": "palo_alto_firewall",
            "playbookID": "palo_alto_firewall_test_pb",
            "fromversion": "5.5.0",
            "timeout": 1000
        },
        {
            "integrations": "Panorama",
            "instance_names": "palo_alto_firewall_9.0",
            "playbookID": "palo_alto_firewall_test_pb",
            "fromversion": "5.5.0",
            "timeout": 1000
        },
        {
            "integrations": "Panorama",
            "instance_names": "palo_alto_panorama",
            "playbookID": "palo_alto_panorama_test_pb",
            "fromversion": "5.5.0",
            "timeout": 1600
        },
        {
            "integrations": "Panorama",
            "instance_names": "palo_alto_panorama_9.0",
            "playbookID": "palo_alto_panorama_test_pb",
            "fromversion": "5.5.0",
            "timeout": 1600
        },
        {
            "integrations": "Panorama",
            "instance_names": "palo_alto_firewall_9.0",
            "playbookID": "PAN-OS URL Filtering enrichment - Test"
        },
        {
            "integrations": "Panorama",
            "instance_names": "panorama_instance_best_practice",
            "playbookID": "Panorama Best Practise - Test"
        },
        {
            "integrations": "Tenable.io",
            "playbookID": "Tenable.io test"
        },
        {
            "playbookID": "URLDecode-Test"
        },
        {
            "playbookID": "GetTime-Test"
        },
        {
            "playbookID": "GetTime-ObjectVsStringTest"
        },
        {
            "integrations": "Tenable.io",
            "playbookID": "Tenable.io Scan Test",
            "nightly": true,
            "timeout": 3600
        },
        {
            "integrations": "Tenable.sc",
            "playbookID": "tenable-sc-scan-test",
            "nightly": true,
            "timeout": 600
        },
        {
            "integrations": "google-vault",
            "playbookID": "Google-Vault-Generic-Test",
            "nightly": true,
            "timeout": 3600,
            "memory_threshold": 180
        },
        {
            "integrations": "google-vault",
            "playbookID": "Google_Vault-Search_And_Display_Results_test",
            "nightly": true,
            "memory_threshold": 180,
            "timeout": 3600
        },
        {
            "playbookID": "Luminate-TestPlaybook",
            "integrations": "Luminate"
        },
        {
            "integrations": "MxToolBox",
            "playbookID": "MxToolbox-test"
        },
        {
            "integrations": "Nessus",
            "playbookID": "Nessus - Test"
        },
        {
            "playbookID": "Palo Alto Networks - Malware Remediation Test",
            "fromversion": "4.5.0"
        },
        {
            "playbookID": "SumoLogic-Test",
            "integrations": "SumoLogic",
            "fromversion": "4.1.0"
        },
        {
            "playbookID": "ParseEmailFiles-test"
        },
        {
            "playbookID": "PAN-OS - Block IP and URL - External Dynamic List v2 Test",
            "integrations": [
                "Panorama",
                "palo_alto_networks_pan_os_edl_management"
            ],
            "instance_names": "palo_alto_firewall_9.0",
            "fromversion": "4.0.0"
        },
        {
            "playbookID": "Test_EDL",
            "integrations": "EDL",
            "fromversion": "5.5.0"
        },
        {
            "playbookID": "Test_export_indicators_service",
            "integrations": "ExportIndicators",
            "fromversion": "5.5.0"
        },
        {
            "playbookID": "PAN-OS - Block IP - Custom Block Rule Test",
            "integrations": "Panorama",
            "instance_names": "palo_alto_panorama",
            "fromversion": "4.0.0"
        },
        {
            "playbookID": "PAN-OS - Block IP - Static Address Group Test",
            "integrations": "Panorama",
            "instance_names": "palo_alto_panorama",
            "fromversion": "4.0.0"
        },
        {
            "playbookID": "PAN-OS - Block URL - Custom URL Category Test",
            "integrations": "Panorama",
            "instance_names": "palo_alto_panorama",
            "fromversion": "4.0.0"
        },
        {
            "playbookID": "Endpoint Malware Investigation - Generic - Test",
            "integrations": [
                "Traps",
                "Cylance Protect v2",
                "Demisto REST API"
            ],
            "fromversion": "5.0.0",
            "timeout": 1200
        },
        {
            "playbookID": "ParseExcel-test"
        },
        {
            "playbookID": "Detonate File - No Files test"
        },
        {
            "integrations": "SentinelOne V2",
            "playbookID": "SentinelOne V2 - test"
        },
        {
            "integrations": "InfoArmor VigilanteATI",
            "playbookID": "InfoArmorVigilanteATITest"
        },
        {
            "integrations": "IntSights",
            "instance_names": "intsights_standard_account",
            "playbookID": "IntSights Test",
            "nightly": true
        },
        {
            "integrations": "IntSights",
            "playbookID": "IntSights Mssp Test",
            "instance_names": "intsights_mssp_account",
            "nightly": true
        },
        {
            "integrations": "dnstwist",
            "playbookID": "dnstwistTest"
        },
        {
            "integrations": "BitDam",
            "playbookID": "Detonate File - BitDam Test"
        },
        {
            "integrations": "Threat Grid",
            "playbookID": "Test-Detonate URL - ThreatGrid",
            "timeout": 600
        },
        {
            "integrations": "Threat Grid",
            "playbookID": "ThreatGridTest",
            "timeout": 600
        },
        {
            "integrations": "Signal Sciences WAF",
            "playbookID": "SignalSciences-Test"
        },
        {
            "integrations": "RTIR",
            "playbookID": "RTIR Test"
        },
        {
            "integrations": "RedCanary",
            "playbookID": "RedCanaryTest",
            "nightly": true
        },
        {
            "integrations": "Devo",
            "playbookID": "Devo test",
            "timeout": 500
        },
        {
            "playbookID": "URL Enrichment - Generic v2 - Test",
            "integrations": [
                "Rasterize",
                "VirusTotal - Private API"
            ],
            "instance_names": "virus_total_private_api_general",
            "timeout": 500,
            "pid_threshold": 12
        },
        {
            "playbookID": "CutTransformerTest"
        },
        {
            "playbookID": "Default - Test",
            "integrations": [
                "ThreatQ v2",
                "Demisto REST API"
            ],
            "fromversion": "5.0.0"
        },
        {
            "integrations": "SCADAfence CNM",
            "playbookID": "SCADAfence_test"
        },
        {
            "integrations": "ProtectWise",
            "playbookID": "Protectwise-Test"
        },
        {
            "integrations": "WhatsMyBrowser",
            "playbookID": "WhatsMyBrowser-Test"
        },
        {
            "integrations": "BigFix",
            "playbookID": "BigFixTest"
        },
        {
            "integrations": "Lastline v2",
            "playbookID": "Lastline v2 - Test",
            "nightly": true
        },
        {
            "integrations": "McAfee DXL",
            "playbookID": "McAfee DXL - Test"
        },
        {
            "playbookID": "TextFromHTML_test_playbook"
        },
        {
            "playbookID": "PortListenCheck-test"
        },
        {
            "integrations": "ThreatExchange",
            "playbookID": "ThreatExchange-test"
        },
        {
            "integrations": "Joe Security",
            "playbookID": "JoeSecurityTestPlaybook",
            "timeout": 500,
            "nightly": true
        },
        {
            "integrations": "Joe Security",
            "playbookID": "JoeSecurityTestDetonation",
            "timeout": 2000,
            "nightly": true
        },
        {
            "integrations": "WildFire-v2",
            "playbookID": "Wildfire Test",
            "is_mockable": false
        },
        {
            "integrations": "WildFire-v2",
            "playbookID": "Detonate URL - WildFire-v2 - Test",
            "is_mockable": false
        },
        {
            "integrations": "WildFire-v2",
            "playbookID": "Detonate URL - WildFire v2.1 - Test"
        },
        {
            "integrations": "GRR",
            "playbookID": "GRR Test",
            "nightly": true
        },
        {
            "integrations": "VirusTotal",
            "instance_names": "virus_total_general",
            "playbookID": "virusTotal-test-playbook",
            "timeout": 1400,
            "nightly": true
        },
        {
            "integrations": "VirusTotal",
            "instance_names": "virus_total_preferred_vendors",
            "playbookID": "virusTotaI-test-preferred-vendors",
            "timeout": 1400,
            "nightly": true
        },
        {
            "integrations": "Preempt",
            "playbookID": "Preempt Test"
        },
        {
            "integrations": "Gmail",
            "playbookID": "get_original_email_-_gmail_-_test"
        },
        {
            "integrations": [
                "Gmail Single User",
                "Gmail"
            ],
            "playbookID": "Gmail Single User - Test",
            "fromversion": "4.5.0"
        },
        {
            "integrations": "EWS v2",
            "playbookID": "get_original_email_-_ews-_test",
            "instance_names": "ewv2_regular"
        },
        {
            "integrations": [
                "EWS v2",
                "EWS Mail Sender"
            ],
            "playbookID": "EWS search-mailbox test",
            "instance_names": "ewv2_regular",
            "timeout": 300
        },
        {
            "integrations": "PagerDuty v2",
            "playbookID": "PagerDuty Test"
        },
        {
            "playbookID": "test_delete_context"
        },
        {
            "playbookID": "DeleteContext-auto-test"
        },
        {
            "playbookID": "GmailTest",
            "integrations": "Gmail"
        },
        {
            "playbookID": "Gmail Convert Html Test",
            "integrations": "Gmail"
        },
        {
            "playbookID": "reputations.json Test",
            "toversion": "5.0.0"
        },
        {
            "playbookID": "Indicators reputation-.json Test",
            "fromversion": "5.5.0"
        },
        {
            "playbookID": "Test IP Indicator Fields",
            "fromversion": "5.0.0"
        },
        {
            "playbookID": "Dedup - Generic v2 - Test",
            "fromversion": "5.0.0"
        },
        {
            "playbookID": "TestDedupIncidentsPlaybook"
        },
        {
            "playbookID": "TestDedupIncidentsByName"
        },
        {
            "integrations": "McAfee Advanced Threat Defense",
            "playbookID": "Test Playbook McAfee ATD",
            "timeout": 700
        },
        {
            "integrations": "McAfee Advanced Threat Defense",
            "playbookID": "Detonate Remote File From URL -McAfee-ATD - Test",
            "timeout": 700
        },
        {
            "playbookID": "stripChars - Test"
        },
        {
            "integrations": "McAfee Advanced Threat Defense",
            "playbookID": "Test Playbook McAfee ATD Upload File"
        },
        {
            "playbookID": "exporttocsv_script_test"
        },
        {
            "playbookID": "Set - Test"
        },
        {
            "integrations": "Intezer v2",
            "playbookID": "Intezer Testing v2",
            "fromversion": "4.1.0",
            "timeout": 600
        },
        {
            "integrations": "FalconIntel",
            "playbookID": "CrowdStrike Falcon Intel v2"
        },
        {
            "integrations": [
                "Mail Sender (New)",
                "Gmail"
            ],
            "playbookID": "Mail Sender (New) Test",
            "instance_names": [
                "Mail_Sender_(New)_STARTTLS"
            ]
        },
        {
            "playbookID": "buildewsquery_test"
        },
        {
            "integrations": "Rapid7 Nexpose",
            "playbookID": "nexpose_test",
            "timeout": 240
        },
        {
            "playbookID": "GetIndicatorDBotScore Test"
        },
        {
            "integrations": "EWS Mail Sender",
            "playbookID": "EWS Mail Sender Test"
        },
        {
            "integrations": [
                "EWS Mail Sender",
                "Rasterize"
            ],
            "playbookID": "EWS Mail Sender Test 2"
        },
        {
            "playbookID": "decodemimeheader_-_test"
        },
        {
            "playbookID": "test_url_regex"
        },
        {
            "integrations": "Skyformation",
            "playbookID": "TestSkyformation"
        },
        {
            "integrations": "okta",
            "playbookID": "okta_test_playbook",
            "timeout": 240
        },
        {
            "integrations": "Okta v2",
            "playbookID": "OktaV2-Test",
            "nightly": true,
            "timeout": 300
        },
        {
            "integrations": "Okta IAM",
            "playbookID": "Okta IAM - Test Playbook",
            "fromversion": "6.0.0"
        },
        {
            "playbookID": "Test filters & transformers scripts"
        },
        {
            "integrations": "Salesforce",
            "playbookID": "SalesforceTestPlaybook"
        },
        {
            "integrations": "McAfee ESM v2",
            "instance_names": "v10.2.0",
            "playbookID": "McAfee ESM v2 - Test v10.2.0",
            "fromversion": "5.0.0"
        },
        {
            "integrations": "McAfee ESM v2",
            "instance_names": "v10.3.0",
            "playbookID": "McAfee ESM v2 - Test v10.3.0",
            "fromversion": "5.0.0"
        },
        {
            "integrations": "McAfee ESM v2",
            "instance_names": "v11.3",
            "playbookID": "McAfee ESM v2 (v11.3) - Test",
            "fromversion": "5.0.0",
            "timeout": 300
        },
        {
            "integrations": "McAfee ESM v2",
            "instance_names": "v10.2.0",
            "playbookID": "McAfee ESM Watchlists - Test v10.2.0",
            "fromversion": "5.0.0"
        },
        {
            "integrations": "McAfee ESM v2",
            "instance_names": "v10.3.0",
            "playbookID": "McAfee ESM Watchlists - Test v10.3.0",
            "fromversion": "5.0.0"
        },
        {
            "integrations": "McAfee ESM v2",
            "instance_names": "v11.3",
            "playbookID": "McAfee ESM Watchlists - Test v11.3",
            "fromversion": "5.0.0"
        },
        {
            "integrations": "GoogleSafeBrowsing",
            "playbookID": "Google Safe Browsing Test",
            "timeout": 240,
            "fromversion": "5.0.0"
        },
        {
            "integrations": "EWS v2",
            "playbookID": "EWSv2_empty_attachment_test",
            "instance_names": "ewv2_regular"
        },
        {
            "integrations": "EWS v2",
            "playbookID": "EWS Public Folders Test",
            "instance_names": "ewv2_regular",
            "is_mockable": false
        },
        {
            "integrations": "Symantec Endpoint Protection V2",
            "playbookID": "SymantecEndpointProtection_Test"
        },
        {
            "integrations": "carbonblackprotection",
            "playbookID": "search_endpoints_by_hash_-_carbon_black_protection_-_test",
            "timeout": 500
        },
        {
            "playbookID": "Process Email - Generic - Test - Incident Starter",
            "fromversion": "6.0.0",
            "integrations": "Rasterize",
            "timeout": 240
        },
        {
            "integrations": "CrowdstrikeFalcon",
            "playbookID": "Test - CrowdStrike Falcon",
            "fromversion": "4.1.0",
            "timeout": 500
        },
        {
            "playbookID": "ExposeIncidentOwner-Test"
        },
        {
            "integrations": "google",
            "playbookID": "GsuiteTest"
        },
        {
            "integrations": "OpenPhish",
            "playbookID": "OpenPhish Test Playbook"
        },
        {
            "integrations": "jira-v2",
            "playbookID": "Jira-v2-Test",
            "timeout": 500,
            "is_mockable": false
        },
        {
            "integrations": "ipinfo",
            "playbookID": "IPInfoTest"
        },
        {
            "playbookID": "VerifyHumanReadableFormat"
        },
        {
            "playbookID": "strings-test"
        },
        {
            "playbookID": "TestCommonPython",
            "timeout": 500
        },
        {
            "playbookID": "TestFileCreateAndUpload"
        },
        {
            "playbookID": "TestIsValueInArray"
        },
        {
            "playbookID": "TestStringReplace"
        },
        {
            "playbookID": "TestHttpPlaybook"
        },
        {
            "integrations": "SplunkPy",
            "playbookID": "SplunkPy parse-raw - Test",
            "memory_threshold": 100,
            "instance_names": "use_default_handler"
        },
        {
            "integrations": "SplunkPy",
            "playbookID": "SplunkPy-Test-V2",
            "memory_threshold": 500,
            "instance_names": "use_default_handler"
        },
        {
            "integrations": "SplunkPy",
            "playbookID": "Splunk-Test",
            "memory_threshold": 200,
            "instance_names": "use_default_handler"
        },
        {
            "integrations": "AnsibleTower",
            "playbookID": "AnsibleTower_Test_playbook",
            "fromversion": "5.0.0"
        },
        {
            "integrations": "SplunkPy",
            "playbookID": "SplunkPySearch_Test",
            "memory_threshold": 200,
            "instance_names": "use_default_handler"
        },
        {
            "integrations": "SplunkPy",
            "playbookID": "SplunkPy KV commands",
            "memory_threshold": 200,
            "instance_names": "use_default_handler"
        },
        {
            "integrations": "SplunkPy",
            "playbookID": "SplunkPy-Test-V2",
            "memory_threshold": 500,
            "instance_names": "use_python_requests_handler"
        },
        {
            "integrations": "SplunkPy",
            "playbookID": "Splunk-Test",
            "memory_threshold": 500,
            "instance_names": "use_python_requests_handler"
        },
        {
            "integrations": "SplunkPy",
            "playbookID": "SplunkPySearch_Test",
            "memory_threshold": 200,
            "instance_names": "use_python_requests_handler"
        },
        {
            "integrations": "SplunkPy",
            "playbookID": "SplunkPy KV commands",
            "memory_threshold": 200,
            "instance_names": "use_python_requests_handler"
        },
        {
            "integrations": "McAfee NSM",
            "playbookID": "McAfeeNSMTest",
            "timeout": 400,
            "nightly": true
        },
        {
            "integrations": "PhishTank V2",
            "playbookID": "PhishTank Testing"
        },
        {
            "integrations": "McAfee Web Gateway",
            "playbookID": "McAfeeWebGatewayTest",
            "timeout": 500
        },
        {
            "integrations": "TCPIPUtils",
            "playbookID": "TCPUtils-Test"
        },
        {
            "playbookID": "listExecutedCommands-Test"
        },
        {
            "integrations": "AWS - Lambda",
            "playbookID": "AWS-Lambda-Test (Read-Only)"
        },
        {
            "integrations": "Service Manager",
            "playbookID": "TestHPServiceManager",
            "timeout": 400
        },
        {
            "integrations": "ServiceNow IAM",
            "playbookID": "ServiceNow IAM - Test Playbook",
            "instance_name": "snow_basic_auth",
            "fromversion": "6.0.0"
        },
        {
            "playbookID": "LanguageDetect-Test",
            "timeout": 300
        },
        {
            "integrations": "Forcepoint",
            "playbookID": "forcepoint test",
            "timeout": 500,
            "nightly": true
        },
        {
            "playbookID": "GeneratePassword-Test"
        },
        {
            "playbookID": "ZipFile-Test"
        },
        {
            "playbookID": "UnzipFile-Test"
        },
        {
            "playbookID": "Test-IsMaliciousIndicatorFound",
            "fromversion": "5.0.0"
        },
        {
            "playbookID": "TestExtractHTMLTables"
        },
        {
            "integrations": "carbonblackliveresponse",
            "playbookID": "Carbon Black Live Response Test",
            "nightly": true,
            "fromversion": "5.0.0",
            "is_mockable": false
        },
        {
            "integrations": "urlscan.io",
            "playbookID": "urlscan_malicious_Test",
            "timeout": 500
        },
        {
            "integrations": "EWS v2",
            "playbookID": "pyEWS_Test",
            "instance_names": "ewv2_regular",
            "is_mockable": false
        },
        {
            "integrations": "EWS v2",
            "playbookID": "pyEWS_Test",
            "instance_names": "ewsv2_separate_process",
            "is_mockable": false
        },
        {
            "integrations": "remedy_sr_beta",
            "playbookID": "remedy_sr_test_pb"
        },
        {
            "integrations": "Netskope",
            "playbookID": "Netskope Test"
        },
        {
            "integrations": "Cylance Protect v2",
            "playbookID": "Cylance Protect v2 Test"
        },
        {
            "integrations": "ReversingLabs Titanium Cloud",
            "playbookID": "ReversingLabsTCTest"
        },
        {
            "integrations": "ReversingLabs A1000",
            "playbookID": "ReversingLabsA1000Test"
        },
        {
            "integrations": "Demisto Lock",
            "playbookID": "DemistoLockTest"
        },
        {
            "playbookID": "test-domain-indicator",
            "timeout": 400
        },
        {
            "playbookID": "Cybereason Test",
            "integrations": "Cybereason",
            "timeout": 1200,
            "fromversion": "4.1.0"
        },
        {
            "integrations": "VirusTotal - Private API",
            "instance_names": "virus_total_private_api_general",
            "playbookID": "File Enrichment - Virus Total Private API Test",
            "nightly": true
        },
        {
            "integrations": "VirusTotal - Private API",
            "instance_names": "virus_total_private_api_general",
            "playbookID": "virusTotalPrivateAPI-test-playbook",
            "timeout": 1400,
            "nightly": true,
            "pid_threshold": 12
        },
        {
            "integrations": [
                "VirusTotal - Private API",
                "VirusTotal"
            ],
            "playbookID": "vt-detonate test",
            "instance_names": [
                "virus_total_private_api_general",
                "virus_total_general"
            ],
            "timeout": 1400,
            "fromversion": "5.5.0",
            "nightly": true,
            "is_mockable": false
        },
        {
            "integrations": "Cisco ASA",
            "playbookID": "Cisco ASA - Test Playbook"
        },
        {
            "integrations": "VirusTotal - Private API",
            "instance_names": "virus_total_private_api_preferred_vendors",
            "playbookID": "virusTotalPrivateAPI-test-preferred-vendors",
            "timeout": 1400,
            "nightly": true
        },
        {
            "integrations": "Cisco Meraki",
            "playbookID": "Cisco-Meraki-Test"
        },
        {
            "integrations": "Microsoft Defender Advanced Threat Protection",
            "playbookID": "Microsoft Defender Advanced Threat Protection - Test prod",
            "instance_names": "microsoft_defender_atp_prod"
        },
        {
            "integrations": "Microsoft Defender Advanced Threat Protection",
            "playbookID": "Microsoft Defender Advanced Threat Protection - Test dev",
            "instance_names": "microsoft_defender_atp_dev"
        },
        {
            "integrations": "Microsoft Defender Advanced Threat Protection",
            "playbookID": "Microsoft Defender Advanced Threat Protection - Test self deployed",
            "instance_names": "microsoft_defender_atp_dev_self_deployed"
        },
        {
            "integrations": "Microsoft Defender Advanced Threat Protection",
            "playbookID": "Microsoft Defender - ATP - Indicators Test",
            "instance_names": "microsoft_defender_atp_prod",
            "is_mockable": false
        },
        {
            "integrations": "Microsoft Defender Advanced Threat Protection",
            "playbookID": "Microsoft Defender - ATP - Indicators Test",
            "instance_names": "microsoft_defender_atp_dev",
            "is_mockable": false
        },
        {
            "integrations": "Microsoft Defender Advanced Threat Protection",
            "playbookID": "Microsoft Defender - ATP - Indicators Test",
            "instance_names": "microsoft_defender_atp_dev_self_deployed",
            "is_mockable": false
        },
        {
            "integrations": "Tanium",
            "playbookID": "Tanium Test Playbook",
            "nightly": true,
            "timeout": 1200,
            "pid_threshold": 10
        },
        {
            "integrations": "Recorded Future",
            "playbookID": "Recorded Future Test",
            "nightly": true
        },
        {
            "integrations": "Microsoft Graph",
            "playbookID": "Microsoft Graph Security Test dev",
            "instance_names": "ms_graph_security_dev"
        },
        {
            "integrations": "Microsoft Graph",
            "playbookID": "Microsoft Graph Security Test prod",
            "instance_names": "ms_graph_security_prod"
        },
        {
            "integrations": "Microsoft Graph User",
            "playbookID": "Microsoft Graph User - Test",
            "instance_names": "ms_graph_user_dev"
        },
        {
            "integrations": "Microsoft Graph User",
            "playbookID": "Microsoft Graph User - Test",
            "instance_names": "ms_graph_user_prod"
        },
        {
            "integrations": "Microsoft Graph Groups",
            "playbookID": "Microsoft Graph Groups - Test dev",
            "instance_names": "ms_graph_groups_dev"
        },
        {
            "integrations": "Microsoft Graph Groups",
            "playbookID": "Microsoft Graph Groups - Test prod",
            "instance_names": "ms_graph_groups_prod"
        },
        {
            "integrations": "Microsoft_Graph_Files",
            "playbookID": "test_MsGraphFiles dev",
            "instance_names": "ms_graph_files_dev",
            "fromversion": "5.0.0"
        },
        {
            "integrations": "Microsoft_Graph_Files",
            "playbookID": "test_MsGraphFiles prod",
            "instance_names": "ms_graph_files_prod",
            "fromversion": "5.0.0"
        },
        {
            "integrations": "Microsoft Graph Calendar",
            "playbookID": "Microsoft Graph Calendar - Test dev",
            "instance_names": "ms_graph_calendar_dev"
        },
        {
            "integrations": "Microsoft Graph Calendar",
            "playbookID": "Microsoft Graph Calendar - Test prod",
            "instance_names": "ms_graph_calendar_prod"
        },
        {
            "integrations": "Microsoft Graph Device Management",
            "playbookID": "MSGraph_DeviceManagement_Test_dev",
            "instance_names": "ms_graph_device_management_oproxy_dev",
            "fromversion": "5.0.0"
        },
        {
            "integrations": "Microsoft Graph Device Management",
            "playbookID": "MSGraph_DeviceManagement_Test_prod",
            "instance_names": "ms_graph_device_management_oproxy_prod",
            "fromversion": "5.0.0"
        },
        {
            "integrations": "Microsoft Graph Device Management",
            "playbookID": "MSGraph_DeviceManagement_Test_self_deployed_prod",
            "instance_names": "ms_graph_device_management_self_deployed_prod",
            "fromversion": "5.0.0"
        },
        {
            "integrations": "RedLock",
            "playbookID": "RedLockTest",
            "nightly": true
        },
        {
            "integrations": "Symantec Messaging Gateway",
            "playbookID": "Symantec Messaging Gateway Test"
        },
        {
            "integrations": "ThreatConnect v2",
            "playbookID": "ThreatConnect v2 - Test",
            "fromversion": "5.0.0"
        },
        {
            "integrations": "VxStream",
            "playbookID": "VxStream Test",
            "nightly": true,
            "is_mockable": false
        },
        {
            "integrations": "Cylance Protect",
            "playbookID": "get_file_sample_by_hash_-_cylance_protect_-_test",
            "timeout": 240
        },
        {
            "integrations": "QRadar",
            "playbookID": "test_Qradar",
            "fromversion": "5.5.0",
            "is_mockable": false
        },
        {
            "integrations": "QRadar_v2",
            "playbookID": "test_Qradar_v2",
            "fromversion": "6.0.0",
            "is_mockable": false
        },
        {
            "integrations": "VMware",
            "playbookID": "VMWare Test"
        },
        {
            "integrations": "Anomali ThreatStream",
            "playbookID": "Anomali_ThreatStream_Test"
        },
        {
            "integrations": "carbonblack-v2",
            "playbookID": "Carbon Black Response Test",
            "fromversion": "5.0.0"
        },
        {
            "integrations": "Cisco Umbrella Investigate",
            "playbookID": "Cisco Umbrella Test"
        },
        {
            "integrations": "icebrg",
            "playbookID": "Icebrg Test",
            "timeout": 500
        },
        {
            "integrations": "Symantec MSS",
            "playbookID": "SymantecMSSTest"
        },
        {
            "integrations": "Remedy AR",
            "playbookID": "Remedy AR Test"
        },
        {
            "integrations": "AWS - IAM",
            "playbookID": "d5cb69b1-c81c-4f27-8a40-3106c0cb2620"
        },
        {
            "integrations": "McAfee Active Response",
            "playbookID": "McAfee-MAR_Test",
            "timeout": 700
        },
        {
            "integrations": "McAfee Threat Intelligence Exchange",
            "playbookID": "McAfee-TIE Test",
            "timeout": 700
        },
        {
            "integrations": "ArcSight Logger",
            "playbookID": "ArcSight Logger test"
        },
        {
            "integrations": "ArcSight ESM v2",
            "playbookID": "ArcSight ESM v2 Test"
        },
        {
            "integrations": "ArcSight ESM v2",
            "playbookID": "test Arcsight - Get events related to the Case"
        },
        {
            "integrations": "XFE_v2",
            "playbookID": "Test_XFE_v2",
            "timeout": 500,
            "nightly": true
        },
        {
            "integrations": "McAfee Threat Intelligence Exchange",
            "playbookID": "search_endpoints_by_hash_-_tie_-_test",
            "timeout": 500
        },
        {
            "integrations": "iDefense_v2",
            "playbookID": "iDefense_v2_Test",
            "fromversion": "5.5.0"
        },
        {
            "integrations": "AbuseIPDB",
            "playbookID": "AbuseIPDB Test"
        },
        {
            "integrations": "AbuseIPDB",
            "playbookID": "AbuseIPDB PopulateIndicators Test"
        },
        {
            "integrations": "LogRhythm",
            "playbookID": "LogRhythm-Test-Playbook",
            "timeout": 200
        },
        {
            "integrations": "FireEye HX",
            "playbookID": "FireEye HX Test",
            "timeout": 500
        },
        {
            "integrations": "FireEyeFeed",
            "playbookID": "playbook-FeedFireEye_test",
            "memory_threshold": 110
        },
        {
            "integrations": "Phish.AI",
            "playbookID": "PhishAi-Test"
        },
        {
            "integrations": "Phish.AI",
            "playbookID": "Test-Detonate URL - Phish.AI"
        },
        {
            "integrations": "Centreon",
            "playbookID": "Centreon-Test-Playbook"
        },
        {
            "playbookID": "ReadFile test"
        },
        {
            "integrations": "AlphaSOC Wisdom",
            "playbookID": "AlphaSOC-Wisdom-Test"
        },
        {
            "integrations": "carbonblack-v2",
            "playbookID": "CBFindIP - Test"
        },
        {
            "integrations": "Jask",
            "playbookID": "Jask_Test",
            "fromversion": "4.1.0"
        },
        {
            "integrations": "Qualys",
            "playbookID": "Qualys-Test"
        },
        {
            "integrations": "Whois",
            "playbookID": "whois_test",
            "fromversion": "4.1.0"
        },
        {
            "integrations": "RSA NetWitness Endpoint",
            "playbookID": "NetWitness Endpoint Test"
        },
        {
            "integrations": "Check Point Sandblast",
            "playbookID": "Sandblast_malicious_test"
        },
        {
            "playbookID": "TestMatchRegexV2"
        },
        {
            "integrations": "ActiveMQ",
            "playbookID": "ActiveMQ Test"
        },
        {
            "playbookID": "RegexGroups Test"
        },
        {
            "integrations": "Cisco ISE",
            "playbookID": "cisco-ise-test-playbook"
        },
        {
            "integrations": "RSA NetWitness v11.1",
            "playbookID": "RSA NetWitness Test"
        },
        {
            "playbookID": "ExifReadTest"
        },
        {
            "integrations": "Cuckoo Sandbox",
            "playbookID": "CuckooTest",
            "timeout": 700
        },
        {
            "integrations": "VxStream",
            "playbookID": "Test-Detonate URL - Crowdstrike",
            "timeout": 1200
        },
        {
            "playbookID": "Detonate File - Generic Test",
            "timeout": 500
        },
        {
            "integrations": [
                "Lastline v2",
                "WildFire-v2",
                "SNDBOX",
                "McAfee Advanced Threat Defense"
            ],
            "playbookID": "Detonate File - Generic Test",
            "timeout": 2400,
            "nightly": true
        },
        {
            "playbookID": "STIXParserTest"
        },
        {
            "playbookID": "VerifyJSON - Test",
            "fromversion": "5.5.0"
        },
        {
            "playbookID": "PowerShellCommon-Test",
            "fromversion": "5.5.0"
        },
        {
            "playbookID": "Detonate URL - Generic Test",
            "timeout": 2000,
            "nightly": true,
            "integrations": [
                "McAfee Advanced Threat Defense",
                "VxStream",
                "Lastline v2"
            ]
        },
        {
            "integrations": [
                "carbonblack-v2",
                "carbonblackliveresponse",
                "Cylance Protect v2"
            ],
            "playbookID": "Retrieve File from Endpoint - Generic V2 Test",
            "fromversion": "5.0.0",
            "is_mockable": false
        },
        {
            "integrations": "Zscaler",
            "playbookID": "Zscaler Test",
            "nightly": true,
            "timeout": 500
        },
        {
            "playbookID": "DemistoUploadFileToIncident Test",
            "integrations": "Demisto REST API"
        },
        {
            "playbookID": "DemistoUploadFile Test",
            "integrations": "Demisto REST API"
        },
        {
            "playbookID": "MaxMind Test",
            "integrations": "MaxMind GeoIP2"
        },
        {
            "playbookID": "Test Sagemaker",
            "integrations": "AWS Sagemaker"
        },
        {
            "playbookID": "C2sec-Test",
            "integrations": "C2sec irisk",
            "fromversion": "5.0.0"
        },
        {
            "playbookID": "Phishing v2 - Test - Incident Starter",
            "fromversion": "6.0.0",
            "timeout": 1200,
            "nightly": false,
            "integrations": [
                "EWS Mail Sender",
                "Demisto REST API",
                "Rasterize"
            ],
            "memory_threshold": 115,
            "pid_threshold": 80
        },
        {
            "playbookID": "Phishing - Core - Test - Incident Starter",
            "fromversion": "6.0.0",
            "timeout": 1700,
            "nightly": false,
            "integrations": [
                "EWS Mail Sender",
                "Demisto REST API",
                "Rasterize"
            ],
            "memory_threshold": 100,
            "pid_threshold": 80
        },
        {
            "integrations": "duo",
            "playbookID": "DUO Test Playbook"
        },
        {
            "playbookID": "SLA Scripts - Test",
            "fromversion": "4.1.0"
        },
        {
            "playbookID": "PcapHTTPExtractor-Test"
        },
        {
            "playbookID": "Ping Test Playbook"
        },
        {
            "playbookID": "Active Directory Test",
            "integrations": "Active Directory Query v2",
            "instance_names": "active_directory_ninja"
        },
        {
            "playbookID": "AD v2 - debug-mode - Test",
            "integrations": "Active Directory Query v2",
            "instance_names": "active_directory_ninja",
            "fromversion": "5.0.0"
        },
        {
            "playbookID": "Docker Hardening Test",
            "fromversion": "5.0.0",
            "runnable_on_docker_only": true
        },
        {
            "integrations": "Active Directory Query v2",
            "instance_names": "active_directory_ninja",
            "playbookID": "Active Directory Query V2 configuration with port"
        },
        {
            "integrations": "Active Directory Query v2",
            "instance_names": "active_directory_ninja",
            "playbookID": "Active Directory - ad-get-user limit check"
        },
        {
            "integrations": "mysql",
            "playbookID": "MySQL Test"
        },
        {
            "playbookID": "Email Address Enrichment - Generic v2.1 - Test",
            "integrations": "Active Directory Query v2",
            "instance_names": "active_directory_ninja"
        },
        {
            "integrations": "Cofense Intelligence",
            "playbookID": "Test - Cofense Intelligence",
            "timeout": 500
        },
        {
            "playbookID": "GDPRContactAuthorities Test"
        },
        {
            "integrations": "Google Resource Manager",
            "playbookID": "GoogleResourceManager-Test",
            "timeout": 500,
            "nightly": true
        },
        {
            "integrations": "SlashNext Phishing Incident Response",
            "playbookID": "SlashNextPhishingIncidentResponse-Test",
            "timeout": 500,
            "nightly": true
        },
        {
            "integrations": "Google Cloud Storage",
            "playbookID": "GCS - Test",
            "timeout": 500,
            "nightly": true,
            "memory_threshold": 80
        },
        {
            "integrations": "GooglePubSub",
            "playbookID": "GooglePubSub_Test",
            "nightly": true,
            "fromversion": "5.0.0"
        },
        {
            "playbookID": "Calculate Severity - Generic v2 - Test",
            "integrations": [
                "Palo Alto Minemeld",
                "Active Directory Query v2"
            ],
            "instance_names": "active_directory_ninja",
            "fromversion": "4.5.0"
        },
        {
            "integrations": "Freshdesk",
            "playbookID": "Freshdesk-Test",
            "timeout": 500,
            "nightly": true
        },
        {
            "playbookID": "Autoextract - Test",
            "fromversion": "4.1.0"
        },
        {
            "playbookID": "FilterByList - Test",
            "fromversion": "4.5.0"
        },
        {
            "playbookID": "Impossible Traveler - Test",
            "integrations": [
                "Ipstack",
                "ipinfo",
                "Rasterize",
                "Active Directory Query v2",
                "Demisto REST API"
            ],
            "instance_names": "active_directory_ninja",
            "fromversion": "5.0.0",
            "timeout": 700
        },
        {
            "playbookID": "Active Directory - Get User Manager Details - Test",
            "integrations": "Active Directory Query v2",
            "instance_names": "active_directory_80k",
            "fromversion": "4.5.0"
        },
        {
            "integrations": "Kafka V2",
            "playbookID": "Kafka Test"
        },
        {
            "playbookID": "File Enrichment - Generic v2 - Test",
            "instance_names": "virus_total_private_api_general",
            "integrations": [
                "VirusTotal - Private API",
                "Cylance Protect v2"
            ],
            "is_mockable": false
        },
        {
            "integrations": [
                "epo",
                "McAfee Active Response"
            ],
            "playbookID": "Endpoint data collection test",
            "timeout": 500
        },
        {
            "integrations": [
                "epo",
                "McAfee Active Response"
            ],
            "playbookID": "MAR - Endpoint data collection test",
            "timeout": 500
        },
        {
            "integrations": "DUO Admin",
            "playbookID": "DuoAdmin API test playbook",
            "fromversion": "5.0.0"
        },
        {
            "integrations": [
                "TAXII Server",
                "TAXIIFeed"
            ],
            "playbookID": "TAXII_Feed_Test",
            "fromversion": "5.5.0",
            "timeout": 300
        },
        {
            "integrations": "TAXII 2 Feed",
            "playbookID": "TAXII 2 Feed Test",
            "fromversion": "5.5.0"
        },
        {
            "integrations": "iDefense Feed",
            "playbookID": "Feed iDefense Test",
            "memory_threshold": 200,
            "fromversion": "5.5.0"
        },
        {
            "integrations": "Traps",
            "playbookID": "Traps test",
            "timeout": 600
        },
        {
            "playbookID": "TestShowScheduledEntries"
        },
        {
            "playbookID": "Calculate Severity - Standard - Test",
            "integrations": "Palo Alto Minemeld",
            "fromversion": "4.5.0"
        },
        {
            "integrations": "Symantec Advanced Threat Protection",
            "playbookID": "Symantec ATP Test"
        },
        {
            "playbookID": "HTTPListRedirects - Test SSL"
        },
        {
            "playbookID": "HTTPListRedirects Basic Test"
        },
        {
            "playbookID": "CheckDockerImageAvailableTest"
        },
        {
            "playbookID": "Extract Indicators From File - Generic v2 - Test",
            "integrations": "Image OCR",
            "timeout": 350,
            "fromversion": "4.5.0"
        },
        {
            "playbookID": "Endpoint Enrichment - Generic v2.1 - Test",
            "integrations": [
                "Cylance Protect v2",
                "carbonblack-v2",
                "epo",
                "Active Directory Query v2"
            ],
            "instance_names": "active_directory_ninja"
        },
        {
            "playbookID": "EmailReputationTest",
            "integrations": "Have I Been Pwned? V2"
        },
        {
            "integrations": "Symantec Deepsight Intelligence",
            "playbookID": "Symantec Deepsight Test"
        },
        {
            "playbookID": "ExtractDomainFromEmailTest"
        },
        {
            "playbookID": "Wait Until Datetime - Test",
            "fromversion": "4.5.0"
        },
        {
            "playbookID": "PAN-OS DAG Configuration Test",
            "integrations": "Panorama",
            "instance_names": "palo_alto_panorama_9.0",
            "timeout": 1500
        },
        {
            "playbookID": "PAN-OS Create Or Edit Rule Test",
            "integrations": "Panorama",
            "instance_names": "palo_alto_panorama_9.0",
            "timeout": 1000
        },
        {
            "playbookID": "PAN-OS EDL Setup v3 Test",
            "integrations": [
                "Panorama",
                "palo_alto_networks_pan_os_edl_management"
            ],
            "instance_names": "palo_alto_firewall_9.0",
            "timeout": 300
        },
        {
            "integrations": "Snowflake",
            "playbookID": "Snowflake-Test"
        },
        {
            "playbookID": "Account Enrichment - Generic v2.1 - Test",
            "integrations": "Active Directory Query v2",
            "instance_names": "active_directory_ninja"
        },
        {
            "integrations": "Cisco Umbrella Investigate",
            "playbookID": "Domain Enrichment - Generic v2 - Test"
        },
        {
            "integrations": "Google BigQuery",
            "playbookID": "Google BigQuery Test"
        },
        {
            "integrations": "Zoom",
            "playbookID": "Zoom_Test"
        },
        {
            "playbookID": "IP Enrichment - Generic v2 - Test",
            "integrations": "Threat Crowd",
            "fromversion": "4.1.0"
        },
        {
            "integrations": "Cherwell",
            "playbookID": "Cherwell Example Scripts - test"
        },
        {
            "integrations": "Cherwell",
            "playbookID": "Cherwell - test"
        },
        {
            "integrations": "CarbonBlackProtectionV2",
            "playbookID": "Carbon Black Enterprise Protection V2 Test"
        },
        {
            "integrations": "Active Directory Query v2",
            "instance_names": "active_directory_ninja",
            "playbookID": "Test ADGetUser Fails with no instances 'Active Directory Query' (old version)"
        },
        {
            "integrations": "ANYRUN",
            "playbookID": "ANYRUN-Test"
        },
        {
            "integrations": "ANYRUN",
            "playbookID": "Detonate File - ANYRUN - Test"
        },
        {
            "integrations": "ANYRUN",
            "playbookID": "Detonate URL - ANYRUN - Test"
        },
        {
            "integrations": "Netcraft",
            "playbookID": "Netcraft test"
        },
        {
            "integrations": "EclecticIQ Platform",
            "playbookID": "EclecticIQ Test"
        },
        {
            "playbookID": "FormattingPerformance - Test",
            "fromversion": "5.0.0"
        },
        {
            "integrations": "AWS - EC2",
            "playbookID": "AWS - EC2 Test Playbook",
            "fromversion": "5.0.0",
            "memory_threshold": 90
        },
        {
            "integrations": "AWS - EC2",
            "playbookID": "d66e5f86-e045-403f-819e-5058aa603c32"
        },
        {
            "integrations": "ANYRUN",
            "playbookID": "Detonate File From URL - ANYRUN - Test"
        },
        {
            "integrations": "AWS - CloudTrail",
            "playbookID": "3da2e31b-f114-4d7f-8702-117f3b498de9"
        },
        {
            "integrations": "carbonblackprotection",
            "playbookID": "67b0f25f-b061-4468-8613-43ab13147173"
        },
        {
            "integrations": "DomainTools",
            "playbookID": "DomainTools-Test"
        },
        {
            "integrations": "Exabeam",
            "playbookID": "Exabeam - Test"
        },
        {
            "integrations": "Cisco Spark",
            "playbookID": "Cisco Spark Test New"
        },
        {
            "integrations": "Remedy On-Demand",
            "playbookID": "Remedy-On-Demand-Test"
        },
        {
            "playbookID": "ssdeepreputationtest"
        },
        {
            "playbookID": "TestIsEmailAddressInternal"
        },
        {
            "integrations": "Google Cloud Compute",
            "playbookID": "GoogleCloudCompute-Test"
        },
        {
            "integrations": "AWS - S3",
            "playbookID": "97393cfc-2fc4-4dfe-8b6e-af64067fc436",
            "memory_threshold": 80
        },
        {
            "integrations": "Image OCR",
            "playbookID": "TestImageOCR"
        },
        {
            "integrations": "fireeye",
            "playbookID": "Detonate File - FireEye AX - Test"
        },
        {
            "integrations": [
                "Rasterize",
                "Image OCR"
            ],
            "playbookID": "Rasterize Test",
            "fromversion": "5.0.0"
        },
        {
            "integrations": "Rasterize",
            "playbookID": "RasterizeImageTest",
            "fromversion": "5.0.0"
        },
        {
            "integrations": "Ipstack",
            "playbookID": "Ipstack_Test"
        },
        {
            "integrations": "Perch",
            "playbookID": "Perch-Test"
        },
        {
            "integrations": "Forescout",
            "playbookID": "Forescout-Test"
        },
        {
            "integrations": "GitHub",
            "playbookID": "Git_Integration-Test"
        },
        {
            "integrations": "GitHub IAM",
            "playbookID": "Github IAM - Test Playbook",
            "fromversion": "6.1.0"
        },
        {
            "integrations": "LogRhythmRest",
            "playbookID": "LogRhythm REST test"
        },
        {
            "integrations": "AlienVault USM Anywhere",
            "playbookID": "AlienVaultUSMAnywhereTest"
        },
        {
            "playbookID": "PhishLabsTestPopulateIndicators"
        },
        {
            "playbookID": "Test_HTMLtoMD"
        },
        {
            "integrations": "PhishLabs IOC",
            "playbookID": "PhishLabsIOC TestPlaybook",
            "fromversion": "4.1.0"
        },
        {
            "integrations": "vmray",
            "playbookID": "VMRay-Test"
        },
        {
            "integrations": "PerceptionPoint",
            "playbookID": "PerceptionPoint Test",
            "fromversion": "4.1.0"
        },
        {
            "integrations": "AutoFocus V2",
            "playbookID": "AutoFocus V2 test",
            "fromversion": "5.0.0",
            "timeout": 1000
        },
        {
            "playbookID": "Process Email - Generic for Rasterize"
        },
        {
            "playbookID": "Send Investigation Summary Reports - Test",
            "integrations": "EWS Mail Sender",
            "fromversion": "4.5.0",
            "memory_threshold": 100
        },
        {
            "integrations": "Anomali ThreatStream v2",
            "playbookID": "ThreatStream-Test"
        },
        {
            "integrations": "Flashpoint",
            "playbookID": "Flashpoint_event-Test"
        },
        {
            "integrations": "Flashpoint",
            "playbookID": "Flashpoint_forum-Test"
        },
        {
            "integrations": "Flashpoint",
            "playbookID": "Flashpoint_report-Test"
        },
        {
            "integrations": "Flashpoint",
            "playbookID": "Flashpoint_reputation-Test"
        },
        {
            "integrations": "BluecatAddressManager",
            "playbookID": "Bluecat Address Manager test"
        },
        {
            "integrations": "MailListener - POP3 Beta",
            "playbookID": "MailListener-POP3 - Test"
        },
        {
            "playbookID": "sumList - Test"
        },
        {
            "integrations": "VulnDB",
            "playbookID": "Test-VulnDB"
        },
        {
            "integrations": "Shodan_v2",
            "playbookID": "Test-Shodan_v2",
            "timeout": 1000
        },
        {
            "integrations": "Threat Crowd",
            "playbookID": "ThreatCrowd - Test"
        },
        {
            "integrations": "GoogleDocs",
            "playbookID": "GoogleDocs-test"
        },
        {
            "playbookID": "Request Debugging - Test",
            "fromversion": "5.0.0"
        },
        {
            "playbookID": "Test Convert file hash to corresponding hashes",
            "fromversion": "4.5.0",
            "integrations": "VirusTotal",
            "instance_names": "virus_total_general"
        },
        {
            "playbookID": "PAN-OS Query Logs For Indicators Test",
            "fromversion": "5.5.0",
            "timeout": 1500,
            "integrations": "Panorama",
            "instance_names": "palo_alto_panorama"
        },
        {
            "integrations": "Hybrid Analysis",
            "playbookID": "HybridAnalysis-Test",
            "timeout": 500,
            "fromversion": "4.1.0",
            "is_mockable": false
        },
        {
            "integrations": "Elasticsearch v2",
            "instance_names": "es_v7",
            "playbookID": "Elasticsearch_v2_test"
        },
        {
            "integrations": "ElasticsearchFeed",
            "instance_names": "es_demisto_feed",
            "playbookID": "Elasticsearch_Fetch_Demisto_Indicators_Test",
            "fromversion": "5.5.0"
        },
        {
            "integrations": "ElasticsearchFeed",
            "instance_names": "es_generic_feed",
            "playbookID": "Elasticsearch_Fetch_Custom_Indicators_Test",
            "fromversion": "5.5.0"
        },
        {
            "integrations": "Elasticsearch v2",
            "instance_names": "es_v6",
            "playbookID": "Elasticsearch_v2_test-v6"
        },
        {
            "integrations": "PolySwarm",
            "playbookID": "PolySwarm-Test"
        },
        {
            "integrations": "Kennav2",
            "playbookID": "Kenna Test"
        },
        {
            "integrations": "SecurityAdvisor",
            "playbookID": "SecurityAdvisor-Test",
            "fromversion": "4.5.0"
        },
        {
            "integrations": "Google Key Management Service",
            "playbookID": "Google-KMS-test",
            "pid_threshold": 6,
            "memory_threshold": 60
        },
        {
            "integrations": "SecBI",
            "playbookID": "SecBI - Test"
        },
        {
            "playbookID": "ExtractFQDNFromUrlAndEmail-Test"
        },
        {
            "integrations": "EWS v2",
            "playbookID": "Get EWS Folder Test",
            "fromversion": "4.5.0",
            "instance_names": "ewv2_regular",
            "timeout": 1200
        },
        {
            "integrations": "EWSO365",
            "playbookID": "EWS_O365_test",
            "fromversion": "5.0.0"
        },
        {
            "integrations": "EWSO365",
            "playbookID": "EWS_O365_send_mail_test",
            "fromversion": "5.0.0"
        },
        {
            "integrations": "QRadar_v2",
            "playbookID": "QRadar Indicator Hunting Test",
            "timeout": 600,
            "fromversion": "6.0.0"
        },
        {
            "playbookID": "SetAndHandleEmpty test",
            "fromversion": "4.5.0"
        },
        {
            "integrations": "Tanium v2",
            "playbookID": "Tanium v2 - Test"
        },
        {
            "integrations": "Office 365 Feed",
            "playbookID": "Office365_Feed_Test",
            "fromversion": "5.5.0"
        },
        {
            "integrations": "GoogleCloudTranslate",
            "playbookID": "GoogleCloudTranslate-Test",
            "pid_threshold": 9
        },
        {
            "integrations": "Infoblox",
            "playbookID": "Infoblox Test"
        },
        {
            "integrations": "BPA",
            "playbookID": "Test-BPA",
            "fromversion": "4.5.0"
        },
        {
            "playbookID": "GetValuesOfMultipleFIelds Test",
            "fromversion": "4.5.0"
        },
        {
            "playbookID": "IsInternalHostName Test",
            "fromversion": "4.5.0"
        },
        {
            "playbookID": "DigitalGuardian-Test",
            "integrations": "Digital Guardian",
            "fromversion": "5.0.0"
        },
        {
            "integrations": "SplunkPy",
            "playbookID": "Splunk Indicator Hunting Test",
            "fromversion": "5.0.0",
            "memory_threshold": 500,
            "instance_names": "use_default_handler"
        },
        {
            "integrations": "BPA",
            "playbookID": "Test-BPA_Integration",
            "fromversion": "4.5.0"
        },
        {
            "integrations": "AutoFocus Feed",
            "playbookID": "playbook-FeedAutofocus_test",
            "fromversion": "5.5.0"
        },
        {
            "integrations": "AutoFocus Daily Feed",
            "playbookID": "playbook-FeedAutofocus_daily_test",
            "fromversion": "5.5.0"
        },
        {
            "integrations": "PaloAltoNetworks_PrismaCloudCompute",
            "playbookID": "PaloAltoNetworks_PrismaCloudCompute-Test"
        },
        {
            "integrations": "Recorded Future Feed",
            "playbookID": "RecordedFutureFeed - Test",
            "timeout": 1000,
            "fromversion": "5.5.0",
            "memory_threshold": 86
        },
        {
            "integrations": "Expanse",
            "playbookID": "test-Expanse-Playbook",
            "fromversion": "5.0.0"
        },
        {
            "integrations": "Expanse",
            "playbookID": "test-Expanse",
            "fromversion": "5.0.0"
        },
        {
            "integrations": "DShield Feed",
            "playbookID": "playbook-DshieldFeed_test",
            "fromversion": "5.5.0",
            "is_mockable": false
        },
        {
            "integrations": "AlienVault Reputation Feed",
            "playbookID": "AlienVaultReputationFeed_Test",
            "fromversion": "5.5.0",
            "memory_threshold": 190
        },
        {
            "integrations": "BruteForceBlocker Feed",
            "playbookID": "playbook-BruteForceBlocker_test",
            "fromversion": "5.5.0",
            "memory_threshold": 190
        },
        {
            "integrations": "Carbon Black Enterprise EDR",
            "playbookID": "Carbon Black Enterprise EDR Test",
            "fromversion": "5.0.0"
        },
        {
            "integrations": "MongoDB Key Value Store",
            "playbookID": "MongoDB KeyValueStore - Test",
            "pid_threshold": 12,
            "fromversion": "5.0.0"
        },
        {
            "integrations": "MongoDB Log",
            "playbookID": "MongoDBLog - Test",
            "pid_threshold": 12,
            "fromversion": "5.0.0"
        },
        {
            "integrations": "Google Chronicle Backstory",
            "playbookID": "Google Chronicle Backstory Asset - Test",
            "fromversion": "5.0.0"
        },
        {
            "integrations": "Google Chronicle Backstory",
            "playbookID": "Google Chronicle Backstory IOC Details - Test",
            "fromversion": "5.0.0"
        },
        {
            "integrations": "Google Chronicle Backstory",
            "playbookID": "Google Chronicle Backstory List Alerts - Test",
            "fromversion": "5.0.0"
        },
        {
            "integrations": "Google Chronicle Backstory",
            "playbookID": "Google Chronicle Backstory List IOCs - Test",
            "fromversion": "5.0.0"
        },
        {
            "integrations": "Google Chronicle Backstory",
            "playbookID": "Google Chronicle Backstory Reputation - Test",
            "fromversion": "5.0.0"
        },
        {
            "integrations": "Google Chronicle Backstory",
            "playbookID": "Google Chronicle Backstory List Events - Test",
            "fromversion": "5.0.0"
        },
        {
            "integrations": "Feodo Tracker IP Blocklist Feed",
            "instance_names": "feodo_tracker_ip_currently__active",
            "playbookID": "playbook-feodotrackeripblock_test",
            "fromversion": "5.5.0"
        },
        {
            "integrations": "Feodo Tracker IP Blocklist Feed",
            "instance_names": "feodo_tracker_ip_30_days",
            "playbookID": "playbook-feodotrackeripblock_test",
            "fromversion": "5.5.0"
        },
        {
            "integrations": "Code42",
            "playbookID": "Code42-Test",
            "fromversion": "5.0.0",
            "timeout": 600
        },
        {
            "playbookID": "Code42 File Search Test",
            "integrations": "Code42",
            "fromversion": "5.0.0"
        },
        {
            "playbookID": "FetchIndicatorsFromFile-test",
            "fromversion": "5.5.0"
        },
        {
            "integrations": "RiskSense",
            "playbookID": "RiskSense Get Apps - Test"
        },
        {
            "integrations": "RiskSense",
            "playbookID": "RiskSense Get Host Detail - Test"
        },
        {
            "integrations": "RiskSense",
            "playbookID": "RiskSense Get Host Finding Detail - Test"
        },
        {
            "integrations": "RiskSense",
            "playbookID": "RiskSense Get Hosts - Test"
        },
        {
            "integrations": "RiskSense",
            "playbookID": "RiskSense Get Host Findings - Test"
        },
        {
            "integrations": "RiskSense",
            "playbookID": "RiskSense Get Unique Cves - Test"
        },
        {
            "integrations": "RiskSense",
            "playbookID": "RiskSense Get Unique Open Findings - Test"
        },
        {
            "integrations": "RiskSense",
            "playbookID": "RiskSense Get Apps Detail - Test"
        },
        {
            "integrations": "RiskSense",
            "playbookID": "RiskSense Apply Tag - Test"
        },
        {
            "integrations": "Indeni",
            "playbookID": "Indeni_test",
            "fromversion": "5.0.0"
        },
        {
            "integrations": "SafeBreach v2",
            "playbookID": "playbook-SafeBreach-Test",
            "fromversion": "5.5.0"
        },
        {
            "playbookID": "DbotPredictOufOfTheBoxTest",
            "fromversion": "4.5.0",
            "timeout": 1000
        },
        {
            "integrations": "AlienVault OTX TAXII Feed",
            "playbookID": "playbook-feedalienvaultotx_test",
            "fromversion": "5.5.0"
        },
        {
            "playbookID": "ExtractDomainAndFQDNFromUrlAndEmail-Test",
            "fromversion": "5.5.0"
        },
        {
            "integrations": "Cortex Data Lake",
            "playbookID": "Cortex Data Lake Test",
            "instance_names": "cdl_prod",
            "fromversion": "4.5.0"
        },
        {
            "integrations": "Cortex Data Lake",
            "playbookID": "Cortex Data Lake Test",
            "instance_names": "cdl_dev",
            "fromversion": "4.5.0"
        },
        {
            "integrations": "MongoDB",
            "playbookID": "MongoDB - Test"
        },
        {
            "integrations": "DNSDB_v2",
            "playbookID": "DNSDB-Test",
            "fromversion": "5.0.0"
        },
        {
            "playbookID": "DBotCreatePhishingClassifierV2FromFile-Test",
            "timeout": 60000,
            "fromversion": "4.5.0"
        },
        {
            "integrations": "IBM Resilient Systems",
            "playbookID": "IBM Resilient Systems Test"
        },
        {
            "integrations": [
                "Prisma Access",
                "Prisma Access Egress IP feed"
            ],
            "playbookID": "Prisma_Access_Egress_IP_Feed-Test",
            "timeout": 60000,
            "fromversion": "5.5.0",
            "nightly": true
        },
        {
            "integrations": "Prisma Access",
            "playbookID": "Prisma_Access-Test",
            "timeout": 60000,
            "fromversion": "5.5.0",
            "nightly": true
        },
        {
            "playbookID": "EvaluateMLModllAtProduction-Test",
            "fromversion": "4.5.0"
        },
        {
            "integrations": "GCP Whitelist Feed",
            "playbookID": "GCPWhitelist_Feed_Test",
            "fromversion": "5.5.0"
        },
        {
            "integrations": "Azure AD Connect Health Feed",
            "playbookID": "FeedAzureADConnectHealth_Test",
            "fromversion": "5.5.0"
        },
        {
            "integrations": "Zoom Feed",
            "playbookID": "FeedZoom_Test",
            "fromversion": "5.5.0"
        },
        {
            "playbookID": "PCAP Analysis Test",
            "integrations": [
                "ipinfo",
                "WildFire-v2"
            ],
            "fromversion": "5.0.0",
            "timeout": 1200
        },
        {
            "integrations": "Workday",
            "playbookID": "Workday - Test",
            "fromversion": "5.0.0",
            "timeout": 600
        },
        {
            "integrations": "Unit42 Feed",
            "playbookID": "Unit42 Feed - Test",
            "fromversion": "5.5.0",
            "timeout": 600
        },
        {
            "integrations": "CrowdStrikeMalquery",
            "playbookID": "CrowdStrikeMalquery-Test",
            "fromversion": "5.0.0",
            "timeout": 2500
        },
        {
            "integrations": "Sixgill_Darkfeed",
            "playbookID": "Sixgill-Darkfeed_Test",
            "fromversion": "5.5.0"
        },
        {
            "playbookID": "hashIncidentFields-test",
            "fromversion": "4.5.0",
            "timeout": 60000
        },
        {
            "integrations": "RSA Archer v2",
            "playbookID": "Archer v2 - Test",
            "fromversion": "5.0.0"
        },
        {
            "integrations": "WootCloud",
            "playbookID": "TestWootCloudPlaybook",
            "fromversion": "5.0.0"
        },
        {
            "integrations": "Ivanti Heat",
            "playbookID": "Ivanti Heat - Test"
        },
        {
            "integrations": "MicrosoftCloudAppSecurity",
            "playbookID": "MicrosoftCloudAppSecurity-Test"
        },
        {
            "integrations": "Blueliv ThreatCompass",
            "playbookID": "Blueliv_ThreatCompass_test",
            "fromversion": "5.0.0"
        },
        {
            "playbookID": "IncreaseIncidentSeverity-Test",
            "fromversion": "5.0.0"
        },
        {
            "integrations": "TrendMicro Cloud App Security",
            "playbookID": "playbook_TrendmicroCAS_Test",
            "fromversion": "5.0.0",
            "timeout": 300
        },
        {
            "playbookID": "IfThenElse-Test",
            "fromversion": "5.0.0"
        },
        {
            "integrations": "Imperva WAF",
            "playbookID": "Imperva WAF - Test"
        },
        {
            "integrations": "CheckPointFirewall_v2",
            "playbookID": "checkpoint-testplaybook",
            "timeout": 500,
            "nightly": true
        },
        {
            "playbookID": "FailedInstances - Test",
            "integrations": "Whois",
            "fromversion": "4.5.0"
        },
        {
            "integrations": "F5 ASM",
            "playbookID": "playbook-F5_ASM-Test",
            "timeout": 600,
            "fromversion": "5.0.0",
            "nightly": true
        },
        {
            "playbookID": "Hatching Triage - Detonate File",
            "integrations": "Hatching Triage",
            "fromversion": "5.5.0"
        },
        {
            "integrations": "Rundeck",
            "playbookID": "Rundeck_test",
            "fromversion": "5.5.0",
            "is_mockable": false
        },
        {
            "playbookID": "Field polling test",
            "timeout": 600,
            "fromversion": "5.0.0"
        },
        {
            "integrations": "Generic Webhook",
            "playbookID": "Generic Webhook - Test",
            "fromversion": "5.5.0"
        },
        {
            "integrations": "Palo Alto Networks Enterprise DLP",
            "playbookID": "Palo_Alto_Networks_Enterprise_DLP - Test",
            "fromversion": "5.0.0"
        },
        {
            "integrations": "Cryptocurrency",
            "playbookID": "Cryptocurrency-Test",
            "is_mockable": false
        },
        {
            "integrations": "Public DNS Feed",
            "playbookID": "Public_DNS_Feed_Test",
            "fromversion": "5.5.0"
        },
        {
            "integrations": "BitcoinAbuse",
            "playbookID": "BitcoinAbuse-test",
            "fromversion": "5.5.0"
        },
        {
            "integrations": "ExpanseV2",
            "playbookID": "ExpanseV2 Test",
            "fromversion": "6.0.0"
        },
        {
            "integrations": "FeedExpanse",
            "playbookID": "Feed Expanse Test",
            "fromversion": "6.0.0"
        },
        {
            "integrations": "MicrosoftGraphIdentityandAccess",
            "playbookID": "Identity & Access test playbook"
        },
        {
            "integrations": "MicrosoftPolicyAndComplianceAuditLog",
            "playbookID": "Audit Log - Test"
        },
        {
            "integrations": "Nutanix Hypervisor",
            "playbookID": "Nutanix-test"
        },
        {
            "integrations": "MicrosoftGraphApplications",
            "playbookID": "MSGraph Applications Test"
        },
        {
            "integrations": "EWS Extension Online Powershell v2",
            "playbookID": "EWS Extension: Powershell Online V2 Test",
            "fromversion": "6.0.0",
            "toversion": "6.0.9",
            "timeout": 250
        },
        {
            "playbookID": "CreateCertificate-Test",
            "fromversion": "5.5.0"
        },
        {
            "integrations": "LogPoint SIEM Integration",
            "playbookID": "LogPoint SIEM Integration - Test Playbook 1"
        },
        {
            "integrations": "LogPoint SIEM Integration",
            "playbookID": "LogPoint SIEM Integration - Test Playbook 2"
        },
        {
            "integrations": "Cisco Stealthwatch",
            "fromversion": "5.5.0",
            "playbookID": "Cisco Stealthwatch Test"
        },
        {
            "integrations": "cymulate_v2",
            "playbookID": "Cymulate V2 Test",
            "fromversion": "6.0.0"
        },
        {
            "integrations": "OpenCTI",
            "playbookID": "OpenCTI Test",
            "fromversion": "5.0.0"
        },
        {
<<<<<<< HEAD
            "integrations": "VirusTotal - Premium (API v3)",
            "playbookID": "VirusTotal Premium v3 TestPlaybook",
            "fromversion": "5.5.0"
=======
            "integrations": "Microsoft Graph API",
            "playbookID": "Microsoft Graph API - Test",
            "fromversion": "5.0.0"
>>>>>>> 967b35c2
        }
    ],
    "skipped_tests": {
        "Github IAM - Test Playbook": "Issue 32383",
        "Calculate Severity - Standard - Test": "Issue 32715",
        "Calculate Severity - Generic v2 - Test": "Issue 32716",
        "Workday - Test": "No credentials Issue 29595",
        "Protectwise-Test": "Issue 28168",
        "Phishing Classifier V2 ML Test": "Issue 26066",
        "RedLockTest": "Issue 24600",
        "SentinelOne V2 - test": "Issue 24933",
        "TestDedupIncidentsPlaybook": "Issue 24344",
        "CreateIndicatorFromSTIXTest": "Issue 24345",
        "Endpoint data collection test": "Uses a deprecated playbook called Endpoint data collection",
        "Prisma_Access_Egress_IP_Feed-Test": "unskip after we will get Prisma Access instance - Issue 27112",
        "Prisma_Access-Test": "unskip after we will get Prisma Access instance - Issue 27112",
        "Test-Shodan_v2": "Issue 23370",
        "Symantec Deepsight Test": "Issue 22971",
        "TestProofpointFeed": "Issue 22229",
        "Git_Integration-Test": "Issue 20029",
        "Symantec Data Loss Prevention - Test": "Issue 20134",
        "NetWitness Endpoint Test": "Issue 19878",
        "InfoArmorVigilanteATITest": "Test issue 17358",
        "ArcSight Logger test": "Issue 19117",
        "3da2e31b-f114-4d7f-8702-117f3b498de9": "Issue 19837",
        "d66e5f86-e045-403f-819e-5058aa603c32": "pr 3220",
        "RecordedFutureFeed - Test": "Issue 18922",
        "IntSights Mssp Test": "Issue #16351",
        "fd93f620-9a2d-4fb6-85d1-151a6a72e46d": "Issue 19854",
        "Test Playbook TrendMicroDDA": "Issue 16501",
        "ssdeepreputationtest": "Issue #20953",
        "C2sec-Test": "Issue #21633",
        "Create Phishing Classifier V2 ML Test": "Issue 26341",
        "DBotCreatePhishingClassifierV2FromFile-Test": "Issue 26456",
        "ThreatConnect v2 - Test": "Issue 26782",
        "Email Address Enrichment - Generic v2.1 - Test": "Issue 26785",
        "Tanium v2 - Test": "Issue 26822",
        "hashIncidentFields-test": "Issue 26850",
        "Fidelis Elevate Network": "Issue 26453",
        "Cortex XDR - IOC - Test": "Issue 25598",
        "Cherwell Example Scripts - test": "Issue 27107",
        "Cherwell - test": "Issue 26780",
        "PAN-OS Query Logs For Indicators Test": "Issue 28753",
        "TCPUtils-Test": "Issue 29677",
        "Polygon-Test": "Issue 29060",
        "AttackIQ - Test": "Issue 29774",
        "Azure Compute - Test": "Issue 28056",
        "forcepoint test": "Issue 28043",
        "CanaryTools Test": "Issue 30796",
        "Test-VulnDB": "Issue 30875",
        "Malware Domain List Active IPs Feed Test": "Issue 30878",
        "CuckooTest": "Issue 25601",
        "PhishlabsIOC_DRP-Test": "Issue 29589",
        "Carbon Black Live Response Test": "Issue 28237",
        "Carbon Black Enterprise Protection V2 Test": "Issue 32322",
        "Google_Vault-Search_And_Display_Results_test": "Issue 24348",
        "FeedThreatConnect-Test": "Issue 32317",
        "HelloWorldPremium_Scan-Test": "Issue 32512",
        "ThreatMiner-Test": "Issue 32688",
        "Palo_Alto_Networks_Enterprise_DLP - Test": "Issue 32568",
        "JoeSecurityTestDetonation": "Issue 25650",
        "JoeSecurityTestPlaybook": "Issue 25649",
        "Cortex Data Lake Test": "Issue 24346",
        "Phishing - Core - Test - Incident Starter": "Issue 26784",
        "Test Playbook McAfee ATD": "Issue 33409",
        "Detonate Remote File From URL -McAfee-ATD - Test": "Issue 33407",
        "Test Playbook McAfee ATD Upload File": "Issue 33408",
        "Extract Indicators From File - Generic v2 - Test": "Issue 30071",
        "Kenna Test": "Missing data",
        "Trend Micro Apex - Test": "Issue 27280",
        "Create ServiceNow Ticket and Mirror Test": "Issue 30587",
        "Field polling test": "Issue 33951",
        "palo_alto_panorama_test_pb": "Issue 34371",
        "Microsoft Defender - ATP - Indicators Test": "Issue 29279",
        "Active Directory - Get User Manager Details - Test": "Issue 25604",
        "GSuiteAdmin-Test": "Issue 34784",
        "Slack Test Playbook": "Issue 33448",
        "O365-SecurityAndCompliance-ContextResults-Test": "Issue 34482",
        "test playbook - QRadarCorrelations For V2": "Issue 30876",
        "Test-BPA": "Issue 28406",
        "Test-BPA_Integration": "Issue 28236",
        "pyEWS_Test": "Issue 27942",
        "EWS search-mailbox test": "Issue 27943",
        "EWS Public Folders Test": "Issue 27941"
    },
    "skipped_integrations": {
        "_comment1": "~~~ NO INSTANCE ~~~",
        "ServiceDeskPlus (On-Premise)": "No instance",
        "Forcepoint": "instance issues. Issue 28043",
        "ZeroFox": "Issue 29284",
        "Symantec Management Center": "Issue 23960",
        "Traps": "Issue 24122",
        "Fidelis Elevate Network": "Issue 26453",
        "CrowdStrike Falcon X": "Issue 26209",
        "ArcSight Logger": "Issue 19117",
        "Sophos Central": "No instance",
        "MxToolBox": "No instance",
        "Prisma Access": "Instance will be provided soon by Lior and Prasen - Issue 27112",
        "AlphaSOC Network Behavior Analytics": "No instance",
        "IsItPhishing": "No instance",
        "Verodin": "No instance",
        "EasyVista": "No instance",
        "Pipl": "No instance",
        "Moloch": "No instance",
        "Twilio": "No instance",
        "Zendesk": "No instance",
        "GuardiCore": "No instance",
        "Nessus": "No instance",
        "Cisco CloudLock": "No instance",
        "SentinelOne": "No instance",
        "Vectra v2": "No instance",
        "AWS - IAM": "Issue 21401",
        "GoogleCloudSCC": "No instance, outsourced",
        "FortiGate": "License expired, and not going to get one (issue 14723)",
        "Attivo Botsink": "no instance, not going to get it",
        "VMware": "no License, and probably not going to get it",
        "AWS Sagemaker": "License expired, and probably not going to get it",
        "Symantec MSS": "No instance, probably not going to get it (issue 15513)",
        "Google Cloud Compute": "Can't test yet",
        "FireEye ETP": "No instance",
        "ProofpointTAP_v2": "No instance",
        "remedy_sr_beta": "No instance",
        "fireeye": "Issue 19839",
        "Remedy On-Demand": "Issue 19835",
        "Check Point": "Issue 18643",
        "CheckPointFirewall_v2": "Issue 18643",
        "Preempt": "Issue 20268",
        "Jask": "Issue 18879",
        "vmray": "Issue 18752",
        "Anomali ThreatStream v2": "Issue 19182",
        "Anomali ThreatStream": "Issue 19182",
        "SCADAfence CNM": "Issue 18376",
        "ArcSight ESM v2": "Issue #18328",
        "AlienVault USM Anywhere": "Issue #18273",
        "Dell Secureworks": "No instance",
        "Netskope": "instance is down",
        "Service Manager": "Expired license",
        "carbonblackprotection": "License expired",
        "icebrg": "Issue 14312",
        "Freshdesk": "Trial account expired",
        "Threat Grid": "Issue 16197",
        "Kafka V2": "Can not connect to instance from remote",
        "Check Point Sandblast": "Issue 15948",
        "Remedy AR": "getting 'Not Found' in test button",
        "Salesforce": "Issue 15901",
        "Zscaler": "Issue 17784",
        "RedCanary": "License expired",
        "ANYRUN": "No instance",
        "Snowflake": "Looks like account expired, needs looking into",
        "Cisco Spark": "Issue 18940",
        "Phish.AI": "Issue 17291",
        "MaxMind GeoIP2": "Issue 18932.",
        "Exabeam": "Issue 19371",
        "PaloAltoNetworks_PrismaCloudCompute": "Issue 27112",
        "IBM Resilient Systems": "Issue 23722",
        "Ivanti Heat": "Issue 26259",
        "AWS - Athena - Beta": "Issue 19834",
        "SNDBOX": "Issue 28826",
        "Workday": "License expired Issue: 29595",
        "FireEyeFeed": "License expired Issue: 31838",
        "Akamai WAF": "Issue 32318",
        "FraudWatch": "Issue 34299",
        "Cisco Stealthwatch": "No instance - developed by Qmasters",
        "_comment2": "~~~ UNSTABLE ~~~",
        "Tenable.sc": "unstable instance",
        "ThreatConnect v2": "unstable instance",
        "Infoblox": "Unstable instance, issue 25651",
        "_comment3": "~~~ QUOTA ISSUES ~~~",
        "XFE_v2": "Required proper instance, otherwise we get quota errors",
        "Lastline": "issue 20323",
        "Google Resource Manager": "Cannot create projects because have reached allowed quota.",
        "Looker": "Warehouse 'DEMO_WH' cannot be resumed because resource monitor 'LIMITER' has exceeded its quota.",
        "Ipstack": "Issue 26266",
        "_comment4": "~~~ OTHER ~~~",
        "Pentera": "authentication method will not work with testing",
        "AlienVault OTX TAXII Feed": "Issue 29197",
        "EclecticIQ Platform": "Issue 8821",
        "Zoom": "Issue 19832",
        "Forescout": "Can only be run from within PANW network. Look in keeper for - Demisto in the LAB",
        "FortiManager": "Can only be run within PANW network",
        "HelloWorldSimple": "This is just an example integration - no need for test",
        "TestHelloWorldPlaybook": "This is just an example integration - no need for test",
        "Lastline v2": "Temporary skipping, due to quota issues, in order to merge a PR",
        "AttackIQFireDrill": "License issues #29774",
        "Tanium": "Issue 33974",
        "Tanium Threat Response": "Issue 35302"
    },
    "nightly_integrations": [
        "Lastline v2",
        "TruSTAR",
        "VulnDB"
    ],
    "unmockable_integrations": {
        "EwsExtension": "Powershell does not support proxy",
        "EWS Extension Online Powershell v2": "Powershell does not support proxy/ssl",
        "Office 365 Feed": "Client sends a unique uuid as first request of every run",
        "AzureWAF": "Has a command that sends parameters in the path",
        "HashiCorp Vault": "Has a command that sends parameters in the path",
        "urlscan.io": "Uses data that comes in the headers",
        "CloudConvert": "has a command that uploads a file (!cloudconvert-upload)",
        "Symantec Messaging Gateway": "Test playbook uses a random string",
        "Cylance Protect": "Test playbook (get_file_sample_by_hash_-_cylance_protect_-_test) downloads a file",
        "AlienVault OTX TAXII Feed": "Client from 'cabby' package generates uuid4 in the request",
        "Generic Webhook": "Does not send HTTP traffic",
        "Microsoft Endpoint Configuration Manager": "Uses Microsoft winRM",
        "SecurityIntelligenceServicesFeed": "Need proxy configuration in server",
        "BPA": "Playbook using GenericPolling which is inconsistent",
        "XsoarPowershellTesting": "Integration which not use network.",
        "Mail Listener v2": "Integration has no proxy checkbox",
        "Cortex XDR - IOC": "'Cortex XDR - IOC - Test' is using also the fetch indicators which is not working in proxy mode",
        "SecurityAndCompliance": "Integration doesn't support proxy",
        "Cherwell": "Submits a file - tests that send files shouldn't be mocked",
        "Maltiverse": "issue 24335",
        "ActiveMQ": "stomp sdk not supporting proxy.",
        "MITRE ATT&CK": "Using taxii2client package",
        "MongoDB": "Our instance not using SSL",
        "Cortex Data Lake": "Integration requires SSL",
        "Google Key Management Service": "The API requires an SSL secure connection to work.",
        "McAfee ESM-v10": "we have multiple instances with same test playbook, mock recording are per playbook so it keeps failing the playback step",
        "SplunkPy": "we have multiple instances with same test playbook, mock recording are per playbook so it keeps failing the playback step",
        "mysql": "Does not use http",
        "SlackV2": "Integration requires SSL",
        "Whois": "Mocks does not support sockets",
        "Panorama": "Exception: Proxy process took to long to go up. https://circleci.com/gh/demisto/content/24826",
        "Image OCR": "Does not perform network traffic",
        "Server Message Block (SMB) v2": "Does not perform http communication",
        "Active Directory Query v2": "Does not perform http communication",
        "dnstwist": "Does not perform http communication",
        "Generic SQL": "Does not perform http communication",
        "PagerDuty v2": "Integration requires SSL",
        "TCPIPUtils": "Integration requires SSL",
        "Luminate": "Integration has no proxy checkbox",
        "Shodan": "Integration has no proxy checkbox",
        "Google BigQuery": "Integration has no proxy checkbox",
        "ReversingLabs A1000": "Checking",
        "Check Point": "Checking",
        "okta": "Test Module failing, suspect it requires SSL",
        "Okta v2": "dynamic test, need to revisit and better avoid conflicts",
        "Awake Security": "Checking",
        "ArcSight ESM v2": "Checking",
        "Phish.AI": "Checking",
        "Intezer": "Nightly - Checking",
        "ProtectWise": "Nightly - Checking",
        "google-vault": "Nightly - Checking",
        "McAfee NSM": "Nightly - Checking",
        "Forcepoint": "Nightly - Checking",
        "palo_alto_firewall": "Need to check test module",
        "Signal Sciences WAF": "error with certificate",
        "google": "'unsecure' parameter not working",
        "EWS Mail Sender": "Inconsistent test (playback fails, record succeeds)",
        "ReversingLabs Titanium Cloud": "No Unsecure checkbox. proxy trying to connect when disabled.",
        "Recorded Future": "might be dynamic test",
        "AlphaSOC Wisdom": "Test module issue",
        "RedLock": "SSL Issues",
        "Microsoft Graph User": "Test direct access to oproxy",
        "Azure Security Center v2": "Test direct access to oproxy",
        "Azure Compute v2": "Test direct access to oproxy",
        "AWS - CloudWatchLogs": "Issue 20958",
        "AWS - Athena - Beta": "Issue 24926",
        "AWS - CloudTrail": "Issue 24926",
        "AWS - Lambda": "Issue 24926",
        "AWS Sagemaker": "Issue 24926",
        "Gmail Single User": "googleclient sdk has time based challenge exchange",
        "Gmail": "googleclient sdk has time based challenge exchange",
        "GSuiteAdmin": "googleclient sdk has time based challenge exchange",
        "GoogleCloudTranslate": "google translate sdk does not support proxy",
        "Google Chronicle Backstory": "SDK",
        "Google Vision AI": "SDK",
        "Google Cloud Compute": "googleclient sdk has time based challenge exchange",
        "Google Cloud Functions": "googleclient sdk has time based challenge exchange",
        "GoogleDocs": "googleclient sdk has time based challenge exchange",
        "GooglePubSub": "googleclient sdk has time based challenge exchange",
        "Google Resource Manager": "googleclient sdk has time based challenge exchange",
        "Google Cloud Storage": "SDK",
        "GoogleCalendar": "googleclient sdk has time based challenge exchange",
        "GoogleDrive": "googleclient sdk has time based challenge exchange",
        "Syslog Sender": "syslog",
        "syslog": "syslog",
        "MongoDB Log": "Our instance not using SSL",
        "MongoDB Key Value Store": "Our instance not using SSL",
        "GoogleKubernetesEngine": "SDK",
        "TAXIIFeed": "Cannot use proxy",
        "EWSO365": "oproxy dependent",
        "MISP V2": "Cleanup process isn't performed as expected."
    },
    "parallel_integrations": [
        "AWS - EC2",
        "Amazon DynamoDB",
        "AWS - ACM",
        "Cryptocurrency",
        "SNDBOX",
        "Whois",
        "Rasterize",
        "CVE Search v2",
        "VulnDB",
        "CheckPhish",
        "Tanium",
        "LogRhythmRest",
        "ipinfo",
        "Demisto REST API",
        "syslog",
        "ElasticsearchFeed",
        "MITRE ATT&CK",
        "Microsoft Intune Feed",
        "JSON Feed",
        "Plain Text Feed",
        "Fastly Feed",
        "Malware Domain List Active IPs Feed",
        "Blocklist_de Feed",
        "Cloudflare Feed",
        "AzureFeed",
        "SpamhausFeed",
        "Cofense Feed",
        "Bambenek Consulting Feed",
        "AWS Feed",
        "CSVFeed",
        "ProofpointFeed",
        "abuse.ch SSL Blacklist Feed",
        "TAXIIFeed",
        "Office 365 Feed",
        "AutoFocus Feed",
        "Recorded Future Feed",
        "DShield Feed",
        "AlienVault Reputation Feed",
        "BruteForceBlocker Feed",
        "Feodo Tracker IP Blocklist Feed",
        "AlienVault OTX TAXII Feed",
        "Prisma Access Egress IP feed",
        "Lastline v2",
        "McAfee DXL",
        "GCP Whitelist Feed",
        "Cortex Data Lake",
        "Mail Listener v2"
    ],
    "docker_thresholds": {
        "_comment": "Add here docker images which are specific to an integration and require a non-default threshold (such as rasterize or ews). That way there is no need to define this multiple times. You can specify full image name with version or without.",
        "images": {
            "demisto/chromium": {
                "pid_threshold": 11
            },
            "demisto/py-ews:2.0": {
                "memory_threshold": 150
            },
            "demisto/pymisp:1.0.0.52": {
                "memory_threshold": 150
            },
            "demisto/pytan": {
                "pid_threshold": 11
            },
            "demisto/google-k8s-engine:1.0.0.9467": {
                "pid_threshold": 11
            },
            "demisto/threatconnect-tcex": {
                "pid_threshold": 11
            },
            "demisto/taxii2": {
                "pid_threshold": 11
            },
            "demisto/pwsh-infocyte": {
                "pid_threshold": 24,
                "memory_threshold": 140
            },
            "demisto/pwsh-exchange": {
                "pid_threshold": 24,
                "memory_threshold": 140
            },
            "demisto/powershell": {
                "pid_threshold": 24,
                "memory_threshold": 140
            },
            "demisto/powershell-ubuntu": {
                "pid_threshold": 40,
                "memory_threshold": 200
            }
        }
    }
}<|MERGE_RESOLUTION|>--- conflicted
+++ resolved
@@ -3222,26 +3222,25 @@
             "fromversion": "5.5.0",
             "playbookID": "Cisco Stealthwatch Test"
         },
-        {
-            "integrations": "cymulate_v2",
-            "playbookID": "Cymulate V2 Test",
+		{
+			"integrations": "cymulate_v2",
+			"playbookID": "Cymulate V2 Test",
             "fromversion": "6.0.0"
-        },
+		},
         {
             "integrations": "OpenCTI",
             "playbookID": "OpenCTI Test",
             "fromversion": "5.0.0"
         },
         {
-<<<<<<< HEAD
+            "integrations": "Microsoft Graph API",
+            "playbookID": "Microsoft Graph API - Test",
+            "fromversion": "5.0.0"
+        },
+        {
             "integrations": "VirusTotal - Premium (API v3)",
             "playbookID": "VirusTotal Premium v3 TestPlaybook",
             "fromversion": "5.5.0"
-=======
-            "integrations": "Microsoft Graph API",
-            "playbookID": "Microsoft Graph API - Test",
-            "fromversion": "5.0.0"
->>>>>>> 967b35c2
         }
     ],
     "skipped_tests": {
@@ -3328,6 +3327,7 @@
         "EWS Public Folders Test": "Issue 27941"
     },
     "skipped_integrations": {
+        
         "_comment1": "~~~ NO INSTANCE ~~~",
         "ServiceDeskPlus (On-Premise)": "No instance",
         "Forcepoint": "instance issues. Issue 28043",
@@ -3405,16 +3405,19 @@
         "Akamai WAF": "Issue 32318",
         "FraudWatch": "Issue 34299",
         "Cisco Stealthwatch": "No instance - developed by Qmasters",
+        
         "_comment2": "~~~ UNSTABLE ~~~",
         "Tenable.sc": "unstable instance",
         "ThreatConnect v2": "unstable instance",
         "Infoblox": "Unstable instance, issue 25651",
+        
         "_comment3": "~~~ QUOTA ISSUES ~~~",
         "XFE_v2": "Required proper instance, otherwise we get quota errors",
         "Lastline": "issue 20323",
         "Google Resource Manager": "Cannot create projects because have reached allowed quota.",
         "Looker": "Warehouse 'DEMO_WH' cannot be resumed because resource monitor 'LIMITER' has exceeded its quota.",
         "Ipstack": "Issue 26266",
+        
         "_comment4": "~~~ OTHER ~~~",
         "Pentera": "authentication method will not work with testing",
         "AlienVault OTX TAXII Feed": "Issue 29197",
@@ -3577,6 +3580,7 @@
         "Mail Listener v2"
     ],
     "docker_thresholds": {
+        
         "_comment": "Add here docker images which are specific to an integration and require a non-default threshold (such as rasterize or ews). That way there is no need to define this multiple times. You can specify full image name with version or without.",
         "images": {
             "demisto/chromium": {
