{
    "testTimeout": 160,
    "testInterval": 20,
    "tests": [
        {
            "integrations": "Tanium Threat Response",
            "playbookID": "Tanium Threat Response Test"
        },
        {
            "integrations": ["Syslog Sender", "syslog"],
            "playbookID": "Test Syslog",
            "fromversion": "5.5.0",
            "timeout": 1000
        },
        {
            "integrations": "Cisco Firepower",
            "playbookID": "Cisco Firepower - Test",
            "timeout": 1000,
            "fromversion": "5.0.0"
        },
        {
            "integrations": "JSON Feed",
            "playbookID": "JSON_Feed_Test",
            "fromversion": "5.5.0"
        },
        {
            "integrations": "Plain Text Feed",
            "playbookID": "PlainText Feed - Test",
            "fromversion": "5.5.0"
        },
        {
            "integrations": "Silverfort",
            "playbookID": "Silverfort-test",
            "fromversion": "5.0.0"
        },
        {
            "integrations": "Fastly Feed",
            "playbookID": "Fastly Feed Test",
            "fromversion": "5.5.0"
        },
        {
            "integrations": "Malware Domain List Active IPs Feed",
            "playbookID": "Malware Domain List Active IPs Feed Test",
            "fromversion": "5.5.0"
        },
        {
            "integrations": "Claroty",
            "playbookID": "Claroty - Test",
            "fromversion": "5.0.0"
        },
        {
            "integrations": "Trend Micro Apex",
            "playbookID": "Trend Micro Apex - Test"
        },
        {
            "integrations": "Blocklist_de Feed",
            "playbookID": "Blocklist_de - Test",
            "fromversion": "5.5.0"
        },
        {
            "integrations": "Cloudflare Feed",
            "playbookID": "cloudflare - Test",
            "fromversion": "5.5.0"
        },
        {
            "integrations": "AzureFeed",
            "playbookID": "AzureFeed - Test",
            "fromversion": "5.5.0"
        },
         {
            "playbookID": "CreateIndicatorFromSTIXTest",
             "fromversion": "5.0.0"
         },
         {
            "integrations": "SpamhausFeed",
            "playbookID": "Spamhaus_Feed_Test",
            "fromversion": "5.5.0"
        },
        {
            "integrations": "Cofense Feed",
            "playbookID": "TestCofenseFeed",
            "fromversion": "5.5.0"
        },
        {
            "integrations": "Bambenek Consulting Feed",
            "playbookID": "BambenekConsultingFeed_Test",
            "fromversion": "5.5.0"
        },
        {
            "integrations": "AWS Feed",
            "playbookID": "AWS Feed Test",
            "fromversion": "5.5.0"
        },
        {
            "integrations": "Digital Defense FrontlineVM",
            "playbookID": "Digital Defense FrontlineVM - Scan Asset Not Recently Scanned Test"
        },
        {
            "integrations": "Digital Defense FrontlineVM",
            "playbookID": "Digital Defense FrontlineVM - Test Playbook"
        },
        {
            "integrations": "CSVFeed",
            "playbookID": "CSV_Feed_Test",
            "fromversion": "5.5.0"
        },
        {
            "integrations": "ProofpointFeed",
            "playbookID": "TestProofpointFeed",
            "fromversion": "5.5.0"
        },
        {
            "integrations": "Digital Shadows",
            "playbookID": "Digital Shadows - Test"
        },
        {
            "integrations": "Azure Compute v2",
            "playbookID": "Azure Compute - Test",
            "instance_names": "ms_azure_compute_dev"
        },
        {
            "integrations": "Azure Compute v2",
            "playbookID": "Azure Compute - Test",
            "instance_names": "ms_azure_compute_prod"
        },
        {
            "integrations": "Symantec Data Loss Prevention",
            "playbookID": "Symantec Data Loss Prevention - Test",
            "fromversion": "4.5.0"
        },
        {
            "integrations": "Lockpath KeyLight v2",
            "playbookID": "Keylight v2 - Test"
        },
        {
            "integrations": "Azure Security Center v2",
            "playbookID": "Azure SecurityCenter - Test",
            "instance_names": "ms_azure_sc_prod"
        },
        {
            "integrations": "Azure Security Center v2",
            "playbookID": "Azure SecurityCenter - Test",
            "instance_names": "ms_azure_sc_prod"
        },
        {
            "integrations": "JsonWhoIs",
            "playbookID": "JsonWhoIs-Test"
        },
        {
            "integrations": "MicrosoftGraphMail",
            "playbookID": "MicrosoftGraphMail-Test",
            "instance_names": "ms_graph_mail_dev"
        },
        {
            "integrations": "MicrosoftGraphMail",
            "playbookID": "MicrosoftGraphMail-Test",
            "instance_names": "ms_graph_mail_dev_no_oproxy"
        },
        {
            "integrations": "MicrosoftGraphMail",
            "playbookID": "MicrosoftGraphMail-Test",
            "instance_names": "ms_graph_mail_prod"
        },
        {
            "integrations": "CloudShark",
            "playbookID": "CloudShark - Test Playbook",
            "timeout": 500
        },
        {
            "integrations": "Google Vision AI",
            "playbookID": "Google Vision API - Test"
        },
        {
            "integrations": "nmap",
            "playbookID": "Nmap - Test",
            "fromversion": "5.0.0"
        },
        {
            "integrations": "AutoFocus V2",
            "playbookID": "Autofocus Query Samples, Sessions and Tags Test Playbook",
            "fromversion": "4.5.0",
            "timeout": 1000
        },
        {
            "integrations": "HelloWorld",
            "playbookID": "TestHelloWorld",
            "fromversion": "5.0.0"
        },
        {
            "integrations": "HelloWorld",
            "playbookID": "TestHelloWorldPlaybook",
            "fromversion": "5.0.0"
        },
        {
            "integrations": "ThreatQ v2",
            "playbookID": "ThreatQ - Test",
            "fromversion": "4.5.0"
        },
        {
            "integrations": "AttackIQFireDrill",
            "playbookID": "AttackIQ - Test"
        },
        {
            "integrations": "PhishLabs IOC EIR",
            "playbookID": "PhishlabsIOC_EIR-Test"
        },
        {
            "integrations": "Amazon DynamoDB",
            "playbookID": "AWS_DynamoDB-Test"
        },
        {
            "integrations": "PhishLabs IOC DRP",
            "playbookID": "PhishlabsIOC_DRP-Test"
        },
        {
            "playbookID": "Create Phishing Classifier V2 ML Test",
            "timeout" : 60000,
            "fromversion": "4.5.0"
        },
        {
            "integrations": "ZeroFox",
            "playbookID": "ZeroFox-Test",
            "fromversion": "4.1.0"
        },
        {
            "integrations": "AlienVault OTX v2",
            "playbookID": "Alienvault_OTX_v2 - Test"
        },
        {
            "integrations": "AWS - SQS",
            "playbookID": "fd93f620-9a2d-4fb6-85d1-151a6a72e46d"
        },
        {
            "integrations": "SlackV2",
            "playbookID": "Slack Test Playbook",
            "timeout" : 2400,
<<<<<<< HEAD
            "pid_threshold": 5,
=======
>>>>>>> d3e18835
            "fromversion": "5.0.0"
        },
        {
            "integrations": "Cortex XDR - IR",
            "playbookID": "Test XDR Playbook",
            "fromversion": "4.1.0"
        },
        {
            "integrations": "Cloaken",
            "playbookID": "Cloaken-Test"
        },
        {
            "integrations": "Uptycs",
            "playbookID": "TestUptycs"
        },
        {
            "integrations": "ThreatX",
            "playbookID": "ThreatX-test"
        },
        {
            "integrations": "Akamai WAF SIEM",
            "playbookID": "Akamai_WAF_SIEM-Test"
        },
        {
            "integrations": "AlienVault OTX",
            "playbookID": "AlienVaultOTX Test"
        },
        {
            "integrations": "Cofense Triage",
            "playbookID": "Cofense Triage Test"
        },
        {
            "integrations": "Akamai WAF",
            "playbookID": "Akamai_WAF-Test"
        },
        {
            "integrations": "Minerva Labs Anti-Evasion Platform",
            "playbookID": "Minerva Test playbook"
        },
        {
            "integrations": "abuse.ch SSL Blacklist Feed",
            "playbookID": "SSL Blacklist test",
            "fromversion": "5.5.0"
        },
        {
            "integrations": "CheckPhish",
            "playbookID": "CheckPhish-Test"
        },
        {
            "integrations": "Symantec Management Center",
            "playbookID": "SymantecMC_TestPlaybook"
        },
        {
            "integrations": "Tufin",
            "playbookID": "Tufin Test"
        },
        {
            "integrations": "Looker",
            "playbookID": "Test-Looker"
        },
        {
            "integrations": "Vertica",
            "playbookID": "Vertica Test"
        },
        {
            "integrations": "Server Message Block (SMB)",
            "playbookID": "SMB test"
        },
        {
            "playbookID": "ConvertFile-Test",
            "fromversion": "4.5.0"
        },
        {
            "playbookID": "TestAwsEC2GetPublicSGRules-Test"
        },
        {
            "playbookID": "TestParseEmailFile-deprecated-script"
        },
        {
            "integrations": "RSA NetWitness Packets and Logs",
            "playbookID": "rsa_packets_and_logs_test"
        },
        {
            "playbookID": "test_similar_incidents"
        },
        {
            "playbookID": "autofocus_test",
            "integrations": "Autofocus"
        },
        {
            "playbookID": "CheckpointFW-test",
            "integrations": "Check Point"
        },
        {
            "playbookID": "RegPathReputationBasicLists_test"
        },
        {
            "playbookID": "EmailDomainSquattingReputation-Test"
        },
        {
            "playbookID": "RandomStringGenerateTest"
        },
        {
            "playbookID": "DocumentationTest",
            "integrations": "ipinfo"
        },
        {
            "playbookID": "playbook-checkEmailAuthenticity-test"
        },
        {
            "playbookID": "HighlightWords_Test"
        },
        {
            "integrations": "Pentera",
            "playbookID": "Pcysys-Test"
        },
        {
            "integrations": "Pentera",
            "playbookID": "Pentera Run Scan - Test"
        },
        {
            "playbookID": "StringContainsArray_test"
        },
        {
            "integrations": "Pentera",
            "playbookID": "Pcysys-Test"
        },
        {
            "integrations": "Pentera",
            "playbookID": "Pentera Run Scan - Test"
        },
        {
            "integrations": "Fidelis Elevate Network",
            "playbookID": "Fidelis-Test"
        },
        {
            "integrations": "AWS - ACM",
            "playbookID": "ACM-Test"
        },
        {
            "integrations": "Thinkst Canary",
            "playbookID": "CanaryTools Test"
        },
        {
            "integrations": "ThreatMiner",
            "playbookID": "ThreatMiner-Test"
        },
        {
            "playbookID": "StixCreator-Test"
        },
        {
            "playbookID": "CompareIncidentsLabels-test-playbook"
        },
        {
            "integrations": "Have I Been Pwned? V2",
            "playbookID": "Pwned v2 test"
        },
        {
            "integrations": "Alexa Rank Indicator",
            "playbookID": "Alexa Test Playbook"
        },
        {
            "playbookID": "UnEscapeURL-Test"
        },
        {
            "playbookID": "UnEscapeIPs-Test"
        },
        {
            "playbookID": "ExtractDomainFromUrlAndEmail-Test"
        },
        {
            "playbookID": "ConvertKeysToTableFieldFormat_Test"
        },
        {
            "integrations": "CVE Search v2",
            "playbookID": "CVE Search v2 - Test"
        },
        {
            "integrations": "CVE Search v2",
            "playbookID": "cveReputation Test"
        },
        {
            "integrations": "HashiCorp Vault",
            "playbookID": "hashicorp_test"
        },
        {
            "integrations": "AWS - Athena - Beta",
            "playbookID": "Beta-Athena-Test"
        },
        {
            "integrations": "BeyondTrust Password Safe",
            "playbookID": "BeyondTrust-Test"
        },
        {
            "integrations": "Dell Secureworks",
            "playbookID": "secureworks_test"
        },
        {
            "integrations": "ServiceNow",
            "playbookID": "servicenow_test_new"
        },
        {
            "integrations": "ExtraHop",
            "playbookID": "ExtraHop-Test"
        },
        {
            "integrations": "ExtraHop v2",
            "playbookID": "ExtraHop_v2-Test"
        },
        {
            "playbookID": "Test CommonServer"
        },
        {
            "integrations": "CIRCL",
            "playbookID": "CirclIntegrationTest"
        },
        {
            "integrations": "MISP V2",
            "playbookID": "MISP V2 Test"
        },
        {
            "playbookID": "test-LinkIncidentsWithRetry"
        },
        {
            "playbookID": "CopyContextToFieldTest"
        },
        {
            "integrations": "OTRS",
            "playbookID": "OTRS Test",
            "fromversion": "4.1.0"
        },
        {
            "integrations": "Attivo Botsink",
            "playbookID": "AttivoBotsinkTest"
        },
        {
            "playbookID": "CreatePhishingClassifierMLTest",
            "timeout": 2400
        },
        {
            "integrations": "Cymon",
            "playbookID": "playbook-Cymon_Test"
        },
        {
            "integrations": "FortiGate",
            "playbookID": "Fortigate Test"
        },
        {
            "playbookID": "FormattedDateToEpochTest"
        },
        {
            "integrations": "SNDBOX",
            "playbookID": "SNDBOX_Test",
            "timeout": 1000
        },
        {
            "integrations": "SNDBOX",
            "playbookID": "Detonate File - SNDBOX - Test",
            "timeout": 2400,
            "nightly": true
        },
        {
            "integrations": "VxStream",
            "playbookID": "Detonate File - HybridAnalysis - Test",
            "timeout": 2400
        },
        {
            "playbookID": "WordTokenizeTest"
        },
        {
            "integrations": "Awake Security",
            "playbookID": "awake_security_test_pb"
        },
        {
            "integrations": "Tenable.sc",
            "playbookID": "tenable-sc-test",
            "timeout": 240,
            "nightly": true
        },
        {
            "integrations": "MimecastV2",
            "playbookID": "Mimecast test"
        },
        {
            "playbookID": "CreateEmailHtmlBody_test_pb",
            "fromversion": "4.1.0"
        },
        {
            "playbookID": "ReadPDFFile-Test"
        },
        {
            "playbookID": "ReadPDFFileV2-Test",
            "timeout": 1000
        },
        {
            "playbookID": "JSONtoCSV-Test"
        },
        {
            "integrations": "Generic SQL",
            "playbookID": "generic-sql",
            "instance_names": "mysql instance",
            "fromversion": "5.0.0"
        },
        {
            "integrations": "Generic SQL",
            "playbookID": "generic-sql",
            "instance_names": "postgreSQL instance",
            "fromversion": "5.0.0"
        },
        {
            "integrations": "Generic SQL",
            "playbookID": "generic-sql",
            "instance_names": "Microsoft SQL instance",
            "fromversion": "5.0.0"
        },
        {
            "integrations": "Panorama",
            "instance_names": "palo_alto_firewall",
            "playbookID": "palo_alto_firewall_test_pb",
            "timeout": 1000,
            "nightly": true
        },
        {
            "integrations": "Panorama",
            "instance_names": "palo_alto_panorama",
            "playbookID": "palo_alto_panorama_test_pb",
            "timeout": 1000,
            "nightly": true
        },
        {
            "integrations": "Panorama",
            "instance_names": "palo_alto_panorama",
            "playbookID": "Panorama Query Logs - Test",
            "timeout": 1500,
            "nightly": true
        },
        {
            "integrations": "Panorama",
            "instance_names": "palo_alto_firewall_9.0",
            "playbookID": "palo_alto_firewall_test_pb",
            "timeout": 1000,
            "nightly": true
        },
        {
            "integrations": "Panorama",
            "instance_names": "palo_alto_panorama_9.0",
            "playbookID": "palo_alto_panorama_test_pb",
            "timeout": 1000,
            "nightly": true
        },
        {
            "integrations": "Tenable.io",
            "playbookID": "Tenable.io test"
        },
        {
            "playbookID": "URLDecode-Test"
        },
        {
            "playbookID": "GetTime-Test"
        },
        {
            "playbookID": "GetTime-ObjectVsStringTest"
        },
        {
            "integrations": "Tenable.io",
            "playbookID": "Tenable.io Scan Test",
            "nightly": true,
            "timeout": 900
        },
        {
            "integrations": "Tenable.sc",
            "playbookID": "tenable-sc-scan-test",
            "nightly": true,
            "timeout": 600
        },
        {
            "integrations": "google-vault",
            "playbookID": "Google-Vault-Generic-Test",
            "nightly": true,
            "timeout": 3600,
            "memory_threshold": 65
        },
        {
            "integrations": "google-vault",
            "playbookID": "Google_Vault-Search_And_Display_Results_test",
            "nightly": true,
            "memory_threshold": 80,
            "timeout": 3600
        },
        {
            "playbookID": "Luminate-TestPlaybook",
            "integrations": "Luminate"
        },
        {
            "playbookID": "Palo Alto Networks - Malware Remediation Test",
            "integrations": "Palo Alto Minemeld",
            "fromversion": "4.5.0"
        },
        {
            "playbookID": "SumoLogic-Test",
            "integrations": "SumoLogic",
            "fromversion": "4.1.0"
        },
        {
            "playbookID": "ParseEmailFiles-test"
        },
        {
            "playbookID": "PAN-OS - Block IP and URL - External Dynamic List Test",
            "integrations": "palo_alto_networks_pan_os_edl_management",
            "fromversion": "4.0.0"
        },
        {
            "playbookID": "Test_EDL",
            "integrations": "EDL",
            "fromversion": "5.5.0"
        },
        {
            "playbookID": "Test_export_indicators_service",
            "integrations": "ExportIndicators",
            "fromversion": "5.5.0"
        },
        {
            "playbookID": "PAN-OS - Block IP - Custom Block Rule Test",
            "integrations": "Panorama",
            "instance_names": "palo_alto_panorama",
            "fromversion": "4.0.0"
        },
        {
            "playbookID": "PAN-OS - Block IP - Static Address Group Test",
            "integrations": "Panorama",
            "instance_names": "palo_alto_panorama",
            "fromversion": "4.0.0"
        },
        {
            "playbookID": "PAN-OS - Block URL - Custom URL Category Test",
            "integrations": "Panorama",
            "instance_names": "palo_alto_panorama",
            "fromversion": "4.0.0"
        },
        {
            "playbookID": "Endpoint Malware Investigation - Generic - Test",
            "integrations": [
                "Traps",
                "Cylance Protect v2",
                "Demisto REST API"
            ],
            "fromversion": "5.0.0",
            "timeout": 1200
        },
        {
            "playbookID": "ParseExcel-test"
        },
        {
            "playbookID": "Detonate File - No Files test"
        },
        {
            "integrations": [
                "Panorama",
                "Check Point"
            ],
            "instance_names": "palo_alto_firewall",
            "playbookID": "blockip_test_playbook"
        },
        {
            "integrations": "Palo Alto Minemeld",
            "playbookID": "minemeld_test"
        },
        {
            "integrations": "SentinelOne V2",
            "playbookID": "SentinelOne V2 - test"
        },
        {
            "integrations": "InfoArmor VigilanteATI",
            "playbookID": "InfoArmorVigilanteATITest"
        },
        {
            "integrations": "IntSights",
            "instance_names": "intsights_standard_account",
            "playbookID": "IntSights Test",
            "nightly": true,
            "timeout": 500
        },
        {
            "integrations": "IntSights",
            "playbookID": "IntSights Mssp Test",
            "instance_names": "intsights_mssp_account",
            "nightly": true,
            "timeout": 500
        },
        {
            "integrations": "dnstwist",
            "playbookID": "dnstwistTest"
        },
        {
            "integrations": "BitDam",
            "playbookID": "Detonate File - BitDam Test"
        },
        {
            "integrations": "Threat Grid",
            "playbookID": "Test-Detonate URL - ThreatGrid",
            "timeout": 600
        },
        {
            "integrations": "Threat Grid",
            "playbookID": "ThreatGridTest",
            "timeout": 600
        },
        {
            "integrations": [
                "Palo Alto Minemeld",
                "Panorama"
            ],
            "instance_names": "palo_alto_firewall",
            "playbookID": "block_indicators_-_generic_-_test"
        },
        {
            "integrations": "Signal Sciences WAF",
            "playbookID": "SignalSciences-Test"
        },
        {
            "integrations": "RTIR",
            "playbookID": "RTIR Test"
        },
        {
            "integrations": "RedCanary",
            "playbookID": "RedCanaryTest",
            "nightly": true
        },
        {
            "integrations": "Devo",
            "playbookID": "devo_test_playbook",
            "timeout" : 500
        },
        {
            "playbookID": "URL Enrichment - Generic v2 - Test",
            "integrations": [
                "Rasterize",
                "VirusTotal - Private API"
            ],
            "instance_names": "virus_total_private_api_general",
            "timeout": 500,
            "pid_threshold": 12
        },
        {
            "playbookID": "CutTransformerTest"
        },
        {
            "playbookID": "Default - Test",
            "integrations": [
              "ThreatQ v2",
              "AlienVault OTX v2",
              "Demisto REST API"
            ],
            "fromversion": "5.0.0"
        },
        {
            "integrations": "SCADAfence CNM",
            "playbookID": "SCADAfence_test"
        },
        {
            "integrations": "ProtectWise",
            "playbookID": "Protectwise-Test"
        },
        {
            "integrations": "WhatsMyBrowser",
            "playbookID": "WhatsMyBrowser-Test"
        },
        {

            "integrations": "BigFix",
            "playbookID": "BigFixTest"
        },
        {
            "integrations": "Lastline v2",
            "playbookID": "Lastline v2 - Test",
            "nightly": true
        },
        {
            "integrations": "epo",
            "playbookID": "Test Playbook McAfee ePO"
        },
        {
            "integrations": "McAfee DXL",
            "playbookID": "McAfee DXL - Test"
        },
        {
            "integrations": "activedir",
            "playbookID": "calculate_severity_-_critical_assets_-_test"
        },
        {
            "playbookID": "TextFromHTML_test_playbook"
        },
        {
            "playbookID": "PortListenCheck-test"
        },
        {
            "integrations": "ThreatExchange",
            "playbookID": "ThreatExchange-test"
        },
        {
            "integrations": "ThreatExchange",
            "playbookID": "extract_indicators_-_generic_-_test",
            "timeout": 240
        },
        {
            "integrations": "Joe Security",
            "playbookID": "JoeSecurityTestPlaybook",
            "timeout": 500,
            "nightly": true
        },
        {
            "integrations": "Joe Security",
            "playbookID": "JoeSecurityTestDetonation",
            "timeout": 2000,
            "nightly": true
        },
        {
            "integrations": "WildFire-v2",
            "playbookID": "Wildfire Test"
        },
        {
            "integrations": "WildFire-v2",
            "playbookID": "Detonate URL - WildFire-v2 - Test"
        },
        {
            "integrations": "GRR",
            "playbookID": "grr_test",
            "nightly": true
        },
        {
            "integrations": "VirusTotal",
            "instance_names": "virus_total_general",
            "playbookID": "virusTotal-test-playbook",
            "timeout": 1400,
            "nightly": true
        },
        {
            "integrations": "VirusTotal",
            "instance_names": "virus_total_preferred_vendors",
            "playbookID": "virusTotaI-test-preferred-vendors",
            "timeout": 1400,
            "nightly": true
        },
        {
            "integrations": "Preempt",
            "playbookID": "Preempt Test"
        },
        {
            "integrations": "Gmail",
            "playbookID": "get_original_email_-_gmail_-_test"
        },
        {
            "integrations": ["Gmail Single User", "Gmail"],
            "playbookID": "Gmail Single User - Test",
            "fromversion": "4.5.0"
        },
        {
            "integrations": "EWS v2",
            "playbookID": "get_original_email_-_ews-_test",
            "instance_names": "ewv2_regular"
        },
        {
            "integrations": ["EWS v2", "EWS Mail Sender"],
            "playbookID": "EWS search-mailbox test",
            "instance_names": "ewv2_regular",
            "timeout": 300
        },
        {
            "integrations": "PagerDuty v2",
            "playbookID": "PagerDuty Test"
        },
        {
            "playbookID": "test_delete_context"
        },
        {
            "playbookID": "DeleteContext-auto-test"
        },
        {
            "playbookID": "GmailTest",
            "integrations": "Gmail"
        },
        {
            "playbookID": "Gmail Convert Html Test",
            "integrations": "Gmail"
        },
        {
            "playbookID": "reputations.json Test",
            "toversion": "5.0.0"
        },
        {
            "playbookID": "Indicators reputation-.json Test",
            "fromversion": "5.5.0"
        },
        {
            "playbookID": "Test IP Indicator Fields",
            "fromversion": "5.0.0"
        },
        {
            "integrations": "Shodan",
            "playbookID": "ShodanTest"
        },
        {
            "playbookID": "dedup_-_generic_-_test"
        },
        {
            "playbookID": "Dedup - Generic v2 - Test",
            "fromversion": "5.0.0"
        },
        {
            "playbookID": "TestDedupIncidentsPlaybook"
        },
        {
            "playbookID": "TestDedupIncidentsByName"
        },
        {
            "integrations": "McAfee Advanced Threat Defense",
            "playbookID": "Test Playbook McAfee ATD",
            "timeout": 700
        },
        {
            "playbookID": "stripChars - Test"
        },
        {
            "integrations": "McAfee Advanced Threat Defense",
            "playbookID": "Test Playbook McAfee ATD Upload File"
        },
        {
            "playbookID": "exporttocsv_script_test"
        },
        {
            "playbookID": "Set - Test"
        },
        {
            "integrations": "Intezer v2",
            "playbookID": "Intezer Testing v2",
            "fromversion": "4.1.0",
            "timeout": 700
        },
        {
            "integrations": "FalconIntel",
            "playbookID": "CrowdStrike Falcon Intel v2"
        },
        {
            "playbookID": "ContextGetters_Test"
        },
        {
            "integrations": [
                "Mail Sender (New)",
                "Gmail"
            ],
            "playbookID": "Mail Sender (New) Test",
            "instance_names": ["Mail_Sender_(New)_STARTTLS"]
        },
        {
            "playbookID": "buildewsquery_test"
        },
        {
            "integrations": "Rapid7 Nexpose",
            "playbookID": "nexpose_test",
            "timeout": 240
        },
        {
            "playbookID": "GetIndicatorDBotScore Test"
        },
        {
            "integrations": "EWS Mail Sender",
            "playbookID": "EWS Mail Sender Test"
        },
        {
            "integrations": [
                "EWS Mail Sender",
                "Rasterize"
            ],
            "playbookID": "EWS Mail Sender Test 2"
        },
        {
            "playbookID": "decodemimeheader_-_test"
        },
        {
            "integrations": "CVE Search v2",
            "playbookID": "cve_enrichment_-_generic_-_test"
        },
        {
            "playbookID": "test_url_regex"
        },
        {
            "integrations": "Skyformation",
            "playbookID": "TestSkyformation"
        },
        {
            "integrations": "okta",
            "playbookID": "okta_test_playbook",
            "timeout": 240
        },
        {
            "integrations": "Okta v2",
            "playbookID": "OktaV2-Test",
            "nightly": true,
            "timeout": 300
        },
        {
            "playbookID": "Test filters & transformers scripts"
        },
        {
            "integrations": "Salesforce",
            "playbookID": "SalesforceTestPlaybook"
        },
        {
            "integrations": "McAfee ESM-v10",
            "instance_names": "v10.2.0",
            "playbookID": "McAfeeESMTest",
            "timeout": 500
        },
        {
            "integrations": "McAfee ESM-v10",
            "instance_names": "v10.3.0",
            "playbookID": "McAfeeESMTest",
            "timeout": 500
        },
        {
            "integrations": "McAfee ESM-v10",
            "instance_names": "v11.1.3",
            "playbookID": "McAfeeESMTest",
            "timeout": 500
        },
        {
            "integrations": "GoogleSafeBrowsing",
            "playbookID": "Google Safe Browsing Test",
            "timeout": 240
        },
        {
            "integrations": "EWS v2",
            "playbookID": "EWSv2_empty_attachment_test",
            "instance_names": "ewv2_regular"
        },
        {
            "integrations": "EWS v2",
            "playbookID": "EWS Public Folders Test",
            "instance_names": "ewv2_regular"
        },
        {
            "playbookID": "TestWordFileToIOC",
            "timeout": 300
        },
        {
            "integrations": "Symantec Endpoint Protection V2",
            "playbookID": "SymantecEndpointProtection_Test"
        },
        {
            "integrations": "carbonblackprotection",
            "playbookID": "search_endpoints_by_hash_-_carbon_black_protection_-_test",
            "timeout": 500
        },
        {
            "playbookID": "process_email_-_generic_-_test",
            "integrations": "Rasterize",
            "timeout": 240
        },
        {
            "integrations": "activedir",
            "playbookID": "account_enrichment_-_generic_test"
        },
        {
            "integrations": "FalconHost",
            "playbookID": "search_endpoints_by_hash_-_crowdstrike_-_test",
            "timeout": 500
        },
        {
            "integrations": "FalconHost",
            "playbookID": "CrowdStrike Endpoint Enrichment - Test"
        },
        {
            "integrations": "FalconHost",
            "playbookID": "crowdstrike_falconhost_test"
        },
        {
            "integrations": "CrowdstrikeFalcon",
            "playbookID": "Test - CrowdStrike Falcon",
            "fromversion": "4.1.0"
        },
        {
            "playbookID": "ExposeIncidentOwner-Test"
        },
        {
            "integrations": "PostgreSQL",
            "playbookID": "PostgreSQL Test"
        },
        {
            "integrations": "google",
            "playbookID": "GsuiteTest"
        },
        {
            "integrations": "OpenPhish",
            "playbookID": "OpenPhish Test Playbook"
        },
        {
            "integrations": "RSA Archer",
            "playbookID": "Archer-Test-Playbook",
            "nightly": true
        },
        {
            "integrations": "jira",
            "playbookID": "Jira-Test"
        },
        {
            "integrations": "jira-v2",
            "playbookID": "Jira-v2-Test",
            "timeout": 500
        },
        {
            "integrations": "ipinfo",
            "playbookID": "IPInfoTest"
        },
        {
            "integrations": "jira",
            "playbookID": "VerifyHumanReadableFormat"
        },
        {
            "playbookID": "ExtractURL Test"
        },
        {
            "playbookID": "strings-test"
        },
        {
            "playbookID": "TestCommonPython"
        },
        {
            "playbookID": "TestFileCreateAndUpload"
        },
        {
            "playbookID": "TestIsValueInArray"
        },
        {
            "playbookID": "TestStringReplace"
        },
        {
            "playbookID": "TestHttpPlaybook"
        },
        {
            "integrations": "SplunkPy",
            "playbookID": "SplunkPy-Test-V2",
            "memory_threshold": 500
        },
        {
            "integrations": "SplunkPy",
            "playbookID": "Splunk-Test",
            "memory_threshold": 500
        },
        {
            "integrations": "SplunkPy",
            "playbookID": "SplunkPySearch_Test",
            "memory_threshold": 200
        },
        {
            "integrations": "McAfee NSM",
            "playbookID": "McAfeeNSMTest",
            "timeout": 400,
            "nightly": true
        },
        {
            "integrations": "PhishTank",
            "playbookID": "PhishTank Testing"
        },
        {
            "integrations": "McAfee Web Gateway",
            "playbookID": "McAfeeWebGatewayTest",
            "timeout": 500
        },
        {
            "integrations": "TCPIPUtils",
            "playbookID": "TCPUtils-Test"
        },
        {
            "playbookID": "ProofpointDecodeURL-Test",
            "timeout": 300
        },
        {
            "playbookID": "listExecutedCommands-Test"
        },
        {
            "integrations": "AWS - Lambda",
            "playbookID": "AWS-Lambda-Test (Read-Only)"
        },
        {
            "integrations": "Service Manager",
            "playbookID": "TestHPServiceManager",
            "timeout": 400
        },
        {
            "playbookID": "LanguageDetect-Test",
            "timeout": 300
        },
        {
            "integrations": "Forcepoint",
            "playbookID": "forcepoint test",
            "timeout": 500,
            "nightly": true
        },
        {
            "playbookID": "GeneratePassword-Test"
        },
        {
            "playbookID": "ZipFile-Test"
        },
        {
            "playbookID": "UnzipFile-Test"
        },
        {
            "playbookID": "ExtractDomainTest"
        },
        {
            "playbookID": "Test-IsMaliciousIndicatorFound",
            "integrations": "VirusTotal",
            "instance_names": "virus_total_general",
            "fromversion": "5.0.0"
        },
        {
            "playbookID": "TestExtractHTMLTables"
        },
        {
            "integrations": "carbonblackliveresponse",
            "playbookID": "CarbonBlackLiveResponseTest",
            "nightly": true
        },
        {
            "playbookID": "TestSafeBreach",
            "integrations": "SafeBreach"
        },
        {
            "integrations": "urlscan.io",
            "playbookID": "urlscan_malicious_Test",
            "timeout": 500
        },
        {
            "integrations": "EWS v2",
            "playbookID": "pyEWS_Test",
            "instance_names": "ewv2_regular"
        },
        {
            "integrations": "EWS v2",
            "playbookID": "pyEWS_Test",
            "instance_names": "ewsv2_separate_process"
        },
        {
            "integrations": "remedy_sr_beta",
            "playbookID": "remedy_sr_test_pb"
        },
        {

            "integrations": "Netskope",
            "playbookID": "Netskope Test"
        },
        {
            "integrations": "Cylance Protect v2",
            "playbookID": "Cylance Protect v2 Test"
        },
        {
            "integrations": "ReversingLabs Titanium Cloud",
            "playbookID": "ReversingLabsTCTest"
        },
        {
            "integrations": "ReversingLabs A1000",
            "playbookID": "ReversingLabsA1000Test"
        },
        {
            "integrations": "Demisto Lock",
            "playbookID": "DemistoLockTest"
        },
        {
            "playbookID": "test-domain-indicator",
            "timeout": 400
        },
        {
            "playbookID": "Cybereason Test",
            "integrations": "Cybereason",
            "timeout": 1200,
            "fromversion": "4.1.0"
        },
        {
            "integrations": "VirusTotal - Private API",
            "instance_names": "virus_total_private_api_general",
            "playbookID": "File Enrichment - Virus Total Private API Test",
            "nightly": true
        },
        {
            "integrations": "VirusTotal - Private API",
            "instance_names": "virus_total_private_api_general",
            "playbookID": "virusTotalPrivateAPI-test-playbook",
            "timeout": 1400,
            "nightly": true,
            "pid_threshold": 12
        },
                {
            "integrations": ["VirusTotal - Private API", "VirusTotal"],
            "playbookID": "vt-detonate test",
            "instance_names": ["virus_total_private_api_general", "virus_total_general"],
            "timeout": 1400,
            "nightly": true
        },
        {
            "integrations": "Cisco ASA",
            "playbookID": "Cisco ASA - Test Playbook"
        },
        {
            "integrations": "VirusTotal - Private API",
            "instance_names": "virus_total_private_api_preferred_vendors",
            "playbookID": "virusTotalPrivateAPI-test-preferred-vendors",
            "timeout": 1400,
            "nightly": true
        },
        {
            "integrations": "Cisco Meraki",
            "playbookID": "Cisco-Meraki-Test"
        },
        {
            "integrations": "Microsoft Defender Advanced Threat Protection",
            "playbookID": "Microsoft Defender Advanced Threat Protection - Test",
            "instance_names": "microsoft_defender_atp_prod"
        },
        {
            "integrations": "Microsoft Defender Advanced Threat Protection",
            "playbookID": "Microsoft Defender Advanced Threat Protection - Test",
            "instance_names": "microsoft_defender_atp_dev"
        },
        {
            "integrations": "Tanium",
            "playbookID": "Tanium Test Playbook",
            "nightly": true,
            "timeout": 1200,
            "pid_threshold": 10
        },
        {
            "integrations": "Recorded Future",
            "playbookID": "Recorded Future Test",
            "nightly": true
        },
        {
            "integrations": "Microsoft Graph",
            "playbookID": "Microsoft Graph Test",
            "instance_names": "ms_graph_security_dev"
        },
        {
            "integrations": "Microsoft Graph",
            "playbookID": "Microsoft Graph Test",
            "instance_names": "ms_graph_security_prod"
        },
        {
            "integrations": "Microsoft Graph User",
            "playbookID": "Microsoft Graph - Test",
            "instance_names": "ms_graph_user_dev"
        },
        {
            "integrations": "Microsoft Graph User",
            "playbookID": "Microsoft Graph - Test",
            "instance_names": "ms_graph_user_prod"
        },
        {
            "integrations": "Microsoft Graph Groups",
            "playbookID": "Microsoft Graph Groups - Test",
            "instance_names": "ms_graph_groups_dev"
        },
        {
            "integrations": "Microsoft Graph Groups",
            "playbookID": "Microsoft Graph Groups - Test",
            "instance_names": "ms_graph_groups_prod"
        },
        {
            "integrations": "Microsoft_Graph_Files",
            "playbookID": "test_MsGraphFiles",
            "instance_names": "ms_graph_files_dev",
            "fromversion": "5.0.0"
        },
        {
            "integrations": "Microsoft_Graph_Files",
            "playbookID": "test_MsGraphFiles",
            "instance_names": "ms_graph_files_prod",
            "fromversion": "5.0.0"
        },
        {
            "integrations": "Microsoft Graph Calendar",
            "playbookID": "Microsoft Graph Calendar - Test",
            "instance_names": "ms_graph_calendar_dev"
        },
        {
            "integrations": "Microsoft Graph Calendar",
            "playbookID": "Microsoft Graph Calendar - Test",
            "instance_names": "ms_graph_calendar_prod"
        },
        {
            "integrations": "RedLock",
            "playbookID": "RedLockTest",
            "nightly": true
        },
        {
            "integrations": "Symantec Messaging Gateway",
            "playbookID": "Symantec Messaging Gateway Test"
        },
        {
            "integrations": "ThreatConnect",
            "playbookID": "test-ThreatConnect"
        },
        {
            "integrations": "VxStream",
            "playbookID": "VxStream Test",
            "nightly": true
        },
        {
            "integrations": "Cylance Protect",
            "playbookID": "get_file_sample_by_hash_-_cylance_protect_-_test",
            "timeout": 240
        },
        {
            "integrations": "Cylance Protect",
            "playbookID": "endpoint_enrichment_-_generic_test"
        },
        {
            "integrations": "QRadar",
            "playbookID": "test_Qradar"
        },
        {
            "integrations": "VMware",
            "playbookID": "VMWare Test"
        },
        {
            "integrations": "Anomali ThreatStream",
            "playbookID": "Anomali_ThreatStream_Test"
        },
        {
            "integrations": "Farsight DNSDB",
            "playbookID": "DNSDBTest"
        },
        {
            "integrations": "carbonblack-v2",
            "playbookID": "CarbonBlackResponseTest"
        },
        {
            "integrations": "Cisco Umbrella Investigate",
            "playbookID": "Cisco Umbrella Test"
        },
        {
            "integrations": "icebrg",
            "playbookID": "Icebrg Test",
            "timeout": 500
        },
        {
            "integrations": "Symantec MSS",
            "playbookID": "SymantecMSSTest"
        },
        {
            "integrations": "Remedy AR",
            "playbookID": "Remedy AR Test"
        },
        {
            "integrations": "AWS - IAM",
            "playbookID": "d5cb69b1-c81c-4f27-8a40-3106c0cb2620"
        },
        {
            "integrations": "McAfee Active Response",
            "playbookID": "McAfee-MAR_Test",
            "timeout": 700
        },
        {
            "integrations": "McAfee Threat Intelligence Exchange",
            "playbookID": "McAfee-TIE Test",
            "timeout": 700
        },
        {
            "integrations": "ArcSight Logger",
            "playbookID": "ArcSight Logger test"
        },
        {
            "integrations": "ArcSight ESM v2",
            "playbookID": "ArcSight ESM v2 Test"
        },
        {
            "integrations": "ArcSight ESM v2",
            "playbookID": "test Arcsight - Get events related to the Case"
        },
        {
            "integrations": "XFE",
            "playbookID": "XFE Test",
            "timeout": 140,
            "nightly": true
        },
        {
            "integrations": "XFE_v2",
            "playbookID": "Test_XFE_v2",
            "timeout": 500,
            "nightly": true
        },
        {
            "integrations": "McAfee Threat Intelligence Exchange",
            "playbookID": "search_endpoints_by_hash_-_tie_-_test",
            "timeout": 500
        },
        {
            "integrations": "iDefense",
            "playbookID": "iDefenseTest",
            "timeout": 300
        },
        {
            "integrations": "AbuseIPDB",
            "playbookID": "AbuseIPDB Test",
            "nightly": true
        },
        {
            "integrations": "AbuseIPDB",
            "playbookID": "AbuseIPDB PopulateIndicators Test",
            "nightly": true
        },
        {
            "integrations": "jira",
            "playbookID": "JiraCreateIssue-example-test"
        },
        {
            "integrations": "LogRhythm",
            "playbookID": "LogRhythm-Test-Playbook",
            "timeout": 200
        },
        {
            "integrations": "FireEye HX",
            "playbookID": "FireEye HX Test"
        },
        {
            "integrations": "Phish.AI",
            "playbookID": "PhishAi-Test"
        },
        {
            "integrations": "Phish.AI",
            "playbookID": "Test-Detonate URL - Phish.AI"
        },
        {
            "integrations": "Centreon",
            "playbookID": "Centreon-Test-Playbook"
        },
        {
            "playbookID": "ReadFile test"
        },
        {
            "integrations": "TruSTAR",
            "playbookID": "TruSTAR Test"
        },
        {
            "integrations": "AlphaSOC Wisdom",
            "playbookID": "AlphaSOC-Wisdom-Test"
        },
        {
            "integrations": "carbonblack-v2",
            "playbookID": "CBFindIP - Test"
        },
        {
            "integrations": "Jask",
            "playbookID": "Jask_Test",
            "fromversion": "4.1.0"
        },
        {
            "integrations": "Qualys",
            "playbookID": "Qualys-Test"
        },
        {
            "integrations": "Whois",
            "playbookID": "whois_test",
            "fromversion": "4.1.0"
        },
        {
            "integrations": "RSA NetWitness Endpoint",
            "playbookID": "NetWitness Endpoint Test"
        },
        {
            "integrations": "Check Point Sandblast",
            "playbookID": "Sandblast_malicious_test"
        },
        {
            "playbookID": "TestMatchRegex"
        },
        {
            "integrations": "ActiveMQ",
            "playbookID": "ActiveMQ Test"
        },
        {
            "playbookID": "RegexGroups Test"
        },
        {
            "integrations": "Cisco ISE",
            "playbookID": "cisco-ise-test-playbook"
        },
        {
            "integrations": "RSA NetWitness v11.1",
            "playbookID": "RSA NetWitness Test"
        },
        {
            "playbookID": "ExifReadTest"
        },
        {
            "integrations": "Cuckoo Sandbox",
            "playbookID": "CuckooTest",
            "timeout": 700
        },
        {
            "integrations": "VxStream",
            "playbookID": "Test-Detonate URL - Crowdstrike",
            "timeout": 1200
        },
        {
            "playbookID": "Detonate File - Generic Test",
            "timeout": 500
        },
        {
            "integrations": [
                "Lastline v2",
                "WildFire-v2",
                "SNDBOX",
                "VxStream",
                "McAfee Advanced Threat Defense"
            ],
            "playbookID": "Detonate File - Generic Test",
            "timeout": 2400,
            "nightly": true
        },
        {
            "playbookID": "detonate_file_-_generic_test",
            "toversion": "3.6.0"
        },
        {
            "playbookID": "STIXParserTest"
        },
        {
            "playbookID": "VerifyJSON - Test",
            "fromversion": "5.5.0"
        },
        {
            "playbookID": "PowerShellCommon-Test",
            "fromversion": "5.5.0"
        },
        {
            "playbookID": "Detonate URL - Generic Test",
            "timeout": 2000,
            "nightly": true,
            "integrations": [
                "McAfee Advanced Threat Defense",
                "VxStream",
                "Lastline v2"
            ]
        },
        {
            "playbookID": "ReadPDFFile-Test"
        },
        {
            "integrations": [
                "FalconHost",
                "McAfee Threat Intelligence Exchange",
                "carbonblackprotection",
                "carbonblack"
            ],
            "playbookID": "search_endpoints_by_hash_-_generic_-_test",
            "timeout": 500
        },
        {
            "integrations": "Zscaler",
            "playbookID": "Zscaler Test",
            "nightly": true,
            "timeout": 500
        },
        {
            "playbookID": "DemistoUploadFileToIncident Test",
            "integrations": "Demisto REST API"
        },
        {
            "playbookID": "DemistoUploadFile Test",
            "integrations": "Demisto REST API"
        },
        {
            "playbookID": "MaxMind Test",
            "integrations": "MaxMind GeoIP2"

        },
        {
            "playbookID": "Test_Sagemaker",
            "integrations": "AWS Sagemaker"

        },
        {
            "playbookID": "C2sec-Test",
            "integrations": "C2sec irisk",
            "fromversion": "5.0.0"
        },
        {
            "playbookID": "Phishing v2 Test - Attachment",
            "timeout": 1200,
            "nightly": true,
            "integrations": [
                "EWS Mail Sender",
                "Have I Been Pwned? V2",
                "Demisto REST API",
                "Palo Alto Minemeld",
                "Rasterize"
            ]
        },
        {
            "playbookID": "Phishing v2 Test - Inline",
            "timeout": 1200,
            "nightly": true,
            "integrations": [
                "EWS Mail Sender",
                "Have I Been Pwned? V2",
                "Demisto REST API",
                "Palo Alto Minemeld",
                "Rasterize"
            ]
        },
        {
            "integrations": "duo",
            "playbookID": "DUO Test Playbook"
        },
        {
            "playbookID": "SLA Scripts - Test",
            "fromversion": "4.1.0"
        },
        {
            "playbookID": "PcapHTTPExtractor-Test"
        },
        {
            "playbookID": "Ping Test Playbook"
        },
        {
            "playbookID": "Active Directory Test",
            "integrations": "Active Directory Query v2",
            "instance_names": "active_directory_ninja"
        },
        {
            "playbookID": "AD v2 - debug-mode - Test",
            "integrations": "Active Directory Query v2",
            "instance_names": "active_directory_ninja",
            "fromversion": "5.0.0"
        },
        {
            "playbookID": "Docker Hardening Test",
            "_comment": "Not testing on 5.5 yet. Waiting for #20951",
            "fromversion": "5.0.0",
            "toversion": "5.4.9"
        },
        {
            "integrations": "Active Directory Query v2",
            "instance_names": "active_directory_ninja",
            "playbookID": "Active Directory Query V2 configuration with port"
        },
        {
            "integrations": "mysql",
            "playbookID": "MySQL Test"
        },
        {
            "playbookID": "Email Address Enrichment - Generic v2 - Test"
        },
        {
            "playbookID": "Email Address Enrichment - Generic v2.1 - Test",
            "integrations": "Active Directory Query v2",
            "instance_names": "active_directory_ninja"
        },
        {
            "integrations": "Cofense Intelligence",
            "playbookID": "Test - Cofense Intelligence",
            "timeout": 500
        },
        {
            "playbookID": "GDPRContactAuthorities Test"
        },
        {
            "integrations": "Google Resource Manager",
            "playbookID": "GoogleResourceManager-Test",
            "timeout": 500,
            "nightly": true
        },
        {
            "integrations": "SlashNext Phishing Incident Response",
            "playbookID": "SlashNextPhishingIncidentResponse-Test",
            "timeout": 500,
            "nightly": true
        },
        {
            "integrations": "Google Cloud Storage",
            "playbookID": "GCS - Test",
            "timeout": 500,
            "nightly": true
        },
        {
            "playbookID": "Calculate Severity - Generic v2 - Test",
            "integrations": [
                "Palo Alto Minemeld",
                "Active Directory Query v2"
            ],
            "instance_names": "active_directory_ninja",
            "fromversion": "4.5.0"
        },
        {
            "integrations": "Freshdesk",
            "playbookID": "Freshdesk-Test",
            "timeout": 500,
            "nightly": true
        },
        {
            "playbookID": "Autoextract - Test",
            "fromversion": "4.1.0"
        },
        {
            "playbookID": "FilterByList - Test",
            "fromversion": "4.5.0"
        },
            {
            "playbookID": "Impossible Traveler - Test",
            "integrations": [
                "Ipstack",
                "ipinfo",
                "Rasterize",
                "Active Directory Query v2",
                "Demisto REST API"
            ],
            "instance_names": "active_directory_ninja",
            "fromversion": "5.0.0",
            "timeout": 700
        },
        {
            "playbookID": "Active Directory - Get User Manager Details - Test",
            "integrations": "Active Directory Query v2",
            "instance_names": "active_directory_80k",
            "fromversion": "4.5.0"
        },
        {
            "integrations": "Kafka V2",
            "playbookID": "Kafka Test"
        },
        {
            "playbookID": "File Enrichment - Generic v2 - Test",
            "instance_names": "virus_total_private_api_general",
            "integrations": [
                "VirusTotal - Private API",
                "Cylance Protect v2"
            ]
        },
        {
            "integrations": "McAfee Active Response",
            "playbookID": "Endpoint data collection test",
            "timeout": 500
        },
        {
            "playbookID": "Phishing - Core - Test",
            "integrations": [
                "EWS Mail Sender",
                "Demisto REST API",
                "Palo Alto Minemeld",
                "Rasterize"
            ],
            "fromversion": "4.5.0",
            "timeout": 1700
        },
        {
            "integrations": "McAfee Active Response",
            "playbookID": "MAR - Endpoint data collection test",
            "timeout": 500
        },
        {

            "integrations": "DUO Admin",
            "playbookID": "DuoAdmin API test playbook"
        },
        {
            "integrations": "TAXIIFeed",
            "playbookID": "TAXII_Feed_Test",
            "fromversion": "5.5.0",
            "timeout": 600
        },
        {
            "integrations": "Traps",
            "playbookID": "Traps test",
            "timeout": 600
        },
        {
            "playbookID": "TestShowScheduledEntries"
        },
        {
            "playbookID": "Calculate Severity - Standard - Test",
            "integrations": "Palo Alto Minemeld",
            "fromversion": "4.5.0"
        },
        {
            "integrations": "Symantec Advanced Threat Protection",
            "playbookID": "Symantec ATP Test"

        },
        {
            "playbookID": "HTTPListRedirects - Test SSL"
        },
        {
            "playbookID": "HTTPListRedirects Basic Test"
        },
        {
            "playbookID": "CheckDockerImageAvailableTest"
        },
        {
            "playbookID": "ExtractDomainFromEmailTest"
        },
        {
            "playbookID": "Account Enrichment - Generic v2 - Test",
            "integrations": "activedir"
        },
        {
            "playbookID": "Extract Indicators From File - Generic v2 - Test",
            "integrations": "Image OCR",
            "timeout": 300,
            "fromversion": "4.1.0",
            "toversion": "4.4.9"
        },
        {
            "playbookID": "Extract Indicators From File - Generic v2 - Test",
            "integrations": "Image OCR",
            "timeout": 350,
            "fromversion": "4.5.0"
        },
        {
            "playbookID": "Endpoint Enrichment - Generic v2.1 - Test",
            "integrations": [
                "FalconHost",
                "Cylance Protect v2",
                "carbonblack-v2",
                "epo",
                "Active Directory Query v2"
            ],
            "instance_names": "active_directory_ninja"
        },
        {
            "playbookID": "EmailReputationTest",
            "integrations": "Have I Been Pwned? V2"
        },
        {
            "integrations": "Symantec Deepsight Intelligence",
            "playbookID": "Symantec Deepsight Test"
        },
        {
            "playbookID": "ExtractDomainFromEmailTest"
        },
        {
            "playbookID": "Wait Until Datetime - Test",
            "fromversion": "4.5.0"
        },
        {
            "playbookID": "PAN OS EDL Management - Test",
            "integrations": "palo_alto_networks_pan_os_edl_management"
        },
        {
            "playbookID": "PAN-OS DAG Configuration Test",
            "integrations": "Panorama",
            "instance_names": "palo_alto_panorama",
            "timeout": 1000
        },
        {
            "playbookID": "PAN-OS Create Or Edit Rule Test",
            "integrations": "Panorama",
            "instance_names": "palo_alto_panorama",
            "timeout": 1000
        },
        {
            "playbookID": "PAN-OS EDL Setup V2 Test",
            "integrations": ["Panorama", "palo_alto_networks_pan_os_edl_management"],
            "instance_names": "palo_alto_panorama",
            "timeout": 1000
        },
        {
            "integrations": "Snowflake",
            "playbookID": "Snowflake-Test"
        },
        {
            "playbookID": "Account Enrichment - Generic v2.1 - Test",
            "integrations": "Active Directory Query v2",
            "instance_names": "active_directory_ninja"
        },
        {
            "integrations": "Cisco Umbrella Investigate",
            "playbookID": "Domain Enrichment - Generic v2 - Test"
        },
        {
            "integrations": "Google BigQuery",
            "playbookID": "Google BigQuery Test"
        },
        {
            "integrations": "Zoom",
            "playbookID": "Zoom_Test"
        },
        {
            "integrations": "Palo Alto Networks Cortex",
            "playbookID": "Palo Alto Networks Cortex Test",
            "fromversion": "4.1.0"
        },
        {
            "playbookID": "IP Enrichment - Generic v2 - Test",
            "integrations": "Threat Crowd",
            "fromversion": "4.1.0"
        },
        {
            "integrations": "Cherwell",
            "playbookID": "Cherwell Example Scripts - test"
        },
        {
            "integrations": "Cherwell",
            "playbookID": "Cherwell - test"
        },
        {
            "integrations": "CarbonBlackProtectionV2",
            "playbookID": "Carbon Black Enterprise Protection V2 Test"
        },
        {
            "integrations": "Active Directory Query v2",
            "instance_names": "active_directory_ninja",
            "playbookID": "Test ADGetUser Fails with no instances 'Active Directory Query' (old version)"
        },
        {
            "integrations": "ANYRUN",
            "playbookID": "ANYRUN-Test"
        },
        {
            "integrations": "ANYRUN",
            "playbookID": "Detonate File - ANYRUN - Test"
        },
        {
            "integrations": "ANYRUN",
            "playbookID": "Detonate URL - ANYRUN - Test"
        },
        {
            "integrations": "Netcraft",
            "playbookID": "Netcraft test"
        },
        {
            "integrations": "EclecticIQ Platform",
            "playbookID": "EclecticIQ Test"
        },
        {
            "playbookID": "FormattingPerformance - Test",
            "fromversion": "5.0.0"
        },
        {
            "integrations": "AWS - EC2",
            "playbookID": "2142f8de-29d5-4288-8426-0db39abe988b",
            "memory_threshold": 75
        },
        {
            "integrations": "AWS - EC2",
            "playbookID": "d66e5f86-e045-403f-819e-5058aa603c32"
        },
        {
            "integrations": "ANYRUN",
            "playbookID": "Detonate File From URL - ANYRUN - Test"
        },
        {
            "integrations": "AWS - CloudWatchLogs",
            "playbookID": "2cddaacb-4e4c-407e-8ef5-d924867b810c"
        },
        {
            "integrations": "AWS - CloudTrail",
            "playbookID": "3da2e31b-f114-4d7f-8702-117f3b498de9"
        },
        {
            "integrations": "carbonblackprotection",
            "playbookID": "67b0f25f-b061-4468-8613-43ab13147173"
        },
        {
            "integrations": "DomainTools",
            "playbookID": "DomainTools-Test"
        },
        {
            "integrations": "Exabeam",
            "playbookID": "Exabeam - Test"
        },
        {
            "integrations": "DomainTools Iris",
            "playbookID": "DomainTools Iris - Test",
            "fromversion": "4.1.0"
        },
        {
            "integrations": "Cisco Spark",
            "playbookID": "efc817d2-6660-4d4f-890d-90513ca1e180"
        },
        {
            "playbookID": "get_file_sample_from_path_-_d2_-_test"
        },
        {
            "integrations": "Remedy On-Demand",
            "playbookID": "Remedy-On-Demand-Test"
        },
        {
            "playbookID": "ssdeepreputationtest"
        },
        {
            "playbookID": "TestIsEmailAddressInternal"
        },
        {
            "integrations": "Google Cloud Compute",
            "playbookID": "GoogleCloudCompute-Test"
        },
        {
            "integrations": "AWS - S3",
            "playbookID": "97393cfc-2fc4-4dfe-8b6e-af64067fc436"
        },
        {
            "integrations": "Image OCR",
            "playbookID": "TestImageOCR"
        },
        {
            "integrations": "fireeye",
            "playbookID": "Detonate File - FireEye AX - Test"
        },
        {
            "integrations": ["Rasterize","Image OCR"],
            "playbookID": "Rasterize Test",
            "fromversion": "5.0.0"
        },
        {
            "integrations": ["Rasterize","Image OCR"],
            "playbookID": "Rasterize 4.5 Test",
            "toversion": "4.5.9"
        },
        {
            "integrations": "Rasterize",
            "playbookID": "RasterizeImageTest"
        },
        {
            "integrations": "Ipstack",
            "playbookID": "Ipstack_Test"
        },
        {

            "integrations": "Perch",
            "playbookID": "Perch-Test"
        },
        {
            "integrations": "Forescout",
            "playbookID": "Forescout-Test"
        },
        {
            "integrations": "GitHub",
            "playbookID": "Git_Integration-Test"
        },
        {
            "integrations": "LogRhythmRest",
            "playbookID": "LogRhythm REST test"
        },
        {
            "integrations": "AlienVault USM Anywhere",
            "playbookID": "AlienVaultUSMAnywhereTest"
        },
        {
            "playbookID": "PhishLabsTestPopulateIndicators"
        },
        {
            "playbookID": "Test_HTMLtoMD"
        },
        {
            "integrations": "PhishLabs IOC",
            "playbookID": "PhishLabsIOC TestPlaybook",
            "fromversion": "4.1.0"
        },
        {
            "integrations": "vmray",
            "playbookID": "VMRay-Test"
        },
        {
            "integrations": "PerceptionPoint",
            "playbookID": "PerceptionPoint Test",
            "fromversion": "4.1.0"
        },
        {
            "integrations": "AutoFocus V2",
            "playbookID": "AutoFocus V2 test",
            "fromversion": "5.0.0",
            "timeout": 1000

        },
        {
            "playbookID": "Process Email - Generic for Rasterize"
        },
        {
            "playbookID": "Send Investigation Summary Reports - Test",
            "integrations": "EWS Mail Sender",
            "fromversion": "4.1.0"
        },
        {
            "integrations": "Anomali ThreatStream v2",
            "playbookID": "ThreatStream-Test"
        },
        {
            "integrations": "Flashpoint",
            "playbookID": "Flashpoint_event-Test"
        },
        {
            "integrations": "Flashpoint",
            "playbookID": "Flashpoint_forum-Test"
        },
        {
            "integrations": "Flashpoint",
            "playbookID": "Flashpoint_report-Test"
        },
        {
            "integrations": "Flashpoint",
            "playbookID": "Flashpoint_reputation-Test"
        },
        {
            "integrations": "BluecatAddressManager",
            "playbookID": "Bluecat Address Manager test"
        },
        {
            "integrations": "MailListener - POP3 Beta",
            "playbookID": "MailListener-POP3 - Test"
        },
        {
            "playbookID": "sumList - Test"
        },
        {
            "integrations": "VulnDB",
            "playbookID": "Test-VulnDB"
        },
        {
            "integrations": "Shodan_v2",
            "playbookID": "Test-Shodan_v2",
            "timeout": 1000
        },
        {
            "integrations": "Threat Crowd",
            "playbookID": "ThreatCrowd - Test"
        },
        {
            "integrations": "GoogleDocs",
            "playbookID": "GoogleDocs-test"
        },
        {
            "playbookID": "Request Debugging - Test",
            "fromversion": "5.0.0"
        },
        {
            "playbookID": "Test Convert file hash to corresponding hashes",
            "fromversion": "4.5.0",
            "integrations": "VirusTotal",
            "instance_names": "virus_total_general"
        },
        {
            "playbookID": "PANW - Hunting and threat detection by indicator type Test",
            "fromversion": "5.0.0",
            "timeout": 1200,
            "integrations": ["Panorama","Palo Alto Networks Cortex","AutoFocus V2","VirusTotal"],
            "instance_names": ["palo_alto_panorama","virus_total_general"]
        },
        {
            "playbookID": "PAN-OS Query Logs For Indicators Test",
            "fromversion": "4.5.0",
            "timeout": 1500,
            "integrations": "Panorama",
            "instance_names": "palo_alto_panorama"
        },
        {
            "integrations": "Hybrid Analysis",
            "playbookID": "HybridAnalysis-Test",
            "timeout": 500,
            "fromversion": "4.1.0"
        },
        {
            "integrations": "Elasticsearch v2",
            "instance_names": "es_v7",
            "playbookID": "Elasticsearch_v2_test"
        },
        {
            "integrations": "ElasticsearchFeed",
            "instance_names": "es_demisto_feed",
            "playbookID": "Elasticsearch_Fetch_Demisto_Indicators_Test",
            "fromversion": "5.5.0"
        },
        {
            "integrations": "ElasticsearchFeed",
            "instance_names": "es_generic_feed",
            "playbookID": "Elasticsearch_Fetch_Custom_Indicators_Test",
            "fromversion": "5.5.0"
        },
        {
            "integrations": "Elasticsearch v2",
            "instance_names": "es_v6",
            "playbookID": "Elasticsearch_v2_test-v6"
        },
        {
            "integrations": "IronDefense",
            "playbookID": "IronDefenseTest"
        },
        {
            "integrations": "PolySwarm",
            "playbookID": "PolySwarm-Test"
        },
        {
            "integrations": "Kennav2",
            "playbookID": "Kenna Test"
        },
        {
            "integrations": "SecurityAdvisor",
            "playbookID": "SecurityAdvisor-Test",
            "fromversion": "4.5.0"
        },
        {
            "integrations": "Google Key Management Service",
            "playbookID": "Google-KMS-test",
            "pid_threshold": 6,
            "memory_threshold": 60
        },
        {
            "integrations": "SecBI",
            "playbookID": "SecBI - Test"
        },
        {
            "playbookID": "ExtractFQDNFromUrlAndEmail-Test"
        },
        {
          "integrations": "EWS v2",
          "playbookID": "Get EWS Folder Test",
          "fromversion": "4.5.0",
          "instance_names": "ewv2_regular",
          "timeout": 1200
        },
        {
          "integrations": "QRadar",
          "playbookID": "QRadar Indicator Hunting Test",
          "timeout": 1200,
          "fromversion": "5.0.0"
        },
        {
            "playbookID": "SetAndHandleEmpty test",
            "fromversion": "4.5.0"
        },
        {
            "integrations": "Tanium v2",
            "playbookID": "Tanium v2 - Test"
        },
        {
          "integrations": "Office 365 Feed",
          "playbookID": "Office365_Feed_Test",
          "fromversion": "5.5.0"
        },
        {
            "integrations": "GoogleCloudTranslate",
            "playbookID": "GoogleCloudTranslate-Test",
            "pid_threshold": 8
        },
        {
            "integrations": "Infoblox",
            "playbookID": "Infoblox Test"
        },
        {
            "integrations": "BPA",
            "playbookID": "Test-BPA",
            "fromversion": "4.5.0"
        },
        {
            "playbookID": "GetValuesOfMultipleFIelds Test",
            "fromversion": "4.5.0"
        },
        {
            "playbookID": "IsInternalHostName Test",
            "fromversion": "4.5.0"
        },
        {
            "integrations": "SplunkPy",
            "playbookID": "Splunk Indicator Hunting Test",
            "fromversion": "5.0.0",
            "memory_threshold": 500
        },
        {
            "integrations": "BPA",
            "playbookID": "Test-BPA_Integration",
            "fromversion": "4.5.0"
        },
        {
            "integrations": "Sixgill",
            "playbookID": "Sixgill-Test",
            "fromversion": "5.0.0"
        },
        {
            "integrations": "AutoFocus Feed",
            "playbookID": "playbook-FeedAutofocus_test",
            "fromversion": "5.5.0"
        },
        {
            "integrations": "PaloAltoNetworks_PrismaCloudCompute",
            "playbookID": "PaloAltoNetworks_PrismaCloudCompute-Test"
        },
        {
            "playbookID": "Indicator Feed - Test",
            "fromversion": "5.5.0"
        },
        {
            "integrations": "Recorded Future Feed",
            "playbookID": "RecordedFutureFeed - Test",
            "timeout": 1000,
            "fromversion": "5.5.0",
            "memory_threshold": 80
        },
        {
            "integrations": "Expanse",
            "playbookID": "test-Expanse-Playbook",
            "fromversion": "5.0.0"
        },
        {
            "integrations": "Expanse",
            "playbookID": "test-Expanse",
            "fromversion": "5.0.0"
        },
        {
            "integrations": "DShield Feed",
            "playbookID": "playbook-DshieldFeed_test",
            "fromversion": "5.5.0"
        },
        {
            "integrations": "AlienVault Reputation Feed",
            "playbookID": "AlienVaultReputationFeed_Test",
            "fromversion": "5.5.0",
            "timeout": 9000
        },
        {
            "integrations": "BruteForceBlocker Feed",
            "playbookID": "playbook-BruteForceBlocker_test",
            "fromversion": "5.5.0"
        },
        {
            "integrations": "illuminate",
            "playbookID": "illuminate Integration Test"
        },
        {
            "integrations": "illuminate",
            "playbookID": "illuminate Integration Demonstration - Test"
        },
        {
            "integrations": "MongoDB Key Value Store",
            "playbookID": "MongoDB KeyValueStore - Test",
            "pid_threshold": 12,
            "fromversion": "5.0.0"
        },
        {
            "integrations": "MongoDB Log",
            "playbookID": "MongoDBLog - Test",
            "pid_threshold": 12,
            "fromversion": "5.0.0"
        },
        {
            "integrations": "Google Chronicle Backstory",
            "playbookID": "Google Chronicle Backstory Asset - Test",
            "fromversion": "5.0.0"
        },
        {
            "integrations": "Google Chronicle Backstory",
            "playbookID": "Google Chronicle Backstory IOC Details - Test",
            "fromversion": "5.0.0"
        },
        {
            "integrations": "Google Chronicle Backstory",
            "playbookID": "Google Chronicle Backstory List Alerts - Test",
            "fromversion": "5.0.0"
        },
        {
            "integrations": "Google Chronicle Backstory",
            "playbookID": "Google Chronicle Backstory List IOCs - Test",
            "fromversion": "5.0.0"
        },
        {
            "integrations": "Google Chronicle Backstory",
            "playbookID": "Google Chronicle Backstory Reputation - Test",
            "fromversion": "5.0.0"
        },
        {
            "integrations": "Feodo Tracker Hashes Feed",
            "playbookID": "playbook-feodoteackerhash_test",
            "fromversion": "5.5.0",
            "memory_threshold": 130,
            "timeout": 600
        },
        {
            "integrations": "Feodo Tracker IP Blocklist Feed",
            "instance_names": "feodo_tracker_ip_currently__active",
            "playbookID": "playbook-feodotrackeripblock_test",
            "fromversion": "5.5.0"
        },
        {
            "integrations": "Feodo Tracker IP Blocklist Feed",
            "instance_names": "feodo_tracker_ip_30_days",
            "playbookID": "playbook-feodotrackeripblock_test",
            "fromversion": "5.5.0"
        },
        {
            "integrations": "Code42",
            "playbookID": "Code42-Test",
            "timeout": 600
        },
        {
            "playbookID": "Code42 File Search Test",
            "integrations": "Code42"
        },
        {
            "playbookID": "FetchIndicatorsFromFile-test",
            "fromversion": "5.5.0"
        },
        {
            "integrations": "RiskSense",
            "playbookID": "RiskSense Get Apps - Test"
        },
        {
            "integrations": "RiskSense",
            "playbookID": "RiskSense Get Host Detail - Test"
        },
        {
            "integrations": "RiskSense",
            "playbookID": "RiskSense Get Host Finding Detail - Test"
        },
        {
            "integrations": "RiskSense",
            "playbookID": "RiskSense Get Hosts - Test"
        },
        {
            "integrations": "RiskSense",
            "playbookID": "RiskSense Get Host Findings - Test"
        },
        {
            "integrations": "RiskSense",
            "playbookID": "RiskSense Get Unique Cves - Test"
        },
        {
            "integrations": "RiskSense",
            "playbookID": "RiskSense Get Unique Open Findings - Test"
        },
        {
            "integrations": "RiskSense",
            "playbookID": "RiskSense Get Apps Detail - Test"
        },
        {
            "integrations": "Indeni",
            "playbookID": "Indeni_test",
            "fromversion": "5.0.0"
        },
        {
            "integrations": "CounterCraft Deception Director",
            "playbookID": "CounterCraft - Test",
            "fromversion": "5.0.0"
        },
        {
            "integrations": "SafeBreach v2",
            "playbookID": "playbook-SafeBreach-Test",
            "fromversion": "5.5.0"
        },
        {
            "playbookID": "DbotPredictOufOfTheBoxTest",
            "fromversion": "4.5.0",
            "timeout": 1000
        },
        {
           "integrations": "AlienVault OTX TAXII Feed",
            "playbookID": "playbook-feedalienvaultotx_test",
            "fromversion": "5.5.0"
        },
        {
            "playbookID": "ExtractDomainAndFQDNFromUrlAndEmail-Test",
            "fromversion": "5.5.0"
        },
        {
            "integrations": "Cortex Data Lake",
            "playbookID": "Cortex Data Lake Test",
            "instance_names": "cdl_prod",
            "fromversion": "4.5.0"
        },
        {
            "integrations": "Cortex Data Lake",
            "playbookID": "Cortex Data Lake Test",
            "instance_names": "cdl_dev",
            "fromversion": "4.5.0"
        },
        {
            "integrations": "MongoDB",
            "playbookID": "MongoDB - Test"
        },
        {
            "playbookID": "DBotCreatePhishingClassifierV2FromFile-Test",
            "timeout" : 60000,
            "fromversion": "4.5.0"
        },
        {
            "integrations": "IBM Resilient Systems",
            "playbookID": "IBM Resilient Systems Test"
        }
    ],
    "skipped_tests": {
        "Test-Shodan_v2": "Issue 23370",
        "Send Investigation Summary Reports - Test": "Issue 22299",
        "Symantec Deepsight Test": "Issue 22971",
        "OTRS Test": "Issue 23167",
        "Akamai_WAF_SIEM-Test": "Issue 22225",
        "Cloaken-Test": "Issue 20036",
        "test_MsGraphFiles": "Issue 22853 ",
        "TestCofenseFeed": "Issue 22854",
        "Cybereason Test": "Issue 22683",
        "AbuseIPDB Test": "Issue 22658",
        "Bluecat Address Manager test": "Issue 22616",
        "Office365_Feed_Test": "Issue 22517",
        "Send Investigation Summary Reports": "Issue 22299",
        "test-Expanse": "Expanse should provide domain that they have in their system",
        "TestProofpointFeed": "Issue 22229",
        "Digital Defense FrontlineVM - Scan Asset Not Recently Scanned Test": "Issue 22227",
        "PostgreSQL Test": "Issue 22172",
        "Test-Detonate URL - Crowdstrike": "Issue 19439",
        "Git_Integration-Test": "Issue 20029",
        "Symantec Data Loss Prevention - Test": "Issue 20134",
        "Extract Indicators From File - Generic v2": "Issue 20143",
        "PAN-OS Create Or Edit Rule Test":"Issue 20037",
        "NetWitness Endpoint Test": "Issue 19878",
        "TestParseEmailHeaders": "Issue 18815",
        "TestUptycs": "Issue 19750",
        "InfoArmorVigilanteATITest": "Test issue 17358",
        "Lastline - testplaybook": "Checking the integration via Generic detonation playbooks, don't want to load the daily quota",
        "ArcSight Logger test": "Issue 19117",
        "TruSTAR Test": "Issue 19777",
        "TestDedupIncidentsByName": "skipped on purpose - this is part of the TestDedupIncidentsPlaybook - no need to execute separately as a test",
        "3da2e31b-f114-4d7f-8702-117f3b498de9": "Issue 19837",
        "d66e5f86-e045-403f-819e-5058aa603c32": "pr 3220",
        "get_file_sample_from_path_-_d2_-_test": "Issue 19844",
        "Cofense Triage Test": "Creds only works on demo4",
        "nexpose_test": "Issue 18694",
        "Recorded Future Test": "Issue 18922",
        "IntSights Mssp Test": "Issue #16351",
        "CheckPhish-Test": "Issue 19188",
        "fd93f620-9a2d-4fb6-85d1-151a6a72e46d": "Issue 19854",
        "PAN-OS DAG Configuration Test": "Issue #19205",
        "DeleteContext-auto-subplaybook-test": "used in DeleteContext-auto-test as sub playbook",
        "Test Playbook TrendMicroDDA": "Issue 16501",
        "ssdeepreputationtest": "Issue #20953",
        "C2sec-Test": "Issue #21633",
        "TAXII_Feed_Test": "Issue #22423",
        "PAN-OS Query Logs For Indicators Test": "Issue #23505",
        "Panorama Query Logs - Test": "Issue #23505",
        "palo_alto_panorama_test_pb": "Issue #22835"
    },
    "skipped_integrations": {
        "_comment": "~~~ NO INSTANCE ~~~",
        "Trend Micro Apex": "Issue 23632",
        "Awake Security": "Issue 23376",
        "RiskSense": "We should get an instance talk to Francesco",
        "Palo Alto Networks Cortex": "Issue 22300",
        "AWS - IAM": "Issue 21401",
        "FortiGate": "License expired, and not going to get one (issue 14723)",
        "IronDefense": "Test depends on making requests to a non-public API",
        "Attivo Botsink": "no instance, not going to get it",
        "VMware": "no License, and probably not going to get it",
        "AWS Sagemaker": "License expired, and probably not going to get it",
        "Symantec MSS": "No instance, probably not going to get it (issue 15513)",
        "Google Cloud Compute": "Can't test yet",
        "Cymon": "The service was discontinued since April 30th, 2019.",
        "FireEye ETP": "No instance",
        "ProofpointTAP_v2": "No instance",
        "remedy_sr_beta": "No instance",
        "ExtraHop v2": "No instance",
        "Fidelis Elevate Network": "Issue 20735",
        "Minerva Labs Anti-Evasion Platform": "Issue 18835",
        "PolySwarm": "contribution",
        "Silverfort": "contribution",
        "fireeye": "Issue 19839",
        "DomainTools": "Issue 8298",
        "Remedy On-Demand": "Issue 19835",
        "ProtectWise": "Issue 20486",
        "ThreatMiner": "Issue 20469",
        "DomainTools Iris": "Issue 20433",
        "Check Point": "Issue 18643",
        "Preempt": "Issue 20268",
        "iDefense": "Issue 20095",
        "Joe Security": "Issue 17996",
        "ZeroFox": "Issue 19161",
        "Jask": "Issue 18879",
        "vmray": "Issue 18752",
        "Anomali ThreatStream v2": "Issue 19182",
        "Anomali ThreatStream": "Issue 19182",
        "SCADAfence CNM": "Issue 18376",
        "ArcSight ESM v2": "Issue #18328",
        "AlienVault USM Anywhere": "Issue #18273",
        "Tufin": "Issue 16441",
        "Dell Secureworks": "Instance locally installed on @liorblob PC",
        "MimecastV2": "Issue 14593",
        "Netskope": "instance is down",
        "Farsight DNSDB": "Issue 15512",
        "Service Manager": "Expired license",
        "carbonblackprotection": "License expired",
        "icebrg": "Issue 14312",
        "Freshdesk": "Trial account expired",
        "Threat Grid": "Issue 16197",
        "Kafka V2": "Can not connect to instance from remote",
        "Check Point Sandblast": "Issue 15948",
        "Remedy AR": "getting 'Not Found' in test button",
        "Salesforce": "Issue 15901",
        "Zscaler": "Issue 17784",
        "RedCanary": "License expired",
        "ANYRUN": "No instance",
        "Snowflake": "Looks like account expired, needs looking into",
        "Cisco Spark": "Issue 18940",
        "Phish.AI": "Issue 17291",
        "MaxMind GeoIP2": "Issue 18932.",
        "Exabeam": "Issue 19371",
        "McAfee ESM-v10": "Issue 20225",
        "PaloAltoNetworks_PrismaCloudCompute": "Instance not set up yet",
        "Code42": "Instance not set up yet",
        "LogRhythm": "Issue 21672",
        "SecBI": "Issue 22545",
        "IBM Resilient Systems": "Issue 23722",

        "_comment": "~~~ UNSTABLE ~~~",
        "ServiceNow": "Instance goes to hibernate every few hours",
        "Tenable.sc": "unstable instance",
        "VirusTotal - Private API": "Issue 22638",

        "_comment": "~~~ OTHER ~~~",
        "Pentera": "authentication method will not work with testing",
        "EclecticIQ Platform": "Issue 8821",
        "BitDam": "Issue #17247",
        "Zoom": "Issue 19832",
        "urlscan.io": "Issue 21831",
        "Forescout": "Can only be run from within PANW network. Look in keeper for - Demisto in the LAB",
        "HelloWorldSimple": "This is just an example integration - no need for test",
        "TestHelloWorldPlaybook": "This is just an example integration - no need for test",
        "Lockpath KeyLight": "Deprecated. No tests.",
        "SafeBreach": "pending rewrite",
        "SafeBreach v2": "it is a partner integration, no instance",
        "Cymulate": "Partner didn't provided test playbook",

        "_comment": "~~~ QUOTA ISSUES ~~~",
        "Google Chronicle Backstory": "Issue 22720",
        "XFE_v2": "Issue 22715",
        "XFE": "We have the new integration XFE_v2, so no need to test the old one because they use the same quote",
        "AlphaSOC Wisdom": "API key has expired",
        "AWS - Athena - Beta": "Issue 19834",
        "Lastline": "issue 20323",
        "Google Resource Manager": "Cannot create projects because have reached alloted quota.",
        "Looker": "Warehouse 'DEMO_WH' cannot be resumed because resource monitor 'LIMITER' has exceeded its quota.",
        "Ipstack": "reached out our monthly quota (08/03/2020)"
    },
    "nightly_integrations": [
        "Lastline v2",
        "TruSTAR",
        "SlackV2",
        "VulnDB"
    ],
    "unmockable_integrations": {
        "sss": "aaa",
        "MongoDB": "Our instance not using SSL",
        "Cortex Data Lake": "Integration requires SSL",
        "Google Key Management Service": "The API requires an SSL secure connection to work.",
        "McAfee ESM-v10": "we have multiple instances with same test playbook, mock recording are per playbook so it keeps failing the playback step",
        "mysql": "Does not use http",
        "SlackV2": "Integration requires SSL",
        "Whois": "Mocks does not support sockets",
        "Panorama": "Exception: Proxy process took to long to go up. https://circleci.com/gh/demisto/content/24826",
        "Image OCR": "Does not perform network traffic",
        "Server Message Block (SMB)": "Does not perform http communication",
        "Active Directory Query v2": "Does not perform http communication",
        "dnstwist": "Does not peform http communication",
        "VxStream": "Issue 15544",
        "PagerDuty v2": "Integration requires SSL",
        "TCPIPUtils": "Integration requires SSL",
        "Luminate": "Integration has no proxy checkbox",
        "Shodan": "Integration has no proxy checkbox",
        "Google BigQuery": "Integration has no proxy checkbox",
        "ReversingLabs A1000": "Checking",
        "Check Point": "Checking",
        "okta": "Test Module failing, suspect it requires SSL",
        "Awake Security": "Checking",
        "ArcSight ESM v2": "Checking",
        "Phish.AI": "Checking",
        "Intezer": "Nightly - Checking",
        "ProtectWise": "Nightly - Checking",
        "google-vault": "Nightly - Checking",
        "RSA Archer": "Nightly - Checking",
        "McAfee NSM": "Nightly - Checking",
        "Forcepoint": "Nightly - Checking",
        "palo_alto_firewall": "Need to check test module",
        "Signal Sciences WAF": "error with certificate",
        "google": "'unsecure' parameter not working",
        "EWS Mail Sender": "Inconsistent test (playback fails, record succeeds)",
        "ReversingLabs Titanium Cloud": "No Unsecure checkbox. proxy trying to connect when disabled.",
        "Anomali ThreatStream": "'proxy' parameter not working",
        "Palo Alto Networks Cortex": "SDK",
        "Recorded Future": "might be dynamic test",
        "AlphaSOC Wisdom": "Test module issue",
        "RedLock": "SSL Issues",
        "Microsoft Graph": "Test direct access to oproxy",
        "MicrosoftGraphMail": "Test direct access to oproxy",
        "Microsoft Graph User": "Test direct access to oproxy",
        "Microsoft_Graph_Files": "Test direct access to oproxy",
        "Microsoft Graph Groups": "Test direct access to oproxy",
        "SafeBreach": "SSL Issues",
        "AWS - CloudWatchLogs": "Issue 20958",
        "Gmail Single User" : "googleclient sdk has time based challenge exchange",
        "Gmail": "googleclient sdk has time based challenge exchange",
        "GoogleCloudTranslate": "google translate sdk does not support proxy",
        "Kennav2": "HTTPSConnectionPool(host='api.kennasecurity.com', port=443), issue:21233",
        "Google Chronicle Backstory": "SDK",
        "Google Vision AI": "SDK",
        "Syslog Sender": "syslog",
        "syslog": "syslog",
        "MongoDB Log": "Our instance not using SSL",
        "MongoDB Key Value Store": "Our instance not using SSL"
    },
    "docker_thresholds": {
        "_comment": "Add here docker images which are specific to an integration and require a non-default threshold (such as rasterize or ews). That way there is no need to define this multiple times. You can specify full image name with version or without.",
        "images": {
            "demisto/chromium": {
                "pid_threshold": 11
            },
            "demisto/py-ews:2.0": {
                "memory_threshold": 150
            }
        }
    }
}<|MERGE_RESOLUTION|>--- conflicted
+++ resolved
@@ -234,10 +234,7 @@
             "integrations": "SlackV2",
             "playbookID": "Slack Test Playbook",
             "timeout" : 2400,
-<<<<<<< HEAD
             "pid_threshold": 5,
-=======
->>>>>>> d3e18835
             "fromversion": "5.0.0"
         },
         {
