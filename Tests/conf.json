--- conflicted
+++ resolved
@@ -306,19 +306,16 @@
             "playbookID": "sqs_test"
         },
         {
-<<<<<<< HEAD
             "integrations": "urlscan.io",
             "playbookID": "urlscan_malicious_Test"
-=======
+        },
+        {
+            "integrations": "EWS v2",
+            "playbookID": "pyEWS_Test"
+        },
+        {
             "integrations": "Cybereason",
             "playbookID": "Cybereason Test"
->>>>>>> af712c82
-        }
-    ],
-    "skipped": [
-        {
-            "integrations": "EWS v2",
-            "playbookID": "pyEWS_Test"
         }
     ],
     "skipped": [
