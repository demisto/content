{
    "testTimeout": 160,
    "testInterval": 20,
    "tests": [
        {
            "integrations": "Tufin",
            "playbookID": "Tufin Test"
        },
        {
            "integrations": "Vertica",
            "playbookID": "Vertica Test"
        },
        {
            "integrations": "Server Message Block (SMB)",
            "playbookID": "SMB test"
        },
        {
            "playbookID": "TestParseEmailHeaders"
        },
        {
            "playbookID": "TestParseEmailFile-deprecated-script"
        },
        {
            "integrations": "RSA NetWitness Packets and Logs",
            "playbookID": "rsa_packets_and_logs_test"
        },
        {
            "playbookID": "test_similar_incidents"
        },
        {
            "playbookID": "autofocus_test",
            "integrations": "Autofocus"
        },
        {
            "playbookID": "CheckpointFW-test",
            "integrations": "Check Point"
        },
        {
            "playbookID": "RegPathReputationBasicLists_test"
        },
        {
            "playbookID": "RandomStringGenerateTest"
        },
        {
            "playbookID": "DocumentationTest",
            "integrations": "ipinfo"
        },
        {
            "playbookID": "HighlightWords_Test"

        },
        {
            "playbookID": "StringContainsArray_test"
        },
        {
            "integrations": "Fidelis Elevate Network",
            "playbookID": "Fidelis-Test"
        },
        {
            "integrations": "Thinkst Canary",
            "playbookID": "CanaryTools Test"
        },
        {
            "integrations": "ThreatMiner",
            "playbookID": "ThreatMiner-Test"
        },
        {
            "playbookID": "StixCreator-Test"
        },
        {
            "integrations": "Pwned",
            "playbookID": "Pwned test",
            "nightly": true
        },
        {
            "integrations": "Alexa Rank Indicator",
            "playbookID": "Alexa Test Playbook"
        },
        {
            "playbookID": "UnEscapeURLs-Test"
        },
        {
            "playbookID": "ConvertKeysToTableFieldFormat_Test"
        },
        {
            "playbookID": "ParseCSVnullbytesTest"
        },
        {
            "integrations": "CVE Search",
            "playbookID": "cveReputation Test"
        },
        {
            "integrations": "HashiCorp Vault",
            "playbookID": "hashicorp_test"
        },
        {
            "integrations": "Dell Secureworks",
            "playbookID": "secureworks_test"
        },
        {
            "integrations": "ServiceNow",
            "playbookID": "servicenow_test_new"
        },
        {
            "integrations": "ExtraHop",
            "playbookID": "ExtraHop-Test"
        },
        {
            "playbookID": "Test CommonServer"
        },
        {
            "integrations": "CIRCL",
            "playbookID": "CirclIntegrationTest"
        },
        {
            "integrations": "MISP V2",
            "playbookID": "MISP V2 Test"
        },
        {
            "playbookID": "test-LinkIncidentsWithRetry"
        },
        {
            "playbookID": "CopyContextToFieldTest"
        },
        {
            "integrations": "OTRS",
            "playbookID": "OTRS Test"
        },
        {
            "integrations": "Attivo Botsink",
            "playbookID": "AttivoBotsinkTest"
        },
        {
            "playbookID": "CreatePhishingClassifierMLTest",
            "timeout" : 2400
        },
        {
            "integrations": "Cymon",
            "playbookID": "playbook-Cymon_Test"
        },
        {
            "integrations": "FortiGate",
            "playbookID": "Fortigate Test"
        },
        {
            "integrations": [
                "Lastline",
                "WildFire",
                "SNDBOX",
                "VxStream"
            ],
            "playbookID" : "Detonate File - Generic Test",
            "timeout" : 2400,
            "nightly" : true
        },
        {
            "integrations": [
                "Lastline",
                "WildFire",
                "SNDBOX",
                "VxStream"
            ],
            "playbookID" : "detonate_file_-_generic_test"
        },
        {
            "integrations": "SNDBOX",
            "playbookID": "SNDBOX_Test"
        },
        {
            "integrations": "SNDBOX",
            "playbookID": "Detonate File - SNDBOX - Test",
            "timeout": 2400,
            "nightly": true
        },
        {
            "integrations": "VxStream",
            "playbookID": "Detonate File - HybridAnalysis - Test",
            "timeout": 2400
        },
        {
            "playbookID": "WordTokenizeTest"
        },
        {
            "integrations": "Awake Security",
            "playbookID": "awake_security_test_pb"
        },
        {
          "integrations": "Tenable.sc",
          "playbookID": "tenable-sc-test",
          "timeout": 240,
          "nightly": true
        },
        {
            "integrations": "MimecastV2",
            "playbookID": "Mimecast test"
        },
        {
            "playbookID": "CreateEmailHtmlBody_test_pb"
        },
        {
          "playbookID": "ReadPDFFile-Test"
        },
        {
          "playbookID": "JSONtoCSV-Test"
        },
        {
            "integrations": "Panorama",
            "instance_names": "palo_alto_firewall",
            "playbookID": "palo_alto_firewall_test_pb",
            "timeout": 1000,
            "nightly": true
        },
        {
            "integrations": "Panorama",
            "instance_names": "palo_alto_panorama",
            "playbookID": "palo_alto_panorama_test_pb",
            "timeout": 1000,
            "nightly": true
        },
        {
          "integrations": "Tenable.io",
          "playbookID": "Tenable.io test"
        },
        {
          "playbookID": "URLDecode-Test"
        },
        {
          "playbookID": "GetTime-Test"
        },
        {
          "integrations": "Tenable.io",
          "playbookID": "Tenable.io Scan Test",
          "nightly": true,
          "timeout": 900
        },
        {
            "integrations": "Tenable.sc",
            "playbookID": "tenable-sc-scan-test",
            "nightly": true,
            "timeout": 600
        },
        {
            "integrations": "google-vault",
            "playbookID": "Google-Vault-Generic-Test",
            "nightly": true,
            "timeout": 3600
        },
        {
            "integrations": "google-vault",
            "playbookID": "Google_Vault-Search_And_Display_Results_test",
            "nightly": true,
            "timeout": 3600
        },
        {
            "playbookID": "Luminate-TestPlaybook",
            "integrations": "Luminate"
        },
        {
            "playbookID": "ParseEmailFiles-test"
        },
        {
            "playbookID": "ParseExcel-test"
        },
        {
            "playbookID": "Detonate File - No Files test"
        },
        {
            "integrations": [
                "Panorama",
                "Check Point"
            ],
            "instance_names": "palo_alto_firewall",
            "playbookID": "blockip_test_playbook"
        },
        {
            "integrations": "Palo Alto Minemeld",
            "playbookID": "minemeld_test"
        },
        {
            "integrations": "InfoArmor VigilanteATI",
            "playbookID": "InfoArmorVigilanteATITest"
        },
        {
            "integrations": "IntSights",
            "instance_names": "intsights_standard_account",
            "playbookID": "IntSights Test",
            "nightly": true,
            "timeout": 500
        },
        {
            "integrations": "IntSights",
            "playbookID": "IntSights Mssp Test",
            "instance_names": "intsights_mssp_account",
            "nightly": true,
            "timeout": 500
        },
        {
            "integrations": "dnstwist",
            "playbookID": "dnstwistTest"
        },
        {
            "integrations": "BitDam",
            "playbookID": "Detonate File - BitDam Test"
        },
        {
            "integrations": "Threat Grid",
            "playbookID": "ThreatGridTest",
            "timeout": 600
        },
        {
            "integrations": [
                "Palo Alto Minemeld",
                "Panorama"
            ],
            "instance_names": "palo_alto_firewall",
            "playbookID": "block_indicators_-_generic_-_test"
        },
        {
          "integrations": "Signal Sciences WAF",
          "playbookID": "SignalSciences-Test"
        },
        {
            "integrations": "RTIR",
            "playbookID": "RTIR Test"
        },
        {
            "integrations": "RedCanary",
            "playbookID": "RedCanaryTest",
            "nightly" : true
        },
        {
          "integrations": "Devo",
          "playbookID": "devo_test_playbook"
        },
        {
          "integrations": "urlscan.io",
            "playbookID": "url_enrichment_-_generic_test",
            "timeout": 500
        },
        {
            "playbookID": "CutTransformerTest"
        },
        {
            "integrations": "SCADAfence CNM",
            "playbookID": "SCADAfence_test"
        },
        {
            "integrations": "ProtectWise",
            "playbookID": "Protectwise-Test"
        },
        {
            "integrations": "WhatsMyBrowser",
            "playbookID": "WhatsMyBrowser-Test"
        },
        {

            "integrations": "BigFix",
            "playbookID": "BigFixTest"
        },
        {
            "integrations": "Lastline",
            "playbookID": "Lastline - testplaybook",
            "nightly": true
        },
        {
            "integrations": "epo",
            "playbookID": "Test Playbook McAfee ePO"
        },
        {
            "integrations": "activedir",
            "playbookID": "calculate_severity_-_critical_assets_-_test"
        },
        {
            "playbookID": "TextFromHTML_test_playbook"
        },
        {
            "playbookID": "PortListenCheck-test"
        },
        {
            "integrations": "ThreatExchange",
            "playbookID": "ThreatExchange-test"
        },
        {
            "integrations": "ThreatExchange",
            "playbookID": "extract_indicators_-_generic_-_test",
            "timeout": 240
        },
        {
            "integrations": "Joe Security",
            "playbookID": "JoeSecurityTestPlaybook",
            "timeout": 500,
            "nightly": true
        },
        {
            "integrations": "Joe Security",
            "playbookID": "JoeSecurityTestDetonation",
            "timeout": 2000,
            "nightly": true
        },
        {
            "integrations": "WildFire",
            "playbookID": "Wildfire Test"
        },
        {
            "integrations": "GRR",
            "playbookID": "grr_test",
            "nightly": true
        },
        {
            "integrations": "VirusTotal",
            "playbookID": "virusTotal-test-playbook",
            "nightly": true,
            "timeout": 1400
        },
        {
            "integrations": "Preempt",
            "playbookID": "Preempt Test"
        },
        {   "integrations": "Gmail",
            "playbookID": "get_original_email_-_gmail_-_test"
        },
        {
            "integrations": "EWS v2",
            "playbookID": "get_original_email_-_ews-_test"
        },
        {
            "integrations": ["EWS v2","EWS Mail Sender"],
            "playbookID": "EWS search-mailbox test",
            "timeout": 300
        },
        {
            "integrations": "PagerDuty v2",
            "playbookID": "PagerDuty Test"
        },
        {
            "playbookID": "test_delete_context"
        },
        {
            "playbookID": "GmailTest",
            "integrations": "Gmail"
        },
        {
            "playbookID": "Gmail Convert Html Test",
            "integrations": "Gmail"
        },
        {
            "playbookID": "TestParseCSV"
        },
        {
            "integrations": "Shodan",
            "playbookID": "ShodanTest"
        },
        {
            "playbookID": "Extract Indicators From File - test"
        },
        {
            "playbookID": "dedup_-_generic_-_test"
        },
        {
            "playbookID": "TestDedupIncidentsPlaybook"
        },
        {
            "playbookID": "TestDedupIncidentsByName"
        },
        {
            "integrations": "McAfee Advanced Threat Defense",
            "playbookID": "Test Playbook McAfee ATD",
            "timeout": 700
        },
        {
            "integrations": "McAfee Advanced Threat Defense",
            "playbookID": "Test Playbook McAfee ATD Upload File"
        },
        {
            "playbookID": "exporttocsv_script_test"
        },
        {
            "integrations": "Intezer",
            "playbookID": "Intezer Testing",
            "nightly": true,
            "timeout": 500
        },
        {
            "integrations": "FalconIntel",
            "playbookID": "CrowdStrike Falcon Intel v2"
        },
        {
          "playbookID": "ContextGetters_Test"
        },
        {
            "integrations": [
                "Mail Sender (New)",
                "google"
            ],
            "playbookID": "Mail Sender (New) Test"
        },
        {
            "playbookID": "buildewsquery_test"
        },
        {
            "integrations": "Rapid7 Nexpose",
            "playbookID": "nexpose_test",
            "timeout": 240
        },
        {
            "integrations": "EWS Mail Sender",
            "playbookID": "EWS Mail Sender Test"
        },
        {
            "integrations": "EWS Mail Sender",
            "playbookID": "EWS Mail Sender Test 2"
        },
        {
            "playbookID": "decodemimeheader_-_test"
        },
        {
            "integrations": "CVE Search",
            "playbookID": "cve_enrichment_-_generic_-_test"
        },
        {
            "playbookID": "test_url_regex"
        },
        {
            "integrations": "Skyformation",
            "playbookID": "TestSkyformation"
        },
        {
            "integrations": "okta",
            "playbookID": "okta_test_playbook",
            "timeout": 240
        },
        {
            "playbookID": "Test filters & transformers scripts"
        },
        {
            "integrations": "Salesforce",
            "playbookID": "SalesforceTestPlaybook"
        },
        {
            "integrations": "McAfee ESM-v10",
            "playbookID": "McAfeeESMTest",
            "timeout": 500
        },
        {
            "integrations": "GoogleSafeBrowsing",
            "playbookID": "Google Safe Browsing Test",
            "timeout": 240
        },
        {
            "integrations": "EWS v2",
            "playbookID": "EWSv2_empty_attachment_test"
        },
        {
            "integrations": "EWS v2",
            "playbookID": "EWS Public Folders Test"
        },
        {
            "playbookID": "TestWordFileToIOC",
            "timeout": 300
        },
        {
            "integrations": "Symantec Endpoint Protection V2",
            "playbookID": "SymantecEndpointProtection_Test"
        },
        {
            "integrations": "carbonblackprotection",
            "playbookID": "search_endpoints_by_hash_-_carbon_black_protection_-_test",
            "timeout": 500
        },
        {
            "playbookID": "process_email_-_generic_-_test",
            "timeout": 240
        },
        {
            "integrations": "activedir",
            "playbookID": "account_enrichment_-_generic_test"
        },
        {
            "integrations": "FalconHost",
            "playbookID": "search_endpoints_by_hash_-_crowdstrike_-_test",
            "timeout": 500
        },
        {
            "integrations": "FalconHost",
            "playbookID": "CrowdStrike Endpoint Enrichment - Test"
        },
        {
          "integrations": "FalconHost",
          "playbookID": "crowdstrike_falconhost_test"
        },
        {
            "integrations": "CrowdstrikeFalcon",
            "playbookID": "Test - CrowdStrike Falcon"
        },
        {
            "integrations": [
                "VirusTotal"
            ],
            "playbookID": "ip_enrichment_generic_test"
        },
        {
            "playbookID": "ExposeIncidentOwner-Test"
        },
        {
            "integrations": "OpenPhish",
            "playbookID": "email_test"
        },
        {
            "integrations": "VirusTotal",
            "playbookID": "domain_enrichment_generic_test"
        },
        {
            "integrations": "PostgreSQL",
            "playbookID": "PostgreSQL Test"
        },
        {
            "integrations": "google",
            "playbookID": "GsuiteTest"
        },
        {
            "integrations": "OpenPhish",
            "playbookID": "OpenPhish Test Playbook"
        },
        {
            "integrations": "RSA Archer",
            "playbookID": "Archer-Test-Playbook",
            "nightly": true
        },
        {
            "integrations": "jira",
            "playbookID": "Jira-Test"
        },
        {
            "integrations": "ipinfo",
            "playbookID": "IPInfoTest"
        },
        {
            "integrations": "jira",
            "playbookID": "VerifyHumanReadableFormat"
        },
        {
            "playbookID": "ExtractURL Test"
        },
        {
            "playbookID": "strings-test"
        },
        {
            "playbookID": "TestCommonPython"
        },
        {
            "playbookID": "TestFileCreateAndUpload"
        },
        {
            "playbookID": "TestIsValueInArray"
        },
        {
            "playbookID": "TestStringReplace"
        },
        {
            "playbookID": "TestHttpPlaybook"
        },
        {
            "integrations": "SplunkPy",
            "playbookID": "Splunk-Test"
        },
        {
            "integrations": "SplunkPy",
            "playbookID": "SplunkPySearch_Test"
        },
        {
            "integrations" : "McAfee NSM",
            "playbookID" : "McAfeeNSMTest",
            "timeout" : 400,
            "nightly": true
        },
        {
            "integrations": "PhishTank",
            "playbookID": "PhishTank Testing"
        },
        {
            "integrations": "McAfee Web Gateway",
            "playbookID": "McAfeeWebGatewayTest",
            "timeout" : 500
        },
        {
            "integrations": "TCPIPUtils",
            "playbookID": "TCPUtils-Test"
        },
        {
            "playbookID": "ProofpointDecodeURL-Test",
            "timeout": 300
        },
        {
            "playbookID": "listExecutedCommands-Test"
        },
        {
            "integrations": "Service Manager",
            "playbookID": "TestHPServiceManager",
            "timeout": 400
        },
        {
            "playbookID": "LanguageDetect-Test",
            "timeout": 300
        },
        {
            "integrations": "Forcepoint",
            "playbookID": "forcepoint test",
            "timeout": 500,
            "nightly": true
        },
        {
            "playbookID": "GeneratePassword-Test"
        },
        {
            "playbookID": "ZipFile-Test"
        },
        {
            "playbookID": "ExtractDomainTest"
        },
        {
            "playbookID": "Detonate File - Generic Test",
            "timeout": 500
        },
        {
            "playbookID": "Test-IsMaliciousIndicatorFound"
        },
        {
            "playbookID": "TestExtractHTMLTables"
        },
        {
            "integrations": "carbonblackliveresponse",
            "playbookID": "CarbonBlackLiveResponseTest",
            "nightly": true
        },
        {
            "playbookID": "TestSafeBreach",
            "integrations": "SafeBreach"
        },
        {
            "integrations": "urlscan.io",
            "playbookID": "urlscan_malicious_Test"
        },
        {
            "integrations": "EWS v2",
            "playbookID": "pyEWS_Test"
        },
        {

            "integrations": "Netskope",
            "playbookID": "Netskope Test"
        },
        {
            "integrations": "Cylance Protect v2",
            "playbookID": "Cylance Protect v2 Test"
        },
        {
            "integrations": "ReversingLabs Titanium Cloud",
            "playbookID": "ReversingLabsTCTest"
        },
        {
            "integrations": "ReversingLabs A1000",
            "playbookID": "ReversingLabsA1000Test"
        },
        {
            "integrations": "Demisto Lock",
            "playbookID": "DemistoLockTest"
        },
        {
            "playbookID": "test-domain-indicator",
            "timeout": 400
        },
        {
            "playbookID": "Cybereason Test",
            "integrations": "Cybereason",
            "timeout": 1200
        },
        {
            "integrations": "VirusTotal - Private API",
            "playbookID": "virusTotalPrivateAPI-test-playbook",
            "nightly": true
        },
        {
            "integrations": "VirusTotal - Private API",
            "playbookID": "File Enrichment - Virus Total Private API Test",
            "nightly": true
        },
        {
            "integrations": "Cisco Meraki",
            "playbookID": "Cisco-Meraki-Test"
        },
        {
            "integrations": "Tanium",
            "playbookID": "Tanium Test Playbook",
            "nightly": true,
            "timeout": 1200
        },
        {
            "integrations": "Recorded Future",
            "playbookID": "Recorded Future Test",
            "nightly": true
        },
        {
            "integrations": "Microsoft Graph",
            "playbookID": "Microsoft Graph Test"
        },
        {
            "integrations": "RedLock",
            "playbookID": "RedLockTest",
            "nightly": true
        },
        {
            "integrations": "Symantec Messaging Gateway",
            "playbookID": "Symantec Messaging Gateway Test"
        },
        {
            "integrations": "ThreatConnect",
            "playbookID": "test-ThreatConnect"
        },
        {
            "integrations": "VxStream",
            "playbookID": "VxStream Test",
            "nightly": true
        },
        {
            "integrations":"Cylance Protect",
            "playbookID": "get_file_sample_by_hash_-_cylance_protect_-_test",
            "timeout": 240
        },
        {
            "integrations": "Cylance Protect",
            "playbookID": "endpoint_enrichment_-_generic_test"
        },
        {
            "integrations": "QRadar",
            "playbookID": "test_Qradar"
        },
        {
            "integrations": "VMware",
            "playbookID": "VMWare Test"
        },
        {
            "integrations": "Anomali ThreatStream",
            "playbookID": "Anomali_ThreatStream_Test"
        },
        {
            "integrations": "Farsight DNSDB",
            "playbookID": "DNSDBTest"
        },
        {
            "integrations": "carbonblack-v2",
            "playbookID": "CarbonBlackResponseTest"
        },
        {
            "integrations": "Cisco Umbrella Investigate",
            "playbookID": "Cisco Umbrella Test"
        },
        {
            "integrations": "icebrg",
            "playbookID": "Icebrg Test",
            "timeout" : 500
        },
        {
            "integrations": "Symantec MSS",
            "playbookID": "SymantecMSSTest"
        },
        {
            "integrations": "Remedy AR",
            "playbookID": "Remedy AR Test"
        },
        {
            "integrations": "McAfee Active Response",
            "playbookID": "McAfee-MAR_Test",
            "timeout": 700
        },
        {
            "integrations": "McAfee Threat Intelligence Exchange",
            "playbookID": "McAfee-TIE Test",
            "timeout": 700
        },
        {
            "integrations": "ArcSight Logger",
            "playbookID": "ArcSight Logger test"
        },
        {
            "integrations": "ArcSight ESM v2",
            "playbookID": "ArcSight ESM v2 Test"
        },
        {
            "integrations": "ArcSight ESM v2",
            "playbookID": "test Arcsight - Get events related to the Case"
        },
        {
            "integrations": "XFE",
            "playbookID": "XFE Test",
            "timeout": 140,
            "nightly": true
        },
        {
            "integrations": "McAfee Threat Intelligence Exchange",
            "playbookID": "search_endpoints_by_hash_-_tie_-_test",
            "timeout": 500
        },
        {
            "integrations": "iDefense",
            "playbookID": "iDefenseTest",
            "timeout": 300
        },
        {
            "integrations": "AbuseIPDB",
            "playbookID": "AbuseIPDB Test",
            "nightly": true
        },
        {
            "integrations": "AbuseIPDB",
            "playbookID": "AbuseIPDB PopulateIndicators Test",
            "nightly": true
        },
        {
            "integrations" : "jira",
            "playbookID" : "JiraCreateIssue-example-test"
        },
        {
            "integrations": "LogRhythm",
            "playbookID": "LogRhythm-Test-Playbook",
            "timeout": 200
        },
        {
            "integrations": "FireEye HX",
            "playbookID": "FireEye HX Test"
        },
        {
            "integrations": "Phish.AI",
            "playbookID": "PhishAi-Test"
        },
        {
            "integrations": "Phish.AI",
            "playbookID": "Test-Detonate URL - Phish.AI"
        },
        {
            "integrations": "Centreon",
            "playbookID": "Centreon-Test-Playbook"
        },
        {
            "playbookID": "ReadFile test"
        },
        {
            "integrations": "TruSTAR",
            "playbookID": "TruSTAR Test"
        },
        {
            "integrations": "AlphaSOC Wisdom",
            "playbookID": "AlphaSOC-Wisdom-Test"
        },
        {
            "integrations": "Jask",
            "playbookID": "Jask_Test"
        },
        {
            "integrations": "Qualys",
            "playbookID": "Qualys-Test",
            "nightly": true
        },
        {
            "integrations": "Whois",
            "playbookID": "whois_test"
        },
        {
            "integrations": "RSA NetWitness Endpoint",
            "playbookID": "NetWitness Endpoint Test"
        },
        {
            "integrations": "Check Point Sandblast",
            "playbookID": "Sandblast_malicious_test"
        },
        {
            "playbookID": "TestMatchRegex"
        },
        {
            "integrations": "ActiveMQ",
            "playbookID": "ActiveMQ Test"
        },
        {
            "playbookID": "RegexGroups Test"
        },
        {
            "integrations": "Cisco pxGrid ISE",
            "playbookID": "cisco-ise-test-playbook"
        },
        {
            "integrations": "RSA NetWitness v11.1",
            "playbookID": "RSA NetWitness Test"
        },
        {
            "integrations": "Rasterize",
            "playbookID": "RasterizeImageTest"
        },
        {
            "playbookID": "ExifReadTest"
        },
        {
          "integrations": "Cuckoo Sandbox",
          "playbookID": "CuckooTest",
          "timeout": 700
        },
        {
            "integrations" : "VxStream",
            "playbookID" : "Test-Detonate URL - Crowdstrike",
            "timeout" : 1200
        },
        {
           "playbookID": "Detonate File - Generic Test",
           "timeout": 2000,
           "nightly": true,
           "integrations": [
             "VxStream",
             "McAfee Advanced Threat Defense",
             "WildFire",
             "Lastline"
           ]
        },
        {
            "playbookID": "STIXParserTest"
        },
        {
           "playbookID": "Detonate URL - Generic Test",
           "timeout": 2000,
           "nightly": true,
           "integrations": [
             "McAfee Advanced Threat Defense",
             "VxStream",
             "Lastline"
           ]
        },
        {
            "playbookID": "ReadPDFFile-Test"
        },
        {
            "integrations": [
                "VirusTotal",
                "urlscan.io",
                "activedir"
            ],
            "playbookID": "entity_enrichment_generic_test",
            "timeout": 240
        },
        {
            "integrations": [
                "FalconHost",
                "McAfee Threat Intelligence Exchange",
                "carbonblackprotection",
                "carbonblack"
            ],
            "playbookID": "search_endpoints_by_hash_-_generic_-_test",
            "timeout": 500
        },
        {
            "integrations": "Zscaler",
            "playbookID": "Zscaler Test",
            "nightly": true
        },
        {
            "playbookID": "DemistoUploadFileToIncident Test",
            "integrations": "Demisto REST API"

        },
        {
            "playbookID": "MaxMind Test",
            "integrations": "MaxMind GeoIP2"

        },
        {
            "playbookID": "Test_Sagemaker",
            "integrations": "AWS Sagemaker"

        },
        {
            "playbookID": "Phishing test - attachment",
            "timeout": 600,
            "nightly": true,
            "integrations": [
                "EWS Mail Sender",
                "Pwned",
                "Demisto REST API",
                "Palo Alto Minemeld"
            ]
        },
        {
            "playbookID": "Phishing test - Inline",
            "timeout": 500,
            "nightly": true,
            "integrations": [
                "EWS Mail Sender",
                "Pwned",
                "Demisto REST API",
                "Palo Alto Minemeld"
            ]
        },
        {
            "integrations": "duo",
            "playbookID": "DUO Test Playbook"
        },
        {
            "playbookID": "SLA Scripts - Test"
        },
        {
            "playbookID": "PcapHTTPExtractor-Test"
        },
        {
            "playbookID": "Ping Test Playbook"
        },
        {
            "playbookID": "Active Directory Test",
            "instance_names": "active_directory_query_v2",
            "integrations": "Active Directory Query v2"
        },
        {
            "integrations": "Active Directory Query v2",
            "instance_names": "active_directory_query_v2_with_port_configuration",
            "playbookID": "Active Directory Query V2 configuration with port"
        },
        {
            "integrations": "mysql",
            "playbookID": "MySQL Test"
        },
        {
            "integrations": "Phishme Intelligence",
            "playbookID": "Test - PhishMe Intelligence"
        },
        {
            "integrations": "Google Resource Manager",
            "playbookID": "GoogleResourceManager-Test",
            "timeout": 500,
            "nightly": true
        },
        {
            "integrations": "Freshdesk",
            "playbookID": "Freshdesk-Test",
            "timeout": 500,
            "nightly": true
        },
        {
            "playbookID": "Autoextract - Test"
        },
        {
            "playbookID": "FilterByList - Test"
        },
        {
            "integrations": "Kafka V2",
            "playbookID": "Kafka Test"
        },
        {
            "integrations": "McAfee Active Response",
            "playbookID": "Endpoint data collection test",
            "timeout": 500
        },
        {
            "integrations": "McAfee Active Response",
            "playbookID": "MAR - Endpoint data collection test",
            "timeout": 500
        },
        {

            "integrations": "DUO Admin",
            "playbookID": "DuoAdmin API test playbook"
        },
        {
            "playbookID": "TestShowScheduledEntries"
        },
        {
            "integrations": "Symantec Advanced Threat Protection",
            "playbookID": "Symantec ATP Test"

        },
        {
            "playbookID": "CheckDockerImageAvailableTest"
        },
        {
            "playbookID": "ExtractDomainFromEmailTest"
        },
        {
            "integrations": "VirusTotal",
            "playbookID": "File Enrichment - Generic Test"
        },
        {
            "playbookID": "EmailReputationTest",
            "integrations": "Pwned"
        },
        {
            "integrations": "Symantec Deepsight Intelligence",
            "playbookID": "Symantec Deepsight Test"
        },
        {
            "playbookID": "ExtractDomainFromEmailTest"
        },
        {
            "integrations": "Snowflake",
            "playbookID": "Snowflake-Test"
        },
        {
            "integrations": "nmap",
            "playbookID": "nmap-test"
        },
        {
            "integrations": "Zoom",
            "playbookID": "Zoom_Test"
        }
    ],
    "skipped_tests": {
        "entity_enrichment_generic_test": "Flaky test - fails for changing reasons, requires more investigation (issue 16490)",
        "ArcSight Logger test": "Possibly outdated API calls",
        "Qualys-Test": "Test is failing on qualys-report-list not returning results, and also seems there's a proxy issue (issue 16486)",
        "Microsoft Graph Test": "DB is missing alerts to test on - in work of DevOps",
        "TruSTAR Test": "The test runs even when not supposed to, which causes its quota to run out",
        "TestDedupIncidentsByName": "skipped on purpose - this is part of the TestDedupIncidentsPlaybook - no need to execute separately as a test",
        "GmailTest": "Gmail test is failing on gmail-list-users command (issue 15571)",
        "TestSafeBreach": "Instance configuration change causes test failure (issue 15909)",
        "Test-IsMaliciousIndicatorFound": "Unstable test (issue 15940)",
        "JoeSecurityTestDetonation": "command joe-download-report fails (issue 16118)",
        "nmap-test": "Added here because test existed but was not configured - need to review the test",
        "Zoom_test": "Added here because test existed but was not configured - need to review the test"
    },
    "skipped_integrations": {
      "_comment": "~~~ NO INSTANCE - will not be resolved ~~~",
        "FortiGate": "License expired, and not going to get one (issue 14723)",
        "Attivo Botsink": "no instance, not going to get it",
        "VMware": "no License, and probably not going to get it",
        "AWS Sagemaker": "License expired, and probably not going to get it",
        "Symantec MSS": "No instance, probably not going to get it (issue 15513)",


      "_comment": "~~~ INSTANCE ISSUES ~~~",
        "Tufin": "Calls to instance return 502 error. @itay reached out (issue 16441)",
        "Dell Secureworks": "Instance locally installed on @liorblob PC",
        "MimecastV2": "Several issues with instance",
        "Netskope": "instance is down",
        "Farsight DNSDB": "No instance (issue 15512)",
        "Service Manager": "Expired license",
        "carbonblackprotection": "License expired",
        "icebrg": "Requires BD (issue 14312)",
        "Freshdesk": "Trial account expired",
        "Threat Grid": "instance problem (issue 16197)",
        "Kafka V2": "Can not connect to instance from remote",
        "Check Point Sandblast": "No access (issue 15948)",
        "IntSights": "Account Expired (issue #16351)",
        "Remedy AR": "getting 'Not Found' in test button",
        "XFE": "License expired",
        "RedLock": "Credentials and API problems (issue 15493)",
        "Salesforce": "User and password expired (issue 15901)",

      "_comment": "~~~ UNSTABLE ~~~",
        "ServiceNow": "Instance goes to hibernate every few hours",
        "Tanium": "Instance is not stable (issue 15497)",
        "Whois": "Host periodically bans connection",
        "Tenable.sc": "unstable instance",
        "Tenable.io": "Unstable instance (issue 16115)",

      "_comment": "~~~ OTHER ~~~",
        "iDefense": "DevOps investigation",
        "RSA NetWitness Endpoint": "Instance is down, waiting for devops to rebuild",
        "BitDam": "Changes in service (issue #16247)",
<<<<<<< HEAD
        "Zoom": "Added here because test existed but was not configured - need to review the test",
=======
        "Symantec Deepsight Intelligence": "Issues related to id_set.json (issue 16461)",
>>>>>>> 7c46c8ac

      "_comment": "~~~ QUOTA ISSUES ~~~",
        "Joe Security": "Monthly quota exceeded, remove from skipped on or after April 1st",
        "Lastline": "Out of quota",
        "Google Resource Manager": "Cannot create projects because have reached alloted quota."
    },
    "nigthly_integrations": [
        "Lastline",
        "TruSTAR"
    ],
    "unmockable_integrations": {
        "Devo": "Pending Check",
        "Jask": "Integration requires SSL",
        "CrowdstrikeFalcon": "Mock recording fails, and fails while trying to record a new recording",
        "TCPIPUtils": "Integration requires SSL",
        "Palo Alto Minemeld": "Pending check: issue 16072",
        "PagerDuty v2": "Integration requires SSL",
        "Autofocus": "JS integration, problem listed in issue 15544",
        "Panorama": "Pending check: issue 16122",
        "RTIR": "Pending check: issue 16072",
        "GRR": "Pending check: issue 16072",
        "PageDuty": "Pending check: issue 16072",
        "carbonblackliveresponse": "Pending check: issue 16072",
        "RecordedFuture": "Pending check: issue 16072",
        "AbuseIPDB": "Pending check: issue 16072",
        "FireEye HX": "Pending check: issue 16072",
        "EWS Mail Sender": "Inconsistent test (playback fails, record succeeds)",
        "EWS v2": "Inconsistent test (playback fails, record succeeds)",
        "Alexa Rank Indicator": "Integration should never use proxy",
        "Pwned": "Integration has no proxy checkbox",
        "Luminate": "Integration has no proxy checkbox",
        "dnstwist": "Integration has no proxy checkbox",
        "CVE Search": "Integration has no proxy checkbox",
        "Shodan": "Integration has no proxy checkbox",
        "Gmail": "Integration has no proxy checkbox",
        "OpenPhish": "JS integration, problem listed in this issue https://github.com/demisto/etc/issues/15544",
        "VxStream": "JS integration, problem listed in this issue https://github.com/demisto/etc/issues/15544. Detonate URL: Large mock file.",
        "ThreatExchange": "JS integration, problem listed in this issue https://github.com/demisto/etc/issues/15544",
        "wildfire": "JS integration, problem listed in this issue https://github.com/demisto/etc/issues/15544",
        "FalconHost": "JS integration, problem listed in this issue https://github.com/demisto/etc/issues/15544",
        "VirusTotal": "JS integration, problem listed in this issue https://github.com/demisto/etc/issues/15544",
        "carbonblack-v2": "JS integration, problem listed in this issue https://github.com/demisto/etc/issues/15544",
        "PhishTank": "Pending merge of branch proxy-unsecure-checks",
        "Cisco Meraki": "Pending merge of branch proxy-unsecure-checks",
        "epo": "Pending merge of branch proxy-unsecure-checks",
        "FalconIntel": "Pending merge of branch proxy-unsecure-checks",
        "ipinfo": "Pending merge of branch proxy-unsecure-checks",
        "RSA NetWitness Packets and Logs": "Pending merge of branch proxy-unsecure-checks",
        "SNDBOX": "Pending merge of branch proxy-unsecure-checks",
        "GoogleSafeBrowsing": "Pending merge of branch proxy-unsecure-checks",
        "BigFix": "Pending merge of branch proxy-unsecure-checks",
        "Cisco Umbrella Investigate": "Pending merge of branch proxy-unsecure-checks",
        "InfoArmor VigilanteATI": "Pending merge of branch proxy-unsecure-checks",
        "Rapid7 Nexpose": "Pending merge of branch proxy-unsecure-checks",
        "urlscan.io": "Pending merge of branch proxy-unsecure-checks",
        "Threat Grid": "Pending merge of branch proxy-unsecure-checks",
        "OTRS": "Pending merge of branch proxy-unsecure-checks",
        "McAfee Advanced Threat Defense": "Pending merge of branch proxy-unsecure-checks",
        "Preempt": "Insecure has a non empty default value, will require fixing and merging",
        "Cybereason": "Insecure has a non empty default value, will require fixing and merging",
        "Cuckoo Sandbox": "Proxy has a non empty default value, will require fixing and merging",
        "Phishme Intelligence": "Proxy has a non empty default value, will require fixing and merging",
        "HashiCorp Vault": "Test fails with mock - need to test without mock",
        "google": "'unsecure' parameter not working",
        "Check Point Sandblast": "Test fails with mock - need to test without mock",
        "Anomali ThreatStream": "'proxy' parameter not working",
        "Active Directory Query v2": "Checking",
        "MaxMind GeoIP2": "Checking",
        "AlphaSOC Wisdom": "Checking",
        "Phish.AI": "Checking",
        "jira": "Checking",
        "ArcSight ESM v2": "Checking",
        "Cylance Protect": "Checking",
        "ReversingLabs A1000": "Checking",
        "ReversingLabs Titanium Cloud": "No Unsecure checkbox. proxy trying to connect when disabled.",
        "Cylance Protect v2": "Checking",
        "SafeBreach": "Checking",
        "Symantec Endpoint Protection V2": "Checking",
        "McAfee ESM-v10": "Checking",
        "Salesforce": "Checking",
        "okta": "Checking",
        "WildFire": "Checking",
        "WhatsMyBrowser": "Checking",
        "Check Point": "Checking",
        "Awake Security": "Checking",
        "CIRCL": "Checking",
        "Thinkst Canary": "Checking",
        "Cymon": "Checking",
        "SplunkPy": "Checking",
        "Symantec Advanced Threat Protection": "Checking",
        "ProtectWise": "Nightly - Checking",
        "Tenable.io": "Nightly - Checking",
        "google-vault": "Nightly - Checking",
        "Intezer": "Nightly - Checking",
        "RSA Archer": "Nightly - Checking",
        "McAfee NSM": "Nightly - Checking",
        "Forcepoint": "Nightly - Checking",
        "RedCanary": "Nightly - Checking",
        "Whois": "Integration socks proxy on tcp connection not http/s",
        "SCADAfence CNM": "might be dynamic test",
        "Recorded Future": "might be dynamic test",
        "QRadar": "might be dynamic test",
        "Centreon": "might be dynamic test",
        "Cisco pxGrid ISE": "might be dynamic test",
        "RSA NetWitness v11.1": "might be dynamic test",
        "Signal Sciences WAF": "error with certificate",
        "Zscaler": "might be dynamic test",
        "Skyformation": "Failure to connect to proxy",
        "Remedy AR": "Failure to connect to proxy",
        "Snowflake": "Isn't working with mocking enabled - needs investigation"
    }
}<|MERGE_RESOLUTION|>--- conflicted
+++ resolved
@@ -1258,11 +1258,8 @@
         "iDefense": "DevOps investigation",
         "RSA NetWitness Endpoint": "Instance is down, waiting for devops to rebuild",
         "BitDam": "Changes in service (issue #16247)",
-<<<<<<< HEAD
         "Zoom": "Added here because test existed but was not configured - need to review the test",
-=======
         "Symantec Deepsight Intelligence": "Issues related to id_set.json (issue 16461)",
->>>>>>> 7c46c8ac
 
       "_comment": "~~~ QUOTA ISSUES ~~~",
         "Joe Security": "Monthly quota exceeded, remove from skipped on or after April 1st",
