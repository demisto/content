{
    "testTimeout": 160,
    "testInterval": 20,
    "tests": [
        {
            "playbookID": "Generic Polling Test",
            "timeout": 250
        },
        {
            "integrations": "GSuiteAdmin",
            "playbookID": "GSuiteAdmin-Test",
            "fromversion": "5.0.0"
        },
        {
            "integrations": "GoogleCalendar",
            "playbookID": "GoogleCalendar-Test",
            "fromversion": "5.0.0"
        },
        {
            "integrations": "GoogleDrive",
            "playbookID": "GoogleDrive-Test",
            "fromversion": "5.0.0"
        },
        {
            "integrations": "FireEyeNX",
            "playbookID": "FireEyeNX-Test"
        },
        {
            "integrations": "EmailRepIO",
            "playbookID": "TestEmailRepPlaybook",
            "fromversion": "5.0.0"
        },
        {
            "integrations": "Palo Alto Networks Threat Vault",
            "playbookID": "PANW Threat Vault - Signature Search - Test",
            "fromversion": "5.0.0"
        },
        {
            "integrations": "Microsoft Endpoint Configuration Manager",
            "playbookID": "Microsoft ECM - Test",
            "fromversion": "5.5.0",
            "timeout": 400
        },
        {
            "integrations": "CrowdStrike Falcon Intel v2",
            "playbookID": "CrowdStrike Falcon Intel v2 - Test",
            "fromversion": "5.0.0"
        },
        {
            "integrations": "Majestic Million",
            "playbookID": "Majestic Million Test Playbook",
            "fromversion": "5.5.0",
            "memory_threshold": 300,
            "timeout": 500
        },
        {
            "integrations": "Anomali Enterprise",
            "playbookID": "Anomali Match Forensic Search - Test",
            "fromversion": "5.0.0"
        },
        {
            "integrations": [
                "Mail Listener v2",
                "Mail Sender (New)"
            ],
            "playbookID": "Mail-Listener Test Playbook",
            "fromversion": "5.0.0",
            "instance_names": [
                "Mail_Sender_(New)_STARTTLS"
            ]
        },
        {
            "integrations": "OpenCTI Feed",
            "playbookID": "OpenCTI Feed Test"
        },
        {
            "integrations": "AWS - Security Hub",
            "playbookID": "AWS-securityhub Test"
        },
        {
            "integrations": "Microsoft Advanced Threat Analytics",
            "playbookID": "Microsoft Advanced Threat Analytics - Test",
            "fromversion": "5.0.0"
        },
        {
            "integrations": "Zimperium",
            "playbookID": "Zimperium_Test",
            "fromversion": "5.0.0"
        },
        {
            "integrations": "ServiceDeskPlus",
            "playbookID": "Service Desk Plus Test",
            "instance_names": "sdp_instance_1",
            "fromversion": "5.0.0",
            "toversion": "5.9.9"
        },
        {
            "integrations": "ServiceDeskPlus",
            "playbookID": "Service Desk Plus - Generic Polling Test",
            "instance_names": "sdp_instance_1",
            "fromversion": "5.0.0",
            "toversion": "5.9.9"
        },
        {
            "integrations": "ServiceDeskPlus",
            "playbookID": "Service Desk Plus Test",
            "instance_names": "sdp_instance_2",
            "fromversion": "6.0.0"
        },
        {
            "integrations": "ServiceDeskPlus",
            "playbookID": "Service Desk Plus - Generic Polling Test",
            "instance_names": "sdp_instance_2",
            "fromversion": "6.0.0"
        },
        {
            "integrations": "ThreatConnect Feed",
            "playbookID": "FeedThreatConnect-Test",
            "fromversion": "5.5.0"
        },
        {
            "integrations": "MITRE ATT&CK",
            "playbookID": "Mitre Attack List 10 Indicators Feed Test",
            "fromversion": "5.5.0"
        },
        {
            "integrations": "URLhaus",
            "playbookID": "Test_URLhaus",
            "timeout": 1000
        },
        {
            "integrations": "Microsoft Intune Feed",
            "playbookID": "FeedMicrosoftIntune_Test",
            "fromversion": "5.5.0"
        },
        {
            "integrations": "Tanium Threat Response",
            "playbookID": "Tanium Threat Response Test"
        },
        {
            "integrations": [
                "Syslog Sender",
                "syslog"
            ],
            "playbookID": "Test Syslog",
            "fromversion": "5.5.0",
            "timeout": 600
        },
        {
            "integrations": "APIVoid",
            "playbookID": "APIVoid Test"
        },
        {
            "integrations": "CloudConvert",
            "playbookID": "CloudConvert-test",
            "fromversion": "5.0.0",
            "timeout": 2000
        },
        {
            "integrations": "Cisco Firepower",
            "playbookID": "Cisco Firepower - Test",
            "timeout": 1000,
            "fromversion": "5.0.0"
        },
        {
            "integrations": "IllusiveNetworks",
            "playbookID": "IllusiveNetworks-Test",
            "fromversion": "5.0.0",
            "timeout": 500
        },
        {
            "integrations": "JSON Feed",
            "playbookID": "JSON_Feed_Test",
            "fromversion": "5.5.0",
            "instance_names": "JSON Feed no_auto_detect"
        },
        {
            "integrations": "JSON Feed",
            "playbookID": "JSON_Feed_Test",
            "fromversion": "5.5.0",
            "instance_names": "JSON Feed_auto_detect"
        },
        {
            "integrations": "Google Cloud Functions",
            "playbookID": "test playbook - Google Cloud Functions",
            "fromversion": "5.0.0"
        },
        {
            "integrations": "Plain Text Feed",
            "playbookID": "PlainText Feed - Test",
            "fromversion": "5.5.0",
            "instance_names": "Plain Text Feed no_auto_detect"
        },
        {
            "integrations": "Plain Text Feed",
            "playbookID": "PlainText Feed - Test",
            "fromversion": "5.5.0",
            "instance_names": "Plain Text Feed_auto_detect"
        },
        {
            "integrations": "Silverfort",
            "playbookID": "Silverfort-test",
            "fromversion": "5.0.0"
        },
        {
            "integrations": "GoogleKubernetesEngine",
            "playbookID": "GoogleKubernetesEngine_Test",
            "timeout": 600,
            "fromversion": "5.5.0"
        },
        {
            "integrations": "Fastly Feed",
            "playbookID": "Fastly Feed Test",
            "fromversion": "5.5.0"
        },
        {
            "integrations": "Malware Domain List Active IPs Feed",
            "playbookID": "Malware Domain List Active IPs Feed Test",
            "fromversion": "5.5.0"
        },
        {
            "integrations": "Claroty",
            "playbookID": "Claroty - Test",
            "fromversion": "5.0.0"
        },
        {
            "integrations": "Trend Micro Apex",
            "playbookID": "Trend Micro Apex - Test"
        },
        {
            "integrations": "Blocklist_de Feed",
            "playbookID": "Blocklist_de - Test",
            "fromversion": "5.5.0"
        },
        {
            "integrations": "Cloudflare Feed",
            "playbookID": "cloudflare - Test",
            "fromversion": "5.5.0"
        },
        {
            "integrations": "AzureFeed",
            "playbookID": "AzureFeed - Test",
            "fromversion": "5.5.0"
        },
        {
            "playbookID": "CreateIndicatorFromSTIXTest",
            "fromversion": "5.0.0"
        },
        {
            "integrations": "SpamhausFeed",
            "playbookID": "Spamhaus_Feed_Test",
            "fromversion": "5.5.0"
        },
        {
            "integrations": "Cofense Feed",
            "playbookID": "TestCofenseFeed",
            "fromversion": "5.5.0"
        },
        {
            "integrations": "Bambenek Consulting Feed",
            "playbookID": "BambenekConsultingFeed_Test",
            "fromversion": "5.5.0"
        },
        {
            "integrations": "Pipl",
            "playbookID": "Pipl Test"
        },
        {
            "integrations": "AWS Feed",
            "playbookID": "AWS Feed Test",
            "fromversion": "5.5.0"
        },
        {
            "integrations": "QuestKace",
            "playbookID": "QuestKace test",
            "fromversion": "5.0.0"
        },
        {
            "integrations": "Digital Defense FrontlineVM",
            "playbookID": "Digital Defense FrontlineVM - Scan Asset Not Recently Scanned Test"
        },
        {
            "integrations": "Digital Defense FrontlineVM",
            "playbookID": "Digital Defense FrontlineVM - Test Playbook"
        },
        {
            "integrations": "CSVFeed",
            "playbookID": "CSV_Feed_Test",
            "fromversion": "5.5.0",
            "instance_names": "CSVFeed_no_auto_detect"
        },
        {
            "integrations": "CSVFeed",
            "playbookID": "CSV_Feed_Test",
            "fromversion": "5.5.0",
            "instance_names": "CSVFeed_auto_detect"
        },
        {
            "integrations": "ProofpointFeed",
            "playbookID": "TestProofpointFeed",
            "fromversion": "5.5.0"
        },
        {
            "integrations": "Digital Shadows",
            "playbookID": "Digital Shadows - Test"
        },
        {
            "integrations": "Azure Compute v2",
            "playbookID": "Azure Compute - Test",
            "instance_names": "ms_azure_compute_dev"
        },
        {
            "integrations": "Azure Compute v2",
            "playbookID": "Azure Compute - Test",
            "instance_names": "ms_azure_compute_prod"
        },
        {
            "integrations": "Symantec Data Loss Prevention",
            "playbookID": "Symantec Data Loss Prevention - Test",
            "fromversion": "4.5.0"
        },
        {
            "integrations": "Lockpath KeyLight v2",
            "playbookID": "Keylight v2 - Test"
        },
        {
            "integrations": "Azure Security Center v2",
            "playbookID": "Azure SecurityCenter - Test",
            "instance_names": "ms_azure_sc_prod"
        },
        {
            "integrations": "Azure Security Center v2",
            "playbookID": "Azure SecurityCenter - Test",
            "instance_names": "ms_azure_sc_dev"
        },
        {
            "integrations": "Azure Security Center v2",
            "playbookID": "Azure SecurityCenter - Test",
            "instance_names": "ms_azure_sc_self_deployed"
        },
        {
            "integrations": "JsonWhoIs",
            "playbookID": "JsonWhoIs-Test"
        },
        {
            "integrations": "Maltiverse",
            "playbookID": "Maltiverse Test"
        },
        {
            "integrations": "MicrosoftGraphMail",
            "playbookID": "MicrosoftGraphMail-Test",
            "instance_names": "ms_graph_mail_dev"
        },
        {
            "integrations": "MicrosoftGraphMail",
            "playbookID": "MicrosoftGraphMail-Test",
            "instance_names": "ms_graph_mail_dev_no_oproxy"
        },
        {
            "integrations": "MicrosoftGraphMail",
            "playbookID": "MicrosoftGraphMail-Test",
            "instance_names": "ms_graph_mail_prod"
        },
        {
            "integrations": "CloudShark",
            "playbookID": "CloudShark - Test Playbook"
        },
        {
            "integrations": "Google Vision AI",
            "playbookID": "Google Vision API - Test"
        },
        {
            "integrations": "nmap",
            "playbookID": "Nmap - Test",
            "fromversion": "5.0.0"
        },
        {
            "integrations": "AutoFocus V2",
            "playbookID": "Autofocus Query Samples, Sessions and Tags Test Playbook",
            "fromversion": "4.5.0",
            "timeout": 1000
        },
        {
            "integrations": "HelloWorld",
            "playbookID": "HelloWorld-Test",
            "fromversion": "5.0.0"
        },
        {
            "integrations": "HelloWorld",
            "playbookID": "Sanity Test - Playbook with integration",
            "fromversion": "5.0.0"
        },
        {
            "integrations": "HelloWorld",
            "playbookID": "Sanity Test - Playbook with mocked integration",
            "fromversion": "5.0.0"
        },
        {
            "playbookID": "Sanity Test - Playbook with no integration",
            "fromversion": "5.0.0"
        },
        {
            "integrations": "Gmail",
            "playbookID": "Sanity Test - Playbook with Unmockable Integration",
            "fromversion": "5.0.0"
        },
        {
            "integrations": "HelloWorld",
            "playbookID": "HelloWorld_Scan-Test",
            "fromversion": "5.0.0",
            "timeout": 400
        },
        {
            "integrations": "ThreatQ v2",
            "playbookID": "ThreatQ - Test",
            "fromversion": "4.5.0"
        },
        {
            "integrations": "AttackIQFireDrill",
            "playbookID": "AttackIQ - Test"
        },
        {
            "integrations": "PhishLabs IOC EIR",
            "playbookID": "PhishlabsIOC_EIR-Test"
        },
        {
            "integrations": "Amazon DynamoDB",
            "playbookID": "AWS_DynamoDB-Test"
        },
        {
            "integrations": "PhishLabs IOC DRP",
            "playbookID": "PhishlabsIOC_DRP-Test"
        },
        {
            "playbookID": "Create Phishing Classifier V2 ML Test",
            "timeout": 60000,
            "fromversion": "4.5.0"
        },
        {
            "integrations": "ZeroFox",
            "playbookID": "ZeroFox-Test",
            "fromversion": "4.1.0"
        },
        {
            "integrations": "AlienVault OTX v2",
            "playbookID": "Alienvault_OTX_v2 - Test"
        },
        {
            "integrations": "AWS - CloudWatchLogs",
            "playbookID": "AWS - CloudWatchLogs Test Playbook",
            "fromversion": "5.0.0"
        },
        {
            "integrations": "SlackV2",
            "playbookID": "Slack Test Playbook",
            "timeout": 400,
            "pid_threshold": 5,
            "fromversion": "5.0.0"
        },
        {
            "integrations": "Cortex XDR - IR",
            "playbookID": "Test XDR Playbook",
            "fromversion": "4.1.0",
            "timeout": 500
        },
        {
            "integrations": "Cortex XDR - IOC",
            "playbookID": "Cortex XDR - IOC - Test",
            "fromversion": "5.5.0",
            "timeout": 1200
        },
        {
            "integrations": "Cloaken",
            "playbookID": "Cloaken-Test"
        },
        {
            "integrations": "Uptycs",
            "playbookID": "TestUptycs"
        },
        {
            "integrations": "ThreatX",
            "playbookID": "ThreatX-test",
            "timeout": 600
        },
        {
            "integrations": "Akamai WAF SIEM",
            "playbookID": "Akamai_WAF_SIEM-Test"
        },
        {
            "integrations": "Cofense Triage v2",
            "playbookID": "Cofense Triage v2 Test"
        },
        {
            "integrations": "Akamai WAF",
            "playbookID": "Akamai_WAF-Test"
        },
        {
            "integrations": "Minerva Labs Anti-Evasion Platform",
            "playbookID": "Minerva Test playbook"
        },
        {
            "integrations": "abuse.ch SSL Blacklist Feed",
            "playbookID": "SSL Blacklist test",
            "fromversion": "5.5.0"
        },
        {
            "integrations": "CheckPhish",
            "playbookID": "CheckPhish-Test"
        },
        {
            "integrations": "Symantec Management Center",
            "playbookID": "SymantecMC_TestPlaybook"
        },
        {
            "integrations": "Looker",
            "playbookID": "Test-Looker"
        },
        {
            "integrations": "Vertica",
            "playbookID": "Vertica Test"
        },
        {
            "integrations": "Server Message Block (SMB)",
            "playbookID": "SMB test"
        },
        {
            "playbookID": "ConvertFile-Test",
            "fromversion": "4.5.0"
        },
        {
            "playbookID": "TestAwsEC2GetPublicSGRules-Test"
        },
        {
            "integrations": "RSA NetWitness Packets and Logs",
            "playbookID": "rsa_packets_and_logs_test"
        },
        {
            "playbookID": "CheckpointFW-test",
            "integrations": "Check Point"
        },
        {
            "playbookID": "RegPathReputationBasicLists_test"
        },
        {
            "playbookID": "EmailDomainSquattingReputation-Test"
        },
        {
            "playbookID": "RandomStringGenerateTest"
        },
        {
            "playbookID": "playbook-checkEmailAuthenticity-test"
        },
        {
            "playbookID": "HighlightWords_Test"
        },
        {
            "integrations": "Pentera",
            "playbookID": "Pcysys-Test"
        },
        {
            "integrations": "Pentera",
            "playbookID": "Pentera Run Scan and Create Incidents - Test"
        },
        {
            "playbookID": "StringContainsArray_test"
        },
        {
            "integrations": "Fidelis Elevate Network",
            "playbookID": "Fidelis-Test"
        },
        {
            "integrations": "AWS - ACM",
            "playbookID": "ACM-Test"
        },
        {
            "integrations": "Thinkst Canary",
            "playbookID": "CanaryTools Test"
        },
        {
            "integrations": "ThreatMiner",
            "playbookID": "ThreatMiner-Test"
        },
        {
            "playbookID": "StixCreator-Test"
        },
        {
            "playbookID": "CompareIncidentsLabels-test-playbook"
        },
        {
            "integrations": "Have I Been Pwned? V2",
            "playbookID": "Pwned v2 test"
        },
        {
            "integrations": "Alexa Rank Indicator",
            "playbookID": "Alexa Test Playbook"
        },
        {
            "playbookID": "UnEscapeURL-Test"
        },
        {
            "playbookID": "UnEscapeIPs-Test"
        },
        {
            "playbookID": "ExtractDomainFromUrlAndEmail-Test"
        },
        {
            "playbookID": "ConvertKeysToTableFieldFormat_Test"
        },
        {
            "integrations": "CVE Search v2",
            "playbookID": "CVE Search v2 - Test"
        },
        {
            "integrations": "CVE Search v2",
            "playbookID": "cveReputation Test"
        },
        {
            "integrations": "HashiCorp Vault",
            "playbookID": "hashicorp_test",
            "fromversion": "5.0.0"
        },
        {
            "integrations": "AWS - Athena - Beta",
            "playbookID": "Beta-Athena-Test"
        },
        {
            "integrations": "BeyondTrust Password Safe",
            "playbookID": "BeyondTrust-Test"
        },
        {
            "integrations": "Dell Secureworks",
            "playbookID": "secureworks_test"
        },
        {
            "integrations": "ServiceNow v2",
            "playbookID": "servicenow_test_v2",
            "instance_names": "snow_basic_auth"
        },
        {
            "integrations": "ServiceNow v2",
            "playbookID": "ServiceNow_OAuth_Test",
            "instance_names": "snow_oauth"
        },
        {
            "playbookID": "Create ServiceNow Ticket and Mirror Test",
            "integrations": "ServiceNow v2",
            "instance_names": "snow_basic_auth",
            "fromversion": "6.0.0",
            "timeout": 500
        },
        {
            "playbookID": "Create ServiceNow Ticket and State Polling Test",
            "integrations": "ServiceNow v2",
            "instance_names": "snow_basic_auth",
            "fromversion": "6.0.0",
            "timeout": 500
        },
        {
            "integrations": "ServiceNow CMDB",
            "playbookID": "ServiceNow_CMDB_Test",
            "instance_names": "snow_cmdb_basic_auth"
        },
        {
            "integrations": "ServiceNow CMDB",
            "playbookID": "ServiceNow_CMDB_OAuth_Test",
            "instance_names": "snow_cmdb_oauth"
        },
        {
            "integrations": "ExtraHop v2",
            "playbookID": "ExtraHop_v2-Test"
        },
        {
            "playbookID": "Test CommonServer"
        },
        {
            "playbookID": "Test-debug-mode",
            "fromversion": "5.0.0"
        },
        {
            "integrations": "CIRCL",
            "playbookID": "CirclIntegrationTest"
        },
        {
            "integrations": "MISP V2",
            "playbookID": "MISP V2 Test",
            "timeout": 300
        },
        {
            "playbookID": "test-LinkIncidentsWithRetry"
        },
        {
            "playbookID": "CopyContextToFieldTest"
        },
        {
            "integrations": "OTRS",
            "playbookID": "OTRS Test",
            "fromversion": "4.1.0"
        },
        {
            "integrations": "Attivo Botsink",
            "playbookID": "AttivoBotsinkTest"
        },
        {
            "integrations": "FortiGate",
            "playbookID": "Fortigate Test"
        },
        {
            "playbookID": "FormattedDateToEpochTest"
        },
        {
            "integrations": "SNDBOX",
            "playbookID": "SNDBOX_Test",
            "timeout": 1000
        },
        {
            "integrations": "SNDBOX",
            "playbookID": "Detonate File - SNDBOX - Test",
            "timeout": 1000,
            "nightly": true
        },
        {
            "integrations": "VxStream",
            "playbookID": "Detonate File - HybridAnalysis - Test",
            "timeout": 2400
        },
        {
            "playbookID": "WordTokenizeTest",
            "toversion": "4.5.9"
        },
        {
            "integrations": "QRadar",
            "playbookID": "test playbook - QRadarCorrelations",
            "timeout": 2000,
            "fromversion": "5.0.0",
            "toversion": "5.9.9"
        },
        {
            "integrations": "QRadar_v2",
            "playbookID": "test playbook - QRadarCorrelations For V2",
            "timeout": 2000,
            "fromversion": "6.0.0"
        },
        {
            "integrations": "Awake Security",
            "playbookID": "awake_security_test_pb"
        },
        {
            "integrations": "Tenable.sc",
            "playbookID": "tenable-sc-test",
            "timeout": 240,
            "nightly": true
        },
        {
            "integrations": "MimecastV2",
            "playbookID": "Mimecast test"
        },
        {
            "playbookID": "CreateEmailHtmlBody_test_pb",
            "fromversion": "4.1.0"
        },
        {
            "playbookID": "ReadPDFFileV2-Test",
            "timeout": 1000
        },
        {
            "playbookID": "JSONtoCSV-Test"
        },
        {
            "integrations": "Generic SQL",
            "playbookID": "generic-sql",
            "instance_names": "mysql instance",
            "fromversion": "5.0.0"
        },
        {
            "integrations": "Generic SQL",
            "playbookID": "generic-sql",
            "instance_names": "postgreSQL instance",
            "fromversion": "5.0.0"
        },
        {
            "integrations": "Generic SQL",
            "playbookID": "generic-sql",
            "instance_names": "Microsoft SQL instance",
            "fromversion": "5.0.0"
        },
        {
            "integrations": "Generic SQL",
            "playbookID": "generic-sql-oracle",
            "instance_names": "Oracle instance",
            "fromversion": "5.0.0"
        },
        {
            "integrations": "Generic SQL",
            "playbookID": "generic-sql-mssql-encrypted-connection",
            "instance_names": "Microsoft SQL instance using encrypted connection",
            "fromversion": "5.0.0"
        },
        {
            "integrations": "Panorama",
            "instance_names": "palo_alto_firewall_9.0",
            "playbookID": "Panorama Query Logs - Test",
            "fromversion": "5.5.0",
            "timeout": 1500,
            "nightly": true
        },
        {
            "integrations": "Panorama",
            "instance_names": "palo_alto_firewall",
            "playbookID": "palo_alto_firewall_test_pb",
            "fromversion": "5.5.0",
            "timeout": 1000,
            "nightly": true
        },
        {
            "integrations": "Panorama",
            "instance_names": "palo_alto_firewall_9.0",
            "playbookID": "palo_alto_firewall_test_pb",
            "fromversion": "5.5.0",
            "timeout": 1000,
            "nightly": true
        },
        {
            "integrations": "Panorama",
            "instance_names": "palo_alto_panorama",
            "playbookID": "palo_alto_panorama_test_pb",
            "fromversion": "5.5.0",
            "timeout": 1000,
            "nightly": true
        },
        {
            "integrations": "Panorama",
            "instance_names": "palo_alto_panorama_9.0",
            "playbookID": "palo_alto_panorama_test_pb",
            "fromversion": "5.5.0",
            "timeout": 1000,
            "nightly": true
        },
        {
            "integrations": "Panorama",
            "instance_names": "palo_alto_firewall_9.0",
            "playbookID": "PAN-OS URL Filtering enrichment - Test"
        },
        {
            "integrations": "Panorama",
            "instance_names": "panorama_instance_best_practice",
            "playbookID": "Panorama Best Practise - Test"
        },
        {
            "integrations": "Tenable.io",
            "playbookID": "Tenable.io test"
        },
        {
            "playbookID": "URLDecode-Test"
        },
        {
            "playbookID": "GetTime-Test"
        },
        {
            "playbookID": "GetTime-ObjectVsStringTest"
        },
        {
            "integrations": "Tenable.io",
            "playbookID": "Tenable.io Scan Test",
            "nightly": true,
            "timeout": 900
        },
        {
            "integrations": "Tenable.sc",
            "playbookID": "tenable-sc-scan-test",
            "nightly": true,
            "timeout": 600
        },
        {
            "integrations": "google-vault",
            "playbookID": "Google-Vault-Generic-Test",
            "nightly": true,
            "timeout": 3600,
            "memory_threshold": 130
        },
        {
            "integrations": "google-vault",
            "playbookID": "Google_Vault-Search_And_Display_Results_test",
            "nightly": true,
            "memory_threshold": 130,
            "timeout": 3600
        },
        {
            "playbookID": "Luminate-TestPlaybook",
            "integrations": "Luminate"
        },
        {
            "integrations": "MxToolBox",
            "playbookID": "MxToolbox-test"
        },
        {
            "integrations": "Nessus",
            "playbookID": "Nessus - Test"
        },
        {
            "playbookID": "Palo Alto Networks - Malware Remediation Test",
            "fromversion": "4.5.0"
        },
        {
            "playbookID": "SumoLogic-Test",
            "integrations": "SumoLogic",
            "fromversion": "4.1.0"
        },
        {
            "playbookID": "ParseEmailFiles-test"
        },
        {
            "playbookID": "PAN-OS - Block IP and URL - External Dynamic List v2 Test",
            "integrations": [
                "Panorama",
                "palo_alto_networks_pan_os_edl_management"
            ],
            "instance_names": "palo_alto_firewall_9.0",
            "fromversion": "4.0.0"
        },
        {
            "playbookID": "Test_EDL",
            "integrations": "EDL",
            "fromversion": "5.5.0"
        },
        {
            "playbookID": "Test_export_indicators_service",
            "integrations": "ExportIndicators",
            "fromversion": "5.5.0"
        },
        {
            "playbookID": "PAN-OS - Block IP - Custom Block Rule Test",
            "integrations": "Panorama",
            "instance_names": "palo_alto_panorama",
            "fromversion": "4.0.0"
        },
        {
            "playbookID": "PAN-OS - Block IP - Static Address Group Test",
            "integrations": "Panorama",
            "instance_names": "palo_alto_panorama",
            "fromversion": "4.0.0"
        },
        {
            "playbookID": "PAN-OS - Block URL - Custom URL Category Test",
            "integrations": "Panorama",
            "instance_names": "palo_alto_panorama",
            "fromversion": "4.0.0"
        },
        {
            "playbookID": "Endpoint Malware Investigation - Generic - Test",
            "integrations": [
                "Traps",
                "Cylance Protect v2",
                "Demisto REST API"
            ],
            "fromversion": "5.0.0",
            "timeout": 1200
        },
        {
            "playbookID": "ParseExcel-test"
        },
        {
            "playbookID": "Detonate File - No Files test"
        },
        {
            "integrations": "SentinelOne V2",
            "playbookID": "SentinelOne V2 - test"
        },
        {
            "integrations": "InfoArmor VigilanteATI",
            "playbookID": "InfoArmorVigilanteATITest"
        },
        {
            "integrations": "IntSights",
            "instance_names": "intsights_standard_account",
            "playbookID": "IntSights Test",
            "nightly": true
        },
        {
            "integrations": "IntSights",
            "playbookID": "IntSights Mssp Test",
            "instance_names": "intsights_mssp_account",
            "nightly": true
        },
        {
            "integrations": "dnstwist",
            "playbookID": "dnstwistTest"
        },
        {
            "integrations": "BitDam",
            "playbookID": "Detonate File - BitDam Test"
        },
        {
            "integrations": "Threat Grid",
            "playbookID": "Test-Detonate URL - ThreatGrid",
            "timeout": 600
        },
        {
            "integrations": "Threat Grid",
            "playbookID": "ThreatGridTest",
            "timeout": 600
        },
        {
            "integrations": [
                "Palo Alto Minemeld",
                "Panorama"
            ],
            "instance_names": "palo_alto_firewall",
            "playbookID": "block_indicators_-_generic_-_test"
        },
        {
            "integrations": "Signal Sciences WAF",
            "playbookID": "SignalSciences-Test"
        },
        {
            "integrations": "RTIR",
            "playbookID": "RTIR Test"
        },
        {
            "integrations": "RedCanary",
            "playbookID": "RedCanaryTest",
            "nightly": true
        },
        {
            "integrations": "Devo",
            "playbookID": "Devo test",
            "timeout": 500
        },
        {
            "playbookID": "URL Enrichment - Generic v2 - Test",
            "integrations": [
                "Rasterize",
                "VirusTotal - Private API"
            ],
            "instance_names": "virus_total_private_api_general",
            "timeout": 500,
            "pid_threshold": 12
        },
        {
            "playbookID": "CutTransformerTest"
        },
        {
            "playbookID": "Default - Test",
            "integrations": [
                "ThreatQ v2",
                "Demisto REST API"
            ],
            "fromversion": "5.0.0"
        },
        {
            "integrations": "SCADAfence CNM",
            "playbookID": "SCADAfence_test"
        },
        {
            "integrations": "ProtectWise",
            "playbookID": "Protectwise-Test"
        },
        {
            "integrations": "WhatsMyBrowser",
            "playbookID": "WhatsMyBrowser-Test"
        },
        {
            "integrations": "BigFix",
            "playbookID": "BigFixTest"
        },
        {
            "integrations": "Lastline v2",
            "playbookID": "Lastline v2 - Test",
            "nightly": true
        },
        {
            "integrations": "McAfee DXL",
            "playbookID": "McAfee DXL - Test"
        },
        {
            "playbookID": "TextFromHTML_test_playbook"
        },
        {
            "playbookID": "PortListenCheck-test"
        },
        {
            "integrations": "ThreatExchange",
            "playbookID": "ThreatExchange-test"
        },
        {
            "integrations": "Joe Security",
            "playbookID": "JoeSecurityTestPlaybook",
            "timeout": 500,
            "nightly": true
        },
        {
            "integrations": "Joe Security",
            "playbookID": "JoeSecurityTestDetonation",
            "timeout": 2000,
            "nightly": true
        },
        {
            "integrations": "WildFire-v2",
            "playbookID": "Wildfire Test"
        },
        {
            "integrations": "WildFire-v2",
            "playbookID": "Detonate URL - WildFire-v2 - Test"
        },
        {
            "integrations": "WildFire-v2",
            "playbookID": "Detonate URL - WildFire v2.1 - Test"
        },
        {
            "integrations": "GRR",
            "playbookID": "GRR Test",
            "nightly": true
        },
        {
            "integrations": "VirusTotal",
            "instance_names": "virus_total_general",
            "playbookID": "virusTotal-test-playbook",
            "timeout": 1400,
            "nightly": true
        },
        {
            "integrations": "VirusTotal",
            "instance_names": "virus_total_preferred_vendors",
            "playbookID": "virusTotaI-test-preferred-vendors",
            "timeout": 1400,
            "nightly": true
        },
        {
            "integrations": "Preempt",
            "playbookID": "Preempt Test"
        },
        {
            "integrations": "Gmail",
            "playbookID": "get_original_email_-_gmail_-_test"
        },
        {
            "integrations": [
                "Gmail Single User",
                "Gmail"
            ],
            "playbookID": "Gmail Single User - Test",
            "fromversion": "4.5.0"
        },
        {
            "integrations": "EWS v2",
            "playbookID": "get_original_email_-_ews-_test",
            "instance_names": "ewv2_regular"
        },
        {
            "integrations": [
                "EWS v2",
                "EWS Mail Sender"
            ],
            "playbookID": "EWS search-mailbox test",
            "instance_names": "ewv2_regular",
            "timeout": 300
        },
        {
            "integrations": "PagerDuty v2",
            "playbookID": "PagerDuty Test"
        },
        {
            "playbookID": "test_delete_context"
        },
        {
            "playbookID": "DeleteContext-auto-test"
        },
        {
            "playbookID": "GmailTest",
            "integrations": "Gmail"
        },
        {
            "playbookID": "Gmail Convert Html Test",
            "integrations": "Gmail"
        },
        {
            "playbookID": "reputations.json Test",
            "toversion": "5.0.0"
        },
        {
            "playbookID": "Indicators reputation-.json Test",
            "fromversion": "5.5.0"
        },
        {
            "playbookID": "Test IP Indicator Fields",
            "fromversion": "5.0.0"
        },
        {
            "playbookID": "Dedup - Generic v2 - Test",
            "fromversion": "5.0.0"
        },
        {
            "playbookID": "TestDedupIncidentsPlaybook"
        },
        {
            "playbookID": "TestDedupIncidentsByName"
        },
        {
            "integrations": "McAfee Advanced Threat Defense",
            "playbookID": "Test Playbook McAfee ATD",
            "timeout": 700
        },
        {
            "integrations": "McAfee Advanced Threat Defense",
            "playbookID": "Detonate Remote File From URL -McAfee-ATD - Test",
            "timeout": 700
        },
        {
            "playbookID": "stripChars - Test"
        },
        {
            "integrations": "McAfee Advanced Threat Defense",
            "playbookID": "Test Playbook McAfee ATD Upload File"
        },
        {
            "playbookID": "exporttocsv_script_test"
        },
        {
            "playbookID": "Set - Test"
        },
        {
            "integrations": "Intezer v2",
            "playbookID": "Intezer Testing v2",
            "fromversion": "4.1.0",
            "timeout": 600
        },
        {
            "integrations": "FalconIntel",
            "playbookID": "CrowdStrike Falcon Intel v2"
        },
        {
            "integrations": [
                "Mail Sender (New)",
                "Gmail"
            ],
            "playbookID": "Mail Sender (New) Test",
            "instance_names": [
                "Mail_Sender_(New)_STARTTLS"
            ]
        },
        {
            "playbookID": "buildewsquery_test"
        },
        {
            "integrations": "Rapid7 Nexpose",
            "playbookID": "nexpose_test",
            "timeout": 240
        },
        {
            "playbookID": "GetIndicatorDBotScore Test"
        },
        {
            "integrations": "EWS Mail Sender",
            "playbookID": "EWS Mail Sender Test"
        },
        {
            "integrations": [
                "EWS Mail Sender",
                "Rasterize"
            ],
            "playbookID": "EWS Mail Sender Test 2"
        },
        {
            "playbookID": "decodemimeheader_-_test"
        },
        {
            "playbookID": "test_url_regex"
        },
        {
            "integrations": "Skyformation",
            "playbookID": "TestSkyformation"
        },
        {
            "integrations": "okta",
            "playbookID": "okta_test_playbook",
            "timeout": 240
        },
        {
            "integrations": "Okta v2",
            "playbookID": "OktaV2-Test",
            "nightly": true,
            "timeout": 300
        },
        {
            "playbookID": "Test filters & transformers scripts"
        },
        {
            "integrations": "Salesforce",
            "playbookID": "SalesforceTestPlaybook"
        },
        {
            "integrations": "McAfee ESM v2",
            "instance_names": "v10.2.0",
            "playbookID": "McAfee ESM v2 - Test",
            "fromversion": "5.0.0"
        },
        {
            "integrations": "McAfee ESM v2",
            "instance_names": "v10.3.0",
            "playbookID": "McAfee ESM v2 - Test",
            "fromversion": "5.0.0"
        },
        {
            "integrations": "McAfee ESM v2",
            "instance_names": "v11.3",
            "playbookID": "McAfee ESM v2 (v11.3) - Test",
            "fromversion": "5.0.0",
            "timeout": 300
        },
        {
            "integrations": "McAfee ESM v2",
            "instance_names": "v10.2.0",
            "playbookID": "McAfee ESM Watchlists - Test",
            "fromversion": "5.0.0"
        },
        {
            "integrations": "McAfee ESM v2",
            "instance_names": "v10.3.0",
            "playbookID": "McAfee ESM Watchlists - Test",
            "fromversion": "5.0.0"
        },
        {
            "integrations": "McAfee ESM v2",
            "instance_names": "v11.3",
            "playbookID": "McAfee ESM Watchlists - Test",
            "fromversion": "5.0.0"
        },
        {
            "integrations": "GoogleSafeBrowsing",
            "playbookID": "Google Safe Browsing Test",
            "timeout": 240,
            "fromversion": "5.0.0"
        },
        {
            "integrations": "EWS v2",
            "playbookID": "EWSv2_empty_attachment_test",
            "instance_names": "ewv2_regular"
        },
        {
            "integrations": "EWS v2",
            "playbookID": "EWS Public Folders Test",
            "instance_names": "ewv2_regular"
        },
        {
            "integrations": "Symantec Endpoint Protection V2",
            "playbookID": "SymantecEndpointProtection_Test"
        },
        {
            "integrations": "carbonblackprotection",
            "playbookID": "search_endpoints_by_hash_-_carbon_black_protection_-_test",
            "timeout": 500
        },
        {
            "playbookID": "Process Email - Generic - Test - Incident Starter",
            "fromversion": "6.0.0",
            "integrations": "Rasterize",
            "timeout": 240
        },
        {
            "integrations": "FalconHost",
            "playbookID": "search_endpoints_by_hash_-_crowdstrike_-_test",
            "timeout": 500
        },
        {
            "integrations": "FalconHost",
            "playbookID": "CrowdStrike Endpoint Enrichment - Test"
        },
        {
            "integrations": "FalconHost",
            "playbookID": "FalconHost Test"
        },
        {
            "integrations": "CrowdstrikeFalcon",
            "playbookID": "Test - CrowdStrike Falcon",
            "fromversion": "4.1.0",
            "timeout": 500
        },
        {
            "playbookID": "ExposeIncidentOwner-Test"
        },
        {
            "integrations": "google",
            "playbookID": "GsuiteTest"
        },
        {
            "integrations": "OpenPhish",
            "playbookID": "OpenPhish Test Playbook"
        },
        {
            "integrations": "RSA Archer",
            "playbookID": "Archer-Test-Playbook",
            "nightly": true
        },
        {
            "integrations": "jira-v2",
            "playbookID": "Jira-v2-Test",
            "timeout": 500
        },
        {
            "integrations": "ipinfo",
            "playbookID": "IPInfoTest"
        },
        {
            "playbookID": "VerifyHumanReadableFormat"
        },
        {
            "playbookID": "strings-test"
        },
        {
            "playbookID": "TestCommonPython",
            "timeout": 500
        },
        {
            "playbookID": "TestFileCreateAndUpload"
        },
        {
            "playbookID": "TestIsValueInArray"
        },
        {
            "playbookID": "TestStringReplace"
        },
        {
            "playbookID": "TestHttpPlaybook"
        },
        {
            "integrations": "SplunkPy",
            "playbookID": "SplunkPy parse-raw - Test",
            "instance_names": "use_default_handler"
        },
        {
            "integrations": "SplunkPy",
            "playbookID": "SplunkPy-Test-V2",
            "memory_threshold": 500,
            "instance_names": "use_default_handler"
        },
        {
            "integrations": "SplunkPy",
            "playbookID": "Splunk-Test",
            "memory_threshold": 200,
            "instance_names": "use_default_handler"
        },
        {
            "integrations": "SplunkPy",
            "playbookID": "SplunkPySearch_Test",
            "memory_threshold": 200,
            "instance_names": "use_default_handler"
        },
        {
            "integrations": "SplunkPy",
            "playbookID": "SplunkPy KV commands",
            "memory_threshold": 200,
            "instance_names": "use_default_handler"
        },
        {
            "integrations": "SplunkPy",
            "playbookID": "SplunkPy-Test-V2",
            "memory_threshold": 500,
            "instance_names": "use_python_requests_handler"
        },
        {
            "integrations": "SplunkPy",
            "playbookID": "Splunk-Test",
            "memory_threshold": 500,
            "instance_names": "use_python_requests_handler"
        },
        {
            "integrations": "SplunkPy",
            "playbookID": "SplunkPySearch_Test",
            "memory_threshold": 200,
            "instance_names": "use_python_requests_handler"
        },
        {
            "integrations": "SplunkPy",
            "playbookID": "SplunkPy KV commands",
            "memory_threshold": 200,
            "instance_names": "use_python_requests_handler"
        },
        {
            "integrations": "McAfee NSM",
            "playbookID": "McAfeeNSMTest",
            "timeout": 400,
            "nightly": true
        },
        {
            "integrations": "PhishTank V2",
            "playbookID": "PhishTank Testing"
        },
        {
            "integrations": "McAfee Web Gateway",
            "playbookID": "McAfeeWebGatewayTest",
            "timeout": 500
        },
        {
            "integrations": "TCPIPUtils",
            "playbookID": "TCPUtils-Test"
        },
        {
            "playbookID": "listExecutedCommands-Test"
        },
        {
            "integrations": "AWS - Lambda",
            "playbookID": "AWS-Lambda-Test (Read-Only)"
        },
        {
            "integrations": "Service Manager",
            "playbookID": "TestHPServiceManager",
            "timeout": 400
        },
        {
            "playbookID": "LanguageDetect-Test",
            "timeout": 300
        },
        {
            "integrations": "Forcepoint",
            "playbookID": "forcepoint test",
            "timeout": 500,
            "nightly": true
        },
        {
            "playbookID": "GeneratePassword-Test"
        },
        {
            "playbookID": "ZipFile-Test"
        },
        {
            "playbookID": "UnzipFile-Test"
        },
        {
            "playbookID": "Test-IsMaliciousIndicatorFound",
            "fromversion": "5.0.0"
        },
        {
            "playbookID": "TestExtractHTMLTables"
        },
        {
            "integrations": "carbonblackliveresponse",
            "playbookID": "Carbon Black Live Response Test",
            "nightly": true,
            "fromversion": "5.0.0"
        },
        {
            "integrations": "urlscan.io",
            "playbookID": "urlscan_malicious_Test",
            "timeout": 500
        },
        {
            "integrations": "EWS v2",
            "playbookID": "pyEWS_Test",
            "instance_names": "ewv2_regular"
        },
        {
            "integrations": "EWS v2",
            "playbookID": "pyEWS_Test",
            "instance_names": "ewsv2_separate_process"
        },
        {
            "integrations": "remedy_sr_beta",
            "playbookID": "remedy_sr_test_pb"
        },
        {
            "integrations": "Netskope",
            "playbookID": "Netskope Test"
        },
        {
            "integrations": "Cylance Protect v2",
            "playbookID": "Cylance Protect v2 Test"
        },
        {
            "integrations": "ReversingLabs Titanium Cloud",
            "playbookID": "ReversingLabsTCTest"
        },
        {
            "integrations": "ReversingLabs A1000",
            "playbookID": "ReversingLabsA1000Test"
        },
        {
            "integrations": "Demisto Lock",
            "playbookID": "DemistoLockTest"
        },
        {
            "playbookID": "test-domain-indicator",
            "timeout": 400
        },
        {
            "playbookID": "Cybereason Test",
            "integrations": "Cybereason",
            "timeout": 1200,
            "fromversion": "4.1.0"
        },
        {
            "integrations": "VirusTotal - Private API",
            "instance_names": "virus_total_private_api_general",
            "playbookID": "File Enrichment - Virus Total Private API Test",
            "nightly": true
        },
        {
            "integrations": "VirusTotal - Private API",
            "instance_names": "virus_total_private_api_general",
            "playbookID": "virusTotalPrivateAPI-test-playbook",
            "timeout": 1400,
            "nightly": true,
            "pid_threshold": 12
        },
        {
            "integrations": [
                "VirusTotal - Private API",
                "VirusTotal"
            ],
            "playbookID": "vt-detonate test",
            "instance_names": [
                "virus_total_private_api_general",
                "virus_total_general"
            ],
            "timeout": 1400,
            "fromversion": "5.5.0",
            "nightly": true
        },
        {
            "integrations": "Cisco ASA",
            "playbookID": "Cisco ASA - Test Playbook"
        },
        {
            "integrations": "VirusTotal - Private API",
            "instance_names": "virus_total_private_api_preferred_vendors",
            "playbookID": "virusTotalPrivateAPI-test-preferred-vendors",
            "timeout": 1400,
            "nightly": true
        },
        {
            "integrations": "Cisco Meraki",
            "playbookID": "Cisco-Meraki-Test"
        },
        {
            "integrations": "Microsoft Defender Advanced Threat Protection",
            "playbookID": "Microsoft Defender Advanced Threat Protection - Test",
            "instance_names": "microsoft_defender_atp_prod"
        },
        {
            "integrations": "Microsoft Defender Advanced Threat Protection",
            "playbookID": "Microsoft Defender Advanced Threat Protection - Test",
            "instance_names": "microsoft_defender_atp_dev"
        },
        {
            "integrations": "Microsoft Defender Advanced Threat Protection",
            "playbookID": "Microsoft Defender Advanced Threat Protection - Test",
            "instance_names": "microsoft_defender_atp_dev_self_deployed"
        },
        {
            "integrations": "Microsoft Defender Advanced Threat Protection",
            "playbookID": "Microsoft Defender - ATP - Indicators Test",
            "instance_names": "microsoft_defender_atp_prod"
        },
        {
            "integrations": "Microsoft Defender Advanced Threat Protection",
            "playbookID": "Microsoft Defender - ATP - Indicators Test",
            "instance_names": "microsoft_defender_atp_dev"
        },
        {
            "integrations": "Microsoft Defender Advanced Threat Protection",
            "playbookID": "Microsoft Defender - ATP - Indicators Test",
            "instance_names": "microsoft_defender_atp_dev_self_deployed"
        },
        {
            "integrations": "Tanium",
            "playbookID": "Tanium Test Playbook",
            "nightly": true,
            "timeout": 1200,
            "pid_threshold": 10
        },
        {
            "integrations": "Recorded Future",
            "playbookID": "Recorded Future Test",
            "nightly": true
        },
        {
            "integrations": "Microsoft Graph",
            "playbookID": "Microsoft Graph Security Test",
            "instance_names": "ms_graph_security_dev"
        },
        {
            "integrations": "Microsoft Graph",
            "playbookID": "Microsoft Graph Security Test",
            "instance_names": "ms_graph_security_prod"
        },
        {
            "integrations": "Microsoft Graph User",
            "playbookID": "Microsoft Graph User - Test",
            "instance_names": "ms_graph_user_dev"
        },
        {
            "integrations": "Microsoft Graph User",
            "playbookID": "Microsoft Graph User - Test",
            "instance_names": "ms_graph_user_prod"
        },
        {
            "integrations": "Microsoft Graph Groups",
            "playbookID": "Microsoft Graph Groups - Test",
            "instance_names": "ms_graph_groups_dev"
        },
        {
            "integrations": "Microsoft Graph Groups",
            "playbookID": "Microsoft Graph Groups - Test",
            "instance_names": "ms_graph_groups_prod"
        },
        {
            "integrations": "Microsoft_Graph_Files",
            "playbookID": "test_MsGraphFiles",
            "instance_names": "ms_graph_files_dev",
            "fromversion": "5.0.0"
        },
        {
            "integrations": "Microsoft_Graph_Files",
            "playbookID": "test_MsGraphFiles",
            "instance_names": "ms_graph_files_prod",
            "fromversion": "5.0.0"
        },
        {
            "integrations": "Microsoft Graph Calendar",
            "playbookID": "Microsoft Graph Calendar - Test",
            "instance_names": "ms_graph_calendar_dev"
        },
        {
            "integrations": "Microsoft Graph Calendar",
            "playbookID": "Microsoft Graph Calendar - Test",
            "instance_names": "ms_graph_calendar_prod"
        },
        {
            "integrations": "Microsoft Graph Device Management",
            "playbookID": "MSGraph_DeviceManagement_Test",
            "instance_names": "ms_graph_device_management_oproxy_dev",
            "fromversion": "5.0.0"
        },
        {
            "integrations": "Microsoft Graph Device Management",
            "playbookID": "MSGraph_DeviceManagement_Test",
            "instance_names": "ms_graph_device_management_oproxy_prod",
            "fromversion": "5.0.0"
        },
        {
            "integrations": "Microsoft Graph Device Management",
            "playbookID": "MSGraph_DeviceManagement_Test",
            "instance_names": "ms_graph_device_management_self_deployed_prod",
            "fromversion": "5.0.0"
        },
        {
            "integrations": "RedLock",
            "playbookID": "RedLockTest",
            "nightly": true
        },
        {
            "integrations": "Symantec Messaging Gateway",
            "playbookID": "Symantec Messaging Gateway Test"
        },
        {
            "integrations": "ThreatConnect v2",
            "playbookID": "ThreatConnect v2 - Test",
            "fromversion": "5.0.0"
        },
        {
            "integrations": "VxStream",
            "playbookID": "VxStream Test",
            "nightly": true
        },
        {
            "integrations": "Cylance Protect",
            "playbookID": "get_file_sample_by_hash_-_cylance_protect_-_test",
            "timeout": 240
        },
        {
            "integrations": "Cylance Protect",
            "playbookID": "endpoint_enrichment_-_generic_test"
        },
        {
            "integrations": "QRadar",
            "playbookID": "test_Qradar",
            "fromversion": "5.5.0"
        },
        {
            "integrations": "QRadar_v2",
            "playbookID": "test_Qradar_v2",
            "fromversion": "6.0.0"
        },
        {
            "integrations": "VMware",
            "playbookID": "VMWare Test"
        },
        {
            "integrations": "Anomali ThreatStream",
            "playbookID": "Anomali_ThreatStream_Test"
        },
        {
            "integrations": "carbonblack-v2",
            "playbookID": "Carbon Black Response Test",
            "fromversion": "5.0.0"
        },
        {
            "integrations": "Cisco Umbrella Investigate",
            "playbookID": "Cisco Umbrella Test"
        },
        {
            "integrations": "icebrg",
            "playbookID": "Icebrg Test",
            "timeout": 500
        },
        {
            "integrations": "Symantec MSS",
            "playbookID": "SymantecMSSTest"
        },
        {
            "integrations": "Remedy AR",
            "playbookID": "Remedy AR Test"
        },
        {
            "integrations": "AWS - IAM",
            "playbookID": "d5cb69b1-c81c-4f27-8a40-3106c0cb2620"
        },
        {
            "integrations": "McAfee Active Response",
            "playbookID": "McAfee-MAR_Test",
            "timeout": 700
        },
        {
            "integrations": "McAfee Threat Intelligence Exchange",
            "playbookID": "McAfee-TIE Test",
            "timeout": 700
        },
        {
            "integrations": "ArcSight Logger",
            "playbookID": "ArcSight Logger test"
        },
        {
            "integrations": "ArcSight ESM v2",
            "playbookID": "ArcSight ESM v2 Test"
        },
        {
            "integrations": "ArcSight ESM v2",
            "playbookID": "test Arcsight - Get events related to the Case"
        },
        {
            "integrations": "XFE_v2",
            "playbookID": "Test_XFE_v2",
            "timeout": 500,
            "nightly": true
        },
        {
            "integrations": "McAfee Threat Intelligence Exchange",
            "playbookID": "search_endpoints_by_hash_-_tie_-_test",
            "timeout": 500
        },
        {
            "integrations": "iDefense_v2",
            "playbookID": "iDefense_v2_Test",
            "fromversion": "5.5.0"
        },
        {
            "integrations": "AbuseIPDB",
            "playbookID": "AbuseIPDB Test"
        },
        {
            "integrations": "AbuseIPDB",
            "playbookID": "AbuseIPDB PopulateIndicators Test"
        },
        {
            "integrations": "LogRhythm",
            "playbookID": "LogRhythm-Test-Playbook",
            "timeout": 200
        },
        {
            "integrations": "FireEye HX",
            "playbookID": "FireEye HX Test",
            "timeout": 500
        },
        {
            "integrations": "FireEyeFeed",
            "playbookID": "playbook-FeedFireEye_test",
            "memory_threshold": 110
        },
        {
            "integrations": "Phish.AI",
            "playbookID": "PhishAi-Test"
        },
        {
            "integrations": "Phish.AI",
            "playbookID": "Test-Detonate URL - Phish.AI"
        },
        {
            "integrations": "Centreon",
            "playbookID": "Centreon-Test-Playbook"
        },
        {
            "playbookID": "ReadFile test"
        },
        {
            "integrations": "AlphaSOC Wisdom",
            "playbookID": "AlphaSOC-Wisdom-Test"
        },
        {
            "integrations": "carbonblack-v2",
            "playbookID": "CBFindIP - Test"
        },
        {
            "integrations": "Jask",
            "playbookID": "Jask_Test",
            "fromversion": "4.1.0"
        },
        {
            "integrations": "Qualys",
            "playbookID": "Qualys-Test"
        },
        {
            "integrations": "Whois",
            "playbookID": "whois_test",
            "fromversion": "4.1.0"
        },
        {
            "integrations": "RSA NetWitness Endpoint",
            "playbookID": "NetWitness Endpoint Test"
        },
        {
            "integrations": "Check Point Sandblast",
            "playbookID": "Sandblast_malicious_test"
        },
        {
            "playbookID": "TestMatchRegexV2"
        },
        {
            "integrations": "ActiveMQ",
            "playbookID": "ActiveMQ Test"
        },
        {
            "playbookID": "RegexGroups Test"
        },
        {
            "integrations": "Cisco ISE",
            "playbookID": "cisco-ise-test-playbook"
        },
        {
            "integrations": "RSA NetWitness v11.1",
            "playbookID": "RSA NetWitness Test"
        },
        {
            "playbookID": "ExifReadTest"
        },
        {
            "integrations": "Cuckoo Sandbox",
            "playbookID": "CuckooTest",
            "timeout": 700
        },
        {
            "integrations": "VxStream",
            "playbookID": "Test-Detonate URL - Crowdstrike",
            "timeout": 1200
        },
        {
            "playbookID": "Detonate File - Generic Test",
            "timeout": 500
        },
        {
            "integrations": [
                "Lastline v2",
                "WildFire-v2",
                "SNDBOX",
                "VxStream",
                "McAfee Advanced Threat Defense"
            ],
            "playbookID": "Detonate File - Generic Test",
            "timeout": 2400,
            "nightly": true
        },
        {
            "playbookID": "detonate_file_-_generic_test",
            "toversion": "3.6.0"
        },
        {
            "playbookID": "STIXParserTest"
        },
        {
            "playbookID": "VerifyJSON - Test",
            "fromversion": "5.5.0"
        },
        {
            "playbookID": "PowerShellCommon-Test",
            "fromversion": "5.5.0"
        },
        {
            "playbookID": "Detonate URL - Generic Test",
            "timeout": 2000,
            "nightly": true,
            "integrations": [
                "McAfee Advanced Threat Defense",
                "VxStream",
                "Lastline v2"
            ]
        },
        {
            "integrations": [
                "FalconHost",
                "McAfee Threat Intelligence Exchange",
                "carbonblackprotection",
                "carbonblack"
            ],
            "playbookID": "search_endpoints_by_hash_-_generic_-_test",
            "timeout": 500,
            "toversion": "4.4.9"
        },
        {
            "integrations": "Zscaler",
            "playbookID": "Zscaler Test",
            "nightly": true,
            "timeout": 500
        },
        {
            "playbookID": "DemistoUploadFileToIncident Test",
            "integrations": "Demisto REST API"
        },
        {
            "playbookID": "DemistoUploadFile Test",
            "integrations": "Demisto REST API"
        },
        {
            "playbookID": "MaxMind Test",
            "integrations": "MaxMind GeoIP2"
        },
        {
            "playbookID": "Test Sagemaker",
            "integrations": "AWS Sagemaker"
        },
        {
            "playbookID": "C2sec-Test",
            "integrations": "C2sec irisk",
            "fromversion": "5.0.0"
        },
        {
            "playbookID": "Phishing v2 - Test - Incident Starter",
            "fromversion": "6.0.0",
            "timeout": 1200,
            "nightly": true,
            "integrations": [
                "EWS Mail Sender",
                "Demisto REST API",
                "Rasterize"
            ],
            "memory_threshold": 115
        },
        {
            "playbookID": "Phishing - Core - Test - Incident Starter",
            "fromversion": "6.0.0",
            "timeout": 1700,
            "nightly": true,
            "integrations": [
                "EWS Mail Sender",
                "Demisto REST API",
                "Rasterize"
            ],
            "memory_threshold": 100
        },
        {
            "integrations": "duo",
            "playbookID": "DUO Test Playbook"
        },
        {
            "playbookID": "SLA Scripts - Test",
            "fromversion": "4.1.0"
        },
        {
            "playbookID": "PcapHTTPExtractor-Test"
        },
        {
            "playbookID": "Ping Test Playbook"
        },
        {
            "playbookID": "Active Directory Test",
            "integrations": "Active Directory Query v2",
            "instance_names": "active_directory_ninja"
        },
        {
            "playbookID": "AD v2 - debug-mode - Test",
            "integrations": "Active Directory Query v2",
            "instance_names": "active_directory_ninja",
            "fromversion": "5.0.0"
        },
        {
            "playbookID": "Docker Hardening Test",
            "fromversion": "5.0.0"
        },
        {
            "integrations": "Active Directory Query v2",
            "instance_names": "active_directory_ninja",
            "playbookID": "Active Directory Query V2 configuration with port"
        },
        {
            "integrations": "Active Directory Query v2",
            "instance_names": "active_directory_ninja",
            "playbookID": "Active Directory - ad-get-user limit check"
        },
        {
            "integrations": "mysql",
            "playbookID": "MySQL Test"
        },
        {
            "playbookID": "Email Address Enrichment - Generic v2.1 - Test",
            "integrations": "Active Directory Query v2",
            "instance_names": "active_directory_ninja"
        },
        {
            "integrations": "Cofense Intelligence",
            "playbookID": "Test - Cofense Intelligence",
            "timeout": 500
        },
        {
            "playbookID": "GDPRContactAuthorities Test"
        },
        {
            "integrations": "Google Resource Manager",
            "playbookID": "GoogleResourceManager-Test",
            "timeout": 500,
            "nightly": true
        },
        {
            "integrations": "SlashNext Phishing Incident Response",
            "playbookID": "SlashNextPhishingIncidentResponse-Test",
            "timeout": 500,
            "nightly": true
        },
        {
            "integrations": "Google Cloud Storage",
            "playbookID": "GCS - Test",
            "timeout": 500,
            "nightly": true,
            "memory_threshold": 80
        },
        {
            "integrations": "GooglePubSub",
            "playbookID": "GooglePubSub_Test",
            "nightly": true,
            "fromversion": "5.0.0"
        },
        {
            "playbookID": "Calculate Severity - Generic v2 - Test",
            "integrations": [
                "Palo Alto Minemeld",
                "Active Directory Query v2"
            ],
            "instance_names": "active_directory_ninja",
            "fromversion": "4.5.0"
        },
        {
            "integrations": "Freshdesk",
            "playbookID": "Freshdesk-Test",
            "timeout": 500,
            "nightly": true
        },
        {
            "playbookID": "Autoextract - Test",
            "fromversion": "4.1.0"
        },
        {
            "playbookID": "FilterByList - Test",
            "fromversion": "4.5.0"
        },
        {
            "playbookID": "Impossible Traveler - Test",
            "integrations": [
                "Ipstack",
                "ipinfo",
                "Rasterize",
                "Active Directory Query v2",
                "Demisto REST API"
            ],
            "instance_names": "active_directory_ninja",
            "fromversion": "5.0.0",
            "timeout": 700
        },
        {
            "playbookID": "Active Directory - Get User Manager Details - Test",
            "integrations": "Active Directory Query v2",
            "instance_names": "active_directory_80k",
            "fromversion": "4.5.0"
        },
        {
            "integrations": "Kafka V2",
            "playbookID": "Kafka Test"
        },
        {
            "playbookID": "File Enrichment - Generic v2 - Test",
            "instance_names": "virus_total_private_api_general",
            "integrations": [
                "VirusTotal - Private API",
                "Cylance Protect v2"
            ]
        },
        {
            "integrations": [
                "epo",
                "McAfee Active Response"
            ],
            "playbookID": "Endpoint data collection test",
            "timeout": 500
        },
        {
            "integrations": [
                "epo",
                "McAfee Active Response"
            ],
            "playbookID": "MAR - Endpoint data collection test",
            "timeout": 500
        },
        {
            "integrations": "DUO Admin",
            "playbookID": "DuoAdmin API test playbook",
            "fromversion": "5.0.0"
        },
        {
            "integrations": [
                "TAXII Server",
                "TAXIIFeed"
            ],
            "playbookID": "TAXII_Feed_Test",
            "fromversion": "5.5.0",
            "timeout": 300
        },
        {
            "integrations": "TAXII 2 Feed",
            "playbookID": "TAXII 2 Feed Test",
            "fromversion": "5.5.0"
        },
        {
            "integrations": "Traps",
            "playbookID": "Traps test",
            "timeout": 600
        },
        {
            "playbookID": "TestShowScheduledEntries"
        },
        {
            "playbookID": "Calculate Severity - Standard - Test",
            "integrations": "Palo Alto Minemeld",
            "fromversion": "4.5.0"
        },
        {
            "integrations": "Symantec Advanced Threat Protection",
            "playbookID": "Symantec ATP Test"
        },
        {
            "playbookID": "HTTPListRedirects - Test SSL"
        },
        {
            "playbookID": "HTTPListRedirects Basic Test"
        },
        {
            "playbookID": "CheckDockerImageAvailableTest"
        },
        {
            "playbookID": "Extract Indicators From File - Generic v2 - Test",
            "integrations": "Image OCR",
            "timeout": 300,
            "fromversion": "4.1.0",
            "toversion": "4.4.9"
        },
        {
            "playbookID": "Extract Indicators From File - Generic v2 - Test",
            "integrations": "Image OCR",
            "timeout": 350,
            "fromversion": "4.5.0"
        },
        {
            "playbookID": "Endpoint Enrichment - Generic v2.1 - Test",
            "integrations": [
                "FalconHost",
                "Cylance Protect v2",
                "carbonblack-v2",
                "epo",
                "Active Directory Query v2"
            ],
            "instance_names": "active_directory_ninja"
        },
        {
            "playbookID": "EmailReputationTest",
            "integrations": "Have I Been Pwned? V2"
        },
        {
            "integrations": "Symantec Deepsight Intelligence",
            "playbookID": "Symantec Deepsight Test"
        },
        {
            "playbookID": "ExtractDomainFromEmailTest"
        },
        {
            "playbookID": "Wait Until Datetime - Test",
            "fromversion": "4.5.0"
        },
        {
            "playbookID": "PAN OS EDL Management - Test",
            "integrations": "palo_alto_networks_pan_os_edl_management"
        },
        {
            "playbookID": "PAN-OS DAG Configuration Test",
            "integrations": "Panorama",
            "instance_names": "palo_alto_panorama_9.0",
            "timeout": 1500
        },
        {
            "playbookID": "PAN-OS Create Or Edit Rule Test",
            "integrations": "Panorama",
            "instance_names": "palo_alto_panorama_9.0",
            "timeout": 1000
        },
        {
            "playbookID": "PAN-OS EDL Setup v3 Test",
            "integrations": [
                "Panorama",
                "palo_alto_networks_pan_os_edl_management"
            ],
            "instance_names": "palo_alto_firewall_9.0",
            "timeout": 300
        },
        {
            "integrations": "Snowflake",
            "playbookID": "Snowflake-Test"
        },
        {
            "playbookID": "Account Enrichment - Generic v2.1 - Test",
            "integrations": "Active Directory Query v2",
            "instance_names": "active_directory_ninja"
        },
        {
            "integrations": "Cisco Umbrella Investigate",
            "playbookID": "Domain Enrichment - Generic v2 - Test"
        },
        {
            "integrations": "Google BigQuery",
            "playbookID": "Google BigQuery Test"
        },
        {
            "integrations": "Zoom",
            "playbookID": "Zoom_Test"
        },
        {
            "playbookID": "IP Enrichment - Generic v2 - Test",
            "integrations": "Threat Crowd",
            "fromversion": "4.1.0"
        },
        {
            "integrations": "Cherwell",
            "playbookID": "Cherwell Example Scripts - test"
        },
        {
            "integrations": "Cherwell",
            "playbookID": "Cherwell - test"
        },
        {
            "integrations": "CarbonBlackProtectionV2",
            "playbookID": "Carbon Black Enterprise Protection V2 Test"
        },
        {
            "integrations": "Active Directory Query v2",
            "instance_names": "active_directory_ninja",
            "playbookID": "Test ADGetUser Fails with no instances 'Active Directory Query' (old version)"
        },
        {
            "integrations": "ANYRUN",
            "playbookID": "ANYRUN-Test"
        },
        {
            "integrations": "ANYRUN",
            "playbookID": "Detonate File - ANYRUN - Test"
        },
        {
            "integrations": "ANYRUN",
            "playbookID": "Detonate URL - ANYRUN - Test"
        },
        {
            "integrations": "Netcraft",
            "playbookID": "Netcraft test"
        },
        {
            "integrations": "EclecticIQ Platform",
            "playbookID": "EclecticIQ Test"
        },
        {
            "playbookID": "FormattingPerformance - Test",
            "fromversion": "5.0.0"
        },
        {
            "integrations": "AWS - EC2",
            "playbookID": "AWS - EC2 Test Playbook",
            "fromversion": "5.0.0",
            "memory_threshold": 75
        },
        {
            "integrations": "AWS - EC2",
            "playbookID": "d66e5f86-e045-403f-819e-5058aa603c32"
        },
        {
            "integrations": "ANYRUN",
            "playbookID": "Detonate File From URL - ANYRUN - Test"
        },
        {
            "integrations": "AWS - CloudTrail",
            "playbookID": "3da2e31b-f114-4d7f-8702-117f3b498de9"
        },
        {
            "integrations": "carbonblackprotection",
            "playbookID": "67b0f25f-b061-4468-8613-43ab13147173"
        },
        {
            "integrations": "DomainTools",
            "playbookID": "DomainTools-Test"
        },
        {
            "integrations": "Exabeam",
            "playbookID": "Exabeam - Test"
        },
        {
            "integrations": "Cisco Spark",
            "playbookID": "Cisco Spark Test New"
        },
        {
            "integrations": "Remedy On-Demand",
            "playbookID": "Remedy-On-Demand-Test"
        },
        {
            "playbookID": "ssdeepreputationtest"
        },
        {
            "playbookID": "TestIsEmailAddressInternal"
        },
        {
            "integrations": "Google Cloud Compute",
            "playbookID": "GoogleCloudCompute-Test"
        },
        {
            "integrations": "AWS - S3",
            "playbookID": "97393cfc-2fc4-4dfe-8b6e-af64067fc436",
            "memory_threshold": 80
        },
        {
            "integrations": "Image OCR",
            "playbookID": "TestImageOCR"
        },
        {
            "integrations": "fireeye",
            "playbookID": "Detonate File - FireEye AX - Test"
        },
        {
            "integrations": [
                "Rasterize",
                "Image OCR"
            ],
            "playbookID": "Rasterize Test",
            "fromversion": "5.0.0"
        },
        {
            "integrations": [
                "Rasterize",
                "Image OCR"
            ],
            "playbookID": "Rasterize 4.5 Test",
            "toversion": "4.5.9"
        },
        {
            "integrations": "Rasterize",
            "playbookID": "RasterizeImageTest",
            "fromversion": "5.0.0"
        },
        {
            "integrations": "Ipstack",
            "playbookID": "Ipstack_Test"
        },
        {
            "integrations": "Perch",
            "playbookID": "Perch-Test"
        },
        {
            "integrations": "Forescout",
            "playbookID": "Forescout-Test"
        },
        {
            "integrations": "GitHub",
            "playbookID": "Git_Integration-Test"
        },
        {
            "integrations": "LogRhythmRest",
            "playbookID": "LogRhythm REST test"
        },
        {
            "integrations": "AlienVault USM Anywhere",
            "playbookID": "AlienVaultUSMAnywhereTest"
        },
        {
            "playbookID": "PhishLabsTestPopulateIndicators"
        },
        {
            "playbookID": "Test_HTMLtoMD"
        },
        {
            "integrations": "PhishLabs IOC",
            "playbookID": "PhishLabsIOC TestPlaybook",
            "fromversion": "4.1.0"
        },
        {
            "integrations": "vmray",
            "playbookID": "VMRay-Test"
        },
        {
            "integrations": "PerceptionPoint",
            "playbookID": "PerceptionPoint Test",
            "fromversion": "4.1.0"
        },
        {
            "integrations": "AutoFocus V2",
            "playbookID": "AutoFocus V2 test",
            "fromversion": "5.0.0",
            "timeout": 1000
        },
        {
            "playbookID": "Process Email - Generic for Rasterize"
        },
        {
            "playbookID": "Send Investigation Summary Reports - Test",
            "integrations": "EWS Mail Sender",
            "fromversion": "4.5.0",
            "memory_threshold": 100
        },
        {
            "integrations": "Anomali ThreatStream v2",
            "playbookID": "ThreatStream-Test"
        },
        {
            "integrations": "Flashpoint",
            "playbookID": "Flashpoint_event-Test"
        },
        {
            "integrations": "Flashpoint",
            "playbookID": "Flashpoint_forum-Test"
        },
        {
            "integrations": "Flashpoint",
            "playbookID": "Flashpoint_report-Test"
        },
        {
            "integrations": "Flashpoint",
            "playbookID": "Flashpoint_reputation-Test"
        },
        {
            "integrations": "BluecatAddressManager",
            "playbookID": "Bluecat Address Manager test"
        },
        {
            "integrations": "MailListener - POP3 Beta",
            "playbookID": "MailListener-POP3 - Test"
        },
        {
            "playbookID": "sumList - Test"
        },
        {
            "integrations": "VulnDB",
            "playbookID": "Test-VulnDB"
        },
        {
            "integrations": "Shodan_v2",
            "playbookID": "Test-Shodan_v2",
            "timeout": 1000
        },
        {
            "integrations": "Threat Crowd",
            "playbookID": "ThreatCrowd - Test"
        },
        {
            "integrations": "GoogleDocs",
            "playbookID": "GoogleDocs-test"
        },
        {
            "playbookID": "Request Debugging - Test",
            "fromversion": "5.0.0"
        },
        {
            "playbookID": "Test Convert file hash to corresponding hashes",
            "fromversion": "4.5.0",
            "integrations": "VirusTotal",
            "instance_names": "virus_total_general"
        },
        {
            "playbookID": "PANW - Hunting and threat detection by indicator type Test",
            "fromversion": "5.0.0",
            "timeout": 1200,
            "integrations": [
                "Panorama",
                "Palo Alto Networks Cortex",
                "AutoFocus V2",
                "VirusTotal"
            ],
            "instance_names": [
                "palo_alto_panorama",
                "virus_total_general"
            ]
        },
        {
            "playbookID": "PAN-OS Query Logs For Indicators Test",
            "fromversion": "5.5.0",
            "timeout": 1500,
            "integrations": "Panorama",
            "instance_names": "palo_alto_panorama"
        },
        {
            "integrations": "Hybrid Analysis",
            "playbookID": "HybridAnalysis-Test",
            "timeout": 500,
            "fromversion": "4.1.0"
        },
        {
            "integrations": "Elasticsearch v2",
            "instance_names": "es_v7",
            "playbookID": "Elasticsearch_v2_test"
        },
        {
            "integrations": "ElasticsearchFeed",
            "instance_names": "es_demisto_feed",
            "playbookID": "Elasticsearch_Fetch_Demisto_Indicators_Test",
            "fromversion": "5.5.0"
        },
        {
            "integrations": "ElasticsearchFeed",
            "instance_names": "es_generic_feed",
            "playbookID": "Elasticsearch_Fetch_Custom_Indicators_Test",
            "fromversion": "5.5.0"
        },
        {
            "integrations": "Elasticsearch v2",
            "instance_names": "es_v6",
            "playbookID": "Elasticsearch_v2_test-v6"
        },
        {
            "integrations": "IronDefense",
            "playbookID": "IronDefenseTest"
        },
        {
            "integrations": "PolySwarm",
            "playbookID": "PolySwarm-Test"
        },
        {
            "integrations": "Kennav2",
            "playbookID": "Kenna Test"
        },
        {
            "integrations": "SecurityAdvisor",
            "playbookID": "SecurityAdvisor-Test",
            "fromversion": "4.5.0"
        },
        {
            "integrations": "Google Key Management Service",
            "playbookID": "Google-KMS-test",
            "pid_threshold": 6,
            "memory_threshold": 60
        },
        {
            "integrations": "SecBI",
            "playbookID": "SecBI - Test"
        },
        {
            "playbookID": "ExtractFQDNFromUrlAndEmail-Test"
        },
        {
            "integrations": "EWS v2",
            "playbookID": "Get EWS Folder Test",
            "fromversion": "4.5.0",
            "instance_names": "ewv2_regular",
            "timeout": 1200
        },
        {
            "integrations": "EWSO365",
            "playbookID": "EWS_O365_test",
            "fromversion": "5.0.0"
        },
        {
            "integrations": "EWSO365",
            "playbookID": "EWS_O365_send_mail_test",
            "fromversion": "5.0.0"
        },
        {
            "integrations": "QRadar_v2",
            "playbookID": "QRadar Indicator Hunting Test",
            "timeout": 600,
            "fromversion": "6.0.0"
        },
        {
            "playbookID": "SetAndHandleEmpty test",
            "fromversion": "4.5.0"
        },
        {
            "integrations": "Tanium v2",
            "playbookID": "Tanium v2 - Test"
        },
        {
            "integrations": "Office 365 Feed",
            "playbookID": "Office365_Feed_Test",
            "fromversion": "5.5.0"
        },
        {
            "integrations": "GoogleCloudTranslate",
            "playbookID": "GoogleCloudTranslate-Test",
            "pid_threshold": 8
        },
        {
            "integrations": "Infoblox",
            "playbookID": "Infoblox Test"
        },
        {
            "integrations": "BPA",
            "playbookID": "Test-BPA",
            "fromversion": "4.5.0"
        },
        {
            "playbookID": "GetValuesOfMultipleFIelds Test",
            "fromversion": "4.5.0"
        },
        {
            "playbookID": "IsInternalHostName Test",
            "fromversion": "4.5.0"
        },
        {
            "playbookID": "DigitalGuardian-Test",
            "integrations": "Digital Guardian",
            "fromversion": "5.0.0"
        },
        {
            "integrations": "SplunkPy",
            "playbookID": "Splunk Indicator Hunting Test",
            "fromversion": "5.0.0",
            "memory_threshold": 500,
            "instance_names": "use_default_handler"
        },
        {
            "integrations": "BPA",
            "playbookID": "Test-BPA_Integration",
            "fromversion": "4.5.0"
        },
        {
            "integrations": "AutoFocus Feed",
            "playbookID": "playbook-FeedAutofocus_test",
            "fromversion": "5.5.0"
        },
        {
            "integrations": "AutoFocus Daily Feed",
            "playbookID": "playbook-FeedAutofocus_daily_test",
            "fromversion": "5.5.0"
        },
        {
            "integrations": "PaloAltoNetworks_PrismaCloudCompute",
            "playbookID": "PaloAltoNetworks_PrismaCloudCompute-Test"
        },
        {
            "integrations": "Recorded Future Feed",
            "playbookID": "RecordedFutureFeed - Test",
            "timeout": 1000,
            "fromversion": "5.5.0",
            "memory_threshold": 86
        },
        {
            "integrations": "Expanse",
            "playbookID": "test-Expanse-Playbook",
            "fromversion": "5.0.0"
        },
        {
            "integrations": "Expanse",
            "playbookID": "test-Expanse",
            "fromversion": "5.0.0"
        },
        {
            "integrations": "DShield Feed",
            "playbookID": "playbook-DshieldFeed_test",
            "fromversion": "5.5.0"
        },
        {
            "integrations": "AlienVault Reputation Feed",
            "playbookID": "AlienVaultReputationFeed_Test",
            "fromversion": "5.5.0",
            "memory_threshold": 190
        },
        {
            "integrations": "BruteForceBlocker Feed",
            "playbookID": "playbook-BruteForceBlocker_test",
            "fromversion": "5.5.0",
            "memory_threshold": 190
        },
        {
            "integrations": "Carbon Black Enterprise EDR",
            "playbookID": "Carbon Black Enterprise EDR Test",
            "fromversion": "5.0.0"
        },
        {
            "integrations": "MongoDB Key Value Store",
            "playbookID": "MongoDB KeyValueStore - Test",
            "pid_threshold": 12,
            "fromversion": "5.0.0"
        },
        {
            "integrations": "MongoDB Log",
            "playbookID": "MongoDBLog - Test",
            "pid_threshold": 12,
            "fromversion": "5.0.0"
        },
        {
            "integrations": "Google Chronicle Backstory",
            "playbookID": "Google Chronicle Backstory Asset - Test",
            "fromversion": "5.0.0"
        },
        {
            "integrations": "Google Chronicle Backstory",
            "playbookID": "Google Chronicle Backstory IOC Details - Test",
            "fromversion": "5.0.0"
        },
        {
            "integrations": "Google Chronicle Backstory",
            "playbookID": "Google Chronicle Backstory List Alerts - Test",
            "fromversion": "5.0.0"
        },
        {
            "integrations": "Google Chronicle Backstory",
            "playbookID": "Google Chronicle Backstory List IOCs - Test",
            "fromversion": "5.0.0"
        },
        {
            "integrations": "Google Chronicle Backstory",
            "playbookID": "Google Chronicle Backstory Reputation - Test",
            "fromversion": "5.0.0"
        },
        {
            "integrations": "Google Chronicle Backstory",
            "playbookID": "Google Chronicle Backstory List Events - Test",
            "fromversion": "5.0.0"
        },
        {
            "integrations": "Feodo Tracker IP Blocklist Feed",
            "instance_names": "feodo_tracker_ip_currently__active",
            "playbookID": "playbook-feodotrackeripblock_test",
            "fromversion": "5.5.0"
        },
        {
            "integrations": "Feodo Tracker IP Blocklist Feed",
            "instance_names": "feodo_tracker_ip_30_days",
            "playbookID": "playbook-feodotrackeripblock_test",
            "fromversion": "5.5.0"
        },
        {
            "integrations": "Code42",
            "playbookID": "Code42-Test",
            "fromversion": "5.0.0",
            "timeout": 600
        },
        {
            "playbookID": "Code42 File Search Test",
            "integrations": "Code42",
            "fromversion": "5.0.0"
        },
        {
            "playbookID": "FetchIndicatorsFromFile-test",
            "fromversion": "5.5.0"
        },
        {
            "integrations": "RiskSense",
            "playbookID": "RiskSense Get Apps - Test"
        },
        {
            "integrations": "RiskSense",
            "playbookID": "RiskSense Get Host Detail - Test"
        },
        {
            "integrations": "RiskSense",
            "playbookID": "RiskSense Get Host Finding Detail - Test"
        },
        {
            "integrations": "RiskSense",
            "playbookID": "RiskSense Get Hosts - Test"
        },
        {
            "integrations": "RiskSense",
            "playbookID": "RiskSense Get Host Findings - Test"
        },
        {
            "integrations": "RiskSense",
            "playbookID": "RiskSense Get Unique Cves - Test"
        },
        {
            "integrations": "RiskSense",
            "playbookID": "RiskSense Get Unique Open Findings - Test"
        },
        {
            "integrations": "RiskSense",
            "playbookID": "RiskSense Get Apps Detail - Test"
        },
        {
            "integrations": "RiskSense",
            "playbookID": "RiskSense Apply Tag - Test"
        },
        {
            "integrations": "Indeni",
            "playbookID": "Indeni_test",
            "fromversion": "5.0.0"
        },
        {
            "integrations": "CounterCraft Deception Director",
            "playbookID": "CounterCraft - Test",
            "fromversion": "5.0.0"
        },
        {
            "integrations": "SafeBreach v2",
            "playbookID": "playbook-SafeBreach-Test",
            "fromversion": "5.5.0"
        },
        {
            "playbookID": "DbotPredictOufOfTheBoxTest",
            "fromversion": "4.5.0",
            "timeout": 1000
        },
        {
            "integrations": "AlienVault OTX TAXII Feed",
            "playbookID": "playbook-feedalienvaultotx_test",
            "fromversion": "5.5.0"
        },
        {
            "playbookID": "ExtractDomainAndFQDNFromUrlAndEmail-Test",
            "fromversion": "5.5.0"
        },
        {
            "integrations": "Cortex Data Lake",
            "playbookID": "Cortex Data Lake Test",
            "instance_names": "cdl_prod",
            "fromversion": "4.5.0"
        },
        {
            "integrations": "Cortex Data Lake",
            "playbookID": "Cortex Data Lake Test",
            "instance_names": "cdl_dev",
            "fromversion": "4.5.0"
        },
        {
            "integrations": "MongoDB",
            "playbookID": "MongoDB - Test"
        },
        {
            "integrations": "DNSDB_v2",
            "playbookID": "DNSDB-Test",
            "fromversion": "5.0.0"
        },
        {
            "playbookID": "DBotCreatePhishingClassifierV2FromFile-Test",
            "timeout": 60000,
            "fromversion": "4.5.0"
        },
        {
            "integrations": "IBM Resilient Systems",
            "playbookID": "IBM Resilient Systems Test"
        },
        {
            "integrations": [
                "Prisma Access",
                "Prisma Access Egress IP feed"
            ],
            "playbookID": "Prisma_Access_Egress_IP_Feed-Test",
            "timeout": 60000,
            "fromversion": "5.5.0",
            "nightly": true
        },
        {
            "integrations": "Prisma Access",
            "playbookID": "Prisma_Access-Test",
            "timeout": 60000,
            "fromversion": "5.5.0",
            "nightly": true
        },
        {
            "playbookID": "EvaluateMLModllAtProduction-Test",
            "fromversion": "4.5.0"
        },
        {
            "integrations": "GCP Whitelist Feed",
            "playbookID": "GCPWhitelist_Feed_Test",
            "fromversion": "5.5.0"
        },
        {
            "integrations": "Azure AD Connect Health Feed",
            "playbookID": "FeedAzureADConnectHealth_Test",
            "fromversion": "5.5.0"
        },
        {
            "integrations": "Zoom Feed",
            "playbookID": "FeedZoom_Test",
            "fromversion": "5.5.0"
        },
        {
            "playbookID": "PCAP Search test",
            "fromversion": "5.0.0"
        },
        {
            "playbookID": "PCAP Parsing And Indicator Enrichment Test",
            "fromversion": "5.0.0",
            "integrations": "VirusTotal",
            "instance_names": "virus_total_general"
        },
        {
            "playbookID": "PCAP File Carving Test",
            "integrations": [
                "VirusTotal",
                "WildFire-v2"
            ],
            "instance_names": "virus_total_general",
            "fromversion": "5.0.0"
        },
        {
            "playbookID": "PCAP Analysis Test",
            "integrations": [
                "Recorded Future v2",
                "WildFire-v2"
            ],
            "fromversion": "5.0.0",
            "timeout": 1200
        },
        {
            "integrations": "VirusTotal",
            "instance_names": "virus_total_general",
            "playbookID": "PCAP Parsing And Indicator Enrichment Test",
            "fromversion": "5.0.0"
        },
        {
            "integrations": "Workday",
            "playbookID": "Workday - Test",
            "fromversion": "5.0.0",
            "timeout": 600
        },
        {
            "integrations": "Unit42 Feed",
            "playbookID": "Unit42 Feed - Test",
            "fromversion": "5.5.0",
            "timeout": 600
        },
        {
            "integrations": "CrowdStrikeMalquery",
            "playbookID": "CrowdStrikeMalquery-Test",
            "fromversion": "5.0.0",
            "timeout": 2500
        },
        {
            "integrations": "Sixgill_Darkfeed",
            "playbookID": "Sixgill-Darkfeed_Test",
            "fromversion": "5.5.0"
        },
        {
            "playbookID": "hashIncidentFields-test",
            "fromversion": "4.5.0",
            "timeout": 60000
        },
        {
<<<<<<< HEAD
            "integrations": "Darktrace",
            "playbookID": "Darktrace Test Playbook"
        },
        {
            "integrations": "TruSTAR v2",
            "playbookID": "TruSTAR v2-Test",
            "fromversion": "5.0.0",
            "timeout": 500
        },
        {
=======
>>>>>>> ec41e93c
            "integrations": "RSA Archer v2",
            "playbookID": "Archer v2 - Test",
            "fromversion": "5.0.0"
        },
        {
            "integrations": "WootCloud",
            "playbookID": "TestWootCloudPlaybook",
            "fromversion": "5.0.0"
        },
        {
            "integrations": "Ivanti Heat",
            "playbookID": "Ivanti Heat - Test"
        },
        {
            "integrations": "MicrosoftCloudAppSecurity",
            "playbookID": "MicrosoftCloudAppSecurity-Test"
        },
        {
            "integrations": "Blueliv ThreatCompass",
            "playbookID": "Blueliv_ThreatCompass_test",
            "fromversion": "5.0.0"
        },
        {
            "playbookID": "IncreaseIncidentSeverity-Test",
            "fromversion": "5.0.0"
        },
        {
            "integrations": "TrendMicro Cloud App Security",
            "playbookID": "playbook_TrendmicroCAS_Test",
            "fromversion": "5.0.0",
            "timeout": 300
        },
        {
            "playbookID": "IfThenElse-Test",
            "fromversion": "5.0.0"
        },
        {
            "integrations": "Imperva WAF",
            "playbookID": "Imperva WAF - Test"
        },
        {
            "integrations": "CheckPointFirewall_v2",
            "playbookID": "checkpoint-testplaybook",
            "timeout": 500,
            "nightly": true
        },
        {
            "playbookID": "FailedInstances - Test",
            "integrations": "Whois",
            "fromversion": "4.5.0"
        },
        {
            "integrations": "F5 ASM",
            "playbookID": "playbook-F5_ASM-Test",
            "timeout": 600,
            "fromversion": "5.0.0",
            "nightly": true
        },
        {
            "playbookID": "Hatching Triage - Detonate File",
            "integrations": "Hatching Triage",
            "fromversion": "5.5.0"
        },
        {
            "integrations": "Rundeck",
            "playbookID": "Rundeck_test",
            "fromversion": "5.5.0"
        },
        {
            "playbookID": "Field polling test",
            "timeout": 600,
            "fromversion": "5.0.0"
        },
        {
            "integrations": "Generic Webhook",
            "playbookID": "Generic Webhook - Test",
            "fromversion": "5.5.0"
        },
        {
            "integrations": "Palo Alto Networks Enterprise DLP",
            "playbookID": "Palo_Alto_Networks_Enterprise_DLP - Test",
            "fromversion": "5.0.0"
        },
        {
            "integrations": "Cryptocurrency",
            "playbookID": "Cryptocurrency-Test"
        }
    ],
    "skipped_tests": {
        "Workday - Test": "No credentials Issue 29595",
        "PCAP File Carving Test": "Merged with PCAP Analysis Test",
        "PCAP Parsing And Indicator Enrichment Test": "Merged with PCAP Analysis Test",
        "PCAP Search test": "Merged with PCAP Analysis Test",
        "Protectwise-Test": "Issue 28168",
        "Phishing Classifier V2 ML Test": "Issue 26066",
        "RedLockTest": "Issue 24600",
        "SentinelOne V2 - test": "Issue 24933",
        "TestDedupIncidentsPlaybook": "Issue 24344",
        "CreateIndicatorFromSTIXTest": "Issue 24345",
        "Endpoint data collection test": "Uses a deprecated playbook called Endpoint data collection",
        "Prisma_Access_Egress_IP_Feed-Test": "unskip after we will get Prisma Access instance - Issue 27112",
        "Prisma_Access-Test": "unskip after we will get Prisma Access instance - Issue 27112",
        "Test-Shodan_v2": "Issue 23370",
        "Symantec Deepsight Test": "Issue 22971",
        "TestProofpointFeed": "Issue 22229",
        "Git_Integration-Test": "Issue 20029",
        "Symantec Data Loss Prevention - Test": "Issue 20134",
        "NetWitness Endpoint Test": "Issue 19878",
        "TestUptycs": "Issue 19750",
        "InfoArmorVigilanteATITest": "Test issue 17358",
        "ArcSight Logger test": "Issue 19117",
        "TestDedupIncidentsByName": "skipped on purpose - this is part of the TestDedupIncidentsPlaybook - no need to execute separately as a test",
        "3da2e31b-f114-4d7f-8702-117f3b498de9": "Issue 19837",
        "d66e5f86-e045-403f-819e-5058aa603c32": "pr 3220",
        "RecordedFutureFeed - Test": "Issue 18922",
        "IntSights Mssp Test": "Issue #16351",
        "fd93f620-9a2d-4fb6-85d1-151a6a72e46d": "Issue 19854",
        "DeleteContext-auto-subplaybook-test": "used in DeleteContext-auto-test as sub playbook",
        "Test Playbook TrendMicroDDA": "Issue 16501",
        "Process Email - Generic - Test - Actual Incident": "Should never run as standalone. Issue #25947",
        "Phishing v2 - Test - Actual Incident": "Should never run as standalone. Issue #25947",
        "Phishing - Core - Test - Actual Incident": "Should never run as standalone. Issue #25947",
        "ssdeepreputationtest": "Issue #20953",
        "C2sec-Test": "Issue #21633",
        "palo_alto_panorama_test_pb": "Issue #22835",
        "GCS Bucket Management - Test": "used in GCS - Test as sub playbook",
        "GCS Object Operations - Test": "used in GCS - Test as sub playbook",
        "GCS Bucket Policy (ACL) - Test": "used in GCS - Test as sub playbook",
        "GCS Object Policy (ACL) - Test": "used in GCS - Test as sub playbook",
        "Send Email To Recipients": "used in EWS Mail Sender Test 2 as sub playbook",
        "Create Phishing Classifier V2 ML Test": "Issue 26341",
        "Account Enrichment - Generic v2 - Test": "Issue 26452",
        "Office365_Feed_Test": "Issue 26455",
        "DBotCreatePhishingClassifierV2FromFile-Test": "Issue 26456",
        "Google Chronicle Backstory Asset - Test": "Issue 26460",
        "HybridAnalysis-Test": "Issue 26599",
        "Tenable.io test": "Issue 26727",
        "Tenable.io Scan Test": "Issue 26727",
        "ThreatConnect v2 - Test": "Issue 26782",
        "Email Address Enrichment - Generic v2.1 - Test": "Issue 26785",
        "Tanium v2 - Test": "Issue 26822",
        "hashIncidentFields-test": "Issue 26850",
        "Fidelis Elevate Network": "Issue 26453",
        "Cortex XDR - IOC - Test": "Issue 25598",
        "Cherwell Example Scripts - test": "Issue 27107",
        "Cherwell - test": "Issue 26780",
        "pyEWS_Test": "Issue 28339",
        "GmailTest": "Issue 27057",
        "SMB test": "Issue 26454",
        "TestCofenseFeed": "Issue 29198",
        "PAN-OS Query Logs For Indicators Test": "Issue 28753",
        "TCPUtils-Test": "Issue 29677",
        "OpenCTI Feed Test": "Issue 29592",
        "Microsoft Advanced Threat Analytics - Test": "Issue 29593",
        "Polygon-Test": "Issue 29060",
        "AttackIQ - Test": "Issue 29774",
        "AWS-securityhub Test": "Issue 29796",
        "AWS - CloudWatchLogs Test Playbook": "Issue 29828",
        "IAM - Test Playbook": "Issue 30013",
        "Trend Micro Apex - Test": "Issue 27280",
        "Azure Compute - Test": "Issue 28056",
        "Test - CrowdStrike Falcon": "Issue 30068",
        "TestEmailRepPlaybook": "Issue 30070",
        "CounterCraft - Test": "Issue 30069",
        "Test-BPA": "Issue 28406",
        "SymantecEndpointProtection_Test": "Issue 30157",
        "forcepoint test": "Issue 28043",
        "Test-BPA_Integration": "Issue 28236",
        "CanaryTools Test": "Issue 30796",
        "Generic Webhook - Test": "Issue 30797",
        "VxStream Test": "Issue 29280",
        "PhishLabsIOC TestPlaybook": "Issue 30874",
        "Test-VulnDB": "Issue 30875",
        "Malware Domain List Active IPs Feed Test": "Issue 30878",
        "urlscan_malicious_Test": "Issue 20111",
        "Test-Detonate URL - Crowdstrike": "Issue 30879",
        "nexpose_test": "Issue 31019",
        "CuckooTest": "Issue 25601",
        "Cisco Umbrella Test": "Issue 24338",
        "Rasterize Test": "Issue 31463"
    },
    "skipped_integrations": {
        
        "_comment1": "~~~ NO INSTANCE ~~~",
        "Forcepoint": "instance issues. Issue 28043",
        "ZeroFox": "Issue 29284",
        "Recorded Future v2": "Issue 29090",
        "Symantec Management Center": "Issue 23960",
        "IntSights": "Issue 26742",
        "Traps": "Issue 24122",
        "Fidelis Elevate Network": "Issue 26453",
        "CrowdStrike Falcon X": "Issue 26209",
        "ArcSight Logger": "Issue 24303",
        "MxToolBox": "No instance",
        "Prisma Access": "Instance will be provided soon by Lior and Prasen - Issue 27112",
        "AlphaSOC Network Behavior Analytics": "No instance",
        "IsItPhishing": "No instance",
        "Verodin": "No instance",
        "EasyVista": "No instance",
        "Pipl": "No instance",
        "Moloch": "No instance",
        "Twilio": "No instance",
        "Zendesk": "No instance",
        "GuardiCore": "No instance",
        "Nessus": "No instance",
        "Cisco CloudLock": "No instance",
        "SentinelOne": "No instance",
        "Vectra v2": "No instance",
        "Awake Security": "Issue 23376",
        "ExtraHop": "No license, issue 23731",
        "Palo Alto Networks Cortex": "Issue 22300",
        "AWS - IAM": "Issue 21401",
        "FortiGate": "License expired, and not going to get one (issue 14723)",
        "IronDefense": "Test depends on making requests to a non-public API",
        "Attivo Botsink": "no instance, not going to get it",
        "VMware": "no License, and probably not going to get it",
        "AWS Sagemaker": "License expired, and probably not going to get it",
        "Symantec MSS": "No instance, probably not going to get it (issue 15513)",
        "Google Cloud Compute": "Can't test yet",
        "Cymon": "The service was discontinued since April 30th, 2019.",
        "FireEye ETP": "No instance",
        "ProofpointTAP_v2": "No instance",
        "remedy_sr_beta": "No instance",
        "ExtraHop v2": "No instance",
        "Minerva Labs Anti-Evasion Platform": "Issue 18835",
        "fireeye": "Issue 19839",
        "DomainTools": "Issue 8298",
        "Remedy On-Demand": "Issue 19835",
        "Check Point": "Issue 18643",
        "CheckPointFirewall_v2": "Issue 18643",
        "Preempt": "Issue 20268",
        "Jask": "Issue 18879",
        "vmray": "Issue 18752",
        "Anomali ThreatStream v2": "Issue 19182",
        "Anomali ThreatStream": "Issue 19182",
        "SCADAfence CNM": "Issue 18376",
        "ArcSight ESM v2": "Issue #18328",
        "AlienVault USM Anywhere": "Issue #18273",
        "Dell Secureworks": "Instance locally installed on @liorblob PC",
        "Netskope": "instance is down",
        "Service Manager": "Expired license",
        "carbonblackprotection": "License expired",
        "icebrg": "Issue 14312",
        "Freshdesk": "Trial account expired",
        "Threat Grid": "Issue 16197",
        "Kafka V2": "Can not connect to instance from remote",
        "Check Point Sandblast": "Issue 15948",
        "Remedy AR": "getting 'Not Found' in test button",
        "Salesforce": "Issue 15901",
        "Zscaler": "Issue 17784",
        "RedCanary": "License expired",
        "ANYRUN": "No instance",
        "Snowflake": "Looks like account expired, needs looking into",
        "Cisco Spark": "Issue 18940",
        "Phish.AI": "Issue 17291",
        "MaxMind GeoIP2": "Issue 18932.",
        "Exabeam": "Issue 19371",
        "McAfee ESM-v10": "Issue 20225",
        "PaloAltoNetworks_PrismaCloudCompute": "Issue 27112",
        "SecBI": "Issue 22545",
        "IBM Resilient Systems": "Issue 23722",
        "Ivanti Heat": "Issue 26259",
        "AWS - Athena - Beta": "Issue 19834",
        "SNDBOX": "Issue 28826",
        "Workday": "License expired Issue: 29595",
        
        "_comment2": "~~~ UNSTABLE ~~~",
        "Tenable.sc": "unstable instance",
        "ThreatConnect v2": "unstable instance",
        
        "_comment3": "~~~ QUOTA ISSUES ~~~",
        "Joe Security": "Issue 25650",
        "XFE_v2": "Required proper instance, otherwise we get quota errors",
        "Lastline": "issue 20323",
        "Google Resource Manager": "Cannot create projects because have reached allowed quota.",
        "Looker": "Warehouse 'DEMO_WH' cannot be resumed because resource monitor 'LIMITER' has exceeded its quota.",
        "Ipstack": "Issue 26266",
        
        "_comment4": "~~~ OTHER ~~~",
        "XFE": "We have the new integration XFE_v2, so no need to test the old one because they use the same quote",
        "Endace": "Issue 24304",
        "Pentera": "authentication method will not work with testing",
        "AlienVault OTX TAXII Feed": "Issue 29197",
        "EclecticIQ Platform": "Issue 8821",
        "BitDam": "Issue #17247",
        "Zoom": "Issue 19832",
        "Forescout": "Can only be run from within PANW network. Look in keeper for - Demisto in the LAB",
        "FortiManager": "Can only be run within PANW network",
        "HelloWorldSimple": "This is just an example integration - no need for test",
        "TestHelloWorldPlaybook": "This is just an example integration - no need for test",
        "Cymulate": "Partner didn't provided test playbook",
        "Lastline v2": "Temporary skipping, due to quota issues, in order to merge a PR",
        "Palo Alto Minemeld": "Issue #26878",
        "AttackIQFireDrill": "License issues #29774"
    },
    "nightly_integrations": [
        "Lastline v2",
        "TruSTAR",
        "SlackV2",
        "VulnDB"
    ],
    "unmockable_integrations": {
        "jira-v2": "has a command that uploads a file ( !jira-issue-upload-file)",
        "Rundeck": "has a command that uploads a file (!rundeck-adhoc-script-run)",
        "ServiceDeskPlus": "Playbook uses a random string and verifying the response contain it",
        "Feodo Tracker IP Blocklist Feed": "test-module downloads a file",
        "McAfee Advanced Threat Defense": "has a command that uploads file (!atd-file-upload)",
        "Symantec Messaging Gateway": "Test playbook uses a random string",
        "Cylance Protect": "Test playbook (get_file_sample_by_hash_-_cylance_protect_-_test) downloads a file",
        "WildFire-v2": "has a command that uploads file (!wildfire-upload)",
        "carbonblackliveresponse": "has a command that uploads file (!cb-push-file-to-endpoint)",
        "ServiceNow v2": "has a command that uploads file (!servicenow-upload-file)",
        "AlienVault OTX TAXII Feed": "Client from 'cabby' package generates uuid4 in the request",
        "Generic Webhook": "Does not send HTTP traffic",
        "Microsoft Endpoint Configuration Manager": "Uses Microsoft winRM",
        "VirusTotal - Private API": "proxy failures with recording. related issues: 26463, 28888",
        "SecurityIntelligenceServicesFeed": "Need proxy configuration in server",
        "BPA": "Playbook using GenericPolling which is inconsistent",
        "Mail Listener v2": "Integration has no proxy checkbox",
        "Cortex XDR - IOC": "'Cortex XDR - IOC - Test' is using also the fetch indicators which is not working in proxy mode",
        "AWS - Security Hub": "Issue 24926",
        "Cherwell": "Submits a file - tests that send files shouldn't be mocked",
        "SNDBOX": "Submits a file - tests that send files shouldn't be mocked",
        "Joe Security": "Submits a file - tests that send files shouldn't be mocked",
        "Maltiverse": "issue 24335",
        "MITRE ATT&CK": "Using taxii2client package",
        "MongoDB": "Our instance not using SSL",
        "Cortex Data Lake": "Integration requires SSL",
        "Google Key Management Service": "The API requires an SSL secure connection to work.",
        "McAfee ESM-v10": "we have multiple instances with same test playbook, mock recording are per playbook so it keeps failing the playback step",
        "SplunkPy": "we have multiple instances with same test playbook, mock recording are per playbook so it keeps failing the playback step",
        "McAfee ESM v2": "we have multiple instances with same test playbook, mock recording are per playbook so it keeps failing the playback step",
        "mysql": "Does not use http",
        "SlackV2": "Integration requires SSL",
        "Whois": "Mocks does not support sockets",
        "Panorama": "Exception: Proxy process took to long to go up. https://circleci.com/gh/demisto/content/24826",
        "Image OCR": "Does not perform network traffic",
        "Server Message Block (SMB)": "Does not perform http communication",
        "Active Directory Query v2": "Does not perform http communication",
        "dnstwist": "Does not perform http communication",
        "Generic SQL": "Does not perform http communication",
        "PagerDuty v2": "Integration requires SSL",
        "TCPIPUtils": "Integration requires SSL",
        "Luminate": "Integration has no proxy checkbox",
        "Shodan": "Integration has no proxy checkbox",
        "Google BigQuery": "Integration has no proxy checkbox",
        "ReversingLabs A1000": "Checking",
        "Check Point": "Checking",
        "okta": "Test Module failing, suspect it requires SSL",
        "Okta v2": "dynamic test, need to revisit and better avoid conflicts",
        "Awake Security": "Checking",
        "ArcSight ESM v2": "Checking",
        "Phish.AI": "Checking",
        "Intezer": "Nightly - Checking",
        "ProtectWise": "Nightly - Checking",
        "google-vault": "Nightly - Checking",
        "McAfee NSM": "Nightly - Checking",
        "Forcepoint": "Nightly - Checking",
        "palo_alto_firewall": "Need to check test module",
        "Signal Sciences WAF": "error with certificate",
        "google": "'unsecure' parameter not working",
        "EWS Mail Sender": "Inconsistent test (playback fails, record succeeds)",
        "ReversingLabs Titanium Cloud": "No Unsecure checkbox. proxy trying to connect when disabled.",
        "Anomali ThreatStream": "'proxy' parameter not working",
        "Palo Alto Networks Cortex": "SDK",
        "Recorded Future": "might be dynamic test",
        "AlphaSOC Wisdom": "Test module issue",
        "RedLock": "SSL Issues",
        "Microsoft Graph": "Test direct access to oproxy",
        "MicrosoftGraphMail": "Test direct access to oproxy",
        "Microsoft Graph User": "Test direct access to oproxy",
        "Microsoft_Graph_Files": "Test direct access to oproxy",
        "Microsoft Graph Groups": "Test direct access to oproxy",
        "Microsoft Defender Advanced Threat Protection": "Test direct access to oproxy",
        "Azure Security Center v2": "Test direct access to oproxy",
        "Microsoft Graph Calendar": "Test direct access to oproxy",
        "Microsoft Graph Device Management": "Test direct access to oproxy",
        "Azure Compute v2": "Test direct access to oproxy",
        "AWS - CloudWatchLogs": "Issue 20958",
        "AWS - AccessAnalyzer": "Issue 24926",
        "AWS - ACM": "Issue 24926",
        "AWS - Athena - Beta": "Issue 24926",
        "AWS - CloudTrail": "Issue 24926",
        "AWS - EC2": "Issue 24926",
        "AWS - GuardDuty": "Issue 24926",
        "AWS - IAM": "Issue 24926",
        "AWS - Lambda": "Issue 24926",
        "AWS - Route53": "Issue 24926",
        "AWS - S3": "Issue 24926",
        "AWS - SQS": "Issue 24926",
        "Amazon DynamoDB": "Issue 24926",
        "AWS Sagemaker": "Issue 24926",
        "Gmail Single User": "googleclient sdk has time based challenge exchange",
        "Gmail": "googleclient sdk has time based challenge exchange",
        "GSuiteAdmin": "googleclient sdk has time based challenge exchange",
        "GoogleCloudTranslate": "google translate sdk does not support proxy",
        "Google Chronicle Backstory": "SDK",
        "Google Vision AI": "SDK",
        "Google Cloud Compute": "googleclient sdk has time based challenge exchange",
        "Google Cloud Functions": "googleclient sdk has time based challenge exchange",
        "GoogleDocs": "googleclient sdk has time based challenge exchange",
        "GooglePubSub": "googleclient sdk has time based challenge exchange",
        "Google Resource Manager": "googleclient sdk has time based challenge exchange",
        "Google Cloud Storage": "SDK",
        "GoogleCalendar": "googleclient sdk has time based challenge exchange",
        "GoogleDrive": "googleclient sdk has time based challenge exchange",
        "Syslog Sender": "syslog",
        "syslog": "syslog",
        "MongoDB Log": "Our instance not using SSL",
        "MongoDB Key Value Store": "Our instance not using SSL",
        "GoogleKubernetesEngine": "SDK",
        "TAXIIFeed": "Cannot use proxy",
        "EWSO365": "oproxy dependent",
        "QRadar": "Playbooks has parallel steps which are causing inconsistent results",
        "MISP V2": "Issue 26905"
    },
    "parallel_integrations": [
        "SNDBOX",
        "Whois",
        "Rasterize",
        "CVE Search v2",
        "VulnDB",
        "CheckPhish",
        "Tanium",
        "LogRhythmRest",
        "ipinfo",
        "Demisto REST API",
        "syslog",
        "ElasticsearchFeed",
        "MITRE ATT&CK",
        "Microsoft Intune Feed",
        "JSON Feed",
        "Plain Text Feed",
        "Fastly Feed",
        "Malware Domain List Active IPs Feed",
        "Blocklist_de Feed",
        "Cloudflare Feed",
        "AzureFeed",
        "SpamhausFeed",
        "Cofense Feed",
        "Bambenek Consulting Feed",
        "AWS Feed",
        "CSVFeed",
        "ProofpointFeed",
        "abuse.ch SSL Blacklist Feed",
        "TAXIIFeed",
        "Office 365 Feed",
        "AutoFocus Feed",
        "Recorded Future Feed",
        "DShield Feed",
        "AlienVault Reputation Feed",
        "BruteForceBlocker Feed",
        "Feodo Tracker IP Blocklist Feed",
        "AlienVault OTX TAXII Feed",
        "Prisma Access Egress IP feed",
        "Lastline v2",
        "McAfee DXL",
        "GCP Whitelist Feed",
        "Cortex Data Lake",
        "AWS - Security Hub",
        "Mail Listener v2"
    ],
    "docker_thresholds": {
        
        "_comment": "Add here docker images which are specific to an integration and require a non-default threshold (such as rasterize or ews). That way there is no need to define this multiple times. You can specify full image name with version or without.",
        "images": {
            "demisto/chromium": {
                "pid_threshold": 11
            },
            "demisto/py-ews:2.0": {
                "memory_threshold": 150
            },
            "demisto/pymisp:1.0.0.52": {
                "memory_threshold": 150
            },
            "demisto/pytan": {
                "pid_threshold": 11
            },
            "demisto/google-k8s-engine:1.0.0.9467": {
                "pid_threshold": 11
            },
            "demisto/threatconnect-tcex": {
                "pid_threshold": 11
            },
            "demisto/taxii2": {
                "pid_threshold": 11
            }
        }
    }
}<|MERGE_RESOLUTION|>--- conflicted
+++ resolved
@@ -3050,19 +3050,6 @@
             "timeout": 60000
         },
         {
-<<<<<<< HEAD
-            "integrations": "Darktrace",
-            "playbookID": "Darktrace Test Playbook"
-        },
-        {
-            "integrations": "TruSTAR v2",
-            "playbookID": "TruSTAR v2-Test",
-            "fromversion": "5.0.0",
-            "timeout": 500
-        },
-        {
-=======
->>>>>>> ec41e93c
             "integrations": "RSA Archer v2",
             "playbookID": "Archer v2 - Test",
             "fromversion": "5.0.0"
@@ -3245,7 +3232,7 @@
         "Rasterize Test": "Issue 31463"
     },
     "skipped_integrations": {
-        
+
         "_comment1": "~~~ NO INSTANCE ~~~",
         "Forcepoint": "instance issues. Issue 28043",
         "ZeroFox": "Issue 29284",
@@ -3328,11 +3315,11 @@
         "AWS - Athena - Beta": "Issue 19834",
         "SNDBOX": "Issue 28826",
         "Workday": "License expired Issue: 29595",
-        
+
         "_comment2": "~~~ UNSTABLE ~~~",
         "Tenable.sc": "unstable instance",
         "ThreatConnect v2": "unstable instance",
-        
+
         "_comment3": "~~~ QUOTA ISSUES ~~~",
         "Joe Security": "Issue 25650",
         "XFE_v2": "Required proper instance, otherwise we get quota errors",
@@ -3340,7 +3327,7 @@
         "Google Resource Manager": "Cannot create projects because have reached allowed quota.",
         "Looker": "Warehouse 'DEMO_WH' cannot be resumed because resource monitor 'LIMITER' has exceeded its quota.",
         "Ipstack": "Issue 26266",
-        
+
         "_comment4": "~~~ OTHER ~~~",
         "XFE": "We have the new integration XFE_v2, so no need to test the old one because they use the same quote",
         "Endace": "Issue 24304",
@@ -3526,7 +3513,7 @@
         "Mail Listener v2"
     ],
     "docker_thresholds": {
-        
+
         "_comment": "Add here docker images which are specific to an integration and require a non-default threshold (such as rasterize or ews). That way there is no need to define this multiple times. You can specify full image name with version or without.",
         "images": {
             "demisto/chromium": {
