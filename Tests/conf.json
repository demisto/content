--- conflicted
+++ resolved
@@ -2871,11 +2871,7 @@
         "RedLockTest": "Issue 24600",
         "Digital Defense FrontlineVM - Scan Asset Not Recently Scanned Test": "Issue 25477",
         "SentinelOne V2 - test": "Issue 24933",
-<<<<<<< HEAD
-        "SignalSciences-Test": "Issue 24934",
-=======
         "Maltiverse Test": "Issue 24335",
->>>>>>> 57b2a5db
         "TestDedupIncidentsPlaybook": "Issue 24344",
         "CreateIndicatorFromSTIXTest": "Issue 24345",
         "SNDBOX_Test": "Issue 24349",
@@ -3085,6 +3081,7 @@
         "Infocyte": "Proxy issues",
         "SNDBOX": "Submits a file - tests that send files shouldn't be mocked",
         "Joe Security": "Submits a file - tests that send files shouldn't be mocked",
+        "Maltiverse": "issue 24335",
         "MITRE ATT&CK": "Using taxii2client package",
         "MongoDB": "Our instance not using SSL",
         "Cortex Data Lake": "Integration requires SSL",
