--- conflicted
+++ resolved
@@ -18,8 +18,6 @@
             "fromversion": "5.5.0"
         },
         {
-<<<<<<< HEAD
-=======
             "integrations": "Majestic Million",
             "playbookID": "Majestic Million Test Playbook",
             "fromversion": "5.5.0",
@@ -27,7 +25,6 @@
             "timeout": 500
         },
         {
->>>>>>> 0ca8852f
             "integrations": "RiskIQDigitalFootprint",
             "playbookID": "RiskIQDigitalFootprint-Test",
             "fromversion": "5.5.0",
@@ -1247,12 +1244,8 @@
             "integrations": "McAfee ESM v2",
             "instance_names": "v11.3",
             "playbookID": "McAfee ESM v2 (v11.3) - Test",
-<<<<<<< HEAD
-            "fromversion": "5.0.0"
-=======
             "fromversion": "5.0.0",
             "timeout": 300
->>>>>>> 0ca8852f
         },
         {
             "integrations": "McAfee ESM v2",
@@ -3036,13 +3029,10 @@
             "timeout": 60000
         },
         {
-<<<<<<< HEAD
             "integrations": "Darktrace",
             "playbookID": "Darktrace Test Playbook"
         },
         {
-=======
->>>>>>> 0ca8852f
             "integrations": "TruSTAR v2",
             "playbookID": "TruSTAR v2-Test",
             "fromversion": "5.0.0",
@@ -3118,20 +3108,13 @@
         }
     ],
     "skipped_tests": {
-<<<<<<< HEAD
-=======
         "Workday - Test": "No credentials Issue 29595",
->>>>>>> 0ca8852f
         "PCAP File Carving Test": "Merged with PCAP Analysis Test",
         "PCAP Parsing And Indicator Enrichment Test": "Merged with PCAP Analysis Test",
         "PCAP Search test": "Merged with PCAP Analysis Test",
         "Blueliv_ThreatContext_test": "community pack",
         "Protectwise-Test": "Issue 28168",
         "Phishing Classifier V2 ML Test": "Issue 26066",
-<<<<<<< HEAD
-        "CuckooTest": "Issue 25601",
-=======
->>>>>>> 0ca8852f
         "RedLockTest": "Issue 24600",
         "SentinelOne V2 - test": "Issue 24933",
         "TestDedupIncidentsPlaybook": "Issue 24344",
@@ -3183,10 +3166,6 @@
         "Mail Sender (New) Test": "Issue 25602",
         "Luminate-TestPlaybook": "Issue 27016",
         "AutoFocus V2 test": "Issue 26464",
-<<<<<<< HEAD
-        "test-Expanse": "Issue 27279",
-=======
->>>>>>> 0ca8852f
         "Fidelis Elevate Network": "Issue 26453",
         "SepioPrimeAPI-Test": "Issue 27240",
         "Cortex XDR - IOC - Test": "Issue 25598",
@@ -3299,11 +3278,8 @@
         "Hatching Triage": "Community contribution",
         "SNDBOX": "Issue 28826",
         "illuminate": "Will be replaced by analyst1 - Issue 9401",
-<<<<<<< HEAD
-=======
         "Workday": "License expired Issue: 29590, 29595",
         "QuestKace": "License expired Issue: 29594",
->>>>>>> 0ca8852f
 
         "_comment2": "~~~ UNSTABLE ~~~",
         "Tenable.sc": "unstable instance",
