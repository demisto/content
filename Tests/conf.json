--- conflicted
+++ resolved
@@ -3205,13 +3205,12 @@
             "fromversion": "6.0.0"
         },
         {
-<<<<<<< HEAD
             "integrations": "MicrosoftGraphIdentityandAccess",
             "playbookID": "Identity & Access test playbook"
-=======
+        },
+        {
             "integrations": "Nutanix Hypervisor",
             "playbookID": "Nutanix-test"
->>>>>>> 2cfed7fe
         }
     ],
     "skipped_tests": {
@@ -3293,11 +3292,7 @@
         "Extract Indicators From File - Generic v2 - Test": "Issue 30071"
     },
     "skipped_integrations": {
-<<<<<<< HEAD
 
-=======
-      
->>>>>>> 2cfed7fe
         "_comment1": "~~~ NO INSTANCE ~~~",
         "Forcepoint": "instance issues. Issue 28043",
         "ZeroFox": "Issue 29284",
