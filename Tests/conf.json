{
    "available_tests_fields": {
        "context_print_dt": "Prints the incident's context dt directly to the build.",
        "external_playbook_config": "Allows to configure a test playbook inputs.",
        "fromversion": "Server version to start testing from.",
        "has_api": "Determines whether a test playbook uses API, to decide if to run it on nightly. Default value for integrations is true, and for scripts is false.",
        "instance_configuration": "Allows to configure integration instance non-parameters classifier and incoming mapper.",
        "instance_names": "Specific instance names the test should run on. Can hold a list.",
        "integrations": "Integrations that the test uses. Can hold a list.",
        "is_mockable": "Determines whether the results can be mocked in the test. A boolean.",
        "memory_threshold": "Maximum amount of memory required for this test. A number.",
        "nightly": "Determines whether the test will run only on a nightly build. Relevant only for nightly packs. A boolean.",
        "pid_threshold": "Maximum amount of processes allowed for this test. A number.",
        "playbookID": "ID of the playbook that is being tested.",
        "runnable_on_docker_only": "Determines whether the test is runnable on docker only. A boolean.",
        "scripts": "Scripts that the test uses. Can hold a list.",
        "timeout": "Test specific timeout, in order to use a different timeout then default testTimeout. A number.",
        "toversion": "Server version to test up to it."
    },
    "testTimeout": 160,
    "testInterval": 20,
    "tests": [
        {
            "playbookID": "IndicatorFormatterFilterTest"
        },
        {
            "integrations": "FeedURLhaus",
            "playbookID": "playbook-urlhaus-feed_Test"
        },
        {
            "integrations": "RSANetWitnessv115",
            "playbookID": "RSANetWitnessv115-Test"
        },
        {
            "integrations": [
                "FeedMandiant",
                "Demisto REST API"
            ],
            "playbookID": "Fetch Indicators Test",
            "fromversion": "6.1.0",
            "is_mockable": false,
            "instance_names": "FeedMandiant",
            "timeout": 2400
        },
        {
            "integrations": "LogRhythmRest V2",
            "playbookID": "LogRhythmRestV2-test"
        },
        {
            "fromversion": "6.6.0",
            "integrations": "Zendesk v2",
            "playbookID": "Zendesk V2 TEST"
        },
        {
            "playbookID": "Base64Decode - Test"
        },
        {
            "playbookID": "SupportMultithreading - Test",
            "is_mockable": false
        },
        {
            "fromversion": "5.0.0",
            "integrations": [
                "WildFire-v2"
            ],
            "playbookID": "Detonate File - WildFire - Test"
        },
        {
            "integrations": [
                "Microsoft Management Activity API (O365 Azure Events)"
            ],
            "playbookID": "MicrosoftManagementActivity - Test"
        },
        {
            "integrations": "Microsoft Teams Management",
            "playbookID": "Microsoft Teams Management - Test",
            "is_mockable": false,
            "timeout": 700
        },
        {
            "playbookID": "SetIfEmpty - non-ascii chars - Test"
        },
        {
            "integrations": "Tripwire",
            "playbookID": "TestplaybookTripwire",
            "fromversion": "5.0.0"
        },
        {
            "integrations": "CensysV2",
            "playbookID": "CensysV2-Test",
            "fromversion": "6.1.0"
        },
        {
            "integrations": "Bitbucket",
            "playbookID": "Test_Bitbucket",
            "fromversion": "6.5.0"
        },
        {
            "playbookID": "Generic Polling Test",
            "timeout": 250
        },
        {
            "integrations": "Cisco Umbrella Enforcement",
            "playbookID": "Cisco Umbrella Enforcement-Test",
            "fromversion": "5.0.0"
        },
        {
            "integrations": "GCP-IAM",
            "playbookID": "playbook-GCP-IAM_Test",
            "fromversion": "6.0.0"
        },
        {
            "integrations": "GSuiteAdmin",
            "playbookID": "GSuiteAdmin-Test",
            "fromversion": "5.0.0"
        },
        {
            "integrations": "GSuiteAuditor",
            "playbookID": "GSuiteAuditor-Test",
            "fromversion": "5.5.0"
        },
        {
            "integrations": "AzureWAF",
            "instance_names":"azure_waf_user_auth_instance",
            "playbookID": "Azure WAF - Test",
            "fromversion": "5.0.0"
        },
        {
            "integrations": [
                "Azure Active Directory Identity Protection",
                "Demisto REST API"
            ],
            "playbookID": "AzureADTest",
            "fromversion": "6.0.0",
            "timeout": 3000,
            "is_mockable": false
        },
        {
            "integrations": "GoogleCalendar",
            "playbookID": "GoogleCalendar-Test",
            "fromversion": "5.0.0"
        },
        {
            "integrations": "GoogleDrive",
            "playbookID": "GoogleDrive-Test",
            "fromversion": "5.0.0"
        },
        {
            "integrations": "FireEye Central Management",
            "playbookID": "FireEye Central Management - Test",
            "fromversion": "5.5.0",
            "timeout": 500
        },
        {
            "integrations": "FireEyeNX",
            "playbookID": "FireEyeNX-Test"
        },
        {
            "integrations": "FireEyeHX v2",
            "playbookID": "FireEyeHX_v2",
            "fromversion": "6.2.0",
            "timeout": 1200
        },
        {
            "integrations": "FireEyeHX v2",
            "playbookID": "FireEyeHXv2_without_polling"
        },
        {
            "integrations": "EmailRepIO",
            "playbookID": "TestEmailRepIOPlaybook",
            "fromversion": "5.0.0"
        },
        {
            "integrations": "XsoarPowershellTesting",
            "playbookID": "XsoarPowershellTesting-Test",
            "has_api": false
        },
        {
            "integrations": "Palo Alto Networks Threat Vault",
            "playbookID": "PANW Threat Vault - Signature Search - Test",
            "fromversion": "5.0.0"
        },
        {
            "integrations": "Microsoft Endpoint Configuration Manager",
            "playbookID": "Microsoft ECM - Test",
            "fromversion": "5.5.0",
            "timeout": 400
        },
        {
            "integrations": "CrowdStrike Falcon Intel v2",
            "playbookID": "CrowdStrike Falcon Intel v2 - Test",
            "fromversion": "5.0.0"
        },
        {
            "integrations": "SecurityAndCompliance",
            "playbookID": "O365-SecurityAndCompliance-Test",
            "fromversion": "5.5.0",
            "memory_threshold": 300,
            "timeout": 1500
        },
        {
            "integrations": "SecurityAndCompliance",
            "playbookID": "O365-SecurityAndCompliance-ContextResults-Test",
            "fromversion": "5.5.0",
            "memory_threshold": 300,
            "timeout": 1500
        },
        {
            "integrations": "Azure Storage Container",
            "playbookID": "playbook-AzureStorageContainer-Test",
            "fromversion": "6.0.0"
        },
        {
            "integrations": "Azure Storage FileShare",
            "playbookID": "playbook-AzureStorageFileShare-Test",
            "fromversion": "6.0.0"
        },
        {
            "integrations": "Azure Storage Queue",
            "playbookID": "playbook-AzureStorageQueue-Test",
            "fromversion": "6.0.0"
        },
        {
            "integrations": "Azure Storage Table",
            "playbookID": "playbook-AzureStorageTable-Test",
            "fromversion": "6.0.0"
        },
        {
            "integrations": "EwsExtension",
            "playbookID": "O365 - EWS - Extension - Test",
            "fromversion": "6.0.0",
            "timeout": 500
        },
        {
            "integrations": "Majestic Million",
            "playbookID": "Majestic Million Test Playbook",
            "fromversion": "5.5.0",
            "memory_threshold": 300,
            "timeout": 500
        },
        {
            "integrations": "Anomali Enterprise",
            "playbookID": "Anomali Match Forensic Search - Test",
            "fromversion": "5.0.0"
        },
        {
            "integrations": [
                "Mail Listener v2",
                "Mail Sender (New)"
            ],
            "playbookID": "Mail-Listener Test Playbook",
            "fromversion": "5.0.0",
            "instance_names": [
                "Mail_Sender_(New)_STARTTLS"
            ]
        },
        {
            "integrations": "GraphQL",
            "fromversion": "5.0.0",
            "instance_names": "fetch_schema",
            "playbookID": "GraphQL - Test"
        },
        {
            "integrations": "GraphQL",
            "fromversion": "5.0.0",
            "instance_names": "no_fetch_schema",
            "playbookID": "GraphQL - Test"
        },
        {
            "integrations": "Azure Network Security Groups",
            "fromversion": "5.0.0",
            "instance_names": "azure_nsg_prod",
            "playbookID": "Azure NSG - Test"
        },
        {
            "integrations": "OpenCTI Feed",
            "playbookID": "OpenCTI Feed Test",
            "fromversion": "5.5.0"
        },
        {
            "integrations": "AWS - Security Hub",
            "playbookID": "AWS-securityhub Test",
            "timeout": 800
        },
        {
            "integrations": "Microsoft Advanced Threat Analytics",
            "playbookID": "Microsoft Advanced Threat Analytics - Test",
            "fromversion": "5.0.0",
            "is_mockable": false
        },
        {
            "integrations": "Zimperium",
            "playbookID": "Zimperium_Test",
            "fromversion": "5.0.0"
        },
        {
            "integrations": "Absolute",
            "playbookID": "Absolute_TestPlaybook",
            "fromversion": "6.0.0"
        },
        {
            "integrations": "ServiceDeskPlus",
            "playbookID": "Service Desk Plus Test",
            "instance_names": "sdp_instance_1",
            "fromversion": "5.0.0",
            "toversion": "5.9.9",
            "is_mockable": false
        },
        {
            "integrations": "ServiceDeskPlus",
            "playbookID": "Service Desk Plus - Generic Polling Test",
            "instance_names": "sdp_instance_1",
            "fromversion": "5.0.0",
            "toversion": "5.9.9"
        },
        {
            "integrations": "ServiceDeskPlus",
            "playbookID": "Service Desk Plus Test",
            "instance_names": "sdp_instance_2",
            "fromversion": "6.0.0",
            "is_mockable": false
        },
        {
            "integrations": "ServiceDeskPlus",
            "playbookID": "Service Desk Plus - Generic Polling Test",
            "instance_names": "sdp_instance_2",
            "fromversion": "6.0.0"
        },
        {
            "integrations": "ThreatConnect Feed",
            "playbookID": "FeedThreatConnect-Test",
            "fromversion": "5.5.0"
        },
        {
            "integrations": "URLhaus",
            "playbookID": "Test_URLhaus",
            "timeout": 1000
        },
        {
            "integrations": "AzureDevOps",
            "playbookID": "playbook-AzureDevOps-Test",
            "fromversion": "6.2.0"
        },
        {
            "integrations": "Microsoft Intune Feed",
            "playbookID": "FeedMicrosoftIntune_Test",
            "fromversion": "5.5.0"
        },
        {
            "integrations": "Tanium Threat Response",
            "playbookID": "Tanium Threat Response Test"
        },
        {
            "integrations": [
                "Syslog Sender",
                "syslog"
            ],
            "playbookID": "Test Syslog",
            "fromversion": "5.5.0",
            "timeout": 600
        },
        {
            "integrations": "APIVoid",
            "playbookID": "APIVoid Test"
        },
        {
            "integrations": "CloudConvert",
            "playbookID": "CloudConvert-test",
            "fromversion": "5.0.0",
            "timeout": 3000
        },
        {
            "integrations": "Cisco Firepower",
            "playbookID": "Cisco Firepower - Test",
            "timeout": 1000,
            "fromversion": "5.0.0"
        },
        {
            "integrations": "IllusiveNetworks",
            "playbookID": "IllusiveNetworks-Test",
            "fromversion": "5.0.0",
            "timeout": 500
        },
        {
            "integrations": "JSON Feed",
            "playbookID": "JSON_Feed_Test",
            "fromversion": "5.5.0",
            "instance_names": "JSON Feed no_auto_detect"
        },
        {
            "integrations": "JSON Feed",
            "playbookID": "JSON_Feed_Test",
            "fromversion": "5.5.0",
            "instance_names": "JSON Feed_auto_detect"
        },
        {
            "integrations": "JSON Feed",
            "playbookID": "JSON_Feed_Test",
            "fromversion": "5.5.0",
            "instance_names": "JSON Feed_post"
        },
        {
            "integrations": "Google Cloud Functions",
            "playbookID": "test playbook - Google Cloud Functions",
            "fromversion": "5.0.0"
        },
        {
            "integrations": "Plain Text Feed",
            "playbookID": "PlainText Feed - Test",
            "fromversion": "5.5.0",
            "instance_names": "Plain Text Feed no_auto_detect"
        },
        {
            "integrations": "Plain Text Feed",
            "playbookID": "PlainText Feed - Test",
            "fromversion": "5.5.0",
            "instance_names": "Plain Text Feed_auto_detect"
        },
        {
            "integrations": "Silverfort",
            "playbookID": "Silverfort-test",
            "fromversion": "5.0.0"
        },
        {
            "integrations": "GoogleKubernetesEngine",
            "playbookID": "GoogleKubernetesEngine_Test",
            "timeout": 600,
            "fromversion": "5.5.0"
        },
        {
            "integrations": "Fastly Feed",
            "playbookID": "Fastly Feed Test",
            "fromversion": "5.5.0"
        },
        {
            "integrations": "Malware Domain List Active IPs Feed",
            "playbookID": "Malware Domain List Active IPs Feed Test",
            "fromversion": "5.5.0"
        },
        {
            "integrations": "Claroty",
            "playbookID": "Claroty - Test",
            "fromversion": "5.0.0"
        },
        {
            "integrations": "Trend Micro Apex",
            "playbookID": "Trend Micro Apex - Test",
            "is_mockable": false
        },
        {
            "integrations": "Blocklist_de Feed",
            "playbookID": "Blocklist_de - Test",
            "fromversion": "5.5.0"
        },
        {
            "integrations": "Cloudflare Feed",
            "playbookID": "cloudflare - Test",
            "fromversion": "5.5.0"
        },
        {
            "integrations": "AzureFeed",
            "playbookID": "AzureFeed - Test",
            "fromversion": "5.5.0"
        },
        {
            "integrations": "SpamhausFeed",
            "playbookID": "Spamhaus_Feed_Test",
            "fromversion": "5.5.0"
        },
        {
            "integrations": "Cofense Feed",
            "playbookID": "TestCofenseFeed",
            "fromversion": "5.5.0"
        },
        {
            "integrations": "Bambenek Consulting Feed",
            "playbookID": "BambenekConsultingFeed_Test",
            "fromversion": "5.5.0"
        },
        {
            "integrations": "Pipl",
            "playbookID": "Pipl Test"
        },
        {
            "integrations": "AWS Feed",
            "playbookID": "AWS Feed Test",
            "fromversion": "5.5.0"
        },
        {
            "integrations": "QuestKace",
            "playbookID": "QuestKace test",
            "fromversion": "5.0.0"
        },
        {
            "integrations": "Digital Defense FrontlineVM",
            "playbookID": "Digital Defense FrontlineVM - Scan Asset Not Recently Scanned Test"
        },
        {
            "integrations": "Digital Defense FrontlineVM",
            "playbookID": "Digital Defense FrontlineVM - Test Playbook"
        },
        {
            "integrations": "CSVFeed",
            "playbookID": "CSV_Feed_Test",
            "fromversion": "5.5.0",
            "instance_names": "CSVFeed_no_auto_detect"
        },
        {
            "integrations": "CSVFeed",
            "playbookID": "CSV_Feed_Test",
            "fromversion": "5.5.0",
            "instance_names": "CSVFeed_auto_detect"
        },
        {
            "integrations": "ProofpointFeed",
            "playbookID": "TestProofpointFeed",
            "fromversion": "5.5.0"
        },
        {
            "integrations": "Digital Shadows",
            "playbookID": "Digital Shadows - Test"
        },
        {
            "integrations": "Azure Compute v2",
            "playbookID": "Azure Compute - Test",
            "instance_names": "ms_azure_compute_dev"
        },
        {
            "integrations": "Azure Compute v2",
            "playbookID": "Azure Compute - Test",
            "instance_names": "ms_azure_compute_prod",
            "is_mockable": false
        },
        {
            "integrations": "Azure Compute v2",
            "playbookID": "Azure Compute - Login Test",
            "instance_names": "ms_azure_compute_prod",
            "is_mockable": false
        },
        {
            "integrations": "Azure Compute v2",
            "playbookID": "Azure Compute - Login Test",
            "instance_names": "ms_azure_compute_self_deployed"
        },
        {
            "integrations": ["Symantec Data Loss Prevention", "Symantec Data Loss Prevention v2"],
            "playbookID": "Symantec Data Loss Prevention - Test",
            "fromversion": "4.5.0"
        },
        {
            "integrations": "Symantec Data Loss Prevention v2",
            "playbookID": "Symantec Data Loss Prevention v2 - Test",
            "fromversion": "6.0.0"
        },
        {
            "integrations": "Lockpath KeyLight v2",
            "playbookID": "Keylight v2 - Test"
        },
        {
            "integrations": "Azure Security Center v2",
            "playbookID": "Azure SecurityCenter - Test",
            "instance_names": "ms_azure_sc_prod",
            "is_mockable": false
        },
        {
            "integrations": "Azure Security Center v2",
            "playbookID": "Azure SecurityCenter - Test",
            "instance_names": "ms_azure_sc_dev"
        },
        {
            "integrations": "Azure Security Center v2",
            "playbookID": "Azure SecurityCenter - Test",
            "instance_names": "ms_azure_sc_self_deployed"
        },
        {
            "integrations": "JsonWhoIs",
            "playbookID": "JsonWhoIs-Test"
        },
        {
            "integrations": "Maltiverse",
            "playbookID": "Maltiverse Test"
        },
        {
            "integrations": "Box v2",
            "playbookID": "BoxV2_TestPlaybook"
        },
        {
            "integrations": "MicrosoftGraphMail",
            "playbookID": "MicrosoftGraphMail-Test_dev",
            "instance_names": "ms_graph_mail_dev"
        },
        {
            "integrations": "MicrosoftGraphMail",
            "playbookID": "MicrosoftGraphMail-Test_dev_no_oproxy",
            "instance_names": "ms_graph_mail_dev_no_oproxy"
        },
        {
            "integrations": "MicrosoftGraphMail",
            "playbookID": "MicrosoftGraphMail-Test_prod",
            "instance_names": "ms_graph_mail_prod",
            "is_mockable": false
        },
        {
            "integrations": "CloudShark",
            "playbookID": "CloudShark - Test Playbook"
        },
        {
            "integrations": "Google Vision AI",
            "playbookID": "Google Vision API - Test"
        },
        {
            "integrations": "nmap",
            "playbookID": "Nmap - Test",
            "fromversion": "5.0.0"
        },
        {
            "integrations": "AutoFocus V2",
            "playbookID": "Autofocus Query Samples, Sessions and Tags Test Playbook",
            "fromversion": "4.5.0",
            "timeout": 1000
        },
        {
            "integrations": "HelloWorld",
            "playbookID": "HelloWorld-Test",
            "fromversion": "5.0.0"
        },
        {
            "integrations": "HelloWorld",
            "playbookID": "Sanity Test - Playbook with integration",
            "fromversion": "5.0.0"
        },
        {
            "integrations": "HelloWorld",
            "playbookID": "Sanity Test - Playbook with mocked integration",
            "fromversion": "5.0.0"
        },
        {
            "playbookID": "Sanity Test - Playbook with no integration",
            "fromversion": "5.0.0"
        },
        {
            "integrations": "Gmail",
            "playbookID": "Sanity Test - Playbook with Unmockable Integration",
            "fromversion": "5.0.0"
        },
        {
            "integrations": "Whois",
            "playbookID": "Sanity Test - Playbook with Unmockable Whois Integration",
            "fromversion": "6.5.0"
        },
        {
            "integrations": "HelloWorld",
            "playbookID": "HelloWorld_Scan-Test",
            "fromversion": "5.0.0",
            "timeout": 400
        },
        {
            "integrations": "HelloWorldPremium",
            "playbookID": "HelloWorldPremium_Scan-Test",
            "fromversion": "5.0.0",
            "timeout": 400
        },
        {
            "integrations": "HelloWorldPremium",
            "playbookID": "HelloWorldPremium-Test",
            "fromversion": "5.0.0"
        },
        {
            "integrations": "ThreatQ v2",
            "playbookID": "ThreatQ - Test",
            "fromversion": "4.5.0"
        },
        {
            "integrations": "AttackIQFireDrill",
            "playbookID": "AttackIQ - Test"
        },
        {
            "integrations": "PhishLabs IOC EIR",
            "playbookID": "PhishlabsIOC_EIR-Test"
        },
        {
            "integrations": "Amazon DynamoDB",
            "playbookID": "AWS_DynamoDB-Test"
        },
        {
            "integrations": "PhishLabs IOC DRP",
            "playbookID": "PhishlabsIOC_DRP-Test"
        },
        {
            "playbookID": "Create Phishing Classifier V2 ML Test",
            "timeout": 60000,
            "fromversion": "6.1.0",
            "instance_names": "ml_dummy_prod",
            "integrations": "AzureWAF"
        },
        {
            "integrations": "ZeroFox",
            "playbookID": "ZeroFox-Test",
            "fromversion": "4.1.0"
        },
        {
            "integrations": "AlienVault OTX v2",
            "playbookID": "Alienvault_OTX_v2 - Test"
        },
        {
            "integrations": "AWS - CloudWatchLogs",
            "playbookID": "AWS - CloudWatchLogs Test Playbook",
            "fromversion": "5.0.0"
        },
        {
            "integrations": "SlackV2",
            "playbookID": "Slack Test Playbook",
            "timeout": 400,
            "pid_threshold": 5,
            "fromversion": "5.0.0"
        },
        {
            "integrations": "SlackV3",
            "playbookID": "SlackV3 TestPB",
            "instance_names": "cached",
            "timeout": 400,
            "pid_threshold": 8,
            "fromversion": "5.5.0"
        },
        {
            "integrations": "SlackV3",
            "playbookID": "Test_SlackV3_NonCaching",
            "instance_names": "non_cached",
            "timeout": 400,
            "pid_threshold": 8,
            "fromversion": "5.5.0"
        },
        {
            "integrations": "Cortex XDR - IR",
            "playbookID": "Test XDR Playbook",
            "fromversion": "4.1.0",
            "timeout": 2500
        },
        {
            "integrations": "Cortex XDR - IOC",
            "playbookID": "Cortex XDR - IOC - Test",
            "fromversion": "5.5.0",
            "timeout": 1200
        },
        {
            "integrations": "Cloaken",
            "playbookID": "Cloaken-Test",
            "is_mockable": false
        },
        {
            "integrations": "ThreatX",
            "playbookID": "ThreatX-test",
            "timeout": 600
        },
        {
            "integrations": "Akamai WAF SIEM",
            "playbookID": "Akamai_WAF_SIEM-Test"
        },
        {
            "integrations": "Cofense Triage v2",
            "playbookID": "Cofense Triage v2 Test"
        },
        {
            "integrations": "Akamai WAF",
            "playbookID": "Akamai_WAF-Test"
        },
        {
            "integrations": "abuse.ch SSL Blacklist Feed",
            "playbookID": "SSL Blacklist test",
            "fromversion": "5.5.0"
        },
        {
            "integrations": "CheckPhish",
            "playbookID": "CheckPhish-Test"
        },
        {
            "integrations": "Symantec Management Center",
            "playbookID": "SymantecMC_TestPlaybook"
        },
        {
            "integrations": "Looker",
            "playbookID": "Test-Looker"
        },
        {
            "integrations": "Vertica",
            "playbookID": "Vertica Test"
        },
        {
            "integrations": "Server Message Block (SMB) v2",
            "playbookID": "SMB_v2-Test",
            "has_api": false,
            "fromversion": "5.0.0"
        },
        {
            "integrations": "Server Message Block (SMB) v2",
            "playbookID": "SMB test",
            "has_api": false,
            "fromversion": "5.0.0"
        },
        {
            "playbookID": "ConvertFile-Test",
            "fromversion": "4.5.0"
        },
        {
            "playbookID": "TestAwsEC2GetPublicSGRules-Test"
        },
        {
            "integrations": "RSA NetWitness Packets and Logs",
            "playbookID": "rsa_packets_and_logs_test"
        },
        {
            "playbookID": "CheckpointFW-test",
            "integrations": "Check Point"
        },
        {
            "playbookID": "RegPathReputationBasicLists_test"
        },
        {
            "playbookID": "EmailDomainSquattingReputation-Test"
        },
        {
            "playbookID": "RandomStringGenerateTest"
        },
        {
            "playbookID": "playbook-checkEmailAuthenticity-test"
        },
        {
            "playbookID": "HighlightWords_Test"
        },
        {
            "playbookID": "StringContainsArray_test"
        },
        {
            "integrations": "Fidelis Elevate Network",
            "playbookID": "Fidelis-Test"
        },
        {
            "integrations": "AWS - ACM",
            "playbookID": "ACM-Test"
        },
        {
            "integrations": "Thinkst Canary",
            "playbookID": "CanaryTools Test"
        },
        {
            "integrations": "ThreatMiner",
            "playbookID": "ThreatMiner-Test"
        },
        {
            "playbookID": "StixCreator-Test"
        },
        {
            "playbookID": "CompareIncidentsLabels-test-playbook"
        },
        {
            "integrations": "Have I Been Pwned? V2",
            "playbookID": "Pwned v2 test"
        },
        {
            "integrations": "Alexa Rank Indicator",
            "playbookID": "Alexa Test Playbook"
        },
        {
            "playbookID": "UnEscapeURL-Test"
        },
        {
            "playbookID": "UnEscapeIPs-Test"
        },
        {
            "playbookID": "ExtractDomainFromUrlAndEmail-Test"
        },
        {
            "playbookID": "ConvertKeysToTableFieldFormat_Test"
        },
        {
            "integrations": "CVE Search v2",
            "playbookID": "CVE Search v2 - Test"
        },
        {
            "integrations": "CVE Search v2",
            "playbookID": "cveReputation Test"
        },
        {
            "integrations": "HashiCorp Vault",
            "playbookID": "hashicorp_test",
            "fromversion": "5.0.0"
        },
        {
            "integrations": "AWS - Athena - Beta",
            "playbookID": "Beta-Athena-Test"
        },
        {
            "integrations": "BeyondTrust Password Safe",
            "playbookID": "BeyondTrust-Test"
        },
        {
            "integrations": "Dell Secureworks",
            "playbookID": "secureworks_test"
        },
        {
            "integrations": "ServiceNow v2",
            "playbookID": "servicenow_test_v2",
            "instance_names": "snow_basic_auth",
            "is_mockable": false
        },
        {
            "integrations": "ServiceNow v2",
            "playbookID": "ServiceNow_OAuth_Test",
            "instance_names": "snow_oauth"
        },
        {
            "playbookID": "Create ServiceNow Ticket and Mirror Test",
            "integrations": "ServiceNow v2",
            "instance_names": "snow_basic_auth",
            "fromversion": "6.0.0",
            "timeout": 500
        },
        {
            "playbookID": "Create ServiceNow Ticket and State Polling Test",
            "integrations": "ServiceNow v2",
            "instance_names": "snow_basic_auth",
            "fromversion": "6.0.0",
            "timeout": 500
        },
        {
            "integrations": "ServiceNow CMDB",
            "playbookID": "ServiceNow_CMDB_Test",
            "instance_names": "snow_cmdb_basic_auth"
        },
        {
            "integrations": "ServiceNow CMDB",
            "playbookID": "ServiceNow_CMDB_OAuth_Test",
            "instance_names": "snow_cmdb_oauth"
        },
        {
            "integrations": "ExtraHop v2",
            "playbookID": "ExtraHop_v2-Test"
        },
        {
            "playbookID": "Test CommonServer"
        },
        {
            "playbookID": "Test-debug-mode",
            "fromversion": "5.0.0"
        },
        {
            "integrations": "CIRCL",
            "playbookID": "CirclIntegrationTest"
        },
        {
            "integrations": "MISP V3",
            "playbookID": "MISP V3 Test",
            "timeout": 300,
            "fromversion": "5.5.0"
        },
        {
            "playbookID": "test-LinkIncidentsWithRetry"
        },
        {
            "playbookID": "CopyContextToFieldTest"
        },
        {
            "integrations": "OTRS",
            "playbookID": "OTRS Test",
            "fromversion": "4.1.0"
        },
        {
            "integrations": "Attivo Botsink",
            "playbookID": "AttivoBotsinkTest"
        },
        {
            "integrations": "FortiGate",
            "playbookID": "Fortigate Test"
        },
        {
            "playbookID": "FormattedDateToEpochTest"
        },
        {
            "integrations": "SNDBOX",
            "playbookID": "SNDBOX_Test",
            "timeout": 1000
        },
        {
            "integrations": "SNDBOX",
            "playbookID": "Detonate File - SNDBOX - Test",
            "timeout": 1000
        },
        {
            "integrations": "Awake Security",
            "playbookID": "awake_security_test_pb"
        },
        {
            "integrations": "Tenable.sc",
            "playbookID": "tenable-sc-test",
            "timeout": 240
        },
        {
            "integrations": "MimecastV2",
            "playbookID": "Mimecast test"
        },
        {
            "playbookID": "CreateEmailHtmlBody_test_pb",
            "fromversion": "4.1.0"
        },
        {
            "playbookID": "ReadPDFFileV2-Test",
            "timeout": 1000
        },
        {
            "playbookID": "JSONtoCSV-Test"
        },
        {
            "integrations": "Generic SQL",
            "playbookID": "generic-sql",
            "instance_names": "mysql instance",
            "fromversion": "5.0.0",
            "has_api": false
        },
        {
            "integrations": "Generic SQL",
            "playbookID": "generic-sql",
            "instance_names": "postgreSQL instance",
            "fromversion": "5.0.0",
            "has_api": false
        },
        {
            "integrations": "Generic SQL",
            "playbookID": "generic-sql",
            "instance_names": "Microsoft SQL instance",
            "fromversion": "5.0.0",
            "has_api": false
        },
        {
            "integrations": "Generic SQL",
            "playbookID": "generic-sql",
            "instance_names": "Microsoft SQL Server - MS ODBC Driver",
            "fromversion": "5.0.0",
            "has_api": false
        },
        {
            "integrations": "Generic SQL",
            "playbookID": "generic-sql-oracle",
            "instance_names": "Oracle instance",
            "fromversion": "5.0.0",
            "has_api": false
        },
        {
            "integrations": "Generic SQL",
            "playbookID": "generic-sql-mssql-encrypted-connection",
            "instance_names": "Microsoft SQL instance using encrypted connection",
            "fromversion": "5.0.0",
            "has_api": false
        },
        {
            "integrations": "Panorama",
            "instance_names": "palo_alto_firewall_9.0",
            "playbookID": "Panorama Query Logs - Test",
            "fromversion": "6.1.0",
            "timeout": 1500,
            "nightly": true
        },
        {
            "integrations": "Panorama",
            "instance_names": "palo_alto_firewall_9.1",
            "playbookID": "palo_alto_firewall_test_pb",
            "fromversion": "6.1.0",
            "timeout": 1000
        },
        {
            "integrations": "Panorama",
            "instance_names": "palo_alto_panorama_9.1",
            "playbookID": "PAN-OS-panorama-topology-test-pb",
            "fromversion": "6.1.0",
            "timeout": 1000
        },
        {
            "integrations": "Panorama",
            "instance_names": "palo_alto_firewall_9.1",
            "playbookID": "PAN-OS-firewall-topology-test-pb",
            "fromversion": "6.1.0",
            "timeout": 1000
        },
        {
            "integrations": "Panorama",
            "instance_names": "palo_alto_panorama_9.1",
            "playbookID": "palo_alto_panorama_test_pb",
            "fromversion": "6.1.0",
            "timeout": 2400
        },
        {
            "integrations": "Panorama",
            "instance_names": "palo_alto_firewall_9.0",
            "playbookID": "PAN-OS URL Filtering enrichment - Test",
            "fromversion": "6.1.0"
        },
        {
            "integrations": "Panorama",
            "instance_names": "panorama_instance_best_practice",
            "playbookID": "Panorama Best Practise - Test",
            "fromversion": "6.1.0"
        },
        {
            "integrations": "Tenable.io",
            "playbookID": "Tenable.io test"
        },
        {
            "playbookID": "URLDecode-Test"
        },
        {
            "playbookID": "GetTime-Test"
        },
        {
            "playbookID": "GetTime-ObjectVsStringTest"
        },
        {
            "integrations": "Tenable.io",
            "playbookID": "Tenable.io Scan Test",
            "timeout": 3600
        },
        {
            "integrations": "Tenable.sc",
            "playbookID": "tenable-sc-scan-test",
            "timeout": 600
        },
        {
            "integrations": "google-vault",
            "playbookID": "Google-Vault-Generic-Test",
            "timeout": 3600,
            "memory_threshold": 180
        },
        {
            "integrations": "google-vault",
            "playbookID": "Google_Vault-Search_And_Display_Results_test",
            "memory_threshold": 180,
            "timeout": 3600
        },
        {
            "integrations": "MxToolBox",
            "playbookID": "MxToolbox-test"
        },
        {
            "integrations": "Nessus",
            "playbookID": "Nessus - Test"
        },
        {
            "playbookID": "Palo Alto Networks - Malware Remediation Test",
            "fromversion": "4.5.0"
        },
        {
            "playbookID": "SumoLogic-Test",
            "integrations": "SumoLogic",
            "fromversion": "4.1.0"
        },
        {
            "playbookID": "ParseEmailFiles-test"
        },
        {
            "playbookID": "ParseEmailFilesV2-test"
        },
        {
            "playbookID": "PAN-OS - Block IP and URL - External Dynamic List v2 Test",
            "integrations": [
                "Panorama",
                "palo_alto_networks_pan_os_edl_management"
            ],
            "instance_names": "palo_alto_firewall_9.0",
            "fromversion": "6.1.0"
        },
        {
            "playbookID": "Test_EDL",
            "integrations": "EDL",
            "instance_names": "edl_update",
            "fromversion": "5.5.0",
            "pid_threshold": 8,
            "has_api": false
        },
        {
            "playbookID": "Test_export_indicators_service",
            "instance_names": "eis_on_demand",
            "integrations": "ExportIndicators",
            "fromversion": "5.5.0"
        },
        {
            "playbookID": "PAN-OS - Block IP - Custom Block Rule Test",
            "integrations": "Panorama",
            "instance_names": "panorama_instance_security_team",
            "fromversion": "6.1.0"
        },
        {
            "playbookID": "PAN-OS - Block IP - Static Address Group Test",
            "integrations": "Panorama",
            "instance_names": "panorama_instance_security_team",
            "fromversion": "6.1.0"
        },
        {
            "playbookID": "Block IP - Generic V3_Test",
            "fromversion": "6.0.0"
        },
        {
            "playbookID": "PAN-OS - Block URL - Custom URL Category Test",
            "integrations": "Panorama",
            "instance_names": "panorama_instance_security_team",
            "fromversion": "6.1.0"
        },
        {
            "playbookID": "Endpoint Malware Investigation - Generic - Test",
            "integrations": [
                "Cylance Protect v2",
                "Demisto REST API"
            ],
            "fromversion": "5.0.0",
            "timeout": 1200
        },
        {
            "playbookID": "ParseExcel-test"
        },
        {
            "playbookID": "ParseHTMLIndicators-Test",
            "has_api": true
        },
        {
            "playbookID": "Detonate File - No Files test"
        },
        {
            "integrations": "SentinelOne V2",
            "instance_names": "SentinelOne_v2.0",
            "playbookID": "SentinelOne V2.0 - Test"
        },
        {
            "integrations": "SentinelOne V2",
            "instance_names": "SentinelOne_v2.1",
            "playbookID": "SentinelOne V2.1 - Test"
        },
        {
            "integrations": "InfoArmor VigilanteATI",
            "playbookID": "InfoArmorVigilanteATITest"
        },
        {
            "integrations": "IntSights",
            "instance_names": "intsights_standard_account",
            "playbookID": "IntSights Test"
        },
        {
            "integrations": "IntSights",
            "playbookID": "IntSights Mssp Test",
            "instance_names": "intsights_mssp_account"
        },
        {
            "integrations": "dnstwist",
            "playbookID": "dnstwistTest",
            "has_api": false
        },
        {
            "integrations": "BitDam",
            "playbookID": "Detonate File - BitDam Test"
        },
        {
            "integrations": "Threat Grid",
            "playbookID": "Test-Detonate URL - ThreatGrid",
            "timeout": 600
        },
        {
            "integrations": "Threat Grid",
            "playbookID": "ThreatGridTest",
            "timeout": 600
        },
        {
            "integrations": "Signal Sciences WAF",
            "playbookID": "SignalSciences-Test"
        },
        {
            "integrations": "RTIR",
            "playbookID": "RTIR Test"
        },
        {
            "integrations": "RedCanary",
            "playbookID": "RedCanaryTest"
        },
        {
            "playbookID": "URL Enrichment - Generic v2 - Test",
            "integrations": [
                "Rasterize",
                "VirusTotal - Private API"
            ],
            "instance_names": "virus_total_private_api_general",
            "timeout": 500,
            "pid_threshold": 12
        },
        {
            "playbookID": "CutTransformerTest"
        },
        {
            "playbookID": "TestEditServerConfig"
        },
        {
            "playbookID": "ContentPackInstaller_Test",
            "integrations": "Demisto REST API",
            "fromversion": "6.0.0"
        },
        {
            "playbookID": "Default - Test",
            "integrations": [
                "ThreatQ v2",
                "Demisto REST API"
            ],
            "fromversion": "5.0.0"
        },
        {
            "integrations": "SCADAfence CNM",
            "playbookID": "SCADAfence_test"
        },
        {
            "integrations": "ProtectWise",
            "playbookID": "Protectwise-Test"
        },
        {
            "integrations": "WhatsMyBrowser",
            "playbookID": "WhatsMyBrowser-Test"
        },
        {
            "integrations": "BigFix",
            "playbookID": "BigFixTest"
        },
        {
            "integrations": "Lastline v2",
            "playbookID": "Lastline v2 - Test"
        },
        {
            "integrations": "McAfee DXL",
            "playbookID": "McAfee DXL - Test"
        },
        {
            "playbookID": "TextFromHTML_test_playbook"
        },
        {
            "playbookID": "PortListenCheck-test"
        },
        {
            "integrations": "ThreatExchange",
            "playbookID": "ThreatExchange-test"
        },
        {
            "integrations": "Joe Security",
            "playbookID": "JoeSecurityTestPlaybook",
            "timeout": 500
        },
        {
            "integrations": "Joe Security",
            "playbookID": "JoeSecurityTestDetonation",
            "timeout": 2000
        },
        {
            "integrations": "WildFire-v2",
            "playbookID": "Wildfire Test",
            "is_mockable": false,
            "fromversion": "5.0.0",
            "toversion": "6.1.9"
        },
        {
            "integrations": "WildFire-v2",
            "playbookID": "Wildfire Test With Polling",
            "is_mockable": false,
            "fromversion": "6.2.0",
            "timeout": 1100
        },
        {
            "integrations": "WildFire-v2",
            "playbookID": "Detonate URL - WildFire-v2 - Test"
        },
        {
            "integrations": "WildFire-v2",
            "playbookID": "Detonate URL - WildFire v2.1 - Test"
        },
        {
            "integrations": "GRR",
            "playbookID": "GRR Test"
        },
        {
            "integrations": "VirusTotal",
            "instance_names": "virus_total_general",
            "playbookID": "virusTotal-test-playbook",
            "timeout": 1400
        },
        {
            "integrations": "VirusTotal",
            "instance_names": "virus_total_preferred_vendors",
            "playbookID": "virusTotaI-test-preferred-vendors",
            "timeout": 1400
        },
        {
            "integrations": [
                "Gmail Single User",
                "Gmail"
            ],
            "playbookID": "Gmail Single User - Test",
            "fromversion": "4.5.0"
        },
        {
            "integrations": "EWS v2",
            "playbookID": "get_original_email_-_ews-_test",
            "instance_names": "ewv2_regular"
        },
        {
            "integrations": [
                "EWSO365",
                "EWS v2",
                "EWS Mail Sender"
            ],
            "playbookID": "EWS search-mailbox test",
            "instance_names": [
                "ewv2_regular",
                "ews_mail_sender_labdemisto"
            ],
            "timeout": 300
        },
        {
            "integrations": "PagerDuty v2",
            "playbookID": "PagerDuty Test"
        },
        {
            "scripts": [
                "DeleteContext"
            ],
            "playbookID": "test_delete_context"
        },
        {
            "playbookID": "DeleteContext-auto-test"
        },
        {
            "playbookID": "GmailTest",
            "integrations": "Gmail"
        },
        {
            "playbookID": "Gmail Convert Html Test",
            "integrations": "Gmail"
        },
        {
            "playbookID": "reputations.json Test",
            "toversion": "5.0.0"
        },
        {
            "playbookID": "Indicators reputation-.json Test",
            "fromversion": "5.5.0"
        },
        {
            "playbookID": "Test IP Indicator Fields",
            "fromversion": "5.0.0"
        },
        {
            "playbookID": "TestDedupIncidentsPlaybook"
        },
        {
            "playbookID": "TestDedupIncidentsByName"
        },
        {
            "integrations": "McAfee Advanced Threat Defense",
            "playbookID": "Test Playbook McAfee ATD",
            "timeout": 700
        },
        {
            "integrations": "McAfee Advanced Threat Defense",
            "playbookID": "Detonate Remote File From URL -McAfee-ATD - Test",
            "timeout": 700
        },
        {
            "playbookID": "stripChars - Test"
        },
        {
            "integrations": "McAfee Advanced Threat Defense",
            "playbookID": "Test Playbook McAfee ATD Upload File"
        },
        {
            "playbookID": "exporttocsv_script_test"
        },
        {
            "playbookID": "Set - Test"
        },
        {
            "integrations": "Intezer v2",
            "playbookID": "Intezer Testing v2",
            "fromversion": "4.1.0",
            "timeout": 600
        },
        {
            "integrations": [
                "Mail Sender (New)",
                "Gmail"
            ],
            "playbookID": "Mail Sender (New) Test",
            "instance_names": [
                "Mail_Sender_(New)_STARTTLS"
            ]
        },
        {
            "playbookID": "buildewsquery_test"
        },
        {
            "integrations": "Rapid7 Nexpose",
            "playbookID": "nexpose_test",
            "timeout": 240
        },
        {
            "playbookID": "GetIndicatorDBotScore Test"
        },
        {
            "integrations": "EWS Mail Sender",
            "playbookID": "EWS Mail Sender Test",
            "instance_names": [
                "ews_mail_sender_labdemisto"
            ]
        },
        {
            "integrations": [
                "EWS Mail Sender",
                "Rasterize"
            ],
            "instance_names": [
                "ews_mail_sender_labdemisto"
            ],
            "playbookID": "EWS Mail Sender Test 2"
        },
        {
            "integrations": [
                "EWS Mail Sender",
                "SMIME Messaging"
            ],
            "instance_names": [
                "ews_mail_sender_labdemisto",
                "SMIME Messaging"
            ],
            "playbookID": "EWS Mail Sender Test 3"
        },
        {
            "playbookID": "decodemimeheader_-_test"
        },
        {
            "playbookID": "test_url_regex"
        },
        {
            "integrations": "Skyformation",
            "playbookID": "TestSkyformation"
        },
        {
            "integrations": "okta",
            "playbookID": "okta_test_playbook",
            "timeout": 240
        },
        {
            "integrations": "Okta v2",
            "playbookID": "OktaV2-Test",
            "timeout": 300
        },
        {
            "integrations": "Okta IAM",
            "playbookID": "Okta IAM - Test Playbook",
            "fromversion": "6.0.0"
        },
        {
            "playbookID": "Test filters & transformers scripts"
        },
        {
            "integrations": "Salesforce",
            "playbookID": "SalesforceTestPlaybook"
        },
        {
            "integrations": "McAfee ESM v2",
            "instance_names": "v11.1.3",
            "playbookID": "McAfee ESM v2 - Test v11.1.3",
            "fromversion": "5.0.0",
            "is_mockable": false
        },
        {
            "integrations": "McAfee ESM v2",
            "instance_names": "v11.3",
            "playbookID": "McAfee ESM v2 (v11.3) - Test",
            "fromversion": "5.0.0",
            "timeout": 300,
            "is_mockable": false
        },
        {
            "integrations": "McAfee ESM v2",
            "instance_names": "v11.1.3",
            "playbookID": "McAfee ESM Watchlists - Test v11.1.3",
            "fromversion": "5.0.0"
        },
        {
            "integrations": "McAfee ESM v2",
            "instance_names": "v11.3",
            "playbookID": "McAfee ESM Watchlists - Test v11.3",
            "fromversion": "5.0.0"
        },
        {
            "integrations": "GoogleSafeBrowsing",
            "playbookID": "Google Safe Browsing Test",
            "timeout": 240,
            "fromversion": "5.0.0"
        },
        {
            "integrations": "Google Safe Browsing v2",
            "playbookID": "Google Safe Browsing V2 Test",
            "fromversion": "5.5.0"
        },
        {
            "integrations": "EWS v2",
            "playbookID": "EWSv2_empty_attachment_test",
            "instance_names": "ewv2_regular"
        },
        {
            "integrations": "EWS v2",
            "playbookID": "EWS Public Folders Test",
            "instance_names": "ewv2_regular",
            "is_mockable": false
        },
        {
            "integrations": "Symantec Endpoint Protection V2",
            "playbookID": "SymantecEndpointProtection_Test"
        },
        {
            "integrations": "carbonblackprotection",
            "playbookID": "search_endpoints_by_hash_-_carbon_black_protection_-_test",
            "timeout": 500
        },
        {
            "playbookID": "Process Email - Generic - Test - Incident Starter",
            "fromversion": "6.0.0",
            "integrations": "Rasterize",
            "timeout": 240
        },
        {
            "playbookID": "Process Email - Generic - Test - Actual Incident"
        },
        {
            "integrations": "CrowdstrikeFalcon",
            "playbookID": "Test - CrowdStrike Falcon",
            "fromversion": "4.1.0",
            "timeout": 500
        },
        {
            "playbookID": "ExposeIncidentOwner-Test"
        },
        {
            "integrations": "google",
            "playbookID": "GsuiteTest"
        },
        {
            "integrations": "OpenPhish",
            "playbookID": "OpenPhish Test Playbook"
        },
        {
            "integrations": "jira-v2",
            "playbookID": "Jira-v2-Test",
            "timeout": 500,
            "is_mockable": false
        },
        {
            "integrations": "ipinfo",
            "playbookID": "IPInfoTest"
        },
        {
            "integrations": "ipinfo_v2",
            "playbookID": "IPInfo_v2Test",
            "fromversion": "5.5.0"
        },
        {
            "integrations": "GoogleMaps",
            "playbookID": "GoogleMapsTest",
            "fromversion": "6.0.0"
        },
        {
            "playbookID": "VerifyHumanReadableFormat"
        },
        {
            "playbookID": "strings-test"
        },
        {
            "playbookID": "TestCommonPython",
            "timeout": 500
        },
        {
            "playbookID": "TestFileCreateAndUpload"
        },
        {
            "playbookID": "TestIsValueInArray"
        },
        {
            "playbookID": "TestStringReplace"
        },
        {
            "playbookID": "TestHttpPlaybook"
        },
        {
            "integrations": "SplunkPy",
            "playbookID": "SplunkPy parse-raw - Test",
            "memory_threshold": 100,
            "instance_names": "use_default_handler",
            "is_mockable": false
        },
        {
            "integrations": "SplunkPy",
            "playbookID": "SplunkPy-Test-V2_default_handler",
            "memory_threshold": 500,
            "instance_names": "use_default_handler",
            "is_mockable": false
        },
        {
            "integrations": "SplunkPy",
            "playbookID": "Splunk-Test_default_handler",
            "memory_threshold": 200,
            "instance_names": "use_default_handler",
            "is_mockable": false
        },
        {
            "integrations": "AnsibleTower",
            "playbookID": "AnsibleTower_Test_playbook",
            "fromversion": "5.0.0"
        },
        {
            "integrations": "SplunkPy",
            "playbookID": "SplunkPySearch_Test_default_handler",
            "memory_threshold": 200,
            "instance_names": "use_default_handler",
            "is_mockable": false
        },
        {
            "integrations": "SplunkPy",
            "playbookID": "SplunkPy_KV_commands_default_handler",
            "memory_threshold": 200,
            "instance_names": "use_default_handler",
            "is_mockable": false
        },
        {
            "integrations": "SplunkPy",
            "playbookID": "SplunkPy-Test-V2_requests_handler",
            "memory_threshold": 500,
            "instance_names": "use_python_requests_handler"
        },
        {
            "integrations": "SplunkPy",
            "playbookID": "Splunk-Test_requests_handler",
            "memory_threshold": 500,
            "instance_names": "use_python_requests_handler",
            "is_mockable": false
        },
        {
            "integrations": "SplunkPy",
            "playbookID": "SplunkPySearch_Test_requests_handler",
            "memory_threshold": 200,
            "instance_names": "use_python_requests_handler",
            "is_mockable": false
        },
        {
            "integrations": "SplunkPy",
            "playbookID": "SplunkPy_KV_commands_requests_handler",
            "memory_threshold": 200,
            "instance_names": "use_python_requests_handler"
        },
        {
            "integrations": "McAfee NSM",
            "playbookID": "McAfeeNSMTest",
            "timeout": 400
        },
        {
            "integrations": "PhishTank V2",
            "playbookID": "PhishTank Testing"
        },
        {
            "integrations": "McAfee Web Gateway",
            "playbookID": "McAfeeWebGatewayTest",
            "timeout": 500,
            "is_mockable": false
        },
        {
            "integrations": "TCPIPUtils",
            "playbookID": "TCPUtils-Test"
        },
        {
            "playbookID": "listExecutedCommands-Test"
        },
        {
            "integrations": "AWS - Lambda",
            "playbookID": "AWS-Lambda-Test (Read-Only)"
        },
        {
            "integrations": "Service Manager",
            "playbookID": "TestHPServiceManager",
            "timeout": 400
        },
        {
            "integrations": "ServiceNow IAM",
            "playbookID": "ServiceNow IAM - Test Playbook",
            "instance_names": "snow_basic_auth",
            "fromversion": "6.0.0"
        },
        {
            "playbookID": "LanguageDetect-Test",
            "timeout": 300
        },
        {
            "integrations": "Forcepoint",
            "playbookID": "forcepoint test",
            "timeout": 500
        },
        {
            "playbookID": "GeneratePassword-Test"
        },
        {
            "playbookID": "ZipFile-Test"
        },
        {
            "playbookID": "UnzipFile-Test"
        },
        {
            "playbookID": "Test-IsMaliciousIndicatorFound",
            "fromversion": "5.0.0"
        },
        {
            "playbookID": "TestExtractHTMLTables"
        },
        {
            "integrations": "carbonblackliveresponse",
            "playbookID": "Carbon Black Live Response Test",
            "fromversion": "5.0.0",
            "is_mockable": false
        },
        {
            "integrations": "urlscan.io",
            "playbookID": "urlscan_malicious_Test",
            "timeout": 500
        },
        {
            "integrations": ["EWS v2", "EWSO365"],
            "playbookID": "pyEWS_Test",
            "instance_names": "ewv2_regular",
            "is_mockable": false
        },
        {
            "integrations": "EWS v2",
            "playbookID": "pyEWS_Test",
            "instance_names": "ewsv2_separate_process",
            "is_mockable": false
        },
        {
            "integrations": "remedy_sr_beta",
            "playbookID": "remedy_sr_test_pb"
        },
        {
            "integrations": "Cylance Protect v2",
            "playbookID": "Cylance Protect v2 Test"
        },
        {
            "integrations": "ReversingLabs Titanium Cloud",
            "playbookID": "ReversingLabsTCTest"
        },
        {
            "integrations": "ReversingLabs A1000",
            "playbookID": "ReversingLabsA1000Test"
        },
        {
            "integrations": "Demisto Lock",
            "playbookID": "DemistoLockTest"
        },
        {
            "playbookID": "test-domain-indicator",
            "timeout": 400
        },
        {
            "playbookID": "Cybereason Test",
            "integrations": "Cybereason",
            "timeout": 1200,
            "fromversion": "4.1.0"
        },
        {
            "integrations": "VirusTotal - Private API",
            "instance_names": "virus_total_private_api_general",
            "playbookID": "File Enrichment - Virus Total Private API Test"
        },
        {
            "integrations": "VirusTotal - Private API",
            "instance_names": "virus_total_private_api_general",
            "playbookID": "virusTotalPrivateAPI-test-playbook",
            "timeout": 1400,
            "pid_threshold": 12
        },
        {
            "integrations": [
                "VirusTotal - Private API",
                "VirusTotal"
            ],
            "playbookID": "vt-detonate test",
            "instance_names": [
                "virus_total_private_api_general",
                "virus_total_general"
            ],
            "timeout": 1400,
            "fromversion": "5.5.0",
            "is_mockable": false
        },
        {
            "integrations": "Cisco ASA",
            "playbookID": "Cisco ASA - Test Playbook"
        },
        {
            "integrations": "VirusTotal - Private API",
            "instance_names": "virus_total_private_api_preferred_vendors",
            "playbookID": "virusTotalPrivateAPI-test-preferred-vendors",
            "timeout": 1400
        },
        {
            "integrations": "Cisco Meraki",
            "playbookID": "Cisco-Meraki-Test"
        },
        {
            "integrations": "Microsoft Defender Advanced Threat Protection",
            "playbookID": "Microsoft Defender Advanced Threat Protection - Test prod",
            "instance_names": "microsoft_defender_atp_prod",
            "is_mockable": false
        },
        {
            "integrations": "Microsoft Defender Advanced Threat Protection",
            "playbookID": "Microsoft Defender Advanced Threat Protection - Test dev",
            "instance_names": "microsoft_defender_atp_dev"
        },
        {
            "integrations": "Microsoft Defender Advanced Threat Protection",
            "playbookID": "Microsoft Defender Advanced Threat Protection - Test self deployed",
            "instance_names": "microsoft_defender_atp_dev_self_deployed"
        },
        {
            "integrations": "Microsoft Defender Advanced Threat Protection",
            "playbookID": "Microsoft Defender - ATP - Indicators Test",
            "instance_names": "microsoft_defender_atp_dev",
            "is_mockable": false
        },
        {
            "integrations": "Microsoft Defender Advanced Threat Protection",
            "playbookID": "Microsoft Defender - ATP - Indicators SC Test",
            "instance_names": "microsoft_defender_atp_dev_self_deployed"
        },
        {
            "integrations": "Microsoft Defender Advanced Threat Protection",
            "playbookID": "Microsoft Defender - ATP - Indicators SC Test",
            "instance_names": "microsoft_defender_atp_dev"
        },
        {
            "integrations": "Microsoft Defender Advanced Threat Protection",
            "playbookID": "Microsoft Defender - ATP - Indicators SC Test",
            "instance_names": "microsoft_defender_atp_prod"
        },
        {
            "integrations": "Microsoft 365 Defender",
            "playbookID": "Microsoft_365_Defender-Test",
            "instance_names": "ms_365_defender_device_code"
        },
        {
            "integrations": "Microsoft 365 Defender",
            "playbookID": "Microsoft_365_Defender-Test",
            "instance_names": "ms_365_defender_client_cred"
        },
        {
            "integrations": "Tanium",
            "playbookID": "Tanium Test Playbook",
            "timeout": 1200,
            "pid_threshold": 10
        },
        {
            "integrations": "Recorded Future",
            "playbookID": "Recorded Future Test"
        },
        {
            "integrations": "Microsoft Graph",
            "playbookID": "Microsoft Graph Security Test dev",
            "instance_names": "ms_graph_security_dev"
        },
        {
            "integrations": "Microsoft Graph",
            "playbookID": "Microsoft Graph Security Test prod",
            "instance_names": "ms_graph_security_prod",
            "is_mockable": false
        },
        {
            "integrations": "Microsoft Graph User",
            "playbookID": "Microsoft Graph User - Test",
            "instance_names": "ms_graph_user_dev"
        },
        {
            "integrations": "Microsoft Graph User",
            "playbookID": "Microsoft Graph User - Test",
            "instance_names": "ms_graph_user_prod",
            "is_mockable": false
        },
        {
            "integrations": "Microsoft Graph Groups",
            "playbookID": "Microsoft Graph Groups - Test dev",
            "instance_names": "ms_graph_groups_dev"
        },
        {
            "integrations": "Microsoft Graph Groups",
            "playbookID": "Microsoft Graph Groups - Test prod",
            "instance_names": "ms_graph_groups_prod",
            "is_mockable": false
        },
        {
            "integrations": "Microsoft_Graph_Files",
            "playbookID": "test_MsGraphFiles dev",
            "instance_names": "ms_graph_files_dev",
            "fromversion": "5.0.0"
        },
        {
            "integrations": "Microsoft_Graph_Files",
            "playbookID": "test_MsGraphFiles prod",
            "instance_names": "ms_graph_files_prod",
            "fromversion": "5.0.0",
            "is_mockable": false
        },
        {
            "integrations": "Microsoft Graph Calendar",
            "playbookID": "Microsoft Graph Calendar - Test dev",
            "instance_names": "ms_graph_calendar_dev"
        },
        {
            "integrations": "Microsoft Graph Calendar",
            "playbookID": "Microsoft Graph Calendar - Test prod",
            "instance_names": "ms_graph_calendar_prod",
            "is_mockable": false
        },
        {
            "integrations": "Microsoft Graph Device Management",
            "playbookID": "MSGraph_DeviceManagement_Test_dev",
            "instance_names": "ms_graph_device_management_oproxy_dev",
            "fromversion": "5.0.0"
        },
        {
            "integrations": "Microsoft Graph Device Management",
            "playbookID": "MSGraph_DeviceManagement_Test_prod",
            "instance_names": "ms_graph_device_management_oproxy_prod",
            "fromversion": "5.0.0",
            "is_mockable": false
        },
        {
            "integrations": "Microsoft Graph Device Management",
            "playbookID": "MSGraph_DeviceManagement_Test_self_deployed_prod",
            "instance_names": "ms_graph_device_management_self_deployed_prod",
            "fromversion": "5.0.0"
        },
        {
            "integrations": "RedLock",
            "playbookID": "RedLockTest",
            "nightly": true
        },
        {
            "integrations": "Symantec Messaging Gateway",
            "playbookID": "Symantec Messaging Gateway Test"
        },
        {
            "integrations": "ThreatConnect v2",
            "playbookID": "ThreatConnect v2 - Test",
            "fromversion": "5.0.0"
        },
        {
            "integrations": "QRadar_v2",
            "playbookID": "test_Qradar_v2",
            "fromversion": "6.0.0",
            "is_mockable": false
        },
        {
            "integrations": "VMware",
            "playbookID": "VMWare Test",
            "memory_threshold": 300,
            "timeout": 1000
        },
        {
            "integrations": "carbonblack-v2",
            "playbookID": "Carbon Black Response Test",
            "fromversion": "5.0.0"
        },
        {
            "integrations": "VMware Carbon Black EDR v2",
            "playbookID": "Carbon Black Edr - Test",
            "is_mockable": false,
            "fromversion": "5.5.0"
        },
        {
            "integrations": "Cisco Umbrella Investigate",
            "playbookID": "Cisco Umbrella Test"
        },
        {
            "integrations": "icebrg",
            "playbookID": "Icebrg Test",
            "timeout": 500
        },
        {
            "integrations": "Symantec MSS",
            "playbookID": "SymantecMSSTest"
        },
        {
            "integrations": "Remedy AR",
            "playbookID": "Remedy AR Test"
        },
        {
            "integrations": "AWS - IAM",
            "playbookID": "AWS - IAM Test Playbook"
        },
        {
            "integrations": "McAfee Active Response",
            "playbookID": "McAfee-MAR_Test",
            "timeout": 700
        },
        {
            "integrations": "McAfee Threat Intelligence Exchange",
            "playbookID": "McAfee-TIE Test",
            "timeout": 700
        },
        {
            "integrations": "ArcSight Logger",
            "playbookID": "ArcSight Logger test"
        },
        {
            "integrations": "ArcSight ESM v2",
            "playbookID": "ArcSight ESM v2 Test"
        },
        {
            "integrations": "ArcSight ESM v2",
            "playbookID": "test Arcsight - Get events related to the Case"
        },
        {
            "integrations": "XFE_v2",
            "playbookID": "Test_XFE_v2",
            "timeout": 500,
            "nightly": true
        },
        {
            "integrations": "McAfee Threat Intelligence Exchange",
            "playbookID": "search_endpoints_by_hash_-_tie_-_test",
            "timeout": 500
        },
        {
            "integrations": "iDefense_v2",
            "playbookID": "iDefense_v2_Test",
            "fromversion": "5.5.0"
        },
        {
            "integrations": "AWS - SQS",
            "playbookID": "AWS - SQS Test Playbook",
            "fromversion": "5.0.0"
        },
        {
            "integrations": "AbuseIPDB",
            "playbookID": "AbuseIPDB Test"
        },
        {
            "integrations": "AbuseIPDB",
            "playbookID": "AbuseIPDB PopulateIndicators Test"
        },
        {
            "integrations": "LogRhythm",
            "playbookID": "LogRhythm-Test-Playbook",
            "timeout": 200
        },
        {
            "integrations": "FireEyeFeed",
            "playbookID": "playbook-FeedFireEye_test",
            "memory_threshold": 110
        },
        {
            "integrations": "Phish.AI",
            "playbookID": "PhishAi-Test"
        },
        {
            "integrations": "Phish.AI",
            "playbookID": "Test-Detonate URL - Phish.AI"
        },
        {
            "integrations": "Centreon",
            "playbookID": "Centreon-Test-Playbook"
        },
        {
            "playbookID": "ReadFile test"
        },
        {
            "integrations": "AlphaSOC Wisdom",
            "playbookID": "AlphaSOC-Wisdom-Test"
        },
        {
            "integrations": "carbonblack-v2",
            "playbookID": "CBFindIP - Test"
        },
        {
            "integrations": "Jask",
            "playbookID": "Jask_Test",
            "fromversion": "4.1.0"
        },
        {
            "integrations": "Whois",
            "playbookID": "whois_test",
            "fromversion": "4.1.0"
        },
        {
            "integrations": "RSA NetWitness Endpoint",
            "playbookID": "NetWitness Endpoint Test"
        },
        {
            "integrations": "Check Point Sandblast",
            "playbookID": "Sandblast_malicious_test"
        },
        {
            "playbookID": "TestMatchRegexV2"
        },
        {
            "integrations": "ActiveMQ",
            "playbookID": "ActiveMQ Test"
        },
        {
            "playbookID": "RegexGroups Test"
        },
        {
            "integrations": "Cisco ISE",
            "playbookID": "cisco-ise-test-playbook"
        },
        {
            "integrations": "RSA NetWitness v11.1",
            "playbookID": "RSA NetWitness Test"
        },
        {
            "playbookID": "ExifReadTest"
        },
        {
            "integrations": "Cuckoo Sandbox",
            "playbookID": "CuckooTest",
            "timeout": 700
        },
        {
            "playbookID": "Detonate File - Generic Test",
            "timeout": 500
        },
        {
            "integrations": [
                "Lastline v2",
                "WildFire-v2",
                "SNDBOX",
                "McAfee Advanced Threat Defense"
            ],
            "playbookID": "Detonate File - Generic Test",
            "timeout": 2400
        },
        {
            "playbookID": "VerifyJSON - Test",
            "fromversion": "5.5.0"
        },
        {
            "playbookID": "PowerShellCommon-Test",
            "fromversion": "5.5.0"
        },
        {
            "playbookID": "GetIndicatorDBotScoreFromCache-Test",
            "fromversion": "6.0.0"
        },
        {
            "playbookID": "Detonate URL - Generic Test",
            "timeout": 2000,
            "integrations": [
                "McAfee Advanced Threat Defense",
                "Lastline v2"
            ]
        },
        {
            "integrations": [
                "carbonblack-v2",
                "carbonblackliveresponse",
                "Cylance Protect v2"
            ],
            "playbookID": "Retrieve File from Endpoint - Generic V2 Test",
            "fromversion": "5.0.0",
            "is_mockable": false
        },
        {
            "integrations": "Zscaler",
            "playbookID": "Zscaler Test",
            "timeout": 500
        },
        {
            "playbookID": "DemistoUploadFileV2 Test",
            "integrations": "Demisto REST API"
        },
        {
            "playbookID": "MaxMind Test",
            "integrations": "MaxMind GeoIP2"
        },
        {
            "playbookID": "Test Sagemaker",
            "integrations": "AWS Sagemaker"
        },
        {
            "playbookID": "C2sec-Test",
            "integrations": "C2sec irisk",
            "fromversion": "5.0.0"
        },
        {
            "playbookID": "AlexaV2 Test Playbook",
            "integrations": "Alexa Rank Indicator v2",
            "fromversion": "5.5.0"
        },
        {
            "playbookID": "Phishing v2 - Test - Incident Starter",
            "fromversion": "6.0.0",
            "timeout": 1200,
            "integrations": [
                "EWS Mail Sender",
                "Demisto REST API",
                "Rasterize"
            ],
            "instance_names": [
                "ews_mail_sender_labdemisto"
            ],
            "memory_threshold": 150,
            "pid_threshold": 80
        },
        {
            "playbookID": "Phishing - Core - Test - Incident Starter",
            "fromversion": "6.0.0",
            "timeout": 1700,
            "integrations": [
                "EWS Mail Sender",
                "Demisto REST API",
                "Rasterize"
            ],
            "instance_names": [
                "ews_mail_sender_labdemisto"
            ],
            "memory_threshold": 160,
            "pid_threshold": 80
        },
        {
            "playbookID": "Phishing - Core - Test - Actual Incident",
            "fromversion": "6.0.0"
        },
        {
            "integrations": "duo",
            "playbookID": "DUO Test Playbook"
        },
        {
            "playbookID": "SLA Scripts - Test",
            "fromversion": "4.1.0"
        },
        {
            "playbookID": "test_manageOOOUsers",
            "fromversion": "5.5.0"
        },
        {
            "playbookID": "PcapHTTPExtractor-Test"
        },
        {
            "playbookID": "Ping Test Playbook"
        },
        {
            "playbookID": "ParseWordDoc-Test"
        },
        {
            "playbookID": "PDFUnlocker-Test",
            "fromversion": "6.0.0"
        },
        {
            "playbookID": "Active Directory Test",
            "integrations": "Active Directory Query v2",
            "instance_names": "active_directory_ninja",
            "has_api": false
        },
        {
            "playbookID": "Active Directory - manual pagination check",
            "integrations": "Active Directory Query v2",
            "instance_names": "active_directory_ninja"
        },
                {
            "playbookID": "Active Directory - automatic pagination check",
            "integrations": "Active Directory Query v2",
            "instance_names": "active_directory_ninja"
        },
        {
            "playbookID": "AD v2 - debug-mode - Test",
            "integrations": "Active Directory Query v2",
            "instance_names": "active_directory_ninja",
            "fromversion": "5.0.0",
            "has_api": false
        },
        {
            "playbookID": "Docker Hardening Test",
            "fromversion": "5.0.0",
            "runnable_on_docker_only": true
        },
        {
            "integrations": "Active Directory Query v2",
            "instance_names": "active_directory_ninja",
            "playbookID": "Active Directory Query V2 configuration with port",
            "has_api": false
        },
        {
            "integrations": "Active Directory Query v2",
            "instance_names": "active_directory_ninja",
            "playbookID": "Active Directory - ad-get-user limit check",
            "has_api": false
        },
        {
            "integrations": "Active Directory Query v2",
            "instance_names": "active_directory_ninja",
            "playbookID": "active directory search user with parentheses test",
            "has_api": false
        },
        {
            "integrations": "mysql",
            "playbookID": "MySQL Test",
            "has_api": false
        },
        {
            "playbookID": "Email Address Enrichment - Generic v2.1 - Test",
            "integrations": "Active Directory Query v2",
            "instance_names": "active_directory_ninja",
            "has_api": false
        },
        {
            "integrations": "Cofense Intelligence",
            "playbookID": "Test - Cofense Intelligence",
            "timeout": 500
        },
        {
            "playbookID": "GDPRContactAuthorities Test"
        },
        {
            "integrations": "Google Resource Manager",
            "playbookID": "GoogleResourceManager-Test",
            "timeout": 500
        },
        {
            "integrations": "SlashNext Phishing Incident Response",
            "playbookID": "SlashNextPhishingIncidentResponse-Test",
            "timeout": 500
        },
        {
            "integrations": "Google Cloud Storage",
            "playbookID": "GCS - Test",
            "timeout": 500,
            "memory_threshold": 80
        },
        {
            "integrations": "GooglePubSub",
            "playbookID": "GooglePubSub_Test",
            "timeout": 500,
            "fromversion": "5.0.0"
        },
        {
            "playbookID": "Calculate Severity - Generic v2 - Test",
            "integrations": [
                "Palo Alto Minemeld",
                "Active Directory Query v2"
            ],
            "instance_names": "active_directory_ninja",
            "fromversion": "4.5.0"
        },
        {
            "integrations": "Freshdesk",
            "playbookID": "Freshdesk-Test",
            "timeout": 500
        },
        {
            "playbookID": "Autoextract - Test",
            "fromversion": "4.1.0"
        },
        {
            "playbookID": "FilterByList - Test",
            "fromversion": "4.5.0"
        },
        {
            "playbookID": "Impossible Traveler - Test",
            "integrations": [
                "Ipstack",
                "ipinfo",
                "Rasterize",
                "Active Directory Query v2",
                "Demisto REST API"
            ],
            "instance_names": "active_directory_ninja",
            "fromversion": "5.0.0",
            "timeout": 700
        },
        {
            "playbookID": "Active Directory - Get User Manager Details - Test",
            "integrations": "Active Directory Query v2",
            "instance_names": "active_directory_80k",
            "fromversion": "5.0.0",
            "has_api": false
        },
        {
            "integrations": "Kafka V2",
            "playbookID": "Kafka Test"
        },
        {
            "playbookID": "File Enrichment - Generic v2 - Test",
            "instance_names": "virus_total_private_api_general",
            "integrations": [
                "VirusTotal - Private API",
                "Cylance Protect v2"
            ],
            "is_mockable": false
        },
        {
            "integrations": [
                "epo",
                "McAfee Active Response"
            ],
            "playbookID": "Endpoint data collection test",
            "timeout": 500
        },
        {
            "integrations": [
                "epo",
                "McAfee Active Response"
            ],
            "playbookID": "MAR - Endpoint data collection test",
            "timeout": 500
        },
        {
            "integrations": "DUO Admin",
            "playbookID": "DuoAdmin API test playbook",
            "fromversion": "5.0.0"
        },
        {
            "integrations": [
                "TAXII Server",
                "TAXIIFeed"
            ],
            "playbookID": "TAXII_Feed_Test",
            "fromversion": "5.5.0",
            "timeout": 300,
            "instance_names": [
                "non_https_cert",
                "instance_execute"
            ]
        },
        {
            "integrations": [
                "TAXII Server",
                "TAXIIFeed"
            ],
            "playbookID": "TAXII_Feed_Test",
            "fromversion": "5.5.0",
            "timeout": 300,
            "instance_names": [
                "https_cert",
                "local_https"
            ]
        },
        {
            "integrations": "TAXII 2 Feed",
            "playbookID": "TAXII 2 Feed Test",
            "fromversion": "5.5.0"
        },
        {
            "integrations": "iDefense Feed",
            "playbookID": "Feed iDefense Test",
            "memory_threshold": 200,
            "fromversion": "5.5.0"
        },
        {
            "playbookID": "TestShowScheduledEntries"
        },
        {
            "playbookID": "Calculate Severity - Standard - Test",
            "integrations": "Palo Alto Minemeld",
            "fromversion": "4.5.0"
        },
        {
            "playbookID": "HTTPListRedirects - Test SSL",
            "has_api": true
        },
        {
            "playbookID": "HTTPListRedirects Basic Test",
            "has_api": true
        },
        {
            "playbookID": "CheckDockerImageAvailableTest",
            "has_api": true
        },
        {
            "playbookID": "Extract Indicators From File - Generic v2 - Test",
            "integrations": [
                "Image OCR",
                "Rasterize"
            ],
            "timeout": 350,
            "memory_threshold": 200,
            "fromversion": "4.5.0"
        },
        {
            "playbookID": "Endpoint Enrichment - Generic v2.1 - Test",
            "integrations": [
                "Cylance Protect v2",
                "carbonblack-v2",
                "epo",
                "Active Directory Query v2"
            ],
            "instance_names": "active_directory_ninja"
        },
        {
            "playbookID": "EmailReputationTest",
            "integrations": "Have I Been Pwned? V2"
        },
        {
            "integrations": "Symantec Deepsight Intelligence",
            "playbookID": "Symantec Deepsight Test"
        },
        {
            "playbookID": "ExtractDomainFromEmailTest"
        },
        {
            "playbookID": "Wait Until Datetime - Test",
            "fromversion": "4.5.0"
        },
        {
            "playbookID": "PAN-OS DAG Configuration Test",
            "integrations": "Panorama",
            "instance_names": "palo_alto_panorama_9.0",
            "timeout": 1500
        },
        {
            "playbookID": "PAN-OS EDL Setup v3 Test",
            "integrations": [
                "Panorama",
                "palo_alto_networks_pan_os_edl_management"
            ],
            "instance_names": "palo_alto_firewall_9.0",
            "timeout": 300
        },
        {
            "integrations": "Snowflake",
            "playbookID": "Snowflake-Test"
        },
        {
            "playbookID": "Account Enrichment - Generic v2.1 - Test",
            "integrations": "Active Directory Query v2",
            "instance_names": "active_directory_ninja",
            "has_api": false
        },
        {
            "integrations": "Cisco Umbrella Investigate",
            "playbookID": "Domain Enrichment - Generic v2 - Test"
        },
        {
            "integrations": "Google BigQuery",
            "playbookID": "Google BigQuery Test"
        },
        {
            "integrations": "Zoom",
            "playbookID": "Zoom_Test"
        },
        {
            "playbookID": "IP Enrichment - Generic v2 - Test",
            "integrations": "Threat Crowd",
            "fromversion": "4.1.0"
        },
        {
            "integrations": "Cherwell",
            "playbookID": "Cherwell Example Scripts - test"
        },
        {
            "integrations": "Cherwell",
            "playbookID": "Cherwell - test"
        },
        {
            "integrations": "CarbonBlackProtectionV2",
            "playbookID": "Carbon Black Enterprise Protection V2 Test"
        },
        {
            "integrations": "Active Directory Query v2",
            "instance_names": "active_directory_ninja",
            "playbookID": "Test ADGetUser Fails with no instances 'Active Directory Query' (old version)",
            "has_api": false
        },
        {
            "integrations": "MITRE ATT&CK v2",
            "playbookID": "FeedMitreAttackv2_test",
            "memory_threshold": 150
        },
        {
            "integrations": "MITRE ATT&CK v2",
            "playbookID": "ExtractAttackPattern-Test",
            "memory_threshold": 150,
            "fromversion": "6.2.0"
        },
        {
            "integrations": "ANYRUN",
            "playbookID": "ANYRUN-Test"
        },
        {
            "integrations": "ANYRUN",
            "playbookID": "Detonate File - ANYRUN - Test"
        },
        {
            "integrations": "ANYRUN",
            "playbookID": "Detonate URL - ANYRUN - Test"
        },
        {
            "integrations": "Netcraft",
            "playbookID": "Netcraft test"
        },
        {
            "integrations": "EclecticIQ Platform",
            "playbookID": "EclecticIQ Test"
        },
        {
            "playbookID": "FormattingPerformance - Test",
            "fromversion": "5.0.0"
        },
        {
            "integrations": "AWS - EC2",
            "instance_names": "AWS - EC2",
            "playbookID": "AWS - EC2 Test Playbook",
            "fromversion": "5.0.0",
            "memory_threshold": 90
        },
        {
            "integrations": "AWS - EC2",
            "playbookID": "d66e5f86-e045-403f-819e-5058aa603c32"
        },
        {
            "integrations": "ANYRUN",
            "playbookID": "Detonate File From URL - ANYRUN - Test"
        },
        {
            "integrations": "AWS - CloudTrail",
            "playbookID": "3da2e31b-f114-4d7f-8702-117f3b498de9"
        },
        {
            "integrations": "carbonblackprotection",
            "playbookID": "67b0f25f-b061-4468-8613-43ab13147173"
        },
        {
            "integrations": "DomainTools",
            "playbookID": "DomainTools-Test"
        },
        {
            "integrations": "Exabeam",
            "playbookID": "Exabeam - Test"
        },
        {
            "integrations": "Cisco Spark",
            "playbookID": "Cisco Spark Test New"
        },
        {
            "integrations": "Remedy On-Demand",
            "playbookID": "Remedy-On-Demand-Test"
        },
        {
            "playbookID": "ssdeepreputationtest"
        },
        {
            "playbookID": "TestIsEmailAddressInternal"
        },
        {
            "integrations": "Google Cloud Compute",
            "playbookID": "GoogleCloudComputeListTest"
        },
        {
            "integrations": "AWS - S3",
            "playbookID": "97393cfc-2fc4-4dfe-8b6e-af64067fc436",
            "memory_threshold": 80
        },
        {
            "integrations": "AwsSecretsManager",
            "playbookID": "AwsSecretsManagerTest"
        },
        {
            "integrations": "Image OCR",
            "playbookID": "TestImageOCR"
        },
        {
            "integrations": "fireeye",
            "playbookID": "Detonate File - FireEye AX - Test"
        },
        {
            "integrations": [
                "Rasterize",
                "Image OCR"
            ],
            "playbookID": "Rasterize Test",
            "fromversion": "5.0.0",
            "memory_threshold": 100
        },
        {
            "integrations": "Rasterize",
            "playbookID": "RasterizeImageTest",
            "fromversion": "5.0.0"
        },
        {
            "integrations": "Ipstack",
            "playbookID": "Ipstack_Test"
        },
        {
            "integrations": "Perch",
            "playbookID": "Perch-Test"
        },
        {
            "integrations": "Forescout",
            "playbookID": "Forescout-Test"
        },
        {
            "integrations": "GitHub",
            "playbookID": "Git_Integration-Test"
        },
        {
            "integrations": "GitHub IAM",
            "playbookID": "Github IAM - Test Playbook",
            "fromversion": "6.1.0"
        },
        {
            "integrations": "LogRhythmRest",
            "playbookID": "LogRhythm REST test"
        },
        {
            "integrations": "AlienVault USM Anywhere",
            "playbookID": "AlienVaultUSMAnywhereTest"
        },
        {
            "playbookID": "PhishLabsTestPopulateIndicators"
        },
        {
            "playbookID": "Test_HTMLtoMD"
        },
        {
            "integrations": "PhishLabs IOC",
            "playbookID": "PhishLabsIOC TestPlaybook",
            "fromversion": "4.1.0"
        },
        {
            "integrations": "PerceptionPoint",
            "playbookID": "PerceptionPoint Test",
            "fromversion": "4.1.0"
        },
        {
            "integrations": "vmray",
            "playbookID": "VMRay-Test-File",
            "fromversion": "5.5.0"
        },
        {
            "integrations": "vmray",
            "playbookID": "File Enrichment - VMRay - Test",
            "fromversion": "5.0.0"
        },
        {
            "integrations": "AutoFocus V2",
            "playbookID": "AutoFocus V2 test",
            "fromversion": "5.0.0",
            "timeout": 1000
        },
        {
            "playbookID": "Process Email - Generic for Rasterize"
        },
        {
            "playbookID": "Send Investigation Summary Reports - Test",
            "integrations": "EWS Mail Sender",
            "instance_names": [
                "ews_mail_sender_labdemisto"
            ],
            "fromversion": "4.5.0",
            "memory_threshold": 100
        },
        {
            "integrations": "Flashpoint",
            "playbookID": "Flashpoint_event-Test"
        },
        {
            "integrations": "Flashpoint",
            "playbookID": "Flashpoint_forum-Test"
        },
        {
            "integrations": "Flashpoint",
            "playbookID": "Flashpoint_report-Test"
        },
        {
            "integrations": "Flashpoint",
            "playbookID": "Flashpoint_reputation-Test"
        },
        {
            "integrations": "BluecatAddressManager",
            "playbookID": "Bluecat Address Manager test"
        },
        {
            "integrations": "MailListener - POP3 Beta",
            "playbookID": "MailListener-POP3 - Test"
        },
        {
            "playbookID": "sumList - Test"
        },
        {
            "integrations": "VulnDB",
            "playbookID": "Test-VulnDB"
        },
        {
            "integrations": "Shodan_v2",
            "playbookID": "Test-Shodan_v2",
            "timeout": 1000
        },
        {
            "integrations": "Threat Crowd",
            "playbookID": "ThreatCrowd - Test"
        },
        {
            "integrations": "GoogleDocs",
            "playbookID": "GoogleDocs-test"
        },
        {
            "playbookID": "Request Debugging - Test",
            "fromversion": "5.0.0"
        },
        {
            "playbookID": "Test Convert file hash to corresponding hashes",
            "fromversion": "4.5.0",
            "integrations": ["VirusTotal", "Zimperium"],
            "instance_names": "virus_total_general"
        },
        {
            "playbookID": "PAN-OS Query Logs For Indicators Test",
            "fromversion": "5.5.0",
            "timeout": 1500,
            "integrations": "Panorama",
            "instance_names": "palo_alto_panorama"
        },
        {
            "integrations": "Elasticsearch v2",
            "instance_names": "es_v7",
            "playbookID": "Elasticsearch_v2_test"
        },
        {
            "integrations": "ElasticsearchFeed",
            "instance_names": "es_demisto_feed",
            "playbookID": "Elasticsearch_Fetch_Demisto_Indicators_Test",
            "fromversion": "5.5.0"
        },
        {
            "integrations": "ElasticsearchFeed",
            "instance_names": "es_generic_feed",
            "playbookID": "Elasticsearch_Fetch_Custom_Indicators_Test",
            "fromversion": "5.5.0"
        },
        {
            "integrations": "Elasticsearch v2",
            "instance_names": "es_v6",
            "playbookID": "Elasticsearch_v2_test-v6"
        },
        {
            "integrations": "Elasticsearch v2",
            "instance_names": "es_v8",
            "playbookID": "Elasticsearch_v2_test-v8"
        },
        {
            "integrations": "PolySwarm",
            "playbookID": "PolySwarm-Test"
        },
        {
            "integrations": "Kennav2",
            "playbookID": "Kenna Test"
        },
        {
            "integrations": "SecurityAdvisor",
            "playbookID": "SecurityAdvisor-Test",
            "fromversion": "4.5.0"
        },
        {
            "integrations": "Google Key Management Service",
            "playbookID": "Google-KMS-test",
            "pid_threshold": 6,
            "memory_threshold": 60
        },
        {
            "integrations": "SecBI",
            "playbookID": "SecBI - Test"
        },
        {
            "playbookID": "ExtractFQDNFromUrlAndEmail-Test"
        },
        {
            "integrations": "EWS v2",
            "playbookID": "Get EWS Folder Test",
            "fromversion": "4.5.0",
            "instance_names": "ewv2_regular",
            "timeout": 1200
        },
        {
            "integrations": "EWSO365",
            "instance_names": "ewso365_dev_team",
            "playbookID": "EWS_O365_test",
            "fromversion": "5.0.0"
        },
        {
            "integrations": "EWSO365",
            "instance_names": "ewso365_dev_team",
            "playbookID": "EWS_O365_send_mail_test",
            "fromversion": "5.0.0"
        },
        {
            "integrations": "Unit42v2 Feed",
            "playbookID": "unit42_atoms",
            "fromversion": "5.5.0"
        },
        {
            "integrations": "QRadar v3",
            "playbookID": "QRadar Indicator Hunting Test",
            "timeout": 12000,
            "fromversion": "6.0.0"
        },
        {
            "integrations": "QRadar v3",
            "playbookID": "QRadar - Get Offense Logs Test",
            "timeout": 600,
            "fromversion": "6.0.0"
        },
        {
            "playbookID": "SetAndHandleEmpty test",
            "fromversion": "4.5.0"
        },
        {
            "integrations": "Tanium v2",
            "playbookID": "Tanium v2 - Test"
        },
        {
            "integrations": "Office 365 Feed",
            "playbookID": "Office365_Feed_Test",
            "fromversion": "5.5.0"
        },
        {
            "integrations": "GoogleCloudTranslate",
            "playbookID": "GoogleCloudTranslate-Test",
            "pid_threshold": 9
        },
        {
            "integrations": "Infoblox",
            "playbookID": "Infoblox Test"
        },
        {
            "integrations": "BPA",
            "playbookID": "Test-BPA",
            "fromversion": "4.5.0"
        },
        {
            "playbookID": "GetValuesOfMultipleFIelds Test",
            "fromversion": "4.5.0"
        },
        {
            "playbookID": "IsInternalHostName Test",
            "fromversion": "4.5.0"
        },
        {
            "playbookID": "DigitalGuardian-Test",
            "integrations": "Digital Guardian",
            "fromversion": "5.0.0"
        },
        {
            "integrations": "SplunkPy",
            "playbookID": "Splunk Indicator Hunting Test",
            "fromversion": "5.0.0",
            "memory_threshold": 500,
            "instance_names": "use_default_handler",
            "is_mockable": false
        },
        {
            "integrations": "BPA",
            "playbookID": "Test-BPA_Integration",
            "fromversion": "4.5.0"
        },
        {
            "integrations": "AutoFocus Feed",
            "playbookID": "playbook-FeedAutofocus_test",
            "fromversion": "5.5.0"
        },
        {
            "integrations": "AutoFocus Daily Feed",
            "playbookID": "playbook-FeedAutofocus_daily_test",
            "fromversion": "5.5.0"
        },
        {
            "integrations": "PaloAltoNetworks_PrismaCloudCompute",
            "playbookID": "PaloAltoNetworks_PrismaCloudCompute-Test",
            "instance_names": "prisma_cloud_compute_21_04"
        },
        {
            "integrations": "SaasSecurity",
            "playbookID": "SaasSecurity-Test"
        },
        {
            "integrations": "Recorded Future Feed",
            "playbookID": "RecordedFutureFeed - Test",
            "instance_names": "recorded_future_feed",
            "timeout": 1000,
            "fromversion": "5.5.0",
            "memory_threshold": 86
        },
        {
            "integrations": "Recorded Future Feed",
            "playbookID": "RecordedFutureFeed - Test",
            "instance_names": "recorded_future_feed_with_risk_rules",
            "timeout": 1000,
            "fromversion": "5.5.0",
            "memory_threshold": 86
        },
        {
            "integrations": "Expanse",
            "playbookID": "test-Expanse-Playbook",
            "fromversion": "5.0.0"
        },
        {
            "integrations": "Expanse",
            "playbookID": "test-Expanse",
            "fromversion": "5.0.0"
        },
        {
            "integrations": "DShield Feed",
            "playbookID": "playbook-DshieldFeed_test",
            "fromversion": "5.5.0",
            "is_mockable": false
        },
        {
            "integrations": "AlienVault Reputation Feed",
            "playbookID": "AlienVaultReputationFeed_Test",
            "fromversion": "5.5.0",
            "memory_threshold": 190
        },
        {
            "integrations": "BruteForceBlocker Feed",
            "playbookID": "playbook-BruteForceBlocker_test",
            "fromversion": "5.5.0",
            "memory_threshold": 190
        },
        {
            "integrations": "F5Silverline",
            "playbookID": "F5Silverline_TestPlaybook",
            "fromversion": "6.0.0",
            "memory_threshold": 190
        },
        {
            "integrations": "Carbon Black Enterprise EDR",
            "playbookID": "Carbon Black Enterprise EDR Test",
            "fromversion": "5.0.0"
        },
        {
            "integrations": "MongoDB Key Value Store",
            "playbookID": "MongoDB KeyValueStore - Test",
            "pid_threshold": 12,
            "fromversion": "5.0.0"
        },
        {
            "integrations": "MongoDB Log",
            "playbookID": "MongoDBLog - Test",
            "pid_threshold": 12,
            "fromversion": "5.0.0"
        },
        {
            "integrations": "Google Chronicle Backstory",
            "playbookID": "Google Chronicle Backstory Asset - Test",
            "fromversion": "5.0.0"
        },
        {
            "integrations": "Google Chronicle Backstory",
            "playbookID": "Google Chronicle Backstory IOC Details - Test",
            "fromversion": "5.0.0"
        },
        {
            "integrations": "Google Chronicle Backstory",
            "playbookID": "Google Chronicle Backstory List Alerts - Test",
            "fromversion": "5.0.0"
        },
        {
            "integrations": "Google Chronicle Backstory",
            "playbookID": "Google Chronicle Backstory List IOCs - Test",
            "fromversion": "5.0.0"
        },
        {
            "integrations": "Google Chronicle Backstory",
            "playbookID": "Google Chronicle Backstory Reputation - Test",
            "fromversion": "5.0.0"
        },
        {
            "integrations": "Google Chronicle Backstory",
            "playbookID": "Google Chronicle Backstory List Events - Test",
            "fromversion": "5.0.0"
        },
        {
            "integrations": "Feodo Tracker IP Blocklist Feed",
            "instance_names": "feodo_tracker_ip_currently__active",
            "playbookID": "playbook-feodotrackeripblock_test_currently__active",
            "fromversion": "5.5.0"
        },
        {
            "integrations": "Feodo Tracker IP Blocklist Feed",
            "instance_names": "feodo_tracker_ip_30_days",
            "playbookID": "playbook-feodotrackeripblock_test_30_days",
            "fromversion": "5.5.0"
        },
        {
            "integrations": "Code42",
            "playbookID": "Code42-Test",
            "fromversion": "5.0.0",
            "timeout": 600
        },
        {
            "playbookID": "Code42 File Search Test",
            "integrations": "Code42",
            "fromversion": "5.0.0"
        },
        {
            "playbookID": "FetchIndicatorsFromFile-test",
            "fromversion": "5.5.0"
        },
        {
            "integrations": "RiskSense",
            "playbookID": "RiskSense Get Apps - Test"
        },
        {
            "integrations": "RiskSense",
            "playbookID": "RiskSense Get Host Detail - Test"
        },
        {
            "integrations": "RiskSense",
            "playbookID": "RiskSense Get Host Finding Detail - Test"
        },
        {
            "integrations": "RiskSense",
            "playbookID": "RiskSense Get Hosts - Test"
        },
        {
            "integrations": "RiskSense",
            "playbookID": "RiskSense Get Host Findings - Test"
        },
        {
            "integrations": "RiskSense",
            "playbookID": "RiskSense Get Unique Cves - Test"
        },
        {
            "integrations": "RiskSense",
            "playbookID": "RiskSense Get Unique Open Findings - Test"
        },
        {
            "integrations": "RiskSense",
            "playbookID": "RiskSense Get Apps Detail - Test"
        },
        {
            "integrations": "RiskSense",
            "playbookID": "RiskSense Apply Tag - Test"
        },
        {
            "integrations": "Indeni",
            "playbookID": "Indeni_test",
            "fromversion": "5.0.0"
        },
        {
            "integrations": "SafeBreach v2",
            "playbookID": "playbook-SafeBreach-Test",
            "fromversion": "5.5.0"
        },
        {
            "integrations": "AlienVault OTX TAXII Feed",
            "playbookID": "playbook-feedalienvaultotx_test",
            "fromversion": "5.5.0"
        },
        {
            "playbookID": "ExtractDomainAndFQDNFromUrlAndEmail-Test",
            "fromversion": "5.5.0"
        },
        {
            "integrations": "Cortex Data Lake",
            "playbookID": "Cortex Data Lake Test",
            "instance_names": "cdl_prod",
            "fromversion": "4.5.0"
        },
        {
            "integrations": "MongoDB",
            "playbookID": "MongoDB - Test"
        },
        {
            "integrations": "DNSDB_v2",
            "playbookID": "DNSDB-Test",
            "fromversion": "5.0.0"
        },
        {
            "playbookID": "DBotCreatePhishingClassifierV2FromFile-Test",
            "timeout": 60000,
            "fromversion": "6.1.0",
            "instance_names": "ml_dummy_prod",
            "integrations": "AzureWAF"
        },
        {
            "integrations": "IBM Resilient Systems",
            "playbookID": "IBM Resilient Systems Test"
        },
        {
            "integrations": [
                "Prisma Access",
                "Prisma Access Egress IP feed"
            ],
            "playbookID": "Prisma_Access_Egress_IP_Feed-Test",
            "timeout": 60000,
            "fromversion": "5.5.0"
        },
        {
            "integrations": "Prisma Access",
            "playbookID": "Prisma_Access-Test",
            "timeout": 60000,
            "fromversion": "5.5.0"
        },
        {
            "playbookID": "EvaluateMLModllAtProduction-Test",
            "fromversion": "5.5.0"
        },
        {
            "integrations": "Google IP Ranges Feed",
            "playbookID": "Fetch Indicators Test",
            "fromversion": "6.0.0"
        },
        {
            "integrations": "Azure AD Connect Health Feed",
            "playbookID": "FeedAzureADConnectHealth_Test",
            "fromversion": "5.5.0"
        },
        {
            "integrations": ["Zoom Feed", "Demisto REST API"],
            "playbookID": "FeedZoom_Test",
            "fromversion": "5.5.0"
        },
        {
            "playbookID": "PCAP Analysis Test",
            "integrations": [
                "ipinfo",
                "WildFire-v2"
            ],
            "fromversion": "5.0.0",
            "timeout": 1200
        },
        {
            "integrations": "Workday",
            "playbookID": "Workday - Test",
            "fromversion": "5.0.0",
            "timeout": 600
        },
        {
            "integrations": "Unit42 Feed",
            "playbookID": "Unit42 Feed - Test",
            "fromversion": "5.5.0",
            "timeout": 600
        },
        {
            "integrations": "CrowdStrikeMalquery",
            "playbookID": "CrowdStrikeMalquery-Test",
            "fromversion": "5.0.0",
            "timeout": 2500
        },
        {
            "integrations": "Sixgill_Darkfeed",
            "playbookID": "Sixgill-Darkfeed_Test",
            "fromversion": "5.5.0"
        },
        {
            "playbookID": "hashIncidentFields-test",
            "fromversion": "4.5.0",
            "timeout": 60000
        },
        {
            "integrations": "RSA Archer v2",
            "playbookID": "Archer v2 - Test",
            "fromversion": "5.0.0",
            "timeout": 1500
        },
        {
            "integrations": "WootCloud",
            "playbookID": "TestWootCloudPlaybook",
            "fromversion": "5.0.0"
        },
        {
            "integrations": "Ivanti Heat",
            "playbookID": "Ivanti Heat - Test"
        },
        {
            "integrations": "MicrosoftCloudAppSecurity",
            "playbookID": "MicrosoftCloudAppSecurity-Test"
        },
        {
            "integrations": "Blueliv ThreatCompass",
            "playbookID": "Blueliv_ThreatCompass_test",
            "fromversion": "5.0.0"
        },
        {
            "playbookID": "IncreaseIncidentSeverity-Test",
            "fromversion": "5.0.0"
        },
        {
            "integrations": "TrendMicro Cloud App Security",
            "playbookID": "playbook_TrendmicroCAS_Test",
            "fromversion": "5.0.0",
            "timeout": 300
        },
        {
            "playbookID": "IfThenElse-Test",
            "fromversion": "5.0.0"
        },
        {
            "integrations": "Imperva WAF",
            "playbookID": "Imperva WAF - Test"
        },
        {
            "integrations": "CheckPointFirewall_v2",
            "playbookID": "checkpoint-testplaybook",
            "timeout": 500
        },
        {
            "playbookID": "FailedInstances - Test",
            "integrations": "Whois",
            "fromversion": "4.5.0"
        },
        {
            "integrations": "F5 ASM",
            "playbookID": "playbook-F5_ASM-Test",
            "timeout": 600,
            "fromversion": "5.0.0"
        },
        {
            "playbookID": "Hatching Triage - Detonate File",
            "integrations": "Hatching Triage",
            "fromversion": "5.5.0"
        },
        {
            "integrations": "Rundeck",
            "playbookID": "Rundeck_test",
            "fromversion": "5.5.0",
            "is_mockable": false
        },
        {
            "playbookID": "Field polling test",
            "timeout": 600,
            "fromversion": "5.0.0"
        },
        {
            "integrations": "Generic Webhook",
            "playbookID": "Generic Webhook - Test",
            "fromversion": "5.5.0",
            "has_api": false
        },
        {
            "integrations": "Palo Alto Networks Enterprise DLP",
            "playbookID": "Palo_Alto_Networks_Enterprise_DLP - Test",
            "fromversion": "5.0.0"
        },
        {
            "integrations": "Cryptocurrency",
            "playbookID": "Cryptocurrency-Test",
            "is_mockable": false
        },
        {
            "integrations": "Public DNS Feed",
            "playbookID": "Public_DNS_Feed_Test",
            "fromversion": "5.5.0"
        },
        {
            "integrations": "BitcoinAbuse",
            "playbookID": "BitcoinAbuse-test",
            "fromversion": "5.5.0",
            "memory_threshold": 200
        },
        {
            "integrations": "ExpanseV2",
            "playbookID": "ExpanseV2 Test",
            "fromversion": "6.0.0"
        },
        {
            "integrations": "FeedExpanse",
            "playbookID": "Feed Expanse Test",
            "fromversion": "6.0.0"
        },
        {
            "integrations": "MicrosoftGraphIdentityandAccess",
            "playbookID": "Identity & Access test playbook"
        },
        {
            "integrations": "MicrosoftPolicyAndComplianceAuditLog",
            "playbookID": "Audit Log - Test"
        },
        {
            "integrations": "Nutanix Hypervisor",
            "playbookID": "Nutanix-test"
        },
        {
            "integrations": "Azure Storage",
            "playbookID": "Azure Storage - Test"
        },
        {
            "integrations": "MicrosoftGraphApplications",
            "playbookID": "MSGraph Applications Test",
            "instance_names": "ms_graph_applications_device_code"
        },
        {
            "integrations": "MicrosoftGraphApplications",
            "playbookID": "MSGraph Applications Test",
            "instance_names": "ms_graph_applications_client_cred"
        },
        {
            "integrations": "EWS Extension Online Powershell v2",
            "playbookID": "EWS Extension: Powershell Online V2 Test",
            "fromversion": "6.0.0",
            "toversion": "6.0.9",
            "timeout": 250
        },
        {
            "integrations": "VirusTotal (API v3)",
            "playbookID": "VirusTotal (API v3) Detonate Test",
            "instance_names": [
                "virus_total_v3",
                "virus_total_v3_premium"
            ],
            "is_mockable": false
        },
        {
            "integrations": "VirusTotal (API v3)",
            "playbookID": "VirusTotalV3-test",
            "instance_names": [
                "virus_total_v3"
            ],
            "fromversion": "5.5.0"
        },
        {
            "integrations": "HostIo",
            "playbookID": "HostIo_Test"
        },
        {
            "playbookID": "CreateCertificate-Test",
            "fromversion": "5.5.0"
        },
        {
            "integrations": "LogPoint SIEM Integration",
            "playbookID": "LogPoint SIEM Integration - Test Playbook 1"
        },
        {
            "integrations": "LogPoint SIEM Integration",
            "playbookID": "LogPoint SIEM Integration - Test Playbook 2"
        },
        {
            "integrations": "Cisco Stealthwatch",
            "fromversion": "5.5.0",
            "playbookID": "Cisco Stealthwatch Test"
        },
        {
            "integrations": "cymulate_v2",
            "playbookID": "Cymulate V2 Test",
            "fromversion": "6.0.0"
        },
        {
            "integrations": "OpenCTI",
            "playbookID": "OpenCTI Test",
            "fromversion": "5.0.0"
        },
        {
            "integrations": "Microsoft Graph API",
            "playbookID": "Microsoft Graph API - Test",
            "fromversion": "5.0.0"
        },
        {
            "integrations": "QRadar v3",
            "playbookID": "QRadar_v3-test",
            "fromversion": "6.0.0"
        },
        {
            "playbookID": "DbotPredictOufOfTheBoxTest",
            "fromversion": "4.5.0",
            "timeout": 1000
        },
        {
            "playbookID": "DbotPredictOufOfTheBoxTestV2",
            "fromversion": "5.5.0",
            "timeout": 1000
        },
        {
            "integrations": "HPEArubaClearPass",
            "playbookID": "HPEArubaClearPass_TestPlaybook",
            "fromversion": "6.0.0"
        },
        {
            "integrations": "CrowdstrikeFalcon",
            "playbookID": "Get endpoint details - Generic - test",
            "fromversion": "5.5.0"
        },
        {
            "integrations": "CrowdstrikeFalcon",
            "playbookID": "Isolate and unisolate endpoint - test",
            "fromversion": "5.5.0"
        },
        {
            "integrations": "VirusTotal - Premium (API v3)",
            "playbookID": "VirusTotal Premium v3 TestPlaybook",
            "fromversion": "5.5.0"
        },
        {
            "integrations": "Armis",
            "playbookID": "Armis-Test",
            "fromversion": "5.5.0"
        },
        {
            "playbookID": "Tidy - Test",
            "integrations": [
                "AWS - EC2",
                "Demisto REST API",
                "Tidy"
            ],
            "instance_names": [
                "aws_alloacte_host"
            ],
            "fromversion": "6.0.0"
        },
        {
            "integrations": "Trend Micro Deep Security",
            "playbookID": "Trend Micro Deep Security - Test"
        },
        {
            "integrations": "Carbon Black Endpoint Standard",
            "playbookID": "carbonBlackEndpointStandardTestPlaybook",
            "fromversion": "5.5.0",
            "is_mockable": false
        },
        {
            "integrations": "Proofpoint TAP v2",
            "playbookID": "ProofpointTAP-Test"
        },
        {
            "integrations": "QualysV2",
            "playbookID": "QualysVulnerabilityManagement-Test",
            "fromversion": "5.5.0",
            "timeout": 3500
        },
        {
            "integrations": "ThreatExchange v2",
            "playbookID": "ThreatExchangeV2-test",
            "fromversion": "5.5.0"
        },
        {
            "integrations": "NetscoutAED",
            "playbookID": "NetscoutAED-Test",
            "fromversion": "5.5.0"
        },
        {
            "integrations": "VMware Workspace ONE UEM (AirWatch MDM)",
            "playbookID": "VMware Workspace ONE UEM (AirWatch MDM)-Test",
            "fromversion": "6.0.0"
        },
        {
            "integrations": "CarbonBlackLiveResponseCloud",
            "playbookID": "CarbonBlackLiveResponseCloud-Test",
            "fromversion": "5.5.0",
            "is_mockable": false
        },
        {
            "playbookID": "EDL Performance Test",
            "instance_names": "edl_auto",
            "integrations": [
                "EDL",
                "Create-Mock-Feed-Relationships"
            ],
            "fromversion": "6.0.0",
            "timeout": 3500,
            "memory_threshold": 900,
            "pid_threshold": 12,
            "context_print_dt": "EDLHey",
            "has_api": false
        },
        {
            "playbookID": "Export Indicators Performance Test",
            "instance_names": "eis_auto",
            "integrations": [
                "ExportIndicators",
                "Create-Mock-Feed-Relationships"
            ],
            "fromversion": "6.0.0",
            "timeout": 3500,
            "memory_threshold": 900,
            "pid_threshold": 12,
            "context_print_dt": "EISHey"
        },
        {
            "integrations": "jamf v2",
            "playbookID": "Jamf_v2_test",
            "fromversion": "5.5.0"
        },
        {
            "integrations": "GuardiCore v2",
            "playbookID": "GuardiCoreV2-Test",
            "fromversion": "6.0.0"
        },
        {
            "playbookID": "DBot Build Phishing Classifier Test - Multiple Algorithms",
            "timeout": 60000,
            "fromversion": "6.1.0",
            "instance_names": "ml_dummy_prod",
            "integrations": "AzureWAF"
        },
        {
            "integrations": [
                "AutoFocus Daily Feed",
                "Demisto REST API"
            ],
            "playbookID": "Fetch Indicators Test",
            "fromversion": "6.0.0",
            "is_mockable": false,
            "timeout": 2400
        },
        {
            "integrations": "SOCRadarIncidents",
            "playbookID": "SOCRadarIncidents-Test"
        },
        {
            "integrations": "SOCRadarThreatFusion",
            "playbookID": "SOCRadarThreatFusion-Test"
        },
        {
            "integrations": "FeedSOCRadarThreatFeed",
            "playbookID": "FeedSOCRadarThreatFeed-Test"
        },
        {
            "integrations": "TheHive Project",
            "playbookID": "Playbook_TheHiveProject_Test",
            "fromversion": "6.0.0"
        },
        {
            "integrations": [
                "ServiceNow v2",
                "Demisto REST API"
            ],
            "playbookID": "Fetch Incidents Test",
            "instance_names": "snow_basic_auth",
            "fromversion": "6.0.0",
            "is_mockable": false,
            "timeout": 2400
        },
        {
            "integrations": [
                "MalwareBazaar Feed",
                "Demisto REST API"
            ],
            "playbookID": "Fetch Indicators Test",
            "fromversion": "6.0.0",
            "is_mockable": false,
            "instance_names": "malwarebazzar_auto",
            "timeout": 2400
        },
        {
            "playbookID": "SolarWinds-Test",
            "fromversion": "5.5.0",
            "integrations": [
                "SolarWinds"
            ]
        },
        {
            "playbookID": "BastilleNetworks-Test",
            "fromversion": "5.0.0",
            "integrations": [
                "Bastille Networks"
            ]
        },
        {
            "playbookID": "bc993d1a-98f5-4554-8075-68a38004c119",
            "fromversion": "5.0.0",
            "integrations": [
                "Gamma"
            ]
        },
        {
            "playbookID": "Service Desk Plus (On-Premise) Test",
            "fromversion": "5.0.0",
            "integrations": [
                "ServiceDeskPlus (On-Premise)"
            ]
        },
        {
            "playbookID": "IronDefense Test",
            "fromversion": "5.0.0",
            "integrations": [
                "IronDefense"
            ]
        },
        {
            "playbookID": "AgariPhishingDefense-Test",
            "fromversion": "5.0.0",
            "integrations": [
                "Agari Phishing Defense"
            ]
        },
        {
            "playbookID": "SecurityIntelligenceServicesFeed - Test",
            "fromversion": "5.5.0",
            "integrations": [
                "SecurityIntelligenceServicesFeed"
            ]
        },
        {
            "playbookID": "FeedTalosTestPlaybook",
            "fromversion": "5.5.0",
            "integrations": [
                "Talos Feed"
            ]
        },
        {
            "playbookID": "Netscout Arbor Sightline - Test Playbook",
            "fromversion": "5.5.0",
            "integrations": [
                "NetscoutArborSightline"
            ]
        },
        {
            "playbookID": "test_MsGraphFiles",
            "fromversion": "5.0.0",
            "integrations": [
                "Microsoft_Graph_Files"
            ]
        },
        {
            "playbookID": "AlphaVantage Test Playbook",
            "fromversion": "6.0.0",
            "integrations": [
                "AlphaVantage"
            ]
        },
        {
            "playbookID": "Azure SQL - Test",
            "fromversion": "5.0.0",
            "instance_names": "azure_sql_device_code_instance",
            "integrations": [
                "Azure SQL Management"
            ]
        },
        {
            "playbookID": "Sophos Central Test",
            "fromversion": "5.0.0",
            "integrations": [
                "Sophos Central"
            ]
        },
        {
            "playbookID": "Microsoft Graph Groups - Test",
            "fromversion": "5.0.0",
            "integrations": [
                "Microsoft Graph Groups"
            ]
        },
        {
            "playbookID": "Humio-Test",
            "fromversion": "5.0.0",
            "integrations": [
                "Humio"
            ]
        },
        {
            "playbookID": "Blueliv_ThreatContext_test",
            "fromversion": "5.0.0",
            "integrations": [
                "Blueliv ThreatContext"
            ]
        },
        {
            "playbookID": "Darktrace Test Playbook",
            "fromversion": "6.0.0",
            "integrations": [
                "Darktrace"
            ]
        },
        {
            "playbookID": "Recorded Future Test Playbook",
            "fromversion": "5.0.0",
            "integrations": [
                "Recorded Future v2"
            ]
        },
        {
            "playbookID": "get_file_sample_by_hash_-_cylance_protect_-_test",
            "fromversion": "5.0.0",
            "integrations": [
                "Cylance Protect v2"
            ]
        },
        {
            "playbookID": "EDL Indicator Performance Test",
            "fromversion": "6.0.0",
            "has_api": false
        },
        {
            "playbookID": "EDL Performance Test - Concurrency",
            "fromversion": "6.0.0",
            "has_api": false
        },
        {
            "playbookID": "Venafi - Test",
            "fromversion": "5.0.0",
            "integrations": [
                "Venafi"
            ]
        },
        {
            "playbookID": "3da36d51-3cdf-4120-882a-cee03b038b89",
            "fromversion": "5.0.0",
            "integrations": [
                "FortiManager"
            ]
        },
        {
            "playbookID": "X509Certificate Test Playbook",
            "fromversion": "6.0.0"
        },
        {
            "playbookID": "Pcysys-Test",
            "fromversion": "5.0.0",
            "integrations": [
                "Pentera"
            ]
        },
        {
            "playbookID": "Pentera Run Scan and Create Incidents - Test",
            "fromversion": "5.0.0",
            "integrations": [
                "Pentera"
            ]
        },
        {
            "playbookID": "Google Chronicle Backstory List Detections - Test",
            "fromversion": "5.0.0",
            "integrations": [
                "Google Chronicle Backstory"
            ]
        },
        {
            "playbookID": "Google Chronicle Backstory List Rules - Test",
            "fromversion": "5.0.0",
            "integrations": [
                "Google Chronicle Backstory"
            ]
        },
        {
            "playbookID": "McAfee ESM v2 - Test",
            "fromversion": "5.0.0",
            "instance_names": "v11.1.3",
            "integrations": [
                "McAfee ESM v2"
            ]
        },
        {
            "playbookID": "McAfee ESM Watchlists - Test",
            "fromversion": "5.0.0",
            "instance_names": "v11.1.3",
            "integrations": [
                "McAfee ESM v2"
            ]
        },
        {
            "playbookID": "Acalvio Sample Playbook",
            "fromversion": "5.0.0",
            "integrations": [
                "Acalvio ShadowPlex"
            ]
        },
        {
            "playbookID": "playbook-SophosXGFirewall-test",
            "fromversion": "5.0.0",
            "integrations": [
                "sophos_firewall"
            ]
        },
        {
            "playbookID": "CircleCI-Test",
            "fromversion": "5.5.0",
            "integrations": [
                "CircleCI"
            ]
        },
        {
            "playbookID": "XMCyberIntegration-Test",
            "fromversion": "6.0.0",
            "integrations": [
                "XMCyber"
            ]
        },
        {
            "playbookID": "a60ae34e-7a00-4a06-81ca-2ca6ea1d58ba",
            "fromversion": "6.0.0",
            "integrations": [
                "AnsibleAlibabaCloud"
            ]
        },
        {
            "playbookID": "Carbon Black Enterprise EDR Process Search Test",
            "fromversion": "5.0.0",
            "integrations": [
                "Carbon Black Enterprise EDR"
            ]
        },
        {
            "playbookID": "Logzio - Test",
            "fromversion": "5.0.0",
            "integrations": [
                "Logz.io"
            ]
        },
        {
            "playbookID": "GoogleCloudSCC-Test",
            "fromversion": "5.0.0",
            "integrations": [
                "GoogleCloudSCC"
            ]
        },
        {
            "playbookID": "SailPointIdentityNow-Test",
            "fromversion": "6.0.0",
            "integrations": [
                "SailPointIdentityNow"
            ]
        },
        {
            "playbookID": "playbook-Cyberint_Test",
            "fromversion": "5.0.0",
            "integrations": [
                "cyberint"
            ]
        },
        {
            "playbookID": "Druva-Test",
            "fromversion": "5.0.0",
            "integrations": [
                "Druva Ransomware Response"
            ]
        },
        {
            "playbookID": "LogPoint SIEM Integration - Test Playbook 3",
            "fromversion": "6.0.0",
            "integrations": [
                "LogPoint SIEM Integration"
            ]
        },
        {
            "playbookID": "TestGraPlayBook",
            "fromversion": "5.0.0",
            "integrations": [
                "Gurucul-GRA"
            ]
        },
        {
            "playbookID": "TestGreatHornPlaybook",
            "fromversion": "6.0.0",
            "integrations": [
                "GreatHorn"
            ]
        },
        {
            "playbookID": "Microsoft Defender Advanced Threat Protection - Test",
            "fromversion": "5.0.0",
            "integrations": [
                "Microsoft Defender Advanced Threat Protection"
            ],
            "instance_names": [
                "microsoft_defender_atp_dev_self_deployed"
            ]
        },
        {
            "playbookID": "Polygon-Test",
            "fromversion": "5.0.0",
            "integrations": [
                "Group-IB TDS Polygon"
            ]
        },
        {
            "playbookID": "TrustwaveSEG-Test",
            "fromversion": "5.0.0",
            "integrations": [
                "trustwave secure email gateway"
            ]
        },
        {
            "playbookID": "MicrosoftGraphMail-Test",
            "fromversion": "5.0.0",
            "integrations": [
                "MicrosoftGraphMail"
            ]
        },
        {
            "playbookID": "PassiveTotal_v2-Test",
            "fromversion": "5.0.0",
            "integrations": [
                "PassiveTotal v2",
                "PassiveTotal"
            ]
        },
        {
            "playbookID": "02ea5cef-3169-4b17-8f4d-604b44e6348a",
            "fromversion": "5.0.0",
            "integrations": [
                "Cognni"
            ]
        },
        {
            "playbookID": "playbook-InsightIDR-test",
            "fromversion": "5.0.0",
            "integrations": [
                "Rapid7 InsightIDR"
            ]
        },
        {
            "playbookID": "Cofense Intelligence v2-Test",
            "fromversion": "5.5.0",
            "integrations": [
                "CofenseIntelligenceV2"
            ]
        },
        {
            "playbookID": "opsgenie-test-playbook",
            "fromversion": "6.0.0",
            "integrations": [
                "Opsgeniev2"
            ]
        },
        {
            "playbookID": "FraudWatch-Test",
            "fromversion": "5.0.0",
            "integrations": [
                "FraudWatch"
            ]
        },
        {
            "playbookID": "SepioPrimeAPI-Test",
            "fromversion": "5.0.0",
            "integrations": [
                "Sepio"
            ]
        },
        {
            "playbookID": "SX - PC - Test Playbook",
            "fromversion": "5.5.0",
            "integrations": [
                "PingCastle"
            ]
        },
        {
            "playbookID": "JARM-Test",
            "fromversion": "5.0.0",
            "integrations": [
                "JARM"
            ]
        },
        {
            "playbookID": "Playbook-HYASInsight-Test",
            "fromversion": "6.0.0",
            "integrations": [
                "HYAS Insight"
            ]
        },
        {
            "playbookID": "ConcentricAI Demo Playbook",
            "fromversion": "6.0.0",
            "integrations": [
                "ConcentricAI"
            ]
        },
        {
            "playbookID": "Cyberpion-Test",
            "fromversion": "6.0.0",
            "integrations": [
                "Cyberpion"
            ]
        },
        {
            "playbookID": "CrowdStrike OpenAPI - Test",
            "fromversion": "6.0.0",
            "integrations": [
                "CrowdStrike OpenAPI"
            ]
        },
        {
            "playbookID": "Smokescreen IllusionBLACK-Test",
            "fromversion": "5.0.0",
            "integrations": [
                "Smokescreen IllusionBLACK"
            ]
        },
        {
            "playbookID": "TestCymptomPlaybook",
            "fromversion": "5.0.0",
            "integrations": [
                "Cymptom"
            ]
        },
        {
            "playbookID": "GitLab-test-playbook",
            "fromversion": "6.0.0",
            "integrations": [
                "GitLab",
                "LGTM",
                "MinIO",
                "Docker Engine API"
            ]
        },
        {
            "playbookID": "LGTM-test-playbook",
            "fromversion": "6.0.0",
            "integrations": [
                "GitLab",
                "LGTM",
                "MinIO",
                "Docker Engine API"
            ]
        },
        {
            "playbookID": "playbook-MinIO-Test",
            "fromversion": "6.0.0",
            "integrations": [
                "GitLab",
                "LGTM",
                "MinIO",
                "Docker Engine API"
            ]
        },
        {
            "playbookID": "MSGraph_DeviceManagement_Test",
            "fromversion": "5.0.0",
            "integrations": [
                "Microsoft Graph Device Management"
            ]
        },
        {
            "playbookID": "G Suite Security Alert Center-Test",
            "fromversion": "5.0.0",
            "integrations": [
                "G Suite Security Alert Center"
            ]
        },
        {
            "playbookID": "VerifyOOBV2Predictions-Test",
            "fromversion": "5.5.0"
        },
        {
            "playbookID": "PAN OS EDL Management - Test",
            "fromversion": "5.0.0",
            "integrations": [
                "palo_alto_networks_pan_os_edl_management"
            ],
            "has_api": false
        },
        {
            "playbookID": "Group-IB Threat Intelligence & Attribution-Test",
            "fromversion": "6.0.0",
            "integrations": [
                "Group-IB Threat Intelligence & Attribution Feed",
                "Group-IB Threat Intelligence & Attribution"
            ]
        },
        {
            "playbookID": "CounterCraft - Test",
            "fromversion": "5.0.0",
            "integrations": [
                "CounterCraft Deception Director"
            ]
        },
        {
            "playbookID": "Microsoft Graph Security Test",
            "fromversion": "5.0.0",
            "integrations": [
                "Microsoft Graph"
            ]
        },
        {
            "playbookID": "Azure Kubernetes Services - Test",
            "fromversion": "5.0.0",
            "instance_names": "aks_device_code_instance",
            "integrations": [
                "Azure Kubernetes Services"
            ]
        },
        {
            "playbookID": "Cortex XDR - IOC - Test without fetch",
            "fromversion": "5.5.0",
            "integrations": [
                "Cortex XDR - IR",
                "Cortex XDR - IOC"
            ]
        },
        {
            "playbookID": "PaloAltoNetworks_IoT-Test",
            "fromversion": "5.0.0",
            "integrations": [
                "Palo Alto Networks IoT"
            ]
        },
        {
            "playbookID": "GreyNoise-Test",
            "fromversion": "5.5.0",
            "integrations": [
                "GreyNoise Community",
                "GreyNoise"
            ]
        },
        {
            "playbookID": "xMatters-Test",
            "fromversion": "5.5.0",
            "integrations": [
                "xMatters"
            ]
        },
        {
            "playbookID": "TestCentrifyPlaybook",
            "fromversion": "6.0.0",
            "integrations": [
                "Centrify Vault"
            ]
        },
        {
            "playbookID": "Infinipoint-Test",
            "fromversion": "5.0.0",
            "integrations": [
                "Infinipoint"
            ]
        },
        {
            "playbookID": "CyrenThreatInDepth-Test",
            "fromversion": "6.0.0",
            "integrations": [
                "CyrenThreatInDepth"
            ]
        },
        {
            "playbookID": "CVSS Calculator Test",
            "fromversion": "5.0.0"
        },
        {
            "playbookID": "7d8ac1af-2d1e-4ed9-875c-d3257d2c6830",
            "fromversion": "6.0.0",
            "integrations": [
                "AnsibleHCloud"
            ]
        },
        {
            "playbookID": "Archer-Test-Playbook",
            "fromversion": "5.0.0",
            "integrations": [
                "RSA Archer",
                "RSA Archer v2"
            ]
        },
        {
            "playbookID": "Cymulate V1 Test",
            "fromversion": "6.0.0",
            "integrations": [
                "cymulate_v2",
                "Cymulate"
            ]
        },
        {
            "playbookID": "TestUptycs",
            "fromversion": "5.0.0",
            "integrations": [
                "Uptycs"
            ]
        },
        {
            "playbookID": "Microsoft Graph Calendar - Test",
            "fromversion": "5.0.0",
            "integrations": [
                "Microsoft Graph Calendar"
            ]
        },
        {
            "playbookID": "VMRay-Test-URL",
            "fromversion": "5.5.0",
            "integrations": [
                "vmray"
            ]
        },
        {
            "playbookID": "Thycotic-Test",
            "fromversion": "6.0.0",
            "integrations": [
                "Thycotic"
            ]
        },
        {
            "playbookID": "Test Playbook TrendMicroDDA",
            "fromversion": "5.0.0",
            "integrations": [
                "Trend Micro Deep Discovery Analyzer Beta"
            ]
        },
        {
            "playbookID": "Atlassian Confluence Cloud-Test",
            "fromversion": "6.2.0",
            "integrations": [
                "Atlassian Confluence Cloud"
            ]
        },
        {
            "playbookID": "CrowdStrike_Falcon_X_-Test-Detonate_URL",
            "fromversion": "6.1.0",
            "integrations": [
                "CrowdStrike Falcon X"
            ],
            "timeout": 1800
        },
        {
            "playbookID": "CrowdStrike_Falcon_X_-Test-Detonate_File",
            "fromversion": "6.1.0",
            "memory_threshold": 100,
            "integrations": [
                "CrowdStrike Falcon X"
            ],
            "timeout": 1800
        },
        {
            "playbookID": "CrowdStrike_FalconX_Test",
            "fromversion": "6.1.0",
            "memory_threshold": 100,
            "integrations": [
                "CrowdStrike Falcon X"
            ]
        },
        {
            "playbookID": "Phishing - Core - Test - Actual Incident",
            "fromversion": "6.0.0",
            "timeout": 4600,
            "integrations": [
                "EWS Mail Sender",
                "Demisto REST API",
                "Rasterize"
            ],
            "memory_threshold": 200
        },
        {
            "playbookID": "Phishing v2 - Test - Actual Incident",
            "fromversion": "6.0.0"
        },
        {
            "playbookID": "Phishing Investigation - Generic v2 - Campaign Test",
            "fromversion": "6.0.0",
            "timeout": 7000,
            "integrations": [
                "EWS Mail Sender",
                "Demisto REST API",
                "Rasterize",
                "Demisto Lock"
            ],
            "instance_names": [
                "no_sync_long_timeout",
                "ews_mail_sender_labdemisto"
            ],
            "memory_threshold": 160,
            "pid_threshold": 80
        },
        {
            "playbookID": "Phishing v3 - DomainSquatting+EML+MaliciousIndicators - Test",
            "fromversion": "6.2.0",
            "timeout": 7000,
            "integrations": [
                "EWS Mail Sender",
                "Demisto REST API",
                "CreateIncidents",
                "Rasterize"
            ],
            "instance_names": [
                "ews_mail_sender_srtest02",
                "Create Test Incidents - Phishing Mock"
            ],
            "external_playbook_config": {
                "playbookID": "Phishing - Generic v3",
                "input_parameters": {
                    "InternalDomains": {
                        "simple": "demistodev.onmicrosoft.com"
                    }
                }
            },
            "instance_configuration": {
                "classifier_id": "EWS v2",
                "incoming_mapper_id": "EWS v2-mapper"
            },
            "memory_threshold": 160,
            "pid_threshold": 80
        },
        {
            "playbookID": "Phishing v3 - Get Original Email + Search & Delete - Test",
            "fromversion": "6.2.0",
            "toversion": "6.4.9",
            "timeout": 7000,
            "integrations": [
                "EWS Mail Sender",
                "Demisto REST API",
                "EWSO365",
                "Rasterize",
                "SecurityAndCompliance",
                "VirusTotal (API v3)"
            ],
            "instance_names": [
                "ews_mail_sender_srtest02",
                "virus_total_v3",
                "ewso365_sec_eng_team"
            ],
            "external_playbook_config": {
                "playbookID": "Phishing - Generic v3",
                "input_parameters": {
                    "SearchAndDelete": {
                        "simple": "True"
                    },
                    "GetOriginalEmail": {
                        "simple": "True"
                    },
                    "SearchAndDeleteIntegration": {
                        "simple": "O365"
                    },
                    "O365DeleteType": {
                        "simple": "Soft"
                    }
                }
            },
            "memory_threshold": 160,
            "pid_threshold": 80
        },
        {
            "playbookID": "PCAP Search test",
            "fromversion": "5.0.0"
        },
        {
            "playbookID": "PCAP Parsing And Indicator Enrichment Test",
            "fromversion": "5.0.0"
        },
        {
            "playbookID": "PCAP File Carving Test",
            "fromversion": "5.0.0"
        },
        {
            "playbookID": "Trello Test",
            "fromversion": "6.0.0",
            "integrations": [
                "Trello"
            ]
        },
        {
            "playbookID": "Google Drive Permissions Test",
            "fromversion": "5.0.0",
            "integrations": [
                "GoogleDrive"
            ]
        },
        {
            "playbookID": "RiskIQDigitalFootprint-Test",
            "fromversion": "5.5.0",
            "integrations": [
                "RiskIQDigitalFootprint"
            ]
        },
        {
            "playbookID": "playbook-feodoteackerhash_test",
            "fromversion": "5.5.0",
            "integrations": [
                "Feodo Tracker IP Blocklist Feed",
                "Feodo Tracker Hashes Feed"
            ]
        },
        {
            "playbookID": "playbook-feodotrackeripblock_test",
            "fromversion": "5.5.0",
            "integrations": [
                "Feodo Tracker IP Blocklist Feed",
                "Feodo Tracker Hashes Feed"
            ]
        },
        {
            "playbookID": "CyberTotal_TestPlaybook",
            "fromversion": "5.0.0",
            "integrations": [
                "CyberTotal"
            ]
        },
        {
            "playbookID": "Deep_Instinct-Test",
            "fromversion": "5.0.0",
            "integrations": [
                "Deep Instinct"
            ]
        },
        {
            "playbookID": "Zabbix - Test",
            "fromversion": "5.0.0",
            "integrations": [
                "Zabbix"
            ]
        },
        {
            "playbookID": "GCS Object Policy (ACL) - Test",
            "fromversion": "5.0.0",
            "integrations": [
                "Google Cloud Storage"
            ]
        },
        {
            "playbookID": "GetStringsDistance - Test",
            "fromversion": "5.0.0",
            "scripts": [
                "GetStringsDistance"
            ]
        },
        {
            "playbookID": "GCS Bucket Management - Test",
            "fromversion": "5.0.0",
            "integrations": [
                "Google Cloud Storage"
            ]
        },
        {
            "playbookID": "GCS Bucket Policy (ACL) - Test",
            "fromversion": "5.0.0",
            "integrations": [
                "Google Cloud Storage"
            ]
        },
        {
            "playbookID": "GCS Object Operations - Test",
            "fromversion": "5.0.0",
            "integrations": [
                "Google Cloud Storage"
            ]
        },
        {
            "playbookID": "OpenLDAP - Test",
            "fromversion": "5.0.0",
            "integrations": [
                "OpenLDAP"
            ],
            "instance_names": "LDAP Authentication (Active Directory)"
        },
        {
            "playbookID": "LDAP Authentication - Test",
            "fromversion": "6.8.0",
            "integrations": [
                "OpenLDAP"
            ],
            "instance_names": "LDAP Authentication (Active Directory)"
        },
        {
            "playbookID": "FireEye-Detection-on-Demand-Test",
            "fromversion": "6.0.0",
            "integrations": [
                "FireEye Detection on Demand"
            ]
        },
        {
            "playbookID": "TestIPQualityScorePlaybook",
            "fromversion": "5.0.0",
            "integrations": [
                "IPQualityScore"
            ]
        },
        {
            "integrations": "CrowdStrike Falcon Sandbox V2",
            "playbookID": "CrowdstrikeFalconSandbox2 Test",
            "timeout": 500
        },
        {
            "playbookID": "Send Email To Recipients",
            "fromversion": "5.0.0",
            "integrations": [
                "EWS Mail Sender"
            ],
            "instance_names": [
                "ews_mail_sender_labdemisto"
            ]
        },
        {
            "playbookID": "Endace-Test",
            "fromversion": "5.0.0",
            "integrations": [
                "Endace"
            ]
        },
        {
            "playbookID": "StringToArray_test",
            "fromversion": "6.0.0"
        },
        {
            "playbookID": "URLSSLVerification_test",
            "fromversion": "5.0.0"
        },
        {
            "playbookID": "playbook-SearchIncidentsV2InsideGenericPollng-Test",
            "fromversion": "5.0.0"
        },
        {
            "playbookID": "IsRFC1918-Test",
            "fromversion": "5.0.0"
        },
        {
            "playbookID": "Base64 File in List Test",
            "fromversion": "5.0.0"
        },
        {
            "playbookID": "DbotAverageScore-Test",
            "fromversion": "5.0.0"
        },
        {
            "playbookID": "ExtractEmailV2-Test",
            "fromversion": "5.5.0"
        },
        {
            "playbookID": "IsUrlPartOfDomain Test",
            "fromversion": "5.0.0"
        },
        {
            "playbookID": "URLEncode-Test",
            "fromversion": "5.0.0"
        },
        {
            "playbookID": "IsIPInRanges - Test",
            "fromversion": "5.0.0"
        },
        {
            "playbookID": "Delete Context Subplaybook Test",
            "fromversion": "5.0.0"
        },
        {
            "playbookID": "TruSTAR v2-Test",
            "fromversion": "5.0.0",
            "integrations": [
                "TruSTAR v2",
                "TruSTAR"
            ]
        },
        {
            "playbookID": "Relationships scripts - Test",
            "fromversion": "6.2.0"
        },
        {
            "playbookID": "Test-CreateDBotScore-With-Reliability",
            "fromversion": "6.0.0"
        },
        {
            "playbookID": "ValidateContent - Test",
            "fromversion": "5.5.0",
            "has_api": true
        },
        {
            "playbookID": "DeleteContext-auto-subplaybook-test",
            "fromversion": "5.0.0"
        },
        {
            "playbookID": "Process Email - Generic - Test - Actual Incident",
            "fromversion": "6.0.0",
            "integrations": [
                "XsoarPowershellTesting",
                "Create-Mock-Feed-Relationships"
            ],
            "memory_threshold": 160
        },
        {
            "playbookID": "Analyst1 Integration Demonstration - Test",
            "fromversion": "5.0.0",
            "integrations": [
                "Analyst1",
                "illuminate"
            ]
        },
        {
            "playbookID": "Analyst1 Integration Test",
            "fromversion": "5.0.0",
            "integrations": [
                "Analyst1",
                "illuminate"
            ]
        },
        {
            "playbookID": "Cofense Triage v3-Test",
            "fromversion": "6.0.0",
            "integrations": [
                "Cofense Triage v2",
                "Cofense Triage v3",
                "Cofense Triage"
            ]
        },
        {
            "playbookID": "SailPointIdentityIQ-Test",
            "fromversion": "6.0.0",
            "integrations": [
                "SailPointIdentityIQ"
            ]
        },
        {
            "playbookID": "Test - ExtFilter",
            "fromversion": "5.0.0"
        },
        {
            "playbookID": "Test - ExtFilter Main",
            "fromversion": "5.0.0"
        },
        {
            "playbookID": "Microsoft Teams - Test",
            "fromversion": "5.0.0",
            "integrations": [
                "Microsoft Teams Management",
                "Microsoft Teams"
            ]
        },
        {
            "playbookID": "TestTOPdeskPlaybook",
            "fromversion": "5.0.0",
            "integrations": [
                "TOPdesk"
            ]
        },
        {
            "integrations": "Cortex XDR - XQL Query Engine",
            "playbookID": "Cortex XDR - XQL Query - Test",
            "fromversion": "6.2.0",
            "memory_threshold": 90
        },
        {
            "playbookID": "ListUsedDockerImages - Test",
            "fromversion": "6.1.0"
        },
        {
            "integrations": "CustomIndicatorDemo",
            "playbookID": "playbook-CustomIndicatorDemo-test"
        },
        {
            "integrations": "Azure Sentinel",
            "fromversion": "5.5.0",
            "is_mockable": false,
            "playbookID": "TestAzureSentinelPlaybookV2"
        },
        {
            "integrations": "AnsibleAlibabaCloud",
            "playbookID": "Test-AlibabaCloud"
        },
        {
            "integrations": "AnsibleAzure",
            "playbookID": "Test-AnsibleAzure"
        },
        {
            "integrations": "AnsibleCiscoIOS",
            "playbookID": "Test-AnsibleCiscoIOS"
        },
        {
            "integrations": "AnsibleCiscoNXOS",
            "playbookID": "Test-AnsibleCiscoNXOS"
        },
        {
            "integrations": "AnsibleHCloud",
            "playbookID": "Test-AnsibleHCloud"
        },
        {
            "integrations": "AnsibleKubernetes",
            "playbookID": "Test-AnsibleKubernetes"
        },
        {
            "integrations": "AnsibleLinux",
            "playbookID": "Test-AnsibleLinux"
        },
        {
            "integrations": "AnsibleMicrosoftWindows",
            "playbookID": "Test-AnsibleWindows"
        },
        {
            "integrations": "AnsibleVMware",
            "playbookID": "Test-AnsibleVMware"
        },
        {
            "integrations": "Anomali ThreatStream",
            "playbookID": "Anomali_ThreatStream_Test"
        },
        {
            "integrations": "Anomali ThreatStream v2",
            "playbookID": "ThreatStream-Test"
        },
        {
            "integrations": "Anomali ThreatStream v3",
            "fromversion": "6.0.0",
            "playbookID": "ThreatStream-Test"
        },
        {
            "integrations": [
                "AutoFocusTagsFeed",
                "Demisto REST API"
            ],
            "playbookID": "AutoFocusTagsFeed-test",
            "timeout": 1500,
            "fromversion": "6.5.0"
        },
        {
            "integrations": [
                "Unit42IntelObjectsFeed",
                "Demisto REST API"
            ],
            "playbookID": "Unit42 Intel Objects Feed - Test",
            "timeout": 15000,
            "fromversion": "6.5.0"
        },
        {
            "playbookID": "Tanium Threat Response V2 Test",
            "integrations": [
                "Tanium Threat Response v2",
                "Demisto REST API"
            ],
            "fromversion": "6.0.0",
            "timeout": 3000
        },
        {
            "playbookID": "Tanium Threat Response - Create Connection v2 - Test",
            "integrations": "Tanium Threat Response v2",
            "fromversion": "6.0.0"
        },
        {
            "playbookID": "Tanium Threat Response - Request File Download v2 - Test",
            "integrations": "Tanium Threat Response v2",
            "fromversion": "6.0.0"
        },
        {
            "playbookID": "IndicatorMaliciousRatioCalculation_test",
            "fromversion": "5.0.0"
        },
        {
            "playbookID": "MISPfeed Test",
            "fromversion": "5.5.0",
            "integrations": [
                "MISP Feed"
            ]
        },
        {
            "integrations": [
                "MISP Feed",
                "Demisto REST API"
            ],
            "playbookID": "Fetch Indicators Test",
            "fromversion": "6.0.0",
            "is_mockable": false,
            "instance_names": "MISP_feed_instance",
            "timeout": 2400
        },
        {
            "integrations": [
                "CrowdStrike Indicator Feed",
                "Demisto REST API"
            ],
            "playbookID": "Fetch Indicators Test",
            "fromversion": "6.0.0",
            "is_mockable": false,
            "instance_names": "CrowdStrike_feed_instance",
            "timeout": 2400
        },
        {
            "playbookID": "Get Original Email - Microsoft Graph Mail - test",
            "fromversion": "6.1.0",
            "integrations": [
                "MicrosoftGraphMail"
            ],
            "instance_names": "ms_graph_mail_dev_no_oproxy"
        },
        {
            "playbookID": "Get Original Email - Gmail v2 - test",
            "fromversion": "6.1.0",
            "integrations": [
                "Gmail"
            ]
        },
        {
            "playbookID": "Get Original Email - EWS v2 - test",
            "fromversion": "6.1.0",
            "integrations": [
                "EWS v2"
            ],
            "instance_names": "ewv2_regular"
        },
        {
            "integrations": [
                "Demisto REST API"
            ],
            "playbookID": "GetTasksWithSections SetIRProcedures end to end test",
            "fromversion": "6.0.0"
        },
        {
            "integrations": "AzureDataExplorer",
            "playbookID": "playbook-AzureDataExplorer-Test",
            "fromversion": "6.0.0"
        },
        {
            "integrations": [
                "Demisto REST API"
            ],
            "playbookID": "TestDemistoRestAPI",
            "fromversion": "5.5.0"
        },
        {
            "scripts": [
                "SplunkShowAsset",
                "SplunkShowDrilldown",
                "SplunkShowIdentity"
            ],
            "playbookID": "SplunkShowEnrichment"
        },
        {
            "integrations": "MalwareBazaar",
            "playbookID": "MalwareBazaar_Test",
            "fromversion": "6.0.0",
            "memory_threshold": 90
        },
        {
            "integrations": "OpsGenieV3",
            "playbookID": "OpsGenieV3TestPlaybook",
            "fromversion": "6.2.0"
        },
        {
            "playbookID": "test_AssignToNextShiftOOO",
            "fromversion": "5.5.0"
        },
        {
            "playbookID": "JsonToTable - Test Playbook",
            "fromversion": "5.5.0"
        },
        {
            "integrations": [
                "RemoteAccess v2"
            ],
            "playbookID": "RemoteAccessTest",
            "fromversion": "6.0.0"
        },
        {
            "playbookID": "AzureRiskyUsers",
            "fromversion": "6.0.0",
            "integrations": "AzureRiskyUsers",
            "instance_names": "AzureRiskyUsers_Device_Code_Flow"
        },
        {
            "playbookID": "AzureRiskyUsers",
            "fromversion": "6.0.0",
            "integrations": "AzureRiskyUsers",
            "instance_names": "AzureRiskyUsers_Client_Credentials_Flow"
        },
        {
            "playbookID": "playbook-AzureKeyVault-Test",
            "fromversion": "6.0.0",
            "integrations": "AzureKeyVault"
        },
        {
            "integrations": "KafkaV3",
            "playbookID": "KafkaV3 Test"
        },
        {
            "playbookID": "FormatURL-Test"
        },
        {
            "playbookID": "IPToHost - Test"
        },
        {
            "playbookID": "NetskopeAPIv1 Test",
            "integrations": "NetskopeAPIv1"
        },
        {
            "playbookID": "Grafana-Test",
            "fromversion": "6.0.0",
            "integrations": [
                "Grafana",
                "Demisto REST API"
            ],
            "is_mockable": false,
            "timeout": 2400
        },
        {
            "integrations": "McAfee ePO v2",
            "playbookID": "McAfee ePO v2 Test"
        },
        {
            "playbookID": "Dedup - Generic v3",
            "fromversion": "5.5.0"
        },
        {
            "playbookID": "DBotPredictURLPhishing_test",
            "integrations": [
                "Whois",
                "Rasterize"
            ],
            "memory_threshold": 150
        },
        {
            "playbookID": "DBotUpdateLogoURLPhishing_test"
        },
        {
            "playbookID": "TAXII2 Server Performance Test",
            "instance_names": "taxii2server",
            "integrations": [
                "TAXII2 Server",
                "Create-Mock-Feed-Relationships"
            ],
            "fromversion": "6.2.0",
            "timeout": 6000,
            "memory_threshold": 900,
            "pid_threshold": 12,
            "is_mockable": false
        },
        {
            "playbookID": "TAXII2 Indicator Performance Test",
            "fromversion": "6.1.0"
        },
        {
            "playbookID": "TAXII2 Performance Test - Concurrency",
            "fromversion": "6.1.0"
        },
        {
            "integrations": "FortiSIEMV2",
            "playbookID": "playbook-FortiSIEMV2_Test",
            "fromversion": "6.0.0"
        },
        {
            "integrations": "Azure Firewall",
            "playbookID": "playbook-AzureFirewall_Test",
            "fromversion": "6.2.0"
        },
        {
            "playbookID": "HttpV2-test",
            "fromversion": "6.5.0",
            "scripts": [
                "HttpV2"
            ],
            "has_api": true
        },
        {
            "integrations": [
                "GoogleSheets",
                "GoogleDrive"
            ],
            "playbookID": "GoogleSheets-Test",
            "fromversion": "6.1.0"
        },
        {
            "integrations": "CloudflareWAF",
            "playbookID": "playbook-TestCloudflareWAFPlaybook_Test",
            "fromversion": "6.2.0"
        },
        {
            "scripts": "CheckIfSubdomain",
            "playbookID": "CheckIfSubdomain_Test",
            "fromversion": "6.0.0"
        },
        {
            "scripts": "CIDRBiggerThanPrefix",
            "playbookID": "CIDRBiggerThanPrefix_Test",
            "fromversion": "6.0.0"
        },
        {
            "integrations": [
                "ForescoutEyeInspect"
            ],
            "playbookID": "playbook-ForescoutEyeInspect_Test",
            "fromversion": "6.1.0"
        },
        {
            "playbookID": "playbook-BmcITSM-Test",
            "fromversion": "6.2.0",
            "integrations": "BmcITSM"
        },
        {
            "integrations": "CheckPointSandBlast",
            "playbookID": "playbook-CheckPointSandBlast_Test",
            "fromversion": "6.2.0"
        },
        {
            "integrations": "Arkime",
            "playbookID": "Arkime Test playbook",
            "fromversion": "6.2.0",
            "memory_threshold": 95
        },
        {
            "integrations": "Cortex Attack Surface Management",
            "playbookID": "CortexAttackSurfaceManagement_Test"
        },
        {
            "integrations": "checkpointdome9",
            "playbookID": "Dome9",
            "fromversion": "6.2.0"
        },
        {
            "integrations": "Skyhigh Security",
            "playbookID": "Skyhigh Security Test Play Book",
            "fromversion": "6.5.0"
        },
        {
            "integrations": "Secneurx Analysis",
            "playbookID": "Detonate File - SecneurX Analysis - Test",
            "fromversion": "6.2.0"
        },
        {
            "integrations": "Secneurx Analysis",
            "playbookID": "Detonate URL - SecneurX Anlaysis - Test",
            "fromversion": "6.2.0"
        },
        {
            "playbookID": "PAN-OS Create Or Edit Rule Test",
            "fromversion": "6.1.0",
            "integrations": [
                "Panorama"
            ]
        },
        {
            "playbookID": "GridFieldSetup_test"
        },
        {
            "integrations": "Aha",
            "playbookID": "AHA_TestPlaybook",
            "fromversion": "6.5.0"
        },
        {
            "playbookID": "VerifyCIDR-Test"
        },
        {
<<<<<<< HEAD
            "integrations": "CiscoESA",
            "playbookID": "CiscoESA",
            "fromversion": "6.2.0"
=======
            "integrations": "JoeSecurityV2",
            "fromversion": "6.2.0",
            "playbookID": "testplaybook- JoeSecuirtyV2"
>>>>>>> f4820938
        }
    ],
    "skipped_tests": {
        "playbook-CheckPointSandBlast_Test" : "Checkpoint playbook no license",
        "playbook-BmcITSM-Test" : "issue with license CIAC-3776",
        "Panorama Query Logs - Test": "issues with firewall environment configuration - CIAC-3459",
        "PAN-OS Create Or Edit Rule Test": "this test should run only when running palo_alto_panorama_test_pb and not on its own",
        "palo_alto_firewall_test_pb": "issues with firewall environment configuration - CIAC-3459",
        "PAN-OS - Block IP and URL - External Dynamic List v2 Test": "uses deprecated integration, un-skip when playbook is updated",
        "Test - CrowdStrike Falcon": "to merge https://github.com/demisto/content/pull/19250",
        "MISP V2 Test": "The integration is deprecated as we released MISP V3",
        "Github IAM - Test Playbook": "Issue 32383",
        "O365-SecurityAndCompliance-ContextResults-Test": "Issue 38900",
        "Calculate Severity - Standard - Test": "Issue 32715",
        "Calculate Severity - Generic v2 - Test": "Issue 32716",
        "Workday - Test": "No credentials Issue 29595",
        "Tidy - Test": "Will run it manually.",
        "Protectwise-Test": "Issue 28168",
        "TestDedupIncidentsPlaybook": "Issue 24344",
        "Endpoint data collection test": "Uses a deprecated playbook called Endpoint data collection",
        "Prisma_Access_Egress_IP_Feed-Test": "unskip after we will get Prisma Access instance - Issue 27112",
        "Prisma_Access-Test": "unskip after we will get Prisma Access instance - Issue 27112",
        "Symantec Deepsight Test": "Issue 22971",
        "TestProofpointFeed": "Issue 22229",
        "Symantec Data Loss Prevention - Test": "Issue 20134",
        "NetWitness Endpoint Test": "Issue 19878",
        "InfoArmorVigilanteATITest": "Test issue 17358",
        "ArcSight Logger test": "Issue 19117",
        "3da2e31b-f114-4d7f-8702-117f3b498de9": "Issue 19837",
        "d66e5f86-e045-403f-819e-5058aa603c32": "pr 3220",
        "IntSights Mssp Test": "Issue #16351",
        "fd93f620-9a2d-4fb6-85d1-151a6a72e46d": "Issue 19854",
        "Test Playbook TrendMicroDDA": "Issue 16501",
        "ssdeepreputationtest": "Issue #20953",
        "C2sec-Test": "Issue #21633",
        "ThreatConnect v2 - Test": "Issue 26782",
        "Email Address Enrichment - Generic v2.1 - Test": "Issue 26785",
        "Tanium v2 - Test": "Issue 26822",
        "Fidelis Elevate Network": "Issue 26453",
        "Cortex XDR - IOC - Test": "Issue 37957",
        "PAN-OS Query Logs For Indicators Test": "Issue 28753",
        "TCPUtils-Test": "Issue 29677",
        "Polygon-Test": "Issue 29060",
        "AttackIQ - Test": "Issue 29774",
        "Azure Compute - Test": "Issue 28056",
        "forcepoint test": "Issue 28043",
        "Test-VulnDB": "Issue 30875",
        "Malware Domain List Active IPs Feed Test": "Issue 30878",
        "CuckooTest": "Issue 25601",
        "PhishlabsIOC_DRP-Test": "Issue 29589",
        "Carbon Black Live Response Test": "Issue 28237",
        "FeedThreatConnect-Test": "Issue 32317",
        "Palo_Alto_Networks_Enterprise_DLP - Test": "Issue 32568",
        "JoeSecurityTestDetonation": "Issue 25650",
        "JoeSecurityTestPlaybook": "Issue 25649",
        "Phishing - Core - Test - Incident Starter": "Issue 26784",
        "Phishing - Core - Test - Actual Incident": "Issue 45227",
        "Phishing v2 - Test - Incident Starter": "Issue 46660",
        "Test Playbook McAfee ATD": "Issue 33409",
        "Detonate Remote File From URL -McAfee-ATD - Test": "Issue 33407",
        "Test Playbook McAfee ATD Upload File": "Issue 33408",
        "Trend Micro Apex - Test": "Issue 27280",
        "Microsoft Defender - ATP - Indicators Test": "Issue 29279",
        "Test-BPA": "Issue 28406",
        "Test-BPA_Integration": "Issue 28236",
        "TestTOPdeskPlaybook": "Issue 35412",
        "PAN-OS EDL Setup v3 Test": "Issue 35386",
        "GmailTest": "Issue 27057",
        "get_file_sample_by_hash_-_cylance_protect_-_test": "Issue 28823",
        "Carbon Black Enterprise EDR Test": "Issue 29775",
        "VirusTotal (API v3) Detonate Test": "Issue 36004",
        "FailedInstances - Test": "Issue 33218",
        "PAN-OS DAG Configuration Test": "Issue 19205",
        "get_original_email_-_ews-_test": "Issue 27571",
        "Trend Micro Deep Security - Test": "outsourced",
        "Microsoft Teams - Test": "Issue 38263",
        "EWS Extension: Powershell Online V2 Test": "Issue 39008",
        "O365 - EWS - Extension - Test": "Issue 39008",
        "Majestic Million Test Playbook": "Issue 30931",
        "iDefense_v2_Test": "Issue 40126",
        "Feed iDefense Test": "Issue 34035",
        "McAfee ESM v2 - Test v11.1.3": "Issue 43825",
        "McAfee ESM v2 (v11.3) - Test" : "Jira ticket CRTX-65370",
        "McAfee ESM Watchlists - Test v11.3": "Jira ticket CRTX-65370",
        "MicrosoftGraphMail-Test_prod": "Issue 40125",
        "MicrosoftGraphMail-Test": "Issue CIAC-4222",
        "MicrosoftGraphMail-Test_dev": "Issue CIAC-4223",
        "MicrosoftGraphMail-Test_dev_no_oproxy": "Issue CIAC-512",
        "Detonate URL - WildFire v2.1 - Test": "Issue 40834",
        "Domain Enrichment - Generic v2 - Test": "Issue 40862",
        "TestIPQualityScorePlaybook": "Issue 40915",
        "VerifyOOBV2Predictions-Test": "Issue 37947",
        "Infoblox Test": "Issue 25651",
        "AutoFocusTagsFeed-test": "shares API quota with the other test",
        "Carbon Black Edr - Test": "Jira ticket XDR-43185",
        "Phishing v2 - Test - Actual Incident": "Issue 41322",
        "carbonBlackEndpointStandardTestPlaybook": "Issue 36936",
        "test_Qradar_v2": "the integration is deprecated as we released Qradar V3",
        "XsoarPowershellTesting-Test": "Issue 32689",
        "MicrosoftManagementActivity - Test": "Issue 43922",
        "Google-Vault-Generic-Test": "Issue 24347",
        "Google_Vault-Search_And_Display_Results_test": "Issue 24348",
        "Tenable.io Scan Test": "Issue 26728",
        "Zscaler Test": "Issue 40157, API subscription currently Expired",
        "Cisco Firepower - Test": "Issue 32412",
        "cisco-ise-test-playbook": "Issue 44351",
        "GuardiCoreV2-Test": "Issue 43822",
        "ExtractAttackPattern-Test": "Issue 44095",
        "EWS_O365_test": "Issue 25605",
        "Cherwell - test": "Issue 26780",
        "Cherwell Example Scripts - test": "Issue 27107",
        "Endpoint Malware Investigation - Generic - Test": "Issue 44779",
        "Mimecast test": "Issue 26906",
        "AutoFocus V2 test": "Issue 26464",
        "SplunkPy_KV_commands_default_handler": "Issue 41419",
        "LogRhythm REST test": "Issue 40654",
        "Process Email - Generic - Test - Actual Incident": "Issue 45227",
        "Jira-v2-Test": "Issue 33313",
        "Tanium Threat Response V2 Test": "Issue 44201",
        "Tanium Threat Response Test": "Issue CRTX-58729",
        "Tanium Threat Response - Create Connection v2 - Test": "Issue CRTX-58729",
        "AzureADTest": "Issue 40131",
        "Autoextract - Test": "Issue 45293",
        "LogRhythm-Test-Playbook": "Issue 27164",
        "GSuiteAdmin-Test": "Issue 34784",
        "Microsoft_365_Defender-Test": "Issue 39390",
        "Tanium Threat Response - Request File Download v2 - Test": "Issue 46326",
        "test_AssignToNextShiftOOO": "Issue 44198",
        "EWS_O365_send_mail_test": "Issue 44200",
        "Cisco Umbrella Test": "Issue 24338",
        "Unit42 Intel Objects Feed - Test": "Issue 44100",
        "Fetch Indicators Test": "Issue 45490",
        "FormattedDateToEpochTest": "Issue 26724",
        "CrowdstrikeFalconSandbox2 Test": "Issue 46845",
        "Test ADGetUser Fails with no instances 'Active Directory Query' (old version)": "Issue 44543",
        "CarbonBlackLiveResponseCloud-Test": "Issue 39282",
        "Panorama Best Practise - Test": "Issue 43826",
        "JsonToTable - Test Playbook": "Issue 44302",
        "Recorded Future Test": "Issue 26741",
        "Git_Integration-Test": "Issue 37800",
        "RecordedFutureFeed - Test": "Issue 43923",
        "RedLockTest": "Issue 24600",
        "SymantecEndpointProtection_Test": "Issue 30157",
        "RSANetWitnessv115-Test": "Issue XDRSUP-12553",
        "TestCloudflareWAFPlaybook": "No instance",
        "DBot Build Phishing Classifier Test - Multiple Algorithms": "Issue 48350",
        "Elasticsearch_v2_test-v8": "CRTX-61980",
        "Carbon Black Enterprise Protection V2 Test": "No credentials",
        "TruSTAR v2-Test": "No credentials",
        "Process Email - Generic - Test - Incident Starter": "Issue CIAC-4161",
        "AD v2 - debug-mode": "No credentials",
        "CortexAttackSurfaceManagement_Test": "No instance - issue CRTX-65449"
    },
    "skipped_integrations": {
        "AbuseIPDB": "License expired",
        "checkpointdome9": "No license",
        "_comment1": "~~~ NO INSTANCE ~~~",
        "FortiSIEMV2": "No instance",
        "Azure Firewall": "No instance",
        "Vertica": "No insance issue 45719",
        "Ipstack": "Usage limit reached (Issue 38063)",
        "AnsibleAlibabaCloud": "No instance - issue 40447",
        "AnsibleAzure": "No instance - issue 40447",
        "AnsibleCiscoIOS": "No instance - issue 40447",
        "AnsibleCiscoNXOS": "No instance - issue 40447",
        "AnsibleHCloud": "No instance - issue 40447",
        "AnsibleKubernetes": "No instance - issue 40447",
        "AnsibleACME": "No instance - issue 40447",
        "AnsibleDNS": "No instance - issue 40447",
        "AnsibleLinux": "No instance - issue 40447",
        "AnsibleOpenSSL": "No instance - issue 40447",
        "AnsibleMicrosoftWindows": "No instance - issue 40447",
        "AnsibleVMware": "No instance - issue 40447",
        "SolarWinds": "No instance - developed by Crest",
        "Atlassian Confluence Cloud": "No instance - developed by Crest",
        "SOCRadarIncidents": "No instance - developed by partner",
        "SOCRadarThreatFusion": "No instance - developed by partner",
        "NetskopeAPIv1": "No instance - developed by Qmasters",
        "trustwave secure email gateway": "No instance - developed by Qmasters",
        "Azure Storage Table": "No instance - developed by Qmasters",
        "Azure Storage Queue": "No instance - developed by Qmasters",
        "Azure Storage FileShare": "No instance - developed by Qmasters",
        "Azure Storage Container": "No instance - developed by Qmasters",
        "VMware Workspace ONE UEM (AirWatch MDM)": "No instance - developed by crest",
        "ServiceDeskPlus (On-Premise)": "No instance",
        "Forcepoint": "instance issues. Issue 28043",
        "ZeroFox": "Issue 29284",
        "Symantec Management Center": "Issue 23960",
        "Fidelis Elevate Network": "Issue 26453",
        "ArcSight Logger": "Issue 19117",
        "Sophos Central": "No instance",
        "MxToolBox": "No instance",
        "Prisma Access": "Instance will be provided soon by Lior and Prasen - Issue 27112",
        "AlphaSOC Network Behavior Analytics": "No instance",
        "IsItPhishing": "No instance",
        "Verodin": "No instance",
        "EasyVista": "No instance",
        "Pipl": "No instance",
        "Moloch": "No instance",
        "Twilio": "No instance",
        "Zendesk": "No instance",
        "GuardiCore": "No instance",
        "Nessus": "No instance",
        "Cisco CloudLock": "No instance",
        "Vectra v2": "No instance",
        "GoogleCloudSCC": "No instance, outsourced",
        "FortiGate": "License expired, and not going to get one (issue 14723)",
        "Attivo Botsink": "no instance, not going to get it",
        "AWS Sagemaker": "License expired, and probably not going to get it",
        "Symantec MSS": "No instance, probably not going to get it (issue 15513)",
        "FireEye ETP": "No instance",
        "Proofpoint TAP v2": "No instance",
        "remedy_sr_beta": "No instance",
        "fireeye": "Issue 19839",
        "Remedy On-Demand": "Issue 19835",
        "Check Point": "Issue 18643",
        "CheckPointFirewall_v2": "Issue 18643",
        "CTIX v3": "No instance - developed by partner",
        "Jask": "Issue 18879",
        "vmray": "Issue 18752",
        "SCADAfence CNM": "Issue 18376",
        "ArcSight ESM v2": "Issue #18328",
        "AlienVault USM Anywhere": "Issue #18273",
        "Dell Secureworks": "No instance",
        "Service Manager": "Expired license",
        "carbonblackprotection": "License expired",
        "icebrg": "Issue 14312",
        "Freshdesk": "Trial account expired",
        "Threat Grid": "Issue 16197",
        "Kafka V2": "Can not connect to instance from remote",
        "KafkaV3": "Can not connect to instance from remote",
        "Check Point Sandblast": "Issue 15948",
        "Remedy AR": "getting 'Not Found' in test button",
        "Salesforce": "Issue 15901",
        "ANYRUN": "No instance",
        "SecneurX Analysis": "No Instance",
        "Snowflake": "Looks like account expired, needs looking into",
        "Cisco Spark": "Issue 18940",
        "Phish.AI": "Issue 17291",
        "MaxMind GeoIP2": "Issue 18932.",
        "Exabeam": "Issue 19371",
        "Ivanti Heat": "Issue 26259",
        "AWS - Athena - Beta": "Issue 19834",
        "SNDBOX": "Issue 28826",
        "Workday": "License expired Issue: 29595",
        "FireEyeFeed": "License expired Issue: 31838",
        "Akamai WAF": "Issue 32318",
        "FraudWatch": "Issue 34299",
        "Cisco Stealthwatch": "No instance - developed by Qmasters",
        "AzureKeyVault": "No instance - developed by Qmasters",
        "Armis": "No instance - developed by SOAR Experts",
        "_comment2": "~~~ UNSTABLE ~~~",
        "Tenable.sc": "unstable instance",
        "ThreatConnect v2": "unstable instance",
        "_comment3": "~~~ QUOTA ISSUES ~~~",
        "Lastline": "issue 20323",
        "Google Resource Manager": "Cannot create projects because have reached allowed quota.",
        "Looker": "Warehouse 'DEMO_WH' cannot be resumed because resource monitor 'LIMITER' has exceeded its quota.",
        "_comment4": "~~~ OTHER ~~~",
        "Anomali ThreatStream v2": "Will be deprecated soon.",
        "Anomali ThreatStream": "Will be deprecated soon.",
        "AlienVault OTX TAXII Feed": "Issue 29197",
        "EclecticIQ Platform": "Issue 8821",
        "Forescout": "Can only be run from within PANW network. Look in keeper for - Demisto in the LAB",
        "ForescoutEyeInspect": "No instance - developed by Qmasters",
        "FortiManager": "Can only be run within PANW network",
        "HelloWorldSimple": "This is just an example integration - no need for test",
        "TestHelloWorldPlaybook": "This is just an example integration - no need for test",
        "AttackIQFireDrill": "License issues #29774",
        "SentinelOne V2": "License expired issue #24933",
        "LogRhythm": "The integration is deprecated"
    },
    "nightly_integrations": [
    ],
    "nightly_packs": [
        "CommonScripts",
        "CommonPlaybooks",
        "rasterize",
        "Phishing",
        "Base",
        "Active_Directory_Query",
        "EWS",
        "DefaultPlaybook",
        "DemistoRESTAPI",
        "Palo_Alto_Networks_WildFire",
        "ipinfo",
        "Whois",
        "AutoFocus",
        "ImageOCR",
        "SplunkPy",
        "MailSenderNew",
        "EWSMailSender",
        "ServiceNow",
        "CortexXDR",
        "PAN-OS",
        "QRadar",
        "PhishTank",
        "OpenPhish",
        "AbuseDB",
        "CrowdStrikeFalcon",
        "XForceExchange",
        "AlienVault_OTX",
        "MicrosoftGraphMail",
        "MISP",
        "Threat_Crowd",
        "Slack",
        "CrowdStrikeFalconX",
        "FeedMitreAttackv2",
        "URLHaus",
        "MicrosoftDefenderAdvancedThreatProtection",
        "CVESearch",
        "CrowdStrikeIntel",
        "Shodan",
        "MailListener",
        "FeedOffice365",
        "GenericSQL",
        "PANWComprehensiveInvestigation",
        "CortexDataLake",
        "PrismaCloud",
        "FeedAWS",
        "AzureSecurityCenter",
        "PrismaCloudCompute",
        "ExpanseV2",
        "PrismaSaasSecurity",
        "PaloAltoNetworks_IoT"
    ],
    "unmockable_integrations": {
        "NetscoutArborSightline": "Uses timestamp",
        "Cylance Protect v2": "uses time-based JWT token",
        "EwsExtension": "Powershell does not support proxy",
        "EWS Extension Online Powershell v2": "Powershell does not support proxy/ssl",
        "Office 365 Feed": "Client sends a unique uuid as first request of every run",
        "AzureWAF": "Has a command that sends parameters in the path",
        "HashiCorp Vault": "Has a command that sends parameters in the path",
        "urlscan.io": "Uses data that comes in the headers",
        "CloudConvert": "has a command that uploads a file (!cloudconvert-upload)",
        "Symantec Messaging Gateway": "Test playbook uses a random string",
        "AlienVault OTX TAXII Feed": "Client from 'cabby' package generates uuid4 in the request",
        "Generic Webhook": "Does not send HTTP traffic",
        "Microsoft Endpoint Configuration Manager": "Uses Microsoft winRM",
        "SecurityIntelligenceServicesFeed": "Need proxy configuration in server",
        "BPA": "Playbook using GenericPolling which is inconsistent",
        "XsoarPowershellTesting": "Integration which not use network.",
        "Mail Listener v2": "Integration has no proxy checkbox",
        "Cortex XDR - IOC": "'Cortex XDR - IOC - Test' is using also the fetch indicators which is not working in proxy mode",
        "SecurityAndCompliance": "Integration doesn't support proxy",
        "Cherwell": "Submits a file - tests that send files shouldn't be mocked. this problem was fixed but the test is not running anymore because the integration is skipped",
        "Maltiverse": "issue 24335",
        "ActiveMQ": "stomp sdk not supporting proxy.",
        "MITRE ATT&CK": "Using taxii2client package",
        "MongoDB": "Our instance not using SSL",
        "Cortex Data Lake": "Integration requires SSL",
        "Google Key Management Service": "The API requires an SSL secure connection to work.",
        "McAfee ESM-v10": "we have multiple instances with same test playbook, mock recording are per playbook so it keeps failing the playback step",
        "mysql": "Does not use http",
        "SlackV2": "Integration requires SSL",
        "SlackV3": "Integration requires SSL",
        "Whois": "Mocks does not support sockets",
        "Panorama": "Exception: Proxy process took to long to go up. https://circleci.com/gh/demisto/content/24826",
        "Image OCR": "Does not perform network traffic",
        "Server Message Block (SMB) v2": "Does not perform http communication",
        "Active Directory Query v2": "Does not perform http communication",
        "dnstwist": "Does not perform http communication",
        "Generic SQL": "Does not perform http communication",
        "PagerDuty v2": "Integration requires SSL",
        "TCPIPUtils": "Integration requires SSL",
        "Luminate": "Integration has no proxy checkbox",
        "Shodan": "Integration has no proxy checkbox",
        "Google BigQuery": "Integration has no proxy checkbox",
        "ReversingLabs A1000": "Checking",
        "Check Point": "Checking",
        "okta": "Test Module failing, suspect it requires SSL",
        "Okta v2": "dynamic test, need to revisit and better avoid conflicts",
        "Awake Security": "Checking",
        "ArcSight ESM v2": "Checking",
        "Phish.AI": "Checking",
        "VMware": "PyVim (SmartConnect class) does not support proxy",
        "Intezer": "Nightly - Checking",
        "ProtectWise": "Nightly - Checking",
        "google-vault": "Nightly - Checking",
        "McAfee NSM": "Nightly - Checking",
        "Forcepoint": "Nightly - Checking",
        "palo_alto_firewall": "Need to check test module",
        "Signal Sciences WAF": "error with certificate",
        "google": "'unsecure' parameter not working",
        "EWS Mail Sender": "Inconsistent test (playback fails, record succeeds)",
        "ReversingLabs Titanium Cloud": "No Unsecure checkbox. proxy trying to connect when disabled.",
        "Recorded Future": "might be dynamic test",
        "AlphaSOC Wisdom": "Test module issue",
        "RedLock": "SSL Issues",
        "Microsoft Graph User": "Test direct access to oproxy",
        "Azure Security Center v2": "Test direct access to oproxy",
        "Azure Compute v2": "Test direct access to oproxy",
        "AWS - CloudWatchLogs": "Issue 20958",
        "AWS - Athena - Beta": "Issue 24926",
        "AWS - CloudTrail": "Issue 24926",
        "AWS - Lambda": "Issue 24926",
        "AWS - IAM": "Issue 24926",
        "AWS Sagemaker": "Issue 24926",
        "Gmail Single User": "googleclient sdk has time based challenge exchange",
        "Gmail": "googleclient sdk has time based challenge exchange",
        "GSuiteAdmin": "googleclient sdk has time based challenge exchange",
        "GSuiteAuditor": "googleclient sdk has time based challenge exchange",
        "GoogleCloudTranslate": "google translate sdk does not support proxy",
        "Google Chronicle Backstory": "SDK",
        "Google Vision AI": "SDK",
        "Google Cloud Compute": "googleclient sdk has time based challenge exchange",
        "Google Cloud Functions": "googleclient sdk has time based challenge exchange",
        "GoogleDocs": "googleclient sdk has time based challenge exchange",
        "GooglePubSub": "googleclient sdk has time based challenge exchange",
        "Google Resource Manager": "googleclient sdk has time based challenge exchange",
        "Google Cloud Storage": "SDK",
        "GoogleCalendar": "googleclient sdk has time based challenge exchange",
        "G Suite Security Alert Center": "googleclient sdk has time based challenge exchange",
        "GoogleDrive": "googleclient sdk has time based challenge exchange",
        "Syslog Sender": "syslog",
        "syslog": "syslog",
        "MongoDB Log": "Our instance not using SSL",
        "MongoDB Key Value Store": "Our instance not using SSL",
        "Zoom": "Uses dynamic token",
        "GoogleKubernetesEngine": "SDK",
        "TAXIIFeed": "Cannot use proxy",
        "EWSO365": "oproxy dependent",
        "MISP V2": "Cleanup process isn't performed as expected.",
        "MISP V3": "Cleanup process isn't performed as expected.",
        "Azure Network Security Groups": "Has a command that sends parameters in the path",
        "GitHub": "Cannot use proxy",
        "LogRhythm": "Cannot use proxy",
        "Create-Mock-Feed-Relationships": "recording is redundant for this integration",
        "RSA Archer v2": "cannot connect to proxy",
        "Anomali ThreatStream v3": "recording is not working",
        "LogRhythmRest V2": "Submits a file - tests that send files shouldn't be mocked.",
        "Cortex XDR - IR": "internal product, no need to mock"
    },
    "parallel_integrations": [
        "AWS - ACM",
        "AWS - EC2",
        "AWS - Security Hub",
        "AWS Feed",
        "AlienVault OTX TAXII Feed",
        "AlienVault Reputation Feed",
        "Amazon DynamoDB",
        "AutoFocus Feed",
        "AzureFeed",
        "Bambenek Consulting Feed",
        "Blocklist_de Feed",
        "BruteForceBlocker Feed",
        "CSVFeed",
        "CVE Search v2",
        "CheckPhish",
        "Cloudflare Feed",
        "Cofense Feed",
        "Cortex Data Lake",
        "Create-Mock-Feed-Relationships",
        "CreateIncidents",
        "CrowdStrike Falcon X",
        "Cryptocurrency",
        "DShield Feed",
        "Demisto REST API",
        "EDL",
        "EWS Mail Sender",
        "ElasticsearchFeed",
        "Fastly Feed",
        "Feodo Tracker IP Blocklist Feed",
        "HelloWorld",
        "Image OCR",
        "JSON Feed",
        "Lastline v2",
        "LogRhythmRest",
        "MITRE ATT&CK",
        "Mail Listener v2",
        "Malware Domain List Active IPs Feed",
        "McAfee DXL",
        "Microsoft Intune Feed",
        "Office 365 Feed",
        "Plain Text Feed",
        "Prisma Access Egress IP feed",
        "ProofpointFeed",
        "Rasterize",
        "Recorded Future Feed",
        "SNDBOX",
        "SpamhausFeed",
        "TAXII2 Server",
        "TAXIIFeed",
        "Tanium",
        "VirusTotal (API v3)",
        "VulnDB",
        "Whois",
        "abuse.ch SSL Blacklist Feed",
        "ipinfo",
        "ipinfo_v2",
        "syslog"
    ],
    "private_tests": [
        "HelloWorldPremium_Scan-Test",
        "HelloWorldPremium-Test"
    ],
    "docker_thresholds": {
        "_comment": "Add here docker images which are specific to an integration and require a non-default threshold (such as rasterize or ews). That way there is no need to define this multiple times. You can specify full image name with version or without.",
        "images": {
            "demisto/chromium": {
                "pid_threshold": 11
            },
            "demisto/py-ews:2.0": {
                "memory_threshold": 150
            },
            "demisto/pymisp:1.0.0.52": {
                "memory_threshold": 150
            },
            "demisto/pytan": {
                "pid_threshold": 11
            },
            "demisto/google-k8s-engine:1.0.0.9467": {
                "pid_threshold": 11
            },
            "demisto/threatconnect-tcex": {
                "pid_threshold": 11
            },
            "demisto/taxii2": {
                "pid_threshold": 11
            },
            "demisto/pwsh-infocyte": {
                "pid_threshold": 24,
                "memory_threshold": 140
            },
            "demisto/pwsh-exchange": {
                "pid_threshold": 24,
                "memory_threshold": 140
            },
            "demisto/powershell": {
                "pid_threshold": 24,
                "memory_threshold": 140
            },
            "demisto/powershell-ubuntu": {
                "pid_threshold": 45,
                "memory_threshold": 250
            },
            "demisto/boto3": {
                "memory_threshold": 90
            },
            "demisto/flask-nginx": {
                "pid_threshold": 11
            },
            "demisto/py3-tools": {
                "memory_threshold": 105
            },
            "demisto/googleapi-python3": {
                "memory_threshold": 200
            },
            "demisto/python3:3.10.4.29342": {
                "memory_threshold": 85
            }
        }
    },
    "test_marketplacev2": [
        "Sanity Test - Playbook with Unmockable Whois Integration"
    ]
}<|MERGE_RESOLUTION|>--- conflicted
+++ resolved
@@ -5206,15 +5206,14 @@
             "playbookID": "VerifyCIDR-Test"
         },
         {
-<<<<<<< HEAD
             "integrations": "CiscoESA",
             "playbookID": "CiscoESA",
             "fromversion": "6.2.0"
-=======
+        },
+        {
             "integrations": "JoeSecurityV2",
             "fromversion": "6.2.0",
             "playbookID": "testplaybook- JoeSecuirtyV2"
->>>>>>> f4820938
         }
     ],
     "skipped_tests": {
