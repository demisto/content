{
    "testTimeout": 160,
    "testInterval": 20,
    "tests": [
        {
            "integrations": "Intezer",
            "playbookID": "Intezer Testing"
        },
        {
            "integrations": "FalconIntel",
            "playbookID": "CrowdStrike Falcon Intel v2"
        },
        {
            "integrations": [{
                "name": "Mail Sender (New)"
            },{
                "name": "google",
                "byoi": false
            }],
            "playbookID": "Mail Sender (New) Test"
        },
        {
            "playbookID": "buildewsquery_test"
        },
        {
            "integrations": "Rapid7 Nexpose",
            "playbookID": "nexpose_test"
        },
        {
            "integrations": "EWS Mail Sender",
            "playbookID": "EWS Mail Sender Test"
        },
        {
            "playbookID": "decodemimeheader_-_test"
        },
        {
            "integrations": "CVE Search",
            "playbookID": "cve_enrichment_-_generic_-_test"
        },
        {
            "playbookID": "test_url_regex"
        },
        {
            "integrations": "Skyformation",
            "playbookID": "TestSkyformation"
        },
        {
            "integrations": "okta",
            "playbookID": "okta_test_playbook",
            "timeout": 240
        },
        {
            "integrations": "RSA NetWitness Packets and Logs",
            "playbookID": "rsa_packets_and_logs_test"
        },
        {
            "playbookID": "Test filters & transformers scripts"
        },
        {
            "integrations": "Salesforce",
            "playbookID": "SalesforceTestPlaybook"
        },
        {
            "integrations": "McAfee ESM-v10",
            "playbookID": "McAfeeESMTest",
            "timeout": 500
        },
        {
            "integrations": "GoogleSafeBrowsing",
            "playbookID": "Google Safe Browsing Test",
            "timeout": 240
        },
        {
            "playbookID": "File Enrichment - Generic Test"
        },
        {
            "integrations": "EWS v2",
            "playbookID": "EWSv2_empty_attachment_test"
        },
        {
            "playbookID": "TestWordFileToIOC",
            "timeout": 300
        },
        {
            "integrations": "RedLock",
            "playbookID": "RedLockTest"
        },
        {
            "integrations": "Symantec Endpoint Protection",
            "playbookID": "sep_-_test_endpoint_search"
        },
        {
            "integrations": [
                "AlienVault OTX",
                "urlscan.io"
            ],
            "playbookID": "url_enrichment_-_generic_test",
            "timeout": 500
        },
        {
            "integrations": {
                "name": "carbonblackprotection",
                "byoi": false
            },
            "playbookID": "search_endpoints_by_hash_-_carbon_black_protection_-_test",
            "timeout": 500
        },
        {
            "playbookID": "process_email_-_generic_-_test",
            "timeout": 240
        },
        {
            "integrations": {
                "name": "carbonblack",
                "byoi": false
            },
            "playbookID": "search_endpoints_by_hash_-_carbon_black_response_-_test",
            "timeout": 500
        },
        {
            "integrations":"Cylance Protect",
            "playbookID": "get_file_sample_by_hash_-_cylance_protect_-_test",
            "timeout": 240
        },
        {
            "integrations": {
                "name": "carbonblack",
                "byoi": false
            },
            "playbookID": "get_file_sample_by_hash_-_carbon_black_enterprise_Response_-_test"
        },
        {
            "integrations": "ThreatExchange",
            "playbookID": "extract_indicators_-_generic_-_test",
            "timeout": 240
        },
        {
            "integrations": {
                "name": "activedir",
                "byoi": false
            },
            "playbookID": "account_enrichment_-_generic_test"
        },
        {
            "integrations": {
                "name": "carbonblack",
                "byoi": false
            },
            "playbookID": "block_endpoint_-_carbon_black_response_-_test"
        },
        {
            "integrations": "FalconHost",
            "playbookID": "search_endpoints_by_hash_-_crowdstrike_-_test",
            "timeout": 500
        },
        {
            "integrations": "FalconHost",
            "playbookID": "crowdstrike_endpoint_enrichment_-_test"
        },
        {
            "integrations": "AlienVault OTX",
            "playbookID": "ip_enrichment_generic_test"
        },
        {
            "integrations": "Cylance Protect",
            "playbookID": "endpoint_enrichment_-_generic_test"
        },
        {
            "playbookID": "ExposeIncidentOwner-Test"
        },
        {
            "integrations": "OpenPhish",
            "playbookID": "email_test"
        },
        {
            "integrations": [],
            "playbookID": "Test CommonServer"
        },
        {
            "integrations": "AlienVault OTX",
            "playbookID": "domain_enrichment_generic_test"
        },
        {
            "integrations": "PostgreSQL",
            "playbookID": "PostgreSQL Test"
        },
        {
            "integrations": {
                "name": "google",
                "byoi": false
            },
            "playbookID": "GsuiteTest"
        },
        {
            "integrations": "OpenPhish",
            "playbookID": "OpenPhish Test Playbook"
        },
        {
            "integrations": "RSA Archer",
            "playbookID": "Archer-Test-Playbook",
            "nightly": true
        },
        {
            "integrations": "ThreatExchange",
            "playbookID": "ThreatExchange-test"
        },
        {
            "integrations": "jira",
            "playbookID": "Jira-Test"
        },
        {
            "integrations": "ThreatConnect",
            "playbookID": "test-ThreatConnect"
        },
        {
            "integrations": "ipinfo",
            "playbookID": "IPInfoTest"
        },
        {
            "integrations": "jira",
            "playbookID": "VerifyHumanReadableFormat"
        },
        {
            "playbookID": "ExtractURL Test"
        },
        {
            "playbookID": "strings-test"
        },
        {
            "playbookID": "TestCommonPython"
        },
        {
            "playbookID": "TestFileCreateAndUpload"
        },
        {
            "playbookID": "TestIsValueInArray"
        },
        {
            "playbookID": "TestStringReplace"
        },
        {
            "playbookID": "TestHttpPlaybook"
        },
        {
            "integrations": "SplunkPy",
            "playbookID": "Splunk-Test"
        },
        {
            "integrations" : "McAfee NSM",
            "playbookID" : "McAfeeNSMTest",
            "timeout" : 400,
            "nightly": true
        },
        {
            "integrations": "PhishTank",
            "playbookID": "PhishTank Testing"
        },
        {
            "integrations": "McAfee Web Gateway",
            "playbookID": "McAfeeWebGatewayTest",
            "timeout" : 500
        },
        {
            "integrations": "TCPIPUtils",
            "playbookID": "TCPUtils-Test"
        },
        {
            "playbookID": "ProofpointDecodeURL-Test",
            "timeout": 300,
            "interval": 20
        },
        {
            "playbookID": "listExecutedCommands-Test"
        },
        {
            "integrations": "Service Manager",
            "playbookID": "TestHPServiceManager",
            "timeout": 400
        },
        {
            "playbookID": "LanguageDetect-Test",
            "timeout": 300
        },
        {
            "integrations": "Forcepoint",
            "playbookID": "forcepoint test",
            "timeout": 500,
            "nightly": true
        },
        {
            "playbookID": "GeneratePassword-Test"
        },
        {
            "playbookID": "ZipFile-Test"
        },
        {
            "playbookID": "ExtractDomainTest"
        },
        {
            "playbookID": "Detonate File - Generic Test",
            "timeout": 500
        },
        {
            "playbookID": "Test-IsMaliciousIndicatorFound"
        },
        {
            "playbookID": "TestExtractHTMLTables"
        },
        {
            "playbookID": "TestSafeBreach",
            "integrations": "SafeBreach"
        },
        {
            "integrations": "Symantec Messaging Gateway",
            "playbookID": "Symantec Messaging Gateway Test"
        },
        {
            "integrations": "VxStream",
            "playbookID": "VxStream Test"
        },
        {
            "integrations": "Preempt",
            "playbookID": "Preempt Test"
        },
        {
            "integrations": "urlscan.io",
            "playbookID": "urlscan_malicious_Test"
        },
        {
            "integrations": "EWS v2",
            "playbookID": "pyEWS_Test"
        },
        {

            "integrations": "Netskope",
            "playbookID": "Netskope Test"
        },
        {
            "integrations": "Cylance Protect v2",
            "playbookID": "Cylance Protect v2 Test"
        },
        {
            "integrations": "ReversingLabs Titanium Cloud",
            "playbookID": "ReversingLabsTCTest"
        },
        {
            "integrations": "ReversingLabs A1000",
            "playbookID": "ReversingLabsA1000Test"
        },
        {
            "integrations": "Demisto Lock",
            "playbookID": "DemistoLockTest"
        },
        {
            "playbookID": "test-domain-indicator"
        },
        {
            "integrations": "RedLock",
            "playbookID": "RedLockTest"
        },
        {
            "integrations": "Cybereason",
            "playbookID": "Cybereason Test"
        },
        {
            "integrations": "Tanium",
            "playbookID": "Tanium Demo Playbook",
            "nightly": true,
            "timeout": 1200
        },
        {
            "integrations": "Recorded Future",
            "playbookID": "Recorded Future Test",
            "nightly": true
        }
    ],
    "skipped": [
        {
            "integrations": "VMware",
            "playbookID": "VMWare Test"
        },
        {
            "integrations": "Anomali ThreatStream",
            "playbookID": "Anomali_ThreatStream_Test"
        },
        {

            "integrations": "Farsight DNSDB",
            "playbookID": "DNSDBTest"
        },
        {
            "integrations": {
                "name": "carbonblack-v2",
                "byoi": true
            },
            "playbookID": "CarbonBlackResponseTest"
        },
        {
            "integrations": "Cisco Umbrella Investigate",
            "playbookID": "Cisco-Umbrella-Test"
        },
        {
            "integrations": "icebrg",
            "playbookID": "Icebrg Test",
            "timeout" : 500
        },
        {
            "integrations": "Symantec MSS",
            "playbookID": "SymantecMSSTest"
        },
        {
            "integrations": "Joe Security",
            "playbookID": "JoeSecurityTestPlaybook",
            "timeout": 500
        },
        {
            "playbookID": "TestParseCSV"
        },
        {
            "integrations": [
                "AlienVault OTX",
                {
                    "name": "activedir",
                    "byoi": false
                }],
            "playbookID": "entity_enrichment_generic_test",
            "timeout": 240
        },
        {
            "integrations": [
                "AlienVault OTX",
                "urlscan.io"
            ],
            "playbookID": "url_enrichment_-_generic_test",
            "timeout": 400
        },
        {
            "integrations": "Remedy AR",
            "playbookID": "Remedy AR Test"
        },
        {
            "integrations": "McAfee Active Response",
            "playbookID": "McAfee-MAR_Test"
        },
        {
            "integrations": "McAfee Threat Intelligence Exchange",
            "playbookID": "McAfee-TIE Test"
        },
        {
            "integrations": "ArcSight Logger",
            "playbookID": "ArcSight Logger test"
        },
        {
            "integrations": "XFE",
            "playbookID": "XFE Test",
            "timeout": 140,
            "nightly": true
        },
        {
            "playbookID": "File Enrichment - Generic Test"
        },
        {
            "integrations": [
                "FalconHost",
                "McAfee Threat Intelligence Exchange",
                {
                    "name": "carbonblackprotection",
                    "byoi": false
                },
                {
                    "name": "carbonblack",
                    "byoi": false
                }
            ],
            "playbookID": "search_endpoints_by_hash_-_generic_-_test",
            "timeout": 500
        },
        {
            "integrations": "McAfee Threat Intelligence Exchange",
            "playbookID": "search_endpoints_by_hash_-_tie_-_test",
            "timeout": 500
        },
        {
            "integrations": "iDefense",
            "playbookID": "iDefenseTest",
            "timeout": 300
        },
        {
            "integrations": "LogRhythm",
            "playbookID": "LogRhythm-Test-Playbook",
            "timeout": 200
        },
        {
            "integrations": "FireEye HX",
            "playbookID": "FireEye HX Test"
        },
        {
            "integrations": "Phish.AI",
            "playbookID": "PhishAi-Test"
        },
        {
            "integrations": "Centreon",
            "playbookID": "Centreon-Test-Playbook"
        },
        {
            "integrations": "TruSTAR",
            "playbookID": "TruSTAR Test"
        },
        {
            "integrations": "AlphaSOC Wisdom",
            "playbookID": "AlphaSOC-Wisdom-Test"
        },
        {
<<<<<<< HEAD
            "integrations": "Palo Alto Minemeld",
            "playbookID": "minemeld_test"
        },
        {
            "integrations": [
                {
                    "name": "carbonblackliveresponse",
                    "byoi": true
                },
                {
                    "name": "carbonblack-v2",
                    "byoi": true
                }
            ],
            "playbookID": "CarbonBlackLiveResponseTest"
=======
            "integrations": "Qualys",
            "playbookID": "Qualys-Test",
            "nightly": true
>>>>>>> 74f5f1ba
        }
    ]
}<|MERGE_RESOLUTION|>--- conflicted
+++ resolved
@@ -305,6 +305,19 @@
         },
         {
             "playbookID": "TestExtractHTMLTables"
+        },
+        {
+            "integrations": [
+                {
+                    "name": "carbonblackliveresponse",
+                    "byoi": true
+                },
+                {
+                    "name": "carbonblack-v2",
+                    "byoi": true
+                }
+            ],
+            "playbookID": "CarbonBlackLiveResponseTest"
         },
         {
             "playbookID": "TestSafeBreach",
@@ -511,27 +524,9 @@
             "playbookID": "AlphaSOC-Wisdom-Test"
         },
         {
-<<<<<<< HEAD
-            "integrations": "Palo Alto Minemeld",
-            "playbookID": "minemeld_test"
-        },
-        {
-            "integrations": [
-                {
-                    "name": "carbonblackliveresponse",
-                    "byoi": true
-                },
-                {
-                    "name": "carbonblack-v2",
-                    "byoi": true
-                }
-            ],
-            "playbookID": "CarbonBlackLiveResponseTest"
-=======
             "integrations": "Qualys",
             "playbookID": "Qualys-Test",
             "nightly": true
->>>>>>> 74f5f1ba
         }
     ]
 }