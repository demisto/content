{
    "testTimeout": 160,
    "testInterval": 20,
    "tests": [
        {
            "playbookID": "Base64Decode - Test"
        },
        {
            "playbookID": "SupportMultithreading - Test",
            "is_mockable": false
        },
        {
            "fromversion": "5.0.0",
            "integrations": [
                "WildFire-v2"
            ],
            "playbookID": "Detonate File - WildFire - Test"
        },
        {
            "integrations": "Microsoft Teams Management",
            "playbookID": "Microsoft Teams Management - Test",
            "is_mockable": false,
            "timeout": 700
        },
        {
            "playbookID": "SetIfEmpty - non-ascii chars - Test"
        },
        {
            "integrations": "Tripwire",
            "playbookID": "TestplaybookTripwire",
            "fromversion": "5.0.0"
        },
        {
            "playbookID": "Generic Polling Test",
            "timeout": 250
        },
        {
            "integrations": "Cisco Umbrella Enforcement",
            "playbookID": "Cisco Umbrella Enforcement-Test",
            "fromversion": "5.0.0"
        },
        {
            "integrations": "GSuiteAdmin",
            "playbookID": "GSuiteAdmin-Test",
            "fromversion": "5.0.0"
        },
        {
            "integrations": "AzureWAF",
            "instance_names": "azure_waf_prod",
            "playbookID": "Azure WAF - Test",
            "fromversion": "5.0.0"
        },
        {
            "integrations": "Azure Active Directory Identity Protection",
            "playbookID": "AzureADTest",
            "fromversion": "6.0.0"
        },
        {
            "integrations": "GoogleCalendar",
            "playbookID": "GoogleCalendar-Test",
            "fromversion": "5.0.0"
        },
        {
            "integrations": "GoogleDrive",
            "playbookID": "GoogleDrive-Test",
            "fromversion": "5.0.0"
        },
        {
            "integrations": "FireEye Central Management",
            "playbookID": "FireEye Central Management - Test",
            "fromversion": "5.5.0",
            "timeout": 500
        },
        {
            "integrations": "FireEyeNX",
            "playbookID": "FireEyeNX-Test"
        },
        {
            "integrations": "EmailRepIO",
            "playbookID": "TestEmailRepIOPlaybook",
            "fromversion": "5.0.0"
        },
        {
            "integrations": "XsoarPowershellTesting",
            "playbookID": "XsoarPowershellTesting-Test"
        },
        {
            "integrations": "Palo Alto Networks Threat Vault",
            "playbookID": "PANW Threat Vault - Signature Search - Test",
            "fromversion": "5.0.0"
        },
        {
            "integrations": "Microsoft Endpoint Configuration Manager",
            "playbookID": "Microsoft ECM - Test",
            "fromversion": "5.5.0",
            "timeout": 400
        },
        {
            "integrations": "CrowdStrike Falcon Intel v2",
            "playbookID": "CrowdStrike Falcon Intel v2 - Test",
            "fromversion": "5.0.0"
        },
        {
            "integrations": "SecurityAndCompliance",
            "playbookID": "O365-SecurityAndCompliance-Test",
            "fromversion": "5.5.0",
            "memory_threshold": 300,
            "timeout": 1000
        },
        {
            "integrations": "SecurityAndCompliance",
            "playbookID": "O365-SecurityAndCompliance-ContextResults-Test",
            "fromversion": "5.5.0",
            "memory_threshold": 250,
            "timeout": 1000
        },
        {
            "integrations": "EwsExtension",
            "playbookID": "O365 - EWS - Extension - Test",
            "fromversion": "6.0.0",
            "toversion": "6.0.9",
            "timeout": 500
        },
        {
            "integrations": "Majestic Million",
            "playbookID": "Majestic Million Test Playbook",
            "fromversion": "5.5.0",
            "memory_threshold": 300,
            "timeout": 500
        },
        {
            "integrations": "Anomali Enterprise",
            "playbookID": "Anomali Match Forensic Search - Test",
            "fromversion": "5.0.0"
        },
        {
            "integrations": [
                "Mail Listener v2",
                "Mail Sender (New)"
            ],
            "playbookID": "Mail-Listener Test Playbook",
            "fromversion": "5.0.0",
            "instance_names": [
                "Mail_Sender_(New)_STARTTLS"
            ]
        },
        {
            "integrations": "GraphQL",
            "fromversion": "5.0.0",
            "instance_names": "fetch_schema",
            "playbookID": "GraphQL - Test"
        },
        {
            "integrations": "GraphQL",
            "fromversion": "5.0.0",
            "instance_names": "no_fetch_schema",
            "playbookID": "GraphQL - Test"
        },
        {
            "integrations": "Azure Network Security Groups",
            "fromversion": "5.0.0",
            "instance_names": "azure_nsg_prod",
            "playbookID": "Azure NSG - Test"
        },
        {
            "integrations": "OpenCTI Feed",
            "playbookID": "OpenCTI Feed Test",
            "fromversion": "5.5.0"
        },
        {
            "integrations": "AWS - Security Hub",
            "playbookID": "AWS-securityhub Test",
            "timeout": 800
        },
        {
            "integrations": "Microsoft Advanced Threat Analytics",
            "playbookID": "Microsoft Advanced Threat Analytics - Test",
            "fromversion": "5.0.0",
            "is_mockable": false
        },
        {
            "integrations": "Zimperium",
            "playbookID": "Zimperium_Test",
            "fromversion": "5.0.0"
        },
        {
            "integrations": "ServiceDeskPlus",
            "playbookID": "Service Desk Plus Test",
            "instance_names": "sdp_instance_1",
            "fromversion": "5.0.0",
            "toversion": "5.9.9",
            "is_mockable": false
        },
        {
            "integrations": "ServiceDeskPlus",
            "playbookID": "Service Desk Plus - Generic Polling Test",
            "instance_names": "sdp_instance_1",
            "fromversion": "5.0.0",
            "toversion": "5.9.9"
        },
        {
            "integrations": "ServiceDeskPlus",
            "playbookID": "Service Desk Plus Test",
            "instance_names": "sdp_instance_2",
            "fromversion": "6.0.0",
            "is_mockable": false
        },
        {
            "integrations": "ServiceDeskPlus",
            "playbookID": "Service Desk Plus - Generic Polling Test",
            "instance_names": "sdp_instance_2",
            "fromversion": "6.0.0"
        },
        {
            "integrations": "ThreatConnect Feed",
            "playbookID": "FeedThreatConnect-Test",
            "fromversion": "5.5.0"
        },
        {
            "integrations": "MITRE ATT&CK",
            "playbookID": "Mitre Attack List 10 Indicators Feed Test",
            "fromversion": "5.5.0"
        },
        {
            "integrations": "URLhaus",
            "playbookID": "Test_URLhaus",
            "timeout": 1000
        },
        {
            "integrations": "Microsoft Intune Feed",
            "playbookID": "FeedMicrosoftIntune_Test",
            "fromversion": "5.5.0"
        },
        {
            "integrations": "Tanium Threat Response",
            "playbookID": "Tanium Threat Response Test"
        },
        {
            "integrations": [
                "Syslog Sender",
                "syslog"
            ],
            "playbookID": "Test Syslog",
            "fromversion": "5.5.0",
            "timeout": 600
        },
        {
            "integrations": "APIVoid",
            "playbookID": "APIVoid Test"
        },
        {
            "integrations": "CloudConvert",
            "playbookID": "CloudConvert-test",
            "fromversion": "5.0.0",
            "timeout": 3000
        },
        {
            "integrations": "Cisco Firepower",
            "playbookID": "Cisco Firepower - Test",
            "timeout": 1000,
            "fromversion": "5.0.0"
        },
        {
            "integrations": "IllusiveNetworks",
            "playbookID": "IllusiveNetworks-Test",
            "fromversion": "5.0.0",
            "timeout": 500
        },
        {
            "integrations": "JSON Feed",
            "playbookID": "JSON_Feed_Test",
            "fromversion": "5.5.0",
            "instance_names": "JSON Feed no_auto_detect"
        },
        {
            "integrations": "JSON Feed",
            "playbookID": "JSON_Feed_Test",
            "fromversion": "5.5.0",
            "instance_names": "JSON Feed_auto_detect"
        },
        {
            "integrations": "JSON Feed",
            "playbookID": "JSON_Feed_Test",
            "fromversion": "5.5.0",
            "instance_names": "JSON Feed_post"
        },
        {
            "integrations": "Google Cloud Functions",
            "playbookID": "test playbook - Google Cloud Functions",
            "fromversion": "5.0.0"
        },
        {
            "integrations": "Plain Text Feed",
            "playbookID": "PlainText Feed - Test",
            "fromversion": "5.5.0",
            "instance_names": "Plain Text Feed no_auto_detect"
        },
        {
            "integrations": "Plain Text Feed",
            "playbookID": "PlainText Feed - Test",
            "fromversion": "5.5.0",
            "instance_names": "Plain Text Feed_auto_detect"
        },
        {
            "integrations": "Silverfort",
            "playbookID": "Silverfort-test",
            "fromversion": "5.0.0"
        },
        {
            "integrations": "GoogleKubernetesEngine",
            "playbookID": "GoogleKubernetesEngine_Test",
            "timeout": 600,
            "fromversion": "5.5.0"
        },
        {
            "integrations": "Fastly Feed",
            "playbookID": "Fastly Feed Test",
            "fromversion": "5.5.0"
        },
        {
            "integrations": "Malware Domain List Active IPs Feed",
            "playbookID": "Malware Domain List Active IPs Feed Test",
            "fromversion": "5.5.0"
        },
        {
            "integrations": "Claroty",
            "playbookID": "Claroty - Test",
            "fromversion": "5.0.0"
        },
        {
            "integrations": "Trend Micro Apex",
            "playbookID": "Trend Micro Apex - Test",
            "is_mockable": false
        },
        {
            "integrations": "Blocklist_de Feed",
            "playbookID": "Blocklist_de - Test",
            "fromversion": "5.5.0"
        },
        {
            "integrations": "Cloudflare Feed",
            "playbookID": "cloudflare - Test",
            "fromversion": "5.5.0"
        },
        {
            "integrations": "AzureFeed",
            "playbookID": "AzureFeed - Test",
            "fromversion": "5.5.0"
        },
        {
            "playbookID": "CreateIndicatorFromSTIXTest",
            "fromversion": "5.0.0"
        },
        {
            "integrations": "SpamhausFeed",
            "playbookID": "Spamhaus_Feed_Test",
            "fromversion": "5.5.0"
        },
        {
            "integrations": "Cofense Feed",
            "playbookID": "TestCofenseFeed",
            "fromversion": "5.5.0"
        },
        {
            "integrations": "Bambenek Consulting Feed",
            "playbookID": "BambenekConsultingFeed_Test",
            "fromversion": "5.5.0"
        },
        {
            "integrations": "Pipl",
            "playbookID": "Pipl Test"
        },
        {
            "integrations": "AWS Feed",
            "playbookID": "AWS Feed Test",
            "fromversion": "5.5.0"
        },
        {
            "integrations": "QuestKace",
            "playbookID": "QuestKace test",
            "fromversion": "5.0.0"
        },
        {
            "integrations": "Digital Defense FrontlineVM",
            "playbookID": "Digital Defense FrontlineVM - Scan Asset Not Recently Scanned Test"
        },
        {
            "integrations": "Digital Defense FrontlineVM",
            "playbookID": "Digital Defense FrontlineVM - Test Playbook"
        },
        {
            "integrations": "CSVFeed",
            "playbookID": "CSV_Feed_Test",
            "fromversion": "5.5.0",
            "instance_names": "CSVFeed_no_auto_detect"
        },
        {
            "integrations": "CSVFeed",
            "playbookID": "CSV_Feed_Test",
            "fromversion": "5.5.0",
            "instance_names": "CSVFeed_auto_detect"
        },
        {
            "integrations": "ProofpointFeed",
            "playbookID": "TestProofpointFeed",
            "fromversion": "5.5.0"
        },
        {
            "integrations": "Digital Shadows",
            "playbookID": "Digital Shadows - Test"
        },
        {
            "integrations": "Azure Compute v2",
            "playbookID": "Azure Compute - Test",
            "instance_names": "ms_azure_compute_dev"
        },
        {
            "integrations": "Azure Compute v2",
            "playbookID": "Azure Compute - Test",
            "instance_names": "ms_azure_compute_prod",
            "is_mockable": false
        },
        {
            "integrations": "Symantec Data Loss Prevention",
            "playbookID": "Symantec Data Loss Prevention - Test",
            "fromversion": "4.5.0"
        },
        {
            "integrations": "Lockpath KeyLight v2",
            "playbookID": "Keylight v2 - Test"
        },
        {
            "integrations": "Azure Security Center v2",
            "playbookID": "Azure SecurityCenter - Test",
            "instance_names": "ms_azure_sc_prod",
            "is_mockable": false
        },
        {
            "integrations": "Azure Security Center v2",
            "playbookID": "Azure SecurityCenter - Test",
            "instance_names": "ms_azure_sc_dev"
        },
        {
            "integrations": "Azure Security Center v2",
            "playbookID": "Azure SecurityCenter - Test",
            "instance_names": "ms_azure_sc_self_deployed"
        },
        {
            "integrations": "JsonWhoIs",
            "playbookID": "JsonWhoIs-Test"
        },
        {
            "integrations": "Maltiverse",
            "playbookID": "Maltiverse Test"
        },
        {
            "integrations": "Box v2",
            "playbookID": "BoxV2_TestPlaybook"
        },
        {
            "integrations": "MicrosoftGraphMail",
            "playbookID": "MicrosoftGraphMail-Test_dev",
            "instance_names": "ms_graph_mail_dev"
        },
        {
            "integrations": "MicrosoftGraphMail",
            "playbookID": "MicrosoftGraphMail-Test_dev_no_oproxy",
            "instance_names": "ms_graph_mail_dev_no_oproxy"
        },
        {
            "integrations": "MicrosoftGraphMail",
            "playbookID": "MicrosoftGraphMail-Test_prod",
            "instance_names": "ms_graph_mail_prod",
            "is_mockable": false
        },
        {
            "integrations": "CloudShark",
            "playbookID": "CloudShark - Test Playbook"
        },
        {
            "integrations": "Google Vision AI",
            "playbookID": "Google Vision API - Test"
        },
        {
            "integrations": "nmap",
            "playbookID": "Nmap - Test",
            "fromversion": "5.0.0"
        },
        {
            "integrations": "AutoFocus V2",
            "playbookID": "Autofocus Query Samples, Sessions and Tags Test Playbook",
            "fromversion": "4.5.0",
            "timeout": 1000
        },
        {
            "integrations": "HelloWorld",
            "playbookID": "HelloWorld-Test",
            "fromversion": "5.0.0"
        },
        {
            "integrations": "HelloWorld",
            "playbookID": "Sanity Test - Playbook with integration",
            "fromversion": "5.0.0"
        },
        {
            "integrations": "HelloWorld",
            "playbookID": "Sanity Test - Playbook with mocked integration",
            "fromversion": "5.0.0"
        },
        {
            "playbookID": "Sanity Test - Playbook with no integration",
            "fromversion": "5.0.0"
        },
        {
            "integrations": "Gmail",
            "playbookID": "Sanity Test - Playbook with Unmockable Integration",
            "fromversion": "5.0.0"
        },
        {
            "integrations": "HelloWorld",
            "playbookID": "HelloWorld_Scan-Test",
            "fromversion": "5.0.0",
            "timeout": 400
        },
        {
            "integrations": "HelloWorldPremium",
            "playbookID": "HelloWorldPremium_Scan-Test",
            "fromversion": "5.0.0",
            "timeout": 400
        },
        {
            "integrations": "HelloWorldPremium",
            "playbookID": "HelloWorldPremium-Test",
            "fromversion": "5.0.0"
        },
        {
            "integrations": "ThreatQ v2",
            "playbookID": "ThreatQ - Test",
            "fromversion": "4.5.0"
        },
        {
            "integrations": "AttackIQFireDrill",
            "playbookID": "AttackIQ - Test"
        },
        {
            "integrations": "PhishLabs IOC EIR",
            "playbookID": "PhishlabsIOC_EIR-Test"
        },
        {
            "integrations": "Amazon DynamoDB",
            "playbookID": "AWS_DynamoDB-Test"
        },
        {
            "integrations": "PhishLabs IOC DRP",
            "playbookID": "PhishlabsIOC_DRP-Test"
        },
        {
            "playbookID": "Create Phishing Classifier V2 ML Test",
            "timeout": 60000,
            "fromversion": "6.1.0",
            "instance_names": "ml_dummy_prod",
            "integrations": "AzureWAF"
        },
        {
            "integrations": "ZeroFox",
            "playbookID": "ZeroFox-Test",
            "fromversion": "4.1.0"
        },
        {
            "integrations": "AlienVault OTX v2",
            "playbookID": "Alienvault_OTX_v2 - Test"
        },
        {
            "integrations": "AWS - CloudWatchLogs",
            "playbookID": "AWS - CloudWatchLogs Test Playbook",
            "fromversion": "5.0.0"
        },
        {
            "integrations": "SlackV2",
            "playbookID": "Slack Test Playbook",
            "timeout": 400,
            "pid_threshold": 5,
            "fromversion": "5.0.0"
        },
        {
            "integrations": "SlackV3",
            "playbookID": "SlackV3 TestPB",
            "timeout": 400,
            "pid_threshold": 8,
            "fromversion": "5.5.0"
        },
        {
            "integrations": "Cortex XDR - IR",
            "playbookID": "Test XDR Playbook",
            "fromversion": "4.1.0",
            "timeout": 1500
        },
        {
            "integrations": "Cortex XDR - IOC",
            "playbookID": "Cortex XDR - IOC - Test",
            "fromversion": "5.5.0",
            "timeout": 1200
        },
        {
            "integrations": "Cloaken",
            "playbookID": "Cloaken-Test",
            "is_mockable": false
        },
        {
            "integrations": "ThreatX",
            "playbookID": "ThreatX-test",
            "timeout": 600
        },
        {
            "integrations": "Akamai WAF SIEM",
            "playbookID": "Akamai_WAF_SIEM-Test"
        },
        {
            "integrations": "Cofense Triage v2",
            "playbookID": "Cofense Triage v2 Test"
        },
        {
            "integrations": "Akamai WAF",
            "playbookID": "Akamai_WAF-Test"
        },
        {
            "integrations": "Minerva Labs Anti-Evasion Platform",
            "playbookID": "Minerva Test playbook"
        },
        {
            "integrations": "abuse.ch SSL Blacklist Feed",
            "playbookID": "SSL Blacklist test",
            "fromversion": "5.5.0"
        },
        {
            "integrations": "CheckPhish",
            "playbookID": "CheckPhish-Test"
        },
        {
            "integrations": "Symantec Management Center",
            "playbookID": "SymantecMC_TestPlaybook"
        },
        {
            "integrations": "Looker",
            "playbookID": "Test-Looker"
        },
        {
            "integrations": "Vertica",
            "playbookID": "Vertica Test"
        },
        {
            "integrations": "Server Message Block (SMB) v2",
            "playbookID": "SMB_v2-Test"
        },
        {
            "playbookID": "ConvertFile-Test",
            "fromversion": "4.5.0"
        },
        {
            "playbookID": "TestAwsEC2GetPublicSGRules-Test"
        },
        {
            "integrations": "RSA NetWitness Packets and Logs",
            "playbookID": "rsa_packets_and_logs_test"
        },
        {
            "playbookID": "CheckpointFW-test",
            "integrations": "Check Point"
        },
        {
            "playbookID": "RegPathReputationBasicLists_test"
        },
        {
            "playbookID": "EmailDomainSquattingReputation-Test"
        },
        {
            "playbookID": "RandomStringGenerateTest"
        },
        {
            "playbookID": "playbook-checkEmailAuthenticity-test"
        },
        {
            "playbookID": "HighlightWords_Test"
        },
        {
            "playbookID": "StringContainsArray_test"
        },
        {
            "integrations": "Fidelis Elevate Network",
            "playbookID": "Fidelis-Test"
        },
        {
            "integrations": "AWS - ACM",
            "playbookID": "ACM-Test"
        },
        {
            "integrations": "Thinkst Canary",
            "playbookID": "CanaryTools Test"
        },
        {
            "integrations": "ThreatMiner",
            "playbookID": "ThreatMiner-Test"
        },
        {
            "playbookID": "StixCreator-Test"
        },
        {
            "playbookID": "CompareIncidentsLabels-test-playbook"
        },
        {
            "integrations": "Have I Been Pwned? V2",
            "playbookID": "Pwned v2 test"
        },
        {
            "integrations": "Alexa Rank Indicator",
            "playbookID": "Alexa Test Playbook"
        },
        {
            "playbookID": "UnEscapeURL-Test"
        },
        {
            "playbookID": "UnEscapeIPs-Test"
        },
        {
            "playbookID": "ExtractDomainFromUrlAndEmail-Test"
        },
        {
            "playbookID": "ConvertKeysToTableFieldFormat_Test"
        },
        {
            "integrations": "CVE Search v2",
            "playbookID": "CVE Search v2 - Test"
        },
        {
            "integrations": "CVE Search v2",
            "playbookID": "cveReputation Test"
        },
        {
            "integrations": "HashiCorp Vault",
            "playbookID": "hashicorp_test",
            "fromversion": "5.0.0"
        },
        {
            "integrations": "AWS - Athena - Beta",
            "playbookID": "Beta-Athena-Test"
        },
        {
            "integrations": "BeyondTrust Password Safe",
            "playbookID": "BeyondTrust-Test"
        },
        {
            "integrations": "Dell Secureworks",
            "playbookID": "secureworks_test"
        },
        {
            "integrations": "ServiceNow v2",
            "playbookID": "servicenow_test_v2",
            "instance_names": "snow_basic_auth",
            "is_mockable": false
        },
        {
            "integrations": "ServiceNow v2",
            "playbookID": "ServiceNow_OAuth_Test",
            "instance_names": "snow_oauth"
        },
        {
            "playbookID": "Create ServiceNow Ticket and Mirror Test",
            "integrations": "ServiceNow v2",
            "instance_names": "snow_basic_auth",
            "fromversion": "6.0.0",
            "timeout": 500
        },
        {
            "playbookID": "Create ServiceNow Ticket and State Polling Test",
            "integrations": "ServiceNow v2",
            "instance_names": "snow_basic_auth",
            "fromversion": "6.0.0",
            "timeout": 500
        },
        {
            "integrations": "ServiceNow CMDB",
            "playbookID": "ServiceNow_CMDB_Test",
            "instance_names": "snow_cmdb_basic_auth"
        },
        {
            "integrations": "ServiceNow CMDB",
            "playbookID": "ServiceNow_CMDB_OAuth_Test",
            "instance_names": "snow_cmdb_oauth"
        },
        {
            "integrations": "ExtraHop v2",
            "playbookID": "ExtraHop_v2-Test"
        },
        {
            "playbookID": "Test CommonServer"
        },
        {
            "playbookID": "Test-debug-mode",
            "fromversion": "5.0.0"
        },
        {
            "integrations": "CIRCL",
            "playbookID": "CirclIntegrationTest"
        },
        {
            "integrations": "MISP V2",
            "playbookID": "MISP V2 Test",
            "timeout": 300
        },
        {
            "integrations": "MISP V3",
            "playbookID": "MISP V3 Test",
            "timeout": 300,
            "fromversion": "5.5.0"
        },
        {
            "playbookID": "test-LinkIncidentsWithRetry"
        },
        {
            "playbookID": "CopyContextToFieldTest"
        },
        {
            "integrations": "OTRS",
            "playbookID": "OTRS Test",
            "fromversion": "4.1.0"
        },
        {
            "integrations": "Attivo Botsink",
            "playbookID": "AttivoBotsinkTest"
        },
        {
            "integrations": "FortiGate",
            "playbookID": "Fortigate Test"
        },
        {
            "playbookID": "FormattedDateToEpochTest"
        },
        {
            "integrations": "SNDBOX",
            "playbookID": "SNDBOX_Test",
            "timeout": 1000
        },
        {
            "integrations": "SNDBOX",
            "playbookID": "Detonate File - SNDBOX - Test",
            "timeout": 1000,
            "nightly": true
        },
        {
            "integrations": "VxStream",
            "playbookID": "Detonate File - HybridAnalysis - Test",
            "timeout": 2400
        },
        {
            "integrations": "QRadar_v2",
            "playbookID": "test playbook - QRadarCorrelations For V2",
            "timeout": 2600,
            "fromversion": "6.0.0",
            "is_mockable": false
        },
        {
            "integrations": "Awake Security",
            "playbookID": "awake_security_test_pb"
        },
        {
            "integrations": "Tenable.sc",
            "playbookID": "tenable-sc-test",
            "timeout": 240,
            "nightly": true
        },
        {
            "integrations": "MimecastV2",
            "playbookID": "Mimecast test"
        },
        {
            "playbookID": "CreateEmailHtmlBody_test_pb",
            "fromversion": "4.1.0"
        },
        {
            "playbookID": "ReadPDFFileV2-Test",
            "timeout": 1000
        },
        {
            "playbookID": "JSONtoCSV-Test"
        },
        {
            "integrations": "Generic SQL",
            "playbookID": "generic-sql",
            "instance_names": "mysql instance",
            "fromversion": "5.0.0"
        },
        {
            "integrations": "Generic SQL",
            "playbookID": "generic-sql",
            "instance_names": "postgreSQL instance",
            "fromversion": "5.0.0"
        },
        {
            "integrations": "Generic SQL",
            "playbookID": "generic-sql",
            "instance_names": "Microsoft SQL instance",
            "fromversion": "5.0.0"
        },
        {
            "integrations": "Generic SQL",
            "playbookID": "generic-sql",
            "instance_names": "Microsoft SQL Server - MS ODBC Driver",
            "fromversion": "5.0.0"
        },
        {
            "integrations": "Generic SQL",
            "playbookID": "generic-sql-oracle",
            "instance_names": "Oracle instance",
            "fromversion": "5.0.0"
        },
        {
            "integrations": "Generic SQL",
            "playbookID": "generic-sql-mssql-encrypted-connection",
            "instance_names": "Microsoft SQL instance using encrypted connection",
            "fromversion": "5.0.0"
        },
        {
            "integrations": "Panorama",
            "instance_names": "palo_alto_firewall_9.0",
            "playbookID": "Panorama Query Logs - Test",
            "fromversion": "6.1.0",
            "timeout": 1500,
            "nightly": true
        },
        {
            "integrations": "Panorama",
            "instance_names": "palo_alto_firewall",
            "playbookID": "palo_alto_firewall_test_pb",
            "fromversion": "6.1.0",
            "timeout": 1000
        },
        {
            "integrations": "Panorama",
            "instance_names": "palo_alto_firewall_9.0",
            "playbookID": "palo_alto_firewall_test_pb",
            "fromversion": "6.1.0",
            "timeout": 1000
        },
        {
            "integrations": "Panorama",
            "instance_names": "palo_alto_panorama",
            "playbookID": "palo_alto_panorama_test_pb",
            "fromversion": "6.1.0",
            "timeout": 2400
        },
        {
            "integrations": "Panorama",
            "instance_names": "palo_alto_panorama_9.0",
            "playbookID": "palo_alto_panorama_test_pb",
            "fromversion": "6.1.0",
            "timeout": 2400
        },
        {
            "integrations": "Panorama",
            "instance_names": "palo_alto_firewall_9.0",
            "playbookID": "PAN-OS URL Filtering enrichment - Test",
            "fromversion": "6.1.0"
        },
        {
            "integrations": "Panorama",
            "instance_names": "panorama_instance_best_practice",
            "playbookID": "Panorama Best Practise - Test",
            "fromversion": "6.1.0"
        },
        {
            "integrations": "Tenable.io",
            "playbookID": "Tenable.io test"
        },
        {
            "playbookID": "URLDecode-Test"
        },
        {
            "playbookID": "GetTime-Test"
        },
        {
            "playbookID": "GetTime-ObjectVsStringTest"
        },
        {
            "integrations": "Tenable.io",
            "playbookID": "Tenable.io Scan Test",
            "nightly": true,
            "timeout": 3600
        },
        {
            "integrations": "Tenable.sc",
            "playbookID": "tenable-sc-scan-test",
            "nightly": true,
            "timeout": 600
        },
        {
            "integrations": "google-vault",
            "playbookID": "Google-Vault-Generic-Test",
            "nightly": true,
            "timeout": 3600,
            "memory_threshold": 180
        },
        {
            "integrations": "google-vault",
            "playbookID": "Google_Vault-Search_And_Display_Results_test",
            "nightly": true,
            "memory_threshold": 180,
            "timeout": 3600
        },
        {
            "playbookID": "Luminate-TestPlaybook",
            "integrations": "Luminate"
        },
        {
            "integrations": "MxToolBox",
            "playbookID": "MxToolbox-test"
        },
        {
            "integrations": "Nessus",
            "playbookID": "Nessus - Test"
        },
        {
            "playbookID": "Palo Alto Networks - Malware Remediation Test",
            "fromversion": "4.5.0"
        },
        {
            "playbookID": "SumoLogic-Test",
            "integrations": "SumoLogic",
            "fromversion": "4.1.0"
        },
        {
            "playbookID": "ParseEmailFiles-test"
        },
        {
            "playbookID": "PAN-OS - Block IP and URL - External Dynamic List v2 Test",
            "integrations": [
                "Panorama",
                "palo_alto_networks_pan_os_edl_management"
            ],
            "instance_names": "palo_alto_firewall_9.0",
            "fromversion": "6.1.0"
        },
        {
            "playbookID": "Test_EDL",
            "integrations": "EDL",
            "instance_names": "edl_update",
            "fromversion": "5.5.0",
            "pid_threshold": 8
        },
        {
            "playbookID": "Test_export_indicators_service",
            "instance_names": "eis_on_demand",
            "integrations": "ExportIndicators",
            "fromversion": "5.5.0"
        },
        {
            "playbookID": "PAN-OS - Block IP - Custom Block Rule Test",
            "integrations": "Panorama",
            "instance_names": "palo_alto_panorama",
            "fromversion": "6.1.0"
        },
        {
            "playbookID": "PAN-OS - Block IP - Static Address Group Test",
            "integrations": "Panorama",
            "instance_names": "palo_alto_panorama",
            "fromversion": "6.1.0"
        },
        {
            "playbookID": "PAN-OS - Block URL - Custom URL Category Test",
            "integrations": "Panorama",
            "instance_names": "palo_alto_panorama",
            "fromversion": "6.1.0"
        },
        {
            "playbookID": "Endpoint Malware Investigation - Generic - Test",
            "integrations": [
                "Traps",
                "Cylance Protect v2",
                "Demisto REST API"
            ],
            "fromversion": "5.0.0",
            "timeout": 1200
        },
        {
            "playbookID": "ParseExcel-test"
        },
        {
            "playbookID": "Detonate File - No Files test"
        },
        {
            "integrations": "SentinelOne V2",
            "instance_names": "SentinelOne_v2.0",
            "playbookID": "SentinelOne V2.0 - Test"
        },
        {
            "integrations": "SentinelOne V2",
            "instance_names": "SentinelOne_v2.1",
            "playbookID": "SentinelOne V2.1 - Test"
        },
        {
            "integrations": "InfoArmor VigilanteATI",
            "playbookID": "InfoArmorVigilanteATITest"
        },
        {
            "integrations": "IntSights",
            "instance_names": "intsights_standard_account",
            "playbookID": "IntSights Test",
            "nightly": true
        },
        {
            "integrations": "IntSights",
            "playbookID": "IntSights Mssp Test",
            "instance_names": "intsights_mssp_account",
            "nightly": true
        },
        {
            "integrations": "dnstwist",
            "playbookID": "dnstwistTest"
        },
        {
            "integrations": "BitDam",
            "playbookID": "Detonate File - BitDam Test"
        },
        {
            "integrations": "Threat Grid",
            "playbookID": "Test-Detonate URL - ThreatGrid",
            "timeout": 600
        },
        {
            "integrations": "Threat Grid",
            "playbookID": "ThreatGridTest",
            "timeout": 600
        },
        {
            "integrations": "Signal Sciences WAF",
            "playbookID": "SignalSciences-Test"
        },
        {
            "integrations": "RTIR",
            "playbookID": "RTIR Test"
        },
        {
            "integrations": "RedCanary",
            "playbookID": "RedCanaryTest",
            "nightly": true
        },
        {
            "integrations": "Devo",
            "playbookID": "Devo test",
            "timeout": 500
        },
        {
            "playbookID": "URL Enrichment - Generic v2 - Test",
            "integrations": [
                "Rasterize",
                "VirusTotal - Private API"
            ],
            "instance_names": "virus_total_private_api_general",
            "timeout": 500,
            "pid_threshold": 12
        },
        {
            "playbookID": "CutTransformerTest"
        },
        {
            "playbookID": "Default - Test",
            "integrations": [
                "ThreatQ v2",
                "Demisto REST API"
            ],
            "fromversion": "5.0.0"
        },
        {
            "integrations": "SCADAfence CNM",
            "playbookID": "SCADAfence_test"
        },
        {
            "integrations": "ProtectWise",
            "playbookID": "Protectwise-Test"
        },
        {
            "integrations": "WhatsMyBrowser",
            "playbookID": "WhatsMyBrowser-Test"
        },
        {
            "integrations": "BigFix",
            "playbookID": "BigFixTest"
        },
        {
            "integrations": "Lastline v2",
            "playbookID": "Lastline v2 - Test",
            "nightly": true
        },
        {
            "integrations": "McAfee DXL",
            "playbookID": "McAfee DXL - Test"
        },
        {
            "playbookID": "TextFromHTML_test_playbook"
        },
        {
            "playbookID": "PortListenCheck-test"
        },
        {
            "integrations": "ThreatExchange",
            "playbookID": "ThreatExchange-test"
        },
        {
            "integrations": "Joe Security",
            "playbookID": "JoeSecurityTestPlaybook",
            "timeout": 500,
            "nightly": true
        },
        {
            "integrations": "Joe Security",
            "playbookID": "JoeSecurityTestDetonation",
            "timeout": 2000,
            "nightly": true
        },
        {
            "integrations": "WildFire-v2",
            "playbookID": "Wildfire Test",
            "is_mockable": false,
            "fromversion": "5.0.0",
            "toversion": "6.1.9"
        },
        {
            "integrations": "WildFire-v2",
            "playbookID": "Wildfire Test With Polling",
            "is_mockable": false,
            "fromversion": "6.2.0",
            "timeout": 1100
        },
        {
            "integrations": "WildFire-v2",
            "playbookID": "Detonate URL - WildFire-v2 - Test"
        },
        {
            "integrations": "WildFire-v2",
            "playbookID": "Detonate URL - WildFire v2.1 - Test"
        },
        {
            "integrations": "GRR",
            "playbookID": "GRR Test",
            "nightly": true
        },
        {
            "integrations": "VirusTotal",
            "instance_names": "virus_total_general",
            "playbookID": "virusTotal-test-playbook",
            "timeout": 1400,
            "nightly": true
        },
        {
            "integrations": "VirusTotal",
            "instance_names": "virus_total_preferred_vendors",
            "playbookID": "virusTotaI-test-preferred-vendors",
            "timeout": 1400,
            "nightly": true
        },
        {
            "integrations": "Preempt",
            "playbookID": "Preempt Test"
        },
        {
            "integrations": "Gmail",
            "playbookID": "get_original_email_-_gmail_-_test"
        },
        {
            "integrations": [
                "Gmail Single User",
                "Gmail"
            ],
            "playbookID": "Gmail Single User - Test",
            "fromversion": "4.5.0"
        },
        {
            "integrations": "EWS v2",
            "playbookID": "get_original_email_-_ews-_test",
            "instance_names": "ewv2_regular"
        },
        {
            "integrations": [
                "EWS v2",
                "EWS Mail Sender"
            ],
            "playbookID": "EWS search-mailbox test",
            "instance_names": "ewv2_regular",
            "timeout": 300
        },
        {
            "integrations": "PagerDuty v2",
            "playbookID": "PagerDuty Test"
        },
        {
            "playbookID": "test_delete_context"
        },
        {
            "playbookID": "DeleteContext-auto-test"
        },
        {
            "playbookID": "GmailTest",
            "integrations": "Gmail"
        },
        {
            "playbookID": "Gmail Convert Html Test",
            "integrations": "Gmail"
        },
        {
            "playbookID": "reputations.json Test",
            "toversion": "5.0.0"
        },
        {
            "playbookID": "Indicators reputation-.json Test",
            "fromversion": "5.5.0"
        },
        {
            "playbookID": "Test IP Indicator Fields",
            "fromversion": "5.0.0"
        },
        {
            "playbookID": "TestDedupIncidentsPlaybook"
        },
        {
            "playbookID": "TestDedupIncidentsByName"
        },
        {
            "integrations": "McAfee Advanced Threat Defense",
            "playbookID": "Test Playbook McAfee ATD",
            "timeout": 700
        },
        {
            "integrations": "McAfee Advanced Threat Defense",
            "playbookID": "Detonate Remote File From URL -McAfee-ATD - Test",
            "timeout": 700
        },
        {
            "playbookID": "stripChars - Test"
        },
        {
            "integrations": "McAfee Advanced Threat Defense",
            "playbookID": "Test Playbook McAfee ATD Upload File"
        },
        {
            "playbookID": "exporttocsv_script_test"
        },
        {
            "playbookID": "Set - Test"
        },
        {
            "integrations": "Intezer v2",
            "playbookID": "Intezer Testing v2",
            "fromversion": "4.1.0",
            "timeout": 600
        },
        {
            "integrations": [
                "Mail Sender (New)",
                "Gmail"
            ],
            "playbookID": "Mail Sender (New) Test",
            "instance_names": [
                "Mail_Sender_(New)_STARTTLS"
            ]
        },
        {
            "playbookID": "buildewsquery_test"
        },
        {
            "integrations": "Rapid7 Nexpose",
            "playbookID": "nexpose_test",
            "timeout": 240
        },
        {
            "playbookID": "GetIndicatorDBotScore Test"
        },
        {
            "integrations": "EWS Mail Sender",
            "playbookID": "EWS Mail Sender Test"
        },
        {
            "integrations": [
                "EWS Mail Sender",
                "Rasterize"
            ],
            "playbookID": "EWS Mail Sender Test 2"
        },
        {
            "playbookID": "decodemimeheader_-_test"
        },
        {
            "playbookID": "test_url_regex"
        },
        {
            "integrations": "Skyformation",
            "playbookID": "TestSkyformation"
        },
        {
            "integrations": "okta",
            "playbookID": "okta_test_playbook",
            "timeout": 240
        },
        {
            "integrations": "Okta v2",
            "playbookID": "OktaV2-Test",
            "nightly": true,
            "timeout": 300
        },
        {
            "integrations": "Okta IAM",
            "playbookID": "Okta IAM - Test Playbook",
            "fromversion": "6.0.0"
        },
        {
            "playbookID": "Test filters & transformers scripts"
        },
        {
            "integrations": "Salesforce",
            "playbookID": "SalesforceTestPlaybook"
        },
        {
            "integrations": "McAfee ESM v2",
            "instance_names": "v10.2.0",
            "playbookID": "McAfee ESM v2 - Test v10.2.0",
            "fromversion": "5.0.0",
            "is_mockable": false
        },
        {
            "integrations": "McAfee ESM v2",
            "instance_names": "v11.1.3",
            "playbookID": "McAfee ESM v2 - Test v11.1.3",
            "fromversion": "5.0.0",
            "is_mockable": false
        },
        {
            "integrations": "McAfee ESM v2",
            "instance_names": "v11.3",
            "playbookID": "McAfee ESM v2 (v11.3) - Test",
            "fromversion": "5.0.0",
            "timeout": 300,
            "is_mockable": false
        },
        {
            "integrations": "McAfee ESM v2",
            "instance_names": "v10.2.0",
            "playbookID": "McAfee ESM Watchlists - Test v10.2.0",
            "fromversion": "5.0.0"
        },
        {
            "integrations": "McAfee ESM v2",
            "instance_names": "v11.1.3",
            "playbookID": "McAfee ESM Watchlists - Test v11.1.3",
            "fromversion": "5.0.0"
        },
        {
            "integrations": "McAfee ESM v2",
            "instance_names": "v11.3",
            "playbookID": "McAfee ESM Watchlists - Test v11.3",
            "fromversion": "5.0.0"
        },
        {
            "integrations": "GoogleSafeBrowsing",
            "playbookID": "Google Safe Browsing Test",
            "timeout": 240,
            "fromversion": "5.0.0"
        },
        {
            "integrations": "Google Safe Browsing v2",
            "playbookID": "Google Safe Browsing V2 Test",
            "fromversion": "5.5.0"
        },
        {
            "integrations": "EWS v2",
            "playbookID": "EWSv2_empty_attachment_test",
            "instance_names": "ewv2_regular"
        },
        {
            "integrations": "EWS v2",
            "playbookID": "EWS Public Folders Test",
            "instance_names": "ewv2_regular",
            "is_mockable": false
        },
        {
            "integrations": "Symantec Endpoint Protection V2",
            "playbookID": "SymantecEndpointProtection_Test"
        },
        {
            "integrations": "carbonblackprotection",
            "playbookID": "search_endpoints_by_hash_-_carbon_black_protection_-_test",
            "timeout": 500
        },
        {
            "playbookID": "Process Email - Generic - Test - Incident Starter",
            "fromversion": "6.0.0",
            "integrations": "Rasterize",
            "timeout": 240
        },
        {
            "integrations": "CrowdstrikeFalcon",
            "playbookID": "Test - CrowdStrike Falcon",
            "fromversion": "4.1.0",
            "timeout": 500
        },
        {
            "playbookID": "ExposeIncidentOwner-Test"
        },
        {
            "integrations": "google",
            "playbookID": "GsuiteTest"
        },
        {
            "integrations": "OpenPhish",
            "playbookID": "OpenPhish Test Playbook"
        },
        {
            "integrations": "jira-v2",
            "playbookID": "Jira-v2-Test",
            "timeout": 500,
            "is_mockable": false
        },
        {
            "integrations": "ipinfo",
            "playbookID": "IPInfoTest"
        },
        {
            "integrations": "ipinfo_v2",
            "playbookID": "IPInfo_v2Test",
            "fromversion": "5.5.0"
        },
        {
            "integrations": "GoogleMaps",
            "playbookID": "GoogleMapsTest",
            "fromversion": "6.0.0"
        },
        {
            "playbookID": "VerifyHumanReadableFormat"
        },
        {
            "playbookID": "strings-test"
        },
        {
            "playbookID": "TestCommonPython",
            "timeout": 500
        },
        {
            "playbookID": "TestFileCreateAndUpload"
        },
        {
            "playbookID": "TestIsValueInArray"
        },
        {
            "playbookID": "TestStringReplace"
        },
        {
            "playbookID": "TestHttpPlaybook"
        },
        {
            "integrations": "SplunkPy",
            "playbookID": "SplunkPy parse-raw - Test",
            "memory_threshold": 100,
            "instance_names": "use_default_handler"
        },
        {
            "integrations": "SplunkPy",
            "playbookID": "SplunkPy-Test-V2_default_handler",
            "memory_threshold": 500,
            "instance_names": "use_default_handler"
        },
        {
            "integrations": "SplunkPy",
            "playbookID": "Splunk-Test_default_handler",
            "memory_threshold": 200,
            "instance_names": "use_default_handler"
        },
        {
            "integrations": "AnsibleTower",
            "playbookID": "AnsibleTower_Test_playbook",
            "fromversion": "5.0.0"
        },
        {
            "integrations": "SplunkPy",
            "playbookID": "SplunkPySearch_Test_default_handler",
            "memory_threshold": 200,
            "instance_names": "use_default_handler"
        },
        {
            "integrations": "SplunkPy",
            "playbookID": "SplunkPy_KV_commands_default_handler",
            "memory_threshold": 200,
            "instance_names": "use_default_handler",
            "is_mockable": false
        },
        {
            "integrations": "SplunkPy",
            "playbookID": "SplunkPy-Test-V2_requests_handler",
            "memory_threshold": 500,
            "instance_names": "use_python_requests_handler"
        },
        {
            "integrations": "SplunkPy",
            "playbookID": "Splunk-Test_requests_handler",
            "memory_threshold": 500,
            "instance_names": "use_python_requests_handler",
            "is_mockable": false
        },
        {
            "integrations": "SplunkPy",
            "playbookID": "SplunkPySearch_Test_requests_handler",
            "memory_threshold": 200,
            "instance_names": "use_python_requests_handler",
            "is_mockable": false
        },
        {
            "integrations": "SplunkPy",
            "playbookID": "SplunkPy_KV_commands_requests_handler",
            "memory_threshold": 200,
            "instance_names": "use_python_requests_handler"
        },
        {
            "integrations": "McAfee NSM",
            "playbookID": "McAfeeNSMTest",
            "timeout": 400,
            "nightly": true
        },
        {
            "integrations": "PhishTank V2",
            "playbookID": "PhishTank Testing"
        },
        {
            "integrations": "McAfee Web Gateway",
            "playbookID": "McAfeeWebGatewayTest",
            "timeout": 500
        },
        {
            "integrations": "TCPIPUtils",
            "playbookID": "TCPUtils-Test"
        },
        {
            "playbookID": "listExecutedCommands-Test"
        },
        {
            "integrations": "AWS - Lambda",
            "playbookID": "AWS-Lambda-Test (Read-Only)"
        },
        {
            "integrations": "Service Manager",
            "playbookID": "TestHPServiceManager",
            "timeout": 400
        },
        {
            "integrations": "ServiceNow IAM",
            "playbookID": "ServiceNow IAM - Test Playbook",
            "instance_name": "snow_basic_auth",
            "fromversion": "6.0.0"
        },
        {
            "playbookID": "LanguageDetect-Test",
            "timeout": 300
        },
        {
            "integrations": "Forcepoint",
            "playbookID": "forcepoint test",
            "timeout": 500,
            "nightly": true
        },
        {
            "playbookID": "GeneratePassword-Test"
        },
        {
            "playbookID": "ZipFile-Test"
        },
        {
            "playbookID": "UnzipFile-Test"
        },
        {
            "playbookID": "Test-IsMaliciousIndicatorFound",
            "fromversion": "5.0.0"
        },
        {
            "playbookID": "TestExtractHTMLTables"
        },
        {
            "integrations": "carbonblackliveresponse",
            "playbookID": "Carbon Black Live Response Test",
            "nightly": true,
            "fromversion": "5.0.0",
            "is_mockable": false
        },
        {
            "integrations": "urlscan.io",
            "playbookID": "urlscan_malicious_Test",
            "timeout": 500
        },
        {
            "integrations": "EWS v2",
            "playbookID": "pyEWS_Test",
            "instance_names": "ewv2_regular",
            "is_mockable": false
        },
        {
            "integrations": "EWS v2",
            "playbookID": "pyEWS_Test",
            "instance_names": "ewsv2_separate_process",
            "is_mockable": false
        },
        {
            "integrations": "remedy_sr_beta",
            "playbookID": "remedy_sr_test_pb"
        },
        {
            "integrations": "Netskope",
            "playbookID": "Netskope Test"
        },
        {
            "integrations": "Cylance Protect v2",
            "playbookID": "Cylance Protect v2 Test"
        },
        {
            "integrations": "ReversingLabs Titanium Cloud",
            "playbookID": "ReversingLabsTCTest"
        },
        {
            "integrations": "ReversingLabs A1000",
            "playbookID": "ReversingLabsA1000Test"
        },
        {
            "integrations": "Demisto Lock",
            "playbookID": "DemistoLockTest"
        },
        {
            "playbookID": "test-domain-indicator",
            "timeout": 400
        },
        {
            "playbookID": "Cybereason Test",
            "integrations": "Cybereason",
            "timeout": 1200,
            "fromversion": "4.1.0"
        },
        {
            "integrations": "VirusTotal - Private API",
            "instance_names": "virus_total_private_api_general",
            "playbookID": "File Enrichment - Virus Total Private API Test",
            "nightly": true
        },
        {
            "integrations": "VirusTotal - Private API",
            "instance_names": "virus_total_private_api_general",
            "playbookID": "virusTotalPrivateAPI-test-playbook",
            "timeout": 1400,
            "nightly": true,
            "pid_threshold": 12
        },
        {
            "integrations": [
                "VirusTotal - Private API",
                "VirusTotal"
            ],
            "playbookID": "vt-detonate test",
            "instance_names": [
                "virus_total_private_api_general",
                "virus_total_general"
            ],
            "timeout": 1400,
            "fromversion": "5.5.0",
            "nightly": true,
            "is_mockable": false
        },
        {
            "integrations": "Cisco ASA",
            "playbookID": "Cisco ASA - Test Playbook"
        },
        {
            "integrations": "VirusTotal - Private API",
            "instance_names": "virus_total_private_api_preferred_vendors",
            "playbookID": "virusTotalPrivateAPI-test-preferred-vendors",
            "timeout": 1400,
            "nightly": true
        },
        {
            "integrations": "Cisco Meraki",
            "playbookID": "Cisco-Meraki-Test"
        },
        {
            "integrations": "Microsoft Defender Advanced Threat Protection",
            "playbookID": "Microsoft Defender Advanced Threat Protection - Test prod",
            "instance_names": "microsoft_defender_atp_prod",
            "is_mockable": false
        },
        {
            "integrations": "Microsoft Defender Advanced Threat Protection",
            "playbookID": "Microsoft Defender Advanced Threat Protection - Test dev",
            "instance_names": "microsoft_defender_atp_dev"
        },
        {
            "integrations": "Microsoft Defender Advanced Threat Protection",
            "playbookID": "Microsoft Defender Advanced Threat Protection - Test self deployed",
            "instance_names": "microsoft_defender_atp_dev_self_deployed"
        },
        {
            "integrations": "Microsoft Defender Advanced Threat Protection",
            "playbookID": "Microsoft Defender - ATP - Indicators Test",
            "instance_names": "microsoft_defender_atp_dev",
            "is_mockable": false
        },
        {
            "integrations": "Microsoft Defender Advanced Threat Protection",
            "playbookID": "Microsoft Defender - ATP - Indicators SC Test",
            "instance_names": "microsoft_defender_atp_dev_self_deployed"
        },
        {
            "integrations": "Microsoft Defender Advanced Threat Protection",
            "playbookID": "Microsoft Defender - ATP - Indicators SC Test",
            "instance_names": "microsoft_defender_atp_dev"
        },
        {
            "integrations": "Microsoft Defender Advanced Threat Protection",
            "playbookID": "Microsoft Defender - ATP - Indicators SC Test",
            "instance_names": "microsoft_defender_atp_prod"
        },
        {
            "integrations": "Microsoft 365 Defender",
            "playbookID": "Microsoft_365_Defender-Test",
            "instance_names": "ms_365_defender_device_code"
        },
        {
            "integrations": "Microsoft 365 Defender",
            "playbookID": "Microsoft_365_Defender-Test",
            "instance_names": "ms_365_defender_client_cred"
        },
        {
            "integrations": "Tanium",
            "playbookID": "Tanium Test Playbook",
            "nightly": true,
            "timeout": 1200,
            "pid_threshold": 10
        },
        {
            "integrations": "Recorded Future",
            "playbookID": "Recorded Future Test",
            "nightly": true
        },
        {
            "integrations": "Microsoft Graph",
            "playbookID": "Microsoft Graph Security Test dev",
            "instance_names": "ms_graph_security_dev"
        },
        {
            "integrations": "Microsoft Graph",
            "playbookID": "Microsoft Graph Security Test prod",
            "instance_names": "ms_graph_security_prod",
            "is_mockable": false
        },
        {
            "integrations": "Microsoft Graph User",
            "playbookID": "Microsoft Graph User - Test",
            "instance_names": "ms_graph_user_dev"
        },
        {
            "integrations": "Microsoft Graph User",
            "playbookID": "Microsoft Graph User - Test",
            "instance_names": "ms_graph_user_prod",
            "is_mockable": false
        },
        {
            "integrations": "Microsoft Graph Groups",
            "playbookID": "Microsoft Graph Groups - Test dev",
            "instance_names": "ms_graph_groups_dev"
        },
        {
            "integrations": "Microsoft Graph Groups",
            "playbookID": "Microsoft Graph Groups - Test prod",
            "instance_names": "ms_graph_groups_prod",
            "is_mockable": false
        },
        {
            "integrations": "Microsoft_Graph_Files",
            "playbookID": "test_MsGraphFiles dev",
            "instance_names": "ms_graph_files_dev",
            "fromversion": "5.0.0"
        },
        {
            "integrations": "Microsoft_Graph_Files",
            "playbookID": "test_MsGraphFiles prod",
            "instance_names": "ms_graph_files_prod",
            "fromversion": "5.0.0",
            "is_mockable": false
        },
        {
            "integrations": "Microsoft Graph Calendar",
            "playbookID": "Microsoft Graph Calendar - Test dev",
            "instance_names": "ms_graph_calendar_dev"
        },
        {
            "integrations": "Microsoft Graph Calendar",
            "playbookID": "Microsoft Graph Calendar - Test prod",
            "instance_names": "ms_graph_calendar_prod",
            "is_mockable": false
        },
        {
            "integrations": "Microsoft Graph Device Management",
            "playbookID": "MSGraph_DeviceManagement_Test_dev",
            "instance_names": "ms_graph_device_management_oproxy_dev",
            "fromversion": "5.0.0"
        },
        {
            "integrations": "Microsoft Graph Device Management",
            "playbookID": "MSGraph_DeviceManagement_Test_prod",
            "instance_names": "ms_graph_device_management_oproxy_prod",
            "fromversion": "5.0.0",
            "is_mockable": false
        },
        {
            "integrations": "Microsoft Graph Device Management",
            "playbookID": "MSGraph_DeviceManagement_Test_self_deployed_prod",
            "instance_names": "ms_graph_device_management_self_deployed_prod",
            "fromversion": "5.0.0"
        },
        {
            "integrations": "RedLock",
            "playbookID": "RedLockTest",
            "nightly": true
        },
        {
            "integrations": "Symantec Messaging Gateway",
            "playbookID": "Symantec Messaging Gateway Test"
        },
        {
            "integrations": "ThreatConnect v2",
            "playbookID": "ThreatConnect v2 - Test",
            "fromversion": "5.0.0"
        },
        {
            "integrations": "VxStream",
            "playbookID": "VxStream Test",
            "nightly": true,
            "is_mockable": false
        },
        {
            "integrations": "QRadar_v2",
            "playbookID": "test_Qradar_v2",
            "fromversion": "6.0.0",
            "is_mockable": false
        },
        {
            "integrations": "VMware",
            "playbookID": "VMWare Test"
        },
        {
            "integrations": "Anomali ThreatStream",
            "playbookID": "Anomali_ThreatStream_Test"
        },
        {
            "integrations": "carbonblack-v2",
            "playbookID": "Carbon Black Response Test",
            "fromversion": "5.0.0"
        },
        {
            "integrations": "VMware Carbon Black EDR v2",
            "playbookID": "Carbon Black Edr - Test",
            "is_mockable": false,
            "fromversion": "5.5.0"
        },
        {
            "integrations": "Cisco Umbrella Investigate",
            "playbookID": "Cisco Umbrella Test"
        },
        {
            "integrations": "icebrg",
            "playbookID": "Icebrg Test",
            "timeout": 500
        },
        {
            "integrations": "Symantec MSS",
            "playbookID": "SymantecMSSTest"
        },
        {
            "integrations": "Remedy AR",
            "playbookID": "Remedy AR Test"
        },
        {
            "integrations": "AWS - IAM",
            "playbookID": "AWS - IAM Test Playbook"
        },
        {
            "integrations": "McAfee Active Response",
            "playbookID": "McAfee-MAR_Test",
            "timeout": 700
        },
        {
            "integrations": "McAfee Threat Intelligence Exchange",
            "playbookID": "McAfee-TIE Test",
            "timeout": 700
        },
        {
            "integrations": "ArcSight Logger",
            "playbookID": "ArcSight Logger test"
        },
        {
            "integrations": "ArcSight ESM v2",
            "playbookID": "ArcSight ESM v2 Test"
        },
        {
            "integrations": "ArcSight ESM v2",
            "playbookID": "test Arcsight - Get events related to the Case"
        },
        {
            "integrations": "XFE_v2",
            "playbookID": "Test_XFE_v2",
            "timeout": 500,
            "nightly": true
        },
        {
            "integrations": "McAfee Threat Intelligence Exchange",
            "playbookID": "search_endpoints_by_hash_-_tie_-_test",
            "timeout": 500
        },
        {
            "integrations": "iDefense_v2",
            "playbookID": "iDefense_v2_Test",
            "fromversion": "5.5.0"
        },
        {
            "integrations": "AWS - SQS",
            "playbookID": "AWS - SQS Test Playbook",
            "fromversion": "5.0.0"
        },
        {
            "integrations": "AbuseIPDB",
            "playbookID": "AbuseIPDB Test"
        },
        {
            "integrations": "AbuseIPDB",
            "playbookID": "AbuseIPDB PopulateIndicators Test"
        },
        {
            "integrations": "LogRhythm",
            "playbookID": "LogRhythm-Test-Playbook",
            "timeout": 200
        },
        {
            "integrations": "FireEye HX",
            "playbookID": "FireEye HX Test",
            "timeout": 800
        },
        {
            "integrations": "FireEyeFeed",
            "playbookID": "playbook-FeedFireEye_test",
            "memory_threshold": 110
        },
        {
            "integrations": "Phish.AI",
            "playbookID": "PhishAi-Test"
        },
        {
            "integrations": "Phish.AI",
            "playbookID": "Test-Detonate URL - Phish.AI"
        },
        {
            "integrations": "Centreon",
            "playbookID": "Centreon-Test-Playbook"
        },
        {
            "playbookID": "ReadFile test"
        },
        {
            "integrations": "AlphaSOC Wisdom",
            "playbookID": "AlphaSOC-Wisdom-Test"
        },
        {
            "integrations": "carbonblack-v2",
            "playbookID": "CBFindIP - Test"
        },
        {
            "integrations": "Jask",
            "playbookID": "Jask_Test",
            "fromversion": "4.1.0"
        },
        {
            "integrations": "Whois",
            "playbookID": "whois_test",
            "fromversion": "4.1.0"
        },
        {
            "integrations": "RSA NetWitness Endpoint",
            "playbookID": "NetWitness Endpoint Test"
        },
        {
            "integrations": "Check Point Sandblast",
            "playbookID": "Sandblast_malicious_test"
        },
        {
            "playbookID": "TestMatchRegexV2"
        },
        {
            "integrations": "ActiveMQ",
            "playbookID": "ActiveMQ Test"
        },
        {
            "playbookID": "RegexGroups Test"
        },
        {
            "integrations": "Cisco ISE",
            "playbookID": "cisco-ise-test-playbook"
        },
        {
            "integrations": "RSA NetWitness v11.1",
            "playbookID": "RSA NetWitness Test"
        },
        {
            "playbookID": "ExifReadTest"
        },
        {
            "integrations": "Cuckoo Sandbox",
            "playbookID": "CuckooTest",
            "timeout": 700
        },
        {
            "integrations": "VxStream",
            "playbookID": "Test-Detonate URL - Crowdstrike",
            "timeout": 1200
        },
        {
            "playbookID": "Detonate File - Generic Test",
            "timeout": 500
        },
        {
            "integrations": [
                "Lastline v2",
                "WildFire-v2",
                "SNDBOX",
                "McAfee Advanced Threat Defense"
            ],
            "playbookID": "Detonate File - Generic Test",
            "timeout": 2400,
            "nightly": true
        },
        {
            "playbookID": "STIXParserTest"
        },
        {
            "playbookID": "VerifyJSON - Test",
            "fromversion": "5.5.0"
        },
        {
            "playbookID": "PowerShellCommon-Test",
            "fromversion": "5.5.0"
        },
        {
            "playbookID": "GetIndicatorDBotScoreFromCache-Test",
            "fromversion": "6.0.0"
        },
        {
            "playbookID": "Detonate URL - Generic Test",
            "timeout": 2000,
            "nightly": true,
            "integrations": [
                "McAfee Advanced Threat Defense",
                "VxStream",
                "Lastline v2"
            ]
        },
        {
            "integrations": [
                "carbonblack-v2",
                "carbonblackliveresponse",
                "Cylance Protect v2"
            ],
            "playbookID": "Retrieve File from Endpoint - Generic V2 Test",
            "fromversion": "5.0.0",
            "is_mockable": false
        },
        {
            "integrations": "Zscaler",
            "playbookID": "Zscaler Test",
            "nightly": true,
            "timeout": 500
        },
        {
            "playbookID": "DemistoUploadFileToIncident Test",
            "integrations": "Demisto REST API"
        },
        {
            "playbookID": "DemistoUploadFile Test",
            "integrations": "Demisto REST API"
        },
        {
            "playbookID": "MaxMind Test",
            "integrations": "MaxMind GeoIP2"
        },
        {
            "playbookID": "Test Sagemaker",
            "integrations": "AWS Sagemaker"
        },
        {
            "playbookID": "C2sec-Test",
            "integrations": "C2sec irisk",
            "fromversion": "5.0.0"
        },
        {
            "playbookID": "AlexaV2 Test Playbook",
            "integrations": "Alexa Rank Indicator v2",
            "fromversion": "5.5.0"
        },
        {
            "playbookID": "Phishing v2 - Test - Incident Starter",
            "fromversion": "6.0.0",
            "timeout": 1200,
            "nightly": false,
            "integrations": [
                "EWS Mail Sender",
                "Demisto REST API",
                "Rasterize"
            ],
            "memory_threshold": 115,
            "pid_threshold": 80
        },
        {
            "playbookID": "Phishing - Core - Test - Incident Starter",
            "fromversion": "6.0.0",
            "timeout": 1700,
            "nightly": false,
            "integrations": [
                "EWS Mail Sender",
                "Demisto REST API",
                "Rasterize"
            ],
            "memory_threshold": 100,
            "pid_threshold": 80
        },
        {
            "integrations": "duo",
            "playbookID": "DUO Test Playbook"
        },
        {
            "playbookID": "SLA Scripts - Test",
            "fromversion": "4.1.0"
        },
        {
            "playbookID": "PcapHTTPExtractor-Test"
        },
        {
            "playbookID": "Ping Test Playbook"
        },
        {
            "playbookID": "Active Directory Test",
            "integrations": "Active Directory Query v2",
            "instance_names": "active_directory_ninja"
        },
        {
            "playbookID": "AD v2 - debug-mode - Test",
            "integrations": "Active Directory Query v2",
            "instance_names": "active_directory_ninja",
            "fromversion": "5.0.0"
        },
        {
            "playbookID": "Docker Hardening Test",
            "fromversion": "5.0.0",
            "runnable_on_docker_only": true
        },
        {
            "integrations": "Active Directory Query v2",
            "instance_names": "active_directory_ninja",
            "playbookID": "Active Directory Query V2 configuration with port"
        },
        {
            "integrations": "Active Directory Query v2",
            "instance_names": "active_directory_ninja",
            "playbookID": "Active Directory - ad-get-user limit check"
        },
        {
            "integrations": "Active Directory Query v2",
            "instance_names": "active_directory_ninja",
            "playbookID": "active directory search user with parentheses test"
        },
        {
            "integrations": "mysql",
            "playbookID": "MySQL Test"
        },
        {
            "playbookID": "Email Address Enrichment - Generic v2.1 - Test",
            "integrations": "Active Directory Query v2",
            "instance_names": "active_directory_ninja"
        },
        {
            "integrations": "Cofense Intelligence",
            "playbookID": "Test - Cofense Intelligence",
            "timeout": 500
        },
        {
            "playbookID": "GDPRContactAuthorities Test"
        },
        {
            "integrations": "Google Resource Manager",
            "playbookID": "GoogleResourceManager-Test",
            "timeout": 500,
            "nightly": true
        },
        {
            "integrations": "SlashNext Phishing Incident Response",
            "playbookID": "SlashNextPhishingIncidentResponse-Test",
            "timeout": 500,
            "nightly": true
        },
        {
            "integrations": "Google Cloud Storage",
            "playbookID": "GCS - Test",
            "timeout": 500,
            "nightly": true,
            "memory_threshold": 80
        },
        {
            "integrations": "GooglePubSub",
            "playbookID": "GooglePubSub_Test",
            "nightly": true,
            "timeout": 500,
            "fromversion": "5.0.0"
        },
        {
            "playbookID": "Calculate Severity - Generic v2 - Test",
            "integrations": [
                "Palo Alto Minemeld",
                "Active Directory Query v2"
            ],
            "instance_names": "active_directory_ninja",
            "fromversion": "4.5.0"
        },
        {
            "integrations": "Freshdesk",
            "playbookID": "Freshdesk-Test",
            "timeout": 500,
            "nightly": true
        },
        {
            "playbookID": "Autoextract - Test",
            "fromversion": "4.1.0"
        },
        {
            "playbookID": "FilterByList - Test",
            "fromversion": "4.5.0"
        },
        {
            "playbookID": "Impossible Traveler - Test",
            "integrations": [
                "Ipstack",
                "ipinfo",
                "Rasterize",
                "Active Directory Query v2",
                "Demisto REST API"
            ],
            "instance_names": "active_directory_ninja",
            "fromversion": "5.0.0",
            "timeout": 700
        },
        {
            "playbookID": "Active Directory - Get User Manager Details - Test",
            "integrations": "Active Directory Query v2",
            "instance_names": "active_directory_80k",
            "fromversion": "4.5.0"
        },
        {
            "integrations": "Kafka V2",
            "playbookID": "Kafka Test"
        },
        {
            "playbookID": "File Enrichment - Generic v2 - Test",
            "instance_names": "virus_total_private_api_general",
            "integrations": [
                "VirusTotal - Private API",
                "Cylance Protect v2"
            ],
            "is_mockable": false
        },
        {
            "integrations": [
                "epo",
                "McAfee Active Response"
            ],
            "playbookID": "Endpoint data collection test",
            "timeout": 500
        },
        {
            "integrations": [
                "epo",
                "McAfee Active Response"
            ],
            "playbookID": "MAR - Endpoint data collection test",
            "timeout": 500
        },
        {
            "integrations": "DUO Admin",
            "playbookID": "DuoAdmin API test playbook",
            "fromversion": "5.0.0"
        },
        {
            "integrations": [
                "TAXII Server",
                "TAXIIFeed"
            ],
            "playbookID": "TAXII_Feed_Test",
            "fromversion": "5.5.0",
            "timeout": 300,
            "instance_names": [
                "non_https_cert",
                "instance_execute"
            ]
        },
        {
            "integrations": [
                "TAXII Server",
                "TAXIIFeed"
            ],
            "playbookID": "TAXII_Feed_Test",
            "fromversion": "5.5.0",
            "timeout": 300,
            "instance_names": [
                "https_cert",
                "local_https"
            ]
        },
        {
            "integrations": "TAXII 2 Feed",
            "playbookID": "TAXII 2 Feed Test",
            "fromversion": "5.5.0"
        },
        {
            "integrations": "iDefense Feed",
            "playbookID": "Feed iDefense Test",
            "memory_threshold": 200,
            "fromversion": "5.5.0"
        },
        {
            "integrations": "Traps",
            "playbookID": "Traps test",
            "timeout": 600
        },
        {
            "playbookID": "TestShowScheduledEntries"
        },
        {
            "playbookID": "Calculate Severity - Standard - Test",
            "integrations": "Palo Alto Minemeld",
            "fromversion": "4.5.0"
        },
        {
            "integrations": "Symantec Advanced Threat Protection",
            "playbookID": "Symantec ATP Test"
        },
        {
            "playbookID": "HTTPListRedirects - Test SSL"
        },
        {
            "playbookID": "HTTPListRedirects Basic Test"
        },
        {
            "playbookID": "CheckDockerImageAvailableTest"
        },
        {
            "playbookID": "Extract Indicators From File - Generic v2 - Test",
            "integrations": "Image OCR",
            "timeout": 350,
            "fromversion": "4.5.0"
        },
        {
            "playbookID": "Endpoint Enrichment - Generic v2.1 - Test",
            "integrations": [
                "Cylance Protect v2",
                "carbonblack-v2",
                "epo",
                "Active Directory Query v2"
            ],
            "instance_names": "active_directory_ninja"
        },
        {
            "playbookID": "EmailReputationTest",
            "integrations": "Have I Been Pwned? V2"
        },
        {
            "integrations": "Symantec Deepsight Intelligence",
            "playbookID": "Symantec Deepsight Test"
        },
        {
            "playbookID": "ExtractDomainFromEmailTest"
        },
        {
            "playbookID": "Wait Until Datetime - Test",
            "fromversion": "4.5.0"
        },
        {
            "playbookID": "PAN-OS DAG Configuration Test",
            "integrations": "Panorama",
            "instance_names": "palo_alto_panorama_9.0",
            "timeout": 1500
        },
        {
            "playbookID": "PAN-OS EDL Setup v3 Test",
            "integrations": [
                "Panorama",
                "palo_alto_networks_pan_os_edl_management"
            ],
            "instance_names": "palo_alto_firewall_9.0",
            "timeout": 300
        },
        {
            "integrations": "Snowflake",
            "playbookID": "Snowflake-Test"
        },
        {
            "playbookID": "Account Enrichment - Generic v2.1 - Test",
            "integrations": "Active Directory Query v2",
            "instance_names": "active_directory_ninja"
        },
        {
            "integrations": "Cisco Umbrella Investigate",
            "playbookID": "Domain Enrichment - Generic v2 - Test"
        },
        {
            "integrations": "Google BigQuery",
            "playbookID": "Google BigQuery Test"
        },
        {
            "integrations": "Zoom",
            "playbookID": "Zoom_Test"
        },
        {
            "playbookID": "IP Enrichment - Generic v2 - Test",
            "integrations": "Threat Crowd",
            "fromversion": "4.1.0"
        },
        {
            "integrations": "Cherwell",
            "playbookID": "Cherwell Example Scripts - test"
        },
        {
            "integrations": "Cherwell",
            "playbookID": "Cherwell - test"
        },
        {
            "integrations": "CarbonBlackProtectionV2",
            "playbookID": "Carbon Black Enterprise Protection V2 Test"
        },
        {
            "integrations": "Active Directory Query v2",
            "instance_names": "active_directory_ninja",
            "playbookID": "Test ADGetUser Fails with no instances 'Active Directory Query' (old version)"
        },
        {
            "integrations": "MITRE ATT&CK v2",
            "playbookID": "FeedMitreAttackv2_test"
        },
        {
            "integrations": "ANYRUN",
            "playbookID": "ANYRUN-Test"
        },
        {
            "integrations": "ANYRUN",
            "playbookID": "Detonate File - ANYRUN - Test"
        },
        {
            "integrations": "ANYRUN",
            "playbookID": "Detonate URL - ANYRUN - Test"
        },
        {
            "integrations": "Netcraft",
            "playbookID": "Netcraft test"
        },
        {
            "integrations": "EclecticIQ Platform",
            "playbookID": "EclecticIQ Test"
        },
        {
            "playbookID": "FormattingPerformance - Test",
            "fromversion": "5.0.0"
        },
        {
            "integrations": "AWS - EC2",
            "instance_names": "AWS - EC2",
            "playbookID": "AWS - EC2 Test Playbook",
            "fromversion": "5.0.0",
            "memory_threshold": 90
        },
        {
            "integrations": "AWS - EC2",
            "playbookID": "d66e5f86-e045-403f-819e-5058aa603c32"
        },
        {
            "integrations": "ANYRUN",
            "playbookID": "Detonate File From URL - ANYRUN - Test"
        },
        {
            "integrations": "AWS - CloudTrail",
            "playbookID": "3da2e31b-f114-4d7f-8702-117f3b498de9"
        },
        {
            "integrations": "carbonblackprotection",
            "playbookID": "67b0f25f-b061-4468-8613-43ab13147173"
        },
        {
            "integrations": "DomainTools",
            "playbookID": "DomainTools-Test"
        },
        {
            "integrations": "Exabeam",
            "playbookID": "Exabeam - Test"
        },
        {
            "integrations": "Cisco Spark",
            "playbookID": "Cisco Spark Test New"
        },
        {
            "integrations": "Remedy On-Demand",
            "playbookID": "Remedy-On-Demand-Test"
        },
        {
            "playbookID": "ssdeepreputationtest"
        },
        {
            "playbookID": "TestIsEmailAddressInternal"
        },
        {
            "integrations": "Google Cloud Compute",
            "playbookID": "GoogleCloudCompute-Test"
        },
        {
            "integrations": "AWS - S3",
            "playbookID": "97393cfc-2fc4-4dfe-8b6e-af64067fc436",
            "memory_threshold": 80
        },
        {
            "integrations": "Image OCR",
            "playbookID": "TestImageOCR"
        },
        {
            "integrations": "fireeye",
            "playbookID": "Detonate File - FireEye AX - Test"
        },
        {
            "integrations": [
                "Rasterize",
                "Image OCR"
            ],
            "playbookID": "Rasterize Test",
            "fromversion": "5.0.0"
        },
        {
            "integrations": "Rasterize",
            "playbookID": "RasterizeImageTest",
            "fromversion": "5.0.0"
        },
        {
            "integrations": "Ipstack",
            "playbookID": "Ipstack_Test"
        },
        {
            "integrations": "Perch",
            "playbookID": "Perch-Test"
        },
        {
            "integrations": "Forescout",
            "playbookID": "Forescout-Test"
        },
        {
            "integrations": "GitHub",
            "playbookID": "Git_Integration-Test"
        },
        {
            "integrations": "GitHub IAM",
            "playbookID": "Github IAM - Test Playbook",
            "fromversion": "6.1.0"
        },
        {
            "integrations": "LogRhythmRest",
            "playbookID": "LogRhythm REST test"
        },
        {
            "integrations": "AlienVault USM Anywhere",
            "playbookID": "AlienVaultUSMAnywhereTest"
        },
        {
            "playbookID": "PhishLabsTestPopulateIndicators"
        },
        {
            "playbookID": "Test_HTMLtoMD"
        },
        {
            "integrations": "PhishLabs IOC",
            "playbookID": "PhishLabsIOC TestPlaybook",
            "fromversion": "4.1.0"
        },
        {
            "integrations": "PerceptionPoint",
            "playbookID": "PerceptionPoint Test",
            "fromversion": "4.1.0"
        },
        {
            "integrations": "vmray",
            "playbookID": "VMRay-Test-File",
            "fromversion": "5.5.0"
        },
        {
            "integrations": "AutoFocus V2",
            "playbookID": "AutoFocus V2 test",
            "fromversion": "5.0.0",
            "timeout": 1000
        },
        {
            "playbookID": "Process Email - Generic for Rasterize"
        },
        {
            "playbookID": "Send Investigation Summary Reports - Test",
            "integrations": "EWS Mail Sender",
            "fromversion": "4.5.0",
            "memory_threshold": 100
        },
        {
            "integrations": "Anomali ThreatStream v2",
            "playbookID": "ThreatStream-Test"
        },
        {
            "integrations": "Flashpoint",
            "playbookID": "Flashpoint_event-Test"
        },
        {
            "integrations": "Flashpoint",
            "playbookID": "Flashpoint_forum-Test"
        },
        {
            "integrations": "Flashpoint",
            "playbookID": "Flashpoint_report-Test"
        },
        {
            "integrations": "Flashpoint",
            "playbookID": "Flashpoint_reputation-Test"
        },
        {
            "integrations": "BluecatAddressManager",
            "playbookID": "Bluecat Address Manager test"
        },
        {
            "integrations": "MailListener - POP3 Beta",
            "playbookID": "MailListener-POP3 - Test"
        },
        {
            "playbookID": "sumList - Test"
        },
        {
            "integrations": "VulnDB",
            "playbookID": "Test-VulnDB"
        },
        {
            "integrations": "Shodan_v2",
            "playbookID": "Test-Shodan_v2",
            "timeout": 1000
        },
        {
            "integrations": "Threat Crowd",
            "playbookID": "ThreatCrowd - Test"
        },
        {
            "integrations": "GoogleDocs",
            "playbookID": "GoogleDocs-test"
        },
        {
            "playbookID": "Request Debugging - Test",
            "fromversion": "5.0.0"
        },
        {
            "integrations": "Kaspersky Security Center",
            "playbookID": "Kaspersky Security Center - Test",
            "fromversion": "5.5.0"
        },
        {
            "playbookID": "Test Convert file hash to corresponding hashes",
            "fromversion": "4.5.0",
            "integrations": "VirusTotal",
            "instance_names": "virus_total_general"
        },
        {
            "playbookID": "PAN-OS Query Logs For Indicators Test",
            "fromversion": "5.5.0",
            "timeout": 1500,
            "integrations": "Panorama",
            "instance_names": "palo_alto_panorama"
        },
        {
            "integrations": "Hybrid Analysis",
            "playbookID": "HybridAnalysis-Test",
            "timeout": 500,
            "fromversion": "4.1.0",
            "is_mockable": false
        },
        {
            "integrations": "Elasticsearch v2",
            "instance_names": "es_v7",
            "playbookID": "Elasticsearch_v2_test"
        },
        {
            "integrations": "ElasticsearchFeed",
            "instance_names": "es_demisto_feed",
            "playbookID": "Elasticsearch_Fetch_Demisto_Indicators_Test",
            "fromversion": "5.5.0"
        },
        {
            "integrations": "ElasticsearchFeed",
            "instance_names": "es_generic_feed",
            "playbookID": "Elasticsearch_Fetch_Custom_Indicators_Test",
            "fromversion": "5.5.0"
        },
        {
            "integrations": "Elasticsearch v2",
            "instance_names": "es_v6",
            "playbookID": "Elasticsearch_v2_test-v6"
        },
        {
            "integrations": "PolySwarm",
            "playbookID": "PolySwarm-Test"
        },
        {
            "integrations": "Kennav2",
            "playbookID": "Kenna Test"
        },
        {
            "integrations": "SecurityAdvisor",
            "playbookID": "SecurityAdvisor-Test",
            "fromversion": "4.5.0"
        },
        {
            "integrations": "Google Key Management Service",
            "playbookID": "Google-KMS-test",
            "pid_threshold": 6,
            "memory_threshold": 60
        },
        {
            "integrations": "SecBI",
            "playbookID": "SecBI - Test"
        },
        {
            "playbookID": "ExtractFQDNFromUrlAndEmail-Test"
        },
        {
            "integrations": "EWS v2",
            "playbookID": "Get EWS Folder Test",
            "fromversion": "4.5.0",
            "instance_names": "ewv2_regular",
            "timeout": 1200
        },
        {
            "integrations": "EWSO365",
            "playbookID": "EWS_O365_test",
            "fromversion": "5.0.0"
        },
        {
            "integrations": "EWSO365",
            "playbookID": "EWS_O365_send_mail_test",
            "fromversion": "5.0.0"
        },
        {
            "integrations": "QRadar_v2",
            "playbookID": "QRadar Indicator Hunting Test",
            "timeout": 600,
            "fromversion": "6.0.0"
        },
        {
            "playbookID": "SetAndHandleEmpty test",
            "fromversion": "4.5.0"
        },
        {
            "integrations": "Tanium v2",
            "playbookID": "Tanium v2 - Test"
        },
        {
            "integrations": "Office 365 Feed",
            "playbookID": "Office365_Feed_Test",
            "fromversion": "5.5.0"
        },
        {
            "integrations": "GoogleCloudTranslate",
            "playbookID": "GoogleCloudTranslate-Test",
            "pid_threshold": 9
        },
        {
            "integrations": "Infoblox",
            "playbookID": "Infoblox Test"
        },
        {
            "integrations": "BPA",
            "playbookID": "Test-BPA",
            "fromversion": "4.5.0"
        },
        {
            "playbookID": "GetValuesOfMultipleFIelds Test",
            "fromversion": "4.5.0"
        },
        {
            "playbookID": "IsInternalHostName Test",
            "fromversion": "4.5.0"
        },
        {
            "playbookID": "DigitalGuardian-Test",
            "integrations": "Digital Guardian",
            "fromversion": "5.0.0"
        },
        {
            "integrations": "SplunkPy",
            "playbookID": "Splunk Indicator Hunting Test",
            "fromversion": "5.0.0",
            "memory_threshold": 500,
            "instance_names": "use_default_handler"
        },
        {
            "integrations": "BPA",
            "playbookID": "Test-BPA_Integration",
            "fromversion": "4.5.0"
        },
        {
            "integrations": "AutoFocus Feed",
            "playbookID": "playbook-FeedAutofocus_test",
            "fromversion": "5.5.0"
        },
        {
            "integrations": "AutoFocus Daily Feed",
            "playbookID": "playbook-FeedAutofocus_daily_test",
            "fromversion": "5.5.0"
        },
        {
            "integrations": "PaloAltoNetworks_PrismaCloudCompute",
            "playbookID": "PaloAltoNetworks_PrismaCloudCompute-Test"
        },
        {
            "integrations": "Recorded Future Feed",
            "playbookID": "RecordedFutureFeed - Test",
            "timeout": 1000,
            "fromversion": "5.5.0",
            "memory_threshold": 86
        },
        {
            "integrations": "Expanse",
            "playbookID": "test-Expanse-Playbook",
            "fromversion": "5.0.0"
        },
        {
            "integrations": "Expanse",
            "playbookID": "test-Expanse",
            "fromversion": "5.0.0"
        },
        {
            "integrations": "DShield Feed",
            "playbookID": "playbook-DshieldFeed_test",
            "fromversion": "5.5.0",
            "is_mockable": false
        },
        {
            "integrations": "AlienVault Reputation Feed",
            "playbookID": "AlienVaultReputationFeed_Test",
            "fromversion": "5.5.0",
            "memory_threshold": 190
        },
        {
            "integrations": "BruteForceBlocker Feed",
            "playbookID": "playbook-BruteForceBlocker_test",
            "fromversion": "5.5.0",
            "memory_threshold": 190
        },
        {
            "integrations": "F5Silverline",
            "playbookID": "F5Silverline_TestPlaybook",
            "fromversion": "6.0.0"
        },
        {
            "integrations": "Carbon Black Enterprise EDR",
            "playbookID": "Carbon Black Enterprise EDR Test",
            "fromversion": "5.0.0"
        },
        {
            "integrations": "MongoDB Key Value Store",
            "playbookID": "MongoDB KeyValueStore - Test",
            "pid_threshold": 12,
            "fromversion": "5.0.0"
        },
        {
            "integrations": "MongoDB Log",
            "playbookID": "MongoDBLog - Test",
            "pid_threshold": 12,
            "fromversion": "5.0.0"
        },
        {
            "integrations": "Google Chronicle Backstory",
            "playbookID": "Google Chronicle Backstory Asset - Test",
            "fromversion": "5.0.0"
        },
        {
            "integrations": "Google Chronicle Backstory",
            "playbookID": "Google Chronicle Backstory IOC Details - Test",
            "fromversion": "5.0.0"
        },
        {
            "integrations": "Google Chronicle Backstory",
            "playbookID": "Google Chronicle Backstory List Alerts - Test",
            "fromversion": "5.0.0"
        },
        {
            "integrations": "Google Chronicle Backstory",
            "playbookID": "Google Chronicle Backstory List IOCs - Test",
            "fromversion": "5.0.0"
        },
        {
            "integrations": "Google Chronicle Backstory",
            "playbookID": "Google Chronicle Backstory Reputation - Test",
            "fromversion": "5.0.0"
        },
        {
            "integrations": "Google Chronicle Backstory",
            "playbookID": "Google Chronicle Backstory List Events - Test",
            "fromversion": "5.0.0"
        },
        {
            "integrations": "Feodo Tracker IP Blocklist Feed",
            "instance_names": "feodo_tracker_ip_currently__active",
            "playbookID": "playbook-feodotrackeripblock_test_currently__active",
            "fromversion": "5.5.0"
        },
        {
            "integrations": "Feodo Tracker IP Blocklist Feed",
            "instance_names": "feodo_tracker_ip_30_days",
            "playbookID": "playbook-feodotrackeripblock_test_30_days",
            "fromversion": "5.5.0"
        },
        {
            "integrations": "Code42",
            "playbookID": "Code42-Test",
            "fromversion": "5.0.0",
            "timeout": 600
        },
        {
            "playbookID": "Code42 File Search Test",
            "integrations": "Code42",
            "fromversion": "5.0.0"
        },
        {
            "playbookID": "FetchIndicatorsFromFile-test",
            "fromversion": "5.5.0"
        },
        {
            "integrations": "RiskSense",
            "playbookID": "RiskSense Get Apps - Test"
        },
        {
            "integrations": "RiskSense",
            "playbookID": "RiskSense Get Host Detail - Test"
        },
        {
            "integrations": "RiskSense",
            "playbookID": "RiskSense Get Host Finding Detail - Test"
        },
        {
            "integrations": "RiskSense",
            "playbookID": "RiskSense Get Hosts - Test"
        },
        {
            "integrations": "RiskSense",
            "playbookID": "RiskSense Get Host Findings - Test"
        },
        {
            "integrations": "RiskSense",
            "playbookID": "RiskSense Get Unique Cves - Test"
        },
        {
            "integrations": "RiskSense",
            "playbookID": "RiskSense Get Unique Open Findings - Test"
        },
        {
            "integrations": "RiskSense",
            "playbookID": "RiskSense Get Apps Detail - Test"
        },
        {
            "integrations": "RiskSense",
            "playbookID": "RiskSense Apply Tag - Test"
        },
        {
            "integrations": "Indeni",
            "playbookID": "Indeni_test",
            "fromversion": "5.0.0"
        },
        {
            "integrations": "SafeBreach v2",
            "playbookID": "playbook-SafeBreach-Test",
            "fromversion": "5.5.0"
        },
        {
            "integrations": "AlienVault OTX TAXII Feed",
            "playbookID": "playbook-feedalienvaultotx_test",
            "fromversion": "5.5.0"
        },
        {
            "playbookID": "ExtractDomainAndFQDNFromUrlAndEmail-Test",
            "fromversion": "5.5.0"
        },
        {
            "integrations": "Cortex Data Lake",
            "playbookID": "Cortex Data Lake Test",
            "instance_names": "cdl_prod",
            "fromversion": "4.5.0"
        },
        {
            "integrations": "Cortex Data Lake",
            "playbookID": "Cortex Data Lake Test",
            "instance_names": "cdl_dev",
            "fromversion": "4.5.0"
        },
        {
            "integrations": "MongoDB",
            "playbookID": "MongoDB - Test"
        },
        {
            "integrations": "DNSDB_v2",
            "playbookID": "DNSDB-Test",
            "fromversion": "5.0.0"
        },
        {
            "playbookID": "DBotCreatePhishingClassifierV2FromFile-Test",
            "timeout": 60000,
            "fromversion": "6.1.0",
            "instance_names": "ml_dummy_prod",
            "integrations": "AzureWAF"
        },
        {
            "integrations": "IBM Resilient Systems",
            "playbookID": "IBM Resilient Systems Test"
        },
        {
            "integrations": [
                "Prisma Access",
                "Prisma Access Egress IP feed"
            ],
            "playbookID": "Prisma_Access_Egress_IP_Feed-Test",
            "timeout": 60000,
            "fromversion": "5.5.0",
            "nightly": true
        },
        {
            "integrations": "Prisma Access",
            "playbookID": "Prisma_Access-Test",
            "timeout": 60000,
            "fromversion": "5.5.0",
            "nightly": true
        },
        {
            "playbookID": "EvaluateMLModllAtProduction-Test",
            "fromversion": "5.5.0"
        },
        {
            "integrations": "GCP Whitelist Feed",
            "playbookID": "GCPWhitelist_Feed_Test",
            "fromversion": "5.5.0"
        },
        {
            "integrations": "Azure AD Connect Health Feed",
            "playbookID": "FeedAzureADConnectHealth_Test",
            "fromversion": "5.5.0"
        },
        {
            "integrations": "Zoom Feed",
            "playbookID": "FeedZoom_Test",
            "fromversion": "5.5.0"
        },
        {
            "playbookID": "PCAP Analysis Test",
            "integrations": [
                "ipinfo",
                "WildFire-v2"
            ],
            "fromversion": "5.0.0",
            "timeout": 1200
        },
        {
            "integrations": "Workday",
            "playbookID": "Workday - Test",
            "fromversion": "5.0.0",
            "timeout": 600
        },
        {
            "integrations": "Unit42 Feed",
            "playbookID": "Unit42 Feed - Test",
            "fromversion": "5.5.0",
            "timeout": 600
        },
        {
            "integrations": "CrowdStrikeMalquery",
            "playbookID": "CrowdStrikeMalquery-Test",
            "fromversion": "5.0.0",
            "timeout": 2500
        },
        {
            "integrations": "Sixgill_Darkfeed",
            "playbookID": "Sixgill-Darkfeed_Test",
            "fromversion": "5.5.0"
        },
        {
            "playbookID": "hashIncidentFields-test",
            "fromversion": "4.5.0",
            "timeout": 60000
        },
        {
            "integrations": "RSA Archer v2",
            "playbookID": "Archer v2 - Test",
            "fromversion": "5.0.0",
            "timeout": 600
        },
        {
            "integrations": "WootCloud",
            "playbookID": "TestWootCloudPlaybook",
            "fromversion": "5.0.0"
        },
        {
            "integrations": "Ivanti Heat",
            "playbookID": "Ivanti Heat - Test"
        },
        {
            "integrations": "MicrosoftCloudAppSecurity",
            "playbookID": "MicrosoftCloudAppSecurity-Test"
        },
        {
            "integrations": "Blueliv ThreatCompass",
            "playbookID": "Blueliv_ThreatCompass_test",
            "fromversion": "5.0.0"
        },
        {
            "playbookID": "IncreaseIncidentSeverity-Test",
            "fromversion": "5.0.0"
        },
        {
            "integrations": "TrendMicro Cloud App Security",
            "playbookID": "playbook_TrendmicroCAS_Test",
            "fromversion": "5.0.0",
            "timeout": 300
        },
        {
            "playbookID": "IfThenElse-Test",
            "fromversion": "5.0.0"
        },
        {
            "integrations": "Imperva WAF",
            "playbookID": "Imperva WAF - Test"
        },
        {
            "integrations": "CheckPointFirewall_v2",
            "playbookID": "checkpoint-testplaybook",
            "timeout": 500,
            "nightly": true
        },
        {
            "playbookID": "FailedInstances - Test",
            "integrations": "Whois",
            "fromversion": "4.5.0"
        },
        {
            "integrations": "F5 ASM",
            "playbookID": "playbook-F5_ASM-Test",
            "timeout": 600,
            "fromversion": "5.0.0",
            "nightly": true
        },
        {
            "playbookID": "Hatching Triage - Detonate File",
            "integrations": "Hatching Triage",
            "fromversion": "5.5.0"
        },
        {
            "integrations": "Rundeck",
            "playbookID": "Rundeck_test",
            "fromversion": "5.5.0",
            "is_mockable": false
        },
        {
            "playbookID": "Field polling test",
            "timeout": 600,
            "fromversion": "5.0.0"
        },
        {
            "integrations": "Generic Webhook",
            "playbookID": "Generic Webhook - Test",
            "fromversion": "5.5.0"
        },
        {
            "integrations": "Palo Alto Networks Enterprise DLP",
            "playbookID": "Palo_Alto_Networks_Enterprise_DLP - Test",
            "fromversion": "5.0.0"
        },
        {
            "integrations": "Cryptocurrency",
            "playbookID": "Cryptocurrency-Test",
            "is_mockable": false
        },
        {
            "integrations": "Public DNS Feed",
            "playbookID": "Public_DNS_Feed_Test",
            "fromversion": "5.5.0"
        },
        {
            "integrations": "BitcoinAbuse",
            "playbookID": "BitcoinAbuse-test",
            "fromversion": "5.5.0"
        },
        {
            "integrations": "ExpanseV2",
            "playbookID": "ExpanseV2 Test",
            "fromversion": "6.0.0"
        },
        {
            "integrations": "FeedExpanse",
            "playbookID": "Feed Expanse Test",
            "fromversion": "6.0.0"
        },
        {
            "integrations": "MicrosoftGraphIdentityandAccess",
            "playbookID": "Identity & Access test playbook"
        },
        {
            "integrations": "MicrosoftPolicyAndComplianceAuditLog",
            "playbookID": "Audit Log - Test"
        },
        {
            "integrations": "Nutanix Hypervisor",
            "playbookID": "Nutanix-test"
        },
        {
            "integrations": "Azure Storage",
            "playbookID": "Azure Storage - Test"
        },
        {
            "integrations": "MicrosoftGraphApplications",
            "playbookID": "MSGraph Applications Test"
        },
        {
            "integrations": "EWS Extension Online Powershell v2",
            "playbookID": "EWS Extension: Powershell Online V2 Test",
            "fromversion": "6.0.0",
            "toversion": "6.0.9",
            "timeout": 250
        },
        {
            "integrations": "VirusTotal (API v3)",
            "playbookID": "VirusTotal (API v3) Detonate Test",
            "instance_names": [
                "virus_total_v3",
                "virus_total_v3_premium"
            ],
            "is_mockable": false
        },
        {
            "integrations": "VirusTotal (API v3)",
            "playbookID": "VirusTotalV3-test",
            "instance_names": [
                "virus_total_v3"
            ],
            "fromversion": "5.5.0"
        },
        {
            "integrations": "HostIo",
            "playbookID": "HostIo_Test"
        },
        {
            "playbookID": "CreateCertificate-Test",
            "fromversion": "5.5.0"
        },
        {
            "integrations": "LogPoint SIEM Integration",
            "playbookID": "LogPoint SIEM Integration - Test Playbook 1"
        },
        {
            "integrations": "LogPoint SIEM Integration",
            "playbookID": "LogPoint SIEM Integration - Test Playbook 2"
        },
        {
            "integrations": "Cisco Stealthwatch",
            "fromversion": "5.5.0",
            "playbookID": "Cisco Stealthwatch Test"
        },
        {
            "integrations": "cymulate_v2",
            "playbookID": "Cymulate V2 Test",
            "fromversion": "6.0.0"
        },
        {
            "integrations": "OpenCTI",
            "playbookID": "OpenCTI Test",
            "fromversion": "5.0.0"
        },
        {
            "integrations": "Microsoft Graph API",
            "playbookID": "Microsoft Graph API - Test",
            "fromversion": "5.0.0"
        },
        {
            "integrations": "QRadar v3",
            "playbookID": "QRadar_v3-test",
            "fromversion": "6.0.0"
        },
        {
            "playbookID": "DbotPredictOufOfTheBoxTest",
            "fromversion": "4.5.0",
            "timeout": 1000
        },
        {
            "playbookID": "DbotPredictOufOfTheBoxTestV2",
            "fromversion": "5.5.0",
            "timeout": 1000
        },
        {
            "integrations": "HPEArubaClearPass",
            "playbookID": "HPEArubaClearPass_TestPlaybook"
        },
        {
            "integrations": "CrowdstrikeFalcon",
            "playbookID": "Get endpoint details - Generic - test",
            "fromversion": "5.5.0"
        },
        {
            "integrations": "CrowdstrikeFalcon",
            "playbookID": "Isolate and unisolate endpoint - test",
            "fromversion": "5.5.0"
        },
        {
            "integrations": "VirusTotal - Premium (API v3)",
            "playbookID": "VirusTotal Premium v3 TestPlaybook",
            "fromversion": "5.5.0"
        },
        {
            "integrations": "Armis",
            "playbookID": "Armis-Test",
            "fromversion": "5.5.0"
        },
        {
            "playbookID": "Tidy - Test",
            "integrations": [
                "AWS - EC2",
                "Demisto REST API",
                "Tidy"
            ],
            "instance_names": [
                "aws_alloacte_host"
            ],
            "fromversion": "6.0.0",
            "nightly": true
        },
        {
            "integrations": "Trend Micro Deep Security",
            "playbookID": "Trend Micro Deep Security - Test"
        },
        {
            "integrations": "Carbon Black Endpoint Standard",
            "playbookID": "carbonBlackEndpointStandardTestPlaybook",
            "fromversion": "5.5.0",
            "is_mockable": false
        },
        {
            "integrations": "Proofpoint TAP v2",
            "playbookID": "ProofpointTAP-Test"
        },
        {
            "integrations": "QualysV2",
            "playbookID": "QualysVulnerabilityManagement-Test",
            "fromversion": "5.5.0",
            "timeout": 3000
        },
        {
            "integrations": "ThreatExchange v2",
            "playbookID": "ThreatExchangeV2-test",
            "fromversion": "5.5.0"
        },
        {
            "integrations": "NetscoutAED",
            "playbookID": "NetscoutAED-Test",
            "fromversion": "5.5.0"
        },
        {
            "integrations": "VMware Workspace ONE UEM (AirWatch MDM)",
            "playbookID": "VMware Workspace ONE UEM (AirWatch MDM)-Test",
            "fromversion": "6.0.0"
        },
        {
            "integrations": "CarbonBlackLiveResponseCloud",
            "playbookID": "CarbonBlackLiveResponseCloud-Test",
            "fromversion": "5.5.0",
            "is_mockable": false
        },
        {
            "playbookID": "EDL Performance Test",
            "instance_names": "edl_auto",
            "integrations": [
                "EDL",
                "Create-Mock-Feed-Relationships"
            ],
            "fromversion": "6.0.0",
            "timeout": 3500,
            "memory_threshold": 900,
            "pid_threshold": 12,
            "context_print_dt": "EDLHey"
        },
        {
            "playbookID": "Export Indicators Performance Test",
            "instance_names": "eis_auto",
            "integrations": [
                "ExportIndicators",
                "Create-Mock-Feed-Relationships"
            ],
            "fromversion": "6.0.0",
            "timeout": 3500,
            "memory_threshold": 900,
            "pid_threshold": 12,
            "context_print_dt": "EISHey"
        },
        {
            "integrations": "jamf v2",
            "playbookID": "Jamf_v2_test",
            "fromversion": "5.5.0"
        },
        {
            "playbookID": "DBot Build Phishing Classifier Test - Multiple Algorithms",
            "timeout": 60000,
            "fromversion": "6.1.0",
            "instance_names": "ml_dummy_prod",
            "integrations": "AzureWAF"
        },
        {
            "integrations": [
                "AutoFocus Daily Feed",
                "Demisto REST API"
            ],
            "playbookID": "Fetch Indicators Test",
            "fromversion": "6.0.0",
            "is_mockable": false,
            "timeout": 2400
        },
        {
            "integrations": "SOCRadarIncidents",
            "playbookID": "SOCRadarIncidents-Test"
        },
        {
            "integrations": "SOCRadarThreatFusion",
            "playbookID": "SOCRadarThreatFusion-Test"
        },
        {
<<<<<<< HEAD
            "integrations": "TheHive Project",
            "playbookID": "Playbook_TheHiveProject_Test"
=======
            "integrations": [
                "ServiceNow v2",
                "Demisto REST API"
            ],
            "playbookID": "Fetch Incidents Test",
            "instance_names": "snow_basic_auth",
            "fromversion": "6.0.0",
            "is_mockable": false,
            "timeout": 2400
        },
        {
            "playbookID": "SolarWinds-Test",
            "fromversion": "5.5.0",
            "integrations": [
                "SolarWinds"
            ]
        },
        {
            "playbookID": "BastilleNetworks-Test",
            "fromversion": "5.0.0",
            "integrations": [
                "Bastille Networks"
            ]
        },
        {
            "playbookID": "bc993d1a-98f5-4554-8075-68a38004c119",
            "fromversion": "5.0.0",
            "integrations": [
                "Gamma"
            ]
        },
        {
            "playbookID": "Service Desk Plus (On-Premise) Test",
            "fromversion": "5.0.0",
            "integrations": [
                "ServiceDeskPlus (On-Premise)"
            ]
        },
        {
            "playbookID": "IronDefense Test",
            "fromversion": "5.0.0",
            "integrations": [
                "IronDefense"
            ]
        },
        {
            "playbookID": "AgariPhishingDefense-Test",
            "fromversion": "5.0.0",
            "integrations": [
                "Agari Phishing Defense"
            ]
        },
        {
            "playbookID": "SecurityIntelligenceServicesFeed - Test",
            "fromversion": "5.5.0",
            "integrations": [
                "SecurityIntelligenceServicesFeed"
            ]
        },
        {
            "playbookID": "FeedTalosTestPlaybook",
            "fromversion": "5.5.0",
            "integrations": [
                "Talos Feed"
            ]
        },
        {
            "playbookID": "Netscout Arbor Sightline - Test Playbook",
            "fromversion": "5.5.0",
            "integrations": [
                "NetscoutArborSightline"
            ]
        },
        {
            "playbookID": "test_MsGraphFiles",
            "fromversion": "5.0.0",
            "integrations": [
                "Microsoft_Graph_Files"
            ]
        },
        {
            "playbookID": "AlphaVantage Test Playbook",
            "fromversion": "6.0.0",
            "integrations": [
                "AlphaVantage"
            ]
        },
        {
            "playbookID": "Azure SQL - Test",
            "fromversion": "5.0.0",
            "integrations": [
                "Azure SQL Management"
            ]
        },
        {
            "playbookID": "Sophos Central Test",
            "fromversion": "5.0.0",
            "integrations": [
                "Sophos Central"
            ]
        },
        {
            "playbookID": "Microsoft Graph Groups - Test",
            "fromversion": "5.0.0",
            "integrations": [
                "Microsoft Graph Groups"
            ]
        },
        {
            "playbookID": "Humio-Test",
            "fromversion": "5.0.0",
            "integrations": [
                "Humio"
            ]
        },
        {
            "playbookID": "Blueliv_ThreatContext_test",
            "fromversion": "5.0.0",
            "integrations": [
                "Blueliv ThreatContext"
            ]
        },
        {
            "playbookID": "Darktrace Test Playbook",
            "fromversion": "6.0.0",
            "integrations": [
                "Darktrace"
            ]
        },
        {
            "playbookID": "Recorded Future Test Playbook",
            "fromversion": "5.0.0",
            "integrations": [
                "Recorded Future v2"
            ]
        },
        {
            "playbookID": "get_file_sample_by_hash_-_cylance_protect_-_test",
            "fromversion": "5.0.0",
            "integrations": [
                "Cylance Protect v2"
            ]
        },
        {
            "playbookID": "EDL Indicator Performance Test",
            "fromversion": "6.0.0"
        },
        {
            "playbookID": "EDL Performance Test - Concurrency",
            "fromversion": "6.0.0"
        },
        {
            "playbookID": "Venafi - Test",
            "fromversion": "5.0.0",
            "integrations": [
                "Venafi"
            ]
        },
        {
            "playbookID": "3da36d51-3cdf-4120-882a-cee03b038b89",
            "fromversion": "5.0.0",
            "integrations": [
                "FortiManager"
            ]
        },
        {
            "playbookID": "X509Certificate Test Playbook",
            "fromversion": "6.0.0"
        },
        {
            "playbookID": "Pcysys-Test",
            "fromversion": "5.0.0",
            "integrations": [
                "Pentera"
            ]
        },
        {
            "playbookID": "Pentera Run Scan and Create Incidents - Test",
            "fromversion": "5.0.0",
            "integrations": [
                "Pentera"
            ]
        },
        {
            "playbookID": "Google Chronicle Backstory List Detections - Test",
            "fromversion": "5.0.0",
            "integrations": [
                "Google Chronicle Backstory"
            ]
        },
        {
            "playbookID": "Google Chronicle Backstory List Rules - Test",
            "fromversion": "5.0.0",
            "integrations": [
                "Google Chronicle Backstory"
            ]
        },
        {
            "playbookID": "McAfee ESM v2 - Test",
            "fromversion": "5.0.0",
            "integrations": [
                "McAfee ESM v2"
            ]
        },
        {
            "playbookID": "McAfee ESM Watchlists - Test",
            "fromversion": "5.0.0",
            "integrations": [
                "McAfee ESM v2"
            ]
        },
        {
            "playbookID": "Acalvio Sample Playbook",
            "fromversion": "5.0.0",
            "integrations": [
                "Acalvio ShadowPlex"
            ]
        },
        {
            "playbookID": "playbook-SophosXGFirewall-test",
            "fromversion": "5.0.0",
            "integrations": [
                "sophos_firewall"
            ]
        },
        {
            "playbookID": "CircleCI-Test",
            "fromversion": "5.5.0",
            "integrations": [
                "CircleCI"
            ]
        },
        {
            "playbookID": "XMCyberIntegration-Test",
            "fromversion": "6.0.0",
            "integrations": [
                "XMCyber"
            ]
        },
        {
            "playbookID": "a60ae34e-7a00-4a06-81ca-2ca6ea1d58ba",
            "fromversion": "6.0.0",
            "integrations": [
                "AnsibleAlibabaCloud"
            ]
        },
        {
            "playbookID": "Carbon Black Enterprise EDR Process Search Test",
            "fromversion": "5.0.0",
            "integrations": [
                "Carbon Black Enterprise EDR"
            ]
        },
        {
            "playbookID": "Logzio - Test",
            "fromversion": "5.0.0",
            "integrations": [
                "Logz.io"
            ]
        },
        {
            "playbookID": "PAN-OS Create Or Edit Rule Test",
            "fromversion": "6.1.0",
            "integrations": [
                "Panorama"
            ]
        },
        {
            "playbookID": "GoogleCloudSCC-Test",
            "fromversion": "5.0.0",
            "integrations": [
                "GoogleCloudSCC"
            ]
        },
        {
            "playbookID": "SailPointIdentityNow-Test",
            "fromversion": "6.0.0",
            "integrations": [
                "SailPointIdentityNow"
            ]
        },
        {
            "playbookID": "playbook-Cyberint_Test",
            "fromversion": "5.0.0",
            "integrations": [
                "cyberint"
            ]
        },
        {
            "playbookID": "Druva-Test",
            "fromversion": "5.0.0",
            "integrations": [
                "Druva Ransomware Response"
            ]
        },
        {
            "playbookID": "LogPoint SIEM Integration - Test Playbook 3",
            "fromversion": "6.0.0",
            "integrations": [
                "LogPoint SIEM Integration"
            ]
        },
        {
            "playbookID": "TestGraPlayBook",
            "fromversion": "5.0.0",
            "integrations": [
                "Gurucul-GRA"
            ]
        },
        {
            "playbookID": "TestGreatHornPlaybook",
            "fromversion": "6.0.0",
            "integrations": [
                "GreatHorn"
            ]
        },
        {
            "playbookID": "Microsoft Defender Advanced Threat Protection - Test",
            "fromversion": "5.0.0",
            "integrations": [
                "Microsoft Defender Advanced Threat Protection"
            ]
        },
        {
            "playbookID": "Polygon-Test",
            "fromversion": "5.0.0",
            "integrations": [
                "Group-IB TDS Polygon"
            ]
        },
        {
            "playbookID": "TrustwaveSEG-Test",
            "fromversion": "5.0.0",
            "integrations": [
                "trustwave secure email gateway"
            ]
        },
        {
            "playbookID": "MicrosoftGraphMail-Test",
            "fromversion": "5.0.0",
            "integrations": [
                "MicrosoftGraphMail"
            ]
        },
        {
            "playbookID": "PassiveTotal_v2-Test",
            "fromversion": "5.0.0",
            "integrations": [
                "PassiveTotal v2",
                "PassiveTotal"
            ]
        },
        {
            "playbookID": "02ea5cef-3169-4b17-8f4d-604b44e6348a",
            "fromversion": "5.0.0",
            "integrations": [
                "Cognni"
            ]
        },
        {
            "playbookID": "playbook-InsightIDR-test",
            "fromversion": "5.0.0",
            "integrations": [
                "Rapid7 InsightIDR"
            ]
        },
        {
            "playbookID": "Cofense Intelligence v2 test",
            "fromversion": "5.5.0",
            "integrations": [
                "CofenseIntelligenceV2"
            ]
        },
        {
            "playbookID": "opsgenie-test-playbook",
            "fromversion": "6.0.0",
            "integrations": [
                "Opsgeniev2"
            ]
        },
        {
            "playbookID": "FraudWatch-Test",
            "fromversion": "5.0.0",
            "integrations": [
                "FraudWatch"
            ]
        },
        {
            "playbookID": "SepioPrimeAPI-Test",
            "fromversion": "5.0.0",
            "integrations": [
                "Sepio"
            ]
        },
        {
            "playbookID": "test playbook - QRadarCorrelations",
            "fromversion": "6.0.0",
            "integrations": [
                "QRadar_v2",
                "QRadar v3",
                "QRadar"
            ]
        },
        {
            "playbookID": "SX - PC - Test Playbook",
            "fromversion": "5.5.0",
            "integrations": [
                "PingCastle"
            ]
        },
        {
            "playbookID": "JARM-Test",
            "fromversion": "5.0.0",
            "integrations": [
                "JARM"
            ]
        },
        {
            "playbookID": "Playbook-HYASInsight-Test",
            "fromversion": "6.0.0",
            "integrations": [
                "HYAS Insight"
            ]
        },
        {
            "playbookID": "ConcentricAI Demo Playbook",
            "fromversion": "6.0.0",
            "integrations": [
                "ConcentricAI"
            ]
        },
        {
            "playbookID": "Cyberpion-Test",
            "fromversion": "6.0.0",
            "integrations": [
                "Cyberpion"
            ]
        },
        {
            "playbookID": "CrowdStrike OpenAPI - Test",
            "fromversion": "6.0.0",
            "integrations": [
                "CrowdStrike OpenAPI"
            ]
        },
        {
            "playbookID": "Smokescreen IllusionBLACK-Test",
            "fromversion": "5.0.0",
            "integrations": [
                "Smokescreen IllusionBLACK"
            ]
        },
        {
            "playbookID": "TestCymptomPlaybook",
            "fromversion": "5.0.0",
            "integrations": [
                "Cymptom"
            ]
        },
        {
            "playbookID": "GitLab-test-playbook",
            "fromversion": "6.0.0",
            "integrations": [
                "GitLab",
                "LGTM",
                "MinIO",
                "Docker Engine API"
            ]
        },
        {
            "playbookID": "LGTM-test-playbook",
            "fromversion": "6.0.0",
            "integrations": [
                "GitLab",
                "LGTM",
                "MinIO",
                "Docker Engine API"
            ]
        },
        {
            "playbookID": "playbook-MinIO-Test",
            "fromversion": "6.0.0",
            "integrations": [
                "GitLab",
                "LGTM",
                "MinIO",
                "Docker Engine API"
            ]
        },
        {
            "playbookID": "MSGraph_DeviceManagement_Test",
            "fromversion": "5.0.0",
            "integrations": [
                "Microsoft Graph Device Management"
            ]
        },
        {
            "playbookID": "G Suite Security Alert Center-Test",
            "fromversion": "5.0.0",
            "integrations": [
                "G Suite Security Alert Center"
            ]
        },
        {
            "playbookID": "VerifyOOBV2Predictions-Test",
            "fromversion": "5.5.0"
        },
        {
            "playbookID": "PAN OS EDL Management - Test",
            "fromversion": "5.0.0",
            "integrations": [
                "palo_alto_networks_pan_os_edl_management"
            ]
        },
        {
            "playbookID": "Group-IB Threat Intelligence & Attribution-Test",
            "fromversion": "6.0.0",
            "integrations": [
                "Group-IB Threat Intelligence & Attribution Feed",
                "Group-IB Threat Intelligence & Attribution"
            ]
        },
        {
            "playbookID": "CounterCraft - Test",
            "fromversion": "5.0.0",
            "integrations": [
                "CounterCraft Deception Director"
            ]
        },
        {
            "playbookID": "Microsoft Graph Security Test",
            "fromversion": "5.0.0",
            "integrations": [
                "Microsoft Graph"
            ]
        },
        {
            "playbookID": "Azure Kubernetes Services - Test",
            "fromversion": "5.0.0",
            "integrations": [
                "Azure Kubernetes Services"
            ]
        },
        {
            "playbookID": "Cortex XDR - IOC - Test without fetch",
            "fromversion": "5.5.0",
            "integrations": [
                "Cortex XDR - IR",
                "Cortex XDR - IOC"
            ]
        },
        {
            "playbookID": "PaloAltoNetworks_IoT-Test",
            "fromversion": "5.0.0",
            "integrations": [
                "Palo Alto Networks IoT"
            ]
        },
        {
            "playbookID": "GreyNoise-Test",
            "fromversion": "5.5.0",
            "integrations": [
                "GreyNoise Community",
                "GreyNoise"
            ]
        },
        {
            "playbookID": "xMatters-Test",
            "fromversion": "5.5.0",
            "integrations": [
                "xMatters"
            ]
        },
        {
            "playbookID": "TestCentrifyPlaybook",
            "fromversion": "6.0.0",
            "integrations": [
                "Centrify Vault"
            ]
        },
        {
            "playbookID": "Infinipoint-Test",
            "fromversion": "5.0.0",
            "integrations": [
                "Infinipoint"
            ]
        },
        {
            "playbookID": "CyrenThreatInDepth-Test",
            "fromversion": "6.0.0",
            "integrations": [
                "CyrenThreatInDepth"
            ]
        },
        {
            "playbookID": "CVSS Calculator Test",
            "fromversion": "5.0.0"
        },
        {
            "playbookID": "7d8ac1af-2d1e-4ed9-875c-d3257d2c6830",
            "fromversion": "6.0.0",
            "integrations": [
                "AnsibleHCloud"
            ]
        },
        {
            "playbookID": "Archer-Test-Playbook",
            "fromversion": "5.0.0",
            "integrations": [
                "RSA Archer",
                "RSA Archer v2"
            ]
        },
        {
            "playbookID": "SMB test",
            "fromversion": "5.0.0",
            "integrations": [
                "Server Message Block (SMB) v2",
                "Server Message Block (SMB)"
            ]
        },
        {
            "playbookID": "Cymulate Immediate Threats",
            "fromversion": "6.0.0",
            "integrations": [
                "cymulate_v2",
                "Cymulate"
            ]
        },
        {
            "playbookID": "TestUptycs",
            "fromversion": "5.0.0",
            "integrations": [
                "Uptycs"
            ]
        },
        {
            "playbookID": "Microsoft Graph Calendar - Test",
            "fromversion": "5.0.0",
            "integrations": [
                "Microsoft Graph Calendar"
            ]
        },
        {
            "playbookID": "VMRay-Test-URL",
            "fromversion": "5.5.0",
            "integrations": [
                "vmray"
            ]
        },
        {
            "playbookID": "Thycotic-Test",
            "fromversion": "6.0.0",
            "integrations": [
                "Thycotic"
            ]
        },
        {
            "playbookID": "Test Playbook TrendMicroDDA",
            "fromversion": "5.0.0",
            "integrations": [
                "Trend Micro Deep Discovery Analyzer Beta"
            ]
        },
        {
            "playbookID": "CrowdStrike_Falcon_X_-Test-Detonate_URL",
            "fromversion": "5.0.0",
            "integrations": [
                "CrowdStrike Falcon X"
            ]
        },
        {
            "playbookID": "CrowdStrike_Falcon_X_-Test-Detonate_File",
            "fromversion": "5.0.0",
            "integrations": [
                "CrowdStrike Falcon X"
            ]
        },
        {
            "playbookID": "Phishing - Core - Test - Actual Incident",
            "fromversion": "6.0.0"
        },
        {
            "playbookID": "Phishing v2 - Test - Actual Incident",
            "fromversion": "6.0.0"
        },
        {
            "playbookID": "PCAP Search test",
            "fromversion": "5.0.0"
        },
        {
            "playbookID": "PCAP Parsing And Indicator Enrichment Test",
            "fromversion": "5.0.0"
        },
        {
            "playbookID": "PCAP File Carving Test",
            "fromversion": "5.0.0"
        },
        {
            "playbookID": "Trello Test",
            "fromversion": "6.0.0",
            "integrations": [
                "Trello"
            ]
        },
        {
            "playbookID": "Google Drive Permissions Test",
            "fromversion": "5.0.0",
            "integrations": [
                "GoogleDrive"
            ]
        },
        {
            "playbookID": "RiskIQDigitalFootprint-Test",
            "fromversion": "5.5.0",
            "integrations": [
                "RiskIQDigitalFootprint"
            ]
        },
        {
            "playbookID": "playbook-feodoteackerhash_test",
            "fromversion": "5.5.0",
            "integrations": [
                "Feodo Tracker IP Blocklist Feed",
                "Feodo Tracker Hashes Feed"
            ]
        },
        {
            "playbookID": "playbook-feodotrackeripblock_test",
            "fromversion": "5.5.0",
            "integrations": [
                "Feodo Tracker IP Blocklist Feed",
                "Feodo Tracker Hashes Feed"
            ]
        },
        {
            "playbookID": "CyberTotal_TestPlaybook",
            "fromversion": "5.0.0",
            "integrations": [
                "CyberTotal"
            ]
        },
        {
            "playbookID": "Deep_Instinct-Test",
            "fromversion": "5.0.0",
            "integrations": [
                "Deep Instinct"
            ]
        },
        {
            "playbookID": "Zabbix - Test",
            "fromversion": "5.0.0",
            "integrations": [
                "Zabbix"
            ]
        },
        {
            "playbookID": "GCS Object Policy (ACL) - Test",
            "fromversion": "5.0.0",
            "integrations": [
                "Google Cloud Storage"
            ]
        },
        {
            "playbookID": "GCS Bucket Management - Test",
            "fromversion": "5.0.0",
            "integrations": [
                "Google Cloud Storage"
            ]
        },
        {
            "playbookID": "GCS Bucket Policy (ACL) - Test",
            "fromversion": "5.0.0",
            "integrations": [
                "Google Cloud Storage"
            ]
        },
        {
            "playbookID": "GCS Object Operations - Test",
            "fromversion": "5.0.0",
            "integrations": [
                "Google Cloud Storage"
            ]
        },
        {
            "playbookID": "OpenLDAP - Test",
            "fromversion": "5.0.0",
            "integrations": [
                "OpenLDAP"
            ]
        },
        {
            "playbookID": "Splunk-Test",
            "fromversion": "5.0.0",
            "integrations": [
                "SplunkPy"
            ]
        },
        {
            "playbookID": "SplunkPySearch_Test",
            "fromversion": "5.0.0",
            "integrations": [
                "SplunkPy"
            ]
        },
        {
            "playbookID": "SplunkPy KV commands",
            "fromversion": "5.0.0",
            "integrations": [
                "SplunkPy"
            ]
        },
        {
            "playbookID": "SplunkPy-Test-V2",
            "fromversion": "5.0.0",
            "integrations": [
                "SplunkPy"
            ]
        },
        {
            "playbookID": "FireEye-Detection-on-Demand-Test",
            "fromversion": "6.0.0",
            "integrations": [
                "FireEye Detection on Demand"
            ]
        },
        {
            "playbookID": "TestIPQualityScorePlaybook",
            "fromversion": "5.0.0",
            "integrations": [
                "IPQualityScore"
            ]
        },
        {
            "playbookID": "Send Email To Recipients",
            "fromversion": "5.0.0",
            "integrations": [
                "EWS Mail Sender"
            ]
        },
        {
            "playbookID": "Endace-Test",
            "fromversion": "5.0.0",
            "integrations": [
                "Endace"
            ]
        },
        {
            "playbookID": "StringToArray_test",
            "fromversion": "6.0.0"
        },
        {
            "playbookID": "URLSSLVerification_test",
            "fromversion": "5.0.0"
        },
        {
            "playbookID": "playbook-SearchIncidentsV2InsideGenericPollng-Test",
            "fromversion": "5.0.0"
        },
        {
            "playbookID": "IsRFC1918-Test",
            "fromversion": "5.0.0"
        },
        {
            "playbookID": "Base64 File in List Test",
            "fromversion": "5.0.0"
        },
        {
            "playbookID": "DbotAverageScore-Test",
            "fromversion": "5.0.0"
        },
        {
            "playbookID": "ExtractEmailV2-Test",
            "fromversion": "5.5.0"
        },
        {
            "playbookID": "IsUrlPartOfDomain Test",
            "fromversion": "5.0.0"
        },
        {
            "playbookID": "URLEncode-Test",
            "fromversion": "5.0.0"
        },
        {
            "playbookID": "IsIPInRanges - Test",
            "fromversion": "5.0.0"
        },
        {
            "playbookID": "Delete Context Subplaybook Test",
            "fromversion": "5.0.0"
        },
        {
            "playbookID": "TruSTAR v2-Test",
            "fromversion": "5.0.0",
            "integrations": [
                "TruSTAR v2",
                "TruSTAR"
            ]
        },
        {
            "playbookID": "Relationships scripts - Test",
            "fromversion": "6.2.0"
        },
        {
            "playbookID": "Test-CreateDBotScore-With-Reliability",
            "fromversion": "6.0.0"
        },
        {
            "playbookID": "ValidateContent - Test",
            "fromversion": "5.5.0"
        },
        {
            "playbookID": "DeleteContext-auto-subplaybook-test",
            "fromversion": "5.0.0"
        },
        {
            "playbookID": "Process Email - Generic - Test - Actual Incident",
            "fromversion": "6.0.0",
            "integrations": [
                "XsoarPowershellTesting",
                "Create-Mock-Feed-Relationships"
            ]
        },
        {
            "playbookID": "Analyst1 Integration Demonstration - Test",
            "fromversion": "5.0.0",
            "integrations": [
                "Analyst1",
                "illuminate"
            ]
        },
        {
            "playbookID": "Analyst1 Integration Test",
            "fromversion": "5.0.0",
            "integrations": [
                "Analyst1",
                "illuminate"
            ]
        },
        {
            "playbookID": "Cofense Triage v3-Test",
            "fromversion": "6.0.0",
            "integrations": [
                "Cofense Triage v2",
                "Cofense Triage v3",
                "Cofense Triage"
            ]
        },
        {
            "playbookID": "SailPointIdentityIQ-Test",
            "fromversion": "6.0.0",
            "integrations": [
                "SailPointIdentityIQ"
            ]
        },
        {
            "playbookID": "Test - ExtFilter",
            "fromversion": "5.0.0"
        },
        {
            "playbookID": "Test - ExtFilter Main",
            "fromversion": "5.0.0"
        },
        {
            "playbookID": "Microsoft Teams - Test",
            "fromversion": "5.0.0",
            "integrations": [
                "Microsoft Teams Management",
                "Microsoft Teams"
            ]
        },
        {
            "playbookID": "TestTOPdeskPlaybook",
            "fromversion": "5.0.0",
            "integrations": [
                "TOPdesk"
            ]
>>>>>>> cf82a4eb
        }
    ],
    "skipped_tests": {
        "Zscaler Test": "We won't get license (Issues 40157,17784)",
        "Github IAM - Test Playbook": "Issue 32383",
        "Calculate Severity - Standard - Test": "Issue 32715",
        "Calculate Severity - Generic v2 - Test": "Issue 32716",
        "Workday - Test": "No credentials Issue 29595",
        "Tidy - Test": "Will run it manually.",
        "Protectwise-Test": "Issue 28168",
        "TestDedupIncidentsPlaybook": "Issue 24344",
        "CreateIndicatorFromSTIXTest": "Issue 24345",
        "Endpoint data collection test": "Uses a deprecated playbook called Endpoint data collection",
        "Prisma_Access_Egress_IP_Feed-Test": "unskip after we will get Prisma Access instance - Issue 27112",
        "Prisma_Access-Test": "unskip after we will get Prisma Access instance - Issue 27112",
        "Symantec Deepsight Test": "Issue 22971",
        "TestProofpointFeed": "Issue 22229",
        "Symantec Data Loss Prevention - Test": "Issue 20134",
        "NetWitness Endpoint Test": "Issue 19878",
        "InfoArmorVigilanteATITest": "Test issue 17358",
        "ArcSight Logger test": "Issue 19117",
        "3da2e31b-f114-4d7f-8702-117f3b498de9": "Issue 19837",
        "d66e5f86-e045-403f-819e-5058aa603c32": "pr 3220",
        "IntSights Mssp Test": "Issue #16351",
        "fd93f620-9a2d-4fb6-85d1-151a6a72e46d": "Issue 19854",
        "Test Playbook TrendMicroDDA": "Issue 16501",
        "ssdeepreputationtest": "Issue #20953",
        "C2sec-Test": "Issue #21633",
        "ThreatConnect v2 - Test": "Issue 26782",
        "Email Address Enrichment - Generic v2.1 - Test": "Issue 26785",
        "Tanium v2 - Test": "Issue 26822",
        "Fidelis Elevate Network": "Issue 26453",
        "Cortex XDR - IOC - Test": "Issue 37957",
        "Cherwell Example Scripts - test": "Issue 26780",
        "Cherwell - test": "Issue 26780",
        "PAN-OS Query Logs For Indicators Test": "Issue 28753",
        "TCPUtils-Test": "Issue 29677",
        "Polygon-Test": "Issue 29060",
        "AttackIQ - Test": "Issue 29774",
        "Azure Compute - Test": "Issue 28056",
        "forcepoint test": "Issue 28043",
        "Test-VulnDB": "Issue 30875",
        "Malware Domain List Active IPs Feed Test": "Issue 30878",
        "CuckooTest": "Issue 25601",
        "PhishlabsIOC_DRP-Test": "Issue 29589",
        "Carbon Black Live Response Test": "Issue 28237",
        "Carbon Black Enterprise Protection V2 Test": "Issue 32322",
        "Google_Vault-Search_And_Display_Results_test": "Issue 24348",
        "FeedThreatConnect-Test": "Issue 32317",
        "Palo_Alto_Networks_Enterprise_DLP - Test": "Issue 32568",
        "JoeSecurityTestDetonation": "Issue 25650",
        "JoeSecurityTestPlaybook": "Issue 25649",
        "Cortex Data Lake Test": "Issue 24346",
        "Phishing - Cre - Test - Incident Starter": "Issue 26784",
        "Test Playbook McAfee ATD": "Issue 33409",
        "Detonate Remote File From URL -McAfee-ATD - Test": "Issue 33407",
        "Test Playbook McAfee ATD Upload File": "Issue 33408",
        "Trend Micro Apex - Test": "Issue 27280",
        "Microsoft Defender - ATP - Indicators Test": "Issue 29279",
        "Test-BPA": "Issue 28406",
        "Test-BPA_Integration": "Issue 28236",
        "TestTOPdeskPlaybook": "Issue 35412",
        "PAN-OS EDL Setup v3 Test": "Issue 35386",
        "Google-Vault-Generic-Test": "Issue 24347",
        "GmailTest": "Issue 27057",
        "get_file_sample_by_hash_-_cylance_protect_-_test": "Issue 28823",
        "Carbon Black Enterprise EDR Test": "Issue 29775",
        "VirusTotal (API v3) Detonate Test": "Issue 36004",
        "FailedInstances - Test": "Issue 33218",
        "PAN-OS DAG Configuration Test": "Issue 19205",
        "PAN-OS - Block IP - Static Address Group Test": "Issue 37021",
        "PAN-OS - Block IP - Custom Block Rule Test": "Issue 37023",
        "Centreon-Test-Playbook": "Issue 37022",
        "PAN-OS - Block URL - Custom URL Category Test": "Issue 37024",
        "Service Desk Plus - Generic Polling Test": "Issue 30798",
        "get_original_email_-_ews-_test": "Issue 27571",
        "PANW Threat Vault - Signature Search - Test": "Issue 30930",
        "Trend Micro Deep Security - Test": "outsourced",
        "Microsoft Teams - Test": "Issue 38263",
        "QualysVulnerabilityManagement-Test": "Issue 38640",
        "test playbook - QRadarCorrelations": "Issue 38639",
        "EWS Extension: Powershell Online V2 Test": "Issue 39008",
        "O365 - EWS - Extension - Test": "Issue 39008",
        "Majestic Million Test Playbook": "Issue 30931",
        "iDefense_v2_Test": "Issue 40126",
        "EWS Mail Sender Test": "Issue 27944",
        "McAfee ESM v2 - Test v10.3.0": "Issue 35616",
        "AzureADTest": "Issue 40131",
        "Feed iDefense Test": "Issue 34035",
        "FireEyeNX-Test": "Issue 33216",
        "McAfee ESM v2 - Test v10.2.0": "Issue 35670",
        "McAfee ESM Watchlists - Test v10.3.0": "Issue 37130",
        "McAfee ESM Watchlists - Test v10.2.0": "Issue 39389",
        "Microsoft Teams Management - Test": "Issue 33410",
        "RedLockTest": "Issue 24600",
        "MicrosoftGraphMail-Test_prod": "Issue 40125",
        "Cisco Umbrella Test": "Issue 24338",
        "Detonate URL - WildFire v2.1 - Test": "Issue 40834"
    },
    "skipped_integrations": {
        "_comment1": "~~~ NO INSTANCE ~~~",
        "Ipstack": "Usage limit reached (Issue 38063)",
        "AnsibleAlibabaCloud": "No instance - issue 40447",
        "AnsibleAzure": "No instance - issue 40447",
        "AnsibleCiscoIOS": "No instance - issue 40447",
        "AnsibleCiscoNXOS": "No instance - issue 40447",
        "AnsibleHCloud": "No instance - issue 40447",
        "AnsibleKubernetes": "No instance - issue 40447",
        "AnsibleACME": "No instance - issue 40447",
        "AnsibleDNS": "No instance - issue 40447",
        "AnsibleLinux": "No instance - issue 40447",
        "AnsibleOpenSSL": "No instance - issue 40447",
        "AnsibleMicrosoftWindows": "No instance - issue 40447",
        "AnsibleVMware": "No instance - issue 40447",
        "SolarWinds": "No instance - developed by Crest",
        "SOCRadarIncidents": "No instance - developed by partner",
        "SOCRadarThreatFusion": "No instance - developed by partner",
        "trustwave secure email gateway": "No instance - developed by Qmasters",
        "VMware Workspace ONE UEM (AirWatch MDM)": "No instance - developed by crest",
        "ServiceDeskPlus (On-Premise)": "No instance",
        "Forcepoint": "instance issues. Issue 28043",
        "ZeroFox": "Issue 29284",
        "Symantec Management Center": "Issue 23960",
        "Traps": "Issue 24122",
        "Fidelis Elevate Network": "Issue 26453",
        "CrowdStrike Falcon X": "Issue 26209",
        "ArcSight Logger": "Issue 19117",
        "Sophos Central": "No instance",
        "MxToolBox": "No instance",
        "Prisma Access": "Instance will be provided soon by Lior and Prasen - Issue 27112",
        "AlphaSOC Network Behavior Analytics": "No instance",
        "IsItPhishing": "No instance",
        "Verodin": "No instance",
        "EasyVista": "No instance",
        "Pipl": "No instance",
        "Moloch": "No instance",
        "Twilio": "No instance",
        "Zendesk": "No instance",
        "GuardiCore": "No instance",
        "Nessus": "No instance",
        "Cisco CloudLock": "No instance",
        "Vectra v2": "No instance",
        "GoogleCloudSCC": "No instance, outsourced",
        "FortiGate": "License expired, and not going to get one (issue 14723)",
        "Attivo Botsink": "no instance, not going to get it",
        "VMware": "no License, and probably not going to get it",
        "AWS Sagemaker": "License expired, and probably not going to get it",
        "Symantec MSS": "No instance, probably not going to get it (issue 15513)",
        "Google Cloud Compute": "Can't test yet",
        "FireEye ETP": "No instance",
        "Proofpoint TAP v2": "No instance",
        "remedy_sr_beta": "No instance",
        "fireeye": "Issue 19839",
        "Remedy On-Demand": "Issue 19835",
        "Check Point": "Issue 18643",
        "CheckPointFirewall_v2": "Issue 18643",
        "Preempt": "Issue 20268",
        "Jask": "Issue 18879",
        "vmray": "Issue 18752",
        "Anomali ThreatStream v2": "Issue 19182",
        "Anomali ThreatStream": "Issue 19182",
        "SCADAfence CNM": "Issue 18376",
        "ArcSight ESM v2": "Issue #18328",
        "AlienVault USM Anywhere": "Issue #18273",
        "Dell Secureworks": "No instance",
        "Netskope": "instance is down",
        "Service Manager": "Expired license",
        "carbonblackprotection": "License expired",
        "icebrg": "Issue 14312",
        "Freshdesk": "Trial account expired",
        "Threat Grid": "Issue 16197",
        "Kafka V2": "Can not connect to instance from remote",
        "Check Point Sandblast": "Issue 15948",
        "Remedy AR": "getting 'Not Found' in test button",
        "Salesforce": "Issue 15901",
        "RedCanary": "License expired",
        "ANYRUN": "No instance",
        "Snowflake": "Looks like account expired, needs looking into",
        "Cisco Spark": "Issue 18940",
        "Phish.AI": "Issue 17291",
        "MaxMind GeoIP2": "Issue 18932.",
        "Exabeam": "Issue 19371",
        "PaloAltoNetworks_PrismaCloudCompute": "Issue 27112",
        "Ivanti Heat": "Issue 26259",
        "AWS - Athena - Beta": "Issue 19834",
        "SNDBOX": "Issue 28826",
        "Workday": "License expired Issue: 29595",
        "FireEyeFeed": "License expired Issue: 31838",
        "Akamai WAF": "Issue 32318",
        "FraudWatch": "Issue 34299",
        "Cisco Stealthwatch": "No instance - developed by Qmasters",
        "Armis": "No instance - developed by SOAR Experts",
        "_comment2": "~~~ UNSTABLE ~~~",
        "Tenable.sc": "unstable instance",
        "ThreatConnect v2": "unstable instance",
        "_comment3": "~~~ QUOTA ISSUES ~~~",
        "Lastline": "issue 20323",
        "Google Resource Manager": "Cannot create projects because have reached allowed quota.",
        "Looker": "Warehouse 'DEMO_WH' cannot be resumed because resource monitor 'LIMITER' has exceeded its quota.",
        "_comment4": "~~~ OTHER ~~~",
        "AlienVault OTX TAXII Feed": "Issue 29197",
        "EclecticIQ Platform": "Issue 8821",
        "Zoom": "Issue 19832",
        "Forescout": "Can only be run from within PANW network. Look in keeper for - Demisto in the LAB",
        "FortiManager": "Can only be run within PANW network",
        "HelloWorldSimple": "This is just an example integration - no need for test",
        "TestHelloWorldPlaybook": "This is just an example integration - no need for test",
        "Lastline v2": "Temporary skipping, due to quota issues, in order to merge a PR",
        "AttackIQFireDrill": "License issues #29774",
        "SentinelOne V2": "License expired issue #24933",
        "G Suite Security Alert Center": "Developed by crest, need to add permissions to our instance",
        "AutoFocus V2": "Nightly build troubleshooting"
    },
    "nightly_integrations": [
        "Lastline v2",
        "TruSTAR",
        "VulnDB"
    ],
    "unmockable_integrations": {
        "NetscoutArborSightline": "Uses timestamp",
        "EwsExtension": "Powershell does not support proxy",
        "EWS Extension Online Powershell v2": "Powershell does not support proxy/ssl",
        "Office 365 Feed": "Client sends a unique uuid as first request of every run",
        "AzureWAF": "Has a command that sends parameters in the path",
        "HashiCorp Vault": "Has a command that sends parameters in the path",
        "urlscan.io": "Uses data that comes in the headers",
        "CloudConvert": "has a command that uploads a file (!cloudconvert-upload)",
        "Symantec Messaging Gateway": "Test playbook uses a random string",
        "AlienVault OTX TAXII Feed": "Client from 'cabby' package generates uuid4 in the request",
        "Generic Webhook": "Does not send HTTP traffic",
        "Microsoft Endpoint Configuration Manager": "Uses Microsoft winRM",
        "SecurityIntelligenceServicesFeed": "Need proxy configuration in server",
        "BPA": "Playbook using GenericPolling which is inconsistent",
        "XsoarPowershellTesting": "Integration which not use network.",
        "Mail Listener v2": "Integration has no proxy checkbox",
        "Cortex XDR - IOC": "'Cortex XDR - IOC - Test' is using also the fetch indicators which is not working in proxy mode",
        "SecurityAndCompliance": "Integration doesn't support proxy",
        "Cherwell": "Submits a file - tests that send files shouldn't be mocked. this problem was fixed but the test is not running anymore because the integration is skipped",
        "Maltiverse": "issue 24335",
        "ActiveMQ": "stomp sdk not supporting proxy.",
        "MITRE ATT&CK": "Using taxii2client package",
        "MongoDB": "Our instance not using SSL",
        "Cortex Data Lake": "Integration requires SSL",
        "Google Key Management Service": "The API requires an SSL secure connection to work.",
        "McAfee ESM-v10": "we have multiple instances with same test playbook, mock recording are per playbook so it keeps failing the playback step",
        "mysql": "Does not use http",
        "SlackV2": "Integration requires SSL",
        "SlackV3": "Integration requires SSL",
        "Whois": "Mocks does not support sockets",
        "Panorama": "Exception: Proxy process took to long to go up. https://circleci.com/gh/demisto/content/24826",
        "Image OCR": "Does not perform network traffic",
        "Server Message Block (SMB) v2": "Does not perform http communication",
        "Active Directory Query v2": "Does not perform http communication",
        "dnstwist": "Does not perform http communication",
        "Generic SQL": "Does not perform http communication",
        "PagerDuty v2": "Integration requires SSL",
        "TCPIPUtils": "Integration requires SSL",
        "Luminate": "Integration has no proxy checkbox",
        "Shodan": "Integration has no proxy checkbox",
        "Google BigQuery": "Integration has no proxy checkbox",
        "ReversingLabs A1000": "Checking",
        "Check Point": "Checking",
        "okta": "Test Module failing, suspect it requires SSL",
        "Okta v2": "dynamic test, need to revisit and better avoid conflicts",
        "Awake Security": "Checking",
        "ArcSight ESM v2": "Checking",
        "Phish.AI": "Checking",
        "Intezer": "Nightly - Checking",
        "ProtectWise": "Nightly - Checking",
        "google-vault": "Nightly - Checking",
        "McAfee NSM": "Nightly - Checking",
        "Forcepoint": "Nightly - Checking",
        "palo_alto_firewall": "Need to check test module",
        "Signal Sciences WAF": "error with certificate",
        "google": "'unsecure' parameter not working",
        "EWS Mail Sender": "Inconsistent test (playback fails, record succeeds)",
        "ReversingLabs Titanium Cloud": "No Unsecure checkbox. proxy trying to connect when disabled.",
        "Recorded Future": "might be dynamic test",
        "AlphaSOC Wisdom": "Test module issue",
        "RedLock": "SSL Issues",
        "Microsoft Graph User": "Test direct access to oproxy",
        "Azure Security Center v2": "Test direct access to oproxy",
        "Azure Compute v2": "Test direct access to oproxy",
        "AWS - CloudWatchLogs": "Issue 20958",
        "AWS - Athena - Beta": "Issue 24926",
        "AWS - CloudTrail": "Issue 24926",
        "AWS - Lambda": "Issue 24926",
        "AWS - IAM": "Issue 24926",
        "AWS Sagemaker": "Issue 24926",
        "Gmail Single User": "googleclient sdk has time based challenge exchange",
        "Gmail": "googleclient sdk has time based challenge exchange",
        "GSuiteAdmin": "googleclient sdk has time based challenge exchange",
        "GoogleCloudTranslate": "google translate sdk does not support proxy",
        "Google Chronicle Backstory": "SDK",
        "Google Vision AI": "SDK",
        "Google Cloud Compute": "googleclient sdk has time based challenge exchange",
        "Google Cloud Functions": "googleclient sdk has time based challenge exchange",
        "GoogleDocs": "googleclient sdk has time based challenge exchange",
        "GooglePubSub": "googleclient sdk has time based challenge exchange",
        "Google Resource Manager": "googleclient sdk has time based challenge exchange",
        "Google Cloud Storage": "SDK",
        "GoogleCalendar": "googleclient sdk has time based challenge exchange",
        "GoogleDrive": "googleclient sdk has time based challenge exchange",
        "Syslog Sender": "syslog",
        "syslog": "syslog",
        "MongoDB Log": "Our instance not using SSL",
        "MongoDB Key Value Store": "Our instance not using SSL",
        "GoogleKubernetesEngine": "SDK",
        "TAXIIFeed": "Cannot use proxy",
        "EWSO365": "oproxy dependent",
        "MISP V2": "Cleanup process isn't performed as expected.",
        "MISP V3": "Cleanup process isn't performed as expected.",
        "Azure Network Security Groups": "Has a command that sends parameters in the path",
        "GitHub": "Cannot use proxy",
        "LogRhythm": "Cannot use proxy",
        "Create-Mock-Feed-Relationships": "recording is redundant for this integration",
        "RSA Archer v2": "cannot connect to proxy"
    },
    "parallel_integrations": [
        "AWS - EC2",
        "Amazon DynamoDB",
        "AWS - ACM",
        "AWS - Security Hub",
        "Cryptocurrency",
        "SNDBOX",
        "Whois",
        "Rasterize",
        "CVE Search v2",
        "VulnDB",
        "CheckPhish",
        "Tanium",
        "LogRhythmRest",
        "ipinfo",
        "ipinfo_v2",
        "Demisto REST API",
        "syslog",
        "ElasticsearchFeed",
        "MITRE ATT&CK",
        "Microsoft Intune Feed",
        "JSON Feed",
        "Plain Text Feed",
        "Fastly Feed",
        "Malware Domain List Active IPs Feed",
        "Blocklist_de Feed",
        "Cloudflare Feed",
        "AzureFeed",
        "SpamhausFeed",
        "Cofense Feed",
        "Bambenek Consulting Feed",
        "AWS Feed",
        "CSVFeed",
        "ProofpointFeed",
        "abuse.ch SSL Blacklist Feed",
        "TAXIIFeed",
        "Office 365 Feed",
        "AutoFocus Feed",
        "Recorded Future Feed",
        "DShield Feed",
        "AlienVault Reputation Feed",
        "BruteForceBlocker Feed",
        "Feodo Tracker IP Blocklist Feed",
        "AlienVault OTX TAXII Feed",
        "Prisma Access Egress IP feed",
        "Lastline v2",
        "McAfee DXL",
        "GCP Whitelist Feed",
        "Cortex Data Lake",
        "Mail Listener v2",
        "EDL",
        "Create-Mock-Feed-Relationships"
    ],
    "private_tests": [
        "HelloWorldPremium_Scan-Test",
        "HelloWorldPremium-Test"
    ],
    "docker_thresholds": {
        "_comment": "Add here docker images which are specific to an integration and require a non-default threshold (such as rasterize or ews). That way there is no need to define this multiple times. You can specify full image name with version or without.",
        "images": {
            "demisto/chromium": {
                "pid_threshold": 11
            },
            "demisto/py-ews:2.0": {
                "memory_threshold": 150
            },
            "demisto/pymisp:1.0.0.52": {
                "memory_threshold": 150
            },
            "demisto/pytan": {
                "pid_threshold": 11
            },
            "demisto/google-k8s-engine:1.0.0.9467": {
                "pid_threshold": 11
            },
            "demisto/threatconnect-tcex": {
                "pid_threshold": 11
            },
            "demisto/taxii2": {
                "pid_threshold": 11
            },
            "demisto/pwsh-infocyte": {
                "pid_threshold": 24,
                "memory_threshold": 140
            },
            "demisto/pwsh-exchange": {
                "pid_threshold": 24,
                "memory_threshold": 140
            },
            "demisto/powershell": {
                "pid_threshold": 24,
                "memory_threshold": 140
            },
            "demisto/powershell-ubuntu": {
                "pid_threshold": 45,
                "memory_threshold": 200
            },
            "demisto/boto3": {
                "memory_threshold": 90
            },
            "demisto/flask-nginx": {
                "pid_threshold": 11
            }
        }
    }
}<|MERGE_RESOLUTION|>--- conflicted
+++ resolved
@@ -3540,10 +3540,10 @@
             "playbookID": "SOCRadarThreatFusion-Test"
         },
         {
-<<<<<<< HEAD
             "integrations": "TheHive Project",
             "playbookID": "Playbook_TheHiveProject_Test"
-=======
+        },
+        {
             "integrations": [
                 "ServiceNow v2",
                 "Demisto REST API"
@@ -4521,7 +4521,6 @@
             "integrations": [
                 "TOPdesk"
             ]
->>>>>>> cf82a4eb
         }
     ],
     "skipped_tests": {
