--- conflicted
+++ resolved
@@ -3205,13 +3205,8 @@
             "fromversion": "6.0.0"
         },
         {
-<<<<<<< HEAD
-            "integrations": "MicrosoftGraphApplications",
-            "playbookID": "MSGraph Applications Test"
-=======
             "integrations": "Nutanix Hypervisor",
             "playbookID": "Nutanix-test"
->>>>>>> 2cc6f305
         }
     ],
     "skipped_tests": {
@@ -3293,7 +3288,7 @@
         "Extract Indicators From File - Generic v2 - Test": "Issue 30071"
     },
     "skipped_integrations": {
-
+        
         "_comment1": "~~~ NO INSTANCE ~~~",
         "Forcepoint": "instance issues. Issue 28043",
         "ZeroFox": "Issue 29284",
@@ -3368,19 +3363,19 @@
         "Workday": "License expired Issue: 29595",
         "FireEyeFeed": "License expired Issue: 31838",
         "Akamai WAF": "Issue 32318",
-
+        
         "_comment2": "~~~ UNSTABLE ~~~",
         "Tenable.sc": "unstable instance",
         "ThreatConnect v2": "unstable instance",
         "Infoblox": "Unstable instance, issue 25651",
-
+        
         "_comment3": "~~~ QUOTA ISSUES ~~~",
         "XFE_v2": "Required proper instance, otherwise we get quota errors",
         "Lastline": "issue 20323",
         "Google Resource Manager": "Cannot create projects because have reached allowed quota.",
         "Looker": "Warehouse 'DEMO_WH' cannot be resumed because resource monitor 'LIMITER' has exceeded its quota.",
         "Ipstack": "Issue 26266",
-
+        
         "_comment4": "~~~ OTHER ~~~",
         "Pentera": "authentication method will not work with testing",
         "AlienVault OTX TAXII Feed": "Issue 29197",
@@ -3561,7 +3556,7 @@
         "Mail Listener v2"
     ],
     "docker_thresholds": {
-
+        
         "_comment": "Add here docker images which are specific to an integration and require a non-default threshold (such as rasterize or ews). That way there is no need to define this multiple times. You can specify full image name with version or without.",
         "images": {
             "demisto/chromium": {
