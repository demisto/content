{
    "testTimeout": 160,
    "testInterval": 20,
    "tests": [
        {
            "integrations": "Tufin",
            "playbookID": "Tufin Test"
        },
        {
            "integrations": "Vertica",
            "playbookID": "Vertica Test"
        },
        {
            "integrations": "Server Message Block (SMB)",
            "playbookID": "SMB test"
        },
        {
            "playbookID": "TestParseEmailHeaders"
        },
        {
            "playbookID": "TestParseEmailFile-deprecated-script"
        },
        {
            "integrations": "RSA NetWitness Packets and Logs",
            "playbookID": "rsa_packets_and_logs_test"
        },
        {
            "playbookID": "test_similar_incidents"
        },
        {
            "playbookID": "autofocus_test",
            "integrations": "Autofocus"
        },
        {
            "playbookID": "CheckpointFW-test",
            "integrations": "Check Point"
        },
        {
            "playbookID": "RegPathReputationBasicLists_test"
        },
        {
            "playbookID": "RandomStringGenerateTest"
        },
        {
            "playbookID": "DocumentationTest",
            "integrations": "ipinfo"
        },
        {
            "playbookID": "HighlightWords_Test"

        },
        {
            "playbookID": "StringContainsArray_test"
        },
        {
            "integrations": "Fidelis Elevate Network",
            "playbookID": "Fidelis-Test"
        },
        {
            "integrations": "Thinkst Canary",
            "playbookID": "CanaryTools Test"
        },
        {
            "integrations": "ThreatMiner",
            "playbookID": "ThreatMiner-Test"
        },
        {
            "playbookID": "StixCreator-Test"
        },
        {
            "integrations": "Pwned",
            "playbookID": "Pwned test",
            "nightly": true
        },
        {
            "integrations": "Alexa Rank Indicator",
            "playbookID": "Alexa Test Playbook"
        },
        {
            "playbookID": "UnEscapeURLs-Test"
        },
        {
            "playbookID": "ConvertKeysToTableFieldFormat_Test"
        },
        {
            "playbookID": "ParseCSVnullbytesTest"
        },
        {
            "integrations": "CVE Search",
            "playbookID": "cveReputation Test"
        },
        {
            "integrations": "HashiCorp Vault",
            "playbookID": "hashicorp_test"
        },
        {
            "integrations": "Dell Secureworks",
            "playbookID": "secureworks_test"
        },
        {
            "integrations": "ServiceNow",
            "playbookID": "servicenow_test_new"
        },
        {
            "integrations": "ExtraHop",
            "playbookID": "ExtraHop-Test"
        },
        {
            "playbookID": "Test CommonServer"
        },
        {
            "integrations": "CIRCL",
            "playbookID": "CirclIntegrationTest"
        },
        {
            "integrations": "MISP V2",
            "playbookID": "MISP V2 Test"
        },
        {
            "playbookID": "test-LinkIncidentsWithRetry"
        },
        {
            "playbookID": "CopyContextToFieldTest"
        },
        {
            "integrations": "OTRS",
            "playbookID": "OTRS Test"
        },
        {
            "integrations": "Attivo Botsink",
            "playbookID": "AttivoBotsinkTest"
        },
        {
            "playbookID": "CreatePhishingClassifierMLTest",
            "timeout" : 2400
        },
        {
            "integrations": "Cymon",
            "playbookID": "playbook-Cymon_Test"
        },
        {
            "integrations": "FortiGate",
            "playbookID": "Fortigate Test"
        },
        {
            "integrations": [
                "Lastline",
                "WildFire",
                "SNDBOX",
                "VxStream"
            ],
            "playbookID" : "Detonate File - Generic Test",
            "timeout" : 2400,
            "nightly" : true
        },
        {
            "integrations": [
                "Lastline",
                "WildFire",
                "SNDBOX",
                "VxStream"
            ],
            "playbookID" : "detonate_file_-_generic_test"
        },
        {
            "integrations": "SNDBOX",
            "playbookID": "SNDBOX_Test"
        },
        {
            "integrations": "SNDBOX",
            "playbookID": "Detonate File - SNDBOX - Test",
            "timeout": 2400,
            "nightly": true
        },
        {
            "integrations": "VxStream",
            "playbookID": "Detonate File - HybridAnalysis - Test",
            "timeout": 2400
        },
        {
            "playbookID": "WordTokenizeTest"
        },
        {
            "integrations": "Awake Security",
            "playbookID": "awake_security_test_pb"
        },
        {
          "integrations": "Tenable.sc",
          "playbookID": "tenable-sc-test",
          "timeout": 240,
          "nightly": true
        },
        {
            "integrations": "MimecastV2",
            "playbookID": "Mimecast test"
        },
        {
            "playbookID": "CreateEmailHtmlBody_test_pb"
        },
        {
          "playbookID": "ReadPDFFile-Test"
        },
        {
          "playbookID": "JSONtoCSV-Test"
        },
        {
            "integrations": "Panorama",
            "instance_names": "palo_alto_firewall",
            "playbookID": "palo_alto_firewall_test_pb",
            "timeout": 1000,
            "nightly": true
        },
        {
            "integrations": "Panorama",
            "instance_names": "palo_alto_panorama",
            "playbookID": "palo_alto_panorama_test_pb",
            "timeout": 1000,
            "nightly": true
        },
        {
          "integrations": "Tenable.io",
          "playbookID": "Tenable.io test"
        },
        {
          "playbookID": "URLDecode-Test"
        },
        {
          "playbookID": "GetTime-Test"
        },
        {
          "integrations": "Tenable.io",
          "playbookID": "Tenable.io Scan Test",
          "nightly": true,
          "timeout": 900
        },
        {
            "integrations": "Tenable.sc",
            "playbookID": "tenable-sc-scan-test",
            "nightly": true,
            "timeout": 600
        },
        {
            "integrations": "google-vault",
            "playbookID": "Google-Vault-Generic-Test",
            "nightly": true,
            "timeout": 3600
        },
        {
            "integrations": "google-vault",
            "playbookID": "Google_Vault-Search_And_Display_Results_test",
            "nightly": true,
            "timeout": 3600
        },
        {
            "playbookID": "Luminate-TestPlaybook",
            "integrations": "Luminate"
        },
        {
            "playbookID": "ParseEmailFiles-test"
        },
        {
            "playbookID": "ParseExcel-test"
        },
        {
            "playbookID": "Detonate File - No Files test"
        },
        {
            "integrations": [
                "Panorama",
                "Check Point"
            ],
            "instance_names": "palo_alto_firewall",
            "playbookID": "blockip_test_playbook"
        },
        {
            "integrations": "Palo Alto Minemeld",
            "playbookID": "minemeld_test"
        },
        {
            "integrations": "InfoArmor VigilanteATI",
            "playbookID": "InfoArmorVigilanteATITest"
        },
        {
            "integrations": "IntSights",
            "instance_names": "intsights_standard_account",
            "playbookID": "IntSights Test",
            "nightly": true,
            "timeout": 500
        },
        {
            "integrations": "IntSights",
            "playbookID": "IntSights Mssp Test",
            "instance_names": "intsights_mssp_account",
            "nightly": true,
            "timeout": 500
        },
        {
            "integrations": "dnstwist",
            "playbookID": "dnstwistTest"
        },
        {
            "integrations": "BitDam",
            "playbookID": "Detonate File - BitDam Test"
        },
        {
            "integrations": "Threat Grid",
            "playbookID": "ThreatGridTest",
            "timeout": 600
        },
        {
            "integrations": [
                "Palo Alto Minemeld",
                "Panorama"
            ],
            "instance_names": "palo_alto_firewall",
            "playbookID": "block_indicators_-_generic_-_test"
        },
        {
          "integrations": "Signal Sciences WAF",
          "playbookID": "SignalSciences-Test"
        },
        {
            "integrations": "RTIR",
            "playbookID": "RTIR Test"
        },
        {
            "integrations": "RedCanary",
            "playbookID": "RedCanaryTest",
            "nightly" : true
        },
        {
          "integrations": "Devo",
          "playbookID": "devo_test_playbook"
        },
        {
          "integrations": "urlscan.io",
            "playbookID": "url_enrichment_-_generic_test",
            "timeout": 500
        },
        {
            "playbookID": "CutTransformerTest"
        },
        {
            "integrations": "SCADAfence CNM",
            "playbookID": "SCADAfence_test"
        },
        {
            "integrations": "ProtectWise",
            "playbookID": "Protectwise-Test"
        },
        {
            "integrations": "WhatsMyBrowser",
            "playbookID": "WhatsMyBrowser-Test"
        },
        {

            "integrations": "BigFix",
            "playbookID": "BigFixTest"
        },
        {
            "integrations": "Lastline",
            "playbookID": "Lastline - testplaybook",
            "nightly": true
        },
        {
            "integrations": "epo",
            "playbookID": "Test Playbook McAfee ePO"
        },
        {
            "integrations": "activedir",
            "playbookID": "calculate_severity_-_critical_assets_-_test"
        },
        {
            "playbookID": "TextFromHTML_test_playbook"
        },
        {
            "playbookID": "PortListenCheck-test"
        },
        {
            "integrations": "ThreatExchange",
            "playbookID": "ThreatExchange-test"
        },
        {
            "integrations": "ThreatExchange",
            "playbookID": "extract_indicators_-_generic_-_test",
            "timeout": 240
        },
        {
            "integrations": "Joe Security",
            "playbookID": "JoeSecurityTestPlaybook",
            "timeout": 500,
            "nightly": true
        },
        {
            "integrations": "Joe Security",
            "playbookID": "JoeSecurityTestDetonation",
            "timeout": 2000,
            "nightly": true
        },
        {
            "integrations": "WildFire",
            "playbookID": "Wildfire Test"
        },
        {
            "integrations": "GRR",
            "playbookID": "grr_test",
            "nightly": true
        },
        {
            "integrations": "VirusTotal",
            "playbookID": "virusTotal-test-playbook",
            "nightly": true,
            "timeout": 1400
        },
        {
            "integrations": "Preempt",
            "playbookID": "Preempt Test"
        },
        {   "integrations": "Gmail",
            "playbookID": "get_original_email_-_gmail_-_test"
        },
        {
            "integrations": "EWS v2",
            "playbookID": "get_original_email_-_ews-_test"
        },
        {
            "integrations": ["EWS v2","EWS Mail Sender"],
            "playbookID": "EWS search-mailbox test",
            "timeout": 300
        },
        {
            "integrations": "PagerDuty v2",
            "playbookID": "PagerDuty Test"
        },
        {
            "playbookID": "test_delete_context"
        },
        {
            "playbookID": "GmailTest",
            "integrations": "Gmail"
        },
        {
            "playbookID": "Gmail Convert Html Test",
            "integrations": "Gmail"
        },
        {
            "playbookID": "TestParseCSV"
        },
        {
            "integrations": "Shodan",
            "playbookID": "ShodanTest"
        },
        {
            "playbookID": "Extract Indicators From File - test"
        },
        {
            "playbookID": "dedup_-_generic_-_test"
        },
        {
            "playbookID": "TestDedupIncidentsPlaybook"
        },
        {
            "playbookID": "TestDedupIncidentsByName"
        },
        {
            "integrations": "McAfee Advanced Threat Defense",
            "playbookID": "Test Playbook McAfee ATD",
            "timeout": 700
        },
        {
            "integrations": "McAfee Advanced Threat Defense",
            "playbookID": "Test Playbook McAfee ATD Upload File"
        },
        {
            "playbookID": "exporttocsv_script_test"
        },
        {
            "integrations": "Intezer",
            "playbookID": "Intezer Testing",
            "nightly": true,
            "timeout": 500
        },
        {
            "integrations": "FalconIntel",
            "playbookID": "CrowdStrike Falcon Intel v2"
        },
        {
          "playbookID": "ContextGetters_Test"
        },
        {
            "integrations": [
                "Mail Sender (New)",
                "google"
            ],
            "playbookID": "Mail Sender (New) Test"
        },
        {
            "playbookID": "buildewsquery_test"
        },
        {
            "integrations": "Rapid7 Nexpose",
            "playbookID": "nexpose_test",
            "timeout": 240
        },
        {
            "integrations": "EWS Mail Sender",
            "playbookID": "EWS Mail Sender Test"
        },
        {
            "integrations": "EWS Mail Sender",
            "playbookID": "EWS Mail Sender Test 2"
        },
        {
            "playbookID": "decodemimeheader_-_test"
        },
        {
            "integrations": "CVE Search",
            "playbookID": "cve_enrichment_-_generic_-_test"
        },
        {
            "playbookID": "test_url_regex"
        },
        {
            "integrations": "Skyformation",
            "playbookID": "TestSkyformation"
        },
        {
            "integrations": "okta",
            "playbookID": "okta_test_playbook",
            "timeout": 240
        },
        {
            "playbookID": "Test filters & transformers scripts"
        },
        {
            "integrations": "Salesforce",
            "playbookID": "SalesforceTestPlaybook"
        },
        {
            "integrations": "McAfee ESM-v10",
            "playbookID": "McAfeeESMTest",
            "timeout": 500
        },
        {
            "integrations": "GoogleSafeBrowsing",
            "playbookID": "Google Safe Browsing Test",
            "timeout": 240
        },
        {
            "integrations": "EWS v2",
            "playbookID": "EWSv2_empty_attachment_test"
        },
        {
            "integrations": "EWS v2",
            "playbookID": "EWS Public Folders Test"
        },
        {
            "playbookID": "TestWordFileToIOC",
            "timeout": 300
        },
        {
            "integrations": "Symantec Endpoint Protection V2",
            "playbookID": "SymantecEndpointProtection_Test"
        },
        {
            "integrations": "carbonblackprotection",
            "playbookID": "search_endpoints_by_hash_-_carbon_black_protection_-_test",
            "timeout": 500
        },
        {
            "playbookID": "process_email_-_generic_-_test",
            "timeout": 240
        },
        {
            "integrations": "activedir",
            "playbookID": "account_enrichment_-_generic_test"
        },
        {
            "integrations": "FalconHost",
            "playbookID": "search_endpoints_by_hash_-_crowdstrike_-_test",
            "timeout": 500
        },
        {
            "integrations": "FalconHost",
            "playbookID": "CrowdStrike Endpoint Enrichment - Test"
        },
        {
          "integrations": "FalconHost",
          "playbookID": "crowdstrike_falconhost_test"
        },
        {
            "integrations": "CrowdstrikeFalcon",
            "playbookID": "Test - CrowdStrike Falcon"
        },
        {
            "integrations": [
                "VirusTotal"
            ],
            "playbookID": "ip_enrichment_generic_test"
        },
        {
            "playbookID": "ExposeIncidentOwner-Test"
        },
        {
            "integrations": "OpenPhish",
            "playbookID": "email_test"
        },
        {
            "integrations": "VirusTotal",
            "playbookID": "domain_enrichment_generic_test"
        },
        {
            "integrations": "PostgreSQL",
            "playbookID": "PostgreSQL Test"
        },
        {
            "integrations": "google",
            "playbookID": "GsuiteTest"
        },
        {
            "integrations": "OpenPhish",
            "playbookID": "OpenPhish Test Playbook"
        },
        {
            "integrations": "RSA Archer",
            "playbookID": "Archer-Test-Playbook",
            "nightly": true
        },
        {
            "integrations": "jira",
            "playbookID": "Jira-Test"
        },
        {
            "integrations": "ipinfo",
            "playbookID": "IPInfoTest"
        },
        {
            "integrations": "jira",
            "playbookID": "VerifyHumanReadableFormat"
        },
        {
            "playbookID": "ExtractURL Test"
        },
        {
            "playbookID": "strings-test"
        },
        {
            "playbookID": "TestCommonPython"
        },
        {
            "playbookID": "TestFileCreateAndUpload"
        },
        {
            "playbookID": "TestIsValueInArray"
        },
        {
            "playbookID": "TestStringReplace"
        },
        {
            "playbookID": "TestHttpPlaybook"
        },
        {
            "integrations": "SplunkPy",
            "playbookID": "Splunk-Test"
        },
        {
            "integrations": "SplunkPy",
            "playbookID": "SplunkPySearch_Test"
        },
        {
            "integrations" : "McAfee NSM",
            "playbookID" : "McAfeeNSMTest",
            "timeout" : 400,
            "nightly": true
        },
        {
            "integrations": "PhishTank",
            "playbookID": "PhishTank Testing"
        },
        {
            "integrations": "McAfee Web Gateway",
            "playbookID": "McAfeeWebGatewayTest",
            "timeout" : 500
        },
        {
            "integrations": "TCPIPUtils",
            "playbookID": "TCPUtils-Test"
        },
        {
            "playbookID": "ProofpointDecodeURL-Test",
            "timeout": 300
        },
        {
            "playbookID": "listExecutedCommands-Test"
        },
        {
            "integrations": "Service Manager",
            "playbookID": "TestHPServiceManager",
            "timeout": 400
        },
        {
            "playbookID": "LanguageDetect-Test",
            "timeout": 300
        },
        {
            "integrations": "Forcepoint",
            "playbookID": "forcepoint test",
            "timeout": 500,
            "nightly": true
        },
        {
            "playbookID": "GeneratePassword-Test"
        },
        {
            "playbookID": "ZipFile-Test"
        },
        {
            "playbookID": "ExtractDomainTest"
        },
        {
            "playbookID": "Detonate File - Generic Test",
            "timeout": 500
        },
        {
            "playbookID": "Test-IsMaliciousIndicatorFound"
        },
        {
            "playbookID": "TestExtractHTMLTables"
        },
        {
            "integrations": "carbonblackliveresponse",
            "playbookID": "CarbonBlackLiveResponseTest",
            "nightly": true
        },
        {
            "playbookID": "TestSafeBreach",
            "integrations": "SafeBreach"
        },
        {
            "integrations": "urlscan.io",
            "playbookID": "urlscan_malicious_Test"
        },
        {
            "integrations": "EWS v2",
            "playbookID": "pyEWS_Test"
        },
        {

            "integrations": "Netskope",
            "playbookID": "Netskope Test"
        },
        {
            "integrations": "Cylance Protect v2",
            "playbookID": "Cylance Protect v2 Test"
        },
        {
            "integrations": "ReversingLabs Titanium Cloud",
            "playbookID": "ReversingLabsTCTest"
        },
        {
            "integrations": "ReversingLabs A1000",
            "playbookID": "ReversingLabsA1000Test"
        },
        {
            "integrations": "Demisto Lock",
            "playbookID": "DemistoLockTest"
        },
        {
            "playbookID": "test-domain-indicator",
            "timeout": 400
        },
        {
            "playbookID": "Cybereason Test",
            "integrations": "Cybereason",
            "timeout": 1200
        },
        {
            "integrations": "VirusTotal - Private API",
            "playbookID": "virusTotalPrivateAPI-test-playbook",
            "nightly": true
        },
        {
            "integrations": "VirusTotal - Private API",
            "playbookID": "File Enrichment - Virus Total Private API Test",
            "nightly": true
        },
        {
            "integrations": "Cisco Meraki",
            "playbookID": "Cisco-Meraki-Test"
        },
        {
            "integrations": "Tanium",
            "playbookID": "Tanium Test Playbook",
            "nightly": true,
            "timeout": 1200
        },
        {
            "integrations": "Recorded Future",
            "playbookID": "Recorded Future Test",
            "nightly": true
        },
        {
            "integrations": "Microsoft Graph",
            "playbookID": "Microsoft Graph Test"
        },
        {
            "integrations": "RedLock",
            "playbookID": "RedLockTest",
            "nightly": true
        },
        {
            "integrations": "Symantec Messaging Gateway",
            "playbookID": "Symantec Messaging Gateway Test"
        },
        {
            "integrations": "ThreatConnect",
            "playbookID": "test-ThreatConnect"
        },
        {
            "integrations": "VxStream",
            "playbookID": "VxStream Test",
            "nightly": true
        },
        {
            "integrations":"Cylance Protect",
            "playbookID": "get_file_sample_by_hash_-_cylance_protect_-_test",
            "timeout": 240
        },
        {
            "integrations": "Cylance Protect",
            "playbookID": "endpoint_enrichment_-_generic_test"
        },
        {
            "integrations": "QRadar",
            "playbookID": "test_Qradar"
        },
        {
            "integrations": "VMware",
            "playbookID": "VMWare Test"
        },
        {
            "integrations": "Anomali ThreatStream",
            "playbookID": "Anomali_ThreatStream_Test"
        },
        {
            "integrations": "Farsight DNSDB",
            "playbookID": "DNSDBTest"
        },
        {
            "integrations": "carbonblack-v2",
            "playbookID": "CarbonBlackResponseTest"
        },
        {
            "integrations": "Cisco Umbrella Investigate",
            "playbookID": "Cisco Umbrella Test"
        },
        {
            "integrations": "icebrg",
            "playbookID": "Icebrg Test",
            "timeout" : 500
        },
        {
            "integrations": "Symantec MSS",
            "playbookID": "SymantecMSSTest"
        },
        {
            "integrations": "Remedy AR",
            "playbookID": "Remedy AR Test"
        },
        {
            "integrations": "McAfee Active Response",
            "playbookID": "McAfee-MAR_Test",
            "timeout": 700
        },
        {
            "integrations": "McAfee Threat Intelligence Exchange",
            "playbookID": "McAfee-TIE Test",
            "timeout": 700
        },
        {
            "integrations": "ArcSight Logger",
            "playbookID": "ArcSight Logger test"
        },
        {
            "integrations": "ArcSight ESM v2",
            "playbookID": "ArcSight ESM v2 Test"
        },
        {
            "integrations": "ArcSight ESM v2",
            "playbookID": "test Arcsight - Get events related to the Case"
        },
        {
            "integrations": "XFE",
            "playbookID": "XFE Test",
            "timeout": 140,
            "nightly": true
        },
        {
            "integrations": "McAfee Threat Intelligence Exchange",
            "playbookID": "search_endpoints_by_hash_-_tie_-_test",
            "timeout": 500
        },
        {
            "integrations": "iDefense",
            "playbookID": "iDefenseTest",
            "timeout": 300
        },
        {
            "integrations": "AbuseIPDB",
            "playbookID": "AbuseIPDB Test",
            "nightly": true
        },
        {
            "integrations": "AbuseIPDB",
            "playbookID": "AbuseIPDB PopulateIndicators Test",
            "nightly": true
        },
        {
            "integrations" : "jira",
            "playbookID" : "JiraCreateIssue-example-test"
        },
        {
            "integrations": "LogRhythm",
            "playbookID": "LogRhythm-Test-Playbook",
            "timeout": 200
        },
        {
            "integrations": "FireEye HX",
            "playbookID": "FireEye HX Test"
        },
        {
            "integrations": "Phish.AI",
            "playbookID": "PhishAi-Test"
        },
        {
            "integrations": "Phish.AI",
            "playbookID": "Test-Detonate URL - Phish.AI"
        },
        {
            "integrations": "Centreon",
            "playbookID": "Centreon-Test-Playbook"
        },
        {
            "playbookID": "ReadFile test"
        },
        {
            "integrations": "TruSTAR",
            "playbookID": "TruSTAR Test"
        },
        {
            "integrations": "AlphaSOC Wisdom",
            "playbookID": "AlphaSOC-Wisdom-Test"
        },
        {
            "integrations": "Jask",
            "playbookID": "Jask_Test"
        },
        {
            "integrations": "Qualys",
            "playbookID": "Qualys-Test",
            "nightly": true
        },
        {
            "integrations": "Whois",
            "playbookID": "whois_test"
        },
        {
            "integrations": "RSA NetWitness Endpoint",
            "playbookID": "NetWitness Endpoint Test"
        },
        {
            "integrations": "Check Point Sandblast",
            "playbookID": "Sandblast_malicious_test"
        },
        {
            "playbookID": "TestMatchRegex"
        },
        {
            "integrations": "ActiveMQ",
            "playbookID": "ActiveMQ Test"
        },
        {
            "playbookID": "RegexGroups Test"
        },
        {
            "integrations": "Cisco pxGrid ISE",
            "playbookID": "cisco-ise-test-playbook"
        },
        {
            "integrations": "RSA NetWitness v11.1",
            "playbookID": "RSA NetWitness Test"
        },
        {
            "integrations": "Rasterize",
            "playbookID": "RasterizeImageTest"
        },
        {
            "playbookID": "ExifReadTest"
        },
        {
          "integrations": "Cuckoo Sandbox",
          "playbookID": "CuckooTest",
          "timeout": 700
        },
        {
            "integrations" : "VxStream",
            "playbookID" : "Test-Detonate URL - Crowdstrike",
            "timeout" : 1200
        },
        {
           "playbookID": "Detonate File - Generic Test",
           "timeout": 2000,
           "nightly": true,
           "integrations": [
             "VxStream",
             "McAfee Advanced Threat Defense",
             "WildFire",
             "Lastline"
           ]
        },
        {
            "playbookID": "STIXParserTest"
        },
        {
           "playbookID": "Detonate URL - Generic Test",
           "timeout": 2000,
           "nightly": true,
           "integrations": [
             "McAfee Advanced Threat Defense",
             "VxStream",
             "Lastline"
           ]
        },
        {
            "playbookID": "ReadPDFFile-Test"
        },
        {
            "integrations": [
                "VirusTotal",
                "urlscan.io",
                "activedir"
            ],
            "playbookID": "entity_enrichment_generic_test",
            "timeout": 240
        },
        {
            "integrations": [
                "FalconHost",
                "McAfee Threat Intelligence Exchange",
                "carbonblackprotection",
                "carbonblack"
            ],
            "playbookID": "search_endpoints_by_hash_-_generic_-_test",
            "timeout": 500
        },
        {
            "integrations": "Zscaler",
            "playbookID": "Zscaler Test",
            "nightly": true
        },
        {
            "playbookID": "DemistoUploadFileToIncident Test",
            "integrations": "Demisto REST API"

        },
        {
            "playbookID": "MaxMind Test",
            "integrations": "MaxMind GeoIP2"

        },
        {
            "playbookID": "Test_Sagemaker",
            "integrations": "AWS Sagemaker"

        },
        {
            "playbookID": "Phishing test - attachment",
            "timeout": 600,
            "nightly": true,
            "integrations": [
                "EWS Mail Sender",
                "Pwned",
                "Demisto REST API",
                "Palo Alto Minemeld"
            ]
        },
        {
            "playbookID": "Phishing test - Inline",
            "timeout": 500,
            "nightly": true,
            "integrations": [
                "EWS Mail Sender",
                "Pwned",
                "Demisto REST API",
                "Palo Alto Minemeld"
            ]
        },
        {
            "integrations": "duo",
            "playbookID": "DUO Test Playbook"
        },
        {
            "playbookID": "SLA Scripts - Test"
        },
        {
            "playbookID": "PcapHTTPExtractor-Test"
        },
        {
            "playbookID": "Ping Test Playbook"
        },
        {
            "playbookID": "Active Directory Test",
            "instance_names": "active_directory_query_v2",
            "integrations": "Active Directory Query v2"
        },
        {
            "integrations": "Active Directory Query v2",
            "instance_names": "active_directory_query_v2_with_port_configuration",
            "playbookID": "Active Directory Query V2 configuration with port"
        },
        {
            "integrations": "mysql",
            "playbookID": "MySQL Test"
        },
        {
            "integrations": "Phishme Intelligence",
            "playbookID": "Test - PhishMe Intelligence"
        },
        {
            "integrations": "Google Resource Manager",
            "playbookID": "GoogleResourceManager-Test",
            "timeout": 500,
            "nightly": true
        },
        {
            "integrations": "Freshdesk",
            "playbookID": "Freshdesk-Test",
            "timeout": 500,
            "nightly": true
        },
        {
            "playbookID": "Autoextract - Test"
        },
        {
            "playbookID": "FilterByList - Test"
        },
        {
            "integrations": "Kafka V2",
            "playbookID": "Kafka Test"
        },
        {
            "integrations": "McAfee Active Response",
            "playbookID": "Endpoint data collection test",
            "timeout": 500
        },
        {
            "integrations": "McAfee Active Response",
            "playbookID": "MAR - Endpoint data collection test",
            "timeout": 500
        },
        {

            "integrations": "DUO Admin",
            "playbookID": "DuoAdmin API test playbook"
        },
        {
            "playbookID": "TestShowScheduledEntries"
        },
        {
            "integrations": "Symantec Advanced Threat Protection",
            "playbookID": "Symantec ATP Test"

        },
        {
            "playbookID": "CheckDockerImageAvailableTest"
        },
        {
            "playbookID": "ExtractDomainFromEmailTest"
        },
        {
            "integrations": "VirusTotal",
            "playbookID": "File Enrichment - Generic Test"
        },
        {
            "playbookID": "EmailReputationTest",
            "integrations": "Pwned"
        },
        {
            "integrations": "Symantec Deepsight Intelligence",
            "playbookID": "Symantec Deepsight Test"
        },
        {
            "playbookID": "ExtractDomainFromEmailTest"
        },
        {
            "integrations": "Snowflake",
            "playbookID": "Snowflake-Test"
        }
    ],
    "skipped_tests": {
        "entity_enrichment_generic_test": "Need to check the reason for skipping",
        "search_endpoints_by_hash_-_generic_-_test": "Need to check the reason for skipping",
        "ArcSight Logger test": "Possibly outdated API calls",
        "Qualys-Test": "Need to check the reason for skipping",
        "Microsoft Graph Test": "DB is missing alerts to test on - in work of DevOps",
        "TruSTAR Test": "The test runs even when not supposed to, which causes its quota to run out",
        "GsuiteTest": "error was fixed only on server master and not on ",
        "TestDedupIncidentsByName": "skipped on purpose - this is part of the TestDedupIncidentsPlaybook - no need to execute separately as a test",
        "GmailTest": "Gmail test is failing on gmail-list-users command (issue 15571)",
        "TestSafeBreach": "Instance configuration change causes test failure (issue 15909)",
        "Test-IsMaliciousIndicatorFound": "Unstable test (issue 15940)",
        "JoeSecurityTestDetonation": "command joe-download-report fails (issue 16118)"
    },
    "skipped_integrations": {
      "_comment": "~~~ NO INSTANCE - will not be resolved ~~~",
        "FortiGate": "License expired, and not going to get one (issue 14723)",
        "Attivo Botsink": "no instance, not going to get it",
        "VMware": "no License, and probably not going to get it",
        "AWS Sagemaker": "License expired, and probably not going to get it",
        "Symantec MSS": "No instance, probably not going to get it (issue 15513)",


      "_comment": "~~~ INSTANCE ISSUES ~~~",
<<<<<<< HEAD
        "Jask": "Cannot access instance token not valid (issue 12900)",
=======
        "Tufin": "Calls to instance return 502 error. @itay reached out (issue 16441)",
        "Skyformation": "Server installed by skyformation is down, waiting on reply (issue 14311)",
>>>>>>> bf91dfd4
        "Dell Secureworks": "Instance locally installed on @liorblob PC",
        "MimecastV2": "Several issues with instance",
        "Netskope": "instance is down",
        "Farsight DNSDB": "No instance (issue 15512)",
        "Service Manager": "Expired license",
        "carbonblackprotection": "License expired",
        "icebrg": "Requires BD (issue 14312)",
        "Freshdesk": "Trial account expired",
        "Threat Grid": "instance problem (issue 16197)",
        "Kafka V2": "Can not connect to instance from remote",
        "Check Point Sandblast": "No access (issue 15948)",
        "IntSights": "Account Expired (issue #16351)",
        "Remedy AR": "getting 'Not Found' in test button",
        "XFE": "License expired",
        "RedLock": "Credentials and API problems (issue 15493)",
        "Salesforce": "User and password expired (issue 15901)",

      "_comment": "~~~ UNSTABLE ~~~",
        "ServiceNow": "Instance goes to hibernate every few hours",
        "Tanium": "Instance is not stable (issue 15497)",
        "Whois": "Host periodically bans connection",
        "Tenable.sc": "unstable instance",
        "Tenable.io": "Unstable instance (issue 16115)",

      "_comment": "~~~ OTHER ~~~",
        "iDefense": "DevOps investigation",
        "RSA NetWitness Endpoint": "Instance is down, waiting for devops to rebuild",
        "BitDam": "Changes in service (issue #16247)",
        "Symantec Deepsight Intelligence": "Issues related to id_set.json (issue 16461)",

      "_comment": "~~~ QUOTA ISSUES ~~~",
        "Joe Security": "Monthly quota exceeded, remove from skipped on or after April 1st",
        "Lastline": "Out of quota",
        "Google Resource Manager": "Cannot create projects because have reached alloted quota."
    },
    "nigthly_integrations": [
        "Lastline",
        "TruSTAR"
    ],
    "unmockable_integrations": {
        "Jask": "Integration requires SSL",
        "TCPIPUtils": "Integration requires SSL",
        "Palo Alto Minemeld": "Pending check: issue 16072",
        "PagerDuty v2": "Integration requires SSL",
        "Autofocus": "JS integration, problem listed in issue 15544",
        "Panorama": "Pending check: issue 16122",
        "RTIR": "Pending check: issue 16072",
        "GRR": "Pending check: issue 16072",
        "PageDuty": "Pending check: issue 16072",
        "carbonblackliveresponse": "Pending check: issue 16072",
        "RecordedFuture": "Pending check: issue 16072",
        "AbuseIPDB": "Pending check: issue 16072",
        "FireEye HX": "Pending check: issue 16072",
        "EWS Mail Sender": "Inconsistent test (playback fails, record succeeds)",
        "EWS v2": "Inconsistent test (playback fails, record succeeds)",
        "Alexa Rank Indicator": "Integration should never use proxy",
        "Pwned": "Integration has no proxy checkbox",
        "Luminate": "Integration has no proxy checkbox",
        "dnstwist": "Integration has no proxy checkbox",
        "CVE Search": "Integration has no proxy checkbox",
        "Shodan": "Integration has no proxy checkbox",
        "Gmail": "Integration has no proxy checkbox",
        "OpenPhish": "JS integration, problem listed in this issue https://github.com/demisto/etc/issues/15544",
        "VxStream": "JS integration, problem listed in this issue https://github.com/demisto/etc/issues/15544. Detonate URL: Large mock file.",
        "ThreatExchange": "JS integration, problem listed in this issue https://github.com/demisto/etc/issues/15544",
        "wildfire": "JS integration, problem listed in this issue https://github.com/demisto/etc/issues/15544",
        "FalconHost": "JS integration, problem listed in this issue https://github.com/demisto/etc/issues/15544",
        "VirusTotal": "JS integration, problem listed in this issue https://github.com/demisto/etc/issues/15544",
        "carbonblack-v2": "JS integration, problem listed in this issue https://github.com/demisto/etc/issues/15544",
        "PhishTank": "Pending merge of branch proxy-unsecure-checks",
        "Cisco Meraki": "Pending merge of branch proxy-unsecure-checks",
        "epo": "Pending merge of branch proxy-unsecure-checks",
        "FalconIntel": "Pending merge of branch proxy-unsecure-checks",
        "ipinfo": "Pending merge of branch proxy-unsecure-checks",
        "RSA NetWitness Packets and Logs": "Pending merge of branch proxy-unsecure-checks",
        "SNDBOX": "Pending merge of branch proxy-unsecure-checks",
        "GoogleSafeBrowsing": "Pending merge of branch proxy-unsecure-checks",
        "BigFix": "Pending merge of branch proxy-unsecure-checks",
        "Cisco Umbrella Investigate": "Pending merge of branch proxy-unsecure-checks",
        "InfoArmor VigilanteATI": "Pending merge of branch proxy-unsecure-checks",
        "Rapid7 Nexpose": "Pending merge of branch proxy-unsecure-checks",
        "urlscan.io": "Pending merge of branch proxy-unsecure-checks",
        "Threat Grid": "Pending merge of branch proxy-unsecure-checks",
        "OTRS": "Pending merge of branch proxy-unsecure-checks",
        "McAfee Advanced Threat Defense": "Pending merge of branch proxy-unsecure-checks",
        "Preempt": "Insecure has a non empty default value, will require fixing and merging",
        "Cybereason": "Insecure has a non empty default value, will require fixing and merging",
        "Cuckoo Sandbox": "Proxy has a non empty default value, will require fixing and merging",
        "Phishme Intelligence": "Proxy has a non empty default value, will require fixing and merging",
        "HashiCorp Vault": "Test fails with mock - need to test without mock",
        "google": "'unsecure' parameter not working",
        "Check Point Sandblast": "Test fails with mock - need to test without mock",
        "Anomali ThreatStream": "'proxy' parameter not working",
        "Active Directory Query v2": "Checking",
        "MaxMind GeoIP2": "Checking",
        "AlphaSOC Wisdom": "Checking",
        "Phish.AI": "Checking",
        "jira": "Checking",
        "ArcSight ESM v2": "Checking",
        "Cylance Protect": "Checking",
        "ReversingLabs A1000": "Checking",
        "ReversingLabs Titanium Cloud": "No Unsecure checkbox. proxy trying to connect when disabled.",
        "Cylance Protect v2": "Checking",
        "SafeBreach": "Checking",
        "Symantec Endpoint Protection V2": "Checking",
        "McAfee ESM-v10": "Checking",
        "Salesforce": "Checking",
        "okta": "Checking",
        "WildFire": "Checking",
        "WhatsMyBrowser": "Checking",
        "Check Point": "Checking",
        "Awake Security": "Checking",
        "CIRCL": "Checking",
        "Thinkst Canary": "Checking",
        "Cymon": "Checking",
        "SplunkPy": "Checking",
        "Symantec Advanced Threat Protection": "Checking",
        "ProtectWise": "Nightly - Checking",
        "Tenable.io": "Nightly - Checking",
        "google-vault": "Nightly - Checking",
        "Intezer": "Nightly - Checking",
        "RSA Archer": "Nightly - Checking",
        "McAfee NSM": "Nightly - Checking",
        "Forcepoint": "Nightly - Checking",
        "RedCanary": "Nightly - Checking",
        "Whois": "Integration socks proxy on tcp connection not http/s",
        "SCADAfence CNM": "might be dynamic test",
        "Recorded Future": "might be dynamic test",
        "QRadar": "might be dynamic test",
        "Centreon": "might be dynamic test",
        "Cisco pxGrid ISE": "might be dynamic test",
        "RSA NetWitness v11.1": "might be dynamic test",
        "Signal Sciences WAF": "error with certificate",
        "Zscaler": "might be dynamic test",
<<<<<<< HEAD
        "Skyformation": "Failure to connect to proxy",
        "Remedy AR": "Failure to connect to proxy"
=======
        "Whois": "Integration socks proxy on tcp connection not http/s",
        "Snowflake": "Isn't working with mocking enabled - needs investigation"
>>>>>>> bf91dfd4
    }
}<|MERGE_RESOLUTION|>--- conflicted
+++ resolved
@@ -1221,12 +1221,7 @@
 
 
       "_comment": "~~~ INSTANCE ISSUES ~~~",
-<<<<<<< HEAD
-        "Jask": "Cannot access instance token not valid (issue 12900)",
-=======
         "Tufin": "Calls to instance return 502 error. @itay reached out (issue 16441)",
-        "Skyformation": "Server installed by skyformation is down, waiting on reply (issue 14311)",
->>>>>>> bf91dfd4
         "Dell Secureworks": "Instance locally installed on @liorblob PC",
         "MimecastV2": "Several issues with instance",
         "Netskope": "instance is down",
@@ -1361,12 +1356,9 @@
         "RSA NetWitness v11.1": "might be dynamic test",
         "Signal Sciences WAF": "error with certificate",
         "Zscaler": "might be dynamic test",
-<<<<<<< HEAD
         "Skyformation": "Failure to connect to proxy",
-        "Remedy AR": "Failure to connect to proxy"
-=======
+        "Remedy AR": "Failure to connect to proxy",
         "Whois": "Integration socks proxy on tcp connection not http/s",
         "Snowflake": "Isn't working with mocking enabled - needs investigation"
->>>>>>> bf91dfd4
     }
 }