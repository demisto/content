--- conflicted
+++ resolved
@@ -339,19 +339,14 @@
         {
             "integrations": "ReversingLabs A1000",
             "playbookID": "ReversingLabsA1000Test"
-<<<<<<< HEAD
-
-        },
-	{
-	    "integrations": "Demisto Lock",
-	    "playbookID": "DemistoLockTest"
-	}
-=======
+        },
+        {
+            "integrations": "Demisto Lock",
+            "playbookID": "DemistoLockTest"
         },
         {
             "playbookID": "test-domain-indicator"
         }
->>>>>>> 77015736
     ],
     "skipped": [
         {
