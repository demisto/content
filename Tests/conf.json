--- conflicted
+++ resolved
@@ -3298,9 +3298,7 @@
             "fromversion": "5.0.0"
         },
         {
-<<<<<<< HEAD
             "playbookID": "PanoramaCVECoverage"
-=======
             "integrations": "Microsoft Graph API",
             "playbookID": "Microsoft Graph API - Test",
             "fromversion": "5.0.0"
@@ -3363,7 +3361,6 @@
             "integrations": "ThreatExchange v2",
             "playbookID": "ThreatExchangeV2-test",
             "fromversion": "5.5.0"
->>>>>>> b86c0381
         }
     ],
     "skipped_tests": {
@@ -3466,10 +3463,6 @@
         "PhishTank Testing" : "Issue 29055"
     },
     "skipped_integrations": {
-<<<<<<< HEAD
-=======
-        
->>>>>>> b86c0381
         "_comment1": "~~~ NO INSTANCE ~~~",
         "trustwave secure email gateway": "No instance - developed by Qmasters",
         "ServiceDeskPlus (On-Premise)": "No instance",
@@ -3547,29 +3540,17 @@
         "Akamai WAF": "Issue 32318",
         "FraudWatch": "Issue 34299",
         "Cisco Stealthwatch": "No instance - developed by Qmasters",
-<<<<<<< HEAD
-=======
         "Armis": "No instance - developed by SOAR Experts",
-        
->>>>>>> b86c0381
         "_comment2": "~~~ UNSTABLE ~~~",
         "Tenable.sc": "unstable instance",
         "ThreatConnect v2": "unstable instance",
         "Infoblox": "Unstable instance, issue 25651",
-<<<<<<< HEAD
-=======
-        
->>>>>>> b86c0381
         "_comment3": "~~~ QUOTA ISSUES ~~~",
         "XFE_v2": "Required proper instance, otherwise we get quota errors",
         "Lastline": "issue 20323",
         "Google Resource Manager": "Cannot create projects because have reached allowed quota.",
         "Looker": "Warehouse 'DEMO_WH' cannot be resumed because resource monitor 'LIMITER' has exceeded its quota.",
         "Ipstack": "Issue 26266",
-<<<<<<< HEAD
-=======
-        
->>>>>>> b86c0381
         "_comment4": "~~~ OTHER ~~~",
         "Pentera": "authentication method will not work with testing",
         "AlienVault OTX TAXII Feed": "Issue 29197",
@@ -3735,10 +3716,6 @@
         "Mail Listener v2"
     ],
     "docker_thresholds": {
-<<<<<<< HEAD
-=======
-        
->>>>>>> b86c0381
         "_comment": "Add here docker images which are specific to an integration and require a non-default threshold (such as rasterize or ews). That way there is no need to define this multiple times. You can specify full image name with version or without.",
         "images": {
             "demisto/chromium": {
