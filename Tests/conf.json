--- conflicted
+++ resolved
@@ -4940,7 +4940,13 @@
             "fromversion": "5.5.0"
         },
         {
-<<<<<<< HEAD
+            "playbookID": "DBotPredictURLPhishing_test",
+            "integrations": [
+                "Whois",
+                "Rasterize"
+            ]
+        },
+        {
             "playbookID": "TAXII2 Server Performance Test",
             "instance_names": "taxii2server",
             "integrations": [
@@ -4960,15 +4966,7 @@
         {
             "playbookID": "TAXII2 Performance Test - Concurrency",
             "fromversion": "6.1.0"
-=======
-            "playbookID": "DBotPredictURLPhishing_test",
-            "integrations": [
-                "Whois",
-                "Rasterize"
-            ]
->>>>>>> 6d2b79f4
         }
-
     ],
     "skipped_tests": {
         "playbook-AzureDevOps-Test": "Issue with repetitive calls to Azure DevOps API",
