{
    "available_tests_fields": {
        "context_print_dt": "Prints the incident's context dt directly to the build.",
        "external_playbook_config": "Allows to configure a test playbook inputs.",
        "fromversion": "Server version to start testing from.",
        "has_api": "Determines whether a test playbook uses API, to decide if to run it on nightly. Default value for integrations is true, and for scripts is false.",
        "instance_configuration": "Allows to configure integration instance non-parameters classifier and incoming mapper.",
        "instance_names": "Specific instance names the test should run on. Can hold a list.",
        "integrations": "Integrations that the test uses. Can hold a list.",
        "is_mockable": "Determines whether the results can be mocked in the test. A boolean.",
        "memory_threshold": "Maximum amount of memory required for this test. A number.",
        "nightly": "Determines whether the test will run only on a nightly build. Relevant only for nightly packs. A boolean.",
        "pid_threshold": "Maximum amount of processes allowed for this test. A number.",
        "playbookID": "ID of the playbook that is being tested.",
        "runnable_on_docker_only": "Determines whether the test is runnable on docker only. A boolean.",
        "scripts": "Scripts that the test uses. Can hold a list.",
        "timeout": "Test specific timeout, in order to use a different timeout then default testTimeout. A number.",
        "toversion": "Server version to test up to it."
    },
    "testTimeout": 160,
    "testInterval": 20,
    "tests": [
        {
            "playbookID": "playbook-AzureLogAnalytics-test",
            "integrations": "Azure Log Analytics",
<<<<<<< HEAD
            "instance_name" : "Azure_Log_Analytics_client_cred",
=======
            "instance_name": "Azure_Log_Analytics_client_cred",
>>>>>>> 51ee7d33
            "timeout": 800,
            "is_mockable": false
        },
        {
            "playbookID": "Test Playbook - NGFW Scan",
            "integrations": "VirusTotal (API v3)",
            "instance_names": "virus_total_v3",
            "timeout": 1600
        },
        {
            "playbookID": "Test Playbook - WildFire Malware",
            "integrations": "VirusTotal (API v3)",
            "instance_names": "virus_total_v3",
            "timeout": 1600
        },
        {
            "playbookID": "T1036 - Masquerading - Test",
            "integrations": "VirusTotal (API v3)",
            "instance_names": "virus_total_v3",
            "timeout": 800
        },
        {
            "playbookID": "T1059 - Command and Scripting Interpreter - Test",
            "integrations": "LOLBAS Feed",
            "timeout": 600
        },
        {
            "playbookID": "Eradication plan - Test",
            "timeout": 600
        },
        {
            "playbookID": "Containment Plan - Test",
            "timeout": 800,
            "integrations": "Active Directory Query v2",
            "instance_names": "active_directory_80k"
        },
        {
            "playbookID": "Enrichment for Verdict - Test",
            "timeout": 500,
            "integrations": [
                "Active Directory Query v2",
                "VirusTotal (API v3)"
            ],
            "instance_names": [
                "active_directory_80k",
                "virus_total_v3"
            ]
        },
        {
            "integrations": "Microsoft Defender Advanced Threat Protection",
            "playbookID": "Test Playbook - MDE Malware - Incident Enrichment",
            "instance_names": "microsoft_defender_atp_dev"
        },
        {
            "integrations": "Microsoft Defender Advanced Threat Protection",
            "playbookID": "Test Playbook - MDE SIEM ingestion - Get Incident Data",
            "instance_names": "microsoft_defender_atp_dev"
        },
        {
            "integrations": "Microsoft Defender Advanced Threat Protection",
            "playbookID": " Test Playbook - MDE - Retrieve File",
            "instance_names": "microsoft_defender_atp_dev"
        },
        {
            "integrations": "CrowdstrikeFalcon",
            "playbookID": "Test Playbook - CrowdStrike Falcon - Retrieve File"
        },
        {
            "integrations": "CrowdstrikeFalcon",
            "playbookID": "Test Playbook - CrowdStrike Falcon Malware - Verify Containment Actions"
        },
        {
            "integrations": "CrowdstrikeFalcon",
            "playbookID": "Test Playbook - CrowdStrike Falcon - Get Detections by Incident"
        },
        {
            "integrations": "CrowdstrikeFalcon",
            "playbookID": "Test Playbook - CrowdStrike Falcon - Get Endpoint Forensics Data"
        },
        {
            "integrations": "Cortex XDR - IR",
            "playbookID": "Test_Playbook_-_Cortex_XDR_-_Endpoint_Investigation"
        },
        {
            "integrations": "Cortex XDR - IR",
            "playbookID": "Test_Playbook-Cortex_XDR_Malware_-_Incident Enrichment"
        },
        {
            "integrations": "Cortex XDR - IR",
            "playbookID": "Test_Playbook_-_Cortex_XDR_-_Retrieve_File_by_sha256"
        },
        {
            "integrations": "Twitter v2",
            "playbookID": "playbook-Test_Twitter_v2",
            "instance_names": "Twitter v2"
        },
        {
            "playbookID": "IndicatorFormatterFilterTest",
            "timeout": 1200
        },
        {
            "integrations": "FeedURLhaus",
            "playbookID": "playbook-urlhaus-feed_Test"
        },
        {
            "integrations": "RSANetWitnessv115",
            "playbookID": "RSANetWitnessv115-Test"
        },
        {
            "integrations": [
                "FeedMandiant",
                "Core REST API"
            ],
            "playbookID": "Fetch Indicators Test",
            "fromversion": "6.1.0",
            "is_mockable": false,
            "instance_names": "FeedMandiant",
            "timeout": 2400
        },
        {
            "integrations": "LogRhythmRest V2",
            "playbookID": "LogRhythmRestV2-test"
        },
        {
            "fromversion": "6.6.0",
            "integrations": "Zendesk v2",
            "playbookID": "Zendesk V2 TEST"
        },
        {
            "playbookID": "Base64Decode - Test"
        },
        {
            "playbookID": "SupportMultithreading - Test",
            "is_mockable": false
        },
        {
            "fromversion": "5.0.0",
            "integrations": [
                "WildFire-v2"
            ],
            "playbookID": "Detonate File - WildFire - Test",
            "timeout": 400
        },
        {
            "integrations": [
                "Microsoft Management Activity API (O365 Azure Events)"
            ],
            "playbookID": "MicrosoftManagementActivity - Test"
        },
        {
            "integrations": "Microsoft Teams Management",
            "playbookID": "Microsoft Teams Management - Test",
            "instance_names": "ms_teams_management_device_code",
            "is_mockable": false,
            "timeout": 700,
            "memory_threshold": 900
        },
        {
            "integrations": "Microsoft Teams Management",
            "playbookID": "Microsoft Teams Management - Test",
            "instance_names": "ms_teams_management_client_credentials",
            "is_mockable": false,
            "timeout": 700,
            "memory_threshold": 500
        },
        {
            "playbookID": "SetIfEmpty_Test"
<<<<<<< HEAD
        },
        {
            "playbookID": "IsEmailAddressInternal_Test"
        },
        {
            "playbookID": "SetAndHandleEmpty_Test"
=======
        },
        {
            "playbookID": "IsEmailAddressInternal_Test"
        },
        {
            "playbookID": "SetAndHandleEmpty_Test"
        },
        {
            "playbookID": "ExtractEmailTransformer_Test",
            "fromversion": "6.11.0"
>>>>>>> 51ee7d33
        },
        {
            "integrations": "Tripwire",
            "playbookID": "TestplaybookTripwire",
            "fromversion": "5.0.0"
        },
        {
            "integrations": "CensysV2",
            "playbookID": "CensysV2-Test",
            "fromversion": "6.1.0"
        },
        {
            "integrations": "Bitbucket",
            "playbookID": "Test_Bitbucket",
            "fromversion": "6.5.0"
        },
        {
            "integrations": "McAfeeNSMv2",
            "playbookID": "Test_McAfeeNSMv2_using_v9",
            "fromversion": "6.5.0",
            "instance_names": "using_v9",
            "memory_threshold": 200,
            "timeout": 300
        },
        {
            "integrations": "McAfeeNSMv2",
            "playbookID": "Test_McAfeeNSMv2_using_v10",
            "instance_names": "using_v10",
            "fromversion": "6.5.0"
        },
        {
            "playbookID": "Generic Polling Test",
            "timeout": 250
        },
        {
            "integrations": "Cisco Umbrella Enforcement",
            "playbookID": "Cisco Umbrella Enforcement-Test",
            "fromversion": "5.0.0"
        },
        {
            "integrations": "GCP-IAM",
            "playbookID": "playbook-GCP-IAM_Test",
            "fromversion": "6.0.0"
        },
        {
            "integrations": "GSuiteAdmin",
            "playbookID": "GSuiteAdmin-Test",
            "fromversion": "5.0.0"
        },
        {
            "integrations": "GSuiteAuditor",
            "playbookID": "GSuiteAuditor-Test",
            "fromversion": "5.5.0"
        },
        {
            "integrations": "GSuiteAdmin",
            "playbookID": "GSuiteAdmin-MobileDevices-Test",
            "fromversion": "5.5.0"
        },
        {
            "integrations": "AzureWAF",
            "instance_names": "azure_waf_prod",
            "playbookID": "Azure WAF - Test",
            "fromversion": "5.0.0",
            "memory_threshold": 300
        },
        {
            "integrations": [
                "Azure Active Directory Identity Protection",
                "Core REST API"
            ],
            "playbookID": "AzureADTest",
            "fromversion": "6.0.0",
            "timeout": 3000,
            "is_mockable": false
        },
        {
            "integrations": "GoogleCalendar",
            "playbookID": "GoogleCalendar-Test",
            "fromversion": "5.0.0"
        },
        {
            "integrations": "AWS-WAF",
            "playbookID": "TEST_AWS_WAF",
            "fromversion": "6.5.0"
        },
        {
            "integrations": "GoogleDrive",
            "playbookID": "GoogleDrive-Test",
            "fromversion": "5.0.0",
            "memory_threshold": 300
        },
        {
            "integrations": "FireEye Central Management",
            "playbookID": "FireEye Central Management - Test",
            "fromversion": "5.5.0",
            "timeout": 500
        },
        {
            "integrations": "FireEyeNX",
            "playbookID": "FireEyeNX-Test"
        },
        {
            "integrations": "FireEyeHX v2",
            "playbookID": "FireEyeHX_v2",
            "fromversion": "6.2.0",
            "timeout": 1200
        },
        {
            "integrations": "FireEyeHX v2",
            "playbookID": "FireEyeHXv2_without_polling"
        },
        {
            "integrations": "EmailRepIO",
            "playbookID": "TestEmailRepIOPlaybook",
            "fromversion": "5.0.0"
        },
        {
            "integrations": "XsoarPowershellTesting",
            "playbookID": "XsoarPowershellTesting-Test",
            "has_api": false
        },
        {
            "integrations": "Palo Alto Networks Threat Vault v2",
            "playbookID": "PANW Threat Vault v2 - Test",
            "fromversion": "6.5.0"
        },
        {
            "integrations": "Microsoft Endpoint Configuration Manager",
            "playbookID": "Microsoft ECM - Test",
            "fromversion": "5.5.0",
            "timeout": 400
        },
        {
            "integrations": "CrowdStrike Falcon Intel v2",
            "playbookID": "CrowdStrike Falcon Intel v2 - Test",
            "fromversion": "5.0.0"
        },
        {
            "integrations": "SecurityAndCompliance",
            "playbookID": "O365-SecurityAndCompliance-Test",
            "fromversion": "5.5.0",
            "memory_threshold": 300,
            "timeout": 1500
        },
        {
            "integrations": "SecurityAndCompliance",
            "playbookID": "O365-SecurityAndCompliance-ContextResults-Test",
            "fromversion": "5.5.0",
            "memory_threshold": 300,
            "timeout": 1500
        },
        {
            "integrations": "SecurityAndComplianceV2",
            "playbookID": "O365-SecurityAndComplianceV2-Test",
            "fromversion": "5.5.0",
            "memory_threshold": 300,
            "pid_threshold": 40,
            "timeout": 2500
        },
        {
            "integrations": "Azure Storage Container",
            "playbookID": "playbook-AzureStorageContainer-Test",
            "fromversion": "6.0.0"
        },
        {
            "integrations": "Azure Storage FileShare",
            "playbookID": "playbook-AzureStorageFileShare-Test",
            "fromversion": "6.0.0"
        },
        {
            "integrations": "Azure Storage Queue",
            "playbookID": "playbook-AzureStorageQueue-Test",
            "fromversion": "6.0.0"
        },
        {
            "integrations": "Azure Storage Table",
            "playbookID": "playbook-AzureStorageTable-Test",
            "fromversion": "6.0.0"
        },
        {
            "integrations": "EwsExtension",
            "playbookID": "playbook-EWS_O365_Extension_test",
            "fromversion": "6.0.0",
            "timeout": 500
        },
        {
            "integrations": "Majestic Million",
            "playbookID": "Majestic Million Test Playbook",
            "fromversion": "5.5.0",
            "memory_threshold": 300,
            "timeout": 500
        },
        {
            "integrations": "Anomali Enterprise",
            "playbookID": "Anomali Match Forensic Search - Test",
            "fromversion": "5.0.0"
        },
        {
            "integrations": [
                "Mail Listener v2",
                "Mail Sender (New)"
            ],
            "playbookID": "Mail-Listener Test Playbook",
            "fromversion": "5.0.0",
            "instance_names": [
                "Mail_Sender_(New)_STARTTLS"
            ]
        },
        {
            "integrations": "GraphQL",
            "fromversion": "5.0.0",
            "instance_names": "fetch_schema",
            "playbookID": "GraphQL - Test"
        },
        {
            "integrations": "GraphQL",
            "fromversion": "5.0.0",
            "instance_names": "no_fetch_schema",
            "playbookID": "GraphQL - Test"
        },
        {
            "integrations": "Azure Network Security Groups",
            "fromversion": "5.0.0",
            "instance_names": "azure_nsg_prod",
            "playbookID": "Azure NSG - Test"
        },
        {
            "integrations": "OpenCTI Feed 4.X",
            "playbookID": "OpenCTI Feed Test",
            "fromversion": "5.5.0"
        },
        {
            "integrations": "AWS - Security Hub",
            "playbookID": "AWS-securityhub Test",
            "timeout": 800
        },
        {
            "integrations": "Microsoft Advanced Threat Analytics",
            "playbookID": "Microsoft Advanced Threat Analytics - Test",
            "fromversion": "5.0.0",
            "is_mockable": false
        },
        {
            "integrations": "Zimperium",
            "playbookID": "Zimperium_Test",
            "fromversion": "5.0.0"
        },
        {
            "integrations": "Absolute",
            "playbookID": "Absolute_TestPlaybook",
            "fromversion": "6.0.0"
        },
        {
            "integrations": "ServiceDeskPlus",
            "playbookID": "Service Desk Plus Test",
            "instance_names": "sdp_instance_1",
            "fromversion": "5.0.0",
            "toversion": "5.9.9",
            "is_mockable": false
        },
        {
            "integrations": "ServiceDeskPlus",
            "playbookID": "Service Desk Plus - Generic Polling Test",
            "instance_names": "sdp_instance_1",
            "fromversion": "5.0.0",
            "toversion": "5.9.9"
        },
        {
            "integrations": "ServiceDeskPlus",
            "playbookID": "Service Desk Plus Test",
            "instance_names": "sdp_instance_2",
            "fromversion": "6.0.0",
            "is_mockable": false
        },
        {
            "integrations": "ServiceDeskPlus",
            "playbookID": "Service Desk Plus - Generic Polling Test",
            "instance_names": "sdp_instance_2",
            "fromversion": "6.0.0"
        },
        {
            "integrations": "ThreatConnect Feed",
            "playbookID": "FeedThreatConnect-Test",
            "fromversion": "5.5.0"
        },
        {
            "integrations": "URLhaus",
            "playbookID": "Test_URLhaus",
            "timeout": 1000
        },
        {
            "integrations": "AzureDevOps",
            "playbookID": "playbook-AzureDevOps-Test",
            "fromversion": "6.2.0"
        },
        {
            "integrations": "Microsoft Intune Feed",
            "playbookID": "FeedMicrosoftIntune_Test",
            "fromversion": "5.5.0"
        },
        {
            "integrations": "Tanium Threat Response",
            "playbookID": "Tanium Threat Response Test"
        },
        {
            "integrations": [
                "Syslog Sender",
                "syslog"
            ],
            "playbookID": "Test Syslog",
            "fromversion": "5.5.0",
            "timeout": 600
        },
        {
            "integrations": "APIVoid",
            "playbookID": "APIVoid Test"
        },
        {
            "integrations": "CloudConvert",
            "playbookID": "CloudConvert-test",
            "fromversion": "5.0.0",
            "timeout": 3000
        },
        {
            "integrations": "Cisco Firepower",
            "playbookID": "Cisco Firepower - Test",
            "timeout": 1000,
            "fromversion": "5.0.0"
        },
        {
            "integrations": "IllusiveNetworks",
            "playbookID": "IllusiveNetworks-Test",
            "fromversion": "5.0.0",
            "timeout": 500
        },
        {
            "integrations": "JSON Feed",
            "playbookID": "JSON_Feed_Test",
            "fromversion": "5.5.0",
            "instance_names": "JSON Feed no_auto_detect"
        },
        {
            "integrations": "JSON Feed",
            "playbookID": "JSON_Feed_Test",
            "fromversion": "5.5.0",
            "instance_names": "JSON Feed_auto_detect"
        },
        {
            "integrations": "JSON Feed",
            "playbookID": "JSON_Feed_Test",
            "fromversion": "5.5.0",
            "instance_names": "JSON Feed_post"
        },
        {
            "integrations": "Google Cloud Functions",
            "playbookID": "test playbook - Google Cloud Functions",
            "fromversion": "5.0.0"
        },
        {
            "integrations": "Plain Text Feed",
            "playbookID": "PlainText Feed - Test",
            "fromversion": "5.5.0",
            "instance_names": "Plain Text Feed no_auto_detect"
        },
        {
            "integrations": "Plain Text Feed",
            "playbookID": "PlainText Feed - Test",
            "fromversion": "5.5.0",
            "instance_names": "Plain Text Feed_auto_detect"
        },
        {
            "integrations": "Silverfort",
            "playbookID": "Silverfort-test",
            "fromversion": "5.0.0"
        },
        {
            "integrations": "GoogleKubernetesEngine",
            "playbookID": "GoogleKubernetesEngine_Test",
            "timeout": 600,
            "fromversion": "5.5.0"
        },
        {
            "integrations": "Fastly Feed",
            "playbookID": "Fastly Feed Test",
            "fromversion": "5.5.0"
        },
        {
            "integrations": "Malware Domain List Active IPs Feed",
            "playbookID": "Malware Domain List Active IPs Feed Test",
            "fromversion": "5.5.0"
        },
        {
            "integrations": "Claroty",
            "playbookID": "Claroty - Test",
            "fromversion": "5.0.0"
        },
        {
            "integrations": "Trend Micro Apex",
            "playbookID": "Trend Micro Apex - Test",
            "is_mockable": false
        },
        {
            "integrations": "Blocklist_de Feed",
            "playbookID": "Blocklist_de - Test",
            "fromversion": "5.5.0"
        },
        {
            "integrations": "Cloudflare Feed",
            "playbookID": "cloudflare - Test",
            "fromversion": "5.5.0"
        },
        {
            "integrations": "AzureFeed",
            "playbookID": "AzureFeed - Test",
            "fromversion": "5.5.0"
        },
        {
            "integrations": "SpamhausFeed",
            "playbookID": "Spamhaus_Feed_Test",
            "fromversion": "5.5.0"
        },
        {
            "integrations": "Cofense Feed",
            "playbookID": "TestCofenseFeed",
            "fromversion": "5.5.0"
        },
        {
            "integrations": "Bambenek Consulting Feed",
            "playbookID": "BambenekConsultingFeed_Test",
            "fromversion": "5.5.0"
        },
        {
            "integrations": "Pipl",
            "playbookID": "Pipl Test"
        },
        {
            "integrations": "AWS Feed",
            "playbookID": "AWS Feed Test",
            "fromversion": "5.5.0"
        },
        {
            "integrations": "QuestKace",
            "playbookID": "QuestKace test",
            "fromversion": "5.0.0"
        },
        {
            "integrations": "Digital Defense FrontlineVM",
            "playbookID": "Digital Defense FrontlineVM - Scan Asset Not Recently Scanned Test"
        },
        {
            "integrations": "Digital Defense FrontlineVM",
            "playbookID": "Digital Defense FrontlineVM - Test Playbook"
        },
        {
            "integrations": "CSVFeed",
            "playbookID": "CSV_Feed_Test",
            "fromversion": "5.5.0",
            "instance_names": "CSVFeed_no_auto_detect"
        },
        {
            "integrations": "CSVFeed",
            "playbookID": "CSV_Feed_Test",
            "fromversion": "5.5.0",
            "instance_names": "CSVFeed_auto_detect"
        },
        {
            "integrations": "ProofpointFeed",
            "playbookID": "TestProofpointFeed",
            "fromversion": "5.5.0"
        },
        {
            "integrations": "Digital Shadows",
            "playbookID": "Digital Shadows - Test"
        },
        {
            "integrations": "Azure Compute v2",
            "playbookID": "Azure Compute - Test",
            "instance_names": "ms_azure_compute_dev"
        },
        {
            "integrations": "Azure Compute v2",
            "playbookID": "Azure Compute - Test",
            "instance_names": "ms_azure_compute_prod",
            "is_mockable": false
        },
        {
            "integrations": "Azure Compute v2",
            "playbookID": "Azure Compute - Login Test",
            "instance_names": "ms_azure_compute_prod",
            "is_mockable": false
        },
        {
            "integrations": "Azure Compute v2",
            "playbookID": "Azure Compute - Login Test",
            "instance_names": "ms_azure_compute_self_deployed"
        },
        {
            "integrations": [
                "Symantec Data Loss Prevention",
                "Symantec Data Loss Prevention v2"
            ],
            "playbookID": "Symantec Data Loss Prevention - Test",
            "fromversion": "4.5.0"
        },
        {
            "integrations": "Symantec Data Loss Prevention v2",
            "playbookID": "Symantec Data Loss Prevention v2 - Test",
            "fromversion": "6.0.0"
        },
        {
            "integrations": "Lockpath KeyLight v2",
            "playbookID": "Keylight v2 - Test"
        },
        {
            "integrations": "Azure Security Center v2",
            "playbookID": "Azure SecurityCenter - Test",
            "instance_names": "ms_azure_sc_prod",
            "is_mockable": false
        },
        {
            "integrations": "Azure Security Center v2",
            "playbookID": "Azure SecurityCenter - Test",
            "instance_names": "ms_azure_sc_self_deployed"
        },
        {
            "integrations": "JsonWhoIs",
            "playbookID": "JsonWhoIs-Test"
        },
        {
            "integrations": "Maltiverse",
            "playbookID": "Maltiverse Test"
        },
        {
            "integrations": "Box v2",
            "playbookID": "BoxV2_TestPlaybook"
        },
        {
            "integrations": "MicrosoftGraphMail",
            "playbookID": "MicrosoftGraphMail-Test_dev",
            "timeout": 1300,
            "instance_names": "ms_graph_mail_dev"
        },
        {
            "integrations": "MicrosoftGraphMail",
            "timeout": 900,
            "playbookID": "MicrosoftGraphMail-Test_dev_no_oproxy",
            "instance_names": "ms_graph_mail_dev_no_oproxy"
        },
        {
            "integrations": "MicrosoftGraphMail",
            "playbookID": "MicrosoftGraphMail-Test_prod",
            "instance_names": "ms_graph_mail_prod",
            "is_mockable": false,
            "memory_threshold": 300
        },
        {
            "integrations": "CloudShark",
            "playbookID": "CloudShark - Test Playbook"
        },
        {
            "integrations": "Google Vision AI",
            "playbookID": "Google Vision API - Test"
        },
        {
            "integrations": "nmap",
            "playbookID": "Nmap - Test",
            "fromversion": "5.0.0"
        },
        {
            "integrations": "Netmiko",
            "playbookID": "Netmiko_test"
        },
        {
            "integrations": "AutoFocus V2",
            "playbookID": "Autofocus Query Samples, Sessions and Tags Test Playbook",
            "fromversion": "4.5.0",
            "timeout": 1800
        },
        {
            "integrations": "HelloWorld",
            "playbookID": "HelloWorld-Test",
            "fromversion": "5.0.0"
        },
        {
            "integrations": "HelloWorld",
            "playbookID": "Sanity Test - Playbook with integration",
            "fromversion": "5.0.0"
        },
        {
            "integrations": "HelloWorld",
            "playbookID": "Sanity Test - Playbook with mocked integration",
            "fromversion": "5.0.0"
        },
        {
            "playbookID": "Sanity Test - Playbook with no integration",
            "fromversion": "5.0.0"
        },
        {
            "integrations": "Gmail",
            "playbookID": "Sanity Test - Playbook with Unmockable Integration",
            "fromversion": "5.0.0"
        },
        {
            "integrations": "Whois",
            "playbookID": "Sanity Test - Playbook with Unmockable Whois Integration",
            "fromversion": "6.5.0"
        },
        {
            "integrations": "HelloWorld",
            "playbookID": "HelloWorld_Scan-Test",
            "fromversion": "5.0.0",
            "timeout": 400
        },
        {
            "integrations": "HelloWorldPremium",
            "playbookID": "HelloWorldPremium_Scan-Test",
            "fromversion": "5.0.0",
            "timeout": 400
        },
        {
            "integrations": "HelloWorldPremium",
            "playbookID": "HelloWorldPremium-Test",
            "fromversion": "5.0.0"
        },
        {
            "integrations": "ThreatQ v2",
            "playbookID": "ThreatQ - Test",
            "fromversion": "4.5.0"
        },
        {
            "integrations": "AttackIQFireDrill",
            "playbookID": "AttackIQ - Test"
        },
        {
            "integrations": "PhishLabs IOC EIR",
            "playbookID": "PhishlabsIOC_EIR-Test"
        },
        {
            "integrations": "Amazon DynamoDB",
            "playbookID": "AWS_DynamoDB-Test"
        },
        {
            "integrations": "PhishLabs IOC DRP",
            "playbookID": "PhishlabsIOC_DRP-Test"
        },
        {
            "playbookID": "Create Phishing Classifier V2 ML Test",
            "timeout": 60000,
            "fromversion": "6.1.0",
            "instance_names": "ml_dummy_prod",
            "integrations": "AzureWAF"
        },
        {
            "integrations": "ZeroFox",
            "playbookID": "ZeroFox-Test",
            "fromversion": "4.1.0"
        },
        {
            "integrations": "AlienVault OTX v2",
            "playbookID": "Alienvault_OTX_v2 - Test"
        },
        {
            "integrations": "AWS - CloudWatchLogs",
            "playbookID": "AWS - CloudWatchLogs Test Playbook",
            "fromversion": "5.0.0"
        },
        {
            "integrations": "SlackV2",
            "playbookID": "Slack Test Playbook",
            "timeout": 400,
            "pid_threshold": 5,
            "fromversion": "5.0.0"
        },
        {
            "integrations": "SlackV3",
            "playbookID": "SlackV3 TestPB",
            "instance_names": "cached",
            "timeout": 800,
            "pid_threshold": 8,
            "fromversion": "5.5.0"
        },
        {
            "integrations": "SlackV3",
            "playbookID": "Test_SlackV3_NonCaching",
            "instance_names": "non_cached",
            "timeout": 400,
            "pid_threshold": 8,
            "fromversion": "5.5.0"
        },
        {
            "integrations": "Cortex XDR - IR",
            "playbookID": "Test XDR Playbook execute script commands",
            "fromversion": "4.1.0",
            "timeout": 3000
        },
        {
            "integrations": "Cortex XDR - IR",
            "playbookID": "Test XDR Playbook quarantine file command",
            "fromversion": "4.1.0",
            "timeout": 2500
        },
        {
            "integrations": "Cortex XDR - IR",
            "playbookID": "Test XDR Playbook general commands",
            "fromversion": "4.1.0",
            "timeout": 2500
        },
        {
            "integrations": "Cortex XDR - IR",
            "playbookID": "Test XDR Playbook retrieve file command",
            "fromversion": "4.1.0",
            "timeout": 3500
        },
        {
            "integrations": "Cortex XDR - IOC",
            "playbookID": "Cortex XDR - IOC - Test",
            "fromversion": "5.5.0",
            "timeout": 1200
        },
        {
            "integrations": "Cloaken",
            "playbookID": "Cloaken-Test",
            "is_mockable": false
        },
        {
            "integrations": "ThreatX",
            "playbookID": "ThreatX-test",
            "timeout": 600
        },
        {
            "integrations": "Akamai WAF SIEM",
            "playbookID": "Akamai_WAF_SIEM-Test"
        },
        {
            "integrations": "FreshworksFreshservice",
            "playbookID": "FreshworkFreshservice"
        },
        {
            "integrations": "Cofense Triage v2",
            "playbookID": "Cofense Triage v2 Test"
        },
        {
            "integrations": "Akamai WAF",
            "playbookID": "Akamai_WAF-Test"
        },
        {
            "integrations": "abuse.ch SSL Blacklist Feed",
            "playbookID": "SSL Blacklist test",
            "fromversion": "5.5.0"
        },
        {
            "integrations": "CheckPhish",
            "playbookID": "CheckPhish-Test"
        },
        {
            "integrations": "Symantec Management Center",
            "playbookID": "SymantecMC_TestPlaybook"
        },
        {
            "integrations": "Looker",
            "playbookID": "Test-Looker"
        },
        {
            "integrations": "Vertica",
            "playbookID": "Vertica Test"
        },
        {
            "integrations": "Server Message Block (SMB) v2",
            "playbookID": "SMB_v2-Test",
            "has_api": false,
            "fromversion": "5.0.0"
        },
        {
            "integrations": "Server Message Block (SMB) v2",
            "playbookID": "SMB test",
            "has_api": false,
            "fromversion": "5.0.0"
        },
        {
            "playbookID": "ConvertFile-Test",
            "fromversion": "4.5.0"
        },
        {
            "playbookID": "TestAwsEC2GetPublicSGRules-Test"
        },
        {
            "integrations": "RSA NetWitness Packets and Logs",
            "playbookID": "rsa_packets_and_logs_test"
        },
        {
            "playbookID": "CheckpointFW-test",
            "integrations": "Check Point"
        },
        {
            "playbookID": "RegPathReputationBasicLists_test"
        },
        {
            "playbookID": "EmailDomainSquattingReputation-Test"
        },
        {
            "playbookID": "RandomStringGenerateTest"
        },
        {
            "playbookID": "playbook-checkEmailAuthenticity-test"
        },
        {
            "playbookID": "HighlightWords_Test"
        },
        {
            "playbookID": "StringContainsArray_test"
        },
        {
            "integrations": "Fidelis Elevate Network",
            "playbookID": "Fidelis-Test"
        },
        {
            "integrations": "AWS - ACM",
            "playbookID": "ACM-Test"
        },
        {
            "integrations": "Thinkst Canary",
            "playbookID": "CanaryTools Test",
            "is_mockable": false
        },
        {
            "integrations": "ThreatMiner",
            "playbookID": "ThreatMiner-Test"
        },
        {
            "playbookID": "StixCreator-Test"
        },
        {
            "playbookID": "CompareIncidentsLabels-test-playbook"
        },
        {
            "integrations": "Have I Been Pwned? V2",
            "playbookID": "Pwned v2 test"
        },
        {
            "integrations": "Alexa Rank Indicator",
            "playbookID": "Alexa Test Playbook"
        },
        {
            "playbookID": "UnEscapeURL-Test"
        },
        {
            "playbookID": "UnEscapeIPs-Test"
        },
        {
            "playbookID": "ExtractDomainFromUrlAndEmail-Test"
        },
        {
            "playbookID": "ConvertKeysToTableFieldFormat_Test"
        },
        {
            "integrations": "HashiCorp Vault",
            "playbookID": "hashicorp_test",
            "fromversion": "5.0.0"
        },
        {
            "integrations": "AWS - Athena - Beta",
            "playbookID": "Beta-Athena-Test"
        },
        {
            "integrations": "BeyondTrust Password Safe",
            "playbookID": "BeyondTrust-Test"
        },
        {
            "integrations": "Dell Secureworks",
            "playbookID": "secureworks_test"
        },
        {
            "integrations": "ServiceNow v2",
            "playbookID": "servicenow_test_v2",
            "instance_names": "snow_basic_auth",
            "is_mockable": false
        },
        {
            "integrations": "ServiceNow v2",
            "playbookID": "ServiceNow_OAuth_Test",
            "instance_names": "snow_oauth"
        },
        {
            "playbookID": "Create ServiceNow Ticket and Mirror Test",
            "integrations": "ServiceNow v2",
            "instance_names": "snow_basic_auth",
            "fromversion": "6.0.0",
            "timeout": 500
        },
        {
            "playbookID": "Create ServiceNow Ticket and State Polling Test",
            "integrations": "ServiceNow v2",
            "instance_names": "snow_basic_auth",
            "fromversion": "6.0.0",
            "timeout": 3000
        },
        {
            "integrations": "ServiceNow CMDB",
            "playbookID": "ServiceNow_CMDB_Test",
            "instance_names": "snow_cmdb_basic_auth"
        },
        {
            "integrations": "ServiceNow CMDB",
            "playbookID": "ServiceNow_CMDB_OAuth_Test",
            "instance_names": "snow_cmdb_oauth"
        },
        {
            "integrations": "ExtraHop v2",
            "playbookID": "ExtraHop_v2-Test"
        },
        {
            "playbookID": "Test CommonServer"
        },
        {
            "playbookID": "Test-debug-mode",
            "fromversion": "5.0.0"
        },
        {
            "integrations": "CIRCL",
            "playbookID": "CirclIntegrationTest"
        },
        {
            "integrations": "MISP V3",
            "playbookID": "MISP V3 Test",
            "timeout": 300,
            "fromversion": "5.5.0"
        },
        {
            "playbookID": "test-LinkIncidentsWithRetry"
        },
        {
            "playbookID": "CopyContextToFieldTest"
        },
        {
            "integrations": "OTRS",
            "playbookID": "OTRS Test",
            "fromversion": "4.1.0"
        },
        {
            "integrations": "Attivo Botsink",
            "playbookID": "AttivoBotsinkTest"
        },
        {
            "integrations": "FortiGate",
            "playbookID": "Fortigate Test"
        },
        {
            "playbookID": "FormattedDateToEpochTest"
        },
        {
            "integrations": "SNDBOX",
            "playbookID": "SNDBOX_Test",
            "timeout": 1000
        },
        {
            "integrations": "SNDBOX",
            "playbookID": "Detonate File - SNDBOX - Test",
            "timeout": 1000
        },
        {
            "integrations": "Awake Security",
            "playbookID": "awake_security_test_pb"
        },
        {
            "integrations": "Tenable.sc",
            "playbookID": "tenable-sc-test",
            "instance_names": "Tenable_SC_secman_api_key",
            "timeout": 240
        },
        {
            "integrations": "MimecastV2",
            "playbookID": "Mimecast test"
        },
        {
            "playbookID": "CreateEmailHtmlBody_test_pb",
            "fromversion": "4.1.0"
        },
        {
            "playbookID": "ReadPDFFileV2-Test",
            "timeout": 1000
        },
        {
            "playbookID": "JSONtoCSV-Test"
        },
        {
            "integrations": "Generic SQL",
            "playbookID": "generic-sql",
            "instance_names": "mysql instance",
            "fromversion": "5.0.0",
            "has_api": false
        },
        {
            "integrations": "Generic SQL",
            "playbookID": "generic-sql",
            "instance_names": "postgreSQL instance",
            "fromversion": "5.0.0",
            "has_api": false
        },
        {
            "integrations": "Generic SQL",
            "playbookID": "generic-sql",
            "instance_names": "Microsoft SQL instance",
            "fromversion": "5.0.0",
            "has_api": false
        },
        {
            "integrations": "Generic SQL",
            "playbookID": "generic-sql-oracle",
            "instance_names": "Oracle instance",
            "fromversion": "5.0.0",
            "has_api": false
        },
        {
            "integrations": "Generic SQL",
            "playbookID": "generic-sql-mssql-encrypted-connection",
            "instance_names": "Microsoft SQL instance",
            "fromversion": "5.0.0",
            "has_api": false
        },
        {
            "integrations": "Panorama",
            "instance_names": "palo_alto_firewall_9.0",
            "playbookID": "Panorama Query Logs - Test",
            "fromversion": "6.1.0",
            "timeout": 1500,
            "nightly": true
        },
        {
            "integrations": "Panorama",
            "instance_names": "palo_alto_firewall_9.1",
            "playbookID": "palo_alto_firewall_test_pb",
            "fromversion": "6.1.0",
            "timeout": 1000
        },
        {
            "integrations": "Panorama",
            "instance_names": "palo_alto_panorama_9.1",
            "playbookID": "PAN-OS-panorama-topology-test-pb",
            "fromversion": "6.1.0",
            "timeout": 1000
        },
        {
            "integrations": "Panorama",
            "instance_names": "palo_alto_firewall_9.1",
            "playbookID": "PAN-OS-firewall-topology-test-pb",
            "fromversion": "6.1.0",
            "timeout": 1000
        },
        {
            "integrations": "Panorama",
            "instance_names": "palo_alto_panorama_9.1",
            "playbookID": "palo_alto_panorama_test_pb",
            "fromversion": "6.1.0",
            "timeout": 2400
        },
        {
            "integrations": "Panorama",
            "instance_names": "palo_alto_firewall_9.0",
            "playbookID": "PAN-OS URL Filtering enrichment - Test",
            "fromversion": "6.1.0"
        },
        {
            "integrations": "Panorama",
            "instance_names": "panorama_instance_best_practice",
            "playbookID": "Panorama Best Practise - Test",
            "fromversion": "6.1.0"
        },
        {
            "integrations": "Tenable.io",
            "playbookID": "Tenable.io test",
            "timeout": 3600
        },
        {
            "playbookID": "URLDecode-Test"
        },
        {
            "playbookID": "GetTime-Test"
        },
        {
            "playbookID": "GetTime-ObjectVsStringTest"
        },
        {
            "integrations": "Tenable.io",
            "playbookID": "Tenable.io Scan Test",
            "timeout": 3600
        },
        {
            "integrations": "google-vault",
            "playbookID": "Google-Vault-Generic-Test",
            "timeout": 3600,
            "memory_threshold": 180
        },
        {
            "integrations": "google-vault",
            "playbookID": "Google_Vault-Search_And_Display_Results_test",
            "memory_threshold": 180,
            "timeout": 3600
        },
        {
            "integrations": "MxToolBox",
            "playbookID": "MxToolbox-test"
        },
        {
            "integrations": "Nessus",
            "playbookID": "Nessus - Test"
        },
        {
            "playbookID": "Palo Alto Networks - Malware Remediation Test",
            "fromversion": "4.5.0"
        },
        {
            "playbookID": "SumoLogic-Test",
            "integrations": "SumoLogic",
            "fromversion": "4.1.0"
        },
        {
            "playbookID": "ParseEmailFiles-test"
        },
        {
            "playbookID": "ParseEmailFilesV2-test"
        },
        {
            "playbookID": "PAN-OS - Block IP and URL - External Dynamic List v2 Test",
            "integrations": [
                "Panorama",
                "palo_alto_networks_pan_os_edl_management"
            ],
            "instance_names": "palo_alto_firewall_9.0",
            "fromversion": "6.1.0"
        },
        {
            "playbookID": "Test_EDL",
            "integrations": "EDL",
            "instance_names": "edl_update_to_7_9_9",
            "fromversion": "5.5.0",
            "toversion": "7.9.9",
            "pid_threshold": 8,
            "has_api": false
        },
        {
            "playbookID": "EDL Performance Test",
            "instance_names": "edl_auto_to_7_9_9",
            "integrations": [
                "EDL",
                "Create-Mock-Feed-Relationships"
            ],
            "fromversion": "6.0.0",
            "toversion": "7.9.9",
            "timeout": 3500,
            "memory_threshold": 900,
            "pid_threshold": 12,
            "context_print_dt": "EDLHey",
            "has_api": false
        },
        {
            "playbookID": "Test_export_indicators_service",
            "instance_names": "eis_on_demand",
            "integrations": "ExportIndicators",
            "fromversion": "5.5.0"
        },
        {
            "playbookID": "PAN-OS - Block IP - Custom Block Rule Test",
            "integrations": "Panorama",
            "instance_names": "panorama_instance_security_team",
            "fromversion": "6.1.0"
        },
        {
            "playbookID": "PAN-OS - Block IP - Static Address Group Test",
            "integrations": "Panorama",
            "instance_names": "panorama_instance_security_team",
            "fromversion": "6.1.0"
        },
        {
            "playbookID": "Block IP - Generic V3_Test",
            "fromversion": "6.0.0"
        },
        {
            "playbookID": "PAN-OS - Block URL - Custom URL Category Test",
            "integrations": "Panorama",
            "instance_names": "panorama_instance_security_team",
            "fromversion": "6.1.0"
        },
        {
            "playbookID": "Endpoint Malware Investigation - Generic - Test",
            "integrations": [
                "Cylance Protect v2",
                "Core REST API"
            ],
            "fromversion": "5.0.0",
            "timeout": 1200
        },
        {
            "playbookID": "ParseExcel-test"
        },
        {
            "playbookID": "ParseHTMLIndicators-Test",
            "has_api": true
        },
        {
            "playbookID": "Detonate File - No Files test"
        },
        {
            "integrations": "SentinelOne V2",
            "instance_names": "SentinelOne_v2.0",
            "playbookID": "SentinelOne V2.0 - Test"
        },
        {
            "integrations": "SentinelOne V2",
            "instance_names": "SentinelOne_v2.1",
            "playbookID": "SentinelOne V2.1 - Test"
        },
        {
            "integrations": "InfoArmor VigilanteATI",
            "playbookID": "InfoArmorVigilanteATITest"
        },
        {
            "integrations": "IntSights",
            "instance_names": "intsights_standard_account",
            "playbookID": "IntSights Test"
        },
        {
            "integrations": "IntSights",
            "playbookID": "IntSights Mssp Test",
            "instance_names": "intsights_mssp_account"
        },
        {
            "integrations": "dnstwist",
            "playbookID": "dnstwistTest",
            "has_api": false
        },
        {
            "integrations": "BitDam",
            "playbookID": "Detonate File - BitDam Test"
        },
        {
            "integrations": "Threat Grid",
            "playbookID": "Test-Detonate URL - ThreatGrid",
            "timeout": 600
        },
        {
            "integrations": "Threat Grid",
            "playbookID": "ThreatGrid_Test",
            "timeout": 600
        },
        {
            "integrations": "ThreatGridv2",
            "playbookID": "ThreatGrid_v2_Test",
            "timeout": 600
        },
        {
            "integrations": "Signal Sciences WAF",
            "playbookID": "SignalSciences-Test"
        },
        {
            "integrations": "RTIR",
            "playbookID": "RTIR Test"
        },
        {
            "integrations": "RedCanary",
            "playbookID": "RedCanaryTest"
        },
        {
            "playbookID": "URL Enrichment - Generic v2 - Test",
            "instance_names": "virus_total_v3",
            "integrations": [
                "VirusTotal (API v3)",
                "Rasterize"
            ],
            "timeout": 500,
            "pid_threshold": 12,
            "memory_threshold": 150
        },
        {
            "playbookID": "CutTransformerTest"
        },
        {
            "playbookID": "TestEditServerConfig"
        },
        {
            "playbookID": "ContentPackInstaller_Test",
            "integrations": "Core REST API",
            "fromversion": "6.0.0"
        },
        {
            "playbookID": "Default - Test",
            "integrations": [
                "ThreatQ v2",
                "Core REST API"
            ],
            "fromversion": "5.0.0",
            "toversion": "7.9.9"
        },
        {
            "integrations": "SCADAfence CNM",
            "playbookID": "SCADAfence_test"
        },
        {
            "integrations": "ProtectWise",
            "playbookID": "Protectwise-Test"
        },
        {
            "integrations": "WhatsMyBrowser",
            "playbookID": "WhatsMyBrowser-Test"
        },
        {
            "integrations": "BigFix",
            "playbookID": "BigFixTest"
        },
        {
            "integrations": "Lastline v2",
            "playbookID": "Lastline v2 - Test"
        },
        {
            "integrations": "McAfee DXL",
            "playbookID": "McAfee DXL - Test"
        },
        {
            "playbookID": "TextFromHTML_test_playbook"
        },
        {
            "playbookID": "PortListenCheck-test"
        },
        {
            "integrations": "ThreatExchange",
            "playbookID": "ThreatExchange-test"
        },
        {
            "integrations": "Joe Security",
            "playbookID": "JoeSecurityTestPlaybook",
            "timeout": 500
        },
        {
            "integrations": "Joe Security",
            "playbookID": "JoeSecurityTestDetonation",
            "timeout": 2000
        },
        {
            "integrations": "WildFire-v2",
            "playbookID": "Wildfire Test",
            "is_mockable": false,
            "fromversion": "5.0.0",
            "toversion": "6.1.9"
        },
        {
            "integrations": "WildFire-v2",
            "playbookID": "Wildfire Test With Polling",
            "is_mockable": false,
            "fromversion": "6.2.0",
            "timeout": 1100
        },
        {
            "integrations": "WildFire-v2",
            "playbookID": "Detonate URL - WildFire-v2 - Test",
            "timeout": 500
        },
        {
            "integrations": "WildFire-v2",
            "playbookID": "Detonate URL - WildFire v2.1 - Test"
        },
        {
            "integrations": "GRR",
            "playbookID": "GRR Test"
        },
        {
            "integrations": "VirusTotal",
            "instance_names": "virus_total_general",
            "playbookID": "virusTotal-test-playbook",
            "timeout": 1400
        },
        {
            "integrations": "VirusTotal",
            "instance_names": "virus_total_preferred_vendors",
            "playbookID": "virusTotaI-test-preferred-vendors",
            "timeout": 1400
        },
        {
            "integrations": [
                "Gmail Single User",
                "Gmail"
            ],
            "playbookID": "Gmail Single User - Test",
            "fromversion": "4.5.0",
            "memory_threshold": 150
        },
        {
            "integrations": "EWS v2",
            "playbookID": "get_original_email_-_ews-_test",
            "instance_names": "ewv2_regular"
        },
        {
            "integrations": [
                "EWSO365",
                "EWS v2"
            ],
            "playbookID": "EWS search-mailbox test",
            "instance_names": [
                "ewv2_regular",
                "ewso365_dev_team"
            ],
            "timeout": 400,
            "memory_threshold": 150
        },
        {
            "integrations": "PagerDuty v2",
            "playbookID": "PagerDuty Test"
        },
        {
            "scripts": [
                "DeleteContext"
            ],
            "playbookID": "test_delete_context"
        },
        {
            "playbookID": "DeleteContext-auto-test"
        },
        {
            "playbookID": "GmailTest",
            "integrations": "Gmail"
        },
        {
            "playbookID": "Gmail Convert Html Test",
            "integrations": "Gmail",
            "memory_threshold": 150
        },
        {
            "playbookID": "reputations.json Test",
            "toversion": "5.0.0"
        },
        {
            "playbookID": "URL extraction test",
            "fromversion": "5.5.0"
        },
        {
            "playbookID": "Domain extraction test",
            "fromversion": "5.5.0"
        },
        {
            "playbookID": "Email extraction test",
            "fromversion": "5.5.0"
        },
        {
            "playbookID": "File extraction test",
            "fromversion": "5.5.0"
        },
        {
            "playbookID": "IPv4 extraction test",
            "fromversion": "5.5.0"
        },
        {
            "playbookID": "IPv4 CIDR extraction test",
            "fromversion": "5.5.0"
        },
        {
            "playbookID": "IPv6 CIDR extraction test",
            "fromversion": "5.5.0"
        },
        {
            "playbookID": "IPv6 extraction test",
            "fromversion": "5.5.0"
        },
        {
            "playbookID": "Test IP Indicator Fields",
            "fromversion": "5.0.0"
        },
        {
            "playbookID": "TestDedupIncidentsPlaybook"
        },
        {
            "playbookID": "TestDedupIncidentsByName"
        },
        {
            "integrations": "McAfee Advanced Threat Defense",
            "playbookID": "Test Playbook McAfee ATD",
            "timeout": 700
        },
        {
            "integrations": "McAfee Advanced Threat Defense",
            "playbookID": "Detonate Remote File From URL -McAfee-ATD - Test",
            "timeout": 700
        },
        {
            "playbookID": "stripChars - Test"
        },
        {
            "integrations": "McAfee Advanced Threat Defense",
            "playbookID": "Test Playbook McAfee ATD Upload File"
        },
        {
            "playbookID": "exporttocsv_script_test"
        },
        {
            "playbookID": "Set - Test"
        },
        {
            "integrations": "Intezer v2",
            "playbookID": "Intezer Testing v2",
            "fromversion": "4.1.0",
            "timeout": 600
        },
        {
            "integrations": [
                "Mail Sender (New)",
                "Gmail"
            ],
            "playbookID": "Mail Sender (New) Test",
            "instance_names": [
                "Mail_Sender_(New)_STARTTLS"
            ],
            "memory_threshold": 100
        },
        {
            "playbookID": "buildewsquery_test"
        },
        {
            "integrations": "Rapid7 Nexpose",
            "playbookID": "nexpose_test",
            "timeout": 240
        },
        {
            "playbookID": "GetIndicatorDBotScore Test"
        },
        {
            "integrations": "EWS Mail Sender",
            "playbookID": "EWS Mail Sender Test",
            "instance_names": [
                "ews_mail_sender_labdemisto"
            ]
        },
        {
            "integrations": [
                "EWS v2",
                "Rasterize"
            ],
            "instance_names": [
                "ews_mail_sender_labdemisto"
            ],
            "playbookID": "EWS V2 Send Mail Test 2",
            "memory_threshold": 150
        },
        {
            "integrations": [
                "EWS v2",
                "SMIME Messaging"
            ],
            "instance_names": [
                "ews_mail_sender_labdemisto",
                "SMIME Messaging"
            ],
            "playbookID": "EWS V2 Send Mail Test 3"
        },
        {
            "playbookID": "decodemimeheader_-_test"
        },
        {
            "playbookID": "test_url_regex"
        },
        {
            "integrations": "Skyformation",
            "playbookID": "TestSkyformation"
        },
        {
            "integrations": "okta",
            "playbookID": "okta_test_playbook",
            "timeout": 240
        },
        {
            "integrations": "Okta v2",
            "playbookID": "OktaV2-Test",
            "timeout": 300
        },
        {
            "integrations": "Okta IAM",
            "playbookID": "Okta IAM - Test Playbook",
            "fromversion": "6.0.0"
        },
        {
            "playbookID": "Test filters & transformers scripts"
        },
        {
            "integrations": "Salesforce",
            "playbookID": "SalesforceTestPlaybook"
        },
        {
            "integrations": "McAfee ESM v2",
            "instance_names": "v11.1.3",
            "playbookID": "McAfee ESM v2 - Test v11.1.3",
            "fromversion": "5.0.0",
            "is_mockable": false
        },
        {
            "integrations": "McAfee ESM v2",
            "instance_names": "v11.3",
            "playbookID": "McAfee ESM v2 (v11.3) - Test",
            "fromversion": "5.0.0",
            "timeout": 300,
            "is_mockable": false
        },
        {
            "integrations": "McAfee ESM v2",
            "instance_names": "v11.1.3",
            "playbookID": "McAfee ESM Watchlists - Test v11.1.3",
            "fromversion": "5.0.0"
        },
        {
            "integrations": "McAfee ESM v2",
            "instance_names": "v11.3",
            "playbookID": "McAfee ESM Watchlists - Test v11.3",
            "fromversion": "5.0.0"
        },
        {
            "integrations": "GoogleSafeBrowsing",
            "playbookID": "Google Safe Browsing Test",
            "timeout": 240,
            "fromversion": "5.0.0"
        },
        {
            "integrations": "Google Safe Browsing v2",
            "playbookID": "Google Safe Browsing V2 Test",
            "fromversion": "5.5.0"
        },
        {
            "integrations": "EWS v2",
            "playbookID": "EWSv2_empty_attachment_test",
            "instance_names": "ewv2_regular"
        },
        {
            "integrations": "EWS v2",
            "playbookID": "EWS Public Folders Test",
            "instance_names": "ewv2_regular",
            "is_mockable": false
        },
        {
            "integrations": "EWS v2",
            "playbookID": "EWS V2 Send Mail Test",
            "instance_names": "ews_mail_sender_labdemisto"
        },
        {
            "integrations": "Symantec Endpoint Protection V2",
            "playbookID": "SymantecEndpointProtection_Test"
        },
        {
            "integrations": "carbonblackprotection",
            "playbookID": "search_endpoints_by_hash_-_carbon_black_protection_-_test",
            "timeout": 500
        },
        {
            "playbookID": "Process Email - Generic - Test - Incident Starter",
            "fromversion": "6.0.0",
            "integrations": "Rasterize",
            "timeout": 240,
            "memory_threshold": 150
        },
        {
            "playbookID": "Process Email - Generic - Test - Actual Incident"
        },
        {
            "integrations": "CrowdstrikeFalcon",
            "playbookID": "Test - CrowdStrike Falcon",
            "fromversion": "4.1.0",
<<<<<<< HEAD
            "timeout": 1000,
=======
            "timeout": 5000,
>>>>>>> 51ee7d33
            "is_mockable": false
        },
        {
            "playbookID": "ExposeIncidentOwner-Test"
        },
        {
            "integrations": "google",
            "playbookID": "GsuiteTest"
        },
        {
            "integrations": "OpenPhish",
            "playbookID": "OpenPhish Test Playbook"
        },
        {
            "integrations": "Jira V3",
            "playbookID": "JiraV3 Test",
            "instance_names": "jira_basic_auth",
            "is_mockable": false
        },
        {
            "integrations": "ipinfo",
            "playbookID": "IPInfoTest"
        },
        {
            "integrations": "ipinfo_v2",
            "playbookID": "IPInfo_v2Test",
            "fromversion": "5.5.0"
        },
        {
            "integrations": "GoogleMaps",
            "playbookID": "GoogleMapsTest",
            "fromversion": "6.0.0"
        },
        {
            "playbookID": "VerifyHumanReadableFormat"
        },
        {
            "playbookID": "strings-test"
        },
        {
            "playbookID": "TestCommonPython",
            "timeout": 500
        },
        {
            "playbookID": "TestFileCreateAndUpload"
        },
        {
            "playbookID": "TestIsValueInArray"
        },
        {
            "playbookID": "TestStringReplace"
        },
        {
            "playbookID": "TestHttpPlaybook"
        },
        {
            "integrations": "SplunkPy",
            "playbookID": "SplunkPy parse-raw - Test",
            "memory_threshold": 100,
            "instance_names": "use_default_handler",
            "is_mockable": false
        },
        {
            "integrations": "SplunkPy",
            "playbookID": "SplunkPy-Test-V2_default_handler",
            "memory_threshold": 500,
            "instance_names": "use_default_handler",
            "is_mockable": false
        },
        {
            "integrations": "SplunkPy",
            "playbookID": "Splunk-Test_default_handler",
            "memory_threshold": 200,
            "instance_names": "use_default_handler",
            "is_mockable": false
        },
        {
            "integrations": "AnsibleTower",
            "playbookID": "AnsibleTower_Test_playbook",
            "fromversion": "5.0.0"
        },
        {
            "integrations": "SplunkPy",
            "playbookID": "SplunkPySearch_Test_default_handler",
            "memory_threshold": 200,
            "instance_names": "use_default_handler",
            "is_mockable": false
        },
        {
            "integrations": "SplunkPy",
            "playbookID": "SplunkPy_KV_commands_default_handler",
            "memory_threshold": 200,
            "instance_names": "use_default_handler",
            "is_mockable": false
        },
        {
            "integrations": "SplunkPy",
            "playbookID": "SplunkPy-Test-V2_requests_handler",
            "memory_threshold": 500,
            "instance_names": "use_python_requests_handler"
        },
        {
            "integrations": "SplunkPy",
            "playbookID": "Splunk-Test_requests_handler",
            "memory_threshold": 500,
            "instance_names": "use_python_requests_handler",
            "is_mockable": false
        },
        {
            "integrations": "SplunkPy",
            "playbookID": "SplunkPySearch_Test_requests_handler",
            "memory_threshold": 200,
            "instance_names": "use_python_requests_handler",
            "is_mockable": false
        },
        {
            "integrations": "SplunkPy",
            "playbookID": "SplunkPy_KV_commands_requests_handler",
            "memory_threshold": 200,
            "instance_names": "use_python_requests_handler"
        },
        {
            "integrations": "McAfee NSM",
            "playbookID": "McAfeeNSMTest",
            "timeout": 400
        },
        {
            "integrations": "PhishTank V2",
            "playbookID": "PhishTank Testing",
            "is_mockable": false
        },
        {
            "integrations": "McAfee Web Gateway",
            "playbookID": "McAfeeWebGatewayTest",
            "timeout": 500,
            "is_mockable": false
        },
        {
            "integrations": "TCPIPUtils",
            "playbookID": "TCPUtils-Test"
        },
        {
            "playbookID": "listExecutedCommands-Test"
        },
        {
            "integrations": "AWS - Lambda",
            "playbookID": "AWS-Lambda-Test (Read-Only)"
        },
        {
            "integrations": "Service Manager",
            "playbookID": "TestHPServiceManager",
            "timeout": 400
        },
        {
            "integrations": "ServiceNow IAM",
            "playbookID": "ServiceNow IAM - Test Playbook",
            "instance_names": "snow_basic_auth",
            "fromversion": "6.0.0"
        },
        {
            "playbookID": "LanguageDetect-Test",
            "timeout": 300
        },
        {
            "integrations": "Forcepoint",
            "playbookID": "forcepoint test",
            "timeout": 500
        },
        {
            "playbookID": "GeneratePassword-Test"
        },
        {
            "playbookID": "ZipFile-Test"
        },
        {
            "playbookID": "UnzipFile-Test"
        },
        {
            "playbookID": "Test-IsMaliciousIndicatorFound",
            "fromversion": "5.0.0"
        },
        {
            "playbookID": "TestExtractHTMLTables"
        },
        {
            "integrations": "carbonblackliveresponse",
            "playbookID": "Carbon Black Live Response Test",
            "fromversion": "5.0.0",
            "is_mockable": false
        },
        {
            "integrations": "urlscan.io",
            "playbookID": "urlscan_malicious_Test",
            "timeout": 500
        },
        {
            "integrations": "EWS v2",
            "playbookID": "pyEWS_Test",
            "instance_names": "ewv2_regular",
            "is_mockable": false
        },
        {
            "integrations": "EWS v2",
            "playbookID": "pyEWS_Test",
            "instance_names": "ewsv2_separate_process",
            "is_mockable": false
        },
        {
            "integrations": "remedy_sr_beta",
            "playbookID": "remedy_sr_test_pb"
        },
        {
            "integrations": "Cylance Protect v2",
            "playbookID": "Cylance Protect v2 Test"
        },
        {
            "integrations": "ReversingLabs Titanium Cloud",
            "playbookID": "ReversingLabsTCTest"
        },
        {
            "integrations": "ReversingLabs A1000",
            "playbookID": "ReversingLabsA1000Test"
        },
        {
            "integrations": "Demisto Lock",
            "playbookID": "DemistoLockTest",
            "instance_name": "no_sync"
        },
        {
            "playbookID": "test-domain-indicator",
            "timeout": 400
        },
        {
            "playbookID": "Cybereason Test",
            "integrations": "Cybereason",
            "timeout": 1200,
            "fromversion": "4.1.0"
        },
        {
            "integrations": "VirusTotal - Private API",
            "instance_names": "virus_total_private_api_general",
            "playbookID": "File Enrichment - Virus Total Private API Test"
        },
        {
            "integrations": "VirusTotal - Private API",
            "instance_names": "virus_total_private_api_general",
            "playbookID": "virusTotalPrivateAPI-test-playbook",
            "timeout": 1400,
            "pid_threshold": 12
        },
        {
            "integrations": [
                "VirusTotal - Private API",
                "VirusTotal"
            ],
            "playbookID": "vt-detonate test",
            "instance_names": [
                "virus_total_private_api_general",
                "virus_total_general"
            ],
            "timeout": 1400,
            "fromversion": "5.5.0",
            "is_mockable": false
        },
        {
            "integrations": "Cisco ASA",
            "playbookID": "Cisco ASA - Test Playbook"
        },
        {
            "integrations": "VirusTotal - Private API",
            "instance_names": "virus_total_private_api_preferred_vendors",
            "playbookID": "virusTotalPrivateAPI-test-preferred-vendors",
            "timeout": 1400
        },
        {
            "integrations": "Cisco Meraki",
            "playbookID": "Cisco-Meraki-Test"
        },
        {
            "integrations": "Microsoft Defender Advanced Threat Protection",
            "playbookID": "Microsoft Defender Advanced Threat Protection - Test prod",
            "instance_names": "microsoft_defender_atp_prod",
            "is_mockable": false,
            "timeout": 500
        },
        {
            "integrations": "Microsoft Defender Advanced Threat Protection",
            "playbookID": "Microsoft Defender Advanced Threat Protection - Test dev",
            "instance_names": "microsoft_defender_atp_dev",
            "timeout": 500
        },
        {
            "integrations": "Microsoft Defender Advanced Threat Protection",
            "playbookID": "Microsoft Defender Advanced Threat Protection - Test self deployed",
            "instance_names": "microsoft_defender_atp_dev_self_deployed",
            "timeout": 700
        },
        {
            "integrations": "Microsoft Defender Advanced Threat Protection",
            "playbookID": "Microsoft Defender - ATP - Indicators SC Test",
            "instance_names": "microsoft_defender_atp_dev_self_deployed",
            "is_mockable": false
        },
        {
            "integrations": "Microsoft Defender Advanced Threat Protection",
            "playbookID": "Microsoft Defender - ATP - Indicators SC Test",
            "instance_names": "microsoft_defender_atp_dev",
            "is_mockable": false
        },
        {
            "integrations": "Microsoft Defender Advanced Threat Protection",
            "playbookID": "Microsoft Defender - ATP - Indicators SC Test",
            "instance_names": "microsoft_defender_atp_prod",
            "is_mockable": false
        },
        {
            "integrations": "Microsoft 365 Defender",
            "playbookID": "Microsoft_365_Defender-Test",
            "instance_names": "ms_365_defender_device_code"
        },
        {
            "integrations": "Microsoft 365 Defender",
            "playbookID": "Microsoft_365_Defender-Test",
            "instance_names": "ms_365_defender_client_cred"
        },
        {
            "integrations": "Tanium",
            "playbookID": "Tanium Test Playbook",
            "timeout": 1200,
            "pid_threshold": 10
        },
        {
            "integrations": "Recorded Future",
            "playbookID": "Recorded Future Test"
        },
        {
            "integrations": "Microsoft Graph",
            "playbookID": "Microsoft Graph Security Test dev",
            "instance_names": "ms_graph_security_dev"
        },
        {
            "integrations": "Microsoft Graph",
            "playbookID": "MSG-ediscovery-tpb",
            "instance_names": "ms_graph_security_ediscovery"
        },
        {
            "integrations": "Microsoft Graph",
            "playbookID": "Microsoft Graph Security Test prod",
            "instance_names": "ms_graph_security_prod",
            "is_mockable": false
        },
        {
            "integrations": "Microsoft Graph",
            "playbookID": "Microsoft Graph Security Test self deployed",
            "instance_names": "ms_graph_security_client_cred",
            "is_mockable": false
        },
        {
            "integrations": "Microsoft Graph",
            "playbookID": "Microsoft Graph Security Test dev v2",
            "instance_names": "ms_graph_security_dev_v2"
        },
        {
            "integrations": "Microsoft Graph",
            "playbookID": "Microsoft Graph Security Test prod v2",
            "instance_names": "ms_graph_security_prod_v2",
            "is_mockable": false,
            "timeout": 500
        },
        {
            "integrations": "Microsoft Graph",
            "playbookID": "Microsoft Graph Security Test self deployed v2",
            "instance_names": "ms_graph_security_client_cred_v2",
            "is_mockable": false
        },
        {
<<<<<<< HEAD
=======
            "integrations": "Microsoft Graph",
            "playbookID": "MSG-Threat-Assessment-test",
            "instance_names": "ms_graph_security_ediscovery"
        },
        {
>>>>>>> 51ee7d33
            "integrations": "Microsoft Graph User",
            "playbookID": "Microsoft Graph User - Test",
            "instance_names": "ms_graph_user_dev"
        },
        {
            "integrations": "Microsoft Graph User",
            "playbookID": "Microsoft Graph User - Test",
            "instance_names": "ms_graph_user_prod",
            "is_mockable": false
        },
        {
            "integrations": "Microsoft Graph Groups",
            "playbookID": "Microsoft Graph Groups - Test dev",
            "instance_names": "ms_graph_groups_dev"
        },
        {
            "integrations": "Microsoft Graph Groups",
            "playbookID": "Microsoft Graph Groups - Test prod",
            "instance_names": "ms_graph_groups_prod",
            "is_mockable": false
        },
        {
            "integrations": "Microsoft_Graph_Files",
            "playbookID": "test_MsGraphFiles dev",
            "instance_names": "ms_graph_files_dev",
            "fromversion": "5.0.0"
        },
        {
            "integrations": "Microsoft_Graph_Files",
            "playbookID": "test_MsGraphFiles prod",
            "instance_names": "ms_graph_files_prod",
            "fromversion": "5.0.0",
            "is_mockable": false
        },
        {
            "integrations": "Microsoft Graph Calendar",
            "playbookID": "Microsoft Graph Calendar - Test dev",
            "instance_names": "ms_graph_calendar_dev"
        },
        {
            "integrations": "Microsoft Graph Calendar",
            "playbookID": "Microsoft Graph Calendar - Test prod",
            "instance_names": "ms_graph_calendar_prod",
            "is_mockable": false
        },
        {
            "integrations": "Microsoft Graph Device Management",
            "playbookID": "MSGraph_DeviceManagement_Test_dev",
            "instance_names": "ms_graph_device_management_oproxy_dev",
            "fromversion": "5.0.0"
        },
        {
            "integrations": "Microsoft Graph Device Management",
            "playbookID": "MSGraph_DeviceManagement_Test_prod",
            "instance_names": "ms_graph_device_management_oproxy_prod",
            "fromversion": "5.0.0",
            "is_mockable": false
        },
        {
            "integrations": "Microsoft Graph Device Management",
            "playbookID": "MSGraph_DeviceManagement_Test_self_deployed_prod",
            "instance_names": "ms_graph_device_management_self_deployed_prod",
            "fromversion": "5.0.0"
        },
        {
            "integrations": "PrismaCloud v2",
            "playbookID": "Prisma Cloud V2 Test"
        },
        {
            "integrations": "Symantec Messaging Gateway",
            "playbookID": "Symantec Messaging Gateway Test"
        },
        {
            "integrations": "ThreatConnect v2",
            "playbookID": "ThreatConnect v2 - Test",
            "fromversion": "5.0.0"
        },
        {
            "integrations": "QRadar_v2",
            "playbookID": "test_Qradar_v2",
            "fromversion": "6.0.0",
            "is_mockable": false
        },
        {
            "integrations": "VMware",
            "playbookID": "VMWare Test",
            "memory_threshold": 300,
            "timeout": 1000
        },
        {
            "integrations": "VMware Carbon Black EDR v2",
            "playbookID": "Carbon Black Edr - Test",
            "is_mockable": false,
            "fromversion": "5.5.0"
        },
        {
            "integrations": "Cisco Umbrella Investigate",
            "playbookID": "Cisco Umbrella Test"
        },
        {
            "integrations": "icebrg",
            "playbookID": "Icebrg Test",
            "timeout": 500
        },
        {
            "integrations": "Symantec MSS",
            "playbookID": "SymantecMSSTest"
        },
        {
            "integrations": "Remedy AR",
            "playbookID": "Remedy AR Test"
        },
        {
            "integrations": "AWS - IAM",
            "playbookID": "AWS - IAM Test Playbook"
        },
        {
            "integrations": "McAfee Active Response",
            "playbookID": "McAfee-MAR_Test",
            "timeout": 700
        },
        {
            "integrations": "McAfee Threat Intelligence Exchange",
            "playbookID": "McAfee-TIE Test",
            "timeout": 700
        },
        {
            "integrations": "ArcSight Logger",
            "playbookID": "ArcSight Logger test"
        },
        {
            "integrations": "ArcSight ESM v2",
            "playbookID": "ArcSight ESM v2 Test"
        },
        {
            "integrations": "ArcSight ESM v2",
            "playbookID": "test Arcsight - Get events related to the Case"
        },
        {
            "integrations": "XFE_v2",
            "playbookID": "Test_XFE_v2",
            "timeout": 500,
            "nightly": true
        },
        {
            "integrations": "McAfee Threat Intelligence Exchange",
            "playbookID": "search_endpoints_by_hash_-_tie_-_test",
            "timeout": 500
        },
        {
            "integrations": "iDefense_v2",
            "playbookID": "iDefense_v2_Test",
            "fromversion": "5.5.0"
        },
        {
            "integrations": "AWS - SQS",
            "playbookID": "AWS - SQS Test Playbook",
            "fromversion": "5.0.0"
        },
        {
            "integrations": "AbuseIPDB",
            "playbookID": "AbuseIPDB Test"
        },
        {
            "integrations": "AbuseIPDB",
            "playbookID": "AbuseIPDB PopulateIndicators Test"
        },
        {
            "integrations": "LogRhythm",
            "playbookID": "LogRhythm-Test-Playbook",
            "timeout": 200
        },
        {
            "integrations": "FireEyeFeed",
            "playbookID": "playbook-FeedFireEye_test",
            "memory_threshold": 110
        },
        {
            "integrations": "Phish.AI",
            "playbookID": "PhishAi-Test"
        },
        {
            "integrations": "Phish.AI",
            "playbookID": "Test-Detonate URL - Phish.AI"
        },
        {
            "integrations": "Centreon",
            "playbookID": "Centreon-Test-Playbook"
        },
        {
            "playbookID": "ReadFile test"
        },
        {
            "integrations": "AlphaSOC Wisdom",
            "playbookID": "AlphaSOC-Wisdom-Test"
        },
        {
            "integrations": "carbonblack-v2",
            "playbookID": "CBFindIP - Test"
        },
        {
            "integrations": "Jask",
            "playbookID": "Jask_Test",
            "fromversion": "4.1.0"
        },
        {
            "integrations": "Whois",
            "playbookID": "whois_test",
            "fromversion": "5.0.0",
            "timeout": 2000
        },
        {
            "integrations": "TeamCymru",
            "playbookID": "TeamCymruTest"
        },
        {
            "integrations": "RSA NetWitness Endpoint",
            "playbookID": "NetWitness Endpoint Test"
        },
        {
            "integrations": "Check Point Sandblast",
            "playbookID": "Sandblast_malicious_test"
        },
        {
            "playbookID": "TestMatchRegexV2"
        },
        {
            "integrations": "ActiveMQ",
            "playbookID": "ActiveMQ Test"
        },
        {
            "playbookID": "RegexGroups Test"
        },
        {
            "integrations": "Cisco ISE",
            "playbookID": "cisco-ise-test-playbook"
        },
        {
            "integrations": "RSA NetWitness v11.1",
            "playbookID": "RSA NetWitness Test"
        },
        {
            "playbookID": "ExifReadTest"
        },
        {
            "integrations": "Cuckoo Sandbox",
            "playbookID": "CuckooTest",
            "timeout": 700
        },
        {
            "playbookID": "Detonate File - Generic Test",
            "timeout": 500
        },
        {
            "integrations": [
                "Lastline v2",
                "WildFire-v2",
                "SNDBOX",
                "McAfee Advanced Threat Defense"
            ],
            "playbookID": "Detonate File - Generic Test",
            "timeout": 2400
        },
        {
            "playbookID": "VerifyJSON - Test",
            "fromversion": "5.5.0"
        },
        {
            "playbookID": "PowerShellCommon-Test",
            "fromversion": "5.5.0"
        },
        {
            "playbookID": "GetIndicatorDBotScoreFromCache-Test",
            "fromversion": "6.0.0"
        },
        {
            "playbookID": "Detonate URL - Generic Test",
            "timeout": 2000,
            "integrations": [
                "McAfee Advanced Threat Defense",
                "Lastline v2"
            ]
        },
        {
            "integrations": [
                "VMware Carbon Black EDR v2",
                "carbonblackliveresponse",
                "Cylance Protect v2"
            ],
            "playbookID": "Retrieve File from Endpoint - Generic V2 Test",
            "fromversion": "5.0.0",
            "is_mockable": false
        },
        {
            "integrations": "Zscaler",
            "playbookID": "Zscaler Test",
            "timeout": 500
        },
        {
            "playbookID": "DemistoUploadFileV2 Test",
            "integrations": "Core REST API"
        },
        {
            "playbookID": "MaxMind Test",
            "integrations": "MaxMind GeoIP2"
        },
        {
            "playbookID": "Test Sagemaker",
            "integrations": "AWS Sagemaker"
        },
        {
            "playbookID": "C2sec-Test",
            "integrations": "C2sec irisk",
            "fromversion": "5.0.0"
        },
        {
            "playbookID": "AlexaV2 Test Playbook",
            "integrations": "Alexa Rank Indicator v2",
            "fromversion": "5.5.0"
        },
        {
            "playbookID": "Phishing v2 - Test - Incident Starter",
            "fromversion": "6.0.0",
            "timeout": 1200,
            "integrations": [
                "Core REST API",
                "Rasterize",
                "EWS v2"
            ],
            "instance_names": [
                "ews_mail_sender_labdemisto"
            ],
            "memory_threshold": 150,
            "pid_threshold": 80
        },
        {
            "playbookID": "Phishing - Core - Test - Incident Starter",
            "fromversion": "6.0.0",
            "timeout": 1700,
            "integrations": [
                "Core REST API",
                "Rasterize",
                "EWS v2"
            ],
            "instance_names": [
                "ews_mail_sender_labdemisto"
            ],
            "memory_threshold": 160,
            "pid_threshold": 80
        },
        {
            "playbookID": "Phishing - Core - Test - Actual Incident",
            "fromversion": "6.0.0"
        },
        {
            "playbookID": "SLA Scripts - Test",
            "fromversion": "4.1.0"
        },
        {
            "playbookID": "test_manageOOOUsers",
            "fromversion": "5.5.0"
        },
        {
            "playbookID": "PcapHTTPExtractor-Test"
        },
        {
            "playbookID": "Ping Test Playbook"
        },
        {
            "playbookID": "ParseWordDoc-Test"
        },
        {
            "playbookID": "PDFUnlocker-Test",
            "fromversion": "6.0.0"
        },
        {
            "playbookID": "Active Directory Test",
            "integrations": "Active Directory Query v2",
            "instance_names": "active_directory_ninja",
            "memory_threshold": 100,
            "has_api": false
        },
        {
            "playbookID": "Active Directory - manual pagination check",
            "integrations": "Active Directory Query v2",
            "instance_names": "active_directory_ninja",
            "memory_threshold": 100
        },
        {
            "playbookID": "Active Directory - automatic pagination check",
            "integrations": "Active Directory Query v2",
            "instance_names": "active_directory_ninja",
            "memory_threshold": 100
        },
        {
            "playbookID": "AD v2 - debug-mode - Test",
            "integrations": "Active Directory Query v2",
            "instance_names": "active_directory_ninja",
            "memory_threshold": 100,
            "fromversion": "5.0.0",
            "has_api": false
        },
        {
            "playbookID": "AD v2 - debug-mode - Test",
            "integrations": "Active Directory Query v2",
            "instance_names": "active_directory_ninja_with_ntlm",
            "memory_threshold": 100,
            "fromversion": "5.0.0",
            "has_api": false
        },
        {
            "playbookID": "Docker Hardening Test",
            "fromversion": "5.0.0",
            "runnable_on_docker_only": true
        },
        {
            "integrations": "Active Directory Query v2",
            "instance_names": "active_directory_ninja",
            "playbookID": "Active Directory Query V2 configuration with port",
            "memory_threshold": 100,
            "has_api": false
        },
        {
            "integrations": "Active Directory Query v2",
            "instance_names": "active_directory_ninja",
            "playbookID": "Active Directory - ad-get-user limit check",
            "memory_threshold": 100,
            "has_api": false
        },
        {
            "integrations": "Active Directory Query v2",
            "instance_names": "active_directory_ninja",
            "playbookID": "active directory search user with parentheses test",
            "memory_threshold": 100,
            "has_api": false
        },
        {
            "playbookID": "Email Address Enrichment - Generic v2.1 - Test",
            "integrations": "Active Directory Query v2",
            "memory_threshold": 100,
            "instance_names": "active_directory_ninja",
            "has_api": false
        },
        {
            "integrations": "Cofense Intelligence",
            "playbookID": "Test - Cofense Intelligence",
            "timeout": 500
        },
        {
            "playbookID": "GDPRContactAuthorities Test"
        },
        {
            "integrations": "Google Resource Manager",
            "playbookID": "GoogleResourceManager-Test",
            "timeout": 500
        },
        {
            "integrations": "SlashNext Phishing Incident Response",
            "playbookID": "SlashNextPhishingIncidentResponse-Test",
            "timeout": 500
        },
        {
            "integrations": "Google Cloud Storage",
            "playbookID": "GCS - Test",
            "timeout": 500,
            "memory_threshold": 80
        },
        {
            "integrations": "GooglePubSub",
            "playbookID": "GooglePubSub_Test",
            "timeout": 500,
            "fromversion": "5.0.0"
        },
        {
            "playbookID": "Calculate Severity - Generic v2 - Test",
            "integrations": [
                "Palo Alto Minemeld",
                "Active Directory Query v2"
            ],
            "instance_names": "active_directory_ninja",
            "fromversion": "4.5.0"
        },
        {
            "integrations": "Freshdesk",
            "playbookID": "Freshdesk-Test",
            "timeout": 500
        },
        {
            "playbookID": "Autoextract - Test",
            "fromversion": "4.1.0"
        },
        {
            "playbookID": "FilterByList - Test",
            "fromversion": "4.5.0"
        },
        {
            "playbookID": "Impossible Traveler - Test",
            "integrations": [
                "Ipstack",
                "ipinfo",
                "Rasterize",
                "Active Directory Query v2",
                "Core REST API"
            ],
            "instance_names": "active_directory_ninja",
            "fromversion": "5.0.0",
            "timeout": 700
        },
        {
            "playbookID": "Active Directory - Get User Manager Details - Test",
            "integrations": "Active Directory Query v2",
            "memory_threshold": 100,
            "instance_names": "active_directory_80k",
            "fromversion": "5.0.0",
            "has_api": false
        },
        {
            "integrations": "Kafka V2",
            "playbookID": "Kafka Test"
        },
        {
            "playbookID": "File Enrichment - Generic v2 - Test",
            "instance_names": "virus_total_v3",
            "integrations": [
                "VirusTotal (API v3)",
                "Cylance Protect v2"
            ],
            "is_mockable": false
        },
        {
            "integrations": [
                "epo",
                "McAfee Active Response"
            ],
            "playbookID": "Endpoint data collection test",
            "timeout": 500
        },
        {
            "integrations": [
                "epo",
                "McAfee Active Response"
            ],
            "playbookID": "MAR - Endpoint data collection test",
            "timeout": 500
        },
        {
            "integrations": "DUO Admin",
            "playbookID": "DuoAdmin API test playbook",
            "fromversion": "5.0.0"
        },
        {
            "integrations": [
                "TAXII Server",
                "TAXIIFeed"
            ],
            "playbookID": "TAXII_Feed_Test",
            "fromversion": "5.5.0",
            "timeout": 300,
            "instance_names": [
                "non_https_cert",
                "instance_execute"
            ]
        },
        {
            "integrations": [
                "TAXII Server",
                "TAXIIFeed"
            ],
            "playbookID": "TAXII_Feed_Test",
            "fromversion": "5.5.0",
            "timeout": 300,
            "instance_names": [
                "https_cert",
                "local_https"
            ]
        },
        {
            "integrations": "TAXII 2 Feed",
            "playbookID": "TAXII 2 Feed Test",
            "fromversion": "5.5.0"
        },
        {
            "integrations": "iDefense Feed",
            "playbookID": "Feed iDefense Test",
            "memory_threshold": 200,
            "fromversion": "5.5.0"
        },
        {
            "playbookID": "TestShowScheduledEntries"
        },
        {
            "playbookID": "Calculate Severity - Standard - Test",
            "integrations": "Palo Alto Minemeld",
            "fromversion": "4.5.0"
        },
        {
            "playbookID": "HTTPListRedirects - Test SSL",
            "has_api": true
        },
        {
            "playbookID": "HTTPListRedirects Basic Test",
            "has_api": true
        },
        {
            "playbookID": "CheckDockerImageAvailableTest",
            "has_api": true
        },
        {
            "playbookID": "Extract Indicators From File - Generic v2 - Test",
            "integrations": [
                "Image OCR",
                "Rasterize"
            ],
            "timeout": 700,
            "memory_threshold": 200,
            "fromversion": "4.5.0"
        },
        {
            "playbookID": "Endpoint Enrichment - Generic v2.1 - Test",
            "integrations": [
                "Cylance Protect v2",
                "carbonblack-v2",
                "epo",
                "Active Directory Query v2",
                "VMware Carbon Black EDR v2"
            ],
            "memory_threshold": 100,
            "instance_names": "active_directory_ninja"
        },
        {
            "playbookID": "EmailReputationTest",
            "integrations": "Have I Been Pwned? V2"
        },
        {
            "integrations": "Symantec Deepsight Intelligence",
            "playbookID": "Symantec Deepsight Test"
        },
        {
            "playbookID": "ExtractDomainFromEmailTest"
        },
        {
            "playbookID": "Wait Until Datetime - Test",
            "fromversion": "4.5.0"
        },
        {
            "playbookID": "PAN-OS DAG Configuration Test",
            "integrations": "Panorama",
            "instance_names": "palo_alto_panorama_9.0",
            "timeout": 1500
        },
        {
            "playbookID": "PAN-OS EDL Setup v3 Test",
            "integrations": [
                "Panorama",
                "palo_alto_networks_pan_os_edl_management"
            ],
            "instance_names": "palo_alto_firewall_9.0",
            "timeout": 300
        },
        {
            "integrations": "Snowflake",
            "playbookID": "Snowflake-Test"
        },
        {
            "playbookID": "Account Enrichment - Generic v2.1 - Test",
            "integrations": [
                "Active Directory Query v2",
                "Cortex XDR - IR"
            ],
            "memory_threshold": 100,
            "instance_names": "active_directory_80k",
            "has_api": false
        },
        {
            "integrations": "Cisco Umbrella Investigate",
            "playbookID": "Domain Enrichment - Generic v2 - Test"
        },
        {
            "integrations": "Google BigQuery",
            "playbookID": "Google BigQuery Test"
        },
        {
            "integrations": "Zoom",
            "playbookID": "Zoom_Test"
        },
        {
            "integrations": "Cisco WebEx Feed",
            "playbookID": "Test_Cisco_WebEx_Feed",
            "fromversion": "6.0.0"
        },
        {
            "playbookID": "IP Enrichment - Generic v2 - Test",
            "integrations": "VirusTotal (API v3)",
            "instance_names": "virus_total_v3",
            "fromversion": "4.1.0"
        },
        {
            "integrations": "Cherwell",
            "playbookID": "Cherwell Example Scripts - test"
        },
        {
            "integrations": "Cherwell",
            "playbookID": "Cherwell - test"
        },
        {
            "integrations": "CarbonBlackProtectionV2",
            "playbookID": "Carbon Black Enterprise Protection V2 Test"
        },
        {
            "integrations": "Active Directory Query v2",
            "memory_threshold": 100,
            "instance_names": "active_directory_ninja",
            "playbookID": "Test ADGetUser Fails with no instances 'Active Directory Query' (old version)",
            "has_api": false
        },
        {
            "integrations": "MITRE ATT&CK v2",
            "playbookID": "FeedMitreAttackv2_test",
            "memory_threshold": 150
        },
        {
            "integrations": "MITRE ATT&CK v2",
            "playbookID": "ExtractAttackPattern-Test",
            "memory_threshold": 150,
            "fromversion": "6.2.0"
        },
        {
            "integrations": "ANYRUN",
            "playbookID": "ANYRUN-Test"
        },
        {
            "integrations": "ANYRUN",
            "playbookID": "Detonate File - ANYRUN - Test"
        },
        {
            "integrations": "ANYRUN",
            "playbookID": "Detonate URL - ANYRUN - Test"
        },
        {
            "integrations": "Netcraft",
            "playbookID": "Netcraft test"
        },
        {
            "integrations": "EclecticIQ Platform",
            "playbookID": "EclecticIQ Test"
        },
        {
            "playbookID": "FormattingPerformance - Test",
            "fromversion": "5.0.0",
            "toversion": "7.9.9"
        },
        {
            "integrations": "AWS - EC2",
            "instance_names": "AWS - EC2",
            "playbookID": "AWS - EC2 Test Playbook",
            "fromversion": "5.0.0",
            "memory_threshold": 90,
            "timeout": 700,
            "is_mockable": false
        },
        {
            "integrations": "AWS - EC2",
            "playbookID": "d66e5f86-e045-403f-819e-5058aa603c32"
        },
        {
            "integrations": "ANYRUN",
            "playbookID": "Detonate File From URL - ANYRUN - Test"
        },
        {
            "integrations": "AWS - CloudTrail",
            "playbookID": "3da2e31b-f114-4d7f-8702-117f3b498de9"
        },
        {
            "integrations": "carbonblackprotection",
            "playbookID": "67b0f25f-b061-4468-8613-43ab13147173"
        },
        {
            "integrations": "DomainTools",
            "playbookID": "DomainTools-Test"
        },
        {
            "integrations": "Exabeam",
            "playbookID": "Exabeam - Test"
        },
        {
            "integrations": "Cisco Spark",
            "playbookID": "Cisco Spark Test New"
        },
        {
            "integrations": "Remedy On-Demand",
            "playbookID": "Remedy-On-Demand-Test"
        },
        {
            "playbookID": "ssdeepreputationtest"
        },
        {
            "playbookID": "TestIsEmailAddressInternal"
        },
        {
            "integrations": "Google Cloud Compute",
            "playbookID": "GoogleCloudComputeListTest"
        },
        {
            "integrations": "AWS - S3",
            "playbookID": "AWS - S3 Test Playbook",
            "memory_threshold": 80,
            "is_mockable": false
        },
        {
            "integrations": "AwsSecretsManager",
            "playbookID": "AwsSecretsManagerTest"
        },
        {
            "integrations": "Image OCR",
            "playbookID": "TestImageOCR"
        },
        {
            "integrations": "fireeye",
            "playbookID": "Detonate File - FireEye AX - Test"
        },
        {
            "integrations": [
                "Rasterize",
                "Image OCR"
            ],
            "playbookID": "Rasterize Test",
            "fromversion": "5.0.0",
            "memory_threshold": 150
        },
        {
            "integrations": "Rasterize",
            "playbookID": "RasterizeImageTest",
            "fromversion": "5.0.0",
            "memory_threshold": 150
        },
        {
            "integrations": "Ipstack",
            "playbookID": "Ipstack_Test"
        },
        {
            "integrations": "Perch",
            "playbookID": "Perch-Test"
        },
        {
            "integrations": "Forescout",
            "playbookID": "Forescout-Test"
        },
        {
            "integrations": "GitHub",
            "playbookID": "Git_Integration-Test"
        },
        {
            "integrations": "GitHub IAM",
            "playbookID": "Github IAM - Test Playbook",
            "fromversion": "6.1.0"
        },
        {
            "integrations": "LogRhythmRest",
            "playbookID": "LogRhythm REST test"
        },
        {
            "integrations": "AlienVault USM Anywhere",
            "playbookID": "AlienVaultUSMAnywhereTest"
        },
        {
            "playbookID": "PhishLabsTestPopulateIndicators"
        },
        {
            "playbookID": "Test_HTMLtoMD"
        },
        {
            "integrations": "PhishLabs IOC",
            "playbookID": "PhishLabsIOC TestPlaybook",
            "fromversion": "4.1.0"
        },
        {
            "integrations": "PerceptionPoint",
            "playbookID": "PerceptionPoint Test",
            "fromversion": "4.1.0"
        },
        {
            "integrations": "vmray",
            "playbookID": "VMRay-Test-File",
            "fromversion": "5.5.0"
        },
        {
            "integrations": "vmray",
            "playbookID": "File Enrichment - VMRay - Test",
            "fromversion": "5.0.0"
        },
        {
            "integrations": "AutoFocus V2",
            "playbookID": "AutoFocus V2 test",
            "fromversion": "5.0.0",
            "timeout": 1000
        },
        {
            "playbookID": "Process Email - Generic for Rasterize"
        },
        {
            "playbookID": "Send Investigation Summary Reports - Test",
            "integrations": "EWS v2",
            "instance_names": [
                "ews_mail_sender_labdemisto"
            ],
            "fromversion": "4.5.0",
            "memory_threshold": 100
        },
        {
            "integrations": "Flashpoint",
            "playbookID": "Flashpoint_event-Test"
        },
        {
            "integrations": "Flashpoint",
            "playbookID": "Flashpoint_forum-Test"
        },
        {
            "integrations": "Flashpoint",
            "playbookID": "Flashpoint_report-Test"
        },
        {
            "integrations": "Flashpoint",
            "playbookID": "Flashpoint_reputation-Test"
        },
        {
            "integrations": "BluecatAddressManager",
            "playbookID": "Bluecat Address Manager test"
        },
        {
            "integrations": "MailListener - POP3 Beta",
            "playbookID": "MailListener-POP3 - Test"
        },
        {
            "playbookID": "sumList - Test"
        },
        {
            "playbookID": "AnyMatch_Test"
        },
        {
            "integrations": "VulnDB",
            "playbookID": "Test-VulnDB"
        },
        {
            "integrations": "Shodan_v2",
            "playbookID": "Test-Shodan_v2",
            "timeout": 1000
        },
        {
            "integrations": "Threat Crowd",
            "playbookID": "ThreatCrowd - Test"
        },
        {
            "integrations": "GoogleDocs",
            "playbookID": "GoogleDocs-test"
        },
        {
            "playbookID": "Request Debugging - Test",
            "fromversion": "5.0.0"
        },
        {
            "playbookID": "Test Convert file hash to corresponding hashes",
            "fromversion": "4.5.0",
            "integrations": [
                "VirusTotal",
                "Zimperium"
            ],
            "instance_names": "virus_total_general"
        },
        {
            "playbookID": "PAN-OS Query Logs For Indicators Test",
            "fromversion": "5.5.0",
            "timeout": 1500,
            "integrations": "Panorama",
            "instance_names": "palo_alto_panorama"
        },
        {
            "integrations": "Elasticsearch v2",
            "instance_names": "es_v7",
            "playbookID": "Elasticsearch_v2_test"
        },
        {
            "integrations": "ElasticsearchFeed",
            "instance_names": "es_demisto_feed",
            "playbookID": "Elasticsearch_Fetch_Demisto_Indicators_Test",
            "fromversion": "5.5.0"
        },
        {
            "integrations": "ElasticsearchFeed",
            "instance_names": "es_generic_feed",
            "playbookID": "Elasticsearch_Fetch_Custom_Indicators_Test",
            "fromversion": "5.5.0"
        },
        {
            "integrations": "Elasticsearch v2",
            "instance_names": "es_v6",
            "playbookID": "Elasticsearch_v2_test-v6"
        },
        {
            "integrations": "Elasticsearch v2",
            "instance_names": "es_v8",
            "playbookID": "Elasticsearch_v2_test-v8"
        },
        {
            "integrations": "PolySwarm",
            "playbookID": "PolySwarm-Test"
        },
        {
            "integrations": "Kennav2",
            "playbookID": "Kenna Test"
        },
        {
            "integrations": "SecurityAdvisor",
            "playbookID": "SecurityAdvisor-Test",
            "fromversion": "4.5.0"
        },
        {
            "integrations": "Google Key Management Service",
            "playbookID": "Google-KMS-test",
            "pid_threshold": 6,
            "memory_threshold": 60
        },
        {
            "integrations": "SecBI",
            "playbookID": "SecBI - Test"
        },
        {
            "playbookID": "ExtractFQDNFromUrlAndEmail-Test"
        },
        {
            "integrations": "EWS v2",
            "playbookID": "Get EWS Folder Test",
            "fromversion": "4.5.0",
            "instance_names": "ewv2_regular",
            "memory_threshold": 100,
            "timeout": 1200
        },
        {
            "integrations": "EWSO365",
            "instance_names": "ewso365_dev_team",
            "playbookID": "EWS_O365_test",
            "fromversion": "5.0.0",
            "timeout": 500
        },
        {
            "integrations": "EWSO365",
            "instance_names": "ewso365_dev_team",
            "playbookID": "EWS_O365_send_mail_test",
            "fromversion": "5.0.0"
        },
        {
            "integrations": "Unit42v2 Feed",
            "playbookID": "unit42_atoms",
            "fromversion": "5.5.0"
        },
        {
            "integrations": "QRadar v3",
            "playbookID": "QRadar Indicator Hunting Test",
            "instance_names": "QRadar_20",
            "timeout": 12000,
            "fromversion": "6.0.0"
        },
        {
            "integrations": "QRadar v3",
            "playbookID": "QRadar - Get Offense Logs Test",
            "instance_names": "QRadar_20",
            "timeout": 600,
            "fromversion": "6.0.0"
        },
        {
            "playbookID": "SetAndHandleEmpty test",
            "fromversion": "4.5.0"
        },
        {
            "integrations": "Tanium v2",
            "playbookID": "Tanium v2 - Test"
        },
        {
            "integrations": "Office 365 Feed",
            "playbookID": "Office365_Feed_Test",
            "fromversion": "5.5.0",
            "memory_threshold": 150
        },
        {
            "integrations": "GoogleCloudTranslate",
            "playbookID": "GoogleCloudTranslate-Test",
            "pid_threshold": 9
        },
        {
            "integrations": "Infoblox",
            "playbookID": "Infoblox Test"
        },
        {
            "integrations": "BPA",
            "playbookID": "Test-BPA",
            "fromversion": "4.5.0"
        },
        {
            "playbookID": "GetValuesOfMultipleFIelds Test",
            "fromversion": "4.5.0"
        },
        {
            "playbookID": "IsInternalHostName Test",
            "fromversion": "4.5.0"
        },
        {
            "playbookID": "DigitalGuardian-Test",
            "integrations": "Digital Guardian",
            "fromversion": "5.0.0"
        },
        {
            "integrations": "SplunkPy",
            "playbookID": "Splunk Indicator Hunting Test",
            "fromversion": "5.0.0",
            "memory_threshold": 500,
            "instance_names": "use_default_handler",
            "is_mockable": false
        },
        {
            "integrations": "BPA",
            "playbookID": "Test-BPA_Integration",
            "fromversion": "4.5.0"
        },
        {
            "integrations": "AutoFocus Feed",
            "playbookID": "playbook-FeedAutofocus_test",
            "fromversion": "5.5.0"
        },
        {
            "integrations": "PaloAltoNetworks_PrismaCloudCompute",
            "playbookID": "PaloAltoNetworks_PrismaCloudCompute-Test",
            "instance_names": "prisma_cloud_compute_21_04"
        },
        {
            "integrations": "SaasSecurity",
            "playbookID": "SaasSecurity-Test"
        },
        {
            "integrations": "Recorded Future Feed",
            "playbookID": "RecordedFutureFeed - Test",
            "instance_names": "recorded_future_feed",
            "timeout": 1000,
            "fromversion": "5.5.0",
            "memory_threshold": 86
        },
        {
            "integrations": "Recorded Future Feed",
            "playbookID": "RecordedFutureFeed - Test",
            "instance_names": "recorded_future_feed_with_risk_rules",
            "timeout": 1000,
            "fromversion": "5.5.0",
            "memory_threshold": 86
        },
        {
            "integrations": "Expanse",
            "playbookID": "test-Expanse-Playbook",
            "fromversion": "5.0.0"
        },
        {
            "integrations": "Expanse",
            "playbookID": "test-Expanse",
            "fromversion": "5.0.0"
        },
        {
            "integrations": "DShield Feed",
            "playbookID": "playbook-DshieldFeed_test",
            "fromversion": "5.5.0",
            "is_mockable": false
        },
        {
            "integrations": "AlienVault Reputation Feed",
            "playbookID": "AlienVaultReputationFeed_Test",
            "fromversion": "5.5.0",
            "memory_threshold": 190
        },
        {
            "integrations": "BruteForceBlocker Feed",
            "playbookID": "playbook-BruteForceBlocker_test",
            "fromversion": "5.5.0",
            "memory_threshold": 190
        },
        {
            "integrations": "F5Silverline",
            "playbookID": "F5Silverline_TestPlaybook",
            "fromversion": "6.0.0",
            "memory_threshold": 190
        },
        {
            "integrations": "Carbon Black Enterprise EDR",
            "playbookID": "Carbon Black Enterprise EDR Test",
            "fromversion": "5.0.0"
        },
        {
            "integrations": "MongoDB Key Value Store",
            "playbookID": "MongoDB KeyValueStore - Test",
            "pid_threshold": 12,
            "fromversion": "5.0.0"
        },
        {
            "integrations": "MongoDB Log",
            "playbookID": "MongoDBLog - Test",
            "pid_threshold": 12,
            "fromversion": "5.0.0"
        },
        {
            "integrations": "CyCognito",
            "playbookID": "CyCognito-Test",
            "fromversion": "6.2.0"
        },
        {
            "integrations": "FeedCyCognito",
            "playbookID": "FeedCyCognito-Test",
            "fromversion": "6.2.0"
        },
        {
            "integrations": "Google Chronicle Backstory",
            "playbookID": "Google Chronicle Backstory Asset - Test",
            "fromversion": "5.0.0"
        },
        {
            "integrations": "Google Chronicle Backstory",
            "playbookID": "Google Chronicle Backstory IOC Details - Test",
            "fromversion": "5.0.0"
        },
        {
            "integrations": "Google Chronicle Backstory",
            "playbookID": "Google Chronicle Backstory List Alerts - Test",
            "fromversion": "5.0.0"
        },
        {
            "integrations": "Google Chronicle Backstory",
            "playbookID": "Google Chronicle Backstory List IOCs - Test",
            "fromversion": "5.0.0"
        },
        {
            "integrations": "Google Chronicle Backstory",
            "playbookID": "Google Chronicle Backstory Reputation - Test",
            "fromversion": "5.0.0"
        },
        {
            "integrations": "Google Chronicle Backstory",
            "playbookID": "Google Chronicle Backstory List Events - Test",
            "fromversion": "5.0.0"
        },
        {
            "integrations": "Feodo Tracker IP Blocklist Feed",
            "instance_names": "feodo_tracker_ip_currently__active",
            "playbookID": "playbook-feodotrackeripblock_test_currently__active",
            "fromversion": "5.5.0"
        },
        {
            "integrations": "Feodo Tracker IP Blocklist Feed",
            "instance_names": "feodo_tracker_ip_30_days",
            "playbookID": "playbook-feodotrackeripblock_test_30_days",
            "fromversion": "5.5.0"
        },
        {
            "integrations": "Code42",
            "playbookID": "Code42-Test",
            "fromversion": "5.0.0",
            "timeout": 600
        },
        {
            "playbookID": "Code42 File Search Test",
            "integrations": "Code42",
            "fromversion": "5.0.0"
        },
        {
            "playbookID": "Code42 Suspicious Activity Action v2 - Test",
            "integrations": "Code42",
            "fromversion": "6.10.0"
        },
        {
<<<<<<< HEAD
=======
            "playbookID": "HasiCoprTerraformTest",
            "integrations": "HashicorpTerraform",
            "fromversion": "6.10.0"
        },
        {
>>>>>>> 51ee7d33
            "playbookID": "FetchIndicatorsFromFile-test",
            "fromversion": "5.5.0"
        },
        {
            "integrations": "RiskSense",
            "playbookID": "RiskSense Get Apps - Test"
        },
        {
            "integrations": "RiskSense",
            "playbookID": "RiskSense Get Host Detail - Test"
        },
        {
            "integrations": "RiskSense",
            "playbookID": "RiskSense Get Host Finding Detail - Test"
        },
        {
            "integrations": "RiskSense",
            "playbookID": "RiskSense Get Hosts - Test"
        },
        {
            "integrations": "RiskSense",
            "playbookID": "RiskSense Get Host Findings - Test"
        },
        {
            "integrations": "RiskSense",
            "playbookID": "RiskSense Get Unique Cves - Test"
        },
        {
            "integrations": "RiskSense",
            "playbookID": "RiskSense Get Unique Open Findings - Test"
        },
        {
            "integrations": "RiskSense",
            "playbookID": "RiskSense Get Apps Detail - Test"
        },
        {
            "integrations": "RiskSense",
            "playbookID": "RiskSense Apply Tag - Test"
        },
        {
            "integrations": "Indeni",
            "playbookID": "Indeni_test",
            "fromversion": "5.0.0"
        },
        {
            "integrations": "SafeBreach v2",
            "playbookID": "playbook-SafeBreach-Test",
            "fromversion": "5.5.0"
        },
        {
            "integrations": "AlienVault OTX TAXII Feed",
            "playbookID": "playbook-feedalienvaultotx_test",
            "fromversion": "5.5.0"
        },
        {
            "playbookID": "ExtractDomainAndFQDNFromUrlAndEmail-Test",
            "fromversion": "5.5.0"
        },
        {
            "integrations": "Cortex Data Lake",
            "playbookID": "Cortex Data Lake Test",
            "instance_names": "cdl_prod",
            "fromversion": "4.5.0"
        },
        {
            "integrations": "MongoDB",
            "playbookID": "MongoDB - Test"
        },
        {
            "integrations": "DNSDB_v2",
            "playbookID": "DNSDB-Test",
            "fromversion": "5.0.0"
        },
        {
            "playbookID": "DBotCreatePhishingClassifierV2FromFile-Test",
            "timeout": 60000,
            "fromversion": "6.1.0",
            "instance_names": "ml_dummy_prod",
            "integrations": "AzureWAF"
        },
        {
            "integrations": "IBM Resilient Systems",
            "playbookID": "IBM Resilient Systems Test"
        },
        {
            "integrations": [
                "Prisma Access",
                "Prisma Access Egress IP feed"
            ],
            "playbookID": "Prisma_Access_Egress_IP_Feed-Test",
            "timeout": 60000,
            "fromversion": "5.5.0"
        },
        {
            "integrations": "Palo Alto Networks - Prisma SASE",
            "playbookID": "PrismaSASE Test",
            "fromversion": "6.5.0",
            "timeout": 3000
        },
        {
            "integrations": "Prisma Access",
            "playbookID": "Prisma_Access-Test",
            "timeout": 60000,
            "fromversion": "5.5.0"
        },
        {
            "playbookID": "EvaluateMLModllAtProduction-Test",
            "timeout": 500,
            "fromversion": "5.5.0"
        },
        {
            "integrations": "Google IP Ranges Feed",
            "playbookID": "Fetch Indicators Test",
            "fromversion": "6.0.0"
        },
        {
            "integrations": "Azure AD Connect Health Feed",
            "playbookID": "FeedAzureADConnectHealth_Test",
            "fromversion": "5.5.0"
        },
        {
            "integrations": [
                "Zoom Feed",
                "Core REST API"
            ],
            "playbookID": "FeedZoom_Test",
            "fromversion": "5.5.0"
        },
        {
            "playbookID": "PCAP Analysis Test",
            "integrations": [
                "ipinfo",
                "WildFire-v2"
            ],
            "fromversion": "5.0.0",
            "timeout": 1200
        },
        {
            "integrations": "Workday",
            "playbookID": "Workday - Test",
            "fromversion": "5.0.0",
            "timeout": 600
        },
        {
            "integrations": "Unit42 Feed",
            "playbookID": "Unit42 Feed - Test",
            "fromversion": "5.5.0",
            "timeout": 600
        },
        {
            "integrations": "CrowdStrikeMalquery",
            "playbookID": "CrowdStrikeMalquery-Test",
            "fromversion": "5.0.0",
            "timeout": 2500
        },
        {
            "integrations": "Sixgill_Darkfeed",
            "playbookID": "Sixgill-Darkfeed_Test",
            "fromversion": "5.5.0"
        },
        {
            "playbookID": "hashIncidentFields-test",
            "fromversion": "4.5.0",
            "timeout": 60000
        },
        {
            "integrations": "RSA Archer v2",
            "playbookID": "Archer v2 - Test",
            "fromversion": "5.0.0",
            "timeout": 1500
        },
        {
            "integrations": "WootCloud",
            "playbookID": "TestWootCloudPlaybook",
            "fromversion": "5.0.0"
        },
        {
            "integrations": "Ivanti Heat",
            "playbookID": "Ivanti Heat - Test"
        },
        {
            "integrations": "MicrosoftCloudAppSecurity",
            "playbookID": "MicrosoftCloudAppSecurity-Test"
        },
        {
            "integrations": "Blueliv ThreatCompass",
            "playbookID": "Blueliv_ThreatCompass_test",
            "fromversion": "5.0.0"
        },
        {
            "playbookID": "IncreaseIncidentSeverity-Test",
            "fromversion": "5.0.0"
        },
        {
            "integrations": "TrendMicro Cloud App Security",
            "playbookID": "playbook_TrendmicroCAS_Test",
            "fromversion": "5.0.0",
            "timeout": 300
        },
        {
            "playbookID": "IfThenElse-Test",
            "fromversion": "5.0.0"
        },
        {
            "playbookID": "If-Elif Test",
            "fromversion": "6.9.0"
        },
        {
            "integrations": "Imperva WAF",
            "playbookID": "Imperva WAF - Test"
        },
        {
            "integrations": "CheckPointFirewall_v2",
            "playbookID": "checkpoint-testplaybook",
            "timeout": 500
        },
        {
            "playbookID": "FailedInstances - Test",
            "integrations": "Whois",
            "fromversion": "4.5.0"
        },
        {
            "integrations": "F5 ASM",
            "playbookID": "playbook-F5_ASM-Test",
            "timeout": 600,
            "fromversion": "5.0.0"
        },
        {
            "playbookID": "Hatching Triage - Detonate File",
            "integrations": "Hatching Triage",
            "fromversion": "5.5.0"
        },
        {
            "integrations": "Rundeck",
            "playbookID": "Rundeck_test",
            "fromversion": "5.5.0",
            "is_mockable": false
        },
        {
            "playbookID": "Field polling test",
            "timeout": 600,
            "fromversion": "5.0.0"
        },
        {
            "integrations": "Generic Webhook",
            "playbookID": "Generic Webhook - Test",
            "fromversion": "5.5.0",
            "has_api": false
        },
        {
            "integrations": "Palo Alto Networks Enterprise DLP",
            "playbookID": "Palo_Alto_Networks_Enterprise_DLP - Test",
            "fromversion": "5.0.0"
        },
        {
            "integrations": "Cryptocurrency",
            "playbookID": "Cryptocurrency-Test",
            "is_mockable": false
        },
        {
            "integrations": "Public DNS Feed",
            "playbookID": "Public_DNS_Feed_Test",
            "fromversion": "5.5.0"
        },
        {
            "integrations": "ExpanseV2",
            "playbookID": "ExpanseV2 Test",
            "fromversion": "6.0.0",
            "timeout": 250
        },
        {
            "integrations": "FeedExpanse",
            "playbookID": "Feed Expanse Test",
            "fromversion": "6.0.0"
        },
        {
            "integrations": "MicrosoftGraphIdentityandAccess",
            "playbookID": "Identity & Access test playbook"
        },
        {
            "integrations": "MicrosoftPolicyAndComplianceAuditLog",
            "playbookID": "Audit Log - Test",
            "memory_threshold": 220
        },
        {
            "integrations": "Nutanix Hypervisor",
            "playbookID": "Nutanix-test"
        },
        {
            "integrations": "Azure Storage",
            "playbookID": "Azure Storage - Test",
            "is_mockable": false
        },
        {
            "integrations": "MicrosoftGraphApplications",
            "playbookID": "MSGraph Applications Test",
            "instance_names": "ms_graph_applications_device_code"
        },
        {
            "integrations": "MicrosoftGraphApplications",
            "playbookID": "MSGraph Applications Test",
            "instance_names": "ms_graph_applications_client_cred"
        },
        {
            "integrations": "EWS Extension Online Powershell v2",
            "playbookID": "playbook-O365-EWS-Extension-Powershell-Online-V2-Test",
            "fromversion": "6.0.0",
            "toversion": "6.0.9",
            "timeout": 250
        },
        {
            "integrations": "EWS Extension Online Powershell v3",
            "playbookID": "playbook-O365-EWS-Extension-Powershell-Online-V3-Test",
            "fromversion": "6.0.0",
            "toversion": "6.0.9",
            "timeout": 250
        },
        {
            "integrations": "VirusTotal (API v3)",
            "playbookID": "VirusTotal (API v3) Detonate Test",
            "instance_names": [
                "virus_total_v3",
                "virus_total_v3_premium"
            ],
            "is_mockable": false
        },
        {
            "integrations": "VirusTotal (API v3)",
            "playbookID": "VirusTotalV3-test",
            "instance_names": [
                "virus_total_v3"
            ],
            "fromversion": "5.5.0"
        },
        {
            "integrations": "HostIo",
            "playbookID": "HostIo_Test"
        },
        {
            "playbookID": "CreateCertificate-Test",
            "fromversion": "5.5.0"
        },
        {
            "integrations": "LogPoint SIEM Integration",
            "playbookID": "LogPoint SIEM Integration - Test Playbook 1"
        },
        {
            "integrations": "LogPoint SIEM Integration",
            "playbookID": "LogPoint SIEM Integration - Test Playbook 2"
        },
        {
            "integrations": "Cisco Stealthwatch",
            "fromversion": "5.5.0",
            "playbookID": "Cisco Stealthwatch Test"
        },
        {
            "integrations": "cymulate_v2",
            "playbookID": "Cymulate V2 Test",
            "fromversion": "6.0.0"
        },
        {
            "integrations": "OpenCTI",
            "playbookID": "OpenCTI Test",
            "fromversion": "5.0.0"
        },
        {
            "integrations": "Microsoft Graph API",
            "playbookID": "Microsoft Graph API - Test",
            "fromversion": "5.0.0"
        },
        {
            "integrations": "QRadar v3",
            "playbookID": "QRadar_v3-test",
            "instance_names": "QRadar_20",
            "fromversion": "6.0.0",
            "timeout": 600,
            "is_mockable": false
        },
        {
            "playbookID": "DbotPredictOufOfTheBoxTest",
            "fromversion": "4.5.0",
            "timeout": 1000
        },
        {
            "playbookID": "DbotPredictOufOfTheBoxTestV2",
            "fromversion": "5.5.0",
            "timeout": 1000
        },
        {
            "integrations": "HPEArubaClearPass",
            "playbookID": "HPEArubaClearPass_TestPlaybook",
            "fromversion": "6.0.0"
        },
        {
            "integrations": "CrowdstrikeFalcon",
            "playbookID": "Get endpoint details - Generic - test",
            "fromversion": "5.5.0"
        },
        {
            "integrations": "CrowdstrikeFalcon",
            "playbookID": "Isolate and unisolate endpoint - test",
            "fromversion": "5.5.0",
            "memory_threshold": 150
        },
        {
            "integrations": "VirusTotal - Premium (API v3)",
            "playbookID": "VirusTotal Premium v3 TestPlaybook",
            "fromversion": "5.5.0"
        },
        {
            "integrations": "Armis",
            "playbookID": "Armis-Test",
            "fromversion": "5.5.0"
        },
        {
            "playbookID": "Tidy - Test",
            "integrations": [
                "AWS - EC2",
                "Core REST API",
                "Tidy"
            ],
            "instance_names": [
                "aws_alloacte_host"
            ],
            "fromversion": "6.0.0"
        },
        {
            "integrations": "Trend Micro Deep Security",
            "playbookID": "Trend Micro Deep Security - Test"
        },
        {
            "integrations": "Carbon Black Endpoint Standard",
            "playbookID": "carbonBlackEndpointStandardTestPlaybook",
            "fromversion": "5.5.0",
            "is_mockable": false
        },
        {
            "integrations": "Proofpoint TAP v2",
            "playbookID": "ProofpointTAP-Test"
        },
        {
            "integrations": "QualysV2",
            "playbookID": "QualysVulnerabilityManagement-Test",
            "fromversion": "5.5.0",
            "timeout": 3500
        },
        {
            "integrations": "ThreatExchange v2",
            "playbookID": "ThreatExchangeV2-test",
            "fromversion": "5.5.0"
        },
        {
            "integrations": "NetscoutAED",
            "playbookID": "NetscoutAED-Test",
            "fromversion": "5.5.0"
        },
        {
            "integrations": "VMware Workspace ONE UEM (AirWatch MDM)",
            "playbookID": "VMware Workspace ONE UEM (AirWatch MDM)-Test",
            "fromversion": "6.0.0"
        },
        {
            "integrations": "CarbonBlackLiveResponseCloud",
            "playbookID": "CarbonBlackLiveResponseCloud-Test",
            "fromversion": "5.5.0",
            "is_mockable": false
        },
        {
            "playbookID": "Export Indicators Performance Test",
            "instance_names": "eis_auto",
            "integrations": [
                "ExportIndicators",
                "Create-Mock-Feed-Relationships"
            ],
            "fromversion": "6.0.0",
            "timeout": 3500,
            "memory_threshold": 900,
            "pid_threshold": 12,
            "context_print_dt": "EISHey"
        },
        {
            "integrations": "jamf v2",
            "playbookID": "Jamf_v2_test",
            "fromversion": "5.5.0"
        },
        {
            "integrations": "GuardiCore v2",
            "playbookID": "GuardiCoreV2-Test",
            "fromversion": "6.0.0"
        },
        {
            "playbookID": "DBot Build Phishing Classifier Test - Multiple Algorithms",
            "timeout": 60000,
            "fromversion": "6.1.0",
            "instance_names": "ml_dummy_prod",
            "integrations": "AzureWAF"
        },
        {
            "integrations": [
                "AutoFocus Daily Feed",
                "Core REST API"
            ],
            "playbookID": "Fetch Indicators Test",
            "fromversion": "6.0.0",
            "is_mockable": false,
            "timeout": 2400
        },
        {
            "integrations": "SOCRadarIncidents",
            "playbookID": "SOCRadarIncidents-Test"
        },
        {
            "integrations": "SOCRadarThreatFusion",
            "playbookID": "SOCRadarThreatFusion-Test"
        },
        {
            "integrations": "FeedSOCRadarThreatFeed",
            "playbookID": "FeedSOCRadarThreatFeed-Test"
        },
        {
            "integrations": "TheHive Project",
            "playbookID": "Playbook_TheHiveProject_Test",
            "fromversion": "6.0.0"
        },
        {
            "integrations": [
                "ServiceNow v2",
                "Core REST API"
            ],
            "playbookID": "ServiceNow Fetch Incidents Test",
            "instance_names": "snow_basic_auth",
            "fromversion": "6.8.0",
            "is_mockable": false,
            "timeout": 2400
        },
        {
            "integrations": [
                "MalwareBazaar Feed",
                "Core REST API"
            ],
            "playbookID": "Fetch Indicators Test",
            "fromversion": "6.0.0",
            "is_mockable": false,
            "instance_names": "malwarebazzar_auto",
            "timeout": 2400
        },
        {
            "playbookID": "SolarWinds-Test",
            "fromversion": "5.5.0",
            "integrations": [
                "SolarWinds"
            ]
        },
        {
            "playbookID": "BastilleNetworks-Test",
            "fromversion": "5.0.0",
            "integrations": [
                "Bastille Networks"
            ]
        },
        {
            "playbookID": "bc993d1a-98f5-4554-8075-68a38004c119",
            "fromversion": "5.0.0",
            "integrations": [
                "Gamma"
            ]
        },
        {
            "playbookID": "Service Desk Plus (On-Premise) Test",
            "fromversion": "5.0.0",
            "integrations": [
                "ServiceDeskPlus (On-Premise)"
            ]
        },
        {
            "playbookID": "IronDefense Test",
            "fromversion": "5.0.0",
            "integrations": [
                "IronDefense"
            ]
        },
        {
            "playbookID": "AgariPhishingDefense-Test",
            "fromversion": "5.0.0",
            "integrations": [
                "Agari Phishing Defense"
            ]
        },
        {
            "playbookID": "SecurityIntelligenceServicesFeed - Test",
            "fromversion": "5.5.0",
            "integrations": [
                "SecurityIntelligenceServicesFeed"
            ]
        },
        {
            "playbookID": "FeedTalosTestPlaybook",
            "fromversion": "5.5.0",
            "integrations": [
                "Talos Feed"
            ]
        },
        {
            "playbookID": "Netscout Arbor Sightline - Test Playbook",
            "fromversion": "5.5.0",
            "integrations": [
                "NetscoutArborSightline"
            ]
        },
        {
            "playbookID": "AlphaVantage Test Playbook",
            "fromversion": "6.0.0",
            "integrations": [
                "AlphaVantage"
            ]
        },
        {
            "playbookID": "Azure SQL - Test",
            "fromversion": "5.0.0",
            "instance_names": "azure_sql_device_code_instance",
            "integrations": [
                "Azure SQL Management"
            ]
        },
        {
            "playbookID": "Sophos Central Test",
            "fromversion": "5.0.0",
            "integrations": [
                "Sophos Central"
            ]
        },
        {
            "playbookID": "Microsoft Graph Groups - Test",
            "fromversion": "5.0.0",
            "integrations": [
                "Microsoft Graph Groups"
            ]
        },
        {
            "playbookID": "Humio-Test",
            "fromversion": "5.0.0",
            "integrations": [
                "Humio"
            ]
        },
        {
            "playbookID": "Blueliv_ThreatContext_test",
            "fromversion": "5.0.0",
            "integrations": [
                "Blueliv ThreatContext"
            ]
        },
        {
            "playbookID": "Darktrace Test Playbook",
            "fromversion": "6.0.0",
            "integrations": [
                "Darktrace"
            ]
        },
        {
            "playbookID": "Recorded Future Test Playbook",
            "fromversion": "5.0.0",
            "integrations": [
                "Recorded Future v2"
            ]
        },
        {
            "playbookID": "get_file_sample_by_hash_-_cylance_protect_-_test",
            "fromversion": "5.0.0",
            "integrations": [
                "Cylance Protect v2"
            ]
        },
        {
            "playbookID": "Venafi - Test",
            "fromversion": "5.0.0",
            "integrations": [
                "Venafi"
            ]
        },
        {
            "playbookID": "3da36d51-3cdf-4120-882a-cee03b038b89",
            "fromversion": "5.0.0",
            "integrations": [
                "FortiManager"
            ]
        },
        {
            "playbookID": "X509Certificate Test Playbook",
            "fromversion": "6.0.0"
        },
        {
            "playbookID": "Pcysys-Test",
            "fromversion": "5.0.0",
            "integrations": [
                "Pentera"
            ]
        },
        {
            "playbookID": "Pentera Run Scan and Create Incidents - Test",
            "fromversion": "5.0.0",
            "integrations": [
                "Pentera"
            ]
        },
        {
            "playbookID": "Google Chronicle Backstory List Detections - Test",
            "fromversion": "5.0.0",
            "integrations": [
                "Google Chronicle Backstory"
            ]
        },
        {
            "playbookID": "Google Chronicle Backstory List Rules - Test",
            "fromversion": "5.0.0",
            "integrations": [
                "Google Chronicle Backstory"
            ]
        },
        {
            "playbookID": "McAfee ESM v2 - Test",
            "fromversion": "5.0.0",
            "instance_names": "v11.1.3",
            "integrations": [
                "McAfee ESM v2"
            ]
        },
        {
            "playbookID": "McAfee ESM Watchlists - Test",
            "fromversion": "5.0.0",
            "instance_names": "v11.1.3",
            "integrations": [
                "McAfee ESM v2"
            ]
        },
        {
            "playbookID": "Acalvio Sample Playbook",
            "fromversion": "5.0.0",
            "integrations": [
                "Acalvio ShadowPlex"
            ]
        },
        {
            "playbookID": "playbook-SophosXGFirewall-test",
            "fromversion": "5.0.0",
            "integrations": [
                "sophos_firewall"
            ]
        },
        {
            "playbookID": "CircleCI-Test",
            "fromversion": "5.5.0",
            "integrations": [
                "CircleCI"
            ]
        },
        {
            "playbookID": "XMCyberIntegration-Test",
            "fromversion": "6.0.0",
            "integrations": [
                "XMCyber"
            ]
        },
        {
            "playbookID": "a60ae34e-7a00-4a06-81ca-2ca6ea1d58ba",
            "fromversion": "6.0.0",
            "integrations": [
                "AnsibleAlibabaCloud"
            ]
        },
        {
            "playbookID": "Carbon Black Enterprise EDR Process Search Test",
            "fromversion": "5.0.0",
            "integrations": [
                "Carbon Black Enterprise EDR"
            ]
        },
        {
            "playbookID": "Logzio - Test",
            "fromversion": "5.0.0",
            "integrations": [
                "Logz.io"
            ]
        },
        {
            "playbookID": "GoogleCloudSCC-Test",
            "fromversion": "5.0.0",
            "integrations": [
                "GoogleCloudSCC"
            ]
        },
        {
            "playbookID": "SailPointIdentityNow-Test",
            "fromversion": "6.0.0",
            "integrations": [
                "SailPointIdentityNow"
            ]
        },
        {
            "playbookID": "playbook-Cyberint_Test",
            "fromversion": "5.0.0",
            "integrations": [
                "cyberint"
            ]
        },
        {
            "playbookID": "Druva-Test",
            "fromversion": "5.0.0",
            "integrations": [
                "Druva Ransomware Response"
            ]
        },
        {
            "playbookID": "LogPoint SIEM Integration - Test Playbook 3",
            "fromversion": "6.0.0",
            "integrations": [
                "LogPoint SIEM Integration"
            ]
        },
        {
            "playbookID": "TestGraPlayBook",
            "fromversion": "5.0.0",
            "integrations": [
                "Gurucul-GRA"
            ]
        },
        {
            "playbookID": "TestGreatHornPlaybook",
            "fromversion": "6.0.0",
            "integrations": [
                "GreatHorn"
            ]
        },
        {
            "playbookID": "Microsoft Defender Advanced Threat Protection - Test",
            "fromversion": "5.0.0",
            "integrations": [
                "Microsoft Defender Advanced Threat Protection"
            ],
            "instance_names": [
                "microsoft_defender_atp_dev_self_deployed"
            ],
            "timeout": 500
        },
        {
            "playbookID": "Polygon-Test",
            "fromversion": "5.0.0",
            "integrations": [
                "Group-IB TDS Polygon"
            ]
        },
        {
            "playbookID": "TrustwaveSEG-Test",
            "fromversion": "5.0.0",
            "integrations": [
                "trustwave secure email gateway"
            ]
        },
        {
            "playbookID": "PassiveTotal_v2-Test",
            "fromversion": "5.0.0",
            "integrations": [
                "PassiveTotal v2",
                "PassiveTotal"
            ]
        },
        {
            "playbookID": "02ea5cef-3169-4b17-8f4d-604b44e6348a",
            "fromversion": "5.0.0",
            "integrations": [
                "Cognni"
            ]
        },
        {
            "playbookID": "playbook-InsightIDR-test",
            "fromversion": "5.0.0",
            "integrations": [
                "Rapid7 InsightIDR"
            ]
        },
        {
            "playbookID": "Cofense Intelligence v2-Test",
            "fromversion": "5.5.0",
            "integrations": [
                "CofenseIntelligenceV2"
            ]
        },
        {
            "integrations": "Cofense Vision",
            "playbookID": "CofenseVision-Test",
            "fromversion": "6.2.0"
        },
        {
            "playbookID": "opsgenie-test-playbook",
            "fromversion": "6.0.0",
            "integrations": [
                "Opsgeniev2"
            ]
        },
        {
            "playbookID": "FraudWatch-Test",
            "fromversion": "5.0.0",
            "integrations": [
                "FraudWatch"
            ]
        },
        {
            "playbookID": "SepioPrimeAPI-Test",
            "fromversion": "5.0.0",
            "integrations": [
                "Sepio"
            ]
        },
        {
            "playbookID": "SX - PC - Test Playbook",
            "fromversion": "5.5.0",
            "integrations": [
                "PingCastle"
            ]
        },
        {
            "playbookID": "JARM-Test",
            "fromversion": "5.0.0",
            "integrations": [
                "JARM"
            ]
        },
        {
            "playbookID": "Playbook-HYASInsight-Test",
            "fromversion": "6.0.0",
            "integrations": [
                "HYAS Insight"
            ]
        },
        {
            "playbookID": "ConcentricAI Demo Playbook",
            "fromversion": "6.0.0",
            "integrations": [
                "ConcentricAI"
            ]
        },
        {
            "playbookID": "Cyberpion-Test",
            "fromversion": "6.0.0",
            "integrations": [
                "Cyberpion"
            ]
        },
        {
            "playbookID": "CrowdStrike OpenAPI - Test",
            "fromversion": "6.0.0",
            "integrations": [
                "CrowdStrike OpenAPI"
            ]
        },
        {
            "playbookID": "Smokescreen IllusionBLACK-Test",
            "fromversion": "5.0.0",
            "integrations": [
                "Smokescreen IllusionBLACK"
            ]
        },
        {
            "playbookID": "TestCymptomPlaybook",
            "fromversion": "5.0.0",
            "integrations": [
                "Cymptom"
            ]
        },
        {
            "playbookID": "Test-GitLab-v2",
            "fromversion": "6.5.0",
            "integrations": "GitLabv2",
            "is_mockable": false
        },
        {
            "playbookID": "LGTM-test-playbook",
            "fromversion": "6.0.0",
            "integrations": [
                "LGTM",
                "MinIO",
                "Docker Engine API"
            ]
        },
        {
            "playbookID": "playbook-MinIO-Test",
            "fromversion": "6.0.0",
            "integrations": [
                "LGTM",
                "MinIO",
                "Docker Engine API"
            ]
        },
        {
            "playbookID": "MSGraph_DeviceManagement_Test",
            "fromversion": "5.0.0",
            "instance_names": "ms_graph_device_management_self_deployed_prod",
            "integrations": [
                "Microsoft Graph Device Management"
            ]
        },
        {
            "playbookID": "G Suite Security Alert Center-Test",
            "fromversion": "5.0.0",
            "integrations": [
                "G Suite Security Alert Center"
            ]
        },
        {
            "playbookID": "VerifyOOBV2Predictions-Test",
            "fromversion": "5.5.0"
        },
        {
            "playbookID": "PAN OS EDL Management - Test",
            "fromversion": "5.0.0",
            "integrations": [
                "palo_alto_networks_pan_os_edl_management"
            ],
            "has_api": false
        },
        {
            "playbookID": "Group-IB Threat Intelligence & Attribution-Test",
            "fromversion": "6.0.0",
            "integrations": [
                "Group-IB Threat Intelligence & Attribution Feed",
                "Group-IB Threat Intelligence & Attribution"
            ]
        },
        {
            "playbookID": "CounterCraft - Test",
            "fromversion": "5.0.0",
            "integrations": [
                "CounterCraft Deception Director"
            ]
        },
        {
            "playbookID": "Azure Kubernetes Services - Test",
            "fromversion": "5.0.0",
            "instance_names": "aks_device_code_instance",
            "is_mockable": false,
            "integrations": [
                "Azure Kubernetes Services"
            ]
        },
        {
            "playbookID": "Cortex XDR - IOC - Test without fetch",
            "fromversion": "5.5.0",
            "integrations": [
                "Cortex XDR - IR",
                "Cortex XDR - IOC"
            ]
        },
        {
            "playbookID": "PaloAltoNetworks_IoT-Test",
            "fromversion": "5.0.0",
            "integrations": [
                "Palo Alto Networks IoT"
            ]
        },
        {
            "playbookID": "GreyNoise-Test",
            "fromversion": "5.5.0",
            "integrations": [
                "GreyNoise Community",
                "GreyNoise"
            ]
        },
        {
            "playbookID": "xMatters-Test",
            "fromversion": "5.5.0",
            "integrations": [
                "xMatters"
            ]
        },
        {
            "playbookID": "TestCentrifyPlaybook",
            "fromversion": "6.0.0",
            "integrations": [
                "Centrify Vault"
            ]
        },
        {
            "playbookID": "Infinipoint-Test",
            "fromversion": "5.0.0",
            "integrations": [
                "Infinipoint"
            ]
        },
        {
            "playbookID": "CyrenThreatInDepth-Test",
            "fromversion": "6.0.0",
            "integrations": [
                "CyrenThreatInDepth"
            ]
        },
        {
            "playbookID": "CVSS Calculator Test",
            "fromversion": "5.0.0"
        },
        {
            "playbookID": "7d8ac1af-2d1e-4ed9-875c-d3257d2c6830",
            "fromversion": "6.0.0",
            "integrations": [
                "AnsibleHCloud"
            ]
        },
        {
            "playbookID": "Archer-Test-Playbook",
            "fromversion": "5.0.0",
            "integrations": [
                "RSA Archer",
                "RSA Archer v2"
            ]
        },
        {
            "playbookID": "Cymulate V1 Test",
            "fromversion": "6.0.0",
            "integrations": [
                "cymulate_v2",
                "Cymulate"
            ]
        },
        {
            "playbookID": "TestUptycs",
            "fromversion": "5.0.0",
            "integrations": [
                "Uptycs"
            ]
        },
        {
            "playbookID": "Microsoft Graph Calendar - Test",
            "fromversion": "5.0.0",
            "instance_names": "ms_graph_calendar_dev",
            "integrations": [
                "Microsoft Graph Calendar"
            ]
        },
        {
            "playbookID": "VMRay-Test-URL",
            "fromversion": "5.5.0",
            "integrations": [
                "vmray"
            ]
        },
        {
            "playbookID": "Thycotic-Test",
            "fromversion": "6.0.0",
            "integrations": [
                "Thycotic"
            ]
        },
        {
            "playbookID": "Test Playbook TrendMicroDDA",
            "fromversion": "5.0.0",
            "integrations": [
                "Trend Micro Deep Discovery Analyzer Beta"
            ]
        },
        {
            "playbookID": "Atlassian Confluence Cloud-Test",
            "fromversion": "6.2.0",
            "integrations": [
                "Atlassian Confluence Cloud"
            ]
        },
        {
            "playbookID": "CrowdStrike_Falcon_X_-Test-Detonate_URL",
            "fromversion": "6.1.0",
            "integrations": [
                "CrowdStrike Falcon X"
            ],
            "timeout": 4600
        },
        {
            "playbookID": "CrowdStrike_Falcon_X_-Test-Detonate_File",
            "fromversion": "6.1.0",
            "memory_threshold": 200,
            "integrations": [
                "CrowdStrike Falcon X"
            ],
            "timeout": 1800
        },
        {
            "playbookID": "CrowdStrike_FalconX_Test",
            "fromversion": "6.1.0",
            "memory_threshold": 160,
            "integrations": [
                "CrowdStrike Falcon X"
            ]
        },
        {
            "playbookID": "Phishing - Core - Test - Actual Incident",
            "fromversion": "6.0.0",
            "timeout": 4600,
            "integrations": [
                "Core REST API",
                "Rasterize",
                "EWS v2"
            ],
            "memory_threshold": 200
        },
        {
            "playbookID": "Phishing v2 - Test - Actual Incident",
            "fromversion": "6.0.0"
        },
        {
            "playbookID": "Detect & Manage Phishing Campaigns - Test",
            "fromversion": "6.0.0",
            "timeout": 7000,
            "integrations": [
                "Core REST API",
                "Rasterize",
                "Demisto Lock",
                "EWS v2"
            ],
            "instance_names": [
                "no_sync_long_timeout",
                "ews_mail_sender_labdemisto"
            ],
            "memory_threshold": 350,
            "pid_threshold": 80,
            "is_mockable": false
        },
        {
            "playbookID": "Phishing v3 - DomainSquatting+EML+MaliciousIndicators - Test",
            "fromversion": "6.2.0",
            "timeout": 7000,
            "integrations": [
                "EWSO365",
                "Core REST API",
                "CreateIncidents",
                "Rasterize"
            ],
            "instance_names": [
                "ewso365_dev_team",
                "Create Test Incidents - Phishing Mock"
            ],
            "external_playbook_config": {
                "playbookID": "Phishing - Generic v3",
                "input_parameters": {
                    "InternalDomains": {
                        "simple": "demistodev.onmicrosoft.com"
                    }
                }
            },
            "instance_configuration": {
                "classifier_id": "EWS v2",
                "incoming_mapper_id": "EWS v2-mapper"
            },
            "memory_threshold": 400,
            "pid_threshold": 80
        },
        {
            "playbookID": "Phishing v3 - Get Original Email + Search & Delete - Test",
            "fromversion": "6.2.0",
            "toversion": "6.4.9",
            "timeout": 7000,
            "integrations": [
                "Core REST API",
                "EWSO365",
                "Rasterize",
                "SecurityAndCompliance",
                "VirusTotal (API v3)"
            ],
            "instance_names": [
                "virus_total_v3",
                "ewso365_dev_team"
            ],
            "external_playbook_config": {
                "playbookID": "Phishing - Generic v3",
                "input_parameters": {
                    "SearchAndDelete": {
                        "simple": "True"
                    },
                    "GetOriginalEmail": {
                        "simple": "True"
                    },
                    "SearchAndDeleteIntegration": {
                        "simple": "O365"
                    },
                    "O365DeleteType": {
                        "simple": "Soft"
                    }
                }
            },
            "memory_threshold": 160,
            "pid_threshold": 80
        },
        {
            "playbookID": "PCAP Search test",
            "fromversion": "5.0.0"
        },
        {
            "playbookID": "PCAP Parsing And Indicator Enrichment Test",
            "fromversion": "5.0.0"
        },
        {
            "playbookID": "PCAP File Carving Test",
            "fromversion": "5.0.0"
        },
        {
            "playbookID": "Trello Test",
            "fromversion": "6.0.0",
            "integrations": [
                "Trello"
            ]
        },
        {
            "playbookID": "Google Drive Permissions Test",
            "fromversion": "5.0.0",
            "integrations": [
                "GoogleDrive"
            ],
            "memory_threshold": 300
        },
        {
            "playbookID": "RiskIQDigitalFootprint-Test",
            "fromversion": "5.5.0",
            "integrations": [
                "RiskIQDigitalFootprint"
            ]
        },
        {
            "playbookID": "playbook-feodotrackeripblock_test",
            "fromversion": "5.5.0",
            "integrations": [
                "Feodo Tracker IP Blocklist Feed"
            ],
            "instance_names": [
                "feodo_tracker_ip_currently__active",
                "feodo_tracker_ip_30_days"
            ]
        },
        {
            "playbookID": "CyberTotal_TestPlaybook",
            "fromversion": "5.0.0",
            "integrations": [
                "CyberTotal"
            ]
        },
        {
            "playbookID": "Deep_Instinct-Test",
            "fromversion": "5.0.0",
            "integrations": [
                "Deep Instinct"
            ]
        },
        {
            "playbookID": "Zabbix - Test",
            "fromversion": "5.0.0",
            "integrations": [
                "Zabbix"
            ]
        },
        {
            "playbookID": "GCS Object Policy (ACL) - Test",
            "fromversion": "5.0.0",
            "integrations": [
                "Google Cloud Storage"
            ]
        },
        {
            "playbookID": "GetStringsDistance - Test",
            "fromversion": "5.0.0",
            "scripts": [
                "GetStringsDistance"
            ]
        },
        {
            "playbookID": "GCS Bucket Management - Test",
            "fromversion": "5.0.0",
            "integrations": [
                "Google Cloud Storage"
            ]
        },
        {
            "playbookID": "GCS Bucket Policy (ACL) - Test",
            "fromversion": "5.0.0",
            "integrations": [
                "Google Cloud Storage"
            ]
        },
        {
            "playbookID": "GCS Object Operations - Test",
            "fromversion": "5.0.0",
            "integrations": [
                "Google Cloud Storage"
            ]
        },
        {
            "playbookID": "OpenLDAP - Test",
            "fromversion": "5.0.0",
            "integrations": [
                "OpenLDAP"
            ],
            "instance_names": "LDAP Authentication (Active Directory)"
        },
        {
            "playbookID": "LDAP Authentication - Test",
            "fromversion": "6.8.0",
            "integrations": [
                "OpenLDAP"
            ],
            "instance_names": "LDAP Authentication (Active Directory)"
        },
        {
            "playbookID": "LDAP Authentication - Test",
            "fromversion": "6.8.0",
            "integrations": [
                "OpenLDAP"
            ],
            "instance_names": "LDAP Authentication (OpenLDAP)"
        },
        {
            "playbookID": "FireEye-Detection-on-Demand-Test",
            "fromversion": "6.0.0",
            "integrations": [
                "FireEye Detection on Demand"
            ]
        },
        {
            "playbookID": "TestIPQualityScorePlaybook",
            "fromversion": "5.0.0",
            "integrations": [
                "IPQualityScore"
            ]
        },
        {
            "integrations": "CrowdStrike Falcon Sandbox V2",
            "playbookID": "CrowdstrikeFalconSandbox2 Test",
            "timeout": 500
        },
        {
            "playbookID": "Send Email To Recipients",
            "fromversion": "5.0.0",
            "memory_threshold": 100,
            "integrations": [
                "EWS v2"
            ],
            "instance_names": [
                "ews_mail_sender_labdemisto"
            ]
        },
        {
            "playbookID": "Endace-Test",
            "fromversion": "5.0.0",
            "integrations": [
                "Endace"
            ]
        },
        {
            "playbookID": "StringToArray_test",
            "fromversion": "6.0.0"
        },
        {
            "playbookID": "URLSSLVerification_test",
            "fromversion": "5.0.0"
        },
        {
            "playbookID": "playbook-SearchIncidentsV2InsideGenericPollng-Test",
            "fromversion": "5.0.0",
            "timeout": 300
        },
        {
            "playbookID": "IsRFC1918-Test",
            "fromversion": "5.0.0"
        },
        {
            "playbookID": "Base64 File in List Test",
            "fromversion": "5.0.0"
        },
        {
            "playbookID": "DbotAverageScore-Test",
            "fromversion": "5.0.0"
        },
        {
            "playbookID": "ExtractEmailV2-Test",
            "fromversion": "5.5.0"
        },
        {
            "playbookID": "IsUrlPartOfDomain Test",
            "fromversion": "5.0.0"
        },
        {
            "playbookID": "URLEncode-Test",
            "fromversion": "5.0.0"
        },
        {
            "playbookID": "IsIPInRanges - Test",
            "fromversion": "5.0.0"
        },
        {
            "playbookID": "Relationships scripts - Test",
            "fromversion": "6.2.0"
        },
        {
            "playbookID": "Test-CreateDBotScore-With-Reliability",
            "fromversion": "6.0.0"
        },
        {
            "playbookID": "ValidateContent - Test",
            "fromversion": "5.5.0",
            "has_api": true
        },
        {
            "playbookID": "DeleteContext-auto-subplaybook-test",
            "fromversion": "5.0.0"
        },
        {
            "playbookID": "Process Email - Generic - Test - Actual Incident",
            "fromversion": "6.0.0",
            "integrations": [
                "XsoarPowershellTesting",
                "Create-Mock-Feed-Relationships"
            ],
            "memory_threshold": 160
        },
        {
            "playbookID": "Analyst1 Integration Demonstration - Test",
            "fromversion": "5.0.0",
            "integrations": [
                "Analyst1",
                "illuminate"
            ]
        },
        {
            "playbookID": "Analyst1 Integration Test",
            "fromversion": "5.0.0",
            "integrations": [
                "Analyst1",
                "illuminate"
            ]
        },
        {
            "playbookID": "Cofense Triage v3-Test",
            "fromversion": "6.0.0",
            "integrations": [
                "Cofense Triage v2",
                "Cofense Triage v3",
                "Cofense Triage"
            ]
        },
        {
            "playbookID": "SailPointIdentityIQ-Test",
            "fromversion": "6.0.0",
            "integrations": [
                "SailPointIdentityIQ"
            ]
        },
        {
            "playbookID": "Test - ExtFilter",
            "fromversion": "5.0.0"
        },
        {
            "playbookID": "Test - ExtFilter Main",
            "fromversion": "5.0.0"
        },
        {
            "playbookID": "Microsoft Teams - Test",
            "fromversion": "5.0.0",
            "memory_threshold": 300,
            "instance_names": "ms_teams_management_device_code",
            "integrations": [
                "Microsoft Teams Management",
                "Microsoft Teams"
            ]
        },
        {
            "playbookID": "TestTOPdeskPlaybook",
            "fromversion": "5.0.0",
            "integrations": [
                "TOPdesk"
            ]
        },
        {
            "integrations": "Cortex XDR - XQL Query Engine",
            "playbookID": "Cortex XDR - XQL Query - Test",
            "fromversion": "6.2.0",
            "memory_threshold": 90,
            "timeout": 500
        },
        {
            "playbookID": "ListUsedDockerImages - Test",
            "fromversion": "6.1.0"
        },
        {
            "integrations": "CustomIndicatorDemo",
            "playbookID": "playbook-CustomIndicatorDemo-test"
        },
        {
            "integrations": "Azure Sentinel",
            "fromversion": "5.5.0",
            "is_mockable": false,
            "playbookID": "TestAzureSentinelPlaybookV2",
            "instance_names": "azure_sentinel_dev"
        },
        {
            "integrations": "AnsibleAlibabaCloud",
            "playbookID": "Test-AlibabaCloud"
        },
        {
            "integrations": "AnsibleAzure",
            "playbookID": "Test-AnsibleAzure"
        },
        {
            "integrations": "AnsibleCiscoIOS",
            "playbookID": "Test-AnsibleCiscoIOS"
        },
        {
            "integrations": "AnsibleCiscoNXOS",
            "playbookID": "Test-AnsibleCiscoNXOS"
        },
        {
            "integrations": "AnsibleHCloud",
            "playbookID": "Test-AnsibleHCloud"
        },
        {
            "integrations": "AnsibleKubernetes",
            "playbookID": "Test-AnsibleKubernetes"
        },
        {
            "integrations": "AnsibleLinux",
            "playbookID": "Test-AnsibleLinux"
        },
        {
            "integrations": "AnsibleMicrosoftWindows",
            "playbookID": "Test-AnsibleWindows"
        },
        {
            "integrations": "AnsibleVMware",
            "playbookID": "Test-AnsibleVMware"
        },
        {
            "integrations": "Anomali ThreatStream",
            "playbookID": "Anomali_ThreatStream_Test"
        },
        {
            "integrations": "Anomali ThreatStream v2",
            "playbookID": "ThreatStream-Test"
        },
        {
            "integrations": "Anomali ThreatStream v3",
            "fromversion": "6.0.0",
            "playbookID": "ThreatStream-Test"
        },
        {
            "integrations": [
                "AutoFocusTagsFeed",
                "Core REST API"
            ],
            "playbookID": "AutoFocusTagsFeed-test",
            "timeout": 1500,
            "fromversion": "6.5.0"
        },
        {
            "integrations": [
                "Unit42IntelObjectsFeed",
                "Core REST API"
            ],
            "playbookID": "Unit42 Intel Objects Feed - Test",
            "timeout": 15000,
            "fromversion": "6.5.0"
        },
        {
            "playbookID": "Tanium Threat Response V2 Test",
            "integrations": [
                "Tanium Threat Response v2",
                "Core REST API"
            ],
            "fromversion": "6.0.0",
            "timeout": 3000
        },
        {
            "playbookID": "Tanium Threat Response - Create Connection v2 - Test",
            "integrations": "Tanium Threat Response v2",
            "fromversion": "6.0.0"
        },
        {
            "playbookID": "Tanium Threat Response - Request File Download v2 - Test",
            "integrations": "Tanium Threat Response v2",
            "fromversion": "6.0.0"
        },
        {
            "playbookID": "IndicatorMaliciousRatioCalculation_test",
            "fromversion": "5.0.0"
        },
        {
            "playbookID": "MISPfeed Test",
            "fromversion": "5.5.0",
            "integrations": [
                "MISP Feed"
            ]
        },
        {
            "integrations": [
                "MISP Feed",
                "Core REST API"
            ],
            "playbookID": "Fetch Indicators Test",
            "fromversion": "6.0.0",
            "is_mockable": false,
            "instance_names": "MISP_feed_instance",
            "timeout": 2400
        },
        {
            "integrations": [
                "CrowdStrike Indicator Feed",
                "Core REST API"
            ],
            "playbookID": "Fetch Indicators Test",
            "fromversion": "6.0.0",
            "is_mockable": false,
            "instance_names": "CrowdStrike_feed_instance",
            "timeout": 2400
        },
        {
            "playbookID": "Get Original Email - Microsoft Graph Mail - test",
            "fromversion": "6.1.0",
            "integrations": [
                "MicrosoftGraphMail"
            ],
            "instance_names": "ms_graph_mail_dev_no_oproxy"
        },
        {
            "playbookID": "Get Original Email - Gmail v2 - test",
            "fromversion": "6.1.0",
            "memory_threshold": 150,
            "integrations": [
                "Gmail"
            ]
        },
        {
            "playbookID": "Get Original Email - EWS v2 - test",
            "fromversion": "6.1.0",
            "memory_threshold": 100,
            "integrations": [
                "EWS v2"
            ],
            "instance_names": "ewv2_regular"
        },
        {
            "integrations": [
                "Core REST API"
            ],
            "playbookID": "GetTasksWithSections SetIRProcedures end to end test",
            "fromversion": "6.0.0"
        },
        {
            "integrations": "AzureDataExplorer",
            "playbookID": "playbook-AzureDataExplorer-Test",
            "fromversion": "6.0.0"
        },
        {
            "integrations": [
                "Core REST API"
            ],
            "playbookID": "TestDemistoRestAPI",
            "fromversion": "5.5.0"
        },
        {
            "scripts": [
                "SplunkShowAsset",
                "SplunkShowDrilldown",
                "SplunkShowIdentity"
            ],
            "playbookID": "SplunkShowEnrichment"
        },
        {
            "integrations": "MalwareBazaar",
            "playbookID": "MalwareBazaar_Test",
            "fromversion": "6.0.0",
            "memory_threshold": 90
        },
        {
            "playbookID": "IAMInitOktaUser - Test",
            "integrations": [
                "Okta v2",
                "EWSO365"
            ],
            "instance_names": [
                "ewso365_dev_team"
            ],
            "fromversion": "6.5.0",
            "timeout": 600,
            "memory_threshold": 300
        },
        {
            "integrations": "OpsGenieV3",
            "playbookID": "OpsGenieV3TestPlaybook",
            "fromversion": "6.2.0"
        },
        {
            "playbookID": "test_AssignToNextShiftOOO",
            "fromversion": "5.5.0"
        },
        {
            "playbookID": "JsonToTable - Test Playbook",
            "fromversion": "5.5.0"
        },
        {
            "integrations": [
                "RemoteAccess v2"
            ],
            "playbookID": "RemoteAccessTest",
            "fromversion": "6.0.0"
        },
        {
            "playbookID": "AzureRiskyUsers",
            "fromversion": "6.0.0",
            "integrations": "AzureRiskyUsers",
            "instance_names": "AzureRiskyUsers_Device_Code_Flow"
        },
        {
            "playbookID": "AzureRiskyUsers",
            "fromversion": "6.0.0",
            "integrations": "AzureRiskyUsers",
            "instance_names": "AzureRiskyUsers_Client_Credentials_Flow"
        },
        {
            "playbookID": "playbook-AzureKeyVault-Test",
            "fromversion": "6.0.0",
            "integrations": "AzureKeyVault"
        },
        {
            "integrations": "KafkaV3",
            "playbookID": "KafkaV3 Test"
        },
        {
            "playbookID": "FormatURL-Test"
        },
        {
            "playbookID": "TestGetErrorsFromEntry"
        },
        {
            "playbookID": "IPToHost - Test"
        },
        {
            "playbookID": "TestIsInCidrRanges"
        },
        {
            "playbookID": "NetskopeAPIv1 Test",
            "integrations": "NetskopeAPIv1"
        },
        {
            "playbookID": "Grafana-Test",
            "fromversion": "6.0.0",
            "integrations": [
                "Grafana",
                "Core REST API"
            ],
            "is_mockable": false,
            "timeout": 2400
        },
        {
            "integrations": "McAfee ePO v2",
            "playbookID": "McAfee ePO v2 Test",
            "memory_threshold": 100
        },
        {
            "playbookID": "Dedup - Generic v3",
            "fromversion": "5.5.0"
        },
        {
            "playbookID": "DBotPredictURLPhishing_test",
            "integrations": [
                "Whois",
                "Rasterize"
            ],
            "memory_threshold": 300,
            "toversion": "7.9.9"
        },
        {
            "playbookID": "DBotUpdateLogoURLPhishing_test"
        },
        {
            "playbookID": "TAXII2 Server Performance Test",
            "instance_names": "taxii2server",
            "integrations": [
                "TAXII2 Server",
                "Create-Mock-Feed-Relationships"
            ],
            "fromversion": "6.2.0",
            "timeout": 6000,
            "memory_threshold": 900,
            "pid_threshold": 12,
            "is_mockable": false
        },
        {
            "integrations": "FortiSIEMV2",
            "playbookID": "playbook-FortiSIEMV2_Test",
            "fromversion": "6.0.0"
        },
        {
            "integrations": "Azure Firewall",
            "playbookID": "playbook-AzureFirewall_Test",
            "fromversion": "6.2.0"
        },
        {
            "playbookID": "HttpV2-test",
            "fromversion": "6.5.0",
            "scripts": [
                "HttpV2"
            ],
            "has_api": true
        },
        {
            "integrations": [
                "GoogleSheets",
                "GoogleDrive"
            ],
            "playbookID": "GoogleSheets-Test",
            "fromversion": "6.1.0",
            "memory_threshold": 500
        },
        {
            "integrations": "CloudflareWAF",
            "playbookID": "playbook-TestCloudflareWAFPlaybook_Test",
            "fromversion": "6.2.0"
        },
        {
            "scripts": "CheckIfSubdomain",
            "playbookID": "CheckIfSubdomain_Test",
            "fromversion": "6.0.0"
        },
        {
            "scripts": "CIDRBiggerThanPrefix",
            "playbookID": "CIDRBiggerThanPrefix_Test",
            "fromversion": "6.0.0"
        },
        {
            "integrations": [
                "ForescoutEyeInspect"
            ],
            "playbookID": "playbook-ForescoutEyeInspect_Test",
            "fromversion": "6.1.0"
        },
        {
            "playbookID": "playbook-BmcITSM-Test",
            "fromversion": "6.2.0",
            "integrations": "BmcITSM"
        },
        {
            "integrations": "CheckPointSandBlast",
            "playbookID": "playbook-CheckPointSandBlast_Test",
            "fromversion": "6.2.0"
        },
        {
            "integrations": "Arkime",
            "playbookID": "Arkime Test playbook",
            "fromversion": "6.2.0",
            "memory_threshold": 95
        },
        {
            "integrations": "Cortex Attack Surface Management",
            "playbookID": "CortexAttackSurfaceManagement_Test"
        },
        {
            "integrations": "Cortex Xpanse",
            "playbookID": "CortexXpanse_Test"
        },
        {
            "integrations": "checkpointdome9",
            "playbookID": "Dome9",
            "fromversion": "6.2.0"
        },
        {
            "integrations": "Skyhigh Security",
            "playbookID": "Skyhigh Security Test Play Book",
            "fromversion": "6.5.0"
        },
        {
            "playbookID": "PAN-OS - Add Anti-Spyware Security Profile To Rule - Test",
            "integrations": "Panorama",
            "instance_names": "palo_alto_firewall_9.1",
            "fromversion": "6.9.0"
        },
        {
            "integrations": "Secneurx Analysis",
            "playbookID": "Detonate File - SecneurX Analysis - Test",
            "fromversion": "6.2.0"
        },
        {
            "integrations": "Secneurx Analysis",
            "playbookID": "Detonate URL - SecneurX Anlaysis - Test",
            "fromversion": "6.2.0"
        },
        {
            "playbookID": "GridFieldSetup_test"
        },
        {
            "playbookID": "TestGetArrayElements"
        },
        {
            "integrations": "Aha",
            "playbookID": "AHA_TestPlaybook",
            "fromversion": "6.5.0"
        },
        {
            "playbookID": "VerifyCIDR-Test"
        },
        {
            "integrations": "CiscoESA",
            "playbookID": "CiscoESA",
            "fromversion": "6.2.0"
        },
        {
            "integrations": "CiscoSMA",
            "playbookID": "CiscoSMA",
            "fromversion": "6.2.0"
        },
        {
            "integrations": "JoeSecurityV2",
            "fromversion": "6.2.0",
            "playbookID": "testplaybook- JoeSecuirtyV2"
        },
        {
            "integrations": "FortinetFortiwebVM",
            "playbookID": "playbook-FortiwebVM_V1_Test",
            "fromversion": "6.2.0"
        },
        {
            "integrations": "FortinetFortiwebVM",
            "playbookID": "playbook-FortiwebVM_V2_Test",
            "fromversion": "6.2.0"
        },
        {
            "integrations": "Cisco Umbrella Reporting",
            "playbookID": "Cisco Umbrella Reporting Test",
            "fromversion": "6.5.0"
        },
        {
            "integrations": "AMPv2",
            "playbookID": "AMPv2_Test",
            "fromversion": "6.5.0"
        },
        {
            "integrations": "XSOAR EDL Checker",
            "playbookID": "TestXSOAREDLCheckerPlaybook"
        },
        {
            "integrations": "CiscoWSAv2",
            "playbookID": "playbook-CiscoWSA_Test",
            "fromversion": "6.8.0"
        },
        {
            "integrations": "DatadogCloudSIEM",
            "playbookID": "DatadogCloudSIEM",
            "fromversion": "6.8.0"
        },
        {
            "playbookID": "Threat_Intel_Report_test",
            "fromversion": "6.5.0",
            "scripts": [
                "PublishThreatIntelReport",
                "UnpublishThreatIntelReport"
            ]
        },
        {
            "integrations": "Generic SQL",
            "playbookID": "generic-sql",
            "instance_names": "Microsoft SQL Server - MS ODBC Driver",
            "fromversion": "5.0.0",
            "has_api": false
        },
        {
            "integrations": "Microsoft Teams via Webhook",
            "playbookID": "Microsoft Teams Webhook - Test"
        },
        {
            "integrations": "AWS - Route53",
            "playbookID": "playbook-create_delete_record_Test"
        },
        {
            "integrations": "Cylance Protect v2",
            "playbookID": "Retrieve File from Endpoint - Generic V3 Test"
        },
        {
            "integrations": [
                "LOLBAS Feed",
                "Demisto REST API"
            ],
            "playbookID": "FeedLOLBas_test"
        },
        {
            "integrations": "CIRCL CVE Search",
            "playbookID": "CIRCL CVE Search - Test",
            "fromversion": "6.8.0"
        },
        {
            "integrations": "Kaspersky Security Center",
            "playbookID": "Kaspersky Security Center - Test"
        },
        {
            "integrations": "Forcepoint Security Management Center",
            "playbookID": "ForcepointSecurityManagementCenter_test",
            "is_mockable": false
        },
        {
<<<<<<< HEAD
            "integrations": "Netcraft V2",
            "playbookID": "Test - Netcraft",
            "timeout": 2400
=======
            "integrations": "AWS - Organizations",
            "playbookID": "Test - AWS_Organizations"
        },
        {
            "integrations": "Netcraft V2",
            "playbookID": "Test - Netcraft"
>>>>>>> 51ee7d33
        }
    ],
    "skipped_tests": {
        "generic-sql-mssql-encrypted-connection": "Instance issues",
        "RSANetWitnessv115-Test": "mocking error CIAC-7576",
        "CiscoWSAv2": "No instance - developed by Qmasters",
        "DatadogCloudSIEM": "No instance - developed by Login soft",
        "RegPathReputationBasicLists_test": "The D2 pack is deprecated",
        "CirclIntegrationTest": "No instance",
        "CrowdStrikeMalquery-Test": "Issue CRTX-71397",
        "playbook-CheckPointSandBlast_Test": "Checkpoint playbook no license",
        "playbook-BmcITSM-Test": "issue with license CIAC-3776",
        "Panorama Query Logs - Test": "issues with firewall environment configuration - CIAC-3459",
        "palo_alto_firewall_test_pb": "issues with firewall environment configuration - CIAC-3459",
        "PAN-OS - Block IP and URL - External Dynamic List v2 Test": "uses deprecated integration, un-skip when playbook is updated",
        "MISP V2 Test": "The integration is deprecated as we released MISP V3",
        "Github IAM - Test Playbook": "Issue 32383",
        "O365-SecurityAndCompliance-ContextResults-Test": "Issue 38900",
        "Calculate Severity - Standard - Test": "Issue 32715",
        "Calculate Severity - Generic v2 - Test": "Issue 32716",
        "Workday - Test": "No credentials Issue 29595",
        "McAfee-MAR_Test": "Issue CIAC-4521",
        "G Suite Security Alert Center-Test": "Issue CIAC-5682",
        "MAR - Endpoint data collection test": "Issue CIAC-4521",
        "Tidy - Test": "Will run it manually.",
        "Protectwise-Test": "Issue CRTX-86776",
        "TestDedupIncidentsPlaybook": "Issue 24344",
        "Endpoint data collection test": "Uses a deprecated playbook called Endpoint data collection",
        "Prisma_Access_Egress_IP_Feed-Test": "unskip after we will get Prisma Access instance - Issue 27112",
        "Prisma_Access-Test": "unskip after we will get Prisma Access instance - Issue 27112",
        "Symantec Deepsight Test": "Issue 22971",
        "TestProofpointFeed": "Issue 22229",
        "Symantec Data Loss Prevention - Test": "Issue 20134",
        "NetWitness Endpoint Test": "Issue 19878",
        "InfoArmorVigilanteATITest": "Test issue 17358",
        "ArcSight Logger test": "Issue 19117",
        "3da2e31b-f114-4d7f-8702-117f3b498de9": "Issue 19837",
        "d66e5f86-e045-403f-819e-5058aa603c32": "pr 3220",
        "IntSights Mssp Test": "Issue #16351",
        "fd93f620-9a2d-4fb6-85d1-151a6a72e46d": "Issue 19854",
        "Test Playbook TrendMicroDDA": "Issue 16501",
        "ssdeepreputationtest": "Issue #20953",
        "C2sec-Test": "Issue #21633",
        "ThreatConnect v2 - Test": "Issue 26782",
        "Email Address Enrichment - Generic v2.1 - Test": "Issue 26785",
        "Tanium v2 - Test": "Issue 26822",
        "Fidelis Elevate Network": "Issue 26453",
        "Cortex XDR - IOC - Test": "Issue 37957",
        "PAN-OS Query Logs For Indicators Test": "Issue 28753",
        "TCPUtils-Test": "Issue 29677",
        "Polygon-Test": "Issue 29060",
        "AttackIQ - Test": "Issue 29774",
        "Azure Compute - Test": "Issue 28056",
        "forcepoint test": "Issue 28043",
        "Test-VulnDB": "Issue 30875",
        "Malware Domain List Active IPs Feed Test": "Issue 30878",
        "CuckooTest": "Issue 25601",
        "PhishlabsIOC_DRP-Test": "Issue 29589",
        "Carbon Black Live Response Test": "Issue 28237",
        "FeedThreatConnect-Test": "Issue 32317",
        "Palo_Alto_Networks_Enterprise_DLP - Test": "Issue 32568",
        "JoeSecurityTestDetonation": "Issue 25650",
        "JoeSecurityTestPlaybook": "Issue 25649",
        "Phishing - Core - Test - Incident Starter": "Issue 26784",
        "Phishing - Core - Test - Actual Incident": "Issue 45227",
        "Phishing v2 - Test - Incident Starter": "Issue 46660",
        "Test Playbook McAfee ATD": "Issue 33409",
        "Detonate Remote File From URL -McAfee-ATD - Test": "Issue 33407",
        "Test Playbook McAfee ATD Upload File": "Issue 33408",
        "Trend Micro Apex - Test": "Issue 27280",
        "Test-BPA": "Issue 28406",
        "Test-BPA_Integration": "Issue 28236",
        "TestTOPdeskPlaybook": "Issue 35412",
        "PAN-OS EDL Setup v3 Test": "Issue 35386",
        "GmailTest": "Issue 27057",
        "get_file_sample_by_hash_-_cylance_protect_-_test": "Issue 28823",
        "Carbon Black Enterprise EDR Test": "Issue 29775",
        "VirusTotal (API v3) Detonate Test": "Issue 36004",
        "FailedInstances - Test": "Issue 33218",
        "PAN-OS DAG Configuration Test": "Issue 19205",
        "get_original_email_-_ews-_test": "Issue 27571",
        "Trend Micro Deep Security - Test": "outsourced",
        "Microsoft Teams - Test": "Issue 38263",
        "EWS Extension: Powershell Online V2 Test": "Issue 39008",
        "O365 - EWS - Extension - Test": "Issue 39008",
        "Majestic Million Test Playbook": "Issue 30931",
        "iDefense_v2_Test": "Issue 40126",
        "Feed iDefense Test": "Issue 34035",
        "McAfee ESM v2 - Test v11.1.3": "Issue 43825",
        "McAfee ESM v2 (v11.3) - Test": "Jira ticket CRTX-65370",
        "McAfee ESM Watchlists - Test v11.3": "Jira ticket CRTX-65370",
        "Detonate URL - WildFire v2.1 - Test": "Issue 40834",
        "Domain Enrichment - Generic v2 - Test": "Issue 40862",
        "TestIPQualityScorePlaybook": "Issue 40915",
        "VerifyOOBV2Predictions-Test": "Issue 37947",
        "Infoblox Test": "Issue 25651",
        "AutoFocusTagsFeed-test": "shares API quota with the other test",
        "Carbon Black Edr - Test": "Jira ticket XDR-43185",
        "Phishing v2 - Test - Actual Incident": "Issue 41322",
        "carbonBlackEndpointStandardTestPlaybook": "Issue 36936",
        "test_Qradar_v2": "the integration is deprecated as we released Qradar V3",
        "XsoarPowershellTesting-Test": "Issue 32689",
        "MicrosoftManagementActivity - Test": "Issue 43922",
        "Google-Vault-Generic-Test": "Issue 24347",
        "Google_Vault-Search_And_Display_Results_test": "Issue 24348",
        "Zscaler Test": "Issue 40157, API subscription currently Expired",
        "Cisco Firepower - Test": "Issue 32412",
        "cisco-ise-test-playbook": "Issue 44351",
        "GuardiCoreV2-Test": "Issue 43822",
        "ExtractAttackPattern-Test": "Issue 44095",
        "playbook-EWS_O365_Extension_test": "Issue 25605",
        "Cherwell - test": "Issue 26780",
        "Cherwell Example Scripts - test": "Issue 27107",
        "Endpoint Malware Investigation - Generic - Test": "Issue 44779",
        "Mimecast test": "Issue 26906",
        "AutoFocus V2 test": "Issue 26464",
        "SplunkPy_KV_commands_default_handler": "Issue 41419",
        "LogRhythm REST test": "Issue 40654",
        "Process Email - Generic - Test - Actual Incident": "Issue 45227",
        "Tanium Threat Response Test": "Issue CRTX-58729",
        "Tanium Threat Response - Create Connection v2 - Test": "Issue CRTX-58729",
        "AzureADTest": "Issue 40131",
        "Autoextract - Test": "Issue 45293",
        "LogRhythm-Test-Playbook": "Issue 27164",
        "Microsoft_365_Defender-Test": "Issue 39390",
        "Tanium Threat Response - Request File Download v2 - Test": "Issue 46326",
        "test_AssignToNextShiftOOO": "Issue 44198",
        "EWS_O365_send_mail_test": "Issue 44200",
        "Cisco Umbrella Test": "Issue 24338",
        "Unit42 Intel Objects Feed - Test": "Issue 44100",
        "Fetch Indicators Test": "Issue 45490",
        "FormattedDateToEpochTest": "Issue 26724",
        "CrowdstrikeFalconSandbox2 Test": "Issue 46845",
        "Test ADGetUser Fails with no instances 'Active Directory Query' (old version)": "Issue 44543",
        "CarbonBlackLiveResponseCloud-Test": "Issue 39282",
        "Panorama Best Practise - Test": "Issue 43826",
        "JsonToTable - Test Playbook": "Issue 44302",
        "Recorded Future Test": "Issue 26741",
        "Git_Integration-Test": "Issue 37800",
        "RecordedFutureFeed - Test": "Issue 43923",
        "SymantecEndpointProtection_Test": "Issue 30157",
        "TestCloudflareWAFPlaybook": "No instance",
        "DBot Build Phishing Classifier Test - Multiple Algorithms": "Issue 48350",
        "Elasticsearch_v2_test-v8": "CRTX-61980",
        "Carbon Black Enterprise Protection V2 Test": "No credentials",
        "TruSTAR v2-Test": "No credentials",
        "Archer v2 - Test": "Test doesn't pass in the builds because of the creds, but creds seems ok, need to debug further",
        "AD v2 - debug-mode": "No credentials",
        "Google-KMS-test": "No instance",
        "hashicorp_test": "No instance",
        "Google BigQuery Test": "No instance",
        "GCS Object Operations - Test": "No instance",
        "GCS Bucket Management - Test": "No instance",
        "GCS - Test": "No instance",
        "GCS Object Policy (ACL) - Test": "No instance",
        "GCS Bucket Policy (ACL) - Test": "No instance",
        "playbook-AzureDataExplorer-Test": "No Instance",
        "OTRS Test": "No Instance",
        "Microsoft Graph Groups - Test dev": "No Working Instance",
        "Microsoft Graph Groups - Test prod": "No Working Instance",
        "Microsoft Graph Groups - Test": "No Working Instance",
        "playbook-AzureDevOps-Test": "No Working Instance",
        "test playbook - Google Cloud Functions": "No Working Instance",
        "playbook-GCP-IAM_Test": "No Working Instance",
        "GoogleCalendar-Test": "No Working Instance",
        "AlexaV2 Test Playbook": "The service is deprecated on Dec 15, 2022",
        "CortexAttackSurfaceManagement_Test": "No instance - issue CRTX-65449",
        "CortexXpanse_Test": "No instance - issue CRTX-65449",
        "OpenCTI Test": "Add Support to version 5.x of OpenCTI - issue CIAC-4407",
        "Archer-Test-Playbook": "the integration is deprecated as we have ArcherV2",
        "O365-SecurityAndCompliance-Test": "Deprecated, consumes connection quota for V2",
        "ThreatGrid_v2_Test": "No instance, developed by Qmasters",
        "Test-Detonate URL - ThreatGrid": "No instance, developed by Qmasters",
        "awake_security_test_pb": "No instance, CRTX-77572",
        "Create Phishing Classifier V2 ML Test": "Updated docker image lacks data for the ml model. Once data issue is solved for ml module can un skip. ",
        "SumoLogic-Test": "401 unauthorized, CIAC-6334",
        "EWS_O365_test": "Issue CIAC-6753",
        "Microsoft Defender Advanced Threat Protection - Test dev": "Issue CIAC-7514",
        "Microsoft Defender Advanced Threat Protection - Test self deployed": "Issue CIAC-7527",
        "Microsoft Defender Advanced Threat Protection - Test": "Issue CIAC-7527",
        "OpsGenieV3TestPlaybook": "Issue CIAC-7649",
<<<<<<< HEAD
        "ThreatStream-Test": "Issue CRTX-96526"
=======
        "ThreatStream-Test": "Issue CRTX-96526",
        "MSG-Threat-Assessment-test": "API limitation",
        "BambenekConsultingFeed_Test": "Issue CRTX-99480"
>>>>>>> 51ee7d33
    },
    "skipped_integrations": {
        "CiscoWSAv2": "No instance - No license",
        "DatadogCloudSIEM": "No instance - No license",
        "Lastline v2": "No instance - No license",
        "AbuseIPDB": "No instance - License expired",
        "checkpointdome9": "No instance - No license",
        "_comment1": "~~~ NO INSTANCE ~~~",
        "FortiSIEMV2": "No instance",
        "Azure Firewall": "No instance",
        "Vertica": "No instance issue 45719",
        "Ipstack": "No instance - Usage limit reached (Issue 38063)",
        "AnsibleAlibabaCloud": "No instance - issue 40447",
        "AnsibleAzure": "No instance - issue 40447",
        "AnsibleCiscoIOS": "No instance - issue 40447",
        "AnsibleCiscoNXOS": "No instance - issue 40447",
        "AnsibleHCloud": "No instance - issue 40447",
        "AnsibleKubernetes": "No instance - issue 40447",
        "AnsibleACME": "No instance - issue 40447",
        "AnsibleDNS": "No instance - issue 40447",
        "AnsibleLinux": "No instance - issue 40447",
        "AnsibleOpenSSL": "No instance - issue 40447",
        "AnsibleMicrosoftWindows": "No instance - issue 40447",
        "AnsibleVMware": "No instance - issue 40447",
        "SolarWinds": "No instance - developed by Crest",
        "Atlassian Confluence Cloud": "No instance - developed by Crest",
        "SOCRadarIncidents": "No instance - developed by partner",
        "SOCRadarThreatFusion": "No instance - developed by partner",
        "NetskopeAPIv1": "No instance - developed by Qmasters",
        "trustwave secure email gateway": "No instance - developed by Qmasters",
        "Azure Storage Table": "No instance - developed by Qmasters",
        "Azure Storage Queue": "No instance - developed by Qmasters",
        "Azure Storage FileShare": "No instance - developed by Qmasters",
        "Azure Storage Container": "No instance - developed by Qmasters",
        "VMware Workspace ONE UEM (AirWatch MDM)": "No instance - developed by crest",
        "ServiceDeskPlus (On-Premise)": "No instance",
        "Forcepoint": "No instance - instance issues. Issue 28043",
        "ZeroFox": "No instance - Issue 29284",
        "Symantec Management Center": "No instance - Issue 23960",
        "Fidelis Elevate Network": "No instance - Issue 26453",
        "ArcSight Logger": "No instance - Issue 19117",
        "Sophos Central": "No instance",
        "MxToolBox": "No instance",
        "Prisma Access": "No instance - Issue CRTX-84209",
        "AlphaSOC Network Behavior Analytics": "No instance",
        "IsItPhishing": "No instance",
        "Verodin": "No instance",
        "EasyVista": "No instance",
        "Pipl": "No instance",
        "Moloch": "No instance",
        "Twilio": "No instance",
        "Zendesk": "No instance",
        "GuardiCore": "No instance",
        "Nessus": "No instance",
        "Cisco CloudLock": "No instance",
        "Vectra v2": "No instance",
        "GoogleCloudSCC": "No instance, outsourced",
        "FortiGate": "No instance - License expired, and not going to get one (issue 14723)",
        "Attivo Botsink": "no instance, not going to get it",
        "AWS Sagemaker": "No instance - License expired, and probably not going to get it",
        "Symantec MSS": "No instance, probably not going to get it (issue 15513)",
        "FireEye ETP": "No instance",
        "Proofpoint TAP v2": "No instance",
        "remedy_sr_beta": "No instance",
        "fireeye": "No instance - Issue 19839",
        "Remedy On-Demand": "No instance - Issue 19835",
        "Check Point": "No instance - Issue 18643",
        "CheckPointFirewall_v2": "No instance - Issue 18643",
        "CTIX v3": "No instance - developed by partner",
        "Jask": "No instance - Issue 18879",
        "vmray": "No instance - Issue 18752",
        "SCADAfence CNM": "No instance - Issue 18376",
        "ArcSight ESM v2": "No instance - Issue #18328",
        "AlienVault USM Anywhere": "No instance - Issue #18273",
        "Dell Secureworks": "No instance",
        "Service Manager": "No instance - Expired license",
        "carbonblackprotection": "No instance - License expired",
        "icebrg": "No instance - Issue 14312",
        "Freshdesk": "No instance - Trial account expired",
        "Kafka V2": "No instance - Can not connect to instance from remote",
        "KafkaV3": "No instance - Can not connect to instance from remote",
        "Check Point Sandblast": "No instance - Issue 15948",
        "Remedy AR": "No instance - getting 'Not Found' in test button",
        "Salesforce": "No instance - Issue 15901",
        "ANYRUN": "No instance",
        "SecneurX Analysis": "No Instance",
        "Snowflake": "No instance - Looks like account expired, needs looking into",
        "Cisco Spark": "No instance - Issue 18940",
        "Phish.AI": "No instance - Issue 17291",
        "MaxMind GeoIP2": "No instance - Issue 18932.",
        "Exabeam": "No instance - Issue 19371",
        "Ivanti Heat": "No instance - Issue 26259",
        "AWS - Athena - Beta": "No instance - Issue 19834",
        "SNDBOX": "No instance - Issue 28826",
        "Workday": "No instance - License expired Issue: 29595",
        "FireEyeFeed": "No instance - License expired Issue: 31838",
        "Akamai WAF": "No instance - Issue 32318",
        "FreshworksFreshservice": "No instance - Issue 32318",
        "FraudWatch": "No instance - Issue 34299",
        "Cisco Stealthwatch": "No instance - developed by Qmasters",
        "Armis": "No instance - developed by SOAR Experts",
        "CiscoESA": "No instance - developed by Qmasters",
        "CiscoSMA": "No instance - developed by Qmasters",
        "CiscoAMP": "No instance & Depreceated, replaced by AMPV2",
        "AMPv2": "No instance - developed by Qmasters",
        "Cisco Umbrella Reporting": "No instance - developed by Login-Soft",
        "FortinetFortiwebVM": "No instance - developed by Qmasters",
        "_comment2": "~~~ UNSTABLE ~~~",
        "ThreatConnect v2": "unstable instance",
        "_comment3": "~~~ QUOTA ISSUES ~~~",
        "Lastline": "issue 20323",
        "Google Resource Manager": "Cannot create projects because have reached allowed quota.",
        "Looker": "Warehouse 'DEMO_WH' cannot be resumed because resource monitor 'LIMITER' has exceeded its quota.",
        "_comment4": "~~~ OTHER ~~~",
        "Anomali ThreatStream v2": "Will be deprecated soon.",
        "Anomali ThreatStream": "Will be deprecated soon.",
        "AlienVault OTX TAXII Feed": "Issue 29197",
        "EclecticIQ Platform": "Issue 8821",
        "Forescout": "Can only be run from within PANW network. Look in keeper for - Demisto in the LAB",
        "ForescoutEyeInspect": "No instance - developed by Qmasters",
        "FortiManager": "Can only be run within PANW network",
        "HelloWorldSimple": "This is just an example integration - no need for test",
        "TestHelloWorldPlaybook": "This is just an example integration - no need for test",
        "AttackIQFireDrill": "License issues #29774",
        "LogRhythm": "The integration is deprecated",
        "Threat Grid": "No instance & Depreceated, replaced by ThreatGridv2",
        "ThreatGridv2": "No instance - developed by Qmasters",
        "SentinelOne V2": "No instance - developed by partner",
        "CheckPhish": "Issue CRTX-86562",
        "SecurityAndComplianceV2": "Can only be authenticated via MFA and requires user interaction to configure.",
        "ThreatExchange v2": "No instance",
        "PhishLabs IOC EIR": "No instance, CRTX-91214"
    },
    "nightly_packs": [
        "CommonScripts",
        "CommonPlaybooks",
        "CIRCL",
        "rasterize",
        "Phishing",
        "Base",
        "Active_Directory_Query",
        "EWS",
        "DefaultPlaybook",
        "DemistoRESTAPI",
        "Palo_Alto_Networks_WildFire",
        "ipinfo",
        "Whois",
        "AutoFocus",
        "ImageOCR",
        "SplunkPy",
        "MailSenderNew",
        "EWSMailSender",
        "ServiceNow",
        "CortexXDR",
        "PAN-OS",
        "QRadar",
        "PhishTank",
        "OpenPhish",
        "AbuseDB",
        "CrowdStrikeFalcon",
        "XForceExchange",
        "AlienVault_OTX",
        "MicrosoftGraphMail",
        "MISP",
        "Threat_Crowd",
        "Slack",
        "CrowdStrikeFalconX",
        "FeedMitreAttackv2",
        "URLHaus",
        "MicrosoftDefenderAdvancedThreatProtection",
        "CrowdStrikeIntel",
        "Shodan",
        "MailListener",
        "FeedOffice365",
        "GenericSQL",
        "PANWComprehensiveInvestigation",
        "CortexDataLake",
        "PrismaCloud",
        "FeedAWS",
        "AzureSecurityCenter",
        "PrismaCloudCompute",
        "ExpanseV2",
        "PrismaSaasSecurity",
        "PaloAltoNetworks_IoT"
    ],
    "unmockable_integrations": {
        "NetscoutArborSightline": "Uses timestamp",
        "Cylance Protect v2": "uses time-based JWT token",
        "EwsExtension": "Powershell does not support proxy",
        "EWS Extension Online Powershell v2": "Powershell does not support proxy/ssl",
        "Office 365 Feed": "Client sends a unique uuid as first request of every run",
        "AzureWAF": "Has a command that sends parameters in the path",
        "HashiCorp Vault": "Has a command that sends parameters in the path",
        "urlscan.io": "Uses data that comes in the headers",
        "CloudConvert": "has a command that uploads a file (!cloudconvert-upload)",
        "Symantec Messaging Gateway": "Test playbook uses a random string",
        "AlienVault OTX TAXII Feed": "Client from 'cabby' package generates uuid4 in the request",
        "Generic Webhook": "Does not send HTTP traffic",
        "Microsoft Endpoint Configuration Manager": "Uses Microsoft winRM",
        "SecurityIntelligenceServicesFeed": "Need proxy configuration in server",
        "BPA": "Playbook using GenericPolling which is inconsistent",
        "XsoarPowershellTesting": "Integration which not use network.",
        "Mail Listener v2": "Integration has no proxy checkbox",
        "Cortex XDR - IOC": "'Cortex XDR - IOC - Test' is using also the fetch indicators which is not working in proxy mode",
        "SecurityAndCompliance": "Integration doesn't support proxy",
        "SecurityAndComplianceV2": "Integration doesn't support proxy",
        "Cherwell": "Submits a file - tests that send files shouldn't be mocked. this problem was fixed but the test is not running anymore because the integration is skipped",
        "Maltiverse": "issue 24335",
        "ActiveMQ": "stomp sdk not supporting proxy.",
        "MITRE ATT&CK": "Using taxii2client package",
        "MongoDB": "Our instance not using SSL",
        "Cortex Data Lake": "Integration requires SSL",
        "Google Key Management Service": "The API requires an SSL secure connection to work.",
        "McAfee ESM-v10": "we have multiple instances with same test playbook, mock recording are per playbook so it keeps failing the playback step",
        "SlackV2": "Integration requires SSL",
        "SlackV3": "Integration requires SSL",
        "Whois": "Mocks does not support sockets",
        "Panorama": "Exception: Proxy process took to long to go up. https://circleci.com/gh/demisto/content/24826",
        "Image OCR": "Does not perform network traffic",
        "Server Message Block (SMB) v2": "Does not perform http communication",
        "Active Directory Query v2": "Does not perform http communication",
        "dnstwist": "Does not perform http communication",
        "Generic SQL": "Does not perform http communication",
        "PagerDuty v2": "Integration requires SSL",
        "TCPIPUtils": "Integration requires SSL",
        "Luminate": "Integration has no proxy checkbox",
        "Shodan": "Integration has no proxy checkbox",
        "Google BigQuery": "Integration has no proxy checkbox",
        "ReversingLabs A1000": "Checking",
        "Check Point": "Checking",
        "okta": "Test Module failing, suspect it requires SSL",
        "Okta v2": "dynamic test, need to revisit and better avoid conflicts",
        "Awake Security": "Checking",
        "ArcSight ESM v2": "Checking",
        "Phish.AI": "Checking",
        "VMware": "PyVim (SmartConnect class) does not support proxy",
        "Intezer": "Nightly - Checking",
        "ProtectWise": "Nightly - Checking",
        "google-vault": "Nightly - Checking",
        "Forcepoint": "Nightly - Checking",
        "palo_alto_firewall": "Need to check test module",
        "Signal Sciences WAF": "error with certificate",
        "google": "'unsecure' parameter not working",
        "EWS Mail Sender": "Inconsistent test (playback fails, record succeeds)",
        "ReversingLabs Titanium Cloud": "No Unsecure checkbox. proxy trying to connect when disabled.",
        "Recorded Future": "might be dynamic test",
        "AlphaSOC Wisdom": "Test module issue",
        "Microsoft Graph User": "Test direct access to oproxy",
        "Azure Security Center v2": "Test direct access to oproxy",
        "Azure Compute v2": "Test direct access to oproxy",
        "AWS - CloudWatchLogs": "Issue 20958",
        "AWS - Athena - Beta": "Issue 24926",
        "AWS - CloudTrail": "Issue 24926",
        "AWS - Lambda": "Issue 24926",
        "AWS - IAM": "Issue 24926",
        "AWS Sagemaker": "Issue 24926",
        "Gmail Single User": "googleclient sdk has time based challenge exchange",
        "Gmail": "googleclient sdk has time based challenge exchange",
        "GSuiteAdmin": "googleclient sdk has time based challenge exchange",
        "GSuiteAuditor": "googleclient sdk has time based challenge exchange",
        "GoogleCloudTranslate": "google translate sdk does not support proxy",
        "Google Chronicle Backstory": "SDK",
        "Google Vision AI": "SDK",
        "Google Cloud Compute": "googleclient sdk has time based challenge exchange",
        "Google Cloud Functions": "googleclient sdk has time based challenge exchange",
        "GoogleDocs": "googleclient sdk has time based challenge exchange",
        "GooglePubSub": "googleclient sdk has time based challenge exchange",
        "Google Resource Manager": "googleclient sdk has time based challenge exchange",
        "Google Cloud Storage": "SDK",
        "GoogleCalendar": "googleclient sdk has time based challenge exchange",
        "G Suite Security Alert Center": "googleclient sdk has time based challenge exchange",
        "GoogleDrive": "googleclient sdk has time based challenge exchange",
        "Syslog Sender": "syslog",
        "syslog": "syslog",
        "MongoDB Log": "Our instance not using SSL",
        "MongoDB Key Value Store": "Our instance not using SSL",
        "Zoom": "Uses dynamic token",
        "GoogleKubernetesEngine": "SDK",
        "TAXIIFeed": "Cannot use proxy",
        "EWSO365": "oproxy dependent",
        "MISP V2": "Cleanup process isn't performed as expected.",
        "MISP V3": "Cleanup process isn't performed as expected.",
        "Azure Network Security Groups": "Has a command that sends parameters in the path",
        "GitHub": "Cannot use proxy",
        "LogRhythm": "Cannot use proxy",
        "Create-Mock-Feed-Relationships": "recording is redundant for this integration",
        "RSA Archer v2": "cannot connect to proxy",
        "Anomali ThreatStream v3": "recording is not working",
        "LogRhythmRest V2": "Submits a file - tests that send files shouldn't be mocked.",
        "Cortex XDR - IR": "internal product, no need to mock",
        "Microsoft Teams via Webhook": "message sent contains random hostname of server",
        "TeamCymru": "Mocks does not support sockets"
    },
    "parallel_integrations": [
        "AWS - ACM",
        "AWS - EC2",
        "AWS - Security Hub",
        "AWS Feed",
        "AlienVault OTX TAXII Feed",
        "AlienVault Reputation Feed",
        "Amazon DynamoDB",
        "AutoFocus Feed",
        "AzureFeed",
        "Bambenek Consulting Feed",
        "Blocklist_de Feed",
        "BruteForceBlocker Feed",
        "CSVFeed",
        "CheckPhish",
        "CIRCL",
        "Cloudflare Feed",
        "Cofense Feed",
        "Cortex Data Lake",
        "Create-Mock-Feed-Relationships",
        "CreateIncidents",
        "CrowdStrike Falcon X",
        "Cryptocurrency",
        "DShield Feed",
        "Core REST API",
        "EDL",
        "EWS v2",
        "ElasticsearchFeed",
        "Fastly Feed",
        "Feodo Tracker IP Blocklist Feed",
        "HelloWorld",
        "Image OCR",
        "JSON Feed",
        "Lastline v2",
        "LogRhythmRest",
        "MITRE ATT&CK",
        "Mail Listener v2",
        "Malware Domain List Active IPs Feed",
        "McAfee DXL",
        "Microsoft Intune Feed",
        "Office 365 Feed",
        "Plain Text Feed",
        "Prisma Access Egress IP feed",
        "ProofpointFeed",
        "Rasterize",
        "Recorded Future Feed",
        "SNDBOX",
        "SpamhausFeed",
        "TAXII2 Server",
        "TAXIIFeed",
        "Tanium",
        "VirusTotal (API v3)",
        "VulnDB",
        "Whois",
        "abuse.ch SSL Blacklist Feed",
        "ipinfo",
        "ipinfo_v2",
        "syslog"
    ],
    "private_tests": [
        "HelloWorldPremium_Scan-Test",
        "HelloWorldPremium-Test"
    ],
    "docker_thresholds": {
        "_comment": "Add here docker images which are specific to an integration and require a non-default threshold (such as rasterize or ews). That way there is no need to define this multiple times. You can specify full image name with version or without.",
        "images": {
            "demisto/chromium": {
                "pid_threshold": 18
            },
            "demisto/py-ews:2.0": {
                "memory_threshold": 150
            },
            "demisto/pymisp:1.0.0.52": {
                "memory_threshold": 150
            },
            "demisto/pytan": {
                "pid_threshold": 11
            },
            "demisto/google-k8s-engine1.0.0.64696": {
                "pid_threshold": 11,
                "memory_threshold": 110
            },
            "demisto/threatconnect-tcex": {
                "pid_threshold": 11
            },
            "demisto/taxii2": {
                "pid_threshold": 11
            },
            "demisto/pwsh-infocyte": {
                "pid_threshold": 24,
                "memory_threshold": 140
            },
            "demisto/pwsh-exchange": {
                "pid_threshold": 24,
                "memory_threshold": 140
            },
            "demisto/powershell": {
                "pid_threshold": 24,
                "memory_threshold": 140
            },
            "demisto/powershell-ubuntu": {
                "pid_threshold": 45,
                "memory_threshold": 250
            },
            "demisto/boto3": {
                "memory_threshold": 90
            },
            "demisto/flask-nginx": {
                "pid_threshold": 11
            },
            "demisto/py3-tools": {
                "memory_threshold": 105
            },
            "demisto/googleapi-python3": {
                "memory_threshold": 300
            },
            "demisto/python3:3.10.4.29342": {
                "memory_threshold": 85
            }
        }
    },
    "test_marketplacev2": [
        "Sanity Test - Playbook with Unmockable Whois Integration"
    ],
    "reputation_tests": [
        "FormattingPerformance - Test",
        "reputations.json Test",
        "Indicators reputation-.json Test",
        "URL extraction test",
        "Domain extraction test",
        "Email extraction test",
        "File extraction test",
        "IPv4 extraction test",
        "IPv4 CIDR extraction test",
        "IPv6 CIDR extraction test",
        "IPv6 extraction test"
    ]
}
<|MERGE_RESOLUTION|>--- conflicted
+++ resolved
@@ -23,11 +23,7 @@
         {
             "playbookID": "playbook-AzureLogAnalytics-test",
             "integrations": "Azure Log Analytics",
-<<<<<<< HEAD
-            "instance_name" : "Azure_Log_Analytics_client_cred",
-=======
             "instance_name": "Azure_Log_Analytics_client_cred",
->>>>>>> 51ee7d33
             "timeout": 800,
             "is_mockable": false
         },
@@ -195,14 +191,6 @@
         },
         {
             "playbookID": "SetIfEmpty_Test"
-<<<<<<< HEAD
-        },
-        {
-            "playbookID": "IsEmailAddressInternal_Test"
-        },
-        {
-            "playbookID": "SetAndHandleEmpty_Test"
-=======
         },
         {
             "playbookID": "IsEmailAddressInternal_Test"
@@ -213,7 +201,6 @@
         {
             "playbookID": "ExtractEmailTransformer_Test",
             "fromversion": "6.11.0"
->>>>>>> 51ee7d33
         },
         {
             "integrations": "Tripwire",
@@ -1874,11 +1861,7 @@
             "integrations": "CrowdstrikeFalcon",
             "playbookID": "Test - CrowdStrike Falcon",
             "fromversion": "4.1.0",
-<<<<<<< HEAD
-            "timeout": 1000,
-=======
             "timeout": 5000,
->>>>>>> 51ee7d33
             "is_mockable": false
         },
         {
@@ -2255,14 +2238,11 @@
             "is_mockable": false
         },
         {
-<<<<<<< HEAD
-=======
             "integrations": "Microsoft Graph",
             "playbookID": "MSG-Threat-Assessment-test",
             "instance_names": "ms_graph_security_ediscovery"
         },
         {
->>>>>>> 51ee7d33
             "integrations": "Microsoft Graph User",
             "playbookID": "Microsoft Graph User - Test",
             "instance_names": "ms_graph_user_dev"
@@ -3535,14 +3515,11 @@
             "fromversion": "6.10.0"
         },
         {
-<<<<<<< HEAD
-=======
             "playbookID": "HasiCoprTerraformTest",
             "integrations": "HashicorpTerraform",
             "fromversion": "6.10.0"
         },
         {
->>>>>>> 51ee7d33
             "playbookID": "FetchIndicatorsFromFile-test",
             "fromversion": "5.5.0"
         },
@@ -5641,18 +5618,12 @@
             "is_mockable": false
         },
         {
-<<<<<<< HEAD
-            "integrations": "Netcraft V2",
-            "playbookID": "Test - Netcraft",
-            "timeout": 2400
-=======
             "integrations": "AWS - Organizations",
             "playbookID": "Test - AWS_Organizations"
         },
         {
             "integrations": "Netcraft V2",
             "playbookID": "Test - Netcraft"
->>>>>>> 51ee7d33
         }
     ],
     "skipped_tests": {
@@ -5834,13 +5805,9 @@
         "Microsoft Defender Advanced Threat Protection - Test self deployed": "Issue CIAC-7527",
         "Microsoft Defender Advanced Threat Protection - Test": "Issue CIAC-7527",
         "OpsGenieV3TestPlaybook": "Issue CIAC-7649",
-<<<<<<< HEAD
-        "ThreatStream-Test": "Issue CRTX-96526"
-=======
         "ThreatStream-Test": "Issue CRTX-96526",
         "MSG-Threat-Assessment-test": "API limitation",
         "BambenekConsultingFeed_Test": "Issue CRTX-99480"
->>>>>>> 51ee7d33
     },
     "skipped_integrations": {
         "CiscoWSAv2": "No instance - No license",
@@ -6271,4 +6238,4 @@
         "IPv6 CIDR extraction test",
         "IPv6 extraction test"
     ]
-}
+}