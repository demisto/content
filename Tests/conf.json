{
    "testTimeout": 160,
    "testInterval": 20,
    "tests": [
        {
            "integrations": "Tripwire",
            "playbookID": "TestplaybookTripwire",
            "fromversion": "5.0.0"
        },
        {
            "playbookID": "Generic Polling Test",
            "timeout": 250
        },
        {
            "integrations": "Cisco Umbrella Enforcement",
            "playbookID": "Cisco Umbrella Enforcement-Test",
            "fromversion": "5.0.0"
        },
        {
            "integrations": "GSuiteAdmin",
            "playbookID": "GSuiteAdmin-Test",
            "fromversion": "5.0.0"
        },
        {
            "integrations": "AzureWAF",
            "playbookID": "Azure WAF - Test",
            "fromversion": "5.0.0"
        },
        {
            "integrations": "GoogleCalendar",
            "playbookID": "GoogleCalendar-Test",
            "fromversion": "5.0.0"
        },
        {
            "integrations": "GoogleDrive",
            "playbookID": "GoogleDrive-Test",
            "fromversion": "5.0.0"
        },
        {
            "integrations": "FireEyeNX",
            "playbookID": "FireEyeNX-Test"
        },
        {
            "integrations": "EmailRepIO",
            "playbookID": "TestEmailRepIOPlaybook",
            "fromversion": "5.0.0"
        },
        {
            "integrations": "XsoarPowershellTesting",
            "playbookID": "XsoarPowershellTesting-Test"
        },
        {
            "integrations": "Palo Alto Networks Threat Vault",
            "playbookID": "PANW Threat Vault - Signature Search - Test",
            "fromversion": "5.0.0"
        },
        {
            "integrations": "Microsoft Endpoint Configuration Manager",
            "playbookID": "Microsoft ECM - Test",
            "fromversion": "5.5.0",
            "timeout": 400
        },
        {
            "integrations": "CrowdStrike Falcon Intel v2",
            "playbookID": "CrowdStrike Falcon Intel v2 - Test",
            "fromversion": "5.0.0"
        },
        {
            "integrations": "SecurityAndCompliance",
            "playbookID": "O365-SecurityAndCompliance-Test",
            "fromversion": "5.5.0",
            "timeout": 700
        },
        {
            "integrations": "SecurityIntelligenceServicesFeed",
            "playbookID": "SecurityIntelligenceServicesFeed - Test",
            "fromversion": "5.5.0"
        },
        {
            "integrations": "EwsExtension",
            "playbookID": "O365 - EWS - Extension - Test",
            "fromversion": "5.5.0"
        },
        {
            "integrations": "Majestic Million",
            "playbookID": "Majestic Million Test Playbook",
            "fromversion": "5.5.0",
            "memory_threshold": 300,
            "timeout": 500
        },
        {
            "integrations": "Anomali Enterprise",
            "playbookID": "Anomali Match Forensic Search - Test",
            "fromversion": "5.0.0"
        },
        {
            "integrations": [
                "Mail Listener v2",
                "Mail Sender (New)"
            ],
            "playbookID": "Mail-Listener Test Playbook",
            "fromversion": "5.0.0",
            "instance_names": [
                "Mail_Sender_(New)_STARTTLS"
            ]
        },
        {
            "integrations": "Azure Network Security Groups",
            "fromversion": "5.0.0",
            "instance_names": "azure_nsg_prod",
            "playbookID": "Azure NSG - Test"
        },
        {
            "integrations": "OpenCTI Feed",
            "playbookID": "OpenCTI Feed Test",
            "fromversion": "5.5.0"
        },
        {
            "integrations": "AWS - Security Hub",
            "playbookID": "AWS-securityhub Test"
        },
        {
            "integrations": "Microsoft Advanced Threat Analytics",
            "playbookID": "Microsoft Advanced Threat Analytics - Test",
            "fromversion": "5.0.0"
        },
        {
            "integrations": "Zimperium",
            "playbookID": "Zimperium_Test",
            "fromversion": "5.0.0"
        },
        {
            "integrations": "ServiceDeskPlus",
            "playbookID": "Service Desk Plus Test",
            "instance_names": "sdp_instance_1",
            "fromversion": "5.0.0",
            "toversion": "5.9.9"
        },
        {
            "integrations": "ServiceDeskPlus",
            "playbookID": "Service Desk Plus - Generic Polling Test",
            "instance_names": "sdp_instance_1",
            "fromversion": "5.0.0",
            "toversion": "5.9.9"
        },
        {
            "integrations": "ServiceDeskPlus",
            "playbookID": "Service Desk Plus Test",
            "instance_names": "sdp_instance_2",
            "fromversion": "6.0.0"
        },
        {
            "integrations": "ServiceDeskPlus",
            "playbookID": "Service Desk Plus - Generic Polling Test",
            "instance_names": "sdp_instance_2",
            "fromversion": "6.0.0"
        },
        {
            "integrations": "ThreatConnect Feed",
            "playbookID": "FeedThreatConnect-Test",
            "fromversion": "5.5.0"
        },
        {
            "integrations": "MITRE ATT&CK",
            "playbookID": "Mitre Attack List 10 Indicators Feed Test",
            "fromversion": "5.5.0"
        },
        {
            "integrations": "URLhaus",
            "playbookID": "Test_URLhaus",
            "timeout": 1000
        },
        {
            "integrations": "Microsoft Intune Feed",
            "playbookID": "FeedMicrosoftIntune_Test",
            "fromversion": "5.5.0"
        },
        {
            "integrations": "Tanium Threat Response",
            "playbookID": "Tanium Threat Response Test"
        },
        {
            "integrations": [
                "Syslog Sender",
                "syslog"
            ],
            "playbookID": "Test Syslog",
            "fromversion": "5.5.0",
            "timeout": 600
        },
        {
            "integrations": "APIVoid",
            "playbookID": "APIVoid Test"
        },
        {
            "integrations": "CloudConvert",
            "playbookID": "CloudConvert-test",
            "fromversion": "5.0.0",
            "timeout": 2000
        },
        {
            "integrations": "Cisco Firepower",
            "playbookID": "Cisco Firepower - Test",
            "timeout": 1000,
            "fromversion": "5.0.0"
        },
        {
            "integrations": "IllusiveNetworks",
            "playbookID": "IllusiveNetworks-Test",
            "fromversion": "5.0.0",
            "timeout": 500
        },
        {
            "integrations": "JSON Feed",
            "playbookID": "JSON_Feed_Test",
            "fromversion": "5.5.0",
            "instance_names": "JSON Feed no_auto_detect"
        },
        {
            "integrations": "JSON Feed",
            "playbookID": "JSON_Feed_Test",
            "fromversion": "5.5.0",
            "instance_names": "JSON Feed_auto_detect"
        },
        {
            "integrations": "Google Cloud Functions",
            "playbookID": "test playbook - Google Cloud Functions",
            "fromversion": "5.0.0"
        },
        {
            "integrations": "Plain Text Feed",
            "playbookID": "PlainText Feed - Test",
            "fromversion": "5.5.0",
            "instance_names": "Plain Text Feed no_auto_detect"
        },
        {
            "integrations": "Plain Text Feed",
            "playbookID": "PlainText Feed - Test",
            "fromversion": "5.5.0",
            "instance_names": "Plain Text Feed_auto_detect"
        },
        {
            "integrations": "Silverfort",
            "playbookID": "Silverfort-test",
            "fromversion": "5.0.0"
        },
        {
            "integrations": "GoogleKubernetesEngine",
            "playbookID": "GoogleKubernetesEngine_Test",
            "timeout": 600,
            "fromversion": "5.5.0"
        },
        {
            "integrations": "Fastly Feed",
            "playbookID": "Fastly Feed Test",
            "fromversion": "5.5.0"
        },
        {
            "integrations": "Malware Domain List Active IPs Feed",
            "playbookID": "Malware Domain List Active IPs Feed Test",
            "fromversion": "5.5.0"
        },
        {
            "integrations": "Claroty",
            "playbookID": "Claroty - Test",
            "fromversion": "5.0.0"
        },
        {
            "integrations": "Trend Micro Apex",
            "playbookID": "Trend Micro Apex - Test",
            "is_mockable": false
        },
        {
            "integrations": "Blocklist_de Feed",
            "playbookID": "Blocklist_de - Test",
            "fromversion": "5.5.0"
        },
        {
            "integrations": "Cloudflare Feed",
            "playbookID": "cloudflare - Test",
            "fromversion": "5.5.0"
        },
        {
            "integrations": "AzureFeed",
            "playbookID": "AzureFeed - Test",
            "fromversion": "5.5.0"
        },
        {
            "playbookID": "CreateIndicatorFromSTIXTest",
            "fromversion": "5.0.0"
        },
        {
            "integrations": "SpamhausFeed",
            "playbookID": "Spamhaus_Feed_Test",
            "fromversion": "5.5.0"
        },
        {
            "integrations": "Cofense Feed",
            "playbookID": "TestCofenseFeed",
            "fromversion": "5.5.0"
        },
        {
            "integrations": "Bambenek Consulting Feed",
            "playbookID": "BambenekConsultingFeed_Test",
            "fromversion": "5.5.0"
        },
        {
            "integrations": "Pipl",
            "playbookID": "Pipl Test"
        },
        {
            "integrations": "AWS Feed",
            "playbookID": "AWS Feed Test",
            "fromversion": "5.5.0"
        },
        {
            "integrations": "QuestKace",
            "playbookID": "QuestKace test",
            "fromversion": "5.0.0"
        },
        {
            "integrations": "Digital Defense FrontlineVM",
            "playbookID": "Digital Defense FrontlineVM - Scan Asset Not Recently Scanned Test"
        },
        {
            "integrations": "Digital Defense FrontlineVM",
            "playbookID": "Digital Defense FrontlineVM - Test Playbook"
        },
        {
            "integrations": "CSVFeed",
            "playbookID": "CSV_Feed_Test",
            "fromversion": "5.5.0",
            "instance_names": "CSVFeed_no_auto_detect"
        },
        {
            "integrations": "CSVFeed",
            "playbookID": "CSV_Feed_Test",
            "fromversion": "5.5.0",
            "instance_names": "CSVFeed_auto_detect"
        },
        {
            "integrations": "ProofpointFeed",
            "playbookID": "TestProofpointFeed",
            "fromversion": "5.5.0"
        },
        {
            "integrations": "Digital Shadows",
            "playbookID": "Digital Shadows - Test"
        },
        {
            "integrations": "Azure Compute v2",
            "playbookID": "Azure Compute - Test",
            "instance_names": "ms_azure_compute_dev"
        },
        {
            "integrations": "Azure Compute v2",
            "playbookID": "Azure Compute - Test",
            "instance_names": "ms_azure_compute_prod"
        },
        {
            "integrations": "Symantec Data Loss Prevention",
            "playbookID": "Symantec Data Loss Prevention - Test",
            "fromversion": "4.5.0"
        },
        {
            "integrations": "Lockpath KeyLight v2",
            "playbookID": "Keylight v2 - Test"
        },
        {
            "integrations": "Azure Security Center v2",
            "playbookID": "Azure SecurityCenter - Test",
            "instance_names": "ms_azure_sc_prod"
        },
        {
            "integrations": "Azure Security Center v2",
            "playbookID": "Azure SecurityCenter - Test",
            "instance_names": "ms_azure_sc_dev"
        },
        {
            "integrations": "Azure Security Center v2",
            "playbookID": "Azure SecurityCenter - Test",
            "instance_names": "ms_azure_sc_self_deployed"
        },
        {
            "integrations": "JsonWhoIs",
            "playbookID": "JsonWhoIs-Test"
        },
        {
            "integrations": "Maltiverse",
            "playbookID": "Maltiverse Test"
        },
        {
            "integrations": "Box v2",
            "playbookID": "BoxV2_TestPlaybook"
        },
        {
            "integrations": "MicrosoftGraphMail",
            "playbookID": "MicrosoftGraphMail-Test",
            "instance_names": "ms_graph_mail_dev"
        },
        {
            "integrations": "MicrosoftGraphMail",
            "playbookID": "MicrosoftGraphMail-Test",
            "instance_names": "ms_graph_mail_dev_no_oproxy"
        },
        {
            "integrations": "MicrosoftGraphMail",
            "playbookID": "MicrosoftGraphMail-Test",
            "instance_names": "ms_graph_mail_prod"
        },
        {
            "integrations": "CloudShark",
            "playbookID": "CloudShark - Test Playbook"
        },
        {
            "integrations": "Google Vision AI",
            "playbookID": "Google Vision API - Test"
        },
        {
            "integrations": "nmap",
            "playbookID": "Nmap - Test",
            "fromversion": "5.0.0"
        },
        {
            "integrations": "AutoFocus V2",
            "playbookID": "Autofocus Query Samples, Sessions and Tags Test Playbook",
            "fromversion": "4.5.0",
            "timeout": 1000
        },
        {
            "integrations": "HelloWorld",
            "playbookID": "HelloWorld-Test",
            "fromversion": "5.0.0"
        },
        {
            "integrations": "HelloWorld",
            "playbookID": "Sanity Test - Playbook with integration",
            "fromversion": "5.0.0"
        },
        {
            "integrations": "HelloWorld",
            "playbookID": "Sanity Test - Playbook with mocked integration",
            "fromversion": "5.0.0"
        },
        {
            "playbookID": "Sanity Test - Playbook with no integration",
            "fromversion": "5.0.0"
        },
        {
            "integrations": "Gmail",
            "playbookID": "Sanity Test - Playbook with Unmockable Integration",
            "fromversion": "5.0.0"
        },
        {
            "integrations": "HelloWorld",
            "playbookID": "HelloWorld_Scan-Test",
            "fromversion": "5.0.0",
            "timeout": 400
        },
        {
            "integrations": "HelloWorldPremium",
            "playbookID": "HelloWorldPremium_Scan-Test",
            "fromversion": "5.0.0",
            "timeout": 400
        },
        {
            "integrations": "ThreatQ v2",
            "playbookID": "ThreatQ - Test",
            "fromversion": "4.5.0"
        },
        {
            "integrations": "AttackIQFireDrill",
            "playbookID": "AttackIQ - Test"
        },
        {
            "integrations": "PhishLabs IOC EIR",
            "playbookID": "PhishlabsIOC_EIR-Test"
        },
        {
            "integrations": "Amazon DynamoDB",
            "playbookID": "AWS_DynamoDB-Test"
        },
        {
            "integrations": "PhishLabs IOC DRP",
            "playbookID": "PhishlabsIOC_DRP-Test"
        },
        {
            "playbookID": "Create Phishing Classifier V2 ML Test",
            "timeout": 60000,
            "fromversion": "4.5.0"
        },
        {
            "integrations": "ZeroFox",
            "playbookID": "ZeroFox-Test",
            "fromversion": "4.1.0"
        },
        {
            "integrations": "AlienVault OTX v2",
            "playbookID": "Alienvault_OTX_v2 - Test"
        },
        {
            "integrations": "AWS - CloudWatchLogs",
            "playbookID": "AWS - CloudWatchLogs Test Playbook",
            "fromversion": "5.0.0"
        },
        {
            "integrations": "SlackV2",
            "playbookID": "Slack Test Playbook",
            "timeout": 400,
            "pid_threshold": 5,
            "fromversion": "5.0.0"
        },
        {
            "integrations": "Cortex XDR - IR",
            "playbookID": "Test XDR Playbook",
            "fromversion": "4.1.0",
            "timeout": 500
        },
        {
            "integrations": "Cortex XDR - IOC",
            "playbookID": "Cortex XDR - IOC - Test",
            "fromversion": "5.5.0",
            "timeout": 1200
        },
        {
            "integrations": "Cloaken",
            "playbookID": "Cloaken-Test",
            "is_mockable": false
        },
        {
            "integrations": "ThreatX",
            "playbookID": "ThreatX-test",
            "timeout": 600
        },
        {
            "integrations": "Akamai WAF SIEM",
            "playbookID": "Akamai_WAF_SIEM-Test"
        },
        {
            "integrations": "Cofense Triage v2",
            "playbookID": "Cofense Triage v2 Test"
        },
        {
            "integrations": "Akamai WAF",
            "playbookID": "Akamai_WAF-Test"
        },
        {
            "integrations": "Minerva Labs Anti-Evasion Platform",
            "playbookID": "Minerva Test playbook"
        },
        {
            "integrations": "abuse.ch SSL Blacklist Feed",
            "playbookID": "SSL Blacklist test",
            "fromversion": "5.5.0"
        },
        {
            "integrations": "CheckPhish",
            "playbookID": "CheckPhish-Test"
        },
        {
            "integrations": "Symantec Management Center",
            "playbookID": "SymantecMC_TestPlaybook"
        },
        {
            "integrations": "Looker",
            "playbookID": "Test-Looker"
        },
        {
            "integrations": "Vertica",
            "playbookID": "Vertica Test"
        },
        {
            "integrations": "Server Message Block (SMB)",
            "playbookID": "SMB test"
        },
        {
            "playbookID": "ConvertFile-Test",
            "fromversion": "4.5.0"
        },
        {
            "playbookID": "TestAwsEC2GetPublicSGRules-Test"
        },
        {
            "integrations": "RSA NetWitness Packets and Logs",
            "playbookID": "rsa_packets_and_logs_test"
        },
        {
            "playbookID": "CheckpointFW-test",
            "integrations": "Check Point"
        },
        {
            "playbookID": "RegPathReputationBasicLists_test"
        },
        {
            "playbookID": "EmailDomainSquattingReputation-Test"
        },
        {
            "playbookID": "RandomStringGenerateTest"
        },
        {
            "playbookID": "playbook-checkEmailAuthenticity-test"
        },
        {
            "playbookID": "HighlightWords_Test"
        },
        {
            "integrations": "Pentera",
            "playbookID": "Pcysys-Test"
        },
        {
            "integrations": "Pentera",
            "playbookID": "Pentera Run Scan and Create Incidents - Test"
        },
        {
            "playbookID": "StringContainsArray_test"
        },
        {
            "integrations": "Fidelis Elevate Network",
            "playbookID": "Fidelis-Test"
        },
        {
            "integrations": "AWS - ACM",
            "playbookID": "ACM-Test"
        },
        {
            "integrations": "Thinkst Canary",
            "playbookID": "CanaryTools Test"
        },
        {
            "integrations": "ThreatMiner",
            "playbookID": "ThreatMiner-Test"
        },
        {
            "playbookID": "StixCreator-Test"
        },
        {
            "playbookID": "CompareIncidentsLabels-test-playbook"
        },
        {
            "integrations": "Have I Been Pwned? V2",
            "playbookID": "Pwned v2 test"
        },
        {
            "integrations": "Alexa Rank Indicator",
            "playbookID": "Alexa Test Playbook"
        },
        {
            "playbookID": "UnEscapeURL-Test"
        },
        {
            "playbookID": "UnEscapeIPs-Test"
        },
        {
            "playbookID": "ExtractDomainFromUrlAndEmail-Test"
        },
        {
            "playbookID": "ConvertKeysToTableFieldFormat_Test"
        },
        {
            "integrations": "CVE Search v2",
            "playbookID": "CVE Search v2 - Test"
        },
        {
            "integrations": "CVE Search v2",
            "playbookID": "cveReputation Test"
        },
        {
            "integrations": "HashiCorp Vault",
            "playbookID": "hashicorp_test",
            "fromversion": "5.0.0"
        },
        {
            "integrations": "AWS - Athena - Beta",
            "playbookID": "Beta-Athena-Test"
        },
        {
            "integrations": "BeyondTrust Password Safe",
            "playbookID": "BeyondTrust-Test"
        },
        {
            "integrations": "Dell Secureworks",
            "playbookID": "secureworks_test"
        },
        {
            "integrations": "ServiceNow v2",
            "playbookID": "servicenow_test_v2",
            "instance_names": "snow_basic_auth"
        },
        {
            "integrations": "ServiceNow v2",
            "playbookID": "ServiceNow_OAuth_Test",
            "instance_names": "snow_oauth"
        },
        {
            "playbookID": "Create ServiceNow Ticket and Mirror Test",
            "integrations": "ServiceNow v2",
            "instance_names": "snow_basic_auth",
            "fromversion": "6.0.0",
            "timeout": 500
        },
        {
            "playbookID": "Create ServiceNow Ticket and State Polling Test",
            "integrations": "ServiceNow v2",
            "instance_names": "snow_basic_auth",
            "fromversion": "6.0.0",
            "timeout": 500
        },
        {
            "integrations": "ServiceNow CMDB",
            "playbookID": "ServiceNow_CMDB_Test",
            "instance_names": "snow_cmdb_basic_auth"
        },
        {
            "integrations": "ServiceNow CMDB",
            "playbookID": "ServiceNow_CMDB_OAuth_Test",
            "instance_names": "snow_cmdb_oauth"
        },
        {
            "integrations": "ExtraHop v2",
            "playbookID": "ExtraHop_v2-Test"
        },
        {
            "playbookID": "Test CommonServer"
        },
        {
            "playbookID": "Test-debug-mode",
            "fromversion": "5.0.0"
        },
        {
            "integrations": "CIRCL",
            "playbookID": "CirclIntegrationTest"
        },
        {
            "integrations": "MISP V2",
            "playbookID": "MISP V2 Test",
            "timeout": 300
        },
        {
            "playbookID": "test-LinkIncidentsWithRetry"
        },
        {
            "playbookID": "CopyContextToFieldTest"
        },
        {
            "integrations": "OTRS",
            "playbookID": "OTRS Test",
            "fromversion": "4.1.0"
        },
        {
            "integrations": "Attivo Botsink",
            "playbookID": "AttivoBotsinkTest"
        },
        {
            "integrations": "FortiGate",
            "playbookID": "Fortigate Test"
        },
        {
            "playbookID": "FormattedDateToEpochTest"
        },
        {
            "integrations": "SNDBOX",
            "playbookID": "SNDBOX_Test",
            "timeout": 1000
        },
        {
            "integrations": "SNDBOX",
            "playbookID": "Detonate File - SNDBOX - Test",
            "timeout": 1000,
            "nightly": true
        },
        {
            "integrations": "VxStream",
            "playbookID": "Detonate File - HybridAnalysis - Test",
            "timeout": 2400
        },
        {
            "playbookID": "WordTokenizeTest",
            "toversion": "4.5.9"
        },
        {
            "integrations": "QRadar",
            "playbookID": "test playbook - QRadarCorrelations",
            "timeout": 2000,
            "fromversion": "5.0.0",
            "toversion": "5.9.9"
        },
        {
            "integrations": "QRadar_v2",
            "playbookID": "test playbook - QRadarCorrelations For V2",
            "timeout": 2000,
            "fromversion": "6.0.0"
        },
        {
            "integrations": "Awake Security",
            "playbookID": "awake_security_test_pb"
        },
        {
            "integrations": "Tenable.sc",
            "playbookID": "tenable-sc-test",
            "timeout": 240,
            "nightly": true
        },
        {
            "integrations": "MimecastV2",
            "playbookID": "Mimecast test"
        },
        {
            "playbookID": "CreateEmailHtmlBody_test_pb",
            "fromversion": "4.1.0"
        },
        {
            "playbookID": "ReadPDFFileV2-Test",
            "timeout": 1000
        },
        {
            "playbookID": "JSONtoCSV-Test"
        },
        {
            "integrations": "Generic SQL",
            "playbookID": "generic-sql",
            "instance_names": "mysql instance",
            "fromversion": "5.0.0"
        },
        {
            "integrations": "Generic SQL",
            "playbookID": "generic-sql",
            "instance_names": "postgreSQL instance",
            "fromversion": "5.0.0"
        },
        {
            "integrations": "Generic SQL",
            "playbookID": "generic-sql",
            "instance_names": "Microsoft SQL instance",
            "fromversion": "5.0.0"
        },
        {
            "integrations": "Generic SQL",
            "playbookID": "generic-sql-oracle",
            "instance_names": "Oracle instance",
            "fromversion": "5.0.0"
        },
        {
            "integrations": "Generic SQL",
            "playbookID": "generic-sql-mssql-encrypted-connection",
            "instance_names": "Microsoft SQL instance using encrypted connection",
            "fromversion": "5.0.0"
        },
        {
            "integrations": "Panorama",
            "instance_names": "palo_alto_firewall_9.0",
            "playbookID": "Panorama Query Logs - Test",
            "fromversion": "5.5.0",
            "timeout": 1500,
            "nightly": true
        },
        {
            "integrations": "Panorama",
            "instance_names": "palo_alto_firewall",
            "playbookID": "palo_alto_firewall_test_pb",
            "fromversion": "5.5.0",
            "timeout": 1000,
            "nightly": true
        },
        {
            "integrations": "Panorama",
            "instance_names": "palo_alto_firewall_9.0",
            "playbookID": "palo_alto_firewall_test_pb",
            "fromversion": "5.5.0",
            "timeout": 1000,
            "nightly": true
        },
        {
            "integrations": "Panorama",
            "instance_names": "palo_alto_panorama",
            "playbookID": "palo_alto_panorama_test_pb",
            "fromversion": "5.5.0",
            "timeout": 1000,
            "nightly": true
        },
        {
            "integrations": "Panorama",
            "instance_names": "palo_alto_panorama_9.0",
            "playbookID": "palo_alto_panorama_test_pb",
            "fromversion": "5.5.0",
            "timeout": 1000,
            "nightly": true
        },
        {
            "integrations": "Panorama",
            "instance_names": "palo_alto_firewall_9.0",
            "playbookID": "PAN-OS URL Filtering enrichment - Test"
        },
        {
            "integrations": "Panorama",
            "instance_names": "panorama_instance_best_practice",
            "playbookID": "Panorama Best Practise - Test"
        },
        {
            "integrations": "Tenable.io",
            "playbookID": "Tenable.io test"
        },
        {
            "playbookID": "URLDecode-Test"
        },
        {
            "playbookID": "GetTime-Test"
        },
        {
            "playbookID": "GetTime-ObjectVsStringTest"
        },
        {
            "integrations": "Tenable.io",
            "playbookID": "Tenable.io Scan Test",
            "nightly": true,
            "timeout": 1400
        },
        {
            "integrations": "Tenable.sc",
            "playbookID": "tenable-sc-scan-test",
            "nightly": true,
            "timeout": 600
        },
        {
            "integrations": "google-vault",
            "playbookID": "Google-Vault-Generic-Test",
            "nightly": true,
            "timeout": 3600,
            "memory_threshold": 180
        },
        {
            "integrations": "google-vault",
            "playbookID": "Google_Vault-Search_And_Display_Results_test",
            "nightly": true,
            "memory_threshold": 180,
            "timeout": 3600
        },
        {
            "playbookID": "Luminate-TestPlaybook",
            "integrations": "Luminate"
        },
        {
            "integrations": "MxToolBox",
            "playbookID": "MxToolbox-test"
        },
        {
            "integrations": "Nessus",
            "playbookID": "Nessus - Test"
        },
        {
            "playbookID": "Palo Alto Networks - Malware Remediation Test",
            "fromversion": "4.5.0"
        },
        {
            "playbookID": "SumoLogic-Test",
            "integrations": "SumoLogic",
            "fromversion": "4.1.0"
        },
        {
            "playbookID": "ParseEmailFiles-test"
        },
        {
            "playbookID": "PAN-OS - Block IP and URL - External Dynamic List v2 Test",
            "integrations": [
                "Panorama",
                "palo_alto_networks_pan_os_edl_management"
            ],
            "instance_names": "palo_alto_firewall_9.0",
            "fromversion": "4.0.0"
        },
        {
            "playbookID": "Test_EDL",
            "integrations": "EDL",
            "fromversion": "5.5.0"
        },
        {
            "playbookID": "Test_export_indicators_service",
            "integrations": "ExportIndicators",
            "fromversion": "5.5.0"
        },
        {
            "playbookID": "PAN-OS - Block IP - Custom Block Rule Test",
            "integrations": "Panorama",
            "instance_names": "palo_alto_panorama",
            "fromversion": "4.0.0"
        },
        {
            "playbookID": "PAN-OS - Block IP - Static Address Group Test",
            "integrations": "Panorama",
            "instance_names": "palo_alto_panorama",
            "fromversion": "4.0.0"
        },
        {
            "playbookID": "PAN-OS - Block URL - Custom URL Category Test",
            "integrations": "Panorama",
            "instance_names": "palo_alto_panorama",
            "fromversion": "4.0.0"
        },
        {
            "playbookID": "Endpoint Malware Investigation - Generic - Test",
            "integrations": [
                "Traps",
                "Cylance Protect v2",
                "Demisto REST API"
            ],
            "fromversion": "5.0.0",
            "timeout": 1200
        },
        {
            "playbookID": "ParseExcel-test"
        },
        {
            "playbookID": "Detonate File - No Files test"
        },
        {
            "integrations": "SentinelOne V2",
            "playbookID": "SentinelOne V2 - test"
        },
        {
            "integrations": "InfoArmor VigilanteATI",
            "playbookID": "InfoArmorVigilanteATITest"
        },
        {
            "integrations": "IntSights",
            "instance_names": "intsights_standard_account",
            "playbookID": "IntSights Test",
            "nightly": true
        },
        {
            "integrations": "IntSights",
            "playbookID": "IntSights Mssp Test",
            "instance_names": "intsights_mssp_account",
            "nightly": true
        },
        {
            "integrations": "dnstwist",
            "playbookID": "dnstwistTest"
        },
        {
            "integrations": "BitDam",
            "playbookID": "Detonate File - BitDam Test"
        },
        {
            "integrations": "Threat Grid",
            "playbookID": "Test-Detonate URL - ThreatGrid",
            "timeout": 600
        },
        {
            "integrations": "Threat Grid",
            "playbookID": "ThreatGridTest",
            "timeout": 600
        },
        {
            "integrations": "Signal Sciences WAF",
            "playbookID": "SignalSciences-Test"
        },
        {
            "integrations": "RTIR",
            "playbookID": "RTIR Test"
        },
        {
            "integrations": "RedCanary",
            "playbookID": "RedCanaryTest",
            "nightly": true
        },
        {
            "integrations": "Devo",
            "playbookID": "Devo test",
            "timeout": 500
        },
        {
            "playbookID": "URL Enrichment - Generic v2 - Test",
            "integrations": [
                "Rasterize",
                "VirusTotal - Private API"
            ],
            "instance_names": "virus_total_private_api_general",
            "timeout": 500,
            "pid_threshold": 12
        },
        {
            "playbookID": "CutTransformerTest"
        },
        {
            "playbookID": "Default - Test",
            "integrations": [
                "ThreatQ v2",
                "Demisto REST API"
            ],
            "fromversion": "5.0.0"
        },
        {
            "integrations": "SCADAfence CNM",
            "playbookID": "SCADAfence_test"
        },
        {
            "integrations": "ProtectWise",
            "playbookID": "Protectwise-Test"
        },
        {
            "integrations": "WhatsMyBrowser",
            "playbookID": "WhatsMyBrowser-Test"
        },
        {
            "integrations": "BigFix",
            "playbookID": "BigFixTest"
        },
        {
            "integrations": "Lastline v2",
            "playbookID": "Lastline v2 - Test",
            "nightly": true
        },
        {
            "integrations": "McAfee DXL",
            "playbookID": "McAfee DXL - Test"
        },
        {
            "playbookID": "TextFromHTML_test_playbook"
        },
        {
            "playbookID": "PortListenCheck-test"
        },
        {
            "integrations": "ThreatExchange",
            "playbookID": "ThreatExchange-test"
        },
        {
            "integrations": "Joe Security",
            "playbookID": "JoeSecurityTestPlaybook",
            "timeout": 500,
            "nightly": true
        },
        {
            "integrations": "Joe Security",
            "playbookID": "JoeSecurityTestDetonation",
            "timeout": 2000,
            "nightly": true
        },
        {
            "integrations": "WildFire-v2",
            "playbookID": "Wildfire Test"
        },
        {
            "integrations": "WildFire-v2",
            "playbookID": "Detonate URL - WildFire-v2 - Test"
        },
        {
            "integrations": "WildFire-v2",
            "playbookID": "Detonate URL - WildFire v2.1 - Test"
        },
        {
            "integrations": "GRR",
            "playbookID": "GRR Test",
            "nightly": true
        },
        {
            "integrations": "VirusTotal",
            "instance_names": "virus_total_general",
            "playbookID": "virusTotal-test-playbook",
            "timeout": 1400,
            "nightly": true
        },
        {
            "integrations": "VirusTotal",
            "instance_names": "virus_total_preferred_vendors",
            "playbookID": "virusTotaI-test-preferred-vendors",
            "timeout": 1400,
            "nightly": true
        },
        {
            "integrations": "Preempt",
            "playbookID": "Preempt Test"
        },
        {
            "integrations": "Gmail",
            "playbookID": "get_original_email_-_gmail_-_test"
        },
        {
            "integrations": [
                "Gmail Single User",
                "Gmail"
            ],
            "playbookID": "Gmail Single User - Test",
            "fromversion": "4.5.0"
        },
        {
            "integrations": "EWS v2",
            "playbookID": "get_original_email_-_ews-_test",
            "instance_names": "ewv2_regular"
        },
        {
            "integrations": [
                "EWS v2",
                "EWS Mail Sender"
            ],
            "playbookID": "EWS search-mailbox test",
            "instance_names": "ewv2_regular",
            "timeout": 300
        },
        {
            "integrations": "PagerDuty v2",
            "playbookID": "PagerDuty Test"
        },
        {
            "playbookID": "test_delete_context"
        },
        {
            "playbookID": "DeleteContext-auto-test"
        },
        {
            "playbookID": "GmailTest",
            "integrations": "Gmail"
        },
        {
            "playbookID": "Gmail Convert Html Test",
            "integrations": "Gmail"
        },
        {
            "playbookID": "reputations.json Test",
            "toversion": "5.0.0"
        },
        {
            "playbookID": "Indicators reputation-.json Test",
            "fromversion": "5.5.0"
        },
        {
            "playbookID": "Test IP Indicator Fields",
            "fromversion": "5.0.0"
        },
        {
            "playbookID": "Dedup - Generic v2 - Test",
            "fromversion": "5.0.0"
        },
        {
            "playbookID": "TestDedupIncidentsPlaybook"
        },
        {
            "playbookID": "TestDedupIncidentsByName"
        },
        {
            "integrations": "McAfee Advanced Threat Defense",
            "playbookID": "Test Playbook McAfee ATD",
            "timeout": 700
        },
        {
            "integrations": "McAfee Advanced Threat Defense",
            "playbookID": "Detonate Remote File From URL -McAfee-ATD - Test",
            "timeout": 700
        },
        {
            "playbookID": "stripChars - Test"
        },
        {
            "integrations": "McAfee Advanced Threat Defense",
            "playbookID": "Test Playbook McAfee ATD Upload File"
        },
        {
            "playbookID": "exporttocsv_script_test"
        },
        {
            "playbookID": "Set - Test"
        },
        {
            "integrations": "Intezer v2",
            "playbookID": "Intezer Testing v2",
            "fromversion": "4.1.0",
            "timeout": 600
        },
        {
            "integrations": "FalconIntel",
            "playbookID": "CrowdStrike Falcon Intel v2"
        },
        {
            "integrations": [
                "Mail Sender (New)",
                "Gmail"
            ],
            "playbookID": "Mail Sender (New) Test",
            "instance_names": [
                "Mail_Sender_(New)_STARTTLS"
            ]
        },
        {
            "playbookID": "buildewsquery_test"
        },
        {
            "integrations": "Rapid7 Nexpose",
            "playbookID": "nexpose_test",
            "timeout": 240
        },
        {
            "playbookID": "GetIndicatorDBotScore Test"
        },
        {
            "integrations": "EWS Mail Sender",
            "playbookID": "EWS Mail Sender Test"
        },
        {
            "integrations": [
                "EWS Mail Sender",
                "Rasterize"
            ],
            "playbookID": "EWS Mail Sender Test 2"
        },
        {
            "playbookID": "decodemimeheader_-_test"
        },
        {
            "playbookID": "test_url_regex"
        },
        {
            "integrations": "Skyformation",
            "playbookID": "TestSkyformation"
        },
        {
            "integrations": "okta",
            "playbookID": "okta_test_playbook",
            "timeout": 240
        },
        {
            "integrations": "Okta v2",
            "playbookID": "OktaV2-Test",
            "nightly": true,
            "timeout": 300
        },
        {
            "integrations": "Okta IAM",
            "playbookID": "Okta IAM - Test Playbook",
            "fromversion": "6.0.0"
        },
        {
            "playbookID": "Test filters & transformers scripts"
        },
        {
            "integrations": "Salesforce",
            "playbookID": "SalesforceTestPlaybook"
        },
        {
            "integrations": "McAfee ESM v2",
            "instance_names": "v10.2.0",
            "playbookID": "McAfee ESM v2 - Test",
            "fromversion": "5.0.0"
        },
        {
            "integrations": "McAfee ESM v2",
            "instance_names": "v10.3.0",
            "playbookID": "McAfee ESM v2 - Test",
            "fromversion": "5.0.0"
        },
        {
            "integrations": "McAfee ESM v2",
            "instance_names": "v11.3",
            "playbookID": "McAfee ESM v2 (v11.3) - Test",
            "fromversion": "5.0.0",
            "timeout": 300
        },
        {
            "integrations": "McAfee ESM v2",
            "instance_names": "v10.2.0",
            "playbookID": "McAfee ESM Watchlists - Test",
            "fromversion": "5.0.0"
        },
        {
            "integrations": "McAfee ESM v2",
            "instance_names": "v10.3.0",
            "playbookID": "McAfee ESM Watchlists - Test",
            "fromversion": "5.0.0"
        },
        {
            "integrations": "McAfee ESM v2",
            "instance_names": "v11.3",
            "playbookID": "McAfee ESM Watchlists - Test",
            "fromversion": "5.0.0"
        },
        {
            "integrations": "GoogleSafeBrowsing",
            "playbookID": "Google Safe Browsing Test",
            "timeout": 240,
            "fromversion": "5.0.0"
        },
        {
            "integrations": "EWS v2",
            "playbookID": "EWSv2_empty_attachment_test",
            "instance_names": "ewv2_regular"
        },
        {
            "integrations": "EWS v2",
            "playbookID": "EWS Public Folders Test",
            "instance_names": "ewv2_regular"
        },
        {
            "integrations": "Symantec Endpoint Protection V2",
            "playbookID": "SymantecEndpointProtection_Test"
        },
        {
            "integrations": "carbonblackprotection",
            "playbookID": "search_endpoints_by_hash_-_carbon_black_protection_-_test",
            "timeout": 500
        },
        {
            "playbookID": "Process Email - Generic - Test - Incident Starter",
            "fromversion": "6.0.0",
            "integrations": "Rasterize",
            "timeout": 240
        },
        {
            "integrations": "FalconHost",
            "playbookID": "search_endpoints_by_hash_-_crowdstrike_-_test",
            "timeout": 500
        },
        {
            "integrations": "FalconHost",
            "playbookID": "CrowdStrike Endpoint Enrichment - Test"
        },
        {
            "integrations": "FalconHost",
            "playbookID": "FalconHost Test"
        },
        {
            "integrations": "CrowdstrikeFalcon",
            "playbookID": "Test - CrowdStrike Falcon",
            "fromversion": "4.1.0",
            "timeout": 500
        },
        {
            "playbookID": "ExposeIncidentOwner-Test"
        },
        {
            "integrations": "google",
            "playbookID": "GsuiteTest"
        },
        {
            "integrations": "OpenPhish",
            "playbookID": "OpenPhish Test Playbook"
        },
        {
            "integrations": "jira-v2",
            "playbookID": "Jira-v2-Test",
            "timeout": 500
        },
        {
            "integrations": "ipinfo",
            "playbookID": "IPInfoTest"
        },
        {
            "playbookID": "VerifyHumanReadableFormat"
        },
        {
            "playbookID": "strings-test"
        },
        {
            "playbookID": "TestCommonPython",
            "timeout": 500
        },
        {
            "playbookID": "TestFileCreateAndUpload"
        },
        {
            "playbookID": "TestIsValueInArray"
        },
        {
            "playbookID": "TestStringReplace"
        },
        {
            "playbookID": "TestHttpPlaybook"
        },
        {
            "integrations": "SplunkPy",
            "playbookID": "SplunkPy parse-raw - Test",
            "instance_names": "use_default_handler"
        },
        {
            "integrations": "SplunkPy",
            "playbookID": "SplunkPy-Test-V2",
            "memory_threshold": 500,
            "instance_names": "use_default_handler"
        },
        {
            "integrations": "SplunkPy",
            "playbookID": "Splunk-Test",
            "memory_threshold": 200,
            "instance_names": "use_default_handler"
        },
        {
            "integrations": "AnsibleTower",
            "playbookID": "AnsibleTower_Test_playbook",
            "fromversion": "5.0.0"
        },
        {
            "integrations": "SplunkPy",
            "playbookID": "SplunkPySearch_Test",
            "memory_threshold": 200,
            "instance_names": "use_default_handler"
        },
        {
            "integrations": "SplunkPy",
            "playbookID": "SplunkPy KV commands",
            "memory_threshold": 200,
            "instance_names": "use_default_handler"
        },
        {
            "integrations": "SplunkPy",
            "playbookID": "SplunkPy-Test-V2",
            "memory_threshold": 500,
            "instance_names": "use_python_requests_handler"
        },
        {
            "integrations": "SplunkPy",
            "playbookID": "Splunk-Test",
            "memory_threshold": 500,
            "instance_names": "use_python_requests_handler"
        },
        {
            "integrations": "SplunkPy",
            "playbookID": "SplunkPySearch_Test",
            "memory_threshold": 200,
            "instance_names": "use_python_requests_handler"
        },
        {
            "integrations": "SplunkPy",
            "playbookID": "SplunkPy KV commands",
            "memory_threshold": 200,
            "instance_names": "use_python_requests_handler"
        },
        {
            "integrations": "McAfee NSM",
            "playbookID": "McAfeeNSMTest",
            "timeout": 400,
            "nightly": true
        },
        {
            "integrations": "PhishTank V2",
            "playbookID": "PhishTank Testing"
        },
        {
            "integrations": "McAfee Web Gateway",
            "playbookID": "McAfeeWebGatewayTest",
            "timeout": 500
        },
        {
            "integrations": "TCPIPUtils",
            "playbookID": "TCPUtils-Test"
        },
        {
            "playbookID": "listExecutedCommands-Test"
        },
        {
            "integrations": "AWS - Lambda",
            "playbookID": "AWS-Lambda-Test (Read-Only)"
        },
        {
            "integrations": "Service Manager",
            "playbookID": "TestHPServiceManager",
            "timeout": 400
        },
        {
            "integrations": "ServiceNow IAM",
            "playbookID": "ServiceNow IAM - Test Playbook",
            "instance_name": "snow_basic_auth",
            "fromversion": "6.0.0"
        },
        {
            "playbookID": "LanguageDetect-Test",
            "timeout": 300
        },
        {
            "integrations": "Forcepoint",
            "playbookID": "forcepoint test",
            "timeout": 500,
            "nightly": true
        },
        {
            "playbookID": "GeneratePassword-Test"
        },
        {
            "playbookID": "ZipFile-Test"
        },
        {
            "playbookID": "UnzipFile-Test"
        },
        {
            "playbookID": "Test-IsMaliciousIndicatorFound",
            "fromversion": "5.0.0"
        },
        {
            "playbookID": "TestExtractHTMLTables"
        },
        {
            "integrations": "carbonblackliveresponse",
            "playbookID": "Carbon Black Live Response Test",
            "nightly": true,
            "fromversion": "5.0.0"
        },
        {
            "integrations": "urlscan.io",
            "playbookID": "urlscan_malicious_Test",
            "timeout": 500
        },
        {
            "integrations": "EWS v2",
            "playbookID": "pyEWS_Test",
            "instance_names": "ewv2_regular"
        },
        {
            "integrations": "EWS v2",
            "playbookID": "pyEWS_Test",
            "instance_names": "ewsv2_separate_process"
        },
        {
            "integrations": "remedy_sr_beta",
            "playbookID": "remedy_sr_test_pb"
        },
        {
            "integrations": "Netskope",
            "playbookID": "Netskope Test"
        },
        {
            "integrations": "Cylance Protect v2",
            "playbookID": "Cylance Protect v2 Test"
        },
        {
            "integrations": "ReversingLabs Titanium Cloud",
            "playbookID": "ReversingLabsTCTest"
        },
        {
            "integrations": "ReversingLabs A1000",
            "playbookID": "ReversingLabsA1000Test"
        },
        {
            "integrations": "Demisto Lock",
            "playbookID": "DemistoLockTest"
        },
        {
            "playbookID": "test-domain-indicator",
            "timeout": 400
        },
        {
            "playbookID": "Cybereason Test",
            "integrations": "Cybereason",
            "timeout": 1200,
            "fromversion": "4.1.0"
        },
        {
            "integrations": "VirusTotal - Private API",
            "instance_names": "virus_total_private_api_general",
            "playbookID": "File Enrichment - Virus Total Private API Test",
            "nightly": true
        },
        {
            "integrations": "VirusTotal - Private API",
            "instance_names": "virus_total_private_api_general",
            "playbookID": "virusTotalPrivateAPI-test-playbook",
            "timeout": 1400,
            "nightly": true,
            "pid_threshold": 12
        },
        {
            "integrations": [
                "VirusTotal - Private API",
                "VirusTotal"
            ],
            "playbookID": "vt-detonate test",
            "instance_names": [
                "virus_total_private_api_general",
                "virus_total_general"
            ],
            "timeout": 1400,
            "fromversion": "5.5.0",
            "nightly": true
        },
        {
            "integrations": "Cisco ASA",
            "playbookID": "Cisco ASA - Test Playbook"
        },
        {
            "integrations": "VirusTotal - Private API",
            "instance_names": "virus_total_private_api_preferred_vendors",
            "playbookID": "virusTotalPrivateAPI-test-preferred-vendors",
            "timeout": 1400,
            "nightly": true
        },
        {
            "integrations": "Cisco Meraki",
            "playbookID": "Cisco-Meraki-Test"
        },
        {
            "integrations": "Microsoft Defender Advanced Threat Protection",
            "playbookID": "Microsoft Defender Advanced Threat Protection - Test",
            "instance_names": "microsoft_defender_atp_prod"
        },
        {
            "integrations": "Microsoft Defender Advanced Threat Protection",
            "playbookID": "Microsoft Defender Advanced Threat Protection - Test",
            "instance_names": "microsoft_defender_atp_dev"
        },
        {
            "integrations": "Microsoft Defender Advanced Threat Protection",
            "playbookID": "Microsoft Defender Advanced Threat Protection - Test",
            "instance_names": "microsoft_defender_atp_dev_self_deployed"
        },
        {
            "integrations": "Microsoft Defender Advanced Threat Protection",
            "playbookID": "Microsoft Defender - ATP - Indicators Test",
            "instance_names": "microsoft_defender_atp_prod"
        },
        {
            "integrations": "Microsoft Defender Advanced Threat Protection",
            "playbookID": "Microsoft Defender - ATP - Indicators Test",
            "instance_names": "microsoft_defender_atp_dev"
        },
        {
            "integrations": "Microsoft Defender Advanced Threat Protection",
            "playbookID": "Microsoft Defender - ATP - Indicators Test",
            "instance_names": "microsoft_defender_atp_dev_self_deployed"
        },
        {
            "integrations": "Tanium",
            "playbookID": "Tanium Test Playbook",
            "nightly": true,
            "timeout": 1200,
            "pid_threshold": 10
        },
        {
            "integrations": "Recorded Future",
            "playbookID": "Recorded Future Test",
            "nightly": true
        },
        {
            "integrations": "Microsoft Graph",
            "playbookID": "Microsoft Graph Security Test",
            "instance_names": "ms_graph_security_dev"
        },
        {
            "integrations": "Microsoft Graph",
            "playbookID": "Microsoft Graph Security Test",
            "instance_names": "ms_graph_security_prod"
        },
        {
            "integrations": "Microsoft Graph User",
            "playbookID": "Microsoft Graph User - Test",
            "instance_names": "ms_graph_user_dev"
        },
        {
            "integrations": "Microsoft Graph User",
            "playbookID": "Microsoft Graph User - Test",
            "instance_names": "ms_graph_user_prod"
        },
        {
            "integrations": "Microsoft Graph Groups",
            "playbookID": "Microsoft Graph Groups - Test",
            "instance_names": "ms_graph_groups_dev"
        },
        {
            "integrations": "Microsoft Graph Groups",
            "playbookID": "Microsoft Graph Groups - Test",
            "instance_names": "ms_graph_groups_prod"
        },
        {
            "integrations": "Microsoft_Graph_Files",
            "playbookID": "test_MsGraphFiles",
            "instance_names": "ms_graph_files_dev",
            "fromversion": "5.0.0"
        },
        {
            "integrations": "Microsoft_Graph_Files",
            "playbookID": "test_MsGraphFiles",
            "instance_names": "ms_graph_files_prod",
            "fromversion": "5.0.0"
        },
        {
            "integrations": "Microsoft Graph Calendar",
            "playbookID": "Microsoft Graph Calendar - Test",
            "instance_names": "ms_graph_calendar_dev"
        },
        {
            "integrations": "Microsoft Graph Calendar",
            "playbookID": "Microsoft Graph Calendar - Test",
            "instance_names": "ms_graph_calendar_prod"
        },
        {
            "integrations": "Microsoft Graph Device Management",
            "playbookID": "MSGraph_DeviceManagement_Test",
            "instance_names": "ms_graph_device_management_oproxy_dev",
            "fromversion": "5.0.0"
        },
        {
            "integrations": "Microsoft Graph Device Management",
            "playbookID": "MSGraph_DeviceManagement_Test",
            "instance_names": "ms_graph_device_management_oproxy_prod",
            "fromversion": "5.0.0"
        },
        {
            "integrations": "Microsoft Graph Device Management",
            "playbookID": "MSGraph_DeviceManagement_Test",
            "instance_names": "ms_graph_device_management_self_deployed_prod",
            "fromversion": "5.0.0"
        },
        {
            "integrations": "RedLock",
            "playbookID": "RedLockTest",
            "nightly": true
        },
        {
            "integrations": "Symantec Messaging Gateway",
            "playbookID": "Symantec Messaging Gateway Test"
        },
        {
            "integrations": "ThreatConnect v2",
            "playbookID": "ThreatConnect v2 - Test",
            "fromversion": "5.0.0"
        },
        {
            "integrations": "VxStream",
            "playbookID": "VxStream Test",
            "nightly": true,
            "is_mockable": false
        },
        {
            "integrations": "Cylance Protect",
            "playbookID": "get_file_sample_by_hash_-_cylance_protect_-_test",
            "timeout": 240
        },
        {
            "integrations": "Cylance Protect",
            "playbookID": "endpoint_enrichment_-_generic_test"
        },
        {
            "integrations": "QRadar",
            "playbookID": "test_Qradar",
            "fromversion": "5.5.0"
        },
        {
            "integrations": "QRadar_v2",
            "playbookID": "test_Qradar_v2",
            "fromversion": "6.0.0"
        },
        {
            "integrations": "VMware",
            "playbookID": "VMWare Test"
        },
        {
            "integrations": "Anomali ThreatStream",
            "playbookID": "Anomali_ThreatStream_Test"
        },
        {
            "integrations": "carbonblack-v2",
            "playbookID": "Carbon Black Response Test",
            "fromversion": "5.0.0"
        },
        {
            "integrations": "Cisco Umbrella Investigate",
            "playbookID": "Cisco Umbrella Test"
        },
        {
            "integrations": "icebrg",
            "playbookID": "Icebrg Test",
            "timeout": 500
        },
        {
            "integrations": "Symantec MSS",
            "playbookID": "SymantecMSSTest"
        },
        {
            "integrations": "Remedy AR",
            "playbookID": "Remedy AR Test"
        },
        {
            "integrations": "AWS - IAM",
            "playbookID": "d5cb69b1-c81c-4f27-8a40-3106c0cb2620"
        },
        {
            "integrations": "McAfee Active Response",
            "playbookID": "McAfee-MAR_Test",
            "timeout": 700
        },
        {
            "integrations": "McAfee Threat Intelligence Exchange",
            "playbookID": "McAfee-TIE Test",
            "timeout": 700
        },
        {
            "integrations": "ArcSight Logger",
            "playbookID": "ArcSight Logger test"
        },
        {
            "integrations": "ArcSight ESM v2",
            "playbookID": "ArcSight ESM v2 Test"
        },
        {
            "integrations": "ArcSight ESM v2",
            "playbookID": "test Arcsight - Get events related to the Case"
        },
        {
            "integrations": "XFE_v2",
            "playbookID": "Test_XFE_v2",
            "timeout": 500,
            "nightly": true
        },
        {
            "integrations": "McAfee Threat Intelligence Exchange",
            "playbookID": "search_endpoints_by_hash_-_tie_-_test",
            "timeout": 500
        },
        {
            "integrations": "iDefense_v2",
            "playbookID": "iDefense_v2_Test",
            "fromversion": "5.5.0"
        },
        {
            "integrations": "AbuseIPDB",
            "playbookID": "AbuseIPDB Test"
        },
        {
            "integrations": "AbuseIPDB",
            "playbookID": "AbuseIPDB PopulateIndicators Test"
        },
        {
            "integrations": "LogRhythm",
            "playbookID": "LogRhythm-Test-Playbook",
            "timeout": 200
        },
        {
            "integrations": "FireEye HX",
            "playbookID": "FireEye HX Test",
            "timeout": 500
        },
        {
            "integrations": "FireEyeFeed",
            "playbookID": "playbook-FeedFireEye_test",
            "memory_threshold": 110
        },
        {
            "integrations": "Phish.AI",
            "playbookID": "PhishAi-Test"
        },
        {
            "integrations": "Phish.AI",
            "playbookID": "Test-Detonate URL - Phish.AI"
        },
        {
            "integrations": "Centreon",
            "playbookID": "Centreon-Test-Playbook"
        },
        {
            "playbookID": "ReadFile test"
        },
        {
            "integrations": "AlphaSOC Wisdom",
            "playbookID": "AlphaSOC-Wisdom-Test"
        },
        {
            "integrations": "carbonblack-v2",
            "playbookID": "CBFindIP - Test"
        },
        {
            "integrations": "Jask",
            "playbookID": "Jask_Test",
            "fromversion": "4.1.0"
        },
        {
            "integrations": "Qualys",
            "playbookID": "Qualys-Test"
        },
        {
            "integrations": "Whois",
            "playbookID": "whois_test",
            "fromversion": "4.1.0"
        },
        {
            "integrations": "RSA NetWitness Endpoint",
            "playbookID": "NetWitness Endpoint Test"
        },
        {
            "integrations": "Check Point Sandblast",
            "playbookID": "Sandblast_malicious_test"
        },
        {
            "playbookID": "TestMatchRegexV2"
        },
        {
            "integrations": "ActiveMQ",
            "playbookID": "ActiveMQ Test"
        },
        {
            "playbookID": "RegexGroups Test"
        },
        {
            "integrations": "Cisco ISE",
            "playbookID": "cisco-ise-test-playbook"
        },
        {
            "integrations": "RSA NetWitness v11.1",
            "playbookID": "RSA NetWitness Test"
        },
        {
            "playbookID": "ExifReadTest"
        },
        {
            "integrations": "Cuckoo Sandbox",
            "playbookID": "CuckooTest",
            "timeout": 700
        },
        {
            "integrations": "VxStream",
            "playbookID": "Test-Detonate URL - Crowdstrike",
            "timeout": 1200
        },
        {
            "playbookID": "Detonate File - Generic Test",
            "timeout": 500
        },
        {
            "integrations": [
                "Lastline v2",
                "WildFire-v2",
                "SNDBOX",
                "McAfee Advanced Threat Defense"
            ],
            "playbookID": "Detonate File - Generic Test",
            "timeout": 2400,
            "nightly": true
        },
        {
            "playbookID": "detonate_file_-_generic_test",
            "toversion": "3.6.0"
        },
        {
            "playbookID": "STIXParserTest"
        },
        {
            "playbookID": "VerifyJSON - Test",
            "fromversion": "5.5.0"
        },
        {
            "playbookID": "PowerShellCommon-Test",
            "fromversion": "5.5.0"
        },
        {
            "playbookID": "Detonate URL - Generic Test",
            "timeout": 2000,
            "nightly": true,
            "integrations": [
                "McAfee Advanced Threat Defense",
                "VxStream",
                "Lastline v2"
            ]
        },
        {
            "integrations": [
                "FalconHost",
                "McAfee Threat Intelligence Exchange",
                "carbonblackprotection",
                "carbonblack"
            ],
            "playbookID": "search_endpoints_by_hash_-_generic_-_test",
            "timeout": 500,
            "toversion": "4.4.9"
        },
        {
            "integrations": [
                "carbonblack-v2",
                "carbonblackliveresponse",
                "Cylance Protect v2"
            ],
            "playbookID": "Retrieve File from Endpoint - Generic V2 Test",
            "fromversion": "5.0.0"
        },
        {
            "integrations": "Zscaler",
            "playbookID": "Zscaler Test",
            "nightly": true,
            "timeout": 500
        },
        {
            "playbookID": "DemistoUploadFileToIncident Test",
            "integrations": "Demisto REST API"
        },
        {
            "playbookID": "DemistoUploadFile Test",
            "integrations": "Demisto REST API"
        },
        {
            "playbookID": "MaxMind Test",
            "integrations": "MaxMind GeoIP2"
        },
        {
            "playbookID": "Test Sagemaker",
            "integrations": "AWS Sagemaker"
        },
        {
            "playbookID": "C2sec-Test",
            "integrations": "C2sec irisk",
            "fromversion": "5.0.0"
        },
        {
            "playbookID": "Phishing v2 - Test - Incident Starter",
            "fromversion": "6.0.0",
            "timeout": 1200,
            "nightly": false,
            "integrations": [
                "EWS Mail Sender",
                "Demisto REST API",
                "Rasterize"
            ],
            "memory_threshold": 115,
            "pid_threshold": 60
        },
        {
            "playbookID": "Phishing - Core - Test - Incident Starter",
            "fromversion": "6.0.0",
            "timeout": 1700,
            "nightly": false,
            "integrations": [
                "EWS Mail Sender",
                "Demisto REST API",
                "Rasterize"
            ],
            "memory_threshold": 100,
            "pid_threshold": 60
        },
        {
            "integrations": "duo",
            "playbookID": "DUO Test Playbook"
        },
        {
            "playbookID": "SLA Scripts - Test",
            "fromversion": "4.1.0"
        },
        {
            "playbookID": "PcapHTTPExtractor-Test"
        },
        {
            "playbookID": "Ping Test Playbook"
        },
        {
            "playbookID": "Active Directory Test",
            "integrations": "Active Directory Query v2",
            "instance_names": "active_directory_ninja"
        },
        {
            "playbookID": "AD v2 - debug-mode - Test",
            "integrations": "Active Directory Query v2",
            "instance_names": "active_directory_ninja",
            "fromversion": "5.0.0"
        },
        {
            "playbookID": "Docker Hardening Test",
            "fromversion": "5.0.0",
            "runnable_on_docker_only": true
        },
        {
            "integrations": "Active Directory Query v2",
            "instance_names": "active_directory_ninja",
            "playbookID": "Active Directory Query V2 configuration with port"
        },
        {
            "integrations": "Active Directory Query v2",
            "instance_names": "active_directory_ninja",
            "playbookID": "Active Directory - ad-get-user limit check"
        },
        {
            "integrations": "mysql",
            "playbookID": "MySQL Test"
        },
        {
            "playbookID": "Email Address Enrichment - Generic v2.1 - Test",
            "integrations": "Active Directory Query v2",
            "instance_names": "active_directory_ninja"
        },
        {
            "integrations": "Cofense Intelligence",
            "playbookID": "Test - Cofense Intelligence",
            "timeout": 500
        },
        {
            "playbookID": "GDPRContactAuthorities Test"
        },
        {
            "integrations": "Google Resource Manager",
            "playbookID": "GoogleResourceManager-Test",
            "timeout": 500,
            "nightly": true
        },
        {
            "integrations": "SlashNext Phishing Incident Response",
            "playbookID": "SlashNextPhishingIncidentResponse-Test",
            "timeout": 500,
            "nightly": true
        },
        {
            "integrations": "Google Cloud Storage",
            "playbookID": "GCS - Test",
            "timeout": 500,
            "nightly": true,
            "memory_threshold": 80
        },
        {
            "integrations": "GooglePubSub",
            "playbookID": "GooglePubSub_Test",
            "nightly": true,
            "fromversion": "5.0.0"
        },
        {
            "playbookID": "Calculate Severity - Generic v2 - Test",
            "integrations": [
                "Palo Alto Minemeld",
                "Active Directory Query v2"
            ],
            "instance_names": "active_directory_ninja",
            "fromversion": "4.5.0"
        },
        {
            "integrations": "Freshdesk",
            "playbookID": "Freshdesk-Test",
            "timeout": 500,
            "nightly": true
        },
        {
            "playbookID": "Autoextract - Test",
            "fromversion": "4.1.0"
        },
        {
            "playbookID": "FilterByList - Test",
            "fromversion": "4.5.0"
        },
        {
            "playbookID": "Impossible Traveler - Test",
            "integrations": [
                "Ipstack",
                "ipinfo",
                "Rasterize",
                "Active Directory Query v2",
                "Demisto REST API"
            ],
            "instance_names": "active_directory_ninja",
            "fromversion": "5.0.0",
            "timeout": 700
        },
        {
            "playbookID": "Active Directory - Get User Manager Details - Test",
            "integrations": "Active Directory Query v2",
            "instance_names": "active_directory_80k",
            "fromversion": "4.5.0"
        },
        {
            "integrations": "Kafka V2",
            "playbookID": "Kafka Test"
        },
        {
            "playbookID": "File Enrichment - Generic v2 - Test",
            "instance_names": "virus_total_private_api_general",
            "integrations": [
                "VirusTotal - Private API",
                "Cylance Protect v2"
            ]
        },
        {
            "integrations": [
                "epo",
                "McAfee Active Response"
            ],
            "playbookID": "Endpoint data collection test",
            "timeout": 500
        },
        {
            "integrations": [
                "epo",
                "McAfee Active Response"
            ],
            "playbookID": "MAR - Endpoint data collection test",
            "timeout": 500
        },
        {
            "integrations": "DUO Admin",
            "playbookID": "DuoAdmin API test playbook",
            "fromversion": "5.0.0"
        },
        {
            "integrations": [
                "TAXII Server",
                "TAXIIFeed"
            ],
            "playbookID": "TAXII_Feed_Test",
            "fromversion": "5.5.0",
            "timeout": 300
        },
        {
            "integrations": "TAXII 2 Feed",
            "playbookID": "TAXII 2 Feed Test",
            "fromversion": "5.5.0"
        },
        {
            "integrations": "iDefense Feed",
            "playbookID": "Feed iDefense Test",
            "memory_threshold": 100,
            "fromversion": "5.5.0"
        },
        {
            "integrations": "Traps",
            "playbookID": "Traps test",
            "timeout": 600
        },
        {
            "playbookID": "TestShowScheduledEntries"
        },
        {
            "playbookID": "Calculate Severity - Standard - Test",
            "integrations": "Palo Alto Minemeld",
            "fromversion": "4.5.0"
        },
        {
            "integrations": "Symantec Advanced Threat Protection",
            "playbookID": "Symantec ATP Test"
        },
        {
            "playbookID": "HTTPListRedirects - Test SSL"
        },
        {
            "playbookID": "HTTPListRedirects Basic Test"
        },
        {
            "playbookID": "CheckDockerImageAvailableTest"
        },
        {
            "playbookID": "Extract Indicators From File - Generic v2 - Test",
            "integrations": "Image OCR",
            "timeout": 300,
            "fromversion": "4.1.0",
            "toversion": "4.4.9"
        },
        {
            "playbookID": "Extract Indicators From File - Generic v2 - Test",
            "integrations": "Image OCR",
            "timeout": 350,
            "fromversion": "4.5.0"
        },
        {
            "playbookID": "Endpoint Enrichment - Generic v2.1 - Test",
            "integrations": [
                "FalconHost",
                "Cylance Protect v2",
                "carbonblack-v2",
                "epo",
                "Active Directory Query v2"
            ],
            "instance_names": "active_directory_ninja"
        },
        {
            "playbookID": "EmailReputationTest",
            "integrations": "Have I Been Pwned? V2"
        },
        {
            "integrations": "Symantec Deepsight Intelligence",
            "playbookID": "Symantec Deepsight Test"
        },
        {
            "playbookID": "ExtractDomainFromEmailTest"
        },
        {
            "playbookID": "Wait Until Datetime - Test",
            "fromversion": "4.5.0"
        },
        {
            "playbookID": "PAN OS EDL Management - Test",
            "integrations": "palo_alto_networks_pan_os_edl_management"
        },
        {
            "playbookID": "PAN-OS DAG Configuration Test",
            "integrations": "Panorama",
            "instance_names": "palo_alto_panorama_9.0",
            "timeout": 1500
        },
        {
            "playbookID": "PAN-OS Create Or Edit Rule Test",
            "integrations": "Panorama",
            "instance_names": "palo_alto_panorama_9.0",
            "timeout": 1000
        },
        {
            "playbookID": "PAN-OS EDL Setup v3 Test",
            "integrations": [
                "Panorama",
                "palo_alto_networks_pan_os_edl_management"
            ],
            "instance_names": "palo_alto_firewall_9.0",
            "timeout": 300
        },
        {
            "integrations": "Snowflake",
            "playbookID": "Snowflake-Test"
        },
        {
            "playbookID": "Account Enrichment - Generic v2.1 - Test",
            "integrations": "Active Directory Query v2",
            "instance_names": "active_directory_ninja"
        },
        {
            "integrations": "Cisco Umbrella Investigate",
            "playbookID": "Domain Enrichment - Generic v2 - Test"
        },
        {
            "integrations": "Google BigQuery",
            "playbookID": "Google BigQuery Test"
        },
        {
            "integrations": "Zoom",
            "playbookID": "Zoom_Test"
        },
        {
            "playbookID": "IP Enrichment - Generic v2 - Test",
            "integrations": "Threat Crowd",
            "fromversion": "4.1.0"
        },
        {
            "integrations": "Cherwell",
            "playbookID": "Cherwell Example Scripts - test"
        },
        {
            "integrations": "Cherwell",
            "playbookID": "Cherwell - test"
        },
        {
            "integrations": "CarbonBlackProtectionV2",
            "playbookID": "Carbon Black Enterprise Protection V2 Test"
        },
        {
            "integrations": "Active Directory Query v2",
            "instance_names": "active_directory_ninja",
            "playbookID": "Test ADGetUser Fails with no instances 'Active Directory Query' (old version)"
        },
        {
            "integrations": "ANYRUN",
            "playbookID": "ANYRUN-Test"
        },
        {
            "integrations": "ANYRUN",
            "playbookID": "Detonate File - ANYRUN - Test"
        },
        {
            "integrations": "ANYRUN",
            "playbookID": "Detonate URL - ANYRUN - Test"
        },
        {
            "integrations": "Netcraft",
            "playbookID": "Netcraft test"
        },
        {
            "integrations": "EclecticIQ Platform",
            "playbookID": "EclecticIQ Test"
        },
        {
            "playbookID": "FormattingPerformance - Test",
            "fromversion": "5.0.0"
        },
        {
            "integrations": "AWS - EC2",
            "playbookID": "AWS - EC2 Test Playbook",
            "fromversion": "5.0.0",
            "memory_threshold": 75
        },
        {
            "integrations": "AWS - EC2",
            "playbookID": "d66e5f86-e045-403f-819e-5058aa603c32"
        },
        {
            "integrations": "ANYRUN",
            "playbookID": "Detonate File From URL - ANYRUN - Test"
        },
        {
            "integrations": "AWS - CloudTrail",
            "playbookID": "3da2e31b-f114-4d7f-8702-117f3b498de9"
        },
        {
            "integrations": "carbonblackprotection",
            "playbookID": "67b0f25f-b061-4468-8613-43ab13147173"
        },
        {
            "integrations": "DomainTools",
            "playbookID": "DomainTools-Test"
        },
        {
            "integrations": "Exabeam",
            "playbookID": "Exabeam - Test"
        },
        {
            "integrations": "Cisco Spark",
            "playbookID": "Cisco Spark Test New"
        },
        {
            "integrations": "Remedy On-Demand",
            "playbookID": "Remedy-On-Demand-Test"
        },
        {
            "playbookID": "ssdeepreputationtest"
        },
        {
            "playbookID": "TestIsEmailAddressInternal"
        },
        {
            "integrations": "Google Cloud Compute",
            "playbookID": "GoogleCloudCompute-Test"
        },
        {
            "integrations": "AWS - S3",
            "playbookID": "97393cfc-2fc4-4dfe-8b6e-af64067fc436",
            "memory_threshold": 80
        },
        {
            "integrations": "Image OCR",
            "playbookID": "TestImageOCR"
        },
        {
            "integrations": "fireeye",
            "playbookID": "Detonate File - FireEye AX - Test"
        },
        {
            "integrations": [
                "Rasterize",
                "Image OCR"
            ],
            "playbookID": "Rasterize Test",
            "fromversion": "5.0.0"
        },
        {
            "integrations": [
                "Rasterize",
                "Image OCR"
            ],
            "playbookID": "Rasterize 4.5 Test",
            "toversion": "4.5.9"
        },
        {
            "integrations": "Rasterize",
            "playbookID": "RasterizeImageTest",
            "fromversion": "5.0.0"
        },
        {
            "integrations": "Ipstack",
            "playbookID": "Ipstack_Test"
        },
        {
            "integrations": "Perch",
            "playbookID": "Perch-Test"
        },
        {
            "integrations": "Forescout",
            "playbookID": "Forescout-Test"
        },
        {
            "integrations": "GitHub",
            "playbookID": "Git_Integration-Test"
        },
        {
            "integrations": "GitHub IAM",
            "playbookID": "Github IAM - Test Playbook",
            "fromversion": "6.1.0"
        },
        {
            "integrations": "LogRhythmRest",
            "playbookID": "LogRhythm REST test"
        },
        {
            "integrations": "AlienVault USM Anywhere",
            "playbookID": "AlienVaultUSMAnywhereTest"
        },
        {
            "playbookID": "PhishLabsTestPopulateIndicators"
        },
        {
            "playbookID": "Test_HTMLtoMD"
        },
        {
            "integrations": "PhishLabs IOC",
            "playbookID": "PhishLabsIOC TestPlaybook",
            "fromversion": "4.1.0"
        },
        {
            "integrations": "vmray",
            "playbookID": "VMRay-Test"
        },
        {
            "integrations": "PerceptionPoint",
            "playbookID": "PerceptionPoint Test",
            "fromversion": "4.1.0"
        },
        {
            "integrations": "AutoFocus V2",
            "playbookID": "AutoFocus V2 test",
            "fromversion": "5.0.0",
            "timeout": 1000
        },
        {
            "playbookID": "Process Email - Generic for Rasterize"
        },
        {
            "playbookID": "Send Investigation Summary Reports - Test",
            "integrations": "EWS Mail Sender",
            "fromversion": "4.5.0",
            "memory_threshold": 100
        },
        {
            "integrations": "Anomali ThreatStream v2",
            "playbookID": "ThreatStream-Test"
        },
        {
            "integrations": "Flashpoint",
            "playbookID": "Flashpoint_event-Test"
        },
        {
            "integrations": "Flashpoint",
            "playbookID": "Flashpoint_forum-Test"
        },
        {
            "integrations": "Flashpoint",
            "playbookID": "Flashpoint_report-Test"
        },
        {
            "integrations": "Flashpoint",
            "playbookID": "Flashpoint_reputation-Test"
        },
        {
            "integrations": "BluecatAddressManager",
            "playbookID": "Bluecat Address Manager test"
        },
        {
            "integrations": "MailListener - POP3 Beta",
            "playbookID": "MailListener-POP3 - Test"
        },
        {
            "playbookID": "sumList - Test"
        },
        {
            "integrations": "VulnDB",
            "playbookID": "Test-VulnDB"
        },
        {
            "integrations": "Shodan_v2",
            "playbookID": "Test-Shodan_v2",
            "timeout": 1000
        },
        {
            "integrations": "Threat Crowd",
            "playbookID": "ThreatCrowd - Test"
        },
        {
            "integrations": "GoogleDocs",
            "playbookID": "GoogleDocs-test"
        },
        {
            "playbookID": "Request Debugging - Test",
            "fromversion": "5.0.0"
        },
        {
            "playbookID": "Test Convert file hash to corresponding hashes",
            "fromversion": "4.5.0",
            "integrations": "VirusTotal",
            "instance_names": "virus_total_general"
        },
        {
            "playbookID": "PAN-OS Query Logs For Indicators Test",
            "fromversion": "5.5.0",
            "timeout": 1500,
            "integrations": "Panorama",
            "instance_names": "palo_alto_panorama"
        },
        {
            "integrations": "Hybrid Analysis",
            "playbookID": "HybridAnalysis-Test",
            "timeout": 500,
            "fromversion": "4.1.0"
        },
        {
            "integrations": "Elasticsearch v2",
            "instance_names": "es_v7",
            "playbookID": "Elasticsearch_v2_test"
        },
        {
            "integrations": "ElasticsearchFeed",
            "instance_names": "es_demisto_feed",
            "playbookID": "Elasticsearch_Fetch_Demisto_Indicators_Test",
            "fromversion": "5.5.0"
        },
        {
            "integrations": "ElasticsearchFeed",
            "instance_names": "es_generic_feed",
            "playbookID": "Elasticsearch_Fetch_Custom_Indicators_Test",
            "fromversion": "5.5.0"
        },
        {
            "integrations": "Elasticsearch v2",
            "instance_names": "es_v6",
            "playbookID": "Elasticsearch_v2_test-v6"
        },
        {
            "integrations": "PolySwarm",
            "playbookID": "PolySwarm-Test"
        },
        {
            "integrations": "Kennav2",
            "playbookID": "Kenna Test"
        },
        {
            "integrations": "SecurityAdvisor",
            "playbookID": "SecurityAdvisor-Test",
            "fromversion": "4.5.0"
        },
        {
            "integrations": "Google Key Management Service",
            "playbookID": "Google-KMS-test",
            "pid_threshold": 6,
            "memory_threshold": 60
        },
        {
            "integrations": "SecBI",
            "playbookID": "SecBI - Test"
        },
        {
            "playbookID": "ExtractFQDNFromUrlAndEmail-Test"
        },
        {
            "integrations": "EWS v2",
            "playbookID": "Get EWS Folder Test",
            "fromversion": "4.5.0",
            "instance_names": "ewv2_regular",
            "timeout": 1200
        },
        {
            "integrations": "EWSO365",
            "playbookID": "EWS_O365_test",
            "fromversion": "5.0.0"
        },
        {
            "integrations": "EWSO365",
            "playbookID": "EWS_O365_send_mail_test",
            "fromversion": "5.0.0"
        },
        {
            "integrations": "QRadar_v2",
            "playbookID": "QRadar Indicator Hunting Test",
            "timeout": 600,
            "fromversion": "6.0.0"
        },
        {
            "playbookID": "SetAndHandleEmpty test",
            "fromversion": "4.5.0"
        },
        {
            "integrations": "Tanium v2",
            "playbookID": "Tanium v2 - Test"
        },
        {
            "integrations": "Office 365 Feed",
            "playbookID": "Office365_Feed_Test",
            "fromversion": "5.5.0"
        },
        {
            "integrations": "GoogleCloudTranslate",
            "playbookID": "GoogleCloudTranslate-Test",
            "pid_threshold": 8
        },
        {
            "integrations": "Infoblox",
            "playbookID": "Infoblox Test"
        },
        {
            "integrations": "BPA",
            "playbookID": "Test-BPA",
            "fromversion": "4.5.0"
        },
        {
            "playbookID": "GetValuesOfMultipleFIelds Test",
            "fromversion": "4.5.0"
        },
        {
            "playbookID": "IsInternalHostName Test",
            "fromversion": "4.5.0"
        },
        {
            "playbookID": "DigitalGuardian-Test",
            "integrations": "Digital Guardian",
            "fromversion": "5.0.0"
        },
        {
            "integrations": "SplunkPy",
            "playbookID": "Splunk Indicator Hunting Test",
            "fromversion": "5.0.0",
            "memory_threshold": 500,
            "instance_names": "use_default_handler"
        },
        {
            "integrations": "BPA",
            "playbookID": "Test-BPA_Integration",
            "fromversion": "4.5.0"
        },
        {
            "integrations": "AutoFocus Feed",
            "playbookID": "playbook-FeedAutofocus_test",
            "fromversion": "5.5.0"
        },
        {
            "integrations": "AutoFocus Daily Feed",
            "playbookID": "playbook-FeedAutofocus_daily_test",
            "fromversion": "5.5.0"
        },
        {
            "integrations": "PaloAltoNetworks_PrismaCloudCompute",
            "playbookID": "PaloAltoNetworks_PrismaCloudCompute-Test"
        },
        {
            "integrations": "Recorded Future Feed",
            "playbookID": "RecordedFutureFeed - Test",
            "timeout": 1000,
            "fromversion": "5.5.0",
            "memory_threshold": 86
        },
        {
            "integrations": "Expanse",
            "playbookID": "test-Expanse-Playbook",
            "fromversion": "5.0.0"
        },
        {
            "integrations": "Expanse",
            "playbookID": "test-Expanse",
            "fromversion": "5.0.0"
        },
        {
            "integrations": "DShield Feed",
            "playbookID": "playbook-DshieldFeed_test",
            "fromversion": "5.5.0"
        },
        {
            "integrations": "AlienVault Reputation Feed",
            "playbookID": "AlienVaultReputationFeed_Test",
            "fromversion": "5.5.0",
            "memory_threshold": 190
        },
        {
            "integrations": "BruteForceBlocker Feed",
            "playbookID": "playbook-BruteForceBlocker_test",
            "fromversion": "5.5.0",
            "memory_threshold": 190
        },
        {
            "integrations": "Carbon Black Enterprise EDR",
            "playbookID": "Carbon Black Enterprise EDR Test",
            "fromversion": "5.0.0"
        },
        {
            "integrations": "MongoDB Key Value Store",
            "playbookID": "MongoDB KeyValueStore - Test",
            "pid_threshold": 12,
            "fromversion": "5.0.0"
        },
        {
            "integrations": "MongoDB Log",
            "playbookID": "MongoDBLog - Test",
            "pid_threshold": 12,
            "fromversion": "5.0.0"
        },
        {
            "integrations": "Google Chronicle Backstory",
            "playbookID": "Google Chronicle Backstory Asset - Test",
            "fromversion": "5.0.0"
        },
        {
            "integrations": "Google Chronicle Backstory",
            "playbookID": "Google Chronicle Backstory IOC Details - Test",
            "fromversion": "5.0.0"
        },
        {
            "integrations": "Google Chronicle Backstory",
            "playbookID": "Google Chronicle Backstory List Alerts - Test",
            "fromversion": "5.0.0"
        },
        {
            "integrations": "Google Chronicle Backstory",
            "playbookID": "Google Chronicle Backstory List IOCs - Test",
            "fromversion": "5.0.0"
        },
        {
            "integrations": "Google Chronicle Backstory",
            "playbookID": "Google Chronicle Backstory Reputation - Test",
            "fromversion": "5.0.0"
        },
        {
            "integrations": "Google Chronicle Backstory",
            "playbookID": "Google Chronicle Backstory List Events - Test",
            "fromversion": "5.0.0"
        },
        {
            "integrations": "Feodo Tracker IP Blocklist Feed",
            "instance_names": "feodo_tracker_ip_currently__active",
            "playbookID": "playbook-feodotrackeripblock_test",
            "fromversion": "5.5.0"
        },
        {
            "integrations": "Feodo Tracker IP Blocklist Feed",
            "instance_names": "feodo_tracker_ip_30_days",
            "playbookID": "playbook-feodotrackeripblock_test",
            "fromversion": "5.5.0"
        },
        {
            "integrations": "Code42",
            "playbookID": "Code42-Test",
            "fromversion": "5.0.0",
            "timeout": 600
        },
        {
            "playbookID": "Code42 File Search Test",
            "integrations": "Code42",
            "fromversion": "5.0.0"
        },
        {
            "playbookID": "FetchIndicatorsFromFile-test",
            "fromversion": "5.5.0"
        },
        {
            "integrations": "RiskSense",
            "playbookID": "RiskSense Get Apps - Test"
        },
        {
            "integrations": "RiskSense",
            "playbookID": "RiskSense Get Host Detail - Test"
        },
        {
            "integrations": "RiskSense",
            "playbookID": "RiskSense Get Host Finding Detail - Test"
        },
        {
            "integrations": "RiskSense",
            "playbookID": "RiskSense Get Hosts - Test"
        },
        {
            "integrations": "RiskSense",
            "playbookID": "RiskSense Get Host Findings - Test"
        },
        {
            "integrations": "RiskSense",
            "playbookID": "RiskSense Get Unique Cves - Test"
        },
        {
            "integrations": "RiskSense",
            "playbookID": "RiskSense Get Unique Open Findings - Test"
        },
        {
            "integrations": "RiskSense",
            "playbookID": "RiskSense Get Apps Detail - Test"
        },
        {
            "integrations": "RiskSense",
            "playbookID": "RiskSense Apply Tag - Test"
        },
        {
            "integrations": "Indeni",
            "playbookID": "Indeni_test",
            "fromversion": "5.0.0"
        },
        {
            "integrations": "SafeBreach v2",
            "playbookID": "playbook-SafeBreach-Test",
            "fromversion": "5.5.0"
        },
        {
            "playbookID": "DbotPredictOufOfTheBoxTest",
            "fromversion": "4.5.0",
            "timeout": 1000
        },
        {
            "integrations": "AlienVault OTX TAXII Feed",
            "playbookID": "playbook-feedalienvaultotx_test",
            "fromversion": "5.5.0"
        },
        {
            "playbookID": "ExtractDomainAndFQDNFromUrlAndEmail-Test",
            "fromversion": "5.5.0"
        },
        {
            "integrations": "Cortex Data Lake",
            "playbookID": "Cortex Data Lake Test",
            "instance_names": "cdl_prod",
            "fromversion": "4.5.0"
        },
        {
            "integrations": "Cortex Data Lake",
            "playbookID": "Cortex Data Lake Test",
            "instance_names": "cdl_dev",
            "fromversion": "4.5.0"
        },
        {
            "integrations": "MongoDB",
            "playbookID": "MongoDB - Test"
        },
        {
            "integrations": "DNSDB_v2",
            "playbookID": "DNSDB-Test",
            "fromversion": "5.0.0"
        },
        {
            "playbookID": "DBotCreatePhishingClassifierV2FromFile-Test",
            "timeout": 60000,
            "fromversion": "4.5.0"
        },
        {
            "integrations": "IBM Resilient Systems",
            "playbookID": "IBM Resilient Systems Test"
        },
        {
            "integrations": [
                "Prisma Access",
                "Prisma Access Egress IP feed"
            ],
            "playbookID": "Prisma_Access_Egress_IP_Feed-Test",
            "timeout": 60000,
            "fromversion": "5.5.0",
            "nightly": true
        },
        {
            "integrations": "Prisma Access",
            "playbookID": "Prisma_Access-Test",
            "timeout": 60000,
            "fromversion": "5.5.0",
            "nightly": true
        },
        {
            "playbookID": "EvaluateMLModllAtProduction-Test",
            "fromversion": "4.5.0"
        },
        {
            "integrations": "GCP Whitelist Feed",
            "playbookID": "GCPWhitelist_Feed_Test",
            "fromversion": "5.5.0"
        },
        {
            "integrations": "Azure AD Connect Health Feed",
            "playbookID": "FeedAzureADConnectHealth_Test",
            "fromversion": "5.5.0"
        },
        {
            "integrations": "Zoom Feed",
            "playbookID": "FeedZoom_Test",
            "fromversion": "5.5.0"
        },
        {
            "playbookID": "PCAP Analysis Test",
            "integrations": [
                "ipinfo",
                "WildFire-v2"
            ],
            "fromversion": "5.0.0",
            "timeout": 1200
        },
        {
            "integrations": "Workday",
            "playbookID": "Workday - Test",
            "fromversion": "5.0.0",
            "timeout": 600
        },
        {
            "integrations": "Unit42 Feed",
            "playbookID": "Unit42 Feed - Test",
            "fromversion": "5.5.0",
            "timeout": 600
        },
        {
            "integrations": "CrowdStrikeMalquery",
            "playbookID": "CrowdStrikeMalquery-Test",
            "fromversion": "5.0.0",
            "timeout": 2500
        },
        {
            "integrations": "Sixgill_Darkfeed",
            "playbookID": "Sixgill-Darkfeed_Test",
            "fromversion": "5.5.0"
        },
        {
            "playbookID": "hashIncidentFields-test",
            "fromversion": "4.5.0",
            "timeout": 60000
        },
        {
            "integrations": "RSA Archer v2",
            "playbookID": "Archer v2 - Test",
            "fromversion": "5.0.0"
        },
        {
            "integrations": "WootCloud",
            "playbookID": "TestWootCloudPlaybook",
            "fromversion": "5.0.0"
        },
        {
            "integrations": "Ivanti Heat",
            "playbookID": "Ivanti Heat - Test"
        },
        {
            "integrations": "MicrosoftCloudAppSecurity",
            "playbookID": "MicrosoftCloudAppSecurity-Test"
        },
        {
            "integrations": "Blueliv ThreatCompass",
            "playbookID": "Blueliv_ThreatCompass_test",
            "fromversion": "5.0.0"
        },
        {
            "playbookID": "IncreaseIncidentSeverity-Test",
            "fromversion": "5.0.0"
        },
        {
            "integrations": "TrendMicro Cloud App Security",
            "playbookID": "playbook_TrendmicroCAS_Test",
            "fromversion": "5.0.0",
            "timeout": 300
        },
        {
            "playbookID": "IfThenElse-Test",
            "fromversion": "5.0.0"
        },
        {
            "integrations": "Imperva WAF",
            "playbookID": "Imperva WAF - Test"
        },
        {
            "integrations": "CheckPointFirewall_v2",
            "playbookID": "checkpoint-testplaybook",
            "timeout": 500,
            "nightly": true
        },
        {
            "playbookID": "FailedInstances - Test",
            "integrations": "Whois",
            "fromversion": "4.5.0"
        },
        {
            "integrations": "F5 ASM",
            "playbookID": "playbook-F5_ASM-Test",
            "timeout": 600,
            "fromversion": "5.0.0",
            "nightly": true
        },
        {
            "playbookID": "Hatching Triage - Detonate File",
            "integrations": "Hatching Triage",
            "fromversion": "5.5.0"
        },
        {
            "integrations": "Rundeck",
            "playbookID": "Rundeck_test",
            "fromversion": "5.5.0"
        },
        {
            "playbookID": "Field polling test",
            "timeout": 600,
            "fromversion": "5.0.0"
        },
        {
            "integrations": "Generic Webhook",
            "playbookID": "Generic Webhook - Test",
            "fromversion": "5.5.0"
        },
        {
            "integrations": "Palo Alto Networks Enterprise DLP",
            "playbookID": "Palo_Alto_Networks_Enterprise_DLP - Test",
            "fromversion": "5.0.0"
        },
        {
            "integrations": "Cryptocurrency",
            "playbookID": "Cryptocurrency-Test",
            "is_mockable": false
        },
        {
            "integrations": "Public DNS Feed",
            "playbookID": "Public_DNS_Feed_Test",
            "fromversion": "5.5.0"
        },
        {
            "integrations": "BitcoinAbuse",
            "playbookID": "BitcoinAbuse-test",
            "fromversion": "5.5.0"
        },
        {
            "integrations": "ExpanseV2",
            "playbookID": "ExpanseV2 Test",
            "fromversion": "6.0.0"
        },
        {
            "integrations": "FeedExpanse",
            "playbookID": "Feed Expanse Test",
            "fromversion": "6.0.0"
        }
    ],
    "skipped_tests": {
        "Github IAM - Test Playbook": "Issue 32383",
        "Calculate Severity - Standard - Test": "Issue 32715",
        "Calculate Severity - Generic v2 - Test": "Issue 32716",
        "Workday - Test": "No credentials Issue 29595",
        "Protectwise-Test": "Issue 28168",
        "Phishing Classifier V2 ML Test": "Issue 26066",
        "RedLockTest": "Issue 24600",
        "SentinelOne V2 - test": "Issue 24933",
        "TestDedupIncidentsPlaybook": "Issue 24344",
        "CreateIndicatorFromSTIXTest": "Issue 24345",
        "Endpoint data collection test": "Uses a deprecated playbook called Endpoint data collection",
        "Prisma_Access_Egress_IP_Feed-Test": "unskip after we will get Prisma Access instance - Issue 27112",
        "Prisma_Access-Test": "unskip after we will get Prisma Access instance - Issue 27112",
        "Test-Shodan_v2": "Issue 23370",
        "Symantec Deepsight Test": "Issue 22971",
        "TestProofpointFeed": "Issue 22229",
        "Git_Integration-Test": "Issue 20029",
        "Symantec Data Loss Prevention - Test": "Issue 20134",
        "NetWitness Endpoint Test": "Issue 19878",
        "InfoArmorVigilanteATITest": "Test issue 17358",
        "ArcSight Logger test": "Issue 19117",
        "3da2e31b-f114-4d7f-8702-117f3b498de9": "Issue 19837",
        "d66e5f86-e045-403f-819e-5058aa603c32": "pr 3220",
        "RecordedFutureFeed - Test": "Issue 18922",
        "IntSights Mssp Test": "Issue #16351",
        "fd93f620-9a2d-4fb6-85d1-151a6a72e46d": "Issue 19854",
        "Test Playbook TrendMicroDDA": "Issue 16501",
        "ssdeepreputationtest": "Issue #20953",
        "C2sec-Test": "Issue #21633",
        "palo_alto_panorama_test_pb": "Issue #22835",
        "Create Phishing Classifier V2 ML Test": "Issue 26341",
        "DBotCreatePhishingClassifierV2FromFile-Test": "Issue 26456",
        "ThreatConnect v2 - Test": "Issue 26782",
        "Email Address Enrichment - Generic v2.1 - Test": "Issue 26785",
        "Tanium v2 - Test": "Issue 26822",
        "hashIncidentFields-test": "Issue 26850",
        "Fidelis Elevate Network": "Issue 26453",
        "Cortex XDR - IOC - Test": "Issue 25598",
        "Cherwell Example Scripts - test": "Issue 27107",
        "Cherwell - test": "Issue 26780",
        "SMB test": "Issue 26454",
        "PAN-OS Query Logs For Indicators Test": "Issue 28753",
        "TCPUtils-Test": "Issue 29677",
        "Microsoft Advanced Threat Analytics - Test": "Issue 29593",
        "Polygon-Test": "Issue 29060",
        "AttackIQ - Test": "Issue 29774",
        "AWS-securityhub Test": "Issue 29796",
        "AWS - CloudWatchLogs Test Playbook": "Issue 29828",
        "Azure Compute - Test": "Issue 28056",
        "forcepoint test": "Issue 28043",
        "CanaryTools Test": "Issue 30796",
        "Generic Webhook - Test": "Issue 30797",
        "Test-VulnDB": "Issue 30875",
        "Malware Domain List Active IPs Feed Test": "Issue 30878",
        "nexpose_test": "Issue 31019",
        "CuckooTest": "Issue 25601",
        "Cisco Umbrella Test": "Issue 24338",
        "PhishlabsIOC_DRP-Test": "Issue 29589",
        "Carbon Black Live Response Test": "Issue 28237",
        "Carbon Black Enterprise Protection V2 Test": "Issue 32322",
        "Google_Vault-Search_And_Display_Results_test": "Issue 24348",
        "FeedThreatConnect-Test": "Issue 32317",
        "HelloWorldPremium_Scan-Test": "Issue 32512",
        "ThreatMiner-Test": "Issue 32688",
        "Palo_Alto_Networks_Enterprise_DLP - Test": "Issue 32568",
        "JoeSecurityTestDetonation": "Issue 25650",
        "JoeSecurityTestPlaybook": "Issue 25649",
        "Tenable.io Scan Test": "Issue 26728",
        "PAN-OS Create Or Edit Rule Test": "Issue 26465",
        "PAN-OS DAG Configuration Test": "Issue 19205",
        "palo_alto_firewall_test_pb": "Issue 27501"
    },
    "skipped_integrations": {
        
        "_comment1": "~~~ NO INSTANCE ~~~",
        "Forcepoint": "instance issues. Issue 28043",
        "ZeroFox": "Issue 29284",
        "Symantec Management Center": "Issue 23960",
        "IntSights": "Issue 26742",
        "Traps": "Issue 24122",
        "Fidelis Elevate Network": "Issue 26453",
        "CrowdStrike Falcon X": "Issue 26209",
        "ArcSight Logger": "Issue 19117",
        "Sophos Central": "No instance",
        "MxToolBox": "No instance",
        "Prisma Access": "Instance will be provided soon by Lior and Prasen - Issue 27112",
        "AlphaSOC Network Behavior Analytics": "No instance",
        "IsItPhishing": "No instance",
        "Verodin": "No instance",
        "EasyVista": "No instance",
        "Pipl": "No instance",
        "Moloch": "No instance",
        "Twilio": "No instance",
        "Zendesk": "No instance",
        "GuardiCore": "No instance",
        "Nessus": "No instance",
        "Cisco CloudLock": "No instance",
        "SentinelOne": "No instance",
        "Vectra v2": "No instance",
        "AWS - IAM": "Issue 21401",
        "FortiGate": "License expired, and not going to get one (issue 14723)",
        "Attivo Botsink": "no instance, not going to get it",
        "VMware": "no License, and probably not going to get it",
        "AWS Sagemaker": "License expired, and probably not going to get it",
        "Symantec MSS": "No instance, probably not going to get it (issue 15513)",
        "Google Cloud Compute": "Can't test yet",
        "FireEye ETP": "No instance",
        "ProofpointTAP_v2": "No instance",
        "remedy_sr_beta": "No instance",
        "fireeye": "Issue 19839",
        "Remedy On-Demand": "Issue 19835",
        "Check Point": "Issue 18643",
        "CheckPointFirewall_v2": "Issue 18643",
        "Preempt": "Issue 20268",
        "Jask": "Issue 18879",
        "vmray": "Issue 18752",
        "Anomali ThreatStream v2": "Issue 19182",
        "Anomali ThreatStream": "Issue 19182",
        "SCADAfence CNM": "Issue 18376",
        "ArcSight ESM v2": "Issue #18328",
        "AlienVault USM Anywhere": "Issue #18273",
        "Dell Secureworks": "Instance locally installed on @liorblob PC",
        "Netskope": "instance is down",
        "Service Manager": "Expired license",
        "carbonblackprotection": "License expired",
        "icebrg": "Issue 14312",
        "Freshdesk": "Trial account expired",
        "Threat Grid": "Issue 16197",
        "Kafka V2": "Can not connect to instance from remote",
        "Check Point Sandblast": "Issue 15948",
        "Remedy AR": "getting 'Not Found' in test button",
        "Salesforce": "Issue 15901",
        "Zscaler": "Issue 17784",
        "RedCanary": "License expired",
        "ANYRUN": "No instance",
        "Snowflake": "Looks like account expired, needs looking into",
        "Cisco Spark": "Issue 18940",
        "Phish.AI": "Issue 17291",
        "MaxMind GeoIP2": "Issue 18932.",
        "Exabeam": "Issue 19371",
        "PaloAltoNetworks_PrismaCloudCompute": "Issue 27112",
        "IBM Resilient Systems": "Issue 23722",
        "Ivanti Heat": "Issue 26259",
        "AWS - Athena - Beta": "Issue 19834",
        "SNDBOX": "Issue 28826",
        "Workday": "License expired Issue: 29595",
        "FireEyeFeed": "License expired Issue: 31838",
        "Akamai WAF": "Issue 32318",
        
        "_comment2": "~~~ UNSTABLE ~~~",
        "Tenable.sc": "unstable instance",
        "ThreatConnect v2": "unstable instance",
        "Infoblox": "Unstable instance, issue 25651",
        
        "_comment3": "~~~ QUOTA ISSUES ~~~",
        "XFE_v2": "Required proper instance, otherwise we get quota errors",
        "Lastline": "issue 20323",
        "Google Resource Manager": "Cannot create projects because have reached allowed quota.",
        "Looker": "Warehouse 'DEMO_WH' cannot be resumed because resource monitor 'LIMITER' has exceeded its quota.",
        "Ipstack": "Issue 26266",
        
        "_comment4": "~~~ OTHER ~~~",
        "Pentera": "authentication method will not work with testing",
        "AlienVault OTX TAXII Feed": "Issue 29197",
        "EclecticIQ Platform": "Issue 8821",
        "Zoom": "Issue 19832",
        "Forescout": "Can only be run from within PANW network. Look in keeper for - Demisto in the LAB",
        "FortiManager": "Can only be run within PANW network",
        "HelloWorldSimple": "This is just an example integration - no need for test",
        "TestHelloWorldPlaybook": "This is just an example integration - no need for test",
        "Lastline v2": "Temporary skipping, due to quota issues, in order to merge a PR",
<<<<<<< HEAD
        "AttackIQFireDrill": "License issues #29774"
=======
        "AttackIQFireDrill": "License issues #29774",
        "CrowdStrike Falcon Intel v2": "License issues #32473",
        "CrowdStrikeMalquery": "License issues #32473"
>>>>>>> f2db66f8
    },
    "nightly_integrations": [
        "Lastline v2",
        "TruSTAR",
        "SlackV2",
        "VulnDB"
    ],
    "unmockable_integrations": {
        "DShield Feed": "Has a command that downloads a file (!dshield-get-indicators)",
        "Office 365 Feed": "Client sends a unique uuid as first request of every run",
        "AzureWAF": "Has a command that sends parameters in the path",
        "HashiCorp Vault": "Has a command that sends parameters in the path",
        "urlscan.io": "Uses data that comes in the headers",
        "QRadar_v2": "Test playbook 'test playbook - QRadarCorrelations' has multiple branches",
        "CloudConvert": "has a command that uploads a file (!cloudconvert-upload)",
        "EWS v2": "Fetches bytes data (!ews-get-items-from-folder)",
        "jira-v2": "has a command that uploads a file ( !jira-issue-upload-file)",
        "Rundeck": "has a command that uploads a file (!rundeck-adhoc-script-run)",
        "ServiceDeskPlus": "Playbook uses a random string and verifying the response contain it",
        "Feodo Tracker IP Blocklist Feed": "test-module downloads a file",
        "McAfee Advanced Threat Defense": "has a command that uploads file (!atd-file-upload)",
        "Symantec Messaging Gateway": "Test playbook uses a random string",
        "Cylance Protect": "Test playbook (get_file_sample_by_hash_-_cylance_protect_-_test) downloads a file",
        "WildFire-v2": "has a command that uploads a file (!wildfire-upload)",
        "carbonblackliveresponse": "has a command that uploads a file (!cb-push-file-to-endpoint)",
        "ServiceNow v2": "has a command that uploads a file (!servicenow-upload-file)",
        "Hybrid Analysis": "has a command that uploads a file (!hybrid-analysis-submit-sample)",
        "AlienVault OTX TAXII Feed": "Client from 'cabby' package generates uuid4 in the request",
        "Generic Webhook": "Does not send HTTP traffic",
        "Microsoft Endpoint Configuration Manager": "Uses Microsoft winRM",
        "VirusTotal - Private API": "proxy failures with recording. related issues: 26463, 28888",
        "SecurityIntelligenceServicesFeed": "Need proxy configuration in server",
        "BPA": "Playbook using GenericPolling which is inconsistent",
        "XsoarPowershellTesting": "Integration which not use network.",
        "Mail Listener v2": "Integration has no proxy checkbox",
        "Cortex XDR - IOC": "'Cortex XDR - IOC - Test' is using also the fetch indicators which is not working in proxy mode",
        "AWS - Security Hub": "Issue 24926",
        "SecurityAndCompliance": "Integration doesn't support proxy",
        "Cherwell": "Submits a file - tests that send files shouldn't be mocked",
        "SNDBOX": "Submits a file - tests that send files shouldn't be mocked",
        "Joe Security": "Submits a file - tests that send files shouldn't be mocked",
        "Maltiverse": "issue 24335",
        "ActiveMQ": "stomp sdk not supporting proxy.",
        "MITRE ATT&CK": "Using taxii2client package",
        "MongoDB": "Our instance not using SSL",
        "Cortex Data Lake": "Integration requires SSL",
        "Google Key Management Service": "The API requires an SSL secure connection to work.",
        "McAfee ESM-v10": "we have multiple instances with same test playbook, mock recording are per playbook so it keeps failing the playback step",
        "SplunkPy": "we have multiple instances with same test playbook, mock recording are per playbook so it keeps failing the playback step",
        "McAfee ESM v2": "we have multiple instances with same test playbook, mock recording are per playbook so it keeps failing the playback step",
        "mysql": "Does not use http",
        "SlackV2": "Integration requires SSL",
        "Whois": "Mocks does not support sockets",
        "Panorama": "Exception: Proxy process took to long to go up. https://circleci.com/gh/demisto/content/24826",
        "Image OCR": "Does not perform network traffic",
        "Server Message Block (SMB)": "Does not perform http communication",
        "Active Directory Query v2": "Does not perform http communication",
        "dnstwist": "Does not perform http communication",
        "Generic SQL": "Does not perform http communication",
        "PagerDuty v2": "Integration requires SSL",
        "TCPIPUtils": "Integration requires SSL",
        "Luminate": "Integration has no proxy checkbox",
        "Shodan": "Integration has no proxy checkbox",
        "Google BigQuery": "Integration has no proxy checkbox",
        "ReversingLabs A1000": "Checking",
        "Check Point": "Checking",
        "okta": "Test Module failing, suspect it requires SSL",
        "Okta v2": "dynamic test, need to revisit and better avoid conflicts",
        "Awake Security": "Checking",
        "ArcSight ESM v2": "Checking",
        "Phish.AI": "Checking",
        "Intezer": "Nightly - Checking",
        "ProtectWise": "Nightly - Checking",
        "google-vault": "Nightly - Checking",
        "McAfee NSM": "Nightly - Checking",
        "Forcepoint": "Nightly - Checking",
        "palo_alto_firewall": "Need to check test module",
        "Signal Sciences WAF": "error with certificate",
        "google": "'unsecure' parameter not working",
        "EWS Mail Sender": "Inconsistent test (playback fails, record succeeds)",
        "ReversingLabs Titanium Cloud": "No Unsecure checkbox. proxy trying to connect when disabled.",
        "Anomali ThreatStream": "'proxy' parameter not working",
        "Recorded Future": "might be dynamic test",
        "AlphaSOC Wisdom": "Test module issue",
        "RedLock": "SSL Issues",
        "Microsoft Graph": "Test direct access to oproxy",
        "MicrosoftGraphMail": "Test direct access to oproxy",
        "Microsoft Graph User": "Test direct access to oproxy",
        "Microsoft_Graph_Files": "Test direct access to oproxy",
        "Microsoft Graph Groups": "Test direct access to oproxy",
        "Microsoft Defender Advanced Threat Protection": "Test direct access to oproxy",
        "Azure Security Center v2": "Test direct access to oproxy",
        "Microsoft Graph Calendar": "Test direct access to oproxy",
        "Microsoft Graph Device Management": "Test direct access to oproxy",
        "Azure Compute v2": "Test direct access to oproxy",
        "AWS - CloudWatchLogs": "Issue 20958",
        "AWS - AccessAnalyzer": "Issue 24926",
        "AWS - ACM": "Issue 24926",
        "AWS - Athena - Beta": "Issue 24926",
        "AWS - CloudTrail": "Issue 24926",
        "AWS - EC2": "Issue 24926",
        "AWS - GuardDuty": "Issue 24926",
        "AWS - IAM": "Issue 24926",
        "AWS - Lambda": "Issue 24926",
        "AWS - Route53": "Issue 24926",
        "AWS - S3": "Issue 24926",
        "AWS - SQS": "Issue 24926",
        "Amazon DynamoDB": "Issue 24926",
        "AWS Sagemaker": "Issue 24926",
        "Gmail Single User": "googleclient sdk has time based challenge exchange",
        "Gmail": "googleclient sdk has time based challenge exchange",
        "GSuiteAdmin": "googleclient sdk has time based challenge exchange",
        "GoogleCloudTranslate": "google translate sdk does not support proxy",
        "Google Chronicle Backstory": "SDK",
        "Google Vision AI": "SDK",
        "Google Cloud Compute": "googleclient sdk has time based challenge exchange",
        "Google Cloud Functions": "googleclient sdk has time based challenge exchange",
        "GoogleDocs": "googleclient sdk has time based challenge exchange",
        "GooglePubSub": "googleclient sdk has time based challenge exchange",
        "Google Resource Manager": "googleclient sdk has time based challenge exchange",
        "Google Cloud Storage": "SDK",
        "GoogleCalendar": "googleclient sdk has time based challenge exchange",
        "GoogleDrive": "googleclient sdk has time based challenge exchange",
        "Syslog Sender": "syslog",
        "syslog": "syslog",
        "MongoDB Log": "Our instance not using SSL",
        "MongoDB Key Value Store": "Our instance not using SSL",
        "GoogleKubernetesEngine": "SDK",
        "TAXIIFeed": "Cannot use proxy",
        "EWSO365": "oproxy dependent",
        "QRadar": "Playbooks has parallel steps which are causing inconsistent results",
        "MISP V2": "Cleanup process isn't performed as expected."
    },
    "parallel_integrations": [
        "Cryptocurrency",
        "SNDBOX",
        "Whois",
        "Rasterize",
        "CVE Search v2",
        "VulnDB",
        "CheckPhish",
        "Tanium",
        "LogRhythmRest",
        "ipinfo",
        "Demisto REST API",
        "syslog",
        "ElasticsearchFeed",
        "MITRE ATT&CK",
        "Microsoft Intune Feed",
        "JSON Feed",
        "Plain Text Feed",
        "Fastly Feed",
        "Malware Domain List Active IPs Feed",
        "Blocklist_de Feed",
        "Cloudflare Feed",
        "AzureFeed",
        "SpamhausFeed",
        "Cofense Feed",
        "Bambenek Consulting Feed",
        "AWS Feed",
        "CSVFeed",
        "ProofpointFeed",
        "abuse.ch SSL Blacklist Feed",
        "TAXIIFeed",
        "Office 365 Feed",
        "AutoFocus Feed",
        "Recorded Future Feed",
        "DShield Feed",
        "AlienVault Reputation Feed",
        "BruteForceBlocker Feed",
        "Feodo Tracker IP Blocklist Feed",
        "AlienVault OTX TAXII Feed",
        "Prisma Access Egress IP feed",
        "Lastline v2",
        "McAfee DXL",
        "GCP Whitelist Feed",
        "Cortex Data Lake",
        "AWS - Security Hub",
        "Mail Listener v2"
    ],
    "docker_thresholds": {
        
        "_comment": "Add here docker images which are specific to an integration and require a non-default threshold (such as rasterize or ews). That way there is no need to define this multiple times. You can specify full image name with version or without.",
        "images": {
            "demisto/chromium": {
                "pid_threshold": 11
            },
            "demisto/py-ews:2.0": {
                "memory_threshold": 150
            },
            "demisto/pymisp:1.0.0.52": {
                "memory_threshold": 150
            },
            "demisto/pytan": {
                "pid_threshold": 11
            },
            "demisto/google-k8s-engine:1.0.0.9467": {
                "pid_threshold": 11
            },
            "demisto/threatconnect-tcex": {
                "pid_threshold": 11
            },
            "demisto/taxii2": {
                "pid_threshold": 11
            }
        }
    }
}<|MERGE_RESOLUTION|>--- conflicted
+++ resolved
@@ -3260,7 +3260,7 @@
         "palo_alto_firewall_test_pb": "Issue 27501"
     },
     "skipped_integrations": {
-        
+
         "_comment1": "~~~ NO INSTANCE ~~~",
         "Forcepoint": "instance issues. Issue 28043",
         "ZeroFox": "Issue 29284",
@@ -3335,19 +3335,19 @@
         "Workday": "License expired Issue: 29595",
         "FireEyeFeed": "License expired Issue: 31838",
         "Akamai WAF": "Issue 32318",
-        
+
         "_comment2": "~~~ UNSTABLE ~~~",
         "Tenable.sc": "unstable instance",
         "ThreatConnect v2": "unstable instance",
         "Infoblox": "Unstable instance, issue 25651",
-        
+
         "_comment3": "~~~ QUOTA ISSUES ~~~",
         "XFE_v2": "Required proper instance, otherwise we get quota errors",
         "Lastline": "issue 20323",
         "Google Resource Manager": "Cannot create projects because have reached allowed quota.",
         "Looker": "Warehouse 'DEMO_WH' cannot be resumed because resource monitor 'LIMITER' has exceeded its quota.",
         "Ipstack": "Issue 26266",
-        
+
         "_comment4": "~~~ OTHER ~~~",
         "Pentera": "authentication method will not work with testing",
         "AlienVault OTX TAXII Feed": "Issue 29197",
@@ -3358,13 +3358,7 @@
         "HelloWorldSimple": "This is just an example integration - no need for test",
         "TestHelloWorldPlaybook": "This is just an example integration - no need for test",
         "Lastline v2": "Temporary skipping, due to quota issues, in order to merge a PR",
-<<<<<<< HEAD
         "AttackIQFireDrill": "License issues #29774"
-=======
-        "AttackIQFireDrill": "License issues #29774",
-        "CrowdStrike Falcon Intel v2": "License issues #32473",
-        "CrowdStrikeMalquery": "License issues #32473"
->>>>>>> f2db66f8
     },
     "nightly_integrations": [
         "Lastline v2",
@@ -3546,7 +3540,7 @@
         "Mail Listener v2"
     ],
     "docker_thresholds": {
-        
+
         "_comment": "Add here docker images which are specific to an integration and require a non-default threshold (such as rasterize or ews). That way there is no need to define this multiple times. You can specify full image name with version or without.",
         "images": {
             "demisto/chromium": {
