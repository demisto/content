{
    "testTimeout": 160,
    "testInterval": 20,
    "tests": [
        {
<<<<<<< HEAD
            "integrations": "FalconIntel",
            "playbookID": "CrowdStrike Falcon Intel v2"
=======
            "integrations": [{
                "name": "Mail Sender (New)"
            },{
                "name": "google",
                "byoi": false
            }],
            "playbookID": "Mail Sender (New) Test"
>>>>>>> 67d6c33a
        },
        {
            "playbookID": "buildewsquery_test"
        },
        {
            "integrations": "EWS Mail Sender",
            "playbookID": "EWS Mail Sender Test"
        },
        {
            "playbookID": "decodemimeheader_-_test"
        },
        {
            "integrations": "CVE Search",
            "playbookID": "cve_enrichment_-_generic_-_test"
        },
        {
            "playbookID": "test_url_regex"
        },
        {
            "integrations": "Skyformation",
            "playbookID": "TestSkyformation"
        },
        {
            "integrations": "okta",
            "playbookID": "okta_test_playbook",
            "timeout": 240
        },
        {
            "integrations": "RSA NetWitness Packets and Logs",
            "playbookID": "rsa_packets_and_logs_test"
        },
        {
            "playbookID": "Test filters & transformers scripts"
        },
        {
            "integrations": "Salesforce",
            "playbookID": "SalesforceTestPlaybook"
        },
        {
            "integrations": "McAfee ESM-v10",
            "playbookID": "McAfeeESMTest",
            "timeout": 500
        },
        {
            "integrations": "GoogleSafeBrowsing",
            "playbookID": "Google Safe Browsing Test",
            "timeout": 240
        },
        {
            "playbookID": "File Enrichment - Generic Test"
        },
        {
            "integrations": "EWS v2",
            "playbookID": "EWSv2_empty_attachment_test"
        },
        {
            "playbookID": "TestWordFileToIOC",
            "timeout": 300
        },
        {
            "integrations": "RedLock",
            "playbookID": "RedLockTest"
        },
        {
            "integrations": "Symantec Endpoint Protection",
            "playbookID": "sep_-_test_endpoint_search"
        },
        {
            "integrations": [
                "AlienVault OTX",
                "urlscan.io"
            ],
            "playbookID": "url_enrichment_-_generic_test",
            "timeout": 500
        },
        {
            "integrations": {
                "name": "carbonblackprotection",
                "byoi": false
            },
            "playbookID": "search_endpoints_by_hash_-_carbon_black_protection_-_test",
            "timeout": 500
        },
        {
            "playbookID": "process_email_-_generic_-_test",
            "timeout": 240
        },
        {
            "integrations": {
                "name": "carbonblack",
                "byoi": false
            },
            "playbookID": "search_endpoints_by_hash_-_carbon_black_response_-_test",
            "timeout": 500
        },
        {
            "integrations":"Cylance Protect",
            "playbookID": "get_file_sample_by_hash_-_cylance_protect_-_test",
            "timeout": 240
        },
        {
            "integrations": {
                "name": "carbonblack",
                "byoi": false
            },
            "playbookID": "get_file_sample_by_hash_-_carbon_black_enterprise_Response_-_test"
        },
        {
            "integrations": "ThreatExchange",
            "playbookID": "extract_indicators_-_generic_-_test",
            "timeout": 240
        },
        {
            "integrations": {
                "name": "activedir",
                "byoi": false
            },
            "playbookID": "account_enrichment_-_generic_test"
        },
        {
            "integrations": {
                "name": "carbonblack",
                "byoi": false
            },
            "playbookID": "block_endpoint_-_carbon_black_response_-_test"
        },
        {
            "integrations": "FalconHost",
            "playbookID": "search_endpoints_by_hash_-_crowdstrike_-_test",
            "timeout": 500
        },
        {
            "integrations": "FalconHost",
            "playbookID": "crowdstrike_endpoint_enrichment_-_test"
        },
        {
            "integrations": "AlienVault OTX",
            "playbookID": "ip_enrichment_generic_test"
        },
        {
            "integrations": "Cylance Protect",
            "playbookID": "endpoint_enrichment_-_generic_test"
        },
        {
            "playbookID": "ExposeIncidentOwner-Test"
        },
        {
            "integrations": "OpenPhish",
            "playbookID": "email_test"
        },
        {
            "integrations": [],
            "playbookID": "Test CommonServer"
        },
        {
            "integrations": "AlienVault OTX",
            "playbookID": "domain_enrichment_generic_test"
        },
        {
            "integrations": "PostgreSQL",
            "playbookID": "PostgreSQL Test"
        },
        {
            "integrations": "Qualys",
            "playbookID": "Qualys-Test",
            "nightly": true
        },
        {
            "integrations": {
                "name": "google",
                "byoi": false
            },
            "playbookID": "GsuiteTest"
        },
        {
            "integrations": "OpenPhish",
            "playbookID": "OpenPhish Test Playbook"
        },
        {
            "integrations": "RSA Archer",
            "playbookID": "Archer-Test-Playbook",
            "nightly": true
        },
        {
            "integrations": "ThreatExchange",
            "playbookID": "ThreatExchange-test"
        },
        {
            "integrations": "jira",
            "playbookID": "Jira-Test"
        },
        {
            "integrations": "ThreatConnect",
            "playbookID": "test-ThreatConnect"
        },
        {
            "integrations": "ipinfo",
            "playbookID": "IPInfoTest"
        },
        {
            "integrations": "jira",
            "playbookID": "VerifyHumanReadableFormat"
        },
        {
            "playbookID": "ExtractURL Test"
        },
        {
            "playbookID": "strings-test"
        },
        {
            "playbookID": "TestCommonPython"
        },
        {
            "playbookID": "TestFileCreateAndUpload"
        },
        {
            "playbookID": "TestIsValueInArray"
        },
        {
            "playbookID": "TestStringReplace"
        },
        {
            "playbookID": "TestHttpPlaybook"
        },
        {
            "integrations": "SplunkPy",
            "playbookID": "Splunk-Test"
        },
        {
            "integrations" : "McAfee NSM",
            "playbookID" : "McAfeeNSMTest",
            "timeout" : 400,
            "nightly": true
        },
        {
            "integrations": "PhishTank",
            "playbookID": "PhishTank Testing"
        },
        {
            "integrations": "McAfee Web Gateway",
            "playbookID": "McAfeeWebGatewayTest",
            "timeout" : 500
        },
        {
            "integrations": "TCPIPUtils",
            "playbookID": "TCPUtils-Test"
        },
        {
            "playbookID": "ProofpointDecodeURL-Test",
            "timeout": 300,
            "interval": 20
        },
        {
            "playbookID": "listExecutedCommands-Test"
        },
        {
            "integrations": "Service Manager",
            "playbookID": "TestHPServiceManager",
            "timeout": 400
        },
        {
            "playbookID": "LanguageDetect-Test",
            "timeout": 300
        },
        {
            "integrations": "Forcepoint",
            "playbookID": "forcepoint test",
            "timeout": 500,
            "nightly": true
        },
        {
            "playbookID": "GeneratePassword-Test"
        },
        {
            "playbookID": "ZipFile-Test"
        },
        {
            "playbookID": "ExtractDomainTest"
        },
        {
            "playbookID": "Detonate File - Generic Test",
            "timeout": 500
        },
        {
            "playbookID": "Test-IsMaliciousIndicatorFound"
        },
        {
            "playbookID": "TestExtractHTMLTables"
        },
        {
            "integrations": [
                {
                    "name": "carbonblackliveresponse",
                    "byoi": true
                },
                {
                    "name": "carbonblack-v2",
                    "byoi": true
                }
            ],
            "playbookID": "CarbonBlackLiveResponseTest"
        },
        {
            "playbookID": "TestSafeBreach",
            "integrations": "SafeBreach"
        },
        {
            "integrations": "Symantec Messaging Gateway",
            "playbookID": "Symantec Messaging Gateway Test"
        },
        {
            "integrations": "VxStream",
            "playbookID": "VxStream Test"
        },
        {
            "integrations": "Preempt",
            "playbookID": "Preempt Test"
        },
        {
            "integrations": "urlscan.io",
            "playbookID": "urlscan_malicious_Test"
        },
        {
            "integrations": "EWS v2",
            "playbookID": "pyEWS_Test"
        },
        {

            "integrations": "Netskope",
            "playbookID": "Netskope Test"
        },
        {
            "integrations": "Cylance Protect v2",
            "playbookID": "Cylance Protect v2 Test"
        },
        {
            "integrations": "ReversingLabs Titanium Cloud",
            "playbookID": "ReversingLabsTCTest"
        },
        {
            "integrations": "ReversingLabs A1000",
            "playbookID": "ReversingLabsA1000Test"
        },
        {
            "integrations": "Demisto Lock",
            "playbookID": "DemistoLockTest"
        },
        {
            "playbookID": "test-domain-indicator"
        },
        {
            "integrations": "RedLock",
            "playbookID": "RedLockTest"
        },
        {
            "integrations": "Intezer",
            "playbookID": "Intezer Testing"
        },
        {
            "integrations": "Cybereason",
            "playbookID": "Cybereason Test"
        },
        {
            "integrations": "Tanium",
            "playbookID": "Tanium Demo Playbook",
            "nightly": true,
            "timeout": 1200
        }
    ],
    "skipped": [

        {
            "integrations": "VMware",
            "playbookID": "VMWare Test"
        },
        {
            "integrations": "Anomali ThreatStream",
            "playbookID": "Anomali_ThreatStream_Test"
        },
        {

            "integrations": "Farsight DNSDB",
            "playbookID": "DNSDBTest"
        },
        {
            "integrations": {
                "name": "carbonblack-v2",
                "byoi": true
            },
            "playbookID": "CarbonBlackResponseTest"
        },
        {
            "integrations": "Cisco Umbrella Investigate",
            "playbookID": "Cisco-Umbrella-Test"
        },
        {
            "integrations": "icebrg",
            "playbookID": "Icebrg Test",
            "timeout" : 500
        },
        {
            "integrations": "Symantec MSS",
            "playbookID": "SymantecMSSTest"
        },
        {
            "integrations": "Joe Security",
            "playbookID": "JoeSecurityTestPlaybook",
            "timeout": 500
        },
        {
            "playbookID": "TestParseCSV"
        },
        {
            "integrations": [
                "AlienVault OTX",
                {
                    "name": "activedir",
                    "byoi": false
                }],
            "playbookID": "entity_enrichment_generic_test",
            "timeout": 240
        },
        {
            "integrations": [
                "AlienVault OTX",
                "urlscan.io"
            ],
            "playbookID": "url_enrichment_-_generic_test",
            "timeout": 400
        },
        {
            "integrations": "Remedy AR",
            "playbookID": "Remedy AR Test"
        },
        {
            "integrations": "McAfee Active Response",
            "playbookID": "McAfee-MAR_Test"
        },
        {
            "integrations": "McAfee Threat Intelligence Exchange",
            "playbookID": "McAfee-TIE Test"
        },
        {
            "integrations": "ArcSight Logger",
            "playbookID": "ArcSight Logger test"
        },
        {
            "integrations": "XFE",
            "playbookID": "XFE Test",
            "timeout": 140,
            "nightly": true
        },
        {
            "playbookID": "File Enrichment - Generic Test"
        },
        {
            "integrations": [
                "FalconHost",
                "McAfee Threat Intelligence Exchange",
                {
                    "name": "carbonblackprotection",
                    "byoi": false
                },
                {
                    "name": "carbonblack",
                    "byoi": false
                }
            ],
            "playbookID": "search_endpoints_by_hash_-_generic_-_test",
            "timeout": 500
        },
        {
            "integrations": "McAfee Threat Intelligence Exchange",
            "playbookID": "search_endpoints_by_hash_-_tie_-_test",
            "timeout": 500
        },
        {
            "integrations": "iDefense",
            "playbookID": "iDefenseTest",
            "timeout": 300
        },
        {
            "integrations": "LogRhythm",
            "playbookID": "LogRhythm-Test-Playbook",
            "timeout": 200
        },
        {
            "integrations": "FireEye HX",
            "playbookID": "FireEye HX Test"
        },
        {
            "integrations": "Phish.AI",
            "playbookID": "PhishAi-Test"
        },
        {
            "integrations": "Centreon",
            "playbookID": "Centreon-Test-Playbook"
        },
        {
            "integrations": "TruSTAR",
            "playbookID": "TruSTAR Test"
        },
        {
            "integrations": "AlphaSOC Wisdom",
            "playbookID": "AlphaSOC-Wisdom-Test"
        }
    ]
}<|MERGE_RESOLUTION|>--- conflicted
+++ resolved
@@ -3,10 +3,10 @@
     "testInterval": 20,
     "tests": [
         {
-<<<<<<< HEAD
             "integrations": "FalconIntel",
             "playbookID": "CrowdStrike Falcon Intel v2"
-=======
+        },
+        {
             "integrations": [{
                 "name": "Mail Sender (New)"
             },{
@@ -14,7 +14,6 @@
                 "byoi": false
             }],
             "playbookID": "Mail Sender (New) Test"
->>>>>>> 67d6c33a
         },
         {
             "playbookID": "buildewsquery_test"
