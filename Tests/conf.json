{
    "testTimeout": 160,
    "testInterval": 20,
    "tests": [{
            "integrations": "nmap",
            "playbookID": "Nmap - Test"
        },
        {
            "integrations": "AutoFocus V2",
            "playbookID": "Autofocus Query Samples, Sessions and Tags Test Playbook",
            "fromversion": "4.5.0",
            "timeout": 500
        },
        {
            "integrations": "ThreatQ v2",
            "playbookID": "ThreatQ - Test"
        },
        {
            "integrations": "AttackIQFireDrill",
            "playbookID": "AttackIQ - Test"
        },
        {
<<<<<<< HEAD
            "integrations": "PhishLabs IOC EIR",
            "playbookID": "PhishlabsIOC_EIR-Test"
=======
            "playbookID": "Create Phishing Classifier V2 ML Test",
            "timeout" : 60000,
            "fromversion": "4.5.0"
>>>>>>> bc5cdf0f
        },
        {
            "integrations": "ZeroFox",
            "playbookID": "ZeroFox-Test",
            "fromversion": "4.1.0"
        },
        {
            "integrations": "AlienVault OTX v2",
            "playbookID": "Alienvault_OTX_v2 - Test"
        },
        {
            "integrations": "AWS - SQS",
            "playbookID": "fd93f620-9a2d-4fb6-85d1-151a6a72e46d"
        },
        {
            "integrations": "SlackV2",
            "playbookID": "Slack Test Playbook",
            "fromversion": "5.0.0"
        },
        {
            "integrations": "Cortex XDR - IR",
            "playbookID": "Test XDR Playbook",
            "fromversion": "4.1.0"
        },
        {
            "integrations": "MicrosoftGraphMail",
            "playbookID": "MicrosoftGraphMail-Test",
            "instance_names": "ms_graph_mail_dev"
        },
        {
            "integrations": "MicrosoftGraphMail",
            "playbookID": "MicrosoftGraphMail-Test",
            "instance_names": "ms_graph_mail_prod"
        },
        {
            "integrations": "Cloaken",
            "playbookID": "Cloaken-Test"
        },
        {
            "integrations": "Uptycs",
            "playbookID": "TestUptycs"
        },
        {
            "integrations": "ThreatX",
            "playbookID": "ThreatX-test"
        },
        {
            "integrations": "AlienVault OTX",
            "playbookID": "AlienVaultOTX Test"
        },
        {
            "integrations": "Cofense Triage",
            "playbookID": "Cofense Triage Test"
        },
        {
            "integrations": "Minerva Labs Anti-Evasion Platform",
            "playbookID": "Minerva Test playbook"
        },
        {
            "integrations": "CheckPhish",
            "playbookID": "CheckPhish-Test"
        },
        {
            "integrations": "Symantec Management Center",
            "playbookID": "SymantecMC_TestPlaybook"
        },
        {
            "integrations": "Tufin",
            "playbookID": "Tufin Test"
        },
        {
            "integrations": "Looker",
            "playbookID": "Test-Looker"
        },
        {
            "integrations": "Vertica",
            "playbookID": "Vertica Test"
        },
        {
            "integrations": "Server Message Block (SMB)",
            "playbookID": "SMB test"
        },
        {
            "playbookID": "ConvertFile-Test",
            "fromversion": "4.5.0"
        },
        {
            "playbookID": "TestAwsEC2GetPublicSGRules-Test"
        },
        {
            "playbookID": "TestParseEmailHeaders"
        },
        {
            "playbookID": "TestParseEmailFile-deprecated-script"
        },
        {
            "integrations": "RSA NetWitness Packets and Logs",
            "playbookID": "rsa_packets_and_logs_test"
        },
        {
            "playbookID": "test_similar_incidents"
        },
        {
            "playbookID": "autofocus_test",
            "integrations": "Autofocus"
        },
        {
            "playbookID": "CheckpointFW-test",
            "integrations": "Check Point"
        },
        {
            "playbookID": "RegPathReputationBasicLists_test"
        },
        {
            "playbookID": "EmailDomainSquattingReputation-Test"
        },
        {
            "playbookID": "RandomStringGenerateTest"
        },
        {
            "playbookID": "DocumentationTest",
            "integrations": "ipinfo"
        },
        {
            "playbookID": "playbook-checkEmailAuthenticity-test"
        },
        {
            "playbookID": "HighlightWords_Test"

        },
        {
            "playbookID": "StringContainsArray_test"
        },
        {
            "integrations": "Fidelis Elevate Network",
            "playbookID": "Fidelis-Test"
        },
        {
            "integrations": "AWS - ACM",
            "playbookID": "ACM-Test"
        },
        {
            "integrations": "Thinkst Canary",
            "playbookID": "CanaryTools Test"
        },
        {
            "integrations": "ThreatMiner",
            "playbookID": "ThreatMiner-Test"
        },
        {
            "playbookID": "StixCreator-Test"
        },
        {
            "playbookID": "CompareIncidentsLabels-test-playbook"
        },
        {
            "integrations": "Have I Been Pwned? V2",
            "playbookID": "Pwned v2 test"
        },
        {
            "integrations": "Alexa Rank Indicator",
            "playbookID": "Alexa Test Playbook"
        },
        {
            "playbookID": "UnEscapeURL-Test"
        },
        {
            "playbookID": "UnEscapeIPs-Test"
        },
        {
            "playbookID": "ExtractDomainFromUrlAndEmail-Test"
        },
        {
            "playbookID": "ConvertKeysToTableFieldFormat_Test"
        },
        {
            "integrations": "CVE Search",
            "playbookID": "cveReputation Test"
        },
        {
            "integrations": "HashiCorp Vault",
            "playbookID": "hashicorp_test"
        },
        {
            "integrations": "AWS - Athena - Beta",
            "playbookID": "Beta-Athena-Test"
        },
        {
            "integrations": "BeyondTrust Password Safe",
            "playbookID": "BeyondTrust-Test"
        },
        {
            "integrations": "Dell Secureworks",
            "playbookID": "secureworks_test"
        },
        {
            "integrations": "ServiceNow",
            "playbookID": "servicenow_test_new"
        },
        {
            "integrations": "ExtraHop",
            "playbookID": "ExtraHop-Test"
        },
        {
            "integrations": "ExtraHop v2",
            "playbookID": "ExtraHop_v2-Test"
        },
        {
            "playbookID": "Test CommonServer"
        },
        {
            "integrations": "CIRCL",
            "playbookID": "CirclIntegrationTest"
        },
        {
            "integrations": "MISP V2",
            "playbookID": "MISP V2 Test"
        },
        {
            "playbookID": "test-LinkIncidentsWithRetry"
        },
        {
            "playbookID": "CopyContextToFieldTest"
        },
        {
            "integrations": "OTRS",
            "playbookID": "OTRS Test",
            "fromversion": "4.1.0"
        },
        {
            "integrations": "Attivo Botsink",
            "playbookID": "AttivoBotsinkTest"
        },
        {
            "playbookID": "CreatePhishingClassifierMLTest",
            "timeout": 2400
        },
        {
            "integrations": "Cymon",
            "playbookID": "playbook-Cymon_Test"
        },
        {
            "integrations": "FortiGate",
            "playbookID": "Fortigate Test"
        },
        {
            "playbookID": "FormattedDateToEpochTest"
        },
        {
            "integrations": "SNDBOX",
            "playbookID": "SNDBOX_Test"
        },
        {
            "integrations": "SNDBOX",
            "playbookID": "Detonate File - SNDBOX - Test",
            "timeout": 2400,
            "nightly": true
        },
        {
            "integrations": "VxStream",
            "playbookID": "Detonate File - HybridAnalysis - Test",
            "timeout": 2400
        },
        {
            "playbookID": "WordTokenizeTest"
        },
        {
            "integrations": "Awake Security",
            "playbookID": "awake_security_test_pb"
        },
        {
            "integrations": "Tenable.sc",
            "playbookID": "tenable-sc-test",
            "timeout": 240,
            "nightly": true
        },
        {
            "integrations": "MimecastV2",
            "playbookID": "Mimecast test"
        },
        {
            "playbookID": "CreateEmailHtmlBody_test_pb",
            "fromversion": "4.1.0"
        },
        {
            "playbookID": "ReadPDFFile-Test"
        },
        {
            "playbookID": "ReadPDFFileV2-Test"
        },
        {
            "playbookID": "JSONtoCSV-Test"
        },
        {
            "integrations": "Panorama",
            "instance_names": "palo_alto_firewall",
            "playbookID": "palo_alto_firewall_test_pb",
            "timeout": 1000,
            "nightly": true
        },
        {
            "integrations": "Panorama",
            "instance_names": "palo_alto_panorama",
            "playbookID": "palo_alto_panorama_test_pb",
            "timeout": 1000,
            "nightly": true
        },
        {
            "integrations": "Panorama",
            "instance_names": "palo_alto_panorama",
            "playbookID": "Panorama Query Logs - Test",
            "timeout": 1000,
            "nightly": true
        },
        {
            "integrations": "Panorama",
            "instance_names": "palo_alto_firewall_9.0",
            "playbookID": "palo_alto_firewall_test_pb",
            "timeout": 1000,
            "nightly": true
        },
        {
            "integrations": "Panorama",
            "instance_names": "palo_alto_panorama_9.0",
            "playbookID": "palo_alto_panorama_test_pb",
            "timeout": 1000,
            "nightly": true
        },
        {
            "integrations": "Tenable.io",
            "playbookID": "Tenable.io test"
        },
        {
            "playbookID": "URLDecode-Test"
        },
        {
            "playbookID": "GetTime-Test"
        },
        {
            "integrations": "Tenable.io",
            "playbookID": "Tenable.io Scan Test",
            "nightly": true,
            "timeout": 900
        },
        {
            "integrations": "Tenable.sc",
            "playbookID": "tenable-sc-scan-test",
            "nightly": true,
            "timeout": 600
        },
        {
            "integrations": "google-vault",
            "playbookID": "Google-Vault-Generic-Test",
            "nightly": true,
            "timeout": 3600
        },
        {
            "integrations": "google-vault",
            "playbookID": "Google_Vault-Search_And_Display_Results_test",
            "nightly": true,
            "timeout": 3600
        },
        {
            "playbookID": "Luminate-TestPlaybook",
            "integrations": "Luminate"
        },
        {
            "playbookID": "Palo Alto Networks - Malware Remediation Test",
            "integrations": "Palo Alto Minemeld",
            "fromversion": "4.5.0"
        },
        {
            "playbookID": "SumoLogic-Test",
            "integrations": "SumoLogic",
            "fromversion": "4.1.0"
        },
        {
            "playbookID": "ParseEmailFiles-test"
        },
        {
            "playbookID": "PAN-OS - Block IP and URL - External Dynamic List Test",
            "integrations": "palo_alto_networks_pan_os_edl_management",
            "fromversion": "4.0.0"

        },
        {
            "playbookID": "PAN-OS - Block IP - Custom Block Rule Test",
            "integrations": "Panorama",
            "instance_names": "palo_alto_panorama",
            "fromversion": "4.0.0"
        },
        {
            "playbookID": "PAN-OS - Block IP - Static Address Group Test",
            "integrations": "Panorama",
            "instance_names": "palo_alto_panorama",
            "fromversion": "4.0.0"
        },
        {
            "playbookID": "PAN-OS - Block URL - Custom URL Category Test",
            "integrations": "Panorama",
            "instance_names": "palo_alto_panorama",
            "fromversion": "4.0.0"
        },
        {
            "playbookID": "ParseExcel-test"
        },
        {
            "playbookID": "Detonate File - No Files test"
        },
        {
            "integrations": [
                "Panorama",
                "Check Point"
            ],
            "instance_names": "palo_alto_firewall",
            "playbookID": "blockip_test_playbook"
        },
        {
            "integrations": "Palo Alto Minemeld",
            "playbookID": "minemeld_test"
        },
        {
            "integrations": "SentinelOne V2",
            "playbookID": "SentinelOne V2 - test"
        },
        {
            "integrations": "InfoArmor VigilanteATI",
            "playbookID": "InfoArmorVigilanteATITest"
        },
        {
            "integrations": "IntSights",
            "instance_names": "intsights_standard_account",
            "playbookID": "IntSights Test",
            "nightly": true,
            "timeout": 500
        },
        {
            "integrations": "IntSights",
            "playbookID": "IntSights Mssp Test",
            "instance_names": "intsights_mssp_account",
            "nightly": true,
            "timeout": 500
        },
        {
            "integrations": "dnstwist",
            "playbookID": "dnstwistTest"
        },
        {
            "integrations": "BitDam",
            "playbookID": "Detonate File - BitDam Test"
        },
        {
            "integrations": "Threat Grid",
            "playbookID": "Test-Detonate URL - ThreatGrid",
            "timeout": 600
        },
        {
            "integrations": "Threat Grid",
            "playbookID": "ThreatGridTest",
            "timeout": 600
        },
        {
            "integrations": [
                "Palo Alto Minemeld",
                "Panorama"
            ],
            "instance_names": "palo_alto_firewall",
            "playbookID": "block_indicators_-_generic_-_test"
        },
        {
            "integrations": "Signal Sciences WAF",
            "playbookID": "SignalSciences-Test"
        },
        {
            "integrations": "RTIR",
            "playbookID": "RTIR Test"
        },
        {
            "integrations": "RedCanary",
            "playbookID": "RedCanaryTest",
            "nightly": true
        },
        {
            "integrations": "Devo",
            "playbookID": "devo_test_playbook"
        },
        {
            "playbookID": "URL Enrichment - Generic v2 - Test",
            "integrations": [
                "Rasterize",
                "VirusTotal - Private API"
            ],
            "instance_names": "virus_total_private_api_general",
            "timeout": 500
        },
        {
            "playbookID": "CutTransformerTest"
        },
        {
            "integrations": "SCADAfence CNM",
            "playbookID": "SCADAfence_test"
        },
        {
            "integrations": "ProtectWise",
            "playbookID": "Protectwise-Test"
        },
        {
            "integrations": "WhatsMyBrowser",
            "playbookID": "WhatsMyBrowser-Test"
        },
        {

            "integrations": "BigFix",
            "playbookID": "BigFixTest"
        },
        {
            "integrations": "Lastline",
            "playbookID": "Lastline - testplaybook",
            "nightly": true
        },
        {
            "integrations": "epo",
            "playbookID": "Test Playbook McAfee ePO"
        },
        {
            "integrations": "activedir",
            "playbookID": "calculate_severity_-_critical_assets_-_test"
        },
        {
            "playbookID": "TextFromHTML_test_playbook"
        },
        {
            "playbookID": "PortListenCheck-test"
        },
        {
            "integrations": "ThreatExchange",
            "playbookID": "ThreatExchange-test"
        },
        {
            "integrations": "ThreatExchange",
            "playbookID": "extract_indicators_-_generic_-_test",
            "timeout": 240
        },
        {
            "integrations": "Joe Security",
            "playbookID": "JoeSecurityTestPlaybook",
            "timeout": 500,
            "nightly": true
        },
        {
            "integrations": "Joe Security",
            "playbookID": "JoeSecurityTestDetonation",
            "timeout": 2000,
            "nightly": true
        },
        {
            "integrations": "WildFire-v2",
            "playbookID": "Wildfire Test"
        },
        {
            "integrations": "WildFire-v2",
            "playbookID": "Detonate URL - WildFire-v2 - Test"
        },
        {
            "integrations": "GRR",
            "playbookID": "grr_test",
            "nightly": true
        },
        {
            "integrations": "VirusTotal",
            "instance_names": "virus_total_general",
            "playbookID": "virusTotal-test-playbook",
            "timeout": 1400,
            "nightly": true
        },
        {
            "integrations": "VirusTotal",
            "instance_names": "virus_total_preferred_vendors",
            "playbookID": "virusTotaI-test-preferred-vendors",
            "timeout": 1400,
            "nightly": true
        },
        {
            "integrations": "Preempt",
            "playbookID": "Preempt Test"
        },
        {
            "integrations": "Gmail",
            "playbookID": "get_original_email_-_gmail_-_test"
        },
        {
            "integrations": "EWS v2",
            "playbookID": "get_original_email_-_ews-_test"
        },
        {
            "integrations": ["EWS v2", "EWS Mail Sender"],
            "playbookID": "EWS search-mailbox test",
            "timeout": 300
        },
        {
            "integrations": "PagerDuty v2",
            "playbookID": "PagerDuty Test"
        },
        {
            "playbookID": "test_delete_context"
        },
        {
            "playbookID": "DeleteContext-auto-test"
        },
        {
            "playbookID": "GmailTest",
            "integrations": "Gmail"
        },
        {
            "playbookID": "Gmail Convert Html Test",
            "integrations": "Gmail"
        },
        {
            "playbookID": "reputations.json Test"
        },
        {
            "playbookID": "Test IP Indicator Fields",
            "fromversion": "5.0.0"
        },
        {
            "integrations": "Shodan",
            "playbookID": "ShodanTest"
        },
        {
            "playbookID": "Extract Indicators From File - test",
            "timeout": 2000
        },
        {
            "playbookID": "dedup_-_generic_-_test"
        },
        {
            "playbookID": "TestDedupIncidentsPlaybook"
        },
        {
            "playbookID": "TestDedupIncidentsByName"
        },
        {
            "integrations": "McAfee Advanced Threat Defense",
            "playbookID": "Test Playbook McAfee ATD",
            "timeout": 700
        },
        {
            "playbookID": "stripChars - Test"
        },
        {
            "integrations": "McAfee Advanced Threat Defense",
            "playbookID": "Test Playbook McAfee ATD Upload File"
        },
        {
            "playbookID": "exporttocsv_script_test"
        },
        {
            "integrations": "Intezer",
            "playbookID": "Intezer Testing",
            "nightly": true,
            "timeout": 500
        },
        {
            "integrations": "Intezer v2",
            "playbookID": "Intezer Testing v2",
            "fromversion": "4.1.0",
            "timeout": 700
        },
        {
            "integrations": "FalconIntel",
            "playbookID": "CrowdStrike Falcon Intel v2"
        },
        {
            "playbookID": "ContextGetters_Test"
        },
        {
            "integrations": [
                "Mail Sender (New)",
                "google"
            ],
            "playbookID": "Mail Sender (New) Test"
        },
        {
            "playbookID": "buildewsquery_test"
        },
        {
            "integrations": "Rapid7 Nexpose",
            "playbookID": "nexpose_test",
            "timeout": 240
        },
        {
            "playbookID": "GetIndicatorDBotScore Test"
        },
        {
            "integrations": "EWS Mail Sender",
            "playbookID": "EWS Mail Sender Test"
        },
        {
            "integrations": [
                "EWS Mail Sender",
                "Rasterize"
            ],
            "playbookID": "EWS Mail Sender Test 2"
        },
        {
            "playbookID": "decodemimeheader_-_test"
        },
        {
            "integrations": "CVE Search",
            "playbookID": "cve_enrichment_-_generic_-_test"
        },
        {
            "playbookID": "test_url_regex"
        },
        {
            "integrations": "Skyformation",
            "playbookID": "TestSkyformation"
        },
        {
            "integrations": "okta",
            "playbookID": "okta_test_playbook",
            "timeout": 240
        },
        {
            "playbookID": "Test filters & transformers scripts"
        },
        {
            "integrations": "Salesforce",
            "playbookID": "SalesforceTestPlaybook"
        },
        {
            "integrations": "McAfee ESM-v10",
            "instance_names": "v10.2.0",
            "playbookID": "McAfeeESMTest",
            "timeout": 500
        },
        {
            "integrations": "McAfee ESM-v10",
            "instance_names": "v10.3.0",
            "playbookID": "McAfeeESMTest",
            "timeout": 500
        },
        {
            "integrations": "McAfee ESM-v10",
            "instance_names": "v11.1.3",
            "playbookID": "McAfeeESMTest",
            "timeout": 500
        },
        {
            "integrations": "GoogleSafeBrowsing",
            "playbookID": "Google Safe Browsing Test",
            "timeout": 240
        },
        {
            "integrations": "EWS v2",
            "playbookID": "EWSv2_empty_attachment_test"
        },
        {
            "integrations": "EWS v2",
            "playbookID": "EWS Public Folders Test"
        },
        {
            "playbookID": "TestWordFileToIOC",
            "timeout": 300
        },
        {
            "integrations": "Symantec Endpoint Protection V2",
            "playbookID": "SymantecEndpointProtection_Test"
        },
        {
            "integrations": "carbonblackprotection",
            "playbookID": "search_endpoints_by_hash_-_carbon_black_protection_-_test",
            "timeout": 500
        },
        {
            "playbookID": "process_email_-_generic_-_test",
            "integrations": "Rasterize",
            "timeout": 240
        },
        {
            "integrations": "activedir",
            "playbookID": "account_enrichment_-_generic_test"
        },
        {
            "integrations": "FalconHost",
            "playbookID": "search_endpoints_by_hash_-_crowdstrike_-_test",
            "timeout": 500
        },
        {
            "integrations": "FalconHost",
            "playbookID": "CrowdStrike Endpoint Enrichment - Test"
        },
        {
            "integrations": "FalconHost",
            "playbookID": "crowdstrike_falconhost_test"
        },
        {
            "integrations": "CrowdstrikeFalcon",
            "playbookID": "Test - CrowdStrike Falcon",
            "fromversion": "4.1.0"
        },
        {
            "integrations": [
                "VirusTotal"
            ],
            "instance_names": "virus_total_general",
            "playbookID": "ip_enrichment_generic_test"
        },
        {
            "playbookID": "ExposeIncidentOwner-Test"
        },
        {
            "integrations": "OpenPhish",
            "playbookID": "email_test"
        },
        {
            "integrations": "PostgreSQL",
            "playbookID": "PostgreSQL Test"
        },
        {
            "integrations": "google",
            "playbookID": "GsuiteTest"
        },
        {
            "integrations": "OpenPhish",
            "playbookID": "OpenPhish Test Playbook"
        },
        {
            "integrations": "RSA Archer",
            "playbookID": "Archer-Test-Playbook",
            "nightly": true
        },
        {
            "integrations": "jira",
            "playbookID": "Jira-Test"
        },
        {
            "integrations": "jira-v2",
            "playbookID": "Jira-v2-Test"
        },
        {
            "integrations": "ipinfo",
            "playbookID": "IPInfoTest"
        },
        {
            "integrations": "jira",
            "playbookID": "VerifyHumanReadableFormat"
        },
        {
            "playbookID": "ExtractURL Test"
        },
        {
            "playbookID": "strings-test"
        },
        {
            "playbookID": "TestCommonPython"
        },
        {
            "playbookID": "TestFileCreateAndUpload"
        },
        {
            "playbookID": "TestIsValueInArray"
        },
        {
            "playbookID": "TestStringReplace"
        },
        {
            "playbookID": "TestHttpPlaybook"
        },
        {
            "integrations": "SplunkPy",
            "playbookID": "Splunk-Test"
        },
        {
            "integrations": "SplunkPy",
            "playbookID": "SplunkPySearch_Test"
        },
        {
            "integrations": "McAfee NSM",
            "playbookID": "McAfeeNSMTest",
            "timeout": 400,
            "nightly": true
        },
        {
            "integrations": "PhishTank",
            "playbookID": "PhishTank Testing"
        },
        {
            "integrations": "McAfee Web Gateway",
            "playbookID": "McAfeeWebGatewayTest",
            "timeout": 500
        },
        {
            "integrations": "TCPIPUtils",
            "playbookID": "TCPUtils-Test"
        },
        {
            "playbookID": "ProofpointDecodeURL-Test",
            "timeout": 300
        },
        {
            "playbookID": "listExecutedCommands-Test"
        },
        {
            "integrations": "AWS - Lambda",
            "playbookID": "AWS-Lambda-Test (Read-Only)"
        },
        {
            "integrations": "Service Manager",
            "playbookID": "TestHPServiceManager",
            "timeout": 400
        },
        {
            "playbookID": "LanguageDetect-Test",
            "timeout": 300
        },
        {
            "integrations": "Forcepoint",
            "playbookID": "forcepoint test",
            "timeout": 500,
            "nightly": true
        },
        {
            "playbookID": "GeneratePassword-Test"
        },
        {
            "playbookID": "ZipFile-Test"
        },
        {
            "playbookID": "ExtractDomainTest"
        },
        {
            "playbookID": "Test-IsMaliciousIndicatorFound",
            "integrations": "VirusTotal",
            "instance_names": "virus_total_general",
            "fromversion": "5.0.0"
        },
        {
            "playbookID": "TestExtractHTMLTables"
        },
        {
            "integrations": "carbonblackliveresponse",
            "playbookID": "CarbonBlackLiveResponseTest",
            "nightly": true
        },
        {
            "playbookID": "TestSafeBreach",
            "integrations": "SafeBreach"
        },
        {
            "integrations": "urlscan.io",
            "playbookID": "urlscan_malicious_Test",
            "timeout": 500
        },
        {
            "integrations": "EWS v2",
            "playbookID": "pyEWS_Test"
        },
        {
            "integrations": "remedy_sr_beta",
            "playbookID": "remedy_sr_test_pb"
        },
        {

            "integrations": "Netskope",
            "playbookID": "Netskope Test"
        },
        {
            "integrations": "Cylance Protect v2",
            "playbookID": "Cylance Protect v2 Test"
        },
        {
            "integrations": "ReversingLabs Titanium Cloud",
            "playbookID": "ReversingLabsTCTest"
        },
        {
            "integrations": "ReversingLabs A1000",
            "playbookID": "ReversingLabsA1000Test"
        },
        {
            "integrations": "Demisto Lock",
            "playbookID": "DemistoLockTest"
        },
        {
            "playbookID": "test-domain-indicator",
            "timeout": 400
        },
        {
            "playbookID": "Cybereason Test",
            "integrations": "Cybereason",
            "timeout": 1200,
            "fromversion": "4.1.0"
        },
        {
            "integrations": "VirusTotal - Private API",
            "instance_names": "virus_total_private_api_general",
            "playbookID": "File Enrichment - Virus Total Private API Test",
            "nightly": true
        },
        {
            "integrations": "VirusTotal - Private API",
            "instance_names": "virus_total_private_api_general",
            "playbookID": "virusTotalPrivateAPI-test-playbook",
            "timeout": 1400,
            "nightly": true
        },
        {
            "integrations": "VirusTotal - Private API",
            "instance_names": "virus_total_private_api_preferred_vendors",
            "playbookID": "virusTotalPrivateAPI-test-preferred-vendors",
            "timeout": 1400,
            "nightly": true
        },
        {
            "integrations": "Cisco Meraki",
            "playbookID": "Cisco-Meraki-Test"
        },
        {
            "integrations": "Windows Defender Advanced Threat Protection",
            "playbookID": "Test - Windows Defender Advanced Threat Protection",
            "instance_names": "windows_defender_atp_dev"
        },
        {
            "integrations": "Windows Defender Advanced Threat Protection",
            "playbookID": "Test - Windows Defender Advanced Threat Protection",
            "instance_names": "windows_defender_atp_prod"
        },
        {
            "integrations": "Tanium",
            "playbookID": "Tanium Test Playbook",
            "nightly": true,
            "timeout": 1200
        },
        {
            "integrations": "Recorded Future",
            "playbookID": "Recorded Future Test",
            "nightly": true
        },
        {
            "integrations": "Microsoft Graph",
            "playbookID": "Microsoft Graph Test",
            "instance_names": "ms_graph_security_dev"
        },
        {
            "integrations": "Microsoft Graph",
            "playbookID": "Microsoft Graph Test",
            "instance_names": "ms_graph_security_prod"
        },
        {
            "integrations": "Microsoft Graph User",
            "playbookID": "Microsoft Graph - Test",
            "instance_names": "ms_graph_user_dev"
        },
        {
            "integrations": "Microsoft Graph User",
            "playbookID": "Microsoft Graph - Test",
            "instance_names": "ms_graph_user_prod"
        },
        {
            "integrations": "RedLock",
            "playbookID": "RedLockTest",
            "nightly": true
        },
        {
            "integrations": "Symantec Messaging Gateway",
            "playbookID": "Symantec Messaging Gateway Test"
        },
        {
            "integrations": "ThreatConnect",
            "playbookID": "test-ThreatConnect"
        },
        {
            "integrations": "VxStream",
            "playbookID": "VxStream Test",
            "nightly": true
        },
        {
            "integrations": "Cylance Protect",
            "playbookID": "get_file_sample_by_hash_-_cylance_protect_-_test",
            "timeout": 240
        },
        {
            "integrations": "Cylance Protect",
            "playbookID": "endpoint_enrichment_-_generic_test"
        },
        {
            "integrations": "QRadar",
            "playbookID": "test_Qradar"
        },
        {
            "integrations": "VMware",
            "playbookID": "VMWare Test"
        },
        {
            "integrations": "Anomali ThreatStream",
            "playbookID": "Anomali_ThreatStream_Test"
        },
        {
            "integrations": "Farsight DNSDB",
            "playbookID": "DNSDBTest"
        },
        {
            "integrations": "carbonblack-v2",
            "playbookID": "CarbonBlackResponseTest"
        },
        {
            "integrations": "Cisco Umbrella Investigate",
            "playbookID": "Cisco Umbrella Test"
        },
        {
            "integrations": "icebrg",
            "playbookID": "Icebrg Test",
            "timeout": 500
        },
        {
            "integrations": "Symantec MSS",
            "playbookID": "SymantecMSSTest"
        },
        {
            "integrations": "Remedy AR",
            "playbookID": "Remedy AR Test"
        },
        {
            "integrations": "AWS - IAM",
            "playbookID": "d5cb69b1-c81c-4f27-8a40-3106c0cb2620"
        },
        {
            "integrations": "McAfee Active Response",
            "playbookID": "McAfee-MAR_Test",
            "timeout": 700
        },
        {
            "integrations": "McAfee Threat Intelligence Exchange",
            "playbookID": "McAfee-TIE Test",
            "timeout": 700
        },
        {
            "integrations": "ArcSight Logger",
            "playbookID": "ArcSight Logger test"
        },
        {
            "integrations": "ArcSight ESM v2",
            "playbookID": "ArcSight ESM v2 Test"
        },
        {
            "integrations": "ArcSight ESM v2",
            "playbookID": "test Arcsight - Get events related to the Case"
        },
        {
            "integrations": "XFE",
            "playbookID": "XFE Test",
            "timeout": 140,
            "nightly": true
        },
        {
            "integrations": "McAfee Threat Intelligence Exchange",
            "playbookID": "search_endpoints_by_hash_-_tie_-_test",
            "timeout": 500
        },
        {
            "integrations": "iDefense",
            "playbookID": "iDefenseTest",
            "timeout": 300
        },
        {
            "integrations": "AbuseIPDB",
            "playbookID": "AbuseIPDB Test",
            "nightly": true
        },
        {
            "integrations": "AbuseIPDB",
            "playbookID": "AbuseIPDB PopulateIndicators Test",
            "nightly": true
        },
        {
            "integrations": "jira",
            "playbookID": "JiraCreateIssue-example-test"
        },
        {
            "integrations": "LogRhythm",
            "playbookID": "LogRhythm-Test-Playbook",
            "timeout": 200
        },
        {
            "integrations": "FireEye HX",
            "playbookID": "FireEye HX Test"
        },
        {
            "integrations": "Phish.AI",
            "playbookID": "PhishAi-Test"
        },
        {
            "integrations": "Phish.AI",
            "playbookID": "Test-Detonate URL - Phish.AI"
        },
        {
            "integrations": "Centreon",
            "playbookID": "Centreon-Test-Playbook"
        },
        {
            "playbookID": "ReadFile test"
        },
        {
            "integrations": "TruSTAR",
            "playbookID": "TruSTAR Test"
        },
        {
            "integrations": "AlphaSOC Wisdom",
            "playbookID": "AlphaSOC-Wisdom-Test"
        },
        {
            "integrations": "carbonblack-v2",
            "playbookID": "CBFindIP - Test"
        },
        {
            "integrations": "Jask",
            "playbookID": "Jask_Test",
            "fromversion": "4.1.0"
        },
        {
            "integrations": "Qualys",
            "playbookID": "Qualys-Test",
            "nightly": true
        },
        {
            "integrations": "Whois",
            "playbookID": "whois_test",
            "fromversion": "4.1.0"
        },
        {
            "integrations": "RSA NetWitness Endpoint",
            "playbookID": "NetWitness Endpoint Test"
        },
        {
            "integrations": "Check Point Sandblast",
            "playbookID": "Sandblast_malicious_test"
        },
        {
            "playbookID": "TestMatchRegex"
        },
        {
            "integrations": "ActiveMQ",
            "playbookID": "ActiveMQ Test"
        },
        {
            "playbookID": "RegexGroups Test"
        },
        {
            "integrations": "Cisco ISE",
            "playbookID": "cisco-ise-test-playbook"
        },
        {
            "integrations": "RSA NetWitness v11.1",
            "playbookID": "RSA NetWitness Test"
        },
        {
            "playbookID": "ExifReadTest"
        },
        {
            "integrations": "Cuckoo Sandbox",
            "playbookID": "CuckooTest",
            "timeout": 700
        },
        {
            "integrations": "VxStream",
            "playbookID": "Test-Detonate URL - Crowdstrike",
            "timeout": 1200
        },
        {
            "playbookID": "Detonate File - Generic Test",
            "timeout": 500
        },
        {
            "integrations": [
                "Lastline",
                "WildFire-v2",
                "SNDBOX",
                "VxStream",
                "McAfee Advanced Threat Defense"
            ],
            "playbookID": "Detonate File - Generic Test",
            "timeout": 2400,
            "nightly": true
        },
        {
            "playbookID": "detonate_file_-_generic_test",
            "toversion": "3.6.0"
        },
        {
            "playbookID": "STIXParserTest"
        },
        {
            "playbookID": "Detonate URL - Generic Test",
            "timeout": 2000,
            "nightly": true,
            "integrations": [
                "McAfee Advanced Threat Defense",
                "VxStream",
                "Lastline"
            ]
        },
        {
            "playbookID": "ReadPDFFile-Test"
        },
        {
            "integrations": [
                "VirusTotal",
                "urlscan.io",
                "activedir"
            ],
            "instance_names": "virus_total_general",
            "playbookID": "entity_enrichment_generic_test",
            "timeout": 240
        },
        {
            "integrations": [
                "FalconHost",
                "McAfee Threat Intelligence Exchange",
                "carbonblackprotection",
                "carbonblack"
            ],
            "playbookID": "search_endpoints_by_hash_-_generic_-_test",
            "timeout": 500
        },
        {
            "integrations": "Zscaler",
            "playbookID": "Zscaler Test",
            "nightly": true,
            "timeout": 500
        },
        {
            "playbookID": "DemistoUploadFileToIncident Test",
            "integrations": "Demisto REST API"
        },
        {
            "playbookID": "DemistoUploadFile Test",
            "integrations": "Demisto REST API"
        },
        {
            "playbookID": "MaxMind Test",
            "integrations": "MaxMind GeoIP2"

        },
        {
            "playbookID": "Test_Sagemaker",
            "integrations": "AWS Sagemaker"

        },
        {
            "playbookID": "C2sec-Test",
            "integrations": "C2sec irisk",
            "fromversion": "5.0.0"
        },
        {
            "playbookID": "Phishing test - attachment",
            "timeout": 600,
            "nightly": true,
            "integrations": [
                "EWS Mail Sender",
                "Have I Been Pwned? V2",
                "Demisto REST API",
                "Palo Alto Minemeld",
                "Rasterize"
            ]
        },
        {
            "playbookID": "Phishing test - Inline",
            "timeout": 500,
            "nightly": true,
            "integrations": [
                "EWS Mail Sender",
                "Have I Been Pwned? V2",
                "Demisto REST API",
                "Palo Alto Minemeld",
                "Rasterize"
            ]
        },
        {
            "playbookID": "Phishing v2 Test - Attachment",
            "timeout": 1200,
            "nightly": true,
            "integrations": [
                "EWS Mail Sender",
                "Have I Been Pwned? V2",
                "Demisto REST API",
                "Palo Alto Minemeld",
                "Rasterize"
            ]
        },
        {
            "playbookID": "Phishing v2 Test - Inline",
            "timeout": 1200,
            "nightly": true,
            "integrations": [
                "EWS Mail Sender",
                "Have I Been Pwned? V2",
                "Demisto REST API",
                "Palo Alto Minemeld",
                "Rasterize"
            ]
        },
        {
            "integrations": "duo",
            "playbookID": "DUO Test Playbook"
        },
        {
            "playbookID": "SLA Scripts - Test",
            "fromversion": "4.1.0"
        },
        {
            "playbookID": "PcapHTTPExtractor-Test"
        },
        {
            "playbookID": "Ping Test Playbook"
        },
        {
            "playbookID": "Active Directory Test",
            "instance_names": "active_directory_query_v2",
            "integrations": "Active Directory Query v2"
        },
        {
            "playbookID": "AD v2 - debug-mode - Test",
            "instance_names": "active_directory_query_v2",
            "integrations": "Active Directory Query v2",
            "fromversion": "5.0.0"
        },
        {
            "integrations": "Active Directory Query v2",
            "instance_names": "active_directory_query_v2_with_port_configuration",
            "playbookID": "Active Directory Query V2 configuration with port"
        },
        {
            "integrations": "mysql",
            "playbookID": "MySQL Test"
        },
        {
            "playbookID": "Email Address Enrichment - Generic v2 - Test"
        },
        {
            "playbookID": "Email Address Enrichment - Generic v2.1 - Test",
            "integrations": "Active Directory Query v2"
        },
        {
            "integrations": "Cofense Intelligence",
            "playbookID": "Test - Cofense Intelligence",
            "timeout": 500
        },
        {
            "playbookID": "GDPRContactAuthorities Test"
        },
        {
            "integrations": "Google Resource Manager",
            "playbookID": "GoogleResourceManager-Test",
            "timeout": 500,
            "nightly": true
        },
        {
            "integrations": "SlashNext Phishing Incident Response",
            "playbookID": "SlashNextPhishingIncidentResponse-Test",
            "timeout": 500,
            "nightly": true
        },
        {
            "integrations": "Google Cloud Storage",
            "playbookID": "GCS - Test",
            "timeout": 500,
            "nightly": true
        },
        {
            "playbookID": "Calculate Severity - Generic v2 - Test",
            "integrations": [
                "Palo Alto Minemeld",
                "Active Directory Query v2"
            ],
            "fromversion": "4.5.0"
        },
        {
            "integrations": "Freshdesk",
            "playbookID": "Freshdesk-Test",
            "timeout": 500,
            "nightly": true
        },
        {
            "playbookID": "Autoextract - Test",
            "fromversion": "4.1.0"
        },
        {
            "playbookID": "FilterByList - Test",
            "fromversion": "4.5.0"
        },
            {
            "playbookID": "Impossible Traveler - Test",
            "integrations": [
                "Ipstack",
                "ipinfo",
                "Rasterize",
                "Active Directory Query v2",
                "Demisto REST API"
            ],
            "fromversion": "5.0.0",
            "timeout": 700
        },
        {
            "integrations": "Kafka V2",
            "playbookID": "Kafka Test"
        },
        {
            "playbookID": "File Enrichment - Generic v2 - Test",
            "instance_names": "virus_total_private_api_general",
            "integrations": [
                "VirusTotal - Private API",
                "Cylance Protect v2"
            ]
        },
        {
            "integrations": "McAfee Active Response",
            "playbookID": "Endpoint data collection test",
            "timeout": 500
        },
        {
            "playbookID": "Phishing - Core - Test",
            "integrations": [
                "EWS Mail Sender",
                "Demisto REST API",
                "Palo Alto Minemeld",
                "Rasterize"
            ],
            "fromversion": "4.5.0",
            "timeout": 1200
        },
        {
            "integrations": "McAfee Active Response",
            "playbookID": "MAR - Endpoint data collection test",
            "timeout": 500
        },
        {

            "integrations": "DUO Admin",
            "playbookID": "DuoAdmin API test playbook"
        },
        {
            "integrations": "Traps",
            "playbookID": "Traps test",
            "timeout": 600
        },
        {
            "playbookID": "TestShowScheduledEntries"
        },
        {
            "playbookID": "Calculate Severity - Standard - Test",
            "integrations": "Palo Alto Minemeld",
            "fromversion": "4.5.0"
        },
        {
            "integrations": "Symantec Advanced Threat Protection",
            "playbookID": "Symantec ATP Test"

        },
        {
            "playbookID": "HTTPListRedirects - Test SSL"
        },
        {
            "playbookID": "HTTPListRedirects Basic Test"
        },
        {
            "playbookID": "CheckDockerImageAvailableTest"
        },
        {
            "playbookID": "ExtractDomainFromEmailTest"
        },
        {
            "playbookID": "Account Enrichment - Generic v2 - Test",
            "integrations": "activedir"
        },
        {
            "playbookID": "Extract Indicators From File - Generic v2 - Test",
            "integrations": "Image OCR",
            "timeout": 300
        },
        {
            "playbookID": "Endpoint Enrichment - Generic v2.1 - Test",
            "integrations": [
                "FalconHost",
                "Cylance Protect v2",
                "carbonblack-v2",
                "epo",
                "Active Directory Query v2"
            ]
        },
        {
            "playbookID": "EmailReputationTest",
            "integrations": "Have I Been Pwned? V2"
        },
        {
            "integrations": "Symantec Deepsight Intelligence",
            "playbookID": "Symantec Deepsight Test"
        },
        {
            "playbookID": "ExtractDomainFromEmailTest"
        },
        {
            "playbookID": "PAN OS EDL Management - Test",
            "integrations": "palo_alto_networks_pan_os_edl_management"
        },
        {
            "playbookID": "PAN-OS DAG Configuration Test",
            "integrations": "Panorama",
            "instance_names": "palo_alto_panorama",
            "timeout": 1000
        },
        {
            "playbookID": "PAN-OS Create Or Edit Rule Test",
            "integrations": "Panorama",
            "instance_names": "palo_alto_panorama",
            "timeout": 1000
        },
        {
            "playbookID": "PAN-OS EDL Setup Test",
            "integrations": ["Panorama", "palo_alto_networks_pan_os_edl_management"],
            "instance_names": "palo_alto_panorama",
            "timeout": 1000
        },
        {
            "integrations": "Snowflake",
            "playbookID": "Snowflake-Test"
        },
        {
            "playbookID": "Account Enrichment - Generic v2.1 - Test",
            "integrations": "Active Directory Query v2"
        },
        {
            "integrations": "Cisco Umbrella Investigate",
            "playbookID": "Domain Enrichment - Generic v2 - Test"
        },
        {
            "integrations": "Google BigQuery",
            "playbookID": "Google BigQuery Test"
        },
        {
            "integrations": "Zoom",
            "playbookID": "Zoom_Test"
        },
        {
            "integrations": "Palo Alto Networks Cortex",
            "playbookID": "Palo Alto Networks Cortex Test",
            "fromversion": "4.1.0"
        },
        {
            "playbookID": "IP Enrichment - Generic v2 - Test",
            "integrations": "Threat Crowd",
            "fromversion": "4.1.0"
        },
        {
            "integrations": "Cherwell",
            "playbookID": "Cherwell Example Scripts - test"
        },
        {
            "integrations": "Cherwell",
            "playbookID": "Cherwell - test"
        },
        {
            "integrations": "CarbonBlackProtectionV2",
            "playbookID": "Carbon Black Enterprise Protection V2 Test"
        },
        {
            "integrations": "Active Directory Query v2",
            "instance_names": "active_directory_query_v2",
            "playbookID": "Test ADGetUser Fails with no instances 'Active Directory Query' (old version)"
        },
        {
            "integrations": "ANYRUN",
            "playbookID": "ANYRUN-Test"
        },
        {
            "integrations": "ANYRUN",
            "playbookID": "Detonate File - ANYRUN - Test"
        },
        {
            "integrations": "ANYRUN",
            "playbookID": "Detonate URL - ANYRUN - Test"
        },
        {
            "integrations": "Netcraft",
            "playbookID": "Netcraft test"
        },
        {
            "integrations": "EclecticIQ Platform",
            "playbookID": "EclecticIQ Test"
        },
        {
            "playbookID": "FormattingPerformance - Test",
            "fromversion": "5.0.0"
        },
        {
            "integrations": "AWS - EC2",
            "playbookID": "2142f8de-29d5-4288-8426-0db39abe988b"
        },
        {
            "integrations": "AWS - EC2",
            "playbookID": "d66e5f86-e045-403f-819e-5058aa603c32"
        },
        {
            "integrations": "ANYRUN",
            "playbookID": "Detonate File From URL - ANYRUN - Test"
        },
        {
            "integrations": "AWS - CloudWatchLogs",
            "playbookID": "2cddaacb-4e4c-407e-8ef5-d924867b810c"
        },
        {
            "integrations": "AWS - CloudTrail",
            "playbookID": "3da2e31b-f114-4d7f-8702-117f3b498de9"
        },
        {
            "playbookID": "5dc848e5-a649-4394-8300-386770d39d75"
        },
        {
            "integrations": "carbonblackprotection",
            "playbookID": "67b0f25f-b061-4468-8613-43ab13147173"
        },
        {
            "integrations": "DomainTools",
            "playbookID": "DomainTools-Test"
        },
        {
            "integrations": "Exabeam",
            "playbookID": "Exabeam - Test"
        },
        {
            "integrations": "DomainTools Iris",
            "playbookID": "DomainTools Iris - Test",
            "fromversion": "4.1.0"
        },
        {
            "integrations": "Cisco Spark",
            "playbookID": "efc817d2-6660-4d4f-890d-90513ca1e180"
        },
        {
            "playbookID": "Get File Sample By Hash - Generic - Test"
        },
        {
            "playbookID": "Get File Sample From Hash - Generic - Test"
        },
        {
            "playbookID": "get_file_sample_by_hash_-_carbon_black_enterprise_Response_-_test"
        },
        {
            "playbookID": "get_file_sample_from_path_-_d2_-_test"
        },
        {
            "integrations": "Remedy On-Demand",
            "playbookID": "Remedy-On-Demand-Test"
        },
        {
            "playbookID": "ssdeepreputationtest"
        },
        {
            "playbookID": "TestIsEmailAddressInternal"
        },
        {
            "playbookID": "search_endpoints_by_hash_-_carbon_black_response_-_test"
        },
        {
            "integrations": "Google Cloud Compute",
            "playbookID": "GoogleCloudCompute-Test"
        },
        {
            "playbookID": "FormattingPerformance - Test",
            "fromversion": "5.0.0"
        },
        {
            "integrations": "AWS - S3",
            "playbookID": "97393cfc-2fc4-4dfe-8b6e-af64067fc436"
        },
        {
            "integrations": "Image OCR",
            "playbookID": "TestImageOCR"
        },
        {
            "integrations": "fireeye",
            "playbookID": "Detonate File - FireEye AX - Test"
        },
        {
            "integrations": ["Rasterize","Image OCR"],
            "playbookID": "Rasterize Test"
        },
        {
            "integrations": "Rasterize",
            "playbookID": "RasterizeImageTest"
        },
        {
            "integrations": "Ipstack",
            "playbookID": "Ipstack_Test"
        },
        {

            "integrations": "Perch",
            "playbookID": "Perch-Test"
        },
        {
            "integrations": "Forescout",
            "playbookID": "Forescout-Test"
        },
        {
            "integrations": "GitHub",
            "playbookID": "Git_Integration-Test"
        },
        {
            "integrations": "LogRhythmRest",
            "playbookID": "LogRhythm REST test"
        },
        {
            "integrations": "AlienVault USM Anywhere",
            "playbookID": "AlienVaultUSMAnywhereTest"
        },
        {
            "playbookID": "PhishLabsTestPopulateIndicators"
        },
        {
            "integrations": "PhishLabs IOC",
            "playbookID": "PhishLabsIOC TestPlaybook",
            "fromversion": "4.1.0"
        },
        {
            "integrations": "vmray",
            "playbookID": "VMRay-Test"
        },
        {
            "integrations": "PerceptionPoint",
            "playbookID": "PerceptionPoint Test",
            "fromversion": "4.1.0"
        },
        {
            "integrations": "AutoFocus V2",
            "playbookID": "AutoFocus V2 test"
        },
        {
            "playbookID": "Process Email - Generic for Rasterize"
        },
        {
            "playbookID": "Send Investigation Summary Reports - Test",
            "integrations": "EWS Mail Sender",
            "fromversion": "4.1.0"
        },
        {
            "integrations": "Anomali ThreatStream v2",
            "playbookID": "ThreatStream-Test"
        },
        {
            "integrations": "BluecatAddressManager",
            "playbookID": "Bluecat Address Manager test"
        },
        {
            "integrations": "MailListener - POP3 Beta",
            "playbookID": "MailListener-POP3 - Test"
        },
        {
            "playbookID": "sumList - Test"
        },
        {
            "integrations": "VulnDB",
            "playbookID": "Test-VulnDB"
        },
        {
            "integrations": "Shodan_v2",
            "playbookID": "Test-Shodan_v2",
            "timeout": 1000
        },
        {
            "integrations": "Threat Crowd",
            "playbookID": "ThreatCrowd - Test"
        },
        {
            "integrations": "GoogleDocs",
            "playbookID": "GoogleDocs-test"
        },
        {
            "playbookID": "Request Debugging - Test",
            "fromversion": "5.0.0"
        },
        {
            "integrations": "Hybrid Analysis",
            "playbookID": "HybridAnalysis-Test",
            "timeout": 500,
            "fromversion": "4.1.0"
        },
        {
            "integrations": "Elasticsearch v2",
            "instance_names": "es_v7",
            "playbookID": "Elasticsearch_v2_test"
        },
        {
            "integrations": "Elasticsearch v2",
            "instance_names": "es_v6",
            "playbookID": "Elasticsearch_v2_test-v6"
        },
        {
            "integrations": "PolySwarm",
            "playbookID": "PolySwarm-Test"
        },
        {
            "integrations": "Kenna",
            "playbookID": "Kenna Test"
        },
        {
            "integrations": "SecurityAdvisor",
            "playbookID": "SecurityAdvisor-Test"
        },
        {
            "integrations": "Google Key Management Service",
            "playbookID": "Google-KMS-test"
        }
    ],
    "skipped_tests": {
        "PAN-OS Create Or Edit Rule Test": "Issue 20037",
        "NetWitness Endpoint Test": "Issue 19878",
        "SentinelOne V2 - test": "Issue 19361",
        "CuckooTest": "Issue 19425",
        "TestParseEmailHeaders": "Issue 18815",
        "CheckpointFW-test": "Issue 18643",
        "search_endpoints_by_hash_-_tie_-_test": "Issue #18350",
        "McAfee-TIE Test": "Issue #18350",
        "TestUptycs": "Issue 19750",
        "InfoArmorVigilanteATITest": "Test issue 17358",
        "calculate_severity_-_critical_assets_-_test": "Issue 17924",
        "Lastline - testplaybook": "Checking the integration via Generic detonation playbooks, don't want to load the daily quota",
        "entity_enrichment_generic_test": "Issue 16490",
        "ArcSight Logger test": "Issue 19117",
        "Qualys-Test": "Issue 16486",
        "TruSTAR Test": "Issue 19777",
        "TestDedupIncidentsByName": "skipped on purpose - this is part of the TestDedupIncidentsPlaybook - no need to execute separately as a test",
        "TestSafeBreach": "Issue 15909",
        "ip_enrichment_generic_test": "Issue 19815",
        "email_test": "Issue 19816",
        "2cddaacb-4e4c-407e-8ef5-d924867b810c": "Issue 19836",
        "3da2e31b-f114-4d7f-8702-117f3b498de9": "Issue 19837",
        "d66e5f86-e045-403f-819e-5058aa603c32": "pr 3220",
        "Carbon Black Enterprise Protection V2 Test": "Issue 19838",
        "5dc848e5-a649-4394-8300-386770d39d75": "Issue 19840",
        "Get File Sample By Hash - Generic - Test": "Issue 19841",
        "Get File Sample From Hash - Generic - Test": "Issue 19842",
        "get_file_sample_by_hash_-_carbon_black_enterprise_Response_-_test": "Issue 19843",
        "get_file_sample_from_path_-_d2_-_test": "Issue 19844",
        "ssdeepreputationtest": "Issue 19845",
        "search_endpoints_by_hash_-_carbon_black_response_-_test": "Issue 19852",
        "Cofense Triage Test": "Creds only works on demo4",
        "Test - Windows Defender Advanced Threat Protection": "Issue - #18552",
        "CarbonBlackLiveResponseTest": "Issue 18691",
        "nexpose_test": "Issue 18694",
        "Recorded Future Test": "Issue 18922",
        "IntSights Mssp Test": "Issue #16351",
        "CarbonBlackResponseTest": "Issue #19180",
        "CheckPhish-Test": "Issue 19188",
        "fd93f620-9a2d-4fb6-85d1-151a6a72e46d": "Issue 19854",
        "PAN-OS DAG Configuration Test": "Issue #19205",
        "AlphaSOC-Wisdom-Test": "Issue #19235",
        "DeleteContext-auto-subplaybook-test": "used in DeleteContext-auto-test as sub playbook",
        "Test Playbook TrendMicroDDA": "Manual test"
    },
    "skipped_integrations": {
        "_comment": "~~~ NO INSTANCE - will not be resolved ~~~",
        "FortiGate": "License expired, and not going to get one (issue 14723)",
        "Attivo Botsink": "no instance, not going to get it",
        "VMware": "no License, and probably not going to get it",
        "AWS Sagemaker": "License expired, and probably not going to get it",
        "Symantec MSS": "No instance, probably not going to get it (issue 15513)",
        "Google Cloud Compute": "Can't test yet",
        "Cymon": "The service was discontinued since April 30th, 2019.",
        "FireEye ETP": "No instance",
        "ProofpointTAP_v2": "No instance",
        "remedy_sr_beta": "No instance",
        "ExtraHop v2": "No instance",
        "Minerva Labs Anti-Evasion Platform": "Issue 18835",
        "PolySwarm": "contribution",
        "fireeye": "Issue 19839",
        "DomainTools": "Issue 8298",
        "Remedy On-Demand": "Issue 19835",


        "_comment": "~~~ INSTANCE ISSUES ~~~",
        "carbonblack-v2": "Issue 19929",
        "Joe Security": "Issue 17996",
        "CrowdstrikeFalcon": "Issue 19833",
        "ZeroFox": "Issue 19161",
        "Jask": "Issue 18879",
        "Lastline": "Issue 19855",
        "vmray": "Issue 18752",
        "Anomali ThreatStream v2": "Issue 19182",
        "Anomali ThreatStream": "Issue 19182",
        "SCADAfence CNM": "Issue 18376",
        "Cortex XDR - IR": "Issue #18377",
        "ArcSight ESM v2": "Issue #18328",
        "AlienVault USM Anywhere": "Issue #18273",
        "Tufin": "Issue 16441",
        "Dell Secureworks": "Instance locally installed on @liorblob PC",
        "MimecastV2": "Issue 14593",
        "Netskope": "instance is down",
        "Farsight DNSDB": "Issue 15512",
        "Service Manager": "Expired license",
        "carbonblackprotection": "License expired",
        "icebrg": "Issue 14312",
        "Freshdesk": "Trial account expired",
        "Threat Grid": "Issue 16197",
        "Kafka V2": "Can not connect to instance from remote",
        "Check Point Sandblast": "Issue 15948",
        "Remedy AR": "getting 'Not Found' in test button",
        "XFE": "License expired",
        "RedLock": "Issue 15493",
        "Salesforce": "Issue 15901",
        "Zscaler": "Issue 17784",
        "RedCanary": "License expired",
        "ANYRUN": "No instance",
        "Snowflake": "Looks like account expired, needs looking into",
        "Cisco Spark": "Issue 18940",
        "Phish.AI": "Issue 17291",
        "QRadar": "Issue 17794",
        "MaxMind GeoIP2": "Issue 18932.",
        "Exabeam": "Issue 19371",

        "_comment": "~~~ UNSTABLE ~~~",
        "ServiceNow": "Instance goes to hibernate every few hours",
        "Tanium": "issue 15497",
        "Tenable.sc": "unstable instance",
        "Tenable.io": "Issue 16115",
        "SlackV2": "Issue 19558",

        "_comment": "~~~ OTHER ~~~",
        "EclecticIQ Platform": "Issue 8821",
        "BitDam": "Issue #17247",
        "Zoom": "Issue 19832",
        "Forescout": "Can only be run from within PANW network. Look in keeper for - Demisto in the LAB",

        "_comment": "~~~ QUOTA ISSUES ~~~",
        "AWS - Athena - Beta": "Issue 19834",
        "VirusTotal - Private API": "reached api alloted quota.",
        "Google Resource Manager": "Cannot create projects because have reached alloted quota.",
        "Looker": "Warehouse 'DEMO_WH' cannot be resumed because resource monitor 'LIMITER' has exceeded its quota."
    },
    "nigthly_integrations": [
        "Lastline",
        "TruSTAR",
        "SlackV2"
    ],
    "unmockable_integrations": {
        "Google Key Management Service": "The API requires an SSL secure connection to work",
        "McAfee ESM-v10": "we have multiple instances with same test playbook, mock recording are per playbook so it keeps failing the playback step",
        "mysql": "Does not use http",
        "SlackV2": "Integration requires SSL",
        "Whois": "Mocks does not support sockets",
        "Panorama": "Exception: Proxy process took to long to go up. https://circleci.com/gh/demisto/content/24826",
        "Image OCR": "Does not perform network traffic",
        "Server Message Block (SMB)": "Does not perform http communication",
        "Active Directory Query v2": "Does not perform http communication",
        "dnstwist": "Does not peform http communication",
        "VxStream": "Issue 15544",
        "PagerDuty v2": "Integration requires SSL",
        "TCPIPUtils": "Integration requires SSL",
        "Luminate": "Integration has no proxy checkbox",
        "Shodan": "Integration has no proxy checkbox",
        "Google BigQuery": "Integration has no proxy checkbox",
        "ReversingLabs A1000": "Checking",
        "Check Point": "Checking",
        "okta": "Test Module failing, suspect it requires SSL",
        "Awake Security": "Checking",
        "ArcSight ESM v2": "Checking",
        "Phish.AI": "Checking",
        "Intezer": "Nightly - Checking",
        "ProtectWise": "Nightly - Checking",
        "google-vault": "Nightly - Checking",
        "RSA Archer": "Nightly - Checking",
        "McAfee NSM": "Nightly - Checking",
        "Forcepoint": "Nightly - Checking",
        "palo_alto_firewall": "Need to check test module",
        "Signal Sciences WAF": "error with certificate",
        "google": "'unsecure' parameter not working",
        "EWS Mail Sender": "Inconsistent test (playback fails, record succeeds)",
        "carbonblackliveresponse": "Issue 16072",
        "ReversingLabs Titanium Cloud": "No Unsecure checkbox. proxy trying to connect when disabled.",
        "Anomali ThreatStream": "'proxy' parameter not working",
        "Palo Alto Networks Cortex": "SDK",
        "Recorded Future": "might be dynamic test",
        "AlphaSOC Wisdom": "Test module issue",
        "Microsoft Graph": "Test direct access to oproxy",
        "MicrosoftGraphMail": "Test direct access to oproxy",
        "Microsoft Graph User": "Test direct access to oproxy",
        "Windows Defender Advanced Threat Protection": "Test direct access to oproxy"
    }
}<|MERGE_RESOLUTION|>--- conflicted
+++ resolved
@@ -20,14 +20,13 @@
             "playbookID": "AttackIQ - Test"
         },
         {
-<<<<<<< HEAD
             "integrations": "PhishLabs IOC EIR",
             "playbookID": "PhishlabsIOC_EIR-Test"
-=======
+        }
             "playbookID": "Create Phishing Classifier V2 ML Test",
             "timeout" : 60000,
             "fromversion": "4.5.0"
->>>>>>> bc5cdf0f
+
         },
         {
             "integrations": "ZeroFox",
