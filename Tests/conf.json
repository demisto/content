--- conflicted
+++ resolved
@@ -5401,11 +5401,8 @@
         "GCS - Test": "No instance",
         "GCS Object Policy (ACL) - Test": "No instance",
         "GCS Bucket Policy (ACL) - Test": "No instance",
-<<<<<<< HEAD
+        "playbook-AzureDataExplorer-Test": "No Instance",
         "OTRS Test": "No Instance",
-=======
-        "playbook-AzureDataExplorer-Test": "No Instance",
->>>>>>> 4eb6ea11
         "AlexaV2 Test Playbook": "The service is deprecated on Dec 15, 2022",
         "CortexAttackSurfaceManagement_Test": "No instance - issue CRTX-65449",
         "OpenCTI Test": "Add Support to version 5.x of OpenCTI - issue CIAC-4407",
