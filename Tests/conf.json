{
    "testTimeout": 160,
    "testInterval": 20,
    "tests": [
        {
<<<<<<< HEAD
            "integrations": "epo",
            "playbookID": "Test Playbook Mcafee ePO"
=======
            "integrations": "Joe Security",
            "playbookID": "JoeSecurityTestPlaybook",
            "timeout": 500,
            "nightly": true
        },
        {
            "integrations": "WildFire",
            "playbookID": "Wildfire Test"
        },
        {
            "integrations": "GRR",
            "playbookID": "grr_test",
            "nightly": true
        },
        {
            "integrations": "RSA NetWitness Packets and Logs",
            "playbookID": "rsa_packets_and_logs_test"
>>>>>>> e1c9f7aa
        },
        {
            "integrations": "Symantec Messaging Gateway",
            "playbookID": "Symantec Messaging Gateway Test"
        },
        {
            "integrations": "VirusTotal",
            "playbookID": "virusTotal-test-playbook",
            "nightly": true
        },
        {
            "integrations": "Preempt",
            "playbookID": "Preempt Test"
        },
        {   "integrations": "Gmail",
            "playbookID": "get_original_email_-_gmail_-_test"
        },
        {
            "integrations": "EWS v2",
            "playbookID": "get_original_email_-_ews-_test"
        },
        {
            "integrations": "PagerDuty",
            "playbookID": "PagerDuty Test"
        },
        {
            "playbookID": "test_delete_context"
        },
        {
            "playbookID": "GmailTest",
            "integrations": "Gmail"
        },
        {
            "playbookID": "TestParseCSV"
        },
        {
            "playbookID": "detonate_file_-_generic_test",
            "timeout": 2000,
            "nightly": true,
            "integrations": [
                "VxStream",
                "McAfee Advanced Threat Defense",
                "WildFire"
            ]
        },
        {
            "playbookID": "detonate_url_-_generic_test",
            "timeout": 2000,
            "nightly": true,
            "integrations": [
                "McAfee Advanced Threat Defense",
                "VxStream"
            ]
        },
        {
            "integrations": "Shodan",
            "playbookID": "ShodanTest"
        },
        {
            "playbookID": "Extract Indicators From File - test"
        },
        {
            "integrations": "Jask",
            "playbookID": "Jask_Test"
        },
        {
            "playbookID": "dedup_-_generic_-_test"
        },
        {
            "integrations": "McAfee Advanced Threat Defense",
            "playbookID": "Test Playbook McAfee ATD",
            "timeout": 500
        },
        {
            "playbookID": "exporttocsv_script_test"
        },
        {
            "integrations": "Intezer",
            "playbookID": "Intezer Testing",
            "nightly": true,
            "timeout": 500
        },
        {
            "integrations": "FalconIntel",
            "playbookID": "CrowdStrike Falcon Intel v2"
        },
        {
            "integrations": [{
                "name": "Mail Sender (New)"
            },{
                "name": "google",
                "byoi": false
            }],
            "playbookID": "Mail Sender (New) Test"
        },
        {
            "playbookID": "buildewsquery_test"
        },
        {
            "integrations": "Rapid7 Nexpose",
            "playbookID": "nexpose_test"
        },
        {
            "integrations": "EWS Mail Sender",
            "playbookID": "EWS Mail Sender Test"
        },
        {
            "playbookID": "decodemimeheader_-_test"
        },
        {
            "integrations": "CVE Search",
            "playbookID": "cve_enrichment_-_generic_-_test"
        },
        {
            "playbookID": "test_url_regex"
        },
        {
            "integrations": "Skyformation",
            "playbookID": "TestSkyformation"
        },
        {
            "integrations": "okta",
            "playbookID": "okta_test_playbook",
            "timeout": 240
        },
        {
            "playbookID": "Test filters & transformers scripts"
        },
        {
            "integrations": "Salesforce",
            "playbookID": "SalesforceTestPlaybook"
        },
        {
            "integrations": "McAfee ESM-v10",
            "playbookID": "McAfeeESMTest",
            "timeout": 500
        },
        {
            "integrations": "GoogleSafeBrowsing",
            "playbookID": "Google Safe Browsing Test",
            "timeout": 240
        },
        {
            "playbookID": "File Enrichment - Generic Test"
        },
        {
            "integrations": "EWS v2",
            "playbookID": "EWSv2_empty_attachment_test"
        },
        {
            "playbookID": "TestWordFileToIOC",
            "timeout": 300
        },
        {
            "integrations": "Symantec Endpoint Protection",
            "playbookID": "sep_-_test_endpoint_search"
        },
        {
            "integrations": [
                "urlscan.io"
            ],
            "playbookID": "url_enrichment_-_generic_test",
            "timeout": 500
        },
        {
            "integrations": {
                "name": "carbonblackprotection",
                "byoi": false
            },
            "playbookID": "search_endpoints_by_hash_-_carbon_black_protection_-_test",
            "timeout": 500
        },
        {
            "playbookID": "process_email_-_generic_-_test",
            "timeout": 240
        },
        {
            "integrations": {
                "name": "carbonblack",
                "byoi": false
            },
            "playbookID": "search_endpoints_by_hash_-_carbon_black_response_-_test",
            "timeout": 500
        },
        {
            "integrations": {
                "name": "carbonblack",
                "byoi": false
            },
            "playbookID": "get_file_sample_by_hash_-_carbon_black_enterprise_Response_-_test"
        },
        {
            "integrations": {
                "name": "activedir",
                "byoi": false
            },
            "playbookID": "account_enrichment_-_generic_test"
        },
        {
            "integrations": "FalconHost",
            "playbookID": "search_endpoints_by_hash_-_crowdstrike_-_test",
            "timeout": 500
        },
        {
            "integrations": "FalconHost",
            "playbookID": "CrowdStrike Endpoint Enrichment - Test"
        },
        {
            "integrations": [
                "VirusTotal",
                "urlscan.io"
            ],
            "playbookID": "ip_enrichment_generic_test"
        },
        {
            "playbookID": "ExposeIncidentOwner-Test"
        },
        {
            "integrations": "OpenPhish",
            "playbookID": "email_test"
        },
        {
            "integrations": [],
            "playbookID": "Test CommonServer"
        },
        {
            "integrations": "VirusTotal",
            "playbookID": "domain_enrichment_generic_test"
        },
        {
            "integrations": "PostgreSQL",
            "playbookID": "PostgreSQL Test"
        },
        {
            "integrations": {
                "name": "google",
                "byoi": false
            },
            "playbookID": "GsuiteTest"
        },
        {
            "integrations": "OpenPhish",
            "playbookID": "OpenPhish Test Playbook"
        },
        {
            "integrations": "RSA Archer",
            "playbookID": "Archer-Test-Playbook",
            "nightly": true
        },
        {
            "integrations": "jira",
            "playbookID": "Jira-Test"
        },
        {
            "integrations": "ThreatConnect",
            "playbookID": "test-ThreatConnect"
        },
        {
            "integrations": "ipinfo",
            "playbookID": "IPInfoTest"
        },
        {
            "integrations": "jira",
            "playbookID": "VerifyHumanReadableFormat"
        },
        {
            "playbookID": "ExtractURL Test"
        },
        {
            "playbookID": "strings-test"
        },
        {
            "playbookID": "TestCommonPython"
        },
        {
            "playbookID": "TestFileCreateAndUpload"
        },
        {
            "playbookID": "TestIsValueInArray"
        },
        {
            "playbookID": "TestStringReplace"
        },
        {
            "playbookID": "TestHttpPlaybook"
        },
        {
            "integrations": "SplunkPy",
            "playbookID": "Splunk-Test"
        },
        {
            "integrations" : "McAfee NSM",
            "playbookID" : "McAfeeNSMTest",
            "timeout" : 400,
            "nightly": true
        },
        {
            "integrations": "PhishTank",
            "playbookID": "PhishTank Testing"
        },
        {
            "integrations": "McAfee Web Gateway",
            "playbookID": "McAfeeWebGatewayTest",
            "timeout" : 500
        },
        {
            "integrations": "TCPIPUtils",
            "playbookID": "TCPUtils-Test"
        },
        {
            "playbookID": "ProofpointDecodeURL-Test",
            "timeout": 300,
            "interval": 20
        },
        {
            "playbookID": "listExecutedCommands-Test"
        },
        {
            "integrations": "Service Manager",
            "playbookID": "TestHPServiceManager",
            "timeout": 400
        },
        {
            "playbookID": "LanguageDetect-Test",
            "timeout": 300
        },
        {
            "integrations": "Forcepoint",
            "playbookID": "forcepoint test",
            "timeout": 500,
            "nightly": true
        },
        {
            "playbookID": "GeneratePassword-Test"
        },
        {
            "playbookID": "ZipFile-Test"
        },
        {
            "playbookID": "ExtractDomainTest"
        },
        {
            "playbookID": "Detonate File - Generic Test",
            "timeout": 500
        },
        {
            "playbookID": "Test-IsMaliciousIndicatorFound"
        },
        {
            "playbookID": "TestExtractHTMLTables"
        },
        {
            "integrations": "carbonblackliveresponse",
            "playbookID": "CarbonBlackLiveResponseTest",
            "nightly": true
        },
        {
            "playbookID": "TestSafeBreach",
            "integrations": "SafeBreach"
        },
        {
            "integrations": "urlscan.io",
            "playbookID": "urlscan_malicious_Test"
        },
        {
            "integrations": "EWS v2",
            "playbookID": "pyEWS_Test"
        },
        {

            "integrations": "Netskope",
            "playbookID": "Netskope Test"
        },
        {
            "integrations": "Cylance Protect v2",
            "playbookID": "Cylance Protect v2 Test"
        },
        {
            "integrations": "ReversingLabs Titanium Cloud",
            "playbookID": "ReversingLabsTCTest"
        },
        {
            "integrations": "ReversingLabs A1000",
            "playbookID": "ReversingLabsA1000Test"
        },
        {
            "integrations": "Demisto Lock",
            "playbookID": "DemistoLockTest"
        },
        {
            "playbookID": "test-domain-indicator"
        },
        {
            "integrations": "VirusTotal - Private API",
            "playbookID": "virusTotalPrivateAPI-test-playbook",
            "nightly": true
        },
        {
            "integrations": "Cybereason",
            "playbookID": "Cybereason Test"
        },
        {
            "integrations": "ThreatExchange",
            "playbookID": "extract_indicators_-_generic_-_test",
            "timeout": 240
        },
        {
            "integrations": "Tanium",
            "playbookID": "Tanium Demo Playbook",
            "nightly": true,
            "timeout": 1200
        },
        {
            "integrations": "ThreatExchange",
            "playbookID": "ThreatExchange-test"
        },
        {
            "integrations": "Recorded Future",
            "playbookID": "Recorded Future Test",
            "nightly": true
        },
        {
            "integrations": "RTIR",
            "playbookID": "RTIR Test"
        },
        {
            "integrations": "SCADAfence CNM",
            "playbookID": "SCADAfence_test"
        },
        {
            "integrations": "VirusTotal",
            "playbookID": "virusTotal-test-playbook",
            "nightly": true
        }
    ],
    "skipped": [
        {
            "integrations": "RedLock",
            "playbookID": "RedLockTest",
            "nightly": true
        },
        {
            "integrations": {
                "name": "carbonblack",
                "byoi": false
            },
            "playbookID": "block_endpoint_-_carbon_black_response_-_test"
        },
        {
            "integrations": "VxStream",
            "playbookID": "VxStream Test",
            "nightly": true
        },
        {
            "integrations":"Cylance Protect",
            "playbookID": "get_file_sample_by_hash_-_cylance_protect_-_test",
            "timeout": 240
        },
        {
            "integrations": "Cylance Protect",
            "playbookID": "endpoint_enrichment_-_generic_test"
        },
        {
            "integrations": "QRadar",
            "playbookID": "test_Qradar"
        },
        {
            "integrations": "VMware",
            "playbookID": "VMWare Test"
        },
        {
            "integrations": "Anomali ThreatStream",
            "playbookID": "Anomali_ThreatStream_Test"
        },
        {

            "integrations": "Farsight DNSDB",
            "playbookID": "DNSDBTest"
        },
        {
            "integrations": {
                "name": "carbonblack-v2",
                "byoi": true
            },
            "playbookID": "CarbonBlackResponseTest"
        },
        {
            "integrations": "Cisco Umbrella Investigate",
            "playbookID": "Cisco-Umbrella-Test"
        },
        {
            "integrations": "icebrg",
            "playbookID": "Icebrg Test",
            "timeout" : 500
        },
        {
            "integrations": "Symantec MSS",
            "playbookID": "SymantecMSSTest"
        },
        {
            "integrations": [
                "VirusTotal",
                "urlscan.io",
                {
                    "name": "activedir",
                    "byoi": false
                }],
            "playbookID": "entity_enrichment_generic_test",
            "timeout": 240
        },
        {
            "integrations": [
                "VirusTotal",
                "urlscan.io"
            ],
            "playbookID": "url_enrichment_-_generic_test",
            "timeout": 400
        },
        {
            "integrations": "Remedy AR",
            "playbookID": "Remedy AR Test"
        },
        {
            "integrations": "McAfee Active Response",
            "playbookID": "McAfee-MAR_Test"
        },
        {
            "integrations": "McAfee Threat Intelligence Exchange",
            "playbookID": "McAfee-TIE Test"
        },
        {
            "integrations": "ArcSight Logger",
            "playbookID": "ArcSight Logger test"
        },
        {
            "integrations": "XFE",
            "playbookID": "XFE Test",
            "timeout": 140,
            "nightly": true
        },
        {
            "integrations": [
                "VirusTotal"
            ],
            "playbookID": "File Enrichment - Generic Test"
        },
        {
            "integrations": [
                "FalconHost",
                "McAfee Threat Intelligence Exchange",
                {
                    "name": "carbonblackprotection",
                    "byoi": false
                },
                {
                    "name": "carbonblack",
                    "byoi": false
                }
            ],
            "playbookID": "search_endpoints_by_hash_-_generic_-_test",
            "timeout": 500
        },
        {
            "integrations": "McAfee Threat Intelligence Exchange",
            "playbookID": "search_endpoints_by_hash_-_tie_-_test",
            "timeout": 500
        },
        {
            "integrations": "iDefense",
            "playbookID": "iDefenseTest",
            "timeout": 300
        },
        {
            "integrations": "LogRhythm",
            "playbookID": "LogRhythm-Test-Playbook",
            "timeout": 200
        },
        {
            "integrations": "FireEye HX",
            "playbookID": "FireEye HX Test"
        },
        {
            "integrations": "Phish.AI",
            "playbookID": "PhishAi-Test"
        },
        {
            "integrations": "Centreon",
            "playbookID": "Centreon-Test-Playbook"
        },
        {
            "integrations": "TruSTAR",
            "playbookID": "TruSTAR Test"
        },
        {
            "integrations": "AlphaSOC Wisdom",
            "playbookID": "AlphaSOC-Wisdom-Test"
        },
        {
            "integrations": "Qualys",
            "playbookID": "Qualys-Test",
            "nightly": true
        }
    ]
}<|MERGE_RESOLUTION|>--- conflicted
+++ resolved
@@ -3,10 +3,6 @@
     "testInterval": 20,
     "tests": [
         {
-<<<<<<< HEAD
-            "integrations": "epo",
-            "playbookID": "Test Playbook Mcafee ePO"
-=======
             "integrations": "Joe Security",
             "playbookID": "JoeSecurityTestPlaybook",
             "timeout": 500,
@@ -24,7 +20,6 @@
         {
             "integrations": "RSA NetWitness Packets and Logs",
             "playbookID": "rsa_packets_and_logs_test"
->>>>>>> e1c9f7aa
         },
         {
             "integrations": "Symantec Messaging Gateway",
