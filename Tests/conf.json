--- conflicted
+++ resolved
@@ -3205,8 +3205,8 @@
             "timeout": 250
         },
         {
-            "integrations": "VirusTotal v3",
-            "playbookID": "VirusTotal-V3-test-playbook",
+            "integrations": "VirusTotal (API v3)",
+            "playbookID": "VirusTotalV3-test",
             "instance_names": [
                 "virus_total_v3",
                 "virus_total_v3_premium"
@@ -3217,10 +3217,6 @@
             "fromversion": "5.5.0"
         },
         {
-<<<<<<< HEAD
-            "integrations": "VirusTotal (API v3)",
-            "playbookID": "VirusTotalV3-test"
-=======
             "integrations": "LogPoint SIEM Integration",
             "playbookID": "LogPoint SIEM Integration - Test Playbook 1"
         },
@@ -3232,7 +3228,6 @@
             "integrations": "Cisco Stealthwatch",
             "fromversion": "5.5.0",
             "playbookID": "Cisco Stealthwatch Test"
->>>>>>> 31b845b3
         }
     ],
     "skipped_tests": {
@@ -3315,7 +3310,7 @@
         "O365-SecurityAndCompliance-ContextResults-Test": "Issue 34482"
     },
     "skipped_integrations": {
-        
+
         "_comment1": "~~~ NO INSTANCE ~~~",
         "ServiceDeskPlus (On-Premise)": "No instance",
         "Forcepoint": "instance issues. Issue 28043",
@@ -3391,23 +3386,20 @@
         "FireEyeFeed": "License expired Issue: 31838",
         "Akamai WAF": "Issue 32318",
         "FraudWatch": "Issue 34299",
-<<<<<<< HEAD
-=======
         "Cisco Stealthwatch": "No instance - developed by Qmasters",
-        
->>>>>>> 31b845b3
+
         "_comment2": "~~~ UNSTABLE ~~~",
         "Tenable.sc": "unstable instance",
         "ThreatConnect v2": "unstable instance",
         "Infoblox": "Unstable instance, issue 25651",
-        
+
         "_comment3": "~~~ QUOTA ISSUES ~~~",
         "XFE_v2": "Required proper instance, otherwise we get quota errors",
         "Lastline": "issue 20323",
         "Google Resource Manager": "Cannot create projects because have reached allowed quota.",
         "Looker": "Warehouse 'DEMO_WH' cannot be resumed because resource monitor 'LIMITER' has exceeded its quota.",
         "Ipstack": "Issue 26266",
-        
+
         "_comment4": "~~~ OTHER ~~~",
         "Pentera": "authentication method will not work with testing",
         "AlienVault OTX TAXII Feed": "Issue 29197",
@@ -3568,7 +3560,7 @@
         "Mail Listener v2"
     ],
     "docker_thresholds": {
-        
+
         "_comment": "Add here docker images which are specific to an integration and require a non-default threshold (such as rasterize or ews). That way there is no need to define this multiple times. You can specify full image name with version or without.",
         "images": {
             "demisto/chromium": {
