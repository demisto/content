{
    "testTimeout": 160,
    "testInterval": 20,
    "tests": [
        {
<<<<<<< HEAD
            "integrations": "Threat Grid",
            "playbookID": "ThreatGridTest",
            "timeout": 600
=======
            "integrations": "BitDam",
            "playbookID": "Detonate File - BitDam Test"
>>>>>>> 120669b4
        },
        {
            "integrations": [
                "Palo Alto Minemeld",
                "Panorama"
            ],
            "playbookID": "block_indicators_-_generic_-_test"
        },
        {
          "integrations": "Signal Sciences WAF",
          "playbookID": "SignalSciences Test"
        },
        {
            "integrations": "RTIR",
            "playbookID": "RTIR Test"
        },
        {
          "integrations": "Devo",
          "playbookID": "devo_test_playbook"
        },
        {
            "integrations": [
                "VirusTotal",
                "urlscan.io"
            ],
            "playbookID": "url_enrichment_-_generic_test",
            "timeout": 500
        },
        {
            "integrations": "SCADAfence CNM",
            "playbookID": "SCADAfence_test"
        },
        {
            "integrations": "epo",
            "playbookID": "Test Playbook McAfee ePO"
        },
        {
            "integrations": "activedir",
            "playbookID": "calculate_severity_-_critical_assets_-_test"
        },
        {
            "playbookID": "TextFromHTML_test_playbook"
        },
        {
            "playbookID": "PortListenCheck-test"
        },
        {
            "integrations": "ThreatExchange",
            "playbookID": "ThreatExchange-test"
        },
        {
            "integrations": "ThreatExchange",
            "playbookID": "extract_indicators_-_generic_-_test",
            "timeout": 240
        },
        {
            "integrations": "Joe Security",
            "playbookID": "JoeSecurityTestPlaybook",
            "timeout": 500,
            "nightly": true
        },
        {
            "integrations": "WildFire",
            "playbookID": "Wildfire Test"
        },
        {
            "integrations": "GRR",
            "playbookID": "grr_test",
            "nightly": true
        },
        {
            "playbookID": "Phishing test - attachment",
            "timeout": 500,
            "integrations": [
                "EWS Mail Sender",
                "Pwned",
                "VirusTotal - Private API",
                "Demisto REST API"
            ],
            "nightly": true
        },
        {
            "playbookID": "Phishing test - Inline",
            "timeout": 500,
            "integrations": [
                "EWS Mail Sender",
                "Pwned",
                "VirusTotal - Private API",
                "Demisto REST API"
            ],
            "nightly": true
        },
        {
            "integrations": "RSA NetWitness Packets and Logs",
            "playbookID": "rsa_packets_and_logs_test"
        },
        {
            "integrations": "VirusTotal",
            "playbookID": "virusTotal-test-playbook",
            "nightly": true,
            "timeout": 1400
        },
        {
            "integrations": "Preempt",
            "playbookID": "Preempt Test"
        },
        {   "integrations": "Gmail",
            "playbookID": "get_original_email_-_gmail_-_test"
        },
        {
            "integrations": "EWS v2",
            "playbookID": "get_original_email_-_ews-_test"
        },
        {
            "integrations": "PagerDuty v2",
            "playbookID": "PagerDuty Test"
        },
        {
            "playbookID": "test_delete_context"
        },
        {
            "playbookID": "GmailTest",
            "integrations": "Gmail"
        },
        {
            "playbookID": "TestParseCSV"
        },
        {
            "playbookID": "detonate_file_-_generic_test",
            "timeout": 2000,
            "nightly": true,
            "integrations": [
                "VxStream",
                "McAfee Advanced Threat Defense",
                "WildFire"
            ]
        },
        {
            "playbookID": "detonate_url_-_generic_test",
            "timeout": 2000,
            "nightly": true,
            "integrations": [
                "McAfee Advanced Threat Defense",
                "VxStream"
            ]
        },
        {
            "integrations": "Shodan",
            "playbookID": "ShodanTest"
        },
        {
            "playbookID": "Extract Indicators From File - test"
        },
        {
            "playbookID": "dedup_-_generic_-_test"
        },
        {
            "integrations": "McAfee Advanced Threat Defense",
            "playbookID": "Test Playbook McAfee ATD",
            "timeout": 500
        },
        {
            "playbookID": "exporttocsv_script_test"
        },
        {
            "integrations": "Intezer",
            "playbookID": "Intezer Testing",
            "nightly": true,
            "timeout": 500
        },
        {
            "integrations": "FalconIntel",
            "playbookID": "CrowdStrike Falcon Intel v2"
        },
        {
            "integrations": [
                "Mail Sender (New)",
                "google"
            ],
            "playbookID": "Mail Sender (New) Test"
        },
        {
            "playbookID": "buildewsquery_test"
        },
        {
            "integrations": "Rapid7 Nexpose",
            "playbookID": "nexpose_test"
        },
        {
            "integrations": "EWS Mail Sender",
            "playbookID": "EWS Mail Sender Test"
        },
        {
            "playbookID": "decodemimeheader_-_test"
        },
        {
            "integrations": "CVE Search",
            "playbookID": "cve_enrichment_-_generic_-_test"
        },
        {
            "playbookID": "test_url_regex"
        },
        {
            "integrations": "Skyformation",
            "playbookID": "TestSkyformation"
        },
        {
            "integrations": "okta",
            "playbookID": "okta_test_playbook",
            "timeout": 240
        },
        {
            "playbookID": "Test filters & transformers scripts"
        },
        {
            "integrations": "Salesforce",
            "playbookID": "SalesforceTestPlaybook"
        },
        {
            "integrations": "McAfee ESM-v10",
            "playbookID": "McAfeeESMTest",
            "timeout": 500
        },
        {
            "integrations": "GoogleSafeBrowsing",
            "playbookID": "Google Safe Browsing Test",
            "timeout": 240
        },
        {
            "integrations": "EWS v2",
            "playbookID": "EWSv2_empty_attachment_test"
        },
        {
            "playbookID": "TestWordFileToIOC",
            "timeout": 300
        },
        {
            "integrations": "Symantec Endpoint Protection",
            "playbookID": "sep_-_test_endpoint_search"
        },
        {
            "integrations": "carbonblackprotection",
            "playbookID": "search_endpoints_by_hash_-_carbon_black_protection_-_test",
            "timeout": 500
        },
        {
            "playbookID": "process_email_-_generic_-_test",
            "timeout": 240
        },
        {
            "integrations": "activedir",
            "playbookID": "account_enrichment_-_generic_test"
        },
        {
            "integrations": "FalconHost",
            "playbookID": "search_endpoints_by_hash_-_crowdstrike_-_test",
            "timeout": 500
        },
        {
            "integrations": "FalconHost",
            "playbookID": "CrowdStrike Endpoint Enrichment - Test"
        },
        {
            "integrations": [
                "VirusTotal",
                "urlscan.io"
            ],
            "playbookID": "ip_enrichment_generic_test"
        },
        {
            "playbookID": "ExposeIncidentOwner-Test"
        },
        {
            "integrations": "OpenPhish",
            "playbookID": "email_test"
        },
        {
            "integrations": [],
            "playbookID": "Test CommonServer"
        },
        {
            "integrations": "VirusTotal",
            "playbookID": "domain_enrichment_generic_test"
        },
        {
            "integrations": "PostgreSQL",
            "playbookID": "PostgreSQL Test"
        },
        {
            "integrations": "google",
            "playbookID": "GsuiteTest"
        },
        {
            "integrations": "OpenPhish",
            "playbookID": "OpenPhish Test Playbook"
        },
        {
            "integrations": "RSA Archer",
            "playbookID": "Archer-Test-Playbook",
            "nightly": true
        },
        {
            "integrations": "jira",
            "playbookID": "Jira-Test"
        },
        {
            "integrations": "ipinfo",
            "playbookID": "IPInfoTest"
        },
        {
            "integrations": "jira",
            "playbookID": "VerifyHumanReadableFormat"
        },
        {
            "playbookID": "ExtractURL Test"
        },
        {
            "playbookID": "strings-test"
        },
        {
            "playbookID": "TestCommonPython"
        },
        {
            "playbookID": "TestFileCreateAndUpload"
        },
        {
            "playbookID": "TestIsValueInArray"
        },
        {
            "playbookID": "TestStringReplace"
        },
        {
            "playbookID": "TestHttpPlaybook"
        },
        {
            "integrations": "SplunkPy",
            "playbookID": "Splunk-Test"
        },
        {
            "integrations" : "McAfee NSM",
            "playbookID" : "McAfeeNSMTest",
            "timeout" : 400,
            "nightly": true
        },
        {
            "integrations": "PhishTank",
            "playbookID": "PhishTank Testing"
        },
        {
            "integrations": "McAfee Web Gateway",
            "playbookID": "McAfeeWebGatewayTest",
            "timeout" : 500
        },
        {
            "integrations": "TCPIPUtils",
            "playbookID": "TCPUtils-Test"
        },
        {
            "playbookID": "ProofpointDecodeURL-Test",
            "timeout": 300,
            "interval": 20
        },
        {
            "playbookID": "listExecutedCommands-Test"
        },
        {
            "integrations": "Service Manager",
            "playbookID": "TestHPServiceManager",
            "timeout": 400
        },
        {
            "playbookID": "LanguageDetect-Test",
            "timeout": 300
        },
        {
            "integrations": "Forcepoint",
            "playbookID": "forcepoint test",
            "timeout": 500,
            "nightly": true
        },
        {
            "playbookID": "GeneratePassword-Test"
        },
        {
            "playbookID": "ZipFile-Test"
        },
        {
            "playbookID": "ExtractDomainTest"
        },
        {
            "playbookID": "Detonate File - Generic Test",
            "timeout": 500
        },
        {
            "playbookID": "Test-IsMaliciousIndicatorFound"
        },
        {
            "playbookID": "TestExtractHTMLTables"
        },
        {
            "integrations": "carbonblackliveresponse",
            "playbookID": "CarbonBlackLiveResponseTest",
            "nightly": true
        },
        {
            "playbookID": "TestSafeBreach",
            "integrations": "SafeBreach"
        },
        {
            "integrations": "urlscan.io",
            "playbookID": "urlscan_malicious_Test"
        },
        {
            "integrations": "EWS v2",
            "playbookID": "pyEWS_Test"
        },
        {

            "integrations": "Netskope",
            "playbookID": "Netskope Test"
        },
        {
            "integrations": "Cylance Protect v2",
            "playbookID": "Cylance Protect v2 Test"
        },
        {
            "integrations": "ReversingLabs Titanium Cloud",
            "playbookID": "ReversingLabsTCTest"
        },
        {
            "integrations": "ReversingLabs A1000",
            "playbookID": "ReversingLabsA1000Test"
        },
        {
            "integrations": "Demisto Lock",
            "playbookID": "DemistoLockTest"
        },
        {
            "playbookID": "test-domain-indicator",
            "timeout": 400
        },
        {
            "integrations": "VirusTotal - Private API",
            "playbookID": "virusTotalPrivateAPI-test-playbook",
            "nightly": true
        },
        {
            "integrations": "Cybereason",
            "playbookID": "Cybereason Test"
        },
        {
            "integrations": "Tanium",
            "playbookID": "Tanium Demo Playbook",
            "nightly": true,
            "timeout": 1200
        },
        {
            "integrations": "Recorded Future",
            "playbookID": "Recorded Future Test",
            "nightly": true
        },
        {
            "integrations": "Microsoft Graph",
            "playbookID": "Microsoft Graph Test"
        },
        {
            "integrations": "RedLock",
            "playbookID": "RedLockTest",
            "nightly": true
        },
        {
            "integrations": "Symantec Messaging Gateway",
            "playbookID": "Symantec Messaging Gateway Test"
        },
        {
            "integrations": "ThreatConnect",
            "playbookID": "test-ThreatConnect"
        },
        {
            "integrations": "VxStream",
            "playbookID": "VxStream Test",
            "nightly": true
        },
        {
            "integrations":"Cylance Protect",
            "playbookID": "get_file_sample_by_hash_-_cylance_protect_-_test",
            "timeout": 240
        },
        {
            "integrations": "Cylance Protect",
            "playbookID": "endpoint_enrichment_-_generic_test"
        },
        {
            "integrations": "QRadar",
            "playbookID": "test_Qradar"
        },
        {
            "integrations": "VMware",
            "playbookID": "VMWare Test"
        },
        {
            "integrations": "Anomali ThreatStream",
            "playbookID": "Anomali_ThreatStream_Test"
        },
        {
            "integrations": "Farsight DNSDB",
            "playbookID": "DNSDBTest"
        },
        {
            "integrations": "carbonblack-v2",
            "playbookID": "CarbonBlackResponseTest"
        },
        {
            "integrations": "Cisco Umbrella Investigate",
            "playbookID": "Cisco-Umbrella-Test"
        },
        {
            "integrations": "icebrg",
            "playbookID": "Icebrg Test",
            "timeout" : 500
        },
        {
            "integrations": "Symantec MSS",
            "playbookID": "SymantecMSSTest"
        },
        {
            "integrations": "Remedy AR",
            "playbookID": "Remedy AR Test"
        },
        {
            "integrations": "McAfee Active Response",
            "playbookID": "McAfee-MAR_Test"
        },
        {
            "integrations": "McAfee Threat Intelligence Exchange",
            "playbookID": "McAfee-TIE Test"
        },
        {
            "integrations": "ArcSight Logger",
            "playbookID": "ArcSight Logger test"
        },
        {
            "integrations": "XFE",
            "playbookID": "XFE Test",
            "timeout": 140,
            "nightly": true
        },
        {
            "integrations": [
                "VirusTotal"
            ],
            "playbookID": "File Enrichment - Generic Test"
        },
        {
            "integrations": "McAfee Threat Intelligence Exchange",
            "playbookID": "search_endpoints_by_hash_-_tie_-_test",
            "timeout": 500
        },
        {
            "integrations": "iDefense",
            "playbookID": "iDefenseTest",
            "timeout": 300
        },
        {
            "integrations": "LogRhythm",
            "playbookID": "LogRhythm-Test-Playbook",
            "timeout": 200
        },
        {
            "integrations": "FireEye HX",
            "playbookID": "FireEye HX Test"
        },
        {
            "integrations": "Phish.AI",
            "playbookID": "PhishAi-Test"
        },
        {
            "integrations": "Centreon",
            "playbookID": "Centreon-Test-Playbook"
        },
        {
            "integrations": "TruSTAR",
            "playbookID": "TruSTAR Test"
        },
        {
            "integrations": "AlphaSOC Wisdom",
            "playbookID": "AlphaSOC-Wisdom-Test"
        },
        {
            "integrations": "Jask",
            "playbookID": "Jask_Test"
        },
        {
            "integrations": "Qualys",
            "playbookID": "Qualys-Test",
            "nightly": true
        },
        {
            "integrations": [
                "VirusTotal",
                "urlscan.io",
                "activedir"
            ],
            "playbookID": "entity_enrichment_generic_test",
            "timeout": 240
        },
        {
            "integrations": [
                "FalconHost",
                "McAfee Threat Intelligence Exchange",
                "carbonblackprotection",
                "carbonblack"
            ],
            "playbookID": "search_endpoints_by_hash_-_generic_-_test",
            "timeout": 500
        },
        {
            "integrations": "RSA NetWitness Endpoint",
            "playbookID": "NetWitness Endpoint Test"
        },
        {
            "playbookID": "TestMatchRegex"
        },
        {
            "integrations": "ActiveMQ",
            "playbookID": "ActiveMQ Test"
        },
        {
            "playbookID": "RegexGroups Test"
        },
        {
            "integrations": "Cisco pxGrid ISE",
            "playbookID": "cisco-ise-test-playbook"
        }
    ],
    "skipped_tests": {
        "File Enrichment - Generic Test": "Need to check the reason for skipping",
        "entity_enrichment_generic_test": "Need to check the reason for skipping",
        "search_endpoints_by_hash_-_generic_-_test": "Need to check the reason for skipping",
        "ArcSight Logger test": "Possibly outdated API calls",
        "Anomali_ThreatStream_Test": "Need to check the reason for skipping",
        "Centreon-Test-Playbook": "Need to check the reason for skipping",
        "TruSTAR Test": "Need to check the reason for skipping",
        "AlphaSOC-Wisdom-Test": "Need to check the reason for skipping",
        "Jask_Test": "Need to check the reason for skipping",
        "Qualys-Test": "Need to check the reason for skipping"

    },
    "skipped_integrations": {
        "PhishTank": "Service problem - 500 internal server error",
        "McAfee Advanced Threat Defense": "No Credentials",
        "Symantec Endpoint Protection": "DevOps investigation",
        "RedLock": "Don't have alerts",
        "Symantec Messaging Gateway": "DevOps investigation",
        "Cylance Protect": "Under development",
        "QRadar": "Under development",
        "VMware": "DevOps investigation",
        "Farsight DNSDB": "No instance",
        "Cisco Umbrella Investigate": "Under development",
        "Symantec MSS": "No instance",
        "Remedy AR": "DevOps investigation",
        "McAfee Active Response": "DevOps investigation",
        "McAfee Threat Intelligence Exchange": "DevOps investigation",
        "XFE": "Need to check the reason for skipping",
        "iDefense": "DevOps investigation",
        "LogRhythm": "DevOps investigation",
        "Phish.AI": "Need to check the reason for skipping",
        "Dell Secureworks": "Instance locally installed on @liorblob PC",
        "Service Manager": "Expired license"
    }
}<|MERGE_RESOLUTION|>--- conflicted
+++ resolved
@@ -3,14 +3,13 @@
     "testInterval": 20,
     "tests": [
         {
-<<<<<<< HEAD
+            "integrations": "BitDam",
+            "playbookID": "Detonate File - BitDam Test"
+        },
+        {
             "integrations": "Threat Grid",
             "playbookID": "ThreatGridTest",
             "timeout": 600
-=======
-            "integrations": "BitDam",
-            "playbookID": "Detonate File - BitDam Test"
->>>>>>> 120669b4
         },
         {
             "integrations": [
