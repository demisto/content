--- conflicted
+++ resolved
@@ -5648,14 +5648,13 @@
             "instance_names": "AWS-SNS-Listener"
         },
         {
-<<<<<<< HEAD
             "integrations": "Rapid7 InsightIDR",
             "playbookID": "InsightIDREnhancement-TestPlaybook",
             "fromversion": "6.0.0"
-=======
+        },
+        {
             "integrations": "Redmine",
             "playbookID": "Redmine-Test"
->>>>>>> 73aa06ce
         }
     ],
     "skipped_tests": {
