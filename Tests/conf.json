{
    "testTimeout": 160,
    "testInterval": 20,
    "tests": [
        {
            "integrations": "LogRhythmRest V2",
            "playbookID": "LogRhythmRestV2-test"
        },
        {
            "playbookID": "Base64Decode - Test"
        },
        {
            "playbookID": "SupportMultithreading - Test",
            "is_mockable": false
        },
        {
            "fromversion": "5.0.0",
            "integrations": [
                "WildFire-v2"
            ],
            "playbookID": "Detonate File - WildFire - Test"
        },
        {
            "integrations": [
                "Microsoft Management Activity API (O365 Azure Events)"
            ],
            "playbookID": "MicrosoftManagementActivity - Test"
        },
        {
            "integrations": "Microsoft Teams Management",
            "playbookID": "Microsoft Teams Management - Test",
            "is_mockable": false,
            "timeout": 700
        },
        {
            "playbookID": "SetIfEmpty - non-ascii chars - Test"
        },
        {
            "integrations": "Tripwire",
            "playbookID": "TestplaybookTripwire",
            "fromversion": "5.0.0"
        },
        {
            "playbookID": "Generic Polling Test",
            "timeout": 250
        },
        {
            "integrations": "Cisco Umbrella Enforcement",
            "playbookID": "Cisco Umbrella Enforcement-Test",
            "fromversion": "5.0.0"
        },
        {
            "integrations": "GSuiteAdmin",
            "playbookID": "GSuiteAdmin-Test",
            "fromversion": "5.0.0"
        },
        {
            "integrations": "GSuiteAuditor",
            "playbookID": "GSuiteAuditor-Test",
            "fromversion": "5.5.0"
        },
        {
            "integrations": "AzureWAF",
            "instance_names": "azure_waf_prod",
            "playbookID": "Azure WAF - Test",
            "fromversion": "5.0.0"
        },
        {
            "integrations": [
                "Azure Active Directory Identity Protection",
                "Demisto REST API"
            ],
            "playbookID": "AzureADTest",
            "fromversion": "6.0.0",
            "timeout": 3000,
            "is_mockable": false
        },
        {
            "integrations": "GoogleCalendar",
            "playbookID": "GoogleCalendar-Test",
            "fromversion": "5.0.0"
        },
        {
            "integrations": "GoogleDrive",
            "playbookID": "GoogleDrive-Test",
            "fromversion": "5.0.0"
        },
        {
            "integrations": "FireEye Central Management",
            "playbookID": "FireEye Central Management - Test",
            "fromversion": "5.5.0",
            "timeout": 500
        },
        {
            "integrations": "FireEyeNX",
            "playbookID": "FireEyeNX-Test"
        },
        {
            "integrations": "EmailRepIO",
            "playbookID": "TestEmailRepIOPlaybook",
            "fromversion": "5.0.0"
        },
        {
            "integrations": "XsoarPowershellTesting",
            "playbookID": "XsoarPowershellTesting-Test"
        },
        {
            "integrations": "Palo Alto Networks Threat Vault",
            "playbookID": "PANW Threat Vault - Signature Search - Test",
            "fromversion": "5.0.0"
        },
        {
            "integrations": "Microsoft Endpoint Configuration Manager",
            "playbookID": "Microsoft ECM - Test",
            "fromversion": "5.5.0",
            "timeout": 400
        },
        {
            "integrations": "CrowdStrike Falcon Intel v2",
            "playbookID": "CrowdStrike Falcon Intel v2 - Test",
            "fromversion": "5.0.0"
        },
        {
            "integrations": "SecurityAndCompliance",
            "playbookID": "O365-SecurityAndCompliance-Test",
            "fromversion": "5.5.0",
            "memory_threshold": 300,
            "timeout": 1500
        },
        {
            "integrations": "SecurityAndCompliance",
            "playbookID": "O365-SecurityAndCompliance-ContextResults-Test",
            "fromversion": "5.5.0",
            "memory_threshold": 300,
            "timeout": 1500
        },
        {
            "integrations": "EwsExtension",
            "playbookID": "O365 - EWS - Extension - Test",
            "fromversion": "6.0.0",
            "timeout": 500
        },
        {
            "integrations": "Majestic Million",
            "playbookID": "Majestic Million Test Playbook",
            "fromversion": "5.5.0",
            "memory_threshold": 300,
            "timeout": 500
        },
        {
            "integrations": "Anomali Enterprise",
            "playbookID": "Anomali Match Forensic Search - Test",
            "fromversion": "5.0.0"
        },
        {
            "integrations": [
                "Mail Listener v2",
                "Mail Sender (New)"
            ],
            "playbookID": "Mail-Listener Test Playbook",
            "fromversion": "5.0.0",
            "instance_names": [
                "Mail_Sender_(New)_STARTTLS"
            ]
        },
        {
            "integrations": "GraphQL",
            "fromversion": "5.0.0",
            "instance_names": "fetch_schema",
            "playbookID": "GraphQL - Test"
        },
        {
            "integrations": "GraphQL",
            "fromversion": "5.0.0",
            "instance_names": "no_fetch_schema",
            "playbookID": "GraphQL - Test"
        },
        {
            "integrations": "Azure Network Security Groups",
            "fromversion": "5.0.0",
            "instance_names": "azure_nsg_prod",
            "playbookID": "Azure NSG - Test"
        },
        {
            "integrations": "OpenCTI Feed",
            "playbookID": "OpenCTI Feed Test",
            "fromversion": "5.5.0"
        },
        {
            "integrations": "AWS - Security Hub",
            "playbookID": "AWS-securityhub Test",
            "timeout": 800
        },
        {
            "integrations": "Microsoft Advanced Threat Analytics",
            "playbookID": "Microsoft Advanced Threat Analytics - Test",
            "fromversion": "5.0.0",
            "is_mockable": false
        },
        {
            "integrations": "Zimperium",
            "playbookID": "Zimperium_Test",
            "fromversion": "5.0.0"
        },
        {
            "integrations": "ServiceDeskPlus",
            "playbookID": "Service Desk Plus Test",
            "instance_names": "sdp_instance_1",
            "fromversion": "5.0.0",
            "toversion": "5.9.9",
            "is_mockable": false
        },
        {
            "integrations": "ServiceDeskPlus",
            "playbookID": "Service Desk Plus - Generic Polling Test",
            "instance_names": "sdp_instance_1",
            "fromversion": "5.0.0",
            "toversion": "5.9.9"
        },
        {
            "integrations": "ServiceDeskPlus",
            "playbookID": "Service Desk Plus Test",
            "instance_names": "sdp_instance_2",
            "fromversion": "6.0.0",
            "is_mockable": false
        },
        {
            "integrations": "ServiceDeskPlus",
            "playbookID": "Service Desk Plus - Generic Polling Test",
            "instance_names": "sdp_instance_2",
            "fromversion": "6.0.0"
        },
        {
            "integrations": "ThreatConnect Feed",
            "playbookID": "FeedThreatConnect-Test",
            "fromversion": "5.5.0"
        },
        {
            "integrations": "URLhaus",
            "playbookID": "Test_URLhaus",
            "timeout": 1000
        },
        {
            "integrations": "Microsoft Intune Feed",
            "playbookID": "FeedMicrosoftIntune_Test",
            "fromversion": "5.5.0"
        },
        {
            "integrations": "Tanium Threat Response",
            "playbookID": "Tanium Threat Response Test"
        },
        {
            "integrations": [
                "Syslog Sender",
                "syslog"
            ],
            "playbookID": "Test Syslog",
            "fromversion": "5.5.0",
            "timeout": 600
        },
        {
            "integrations": "APIVoid",
            "playbookID": "APIVoid Test"
        },
        {
            "integrations": "CloudConvert",
            "playbookID": "CloudConvert-test",
            "fromversion": "5.0.0",
            "timeout": 3000
        },
        {
            "integrations": "Cisco Firepower",
            "playbookID": "Cisco Firepower - Test",
            "timeout": 1000,
            "fromversion": "5.0.0"
        },
        {
            "integrations": "IllusiveNetworks",
            "playbookID": "IllusiveNetworks-Test",
            "fromversion": "5.0.0",
            "timeout": 500
        },
        {
            "integrations": "JSON Feed",
            "playbookID": "JSON_Feed_Test",
            "fromversion": "5.5.0",
            "instance_names": "JSON Feed no_auto_detect"
        },
        {
            "integrations": "JSON Feed",
            "playbookID": "JSON_Feed_Test",
            "fromversion": "5.5.0",
            "instance_names": "JSON Feed_auto_detect"
        },
        {
            "integrations": "JSON Feed",
            "playbookID": "JSON_Feed_Test",
            "fromversion": "5.5.0",
            "instance_names": "JSON Feed_post"
        },
        {
            "integrations": "Google Cloud Functions",
            "playbookID": "test playbook - Google Cloud Functions",
            "fromversion": "5.0.0"
        },
        {
            "integrations": "Plain Text Feed",
            "playbookID": "PlainText Feed - Test",
            "fromversion": "5.5.0",
            "instance_names": "Plain Text Feed no_auto_detect"
        },
        {
            "integrations": "Plain Text Feed",
            "playbookID": "PlainText Feed - Test",
            "fromversion": "5.5.0",
            "instance_names": "Plain Text Feed_auto_detect"
        },
        {
            "integrations": "Silverfort",
            "playbookID": "Silverfort-test",
            "fromversion": "5.0.0"
        },
        {
            "integrations": "GoogleKubernetesEngine",
            "playbookID": "GoogleKubernetesEngine_Test",
            "timeout": 600,
            "fromversion": "5.5.0"
        },
        {
            "integrations": "Fastly Feed",
            "playbookID": "Fastly Feed Test",
            "fromversion": "5.5.0"
        },
        {
            "integrations": "Malware Domain List Active IPs Feed",
            "playbookID": "Malware Domain List Active IPs Feed Test",
            "fromversion": "5.5.0"
        },
        {
            "integrations": "Claroty",
            "playbookID": "Claroty - Test",
            "fromversion": "5.0.0"
        },
        {
            "integrations": "Trend Micro Apex",
            "playbookID": "Trend Micro Apex - Test",
            "is_mockable": false
        },
        {
            "integrations": "Blocklist_de Feed",
            "playbookID": "Blocklist_de - Test",
            "fromversion": "5.5.0"
        },
        {
            "integrations": "Cloudflare Feed",
            "playbookID": "cloudflare - Test",
            "fromversion": "5.5.0"
        },
        {
            "integrations": "AzureFeed",
            "playbookID": "AzureFeed - Test",
            "fromversion": "5.5.0"
        },
        {
            "playbookID": "CreateIndicatorFromSTIXTest",
            "fromversion": "5.0.0"
        },
        {
            "integrations": "SpamhausFeed",
            "playbookID": "Spamhaus_Feed_Test",
            "fromversion": "5.5.0"
        },
        {
            "integrations": "Cofense Feed",
            "playbookID": "TestCofenseFeed",
            "fromversion": "5.5.0"
        },
        {
            "integrations": "Bambenek Consulting Feed",
            "playbookID": "BambenekConsultingFeed_Test",
            "fromversion": "5.5.0"
        },
        {
            "integrations": "Pipl",
            "playbookID": "Pipl Test"
        },
        {
            "integrations": "AWS Feed",
            "playbookID": "AWS Feed Test",
            "fromversion": "5.5.0"
        },
        {
            "integrations": "QuestKace",
            "playbookID": "QuestKace test",
            "fromversion": "5.0.0"
        },
        {
            "integrations": "Digital Defense FrontlineVM",
            "playbookID": "Digital Defense FrontlineVM - Scan Asset Not Recently Scanned Test"
        },
        {
            "integrations": "Digital Defense FrontlineVM",
            "playbookID": "Digital Defense FrontlineVM - Test Playbook"
        },
        {
            "integrations": "CSVFeed",
            "playbookID": "CSV_Feed_Test",
            "fromversion": "5.5.0",
            "instance_names": "CSVFeed_no_auto_detect"
        },
        {
            "integrations": "CSVFeed",
            "playbookID": "CSV_Feed_Test",
            "fromversion": "5.5.0",
            "instance_names": "CSVFeed_auto_detect"
        },
        {
            "integrations": "ProofpointFeed",
            "playbookID": "TestProofpointFeed",
            "fromversion": "5.5.0"
        },
        {
            "integrations": "Digital Shadows",
            "playbookID": "Digital Shadows - Test"
        },
        {
            "integrations": "Azure Compute v2",
            "playbookID": "Azure Compute - Test",
            "instance_names": "ms_azure_compute_dev"
        },
        {
            "integrations": "Azure Compute v2",
            "playbookID": "Azure Compute - Test",
            "instance_names": "ms_azure_compute_prod",
            "is_mockable": false
        },
        {
            "integrations": "Azure Compute v2",
            "playbookID": "Azure Compute - Login Test",
            "instance_names": "ms_azure_compute_prod",
            "is_mockable": false
        },
        {
            "integrations": "Azure Compute v2",
            "playbookID": "Azure Compute - Login Test",
            "instance_names": "ms_azure_compute_self_deployed"
        },
        {
            "integrations": "Symantec Data Loss Prevention",
            "playbookID": "Symantec Data Loss Prevention - Test",
            "fromversion": "4.5.0"
        },
        {
            "integrations": "Lockpath KeyLight v2",
            "playbookID": "Keylight v2 - Test"
        },
        {
            "integrations": "Azure Security Center v2",
            "playbookID": "Azure SecurityCenter - Test",
            "instance_names": "ms_azure_sc_prod",
            "is_mockable": false
        },
        {
            "integrations": "Azure Security Center v2",
            "playbookID": "Azure SecurityCenter - Test",
            "instance_names": "ms_azure_sc_dev"
        },
        {
            "integrations": "Azure Security Center v2",
            "playbookID": "Azure SecurityCenter - Test",
            "instance_names": "ms_azure_sc_self_deployed"
        },
        {
            "integrations": "JsonWhoIs",
            "playbookID": "JsonWhoIs-Test"
        },
        {
            "integrations": "Maltiverse",
            "playbookID": "Maltiverse Test"
        },
        {
            "integrations": "Box v2",
            "playbookID": "BoxV2_TestPlaybook"
        },
        {
            "integrations": "MicrosoftGraphMail",
            "playbookID": "MicrosoftGraphMail-Test_dev",
            "instance_names": "ms_graph_mail_dev"
        },
        {
            "integrations": "MicrosoftGraphMail",
            "playbookID": "MicrosoftGraphMail-Test_dev_no_oproxy",
            "instance_names": "ms_graph_mail_dev_no_oproxy"
        },
        {
            "integrations": "MicrosoftGraphMail",
            "playbookID": "MicrosoftGraphMail-Test_prod",
            "instance_names": "ms_graph_mail_prod",
            "is_mockable": false
        },
        {
            "integrations": "CloudShark",
            "playbookID": "CloudShark - Test Playbook"
        },
        {
            "integrations": "Google Vision AI",
            "playbookID": "Google Vision API - Test"
        },
        {
            "integrations": "nmap",
            "playbookID": "Nmap - Test",
            "fromversion": "5.0.0"
        },
        {
            "integrations": "AutoFocus V2",
            "playbookID": "Autofocus Query Samples, Sessions and Tags Test Playbook",
            "fromversion": "4.5.0",
            "timeout": 1000
        },
        {
            "integrations": "HelloWorld",
            "playbookID": "HelloWorld-Test",
            "fromversion": "5.0.0"
        },
        {
            "integrations": "HelloWorld",
            "playbookID": "Sanity Test - Playbook with integration",
            "fromversion": "5.0.0"
        },
        {
            "integrations": "HelloWorld",
            "playbookID": "Sanity Test - Playbook with mocked integration",
            "fromversion": "5.0.0"
        },
        {
            "playbookID": "Sanity Test - Playbook with no integration",
            "fromversion": "5.0.0"
        },
        {
            "integrations": "Gmail",
            "playbookID": "Sanity Test - Playbook with Unmockable Integration",
            "fromversion": "5.0.0"
        },
        {
            "integrations": "HelloWorld",
            "playbookID": "HelloWorld_Scan-Test",
            "fromversion": "5.0.0",
            "timeout": 400
        },
        {
            "integrations": "HelloWorldPremium",
            "playbookID": "HelloWorldPremium_Scan-Test",
            "fromversion": "5.0.0",
            "timeout": 400
        },
        {
            "integrations": "HelloWorldPremium",
            "playbookID": "HelloWorldPremium-Test",
            "fromversion": "5.0.0"
        },
        {
            "integrations": "ThreatQ v2",
            "playbookID": "ThreatQ - Test",
            "fromversion": "4.5.0"
        },
        {
            "integrations": "AttackIQFireDrill",
            "playbookID": "AttackIQ - Test"
        },
        {
            "integrations": "PhishLabs IOC EIR",
            "playbookID": "PhishlabsIOC_EIR-Test"
        },
        {
            "integrations": "Amazon DynamoDB",
            "playbookID": "AWS_DynamoDB-Test"
        },
        {
            "integrations": "PhishLabs IOC DRP",
            "playbookID": "PhishlabsIOC_DRP-Test"
        },
        {
            "playbookID": "Create Phishing Classifier V2 ML Test",
            "timeout": 60000,
            "fromversion": "6.1.0",
            "instance_names": "ml_dummy_prod",
            "integrations": "AzureWAF"
        },
        {
            "integrations": "ZeroFox",
            "playbookID": "ZeroFox-Test",
            "fromversion": "4.1.0"
        },
        {
            "integrations": "AlienVault OTX v2",
            "playbookID": "Alienvault_OTX_v2 - Test"
        },
        {
            "integrations": "AWS - CloudWatchLogs",
            "playbookID": "AWS - CloudWatchLogs Test Playbook",
            "fromversion": "5.0.0"
        },
        {
            "integrations": "SlackV2",
            "playbookID": "Slack Test Playbook",
            "timeout": 400,
            "pid_threshold": 5,
            "fromversion": "5.0.0"
        },
        {
            "integrations": "SlackV3",
            "playbookID": "SlackV3 TestPB",
            "timeout": 400,
            "pid_threshold": 8,
            "fromversion": "5.5.0"
        },
        {
            "integrations": "Cortex XDR - IR",
            "playbookID": "Test XDR Playbook",
            "fromversion": "4.1.0",
            "timeout": 1500
        },
        {
            "integrations": "Cortex XDR - IOC",
            "playbookID": "Cortex XDR - IOC - Test",
            "fromversion": "5.5.0",
            "timeout": 1200
        },
        {
            "integrations": "Cloaken",
            "playbookID": "Cloaken-Test",
            "is_mockable": false
        },
        {
            "integrations": "ThreatX",
            "playbookID": "ThreatX-test",
            "timeout": 600
        },
        {
            "integrations": "Akamai WAF SIEM",
            "playbookID": "Akamai_WAF_SIEM-Test"
        },
        {
            "integrations": "Cofense Triage v2",
            "playbookID": "Cofense Triage v2 Test"
        },
        {
            "integrations": "Akamai WAF",
            "playbookID": "Akamai_WAF-Test"
        },
        {
            "integrations": "abuse.ch SSL Blacklist Feed",
            "playbookID": "SSL Blacklist test",
            "fromversion": "5.5.0"
        },
        {
            "integrations": "CheckPhish",
            "playbookID": "CheckPhish-Test"
        },
        {
            "integrations": "Symantec Management Center",
            "playbookID": "SymantecMC_TestPlaybook"
        },
        {
            "integrations": "Looker",
            "playbookID": "Test-Looker"
        },
        {
            "integrations": "Vertica",
            "playbookID": "Vertica Test"
        },
        {
            "integrations": "Server Message Block (SMB) v2",
            "playbookID": "SMB_v2-Test"
        },
        {
            "playbookID": "ConvertFile-Test",
            "fromversion": "4.5.0"
        },
        {
            "playbookID": "TestAwsEC2GetPublicSGRules-Test"
        },
        {
            "integrations": "RSA NetWitness Packets and Logs",
            "playbookID": "rsa_packets_and_logs_test"
        },
        {
            "playbookID": "CheckpointFW-test",
            "integrations": "Check Point"
        },
        {
            "playbookID": "RegPathReputationBasicLists_test"
        },
        {
            "playbookID": "EmailDomainSquattingReputation-Test"
        },
        {
            "playbookID": "RandomStringGenerateTest"
        },
        {
            "playbookID": "playbook-checkEmailAuthenticity-test"
        },
        {
            "playbookID": "HighlightWords_Test"
        },
        {
            "playbookID": "StringContainsArray_test"
        },
        {
            "integrations": "Fidelis Elevate Network",
            "playbookID": "Fidelis-Test"
        },
        {
            "integrations": "AWS - ACM",
            "playbookID": "ACM-Test"
        },
        {
            "integrations": "Thinkst Canary",
            "playbookID": "CanaryTools Test"
        },
        {
            "integrations": "ThreatMiner",
            "playbookID": "ThreatMiner-Test"
        },
        {
            "playbookID": "StixCreator-Test"
        },
        {
            "playbookID": "CompareIncidentsLabels-test-playbook"
        },
        {
            "integrations": "Have I Been Pwned? V2",
            "playbookID": "Pwned v2 test"
        },
        {
            "integrations": "Alexa Rank Indicator",
            "playbookID": "Alexa Test Playbook"
        },
        {
            "playbookID": "UnEscapeURL-Test"
        },
        {
            "playbookID": "UnEscapeIPs-Test"
        },
        {
            "playbookID": "ExtractDomainFromUrlAndEmail-Test"
        },
        {
            "playbookID": "ConvertKeysToTableFieldFormat_Test"
        },
        {
            "integrations": "CVE Search v2",
            "playbookID": "CVE Search v2 - Test"
        },
        {
            "integrations": "CVE Search v2",
            "playbookID": "cveReputation Test"
        },
        {
            "integrations": "HashiCorp Vault",
            "playbookID": "hashicorp_test",
            "fromversion": "5.0.0"
        },
        {
            "integrations": "AWS - Athena - Beta",
            "playbookID": "Beta-Athena-Test"
        },
        {
            "integrations": "BeyondTrust Password Safe",
            "playbookID": "BeyondTrust-Test"
        },
        {
            "integrations": "Dell Secureworks",
            "playbookID": "secureworks_test"
        },
        {
            "integrations": "ServiceNow v2",
            "playbookID": "servicenow_test_v2",
            "instance_names": "snow_basic_auth",
            "is_mockable": false
        },
        {
            "integrations": "ServiceNow v2",
            "playbookID": "ServiceNow_OAuth_Test",
            "instance_names": "snow_oauth"
        },
        {
            "playbookID": "Create ServiceNow Ticket and Mirror Test",
            "integrations": "ServiceNow v2",
            "instance_names": "snow_basic_auth",
            "fromversion": "6.0.0",
            "timeout": 500
        },
        {
            "playbookID": "Create ServiceNow Ticket and State Polling Test",
            "integrations": "ServiceNow v2",
            "instance_names": "snow_basic_auth",
            "fromversion": "6.0.0",
            "timeout": 500
        },
        {
            "integrations": "ServiceNow CMDB",
            "playbookID": "ServiceNow_CMDB_Test",
            "instance_names": "snow_cmdb_basic_auth"
        },
        {
            "integrations": "ServiceNow CMDB",
            "playbookID": "ServiceNow_CMDB_OAuth_Test",
            "instance_names": "snow_cmdb_oauth"
        },
        {
            "integrations": "ExtraHop v2",
            "playbookID": "ExtraHop_v2-Test"
        },
        {
            "playbookID": "Test CommonServer"
        },
        {
            "playbookID": "Test-debug-mode",
            "fromversion": "5.0.0"
        },
        {
            "integrations": "CIRCL",
            "playbookID": "CirclIntegrationTest"
        },
        {
            "integrations": "MISP V3",
            "playbookID": "MISP V3 Test",
            "timeout": 300,
            "fromversion": "5.5.0"
        },
        {
            "playbookID": "test-LinkIncidentsWithRetry"
        },
        {
            "playbookID": "CopyContextToFieldTest"
        },
        {
            "integrations": "OTRS",
            "playbookID": "OTRS Test",
            "fromversion": "4.1.0"
        },
        {
            "integrations": "Attivo Botsink",
            "playbookID": "AttivoBotsinkTest"
        },
        {
            "integrations": "FortiGate",
            "playbookID": "Fortigate Test"
        },
        {
            "playbookID": "FormattedDateToEpochTest"
        },
        {
            "integrations": "SNDBOX",
            "playbookID": "SNDBOX_Test",
            "timeout": 1000
        },
        {
            "integrations": "SNDBOX",
            "playbookID": "Detonate File - SNDBOX - Test",
            "timeout": 1000,
            "nightly": true
        },
        {
            "integrations": "VxStream",
            "playbookID": "Detonate File - HybridAnalysis - Test",
            "timeout": 2400
        },
        {
            "integrations": "Awake Security",
            "playbookID": "awake_security_test_pb"
        },
        {
            "integrations": "Tenable.sc",
            "playbookID": "tenable-sc-test",
            "timeout": 240,
            "nightly": true
        },
        {
            "integrations": "MimecastV2",
            "playbookID": "Mimecast test"
        },
        {
            "playbookID": "CreateEmailHtmlBody_test_pb",
            "fromversion": "4.1.0"
        },
        {
            "playbookID": "ReadPDFFileV2-Test",
            "timeout": 1000
        },
        {
            "playbookID": "JSONtoCSV-Test"
        },
        {
            "integrations": "Generic SQL",
            "playbookID": "generic-sql",
            "instance_names": "mysql instance",
            "fromversion": "5.0.0"
        },
        {
            "integrations": "Generic SQL",
            "playbookID": "generic-sql",
            "instance_names": "postgreSQL instance",
            "fromversion": "5.0.0"
        },
        {
            "integrations": "Generic SQL",
            "playbookID": "generic-sql",
            "instance_names": "Microsoft SQL instance",
            "fromversion": "5.0.0"
        },
        {
            "integrations": "Generic SQL",
            "playbookID": "generic-sql",
            "instance_names": "Microsoft SQL Server - MS ODBC Driver",
            "fromversion": "5.0.0"
        },
        {
            "integrations": "Generic SQL",
            "playbookID": "generic-sql-oracle",
            "instance_names": "Oracle instance",
            "fromversion": "5.0.0"
        },
        {
            "integrations": "Generic SQL",
            "playbookID": "generic-sql-mssql-encrypted-connection",
            "instance_names": "Microsoft SQL instance using encrypted connection",
            "fromversion": "5.0.0"
        },
        {
            "integrations": "Panorama",
            "instance_names": "palo_alto_firewall_9.0",
            "playbookID": "Panorama Query Logs - Test",
            "fromversion": "6.1.0",
            "timeout": 1500,
            "nightly": true
        },
        {
            "integrations": "Panorama",
            "instance_names": "palo_alto_firewall",
            "playbookID": "palo_alto_firewall_test_pb",
            "fromversion": "6.1.0",
            "timeout": 1000
        },
        {
            "integrations": "Panorama",
            "instance_names": "palo_alto_firewall_9.0",
            "playbookID": "palo_alto_firewall_test_pb",
            "fromversion": "6.1.0",
            "timeout": 1000
        },
        {
            "integrations": "Panorama",
            "instance_names": "palo_alto_panorama",
            "playbookID": "palo_alto_panorama_test_pb",
            "fromversion": "6.1.0",
            "timeout": 2400
        },
        {
            "integrations": "Panorama",
            "instance_names": "palo_alto_panorama_9.0",
            "playbookID": "palo_alto_panorama_test_pb",
            "fromversion": "6.1.0",
            "timeout": 2400
        },
        {
            "integrations": "Panorama",
            "instance_names": "palo_alto_firewall_9.0",
            "playbookID": "PAN-OS URL Filtering enrichment - Test",
            "fromversion": "6.1.0"
        },
        {
            "integrations": "Panorama",
            "instance_names": "panorama_instance_best_practice",
            "playbookID": "Panorama Best Practise - Test",
            "fromversion": "6.1.0"
        },
        {
            "integrations": "Tenable.io",
            "playbookID": "Tenable.io test"
        },
        {
            "playbookID": "URLDecode-Test"
        },
        {
            "playbookID": "GetTime-Test"
        },
        {
            "playbookID": "GetTime-ObjectVsStringTest"
        },
        {
            "integrations": "Tenable.io",
            "playbookID": "Tenable.io Scan Test",
            "nightly": true,
            "timeout": 3600
        },
        {
            "integrations": "Tenable.sc",
            "playbookID": "tenable-sc-scan-test",
            "nightly": true,
            "timeout": 600
        },
        {
            "integrations": "google-vault",
            "playbookID": "Google-Vault-Generic-Test",
            "nightly": true,
            "timeout": 3600,
            "memory_threshold": 180
        },
        {
            "integrations": "google-vault",
            "playbookID": "Google_Vault-Search_And_Display_Results_test",
            "nightly": true,
            "memory_threshold": 180,
            "timeout": 3600
        },
        {
            "playbookID": "Luminate-TestPlaybook",
            "integrations": "Luminate"
        },
        {
            "integrations": "MxToolBox",
            "playbookID": "MxToolbox-test"
        },
        {
            "integrations": "Nessus",
            "playbookID": "Nessus - Test"
        },
        {
            "playbookID": "Palo Alto Networks - Malware Remediation Test",
            "fromversion": "4.5.0"
        },
        {
            "playbookID": "SumoLogic-Test",
            "integrations": "SumoLogic",
            "fromversion": "4.1.0"
        },
        {
            "playbookID": "ParseEmailFiles-test"
        },
        {
            "playbookID": "PAN-OS - Block IP and URL - External Dynamic List v2 Test",
            "integrations": [
                "Panorama",
                "palo_alto_networks_pan_os_edl_management"
            ],
            "instance_names": "palo_alto_firewall_9.0",
            "fromversion": "6.1.0"
        },
        {
            "playbookID": "Test_EDL",
            "integrations": "EDL",
            "instance_names": "edl_update",
            "fromversion": "5.5.0",
            "pid_threshold": 8
        },
        {
            "playbookID": "Test_export_indicators_service",
            "instance_names": "eis_on_demand",
            "integrations": "ExportIndicators",
            "fromversion": "5.5.0"
        },
        {
            "playbookID": "PAN-OS - Block IP - Custom Block Rule Test",
            "integrations": "Panorama",
            "instance_names": "panorama_instance_security_team",
            "fromversion": "6.1.0"
        },
        {
            "playbookID": "PAN-OS - Block IP - Static Address Group Test",
            "integrations": "Panorama",
            "instance_names": "panorama_instance_security_team",
            "fromversion": "6.1.0"
        },
        {
            "playbookID": "Block IP - Generic V3_Test",
            "fromversion": "6.0.0"
        },
        {
            "playbookID": "PAN-OS - Block URL - Custom URL Category Test",
            "integrations": "Panorama",
            "instance_names": "panorama_instance_security_team",
            "fromversion": "6.1.0"
        },
        {
            "playbookID": "Endpoint Malware Investigation - Generic - Test",
            "integrations": [
                "Traps",
                "Cylance Protect v2",
                "Demisto REST API"
            ],
            "fromversion": "5.0.0",
            "timeout": 1200
        },
        {
            "playbookID": "ParseExcel-test"
        },
        {
            "playbookID": "ParseHTMLIndicators-Test"
        },
        {
            "playbookID": "Detonate File - No Files test"
        },
        {
            "integrations": "SentinelOne V2",
            "instance_names": "SentinelOne_v2.0",
            "playbookID": "SentinelOne V2.0 - Test"
        },
        {
            "integrations": "SentinelOne V2",
            "instance_names": "SentinelOne_v2.1",
            "playbookID": "SentinelOne V2.1 - Test"
        },
        {
            "integrations": "InfoArmor VigilanteATI",
            "playbookID": "InfoArmorVigilanteATITest"
        },
        {
            "integrations": "IntSights",
            "instance_names": "intsights_standard_account",
            "playbookID": "IntSights Test",
            "nightly": true
        },
        {
            "integrations": "IntSights",
            "playbookID": "IntSights Mssp Test",
            "instance_names": "intsights_mssp_account",
            "nightly": true
        },
        {
            "integrations": "dnstwist",
            "playbookID": "dnstwistTest"
        },
        {
            "integrations": "BitDam",
            "playbookID": "Detonate File - BitDam Test"
        },
        {
            "integrations": "Threat Grid",
            "playbookID": "Test-Detonate URL - ThreatGrid",
            "timeout": 600
        },
        {
            "integrations": "Threat Grid",
            "playbookID": "ThreatGridTest",
            "timeout": 600
        },
        {
            "integrations": "Signal Sciences WAF",
            "playbookID": "SignalSciences-Test"
        },
        {
            "integrations": "RTIR",
            "playbookID": "RTIR Test"
        },
        {
            "integrations": "RedCanary",
            "playbookID": "RedCanaryTest",
            "nightly": true
        },
        {
            "playbookID": "URL Enrichment - Generic v2 - Test",
            "integrations": [
                "Rasterize",
                "VirusTotal - Private API"
            ],
            "instance_names": "virus_total_private_api_general",
            "timeout": 500,
            "pid_threshold": 12
        },
        {
            "playbookID": "CutTransformerTest"
        },
        {
            "playbookID": "TestEditServerConfig"
        },
        {
            "playbookID": "MarketplacePackInstaller_Test",
            "integrations": "Demisto REST API",
            "fromversion": "6.0.0"
        },
        {
            "playbookID": "Default - Test",
            "integrations": [
                "ThreatQ v2",
                "Demisto REST API"
            ],
            "fromversion": "5.0.0"
        },
        {
            "integrations": "SCADAfence CNM",
            "playbookID": "SCADAfence_test"
        },
        {
            "integrations": "ProtectWise",
            "playbookID": "Protectwise-Test"
        },
        {
            "integrations": "WhatsMyBrowser",
            "playbookID": "WhatsMyBrowser-Test"
        },
        {
            "integrations": "BigFix",
            "playbookID": "BigFixTest"
        },
        {
            "integrations": "Lastline v2",
            "playbookID": "Lastline v2 - Test",
            "nightly": true
        },
        {
            "integrations": "McAfee DXL",
            "playbookID": "McAfee DXL - Test"
        },
        {
            "playbookID": "TextFromHTML_test_playbook"
        },
        {
            "playbookID": "PortListenCheck-test"
        },
        {
            "integrations": "ThreatExchange",
            "playbookID": "ThreatExchange-test"
        },
        {
            "integrations": "Joe Security",
            "playbookID": "JoeSecurityTestPlaybook",
            "timeout": 500,
            "nightly": true
        },
        {
            "integrations": "Joe Security",
            "playbookID": "JoeSecurityTestDetonation",
            "timeout": 2000,
            "nightly": true
        },
        {
            "integrations": "WildFire-v2",
            "playbookID": "Wildfire Test",
            "is_mockable": false,
            "fromversion": "5.0.0",
            "toversion": "6.1.9"
        },
        {
            "integrations": "WildFire-v2",
            "playbookID": "Wildfire Test With Polling",
            "is_mockable": false,
            "fromversion": "6.2.0",
            "timeout": 1100
        },
        {
            "integrations": "WildFire-v2",
            "playbookID": "Detonate URL - WildFire-v2 - Test"
        },
        {
            "integrations": "WildFire-v2",
            "playbookID": "Detonate URL - WildFire v2.1 - Test"
        },
        {
            "integrations": "GRR",
            "playbookID": "GRR Test",
            "nightly": true
        },
        {
            "integrations": "VirusTotal",
            "instance_names": "virus_total_general",
            "playbookID": "virusTotal-test-playbook",
            "timeout": 1400,
            "nightly": true
        },
        {
            "integrations": "VirusTotal",
            "instance_names": "virus_total_preferred_vendors",
            "playbookID": "virusTotaI-test-preferred-vendors",
            "timeout": 1400,
            "nightly": true
        },
        {
            "integrations": "Preempt",
            "playbookID": "Preempt Test"
        },
        {
            "integrations": "Gmail",
            "playbookID": "get_original_email_-_gmail_-_test"
        },
        {
            "integrations": [
                "Gmail Single User",
                "Gmail"
            ],
            "playbookID": "Gmail Single User - Test",
            "fromversion": "4.5.0"
        },
        {
            "integrations": "EWS v2",
            "playbookID": "get_original_email_-_ews-_test",
            "instance_names": "ewv2_regular"
        },
        {
            "integrations": [
                "EWS v2",
                "EWS Mail Sender"
            ],
            "playbookID": "EWS search-mailbox test",
            "instance_names": "ewv2_regular",
            "timeout": 300
        },
        {
            "integrations": "PagerDuty v2",
            "playbookID": "PagerDuty Test"
        },
        {
            "playbookID": "test_delete_context"
        },
        {
            "playbookID": "DeleteContext-auto-test"
        },
        {
            "playbookID": "GmailTest",
            "integrations": "Gmail"
        },
        {
            "playbookID": "Gmail Convert Html Test",
            "integrations": "Gmail"
        },
        {
            "playbookID": "reputations.json Test",
            "toversion": "5.0.0"
        },
        {
            "playbookID": "Indicators reputation-.json Test",
            "fromversion": "5.5.0"
        },
        {
            "playbookID": "Test IP Indicator Fields",
            "fromversion": "5.0.0"
        },
        {
            "playbookID": "TestDedupIncidentsPlaybook"
        },
        {
            "playbookID": "TestDedupIncidentsByName"
        },
        {
            "integrations": "McAfee Advanced Threat Defense",
            "playbookID": "Test Playbook McAfee ATD",
            "timeout": 700
        },
        {
            "integrations": "McAfee Advanced Threat Defense",
            "playbookID": "Detonate Remote File From URL -McAfee-ATD - Test",
            "timeout": 700
        },
        {
            "playbookID": "stripChars - Test"
        },
        {
            "integrations": "McAfee Advanced Threat Defense",
            "playbookID": "Test Playbook McAfee ATD Upload File"
        },
        {
            "playbookID": "exporttocsv_script_test"
        },
        {
            "playbookID": "Set - Test"
        },
        {
            "integrations": "Intezer v2",
            "playbookID": "Intezer Testing v2",
            "fromversion": "4.1.0",
            "timeout": 600
        },
        {
            "integrations": [
                "Mail Sender (New)",
                "Gmail"
            ],
            "playbookID": "Mail Sender (New) Test",
            "instance_names": [
                "Mail_Sender_(New)_STARTTLS"
            ]
        },
        {
            "playbookID": "buildewsquery_test"
        },
        {
            "integrations": "Rapid7 Nexpose",
            "playbookID": "nexpose_test",
            "timeout": 240
        },
        {
            "playbookID": "GetIndicatorDBotScore Test"
        },
        {
            "integrations": "EWS Mail Sender",
            "playbookID": "EWS Mail Sender Test"
        },
        {
            "integrations": [
                "EWS Mail Sender",
                "Rasterize"
            ],
            "playbookID": "EWS Mail Sender Test 2"
        },
        {
            "playbookID": "decodemimeheader_-_test"
        },
        {
            "playbookID": "test_url_regex"
        },
        {
            "integrations": "Skyformation",
            "playbookID": "TestSkyformation"
        },
        {
            "integrations": "okta",
            "playbookID": "okta_test_playbook",
            "timeout": 240
        },
        {
            "integrations": "Okta v2",
            "playbookID": "OktaV2-Test",
            "nightly": true,
            "timeout": 300
        },
        {
            "integrations": "Okta IAM",
            "playbookID": "Okta IAM - Test Playbook",
            "fromversion": "6.0.0"
        },
        {
            "playbookID": "Test filters & transformers scripts"
        },
        {
            "integrations": "Salesforce",
            "playbookID": "SalesforceTestPlaybook"
        },
        {
            "integrations": "McAfee ESM v2",
            "instance_names": "v10.2.0",
            "playbookID": "McAfee ESM v2 - Test v10.2.0",
            "fromversion": "5.0.0",
            "is_mockable": false
        },
        {
            "integrations": "McAfee ESM v2",
            "instance_names": "v11.1.3",
            "playbookID": "McAfee ESM v2 - Test v11.1.3",
            "fromversion": "5.0.0",
            "is_mockable": false
        },
        {
            "integrations": "McAfee ESM v2",
            "instance_names": "v11.3",
            "playbookID": "McAfee ESM v2 (v11.3) - Test",
            "fromversion": "5.0.0",
            "timeout": 300,
            "is_mockable": false
        },
        {
            "integrations": "McAfee ESM v2",
            "instance_names": "v10.2.0",
            "playbookID": "McAfee ESM Watchlists - Test v10.2.0",
            "fromversion": "5.0.0"
        },
        {
            "integrations": "McAfee ESM v2",
            "instance_names": "v11.1.3",
            "playbookID": "McAfee ESM Watchlists - Test v11.1.3",
            "fromversion": "5.0.0"
        },
        {
            "integrations": "McAfee ESM v2",
            "instance_names": "v11.3",
            "playbookID": "McAfee ESM Watchlists - Test v11.3",
            "fromversion": "5.0.0"
        },
        {
            "integrations": "GoogleSafeBrowsing",
            "playbookID": "Google Safe Browsing Test",
            "timeout": 240,
            "fromversion": "5.0.0"
        },
        {
            "integrations": "Google Safe Browsing v2",
            "playbookID": "Google Safe Browsing V2 Test",
            "fromversion": "5.5.0"
        },
        {
            "integrations": "EWS v2",
            "playbookID": "EWSv2_empty_attachment_test",
            "instance_names": "ewv2_regular"
        },
        {
            "integrations": "EWS v2",
            "playbookID": "EWS Public Folders Test",
            "instance_names": "ewv2_regular",
            "is_mockable": false
        },
        {
            "integrations": "Symantec Endpoint Protection V2",
            "playbookID": "SymantecEndpointProtection_Test"
        },
        {
            "integrations": "carbonblackprotection",
            "playbookID": "search_endpoints_by_hash_-_carbon_black_protection_-_test",
            "timeout": 500
        },
        {
            "playbookID": "Process Email - Generic - Test - Incident Starter",
            "fromversion": "6.0.0",
            "integrations": "Rasterize",
            "timeout": 240
        },
        {
            "integrations": "CrowdstrikeFalcon",
            "playbookID": "Test - CrowdStrike Falcon",
            "fromversion": "4.1.0",
            "timeout": 500
        },
        {
            "playbookID": "ExposeIncidentOwner-Test"
        },
        {
            "integrations": "google",
            "playbookID": "GsuiteTest"
        },
        {
            "integrations": "OpenPhish",
            "playbookID": "OpenPhish Test Playbook"
        },
        {
            "integrations": "jira-v2",
            "playbookID": "Jira-v2-Test",
            "timeout": 500,
            "is_mockable": false
        },
        {
            "integrations": "ipinfo",
            "playbookID": "IPInfoTest"
        },
        {
            "integrations": "ipinfo_v2",
            "playbookID": "IPInfo_v2Test",
            "fromversion": "5.5.0"
        },
        {
            "integrations": "GoogleMaps",
            "playbookID": "GoogleMapsTest",
            "fromversion": "6.0.0"
        },
        {
            "playbookID": "VerifyHumanReadableFormat"
        },
        {
            "playbookID": "strings-test"
        },
        {
            "playbookID": "TestCommonPython",
            "timeout": 500
        },
        {
            "playbookID": "TestFileCreateAndUpload"
        },
        {
            "playbookID": "TestIsValueInArray"
        },
        {
            "playbookID": "TestStringReplace"
        },
        {
            "playbookID": "TestHttpPlaybook"
        },
        {
            "integrations": "SplunkPy",
            "playbookID": "SplunkPy parse-raw - Test",
            "memory_threshold": 100,
            "instance_names": "use_default_handler"
        },
        {
            "integrations": "SplunkPy",
            "playbookID": "SplunkPy-Test-V2_default_handler",
            "memory_threshold": 500,
            "instance_names": "use_default_handler"
        },
        {
            "integrations": "SplunkPy",
            "playbookID": "Splunk-Test_default_handler",
            "memory_threshold": 200,
            "instance_names": "use_default_handler"
        },
        {
            "integrations": "AnsibleTower",
            "playbookID": "AnsibleTower_Test_playbook",
            "fromversion": "5.0.0"
        },
        {
            "integrations": "SplunkPy",
            "playbookID": "SplunkPySearch_Test_default_handler",
            "memory_threshold": 200,
            "instance_names": "use_default_handler"
        },
        {
            "integrations": "SplunkPy",
            "playbookID": "SplunkPy_KV_commands_default_handler",
            "memory_threshold": 200,
            "instance_names": "use_default_handler",
            "is_mockable": false
        },
        {
            "integrations": "SplunkPy",
            "playbookID": "SplunkPy-Test-V2_requests_handler",
            "memory_threshold": 500,
            "instance_names": "use_python_requests_handler"
        },
        {
            "integrations": "SplunkPy",
            "playbookID": "Splunk-Test_requests_handler",
            "memory_threshold": 500,
            "instance_names": "use_python_requests_handler",
            "is_mockable": false
        },
        {
            "integrations": "SplunkPy",
            "playbookID": "SplunkPySearch_Test_requests_handler",
            "memory_threshold": 200,
            "instance_names": "use_python_requests_handler",
            "is_mockable": false
        },
        {
            "integrations": "SplunkPy",
            "playbookID": "SplunkPy_KV_commands_requests_handler",
            "memory_threshold": 200,
            "instance_names": "use_python_requests_handler"
        },
        {
            "integrations": "McAfee NSM",
            "playbookID": "McAfeeNSMTest",
            "timeout": 400,
            "nightly": true
        },
        {
            "integrations": "PhishTank V2",
            "playbookID": "PhishTank Testing"
        },
        {
            "integrations": "McAfee Web Gateway",
            "playbookID": "McAfeeWebGatewayTest",
            "timeout": 500
        },
        {
            "integrations": "TCPIPUtils",
            "playbookID": "TCPUtils-Test"
        },
        {
            "playbookID": "listExecutedCommands-Test"
        },
        {
            "integrations": "AWS - Lambda",
            "playbookID": "AWS-Lambda-Test (Read-Only)"
        },
        {
            "integrations": "Service Manager",
            "playbookID": "TestHPServiceManager",
            "timeout": 400
        },
        {
            "integrations": "ServiceNow IAM",
            "playbookID": "ServiceNow IAM - Test Playbook",
            "instance_name": "snow_basic_auth",
            "fromversion": "6.0.0"
        },
        {
            "playbookID": "LanguageDetect-Test",
            "timeout": 300
        },
        {
            "integrations": "Forcepoint",
            "playbookID": "forcepoint test",
            "timeout": 500,
            "nightly": true
        },
        {
            "playbookID": "GeneratePassword-Test"
        },
        {
            "playbookID": "ZipFile-Test"
        },
        {
            "playbookID": "UnzipFile-Test"
        },
        {
            "playbookID": "Test-IsMaliciousIndicatorFound",
            "fromversion": "5.0.0"
        },
        {
            "playbookID": "TestExtractHTMLTables"
        },
        {
            "integrations": "carbonblackliveresponse",
            "playbookID": "Carbon Black Live Response Test",
            "nightly": true,
            "fromversion": "5.0.0",
            "is_mockable": false
        },
        {
            "integrations": "urlscan.io",
            "playbookID": "urlscan_malicious_Test",
            "timeout": 500
        },
        {
            "integrations": "EWS v2",
            "playbookID": "pyEWS_Test",
            "instance_names": "ewv2_regular",
            "is_mockable": false
        },
        {
            "integrations": "EWS v2",
            "playbookID": "pyEWS_Test",
            "instance_names": "ewsv2_separate_process",
            "is_mockable": false
        },
        {
            "integrations": "remedy_sr_beta",
            "playbookID": "remedy_sr_test_pb"
        },
        {
            "integrations": "Netskope",
            "playbookID": "Netskope Test"
        },
        {
            "integrations": "Cylance Protect v2",
            "playbookID": "Cylance Protect v2 Test"
        },
        {
            "integrations": "ReversingLabs Titanium Cloud",
            "playbookID": "ReversingLabsTCTest"
        },
        {
            "integrations": "ReversingLabs A1000",
            "playbookID": "ReversingLabsA1000Test"
        },
        {
            "integrations": "Demisto Lock",
            "playbookID": "DemistoLockTest"
        },
        {
            "playbookID": "test-domain-indicator",
            "timeout": 400
        },
        {
            "playbookID": "Cybereason Test",
            "integrations": "Cybereason",
            "timeout": 1200,
            "fromversion": "4.1.0"
        },
        {
            "integrations": "VirusTotal - Private API",
            "instance_names": "virus_total_private_api_general",
            "playbookID": "File Enrichment - Virus Total Private API Test",
            "nightly": true
        },
        {
            "integrations": "VirusTotal - Private API",
            "instance_names": "virus_total_private_api_general",
            "playbookID": "virusTotalPrivateAPI-test-playbook",
            "timeout": 1400,
            "nightly": true,
            "pid_threshold": 12
        },
        {
            "integrations": [
                "VirusTotal - Private API",
                "VirusTotal"
            ],
            "playbookID": "vt-detonate test",
            "instance_names": [
                "virus_total_private_api_general",
                "virus_total_general"
            ],
            "timeout": 1400,
            "fromversion": "5.5.0",
            "nightly": true,
            "is_mockable": false
        },
        {
            "integrations": "Cisco ASA",
            "playbookID": "Cisco ASA - Test Playbook"
        },
        {
            "integrations": "VirusTotal - Private API",
            "instance_names": "virus_total_private_api_preferred_vendors",
            "playbookID": "virusTotalPrivateAPI-test-preferred-vendors",
            "timeout": 1400,
            "nightly": true
        },
        {
            "integrations": "Cisco Meraki",
            "playbookID": "Cisco-Meraki-Test"
        },
        {
            "integrations": "Microsoft Defender Advanced Threat Protection",
            "playbookID": "Microsoft Defender Advanced Threat Protection - Test prod",
            "instance_names": "microsoft_defender_atp_prod",
            "is_mockable": false
        },
        {
            "integrations": "Microsoft Defender Advanced Threat Protection",
            "playbookID": "Microsoft Defender Advanced Threat Protection - Test dev",
            "instance_names": "microsoft_defender_atp_dev"
        },
        {
            "integrations": "Microsoft Defender Advanced Threat Protection",
            "playbookID": "Microsoft Defender Advanced Threat Protection - Test self deployed",
            "instance_names": "microsoft_defender_atp_dev_self_deployed"
        },
        {
            "integrations": "Microsoft Defender Advanced Threat Protection",
            "playbookID": "Microsoft Defender - ATP - Indicators Test",
            "instance_names": "microsoft_defender_atp_dev",
            "is_mockable": false
        },
        {
            "integrations": "Microsoft Defender Advanced Threat Protection",
            "playbookID": "Microsoft Defender - ATP - Indicators SC Test",
            "instance_names": "microsoft_defender_atp_dev_self_deployed"
        },
        {
            "integrations": "Microsoft Defender Advanced Threat Protection",
            "playbookID": "Microsoft Defender - ATP - Indicators SC Test",
            "instance_names": "microsoft_defender_atp_dev"
        },
        {
            "integrations": "Microsoft Defender Advanced Threat Protection",
            "playbookID": "Microsoft Defender - ATP - Indicators SC Test",
            "instance_names": "microsoft_defender_atp_prod"
        },
        {
            "integrations": "Microsoft 365 Defender",
            "playbookID": "Microsoft_365_Defender-Test",
            "instance_names": "ms_365_defender_device_code"
        },
        {
            "integrations": "Microsoft 365 Defender",
            "playbookID": "Microsoft_365_Defender-Test",
            "instance_names": "ms_365_defender_client_cred"
        },
        {
            "integrations": "Tanium",
            "playbookID": "Tanium Test Playbook",
            "timeout": 1200,
            "pid_threshold": 10
        },
        {
            "integrations": "Recorded Future",
            "playbookID": "Recorded Future Test",
            "nightly": true
        },
        {
            "integrations": "Microsoft Graph",
            "playbookID": "Microsoft Graph Security Test dev",
            "instance_names": "ms_graph_security_dev"
        },
        {
            "integrations": "Microsoft Graph",
            "playbookID": "Microsoft Graph Security Test prod",
            "instance_names": "ms_graph_security_prod",
            "is_mockable": false
        },
        {
            "integrations": "Microsoft Graph User",
            "playbookID": "Microsoft Graph User - Test",
            "instance_names": "ms_graph_user_dev"
        },
        {
            "integrations": "Microsoft Graph User",
            "playbookID": "Microsoft Graph User - Test",
            "instance_names": "ms_graph_user_prod",
            "is_mockable": false
        },
        {
            "integrations": "Microsoft Graph Groups",
            "playbookID": "Microsoft Graph Groups - Test dev",
            "instance_names": "ms_graph_groups_dev"
        },
        {
            "integrations": "Microsoft Graph Groups",
            "playbookID": "Microsoft Graph Groups - Test prod",
            "instance_names": "ms_graph_groups_prod",
            "is_mockable": false
        },
        {
            "integrations": "Microsoft_Graph_Files",
            "playbookID": "test_MsGraphFiles dev",
            "instance_names": "ms_graph_files_dev",
            "fromversion": "5.0.0"
        },
        {
            "integrations": "Microsoft_Graph_Files",
            "playbookID": "test_MsGraphFiles prod",
            "instance_names": "ms_graph_files_prod",
            "fromversion": "5.0.0",
            "is_mockable": false
        },
        {
            "integrations": "Microsoft Graph Calendar",
            "playbookID": "Microsoft Graph Calendar - Test dev",
            "instance_names": "ms_graph_calendar_dev"
        },
        {
            "integrations": "Microsoft Graph Calendar",
            "playbookID": "Microsoft Graph Calendar - Test prod",
            "instance_names": "ms_graph_calendar_prod",
            "is_mockable": false
        },
        {
            "integrations": "Microsoft Graph Device Management",
            "playbookID": "MSGraph_DeviceManagement_Test_dev",
            "instance_names": "ms_graph_device_management_oproxy_dev",
            "fromversion": "5.0.0"
        },
        {
            "integrations": "Microsoft Graph Device Management",
            "playbookID": "MSGraph_DeviceManagement_Test_prod",
            "instance_names": "ms_graph_device_management_oproxy_prod",
            "fromversion": "5.0.0",
            "is_mockable": false
        },
        {
            "integrations": "Microsoft Graph Device Management",
            "playbookID": "MSGraph_DeviceManagement_Test_self_deployed_prod",
            "instance_names": "ms_graph_device_management_self_deployed_prod",
            "fromversion": "5.0.0"
        },
        {
            "integrations": "RedLock",
            "playbookID": "RedLockTest",
            "nightly": true
        },
        {
            "integrations": "Symantec Messaging Gateway",
            "playbookID": "Symantec Messaging Gateway Test"
        },
        {
            "integrations": "ThreatConnect v2",
            "playbookID": "ThreatConnect v2 - Test",
            "fromversion": "5.0.0"
        },
        {
            "integrations": "VxStream",
            "playbookID": "VxStream Test",
            "nightly": true,
            "is_mockable": false
        },
        {
            "integrations": "QRadar_v2",
            "playbookID": "test_Qradar_v2",
            "fromversion": "6.0.0",
            "is_mockable": false
        },
        {
            "integrations": "VMware",
            "playbookID": "VMWare Test"
        },
        {
            "integrations": "carbonblack-v2",
            "playbookID": "Carbon Black Response Test",
            "fromversion": "5.0.0"
        },
        {
            "integrations": "VMware Carbon Black EDR v2",
            "playbookID": "Carbon Black Edr - Test",
            "is_mockable": false,
            "fromversion": "5.5.0"
        },
        {
            "integrations": "Cisco Umbrella Investigate",
            "playbookID": "Cisco Umbrella Test"
        },
        {
            "integrations": "icebrg",
            "playbookID": "Icebrg Test",
            "timeout": 500
        },
        {
            "integrations": "Symantec MSS",
            "playbookID": "SymantecMSSTest"
        },
        {
            "integrations": "Remedy AR",
            "playbookID": "Remedy AR Test"
        },
        {
            "integrations": "AWS - IAM",
            "playbookID": "AWS - IAM Test Playbook"
        },
        {
            "integrations": "McAfee Active Response",
            "playbookID": "McAfee-MAR_Test",
            "timeout": 700
        },
        {
            "integrations": "McAfee Threat Intelligence Exchange",
            "playbookID": "McAfee-TIE Test",
            "timeout": 700
        },
        {
            "integrations": "ArcSight Logger",
            "playbookID": "ArcSight Logger test"
        },
        {
            "integrations": "ArcSight ESM v2",
            "playbookID": "ArcSight ESM v2 Test"
        },
        {
            "integrations": "ArcSight ESM v2",
            "playbookID": "test Arcsight - Get events related to the Case"
        },
        {
            "integrations": "XFE_v2",
            "playbookID": "Test_XFE_v2",
            "timeout": 500,
            "nightly": true
        },
        {
            "integrations": "McAfee Threat Intelligence Exchange",
            "playbookID": "search_endpoints_by_hash_-_tie_-_test",
            "timeout": 500
        },
        {
            "integrations": "iDefense_v2",
            "playbookID": "iDefense_v2_Test",
            "fromversion": "5.5.0"
        },
        {
            "integrations": "AWS - SQS",
            "playbookID": "AWS - SQS Test Playbook",
            "fromversion": "5.0.0"
        },
        {
            "integrations": "AbuseIPDB",
            "playbookID": "AbuseIPDB Test"
        },
        {
            "integrations": "AbuseIPDB",
            "playbookID": "AbuseIPDB PopulateIndicators Test"
        },
        {
            "integrations": "LogRhythm",
            "playbookID": "LogRhythm-Test-Playbook",
            "timeout": 200
        },
        {
            "integrations": "FireEye HX",
            "playbookID": "FireEye HX Test",
            "timeout": 800
        },
        {
            "integrations": "FireEyeFeed",
            "playbookID": "playbook-FeedFireEye_test",
            "memory_threshold": 110
        },
        {
            "integrations": "Phish.AI",
            "playbookID": "PhishAi-Test"
        },
        {
            "integrations": "Phish.AI",
            "playbookID": "Test-Detonate URL - Phish.AI"
        },
        {
            "integrations": "Centreon",
            "playbookID": "Centreon-Test-Playbook"
        },
        {
            "playbookID": "ReadFile test"
        },
        {
            "integrations": "AlphaSOC Wisdom",
            "playbookID": "AlphaSOC-Wisdom-Test"
        },
        {
            "integrations": "carbonblack-v2",
            "playbookID": "CBFindIP - Test"
        },
        {
            "integrations": "Jask",
            "playbookID": "Jask_Test",
            "fromversion": "4.1.0"
        },
        {
            "integrations": "Whois",
            "playbookID": "whois_test",
            "fromversion": "4.1.0"
        },
        {
            "integrations": "RSA NetWitness Endpoint",
            "playbookID": "NetWitness Endpoint Test"
        },
        {
            "integrations": "Check Point Sandblast",
            "playbookID": "Sandblast_malicious_test"
        },
        {
            "playbookID": "TestMatchRegexV2"
        },
        {
            "integrations": "ActiveMQ",
            "playbookID": "ActiveMQ Test"
        },
        {
            "playbookID": "RegexGroups Test"
        },
        {
            "integrations": "Cisco ISE",
            "playbookID": "cisco-ise-test-playbook"
        },
        {
            "integrations": "RSA NetWitness v11.1",
            "playbookID": "RSA NetWitness Test"
        },
        {
            "playbookID": "ExifReadTest"
        },
        {
            "integrations": "Cuckoo Sandbox",
            "playbookID": "CuckooTest",
            "timeout": 700
        },
        {
            "integrations": "VxStream",
            "playbookID": "Test-Detonate URL - Crowdstrike",
            "timeout": 1200
        },
        {
            "playbookID": "Detonate File - Generic Test",
            "timeout": 500
        },
        {
            "integrations": [
                "Lastline v2",
                "WildFire-v2",
                "SNDBOX",
                "McAfee Advanced Threat Defense"
            ],
            "playbookID": "Detonate File - Generic Test",
            "timeout": 2400,
            "nightly": true
        },
        {
            "playbookID": "STIXParserTest"
        },
        {
            "playbookID": "VerifyJSON - Test",
            "fromversion": "5.5.0"
        },
        {
            "playbookID": "PowerShellCommon-Test",
            "fromversion": "5.5.0"
        },
        {
            "playbookID": "GetIndicatorDBotScoreFromCache-Test",
            "fromversion": "6.0.0"
        },
        {
            "playbookID": "Detonate URL - Generic Test",
            "timeout": 2000,
            "nightly": true,
            "integrations": [
                "McAfee Advanced Threat Defense",
                "VxStream",
                "Lastline v2"
            ]
        },
        {
            "integrations": [
                "carbonblack-v2",
                "carbonblackliveresponse",
                "Cylance Protect v2"
            ],
            "playbookID": "Retrieve File from Endpoint - Generic V2 Test",
            "fromversion": "5.0.0",
            "is_mockable": false
        },
        {
            "integrations": "Zscaler",
            "playbookID": "Zscaler Test",
            "nightly": true,
            "timeout": 500
        },
        {
            "playbookID": "DemistoUploadFileV2 Test",
            "integrations": "Demisto REST API"
        },
        {
            "playbookID": "MaxMind Test",
            "integrations": "MaxMind GeoIP2"
        },
        {
            "playbookID": "Test Sagemaker",
            "integrations": "AWS Sagemaker"
        },
        {
            "playbookID": "C2sec-Test",
            "integrations": "C2sec irisk",
            "fromversion": "5.0.0"
        },
        {
            "playbookID": "AlexaV2 Test Playbook",
            "integrations": "Alexa Rank Indicator v2",
            "fromversion": "5.5.0"
        },
        {
            "playbookID": "Phishing v2 - Test - Incident Starter",
            "fromversion": "6.0.0",
            "timeout": 1200,
            "nightly": false,
            "integrations": [
                "EWS Mail Sender",
                "Demisto REST API",
                "Rasterize"
            ],
            "memory_threshold": 150,
            "pid_threshold": 80
        },
        {
            "playbookID": "Phishing - Core - Test - Incident Starter",
            "fromversion": "6.0.0",
            "timeout": 1700,
            "nightly": false,
            "integrations": [
                "EWS Mail Sender",
                "Demisto REST API",
                "Rasterize"
            ],
            "memory_threshold": 160,
            "pid_threshold": 80
        },
        {
            "integrations": "duo",
            "playbookID": "DUO Test Playbook"
        },
        {
            "playbookID": "SLA Scripts - Test",
            "fromversion": "4.1.0"
        },
        {
            "playbookID": "test_manageOOOUsers",
            "fromversion": "5.5.0"
        },
        {
            "playbookID": "PcapHTTPExtractor-Test"
        },
        {
            "playbookID": "Ping Test Playbook"
        },
        {
            "playbookID": "ParseWordDoc-Test"
        },
        {
            "playbookID": "PDFUnlocker-Test",
            "fromversion": "6.0.0"
        },
        {
            "playbookID": "Active Directory Test",
            "integrations": "Active Directory Query v2",
            "instance_names": "active_directory_ninja"
        },
        {
            "playbookID": "AD v2 - debug-mode - Test",
            "integrations": "Active Directory Query v2",
            "instance_names": "active_directory_ninja",
            "fromversion": "5.0.0"
        },
        {
            "playbookID": "Docker Hardening Test",
            "fromversion": "5.0.0",
            "runnable_on_docker_only": true
        },
        {
            "integrations": "Active Directory Query v2",
            "instance_names": "active_directory_ninja",
            "playbookID": "Active Directory Query V2 configuration with port"
        },
        {
            "integrations": "Active Directory Query v2",
            "instance_names": "active_directory_ninja",
            "playbookID": "Active Directory - ad-get-user limit check"
        },
        {
            "integrations": "Active Directory Query v2",
            "instance_names": "active_directory_ninja",
            "playbookID": "active directory search user with parentheses test"
        },
        {
            "integrations": "mysql",
            "playbookID": "MySQL Test"
        },
        {
            "playbookID": "Email Address Enrichment - Generic v2.1 - Test",
            "integrations": "Active Directory Query v2",
            "instance_names": "active_directory_ninja"
        },
        {
            "integrations": "Cofense Intelligence",
            "playbookID": "Test - Cofense Intelligence",
            "timeout": 500
        },
        {
            "playbookID": "GDPRContactAuthorities Test"
        },
        {
            "integrations": "Google Resource Manager",
            "playbookID": "GoogleResourceManager-Test",
            "timeout": 500,
            "nightly": true
        },
        {
            "integrations": "SlashNext Phishing Incident Response",
            "playbookID": "SlashNextPhishingIncidentResponse-Test",
            "timeout": 500,
            "nightly": true
        },
        {
            "integrations": "Google Cloud Storage",
            "playbookID": "GCS - Test",
            "timeout": 500,
            "nightly": true,
            "memory_threshold": 80
        },
        {
            "integrations": "GooglePubSub",
            "playbookID": "GooglePubSub_Test",
            "nightly": true,
            "timeout": 500,
            "fromversion": "5.0.0"
        },
        {
            "playbookID": "Calculate Severity - Generic v2 - Test",
            "integrations": [
                "Palo Alto Minemeld",
                "Active Directory Query v2"
            ],
            "instance_names": "active_directory_ninja",
            "fromversion": "4.5.0"
        },
        {
            "integrations": "Freshdesk",
            "playbookID": "Freshdesk-Test",
            "timeout": 500,
            "nightly": true
        },
        {
            "playbookID": "Autoextract - Test",
            "fromversion": "4.1.0"
        },
        {
            "playbookID": "FilterByList - Test",
            "fromversion": "4.5.0"
        },
        {
            "playbookID": "Impossible Traveler - Test",
            "integrations": [
                "Ipstack",
                "ipinfo",
                "Rasterize",
                "Active Directory Query v2",
                "Demisto REST API"
            ],
            "instance_names": "active_directory_ninja",
            "fromversion": "5.0.0",
            "timeout": 700
        },
        {
            "playbookID": "Active Directory - Get User Manager Details - Test",
            "integrations": "Active Directory Query v2",
            "instance_names": "active_directory_80k",
            "fromversion": "4.5.0"
        },
        {
            "integrations": "Kafka V2",
            "playbookID": "Kafka Test"
        },
        {
            "playbookID": "File Enrichment - Generic v2 - Test",
            "instance_names": "virus_total_private_api_general",
            "integrations": [
                "VirusTotal - Private API",
                "Cylance Protect v2"
            ],
            "is_mockable": false
        },
        {
            "integrations": [
                "epo",
                "McAfee Active Response"
            ],
            "playbookID": "Endpoint data collection test",
            "timeout": 500
        },
        {
            "integrations": [
                "epo",
                "McAfee Active Response"
            ],
            "playbookID": "MAR - Endpoint data collection test",
            "timeout": 500
        },
        {
            "integrations": "DUO Admin",
            "playbookID": "DuoAdmin API test playbook",
            "fromversion": "5.0.0"
        },
        {
            "integrations": [
                "TAXII Server",
                "TAXIIFeed"
            ],
            "playbookID": "TAXII_Feed_Test",
            "fromversion": "5.5.0",
            "timeout": 300,
            "instance_names": [
                "non_https_cert",
                "instance_execute"
            ]
        },
        {
            "integrations": [
                "TAXII Server",
                "TAXIIFeed"
            ],
            "playbookID": "TAXII_Feed_Test",
            "fromversion": "5.5.0",
            "timeout": 300,
            "instance_names": [
                "https_cert",
                "local_https"
            ]
        },
        {
            "integrations": "TAXII 2 Feed",
            "playbookID": "TAXII 2 Feed Test",
            "fromversion": "5.5.0"
        },
        {
            "integrations": "iDefense Feed",
            "playbookID": "Feed iDefense Test",
            "memory_threshold": 200,
            "fromversion": "5.5.0"
        },
        {
            "integrations": "Traps",
            "playbookID": "Traps test",
            "timeout": 600
        },
        {
            "playbookID": "TestShowScheduledEntries"
        },
        {
            "playbookID": "Calculate Severity - Standard - Test",
            "integrations": "Palo Alto Minemeld",
            "fromversion": "4.5.0"
        },
        {
            "integrations": "Symantec Advanced Threat Protection",
            "playbookID": "Symantec ATP Test"
        },
        {
            "playbookID": "HTTPListRedirects - Test SSL"
        },
        {
            "playbookID": "HTTPListRedirects Basic Test"
        },
        {
            "playbookID": "CheckDockerImageAvailableTest"
        },
        {
            "playbookID": "Extract Indicators From File - Generic v2 - Test",
            "integrations": [
                "Image OCR",
                "Rasterize"
            ],
            "timeout": 350,
            "memory_threshold": 200,
            "fromversion": "4.5.0"
        },
        {
            "playbookID": "Endpoint Enrichment - Generic v2.1 - Test",
            "integrations": [
                "Cylance Protect v2",
                "carbonblack-v2",
                "epo",
                "Active Directory Query v2"
            ],
            "instance_names": "active_directory_ninja"
        },
        {
            "playbookID": "EmailReputationTest",
            "integrations": "Have I Been Pwned? V2"
        },
        {
            "integrations": "Symantec Deepsight Intelligence",
            "playbookID": "Symantec Deepsight Test"
        },
        {
            "playbookID": "ExtractDomainFromEmailTest"
        },
        {
            "playbookID": "Wait Until Datetime - Test",
            "fromversion": "4.5.0"
        },
        {
            "playbookID": "PAN-OS DAG Configuration Test",
            "integrations": "Panorama",
            "instance_names": "palo_alto_panorama_9.0",
            "timeout": 1500
        },
        {
            "playbookID": "PAN-OS EDL Setup v3 Test",
            "integrations": [
                "Panorama",
                "palo_alto_networks_pan_os_edl_management"
            ],
            "instance_names": "palo_alto_firewall_9.0",
            "timeout": 300
        },
        {
            "integrations": "Snowflake",
            "playbookID": "Snowflake-Test"
        },
        {
            "playbookID": "Account Enrichment - Generic v2.1 - Test",
            "integrations": "Active Directory Query v2",
            "instance_names": "active_directory_ninja"
        },
        {
            "integrations": "Cisco Umbrella Investigate",
            "playbookID": "Domain Enrichment - Generic v2 - Test"
        },
        {
            "integrations": "Google BigQuery",
            "playbookID": "Google BigQuery Test"
        },
        {
            "integrations": "Zoom",
            "playbookID": "Zoom_Test"
        },
        {
            "playbookID": "IP Enrichment - Generic v2 - Test",
            "integrations": "Threat Crowd",
            "fromversion": "4.1.0"
        },
        {
            "integrations": "Cherwell",
            "playbookID": "Cherwell Example Scripts - test"
        },
        {
            "integrations": "Cherwell",
            "playbookID": "Cherwell - test"
        },
        {
            "integrations": "CarbonBlackProtectionV2",
            "playbookID": "Carbon Black Enterprise Protection V2 Test"
        },
        {
            "integrations": "Active Directory Query v2",
            "instance_names": "active_directory_ninja",
            "playbookID": "Test ADGetUser Fails with no instances 'Active Directory Query' (old version)"
        },
        {
            "integrations": "MITRE ATT&CK v2",
            "playbookID": "FeedMitreAttackv2_test",
            "memory_threshold": 150
        },
        {
            "integrations": "MITRE ATT&CK v2",
            "playbookID": "ExtractAttackPattern-Test",
            "memory_threshold": 150,
            "fromversion": "6.2.0"
        },
        {
            "integrations": "ANYRUN",
            "playbookID": "ANYRUN-Test"
        },
        {
            "integrations": "ANYRUN",
            "playbookID": "Detonate File - ANYRUN - Test"
        },
        {
            "integrations": "ANYRUN",
            "playbookID": "Detonate URL - ANYRUN - Test"
        },
        {
            "integrations": "Netcraft",
            "playbookID": "Netcraft test"
        },
        {
            "integrations": "EclecticIQ Platform",
            "playbookID": "EclecticIQ Test"
        },
        {
            "playbookID": "FormattingPerformance - Test",
            "fromversion": "5.0.0"
        },
        {
            "integrations": "AWS - EC2",
            "instance_names": "AWS - EC2",
            "playbookID": "AWS - EC2 Test Playbook",
            "fromversion": "5.0.0",
            "memory_threshold": 90
        },
        {
            "integrations": "AWS - EC2",
            "playbookID": "d66e5f86-e045-403f-819e-5058aa603c32"
        },
        {
            "integrations": "ANYRUN",
            "playbookID": "Detonate File From URL - ANYRUN - Test"
        },
        {
            "integrations": "AWS - CloudTrail",
            "playbookID": "3da2e31b-f114-4d7f-8702-117f3b498de9"
        },
        {
            "integrations": "carbonblackprotection",
            "playbookID": "67b0f25f-b061-4468-8613-43ab13147173"
        },
        {
            "integrations": "DomainTools",
            "playbookID": "DomainTools-Test"
        },
        {
            "integrations": "Exabeam",
            "playbookID": "Exabeam - Test"
        },
        {
            "integrations": "Cisco Spark",
            "playbookID": "Cisco Spark Test New"
        },
        {
            "integrations": "Remedy On-Demand",
            "playbookID": "Remedy-On-Demand-Test"
        },
        {
            "playbookID": "ssdeepreputationtest"
        },
        {
            "playbookID": "TestIsEmailAddressInternal"
        },
        {
            "integrations": "Google Cloud Compute",
            "playbookID": "GoogleCloudCompute-Test"
        },
        {
            "integrations": "AWS - S3",
            "playbookID": "97393cfc-2fc4-4dfe-8b6e-af64067fc436",
            "memory_threshold": 80
        },
        {
            "integrations": "Image OCR",
            "playbookID": "TestImageOCR"
        },
        {
            "integrations": "fireeye",
            "playbookID": "Detonate File - FireEye AX - Test"
        },
        {
            "integrations": [
                "Rasterize",
                "Image OCR"
            ],
            "playbookID": "Rasterize Test",
            "fromversion": "5.0.0"
        },
        {
            "integrations": "Rasterize",
            "playbookID": "RasterizeImageTest",
            "fromversion": "5.0.0"
        },
        {
            "integrations": "Ipstack",
            "playbookID": "Ipstack_Test"
        },
        {
            "integrations": "Perch",
            "playbookID": "Perch-Test"
        },
        {
            "integrations": "Forescout",
            "playbookID": "Forescout-Test"
        },
        {
            "integrations": "GitHub",
            "playbookID": "Git_Integration-Test"
        },
        {
            "integrations": "GitHub IAM",
            "playbookID": "Github IAM - Test Playbook",
            "fromversion": "6.1.0"
        },
        {
            "integrations": "LogRhythmRest",
            "playbookID": "LogRhythm REST test"
        },
        {
            "integrations": "AlienVault USM Anywhere",
            "playbookID": "AlienVaultUSMAnywhereTest"
        },
        {
            "playbookID": "PhishLabsTestPopulateIndicators"
        },
        {
            "playbookID": "Test_HTMLtoMD"
        },
        {
            "integrations": "PhishLabs IOC",
            "playbookID": "PhishLabsIOC TestPlaybook",
            "fromversion": "4.1.0"
        },
        {
            "integrations": "PerceptionPoint",
            "playbookID": "PerceptionPoint Test",
            "fromversion": "4.1.0"
        },
        {
            "integrations": "vmray",
            "playbookID": "VMRay-Test-File",
            "fromversion": "5.5.0"
        },
        {
            "integrations": "vmray",
            "playbookID": "File Enrichment - VMRay - Test",
            "fromversion": "5.0.0"
        },
        {
            "integrations": "AutoFocus V2",
            "playbookID": "AutoFocus V2 test",
            "fromversion": "5.0.0",
            "timeout": 1000
        },
        {
            "playbookID": "Process Email - Generic for Rasterize"
        },
        {
            "playbookID": "Send Investigation Summary Reports - Test",
            "integrations": "EWS Mail Sender",
            "fromversion": "4.5.0",
            "memory_threshold": 100
        },
        {
            "integrations": "Flashpoint",
            "playbookID": "Flashpoint_event-Test"
        },
        {
            "integrations": "Flashpoint",
            "playbookID": "Flashpoint_forum-Test"
        },
        {
            "integrations": "Flashpoint",
            "playbookID": "Flashpoint_report-Test"
        },
        {
            "integrations": "Flashpoint",
            "playbookID": "Flashpoint_reputation-Test"
        },
        {
            "integrations": "BluecatAddressManager",
            "playbookID": "Bluecat Address Manager test"
        },
        {
            "integrations": "MailListener - POP3 Beta",
            "playbookID": "MailListener-POP3 - Test"
        },
        {
            "playbookID": "sumList - Test"
        },
        {
            "integrations": "VulnDB",
            "playbookID": "Test-VulnDB"
        },
        {
            "integrations": "Shodan_v2",
            "playbookID": "Test-Shodan_v2",
            "timeout": 1000
        },
        {
            "integrations": "Threat Crowd",
            "playbookID": "ThreatCrowd - Test"
        },
        {
            "integrations": "GoogleDocs",
            "playbookID": "GoogleDocs-test"
        },
        {
            "playbookID": "Request Debugging - Test",
            "fromversion": "5.0.0"
        },
        {
            "integrations": "Kaspersky Security Center",
            "playbookID": "Kaspersky Security Center - Test",
            "fromversion": "5.5.0"
        },
        {
            "playbookID": "Test Convert file hash to corresponding hashes",
            "fromversion": "4.5.0",
            "integrations": "VirusTotal",
            "instance_names": "virus_total_general"
        },
        {
            "playbookID": "PAN-OS Query Logs For Indicators Test",
            "fromversion": "5.5.0",
            "timeout": 1500,
            "integrations": "Panorama",
            "instance_names": "palo_alto_panorama"
        },
        {
            "integrations": "Hybrid Analysis",
            "playbookID": "HybridAnalysis-Test",
            "timeout": 500,
            "fromversion": "4.1.0",
            "is_mockable": false
        },
        {
            "integrations": "Elasticsearch v2",
            "instance_names": "es_v7",
            "playbookID": "Elasticsearch_v2_test"
        },
        {
            "integrations": "ElasticsearchFeed",
            "instance_names": "es_demisto_feed",
            "playbookID": "Elasticsearch_Fetch_Demisto_Indicators_Test",
            "fromversion": "5.5.0"
        },
        {
            "integrations": "ElasticsearchFeed",
            "instance_names": "es_generic_feed",
            "playbookID": "Elasticsearch_Fetch_Custom_Indicators_Test",
            "fromversion": "5.5.0"
        },
        {
            "integrations": "Elasticsearch v2",
            "instance_names": "es_v6",
            "playbookID": "Elasticsearch_v2_test-v6"
        },
        {
            "integrations": "PolySwarm",
            "playbookID": "PolySwarm-Test"
        },
        {
            "integrations": "Kennav2",
            "playbookID": "Kenna Test"
        },
        {
            "integrations": "SecurityAdvisor",
            "playbookID": "SecurityAdvisor-Test",
            "fromversion": "4.5.0"
        },
        {
            "integrations": "Google Key Management Service",
            "playbookID": "Google-KMS-test",
            "pid_threshold": 6,
            "memory_threshold": 60
        },
        {
            "integrations": "SecBI",
            "playbookID": "SecBI - Test"
        },
        {
            "playbookID": "ExtractFQDNFromUrlAndEmail-Test"
        },
        {
            "integrations": "EWS v2",
            "playbookID": "Get EWS Folder Test",
            "fromversion": "4.5.0",
            "instance_names": "ewv2_regular",
            "timeout": 1200
        },
        {
            "integrations": "EWSO365",
            "playbookID": "EWS_O365_test",
            "fromversion": "5.0.0"
        },
        {
            "integrations": "EWSO365",
            "playbookID": "EWS_O365_send_mail_test",
            "fromversion": "5.0.0"
        },
        {
            "integrations": "QRadar_v2",
            "playbookID": "QRadar Indicator Hunting Test",
            "timeout": 600,
            "fromversion": "6.0.0"
        },
        {
            "integrations": "QRadar v3",
            "playbookID": "QRadar - Get Offense Logs Test",
            "timeout": 600,
            "fromversion": "6.0.0"
        },
        {
            "playbookID": "SetAndHandleEmpty test",
            "fromversion": "4.5.0"
        },
        {
            "integrations": "Tanium v2",
            "playbookID": "Tanium v2 - Test"
        },
        {
            "integrations": "Office 365 Feed",
            "playbookID": "Office365_Feed_Test",
            "fromversion": "5.5.0"
        },
        {
            "integrations": "GoogleCloudTranslate",
            "playbookID": "GoogleCloudTranslate-Test",
            "pid_threshold": 9
        },
        {
            "integrations": "Infoblox",
            "playbookID": "Infoblox Test"
        },
        {
            "integrations": "BPA",
            "playbookID": "Test-BPA",
            "fromversion": "4.5.0"
        },
        {
            "playbookID": "GetValuesOfMultipleFIelds Test",
            "fromversion": "4.5.0"
        },
        {
            "playbookID": "IsInternalHostName Test",
            "fromversion": "4.5.0"
        },
        {
            "playbookID": "DigitalGuardian-Test",
            "integrations": "Digital Guardian",
            "fromversion": "5.0.0"
        },
        {
            "integrations": "SplunkPy",
            "playbookID": "Splunk Indicator Hunting Test",
            "fromversion": "5.0.0",
            "memory_threshold": 500,
            "instance_names": "use_default_handler"
        },
        {
            "integrations": "BPA",
            "playbookID": "Test-BPA_Integration",
            "fromversion": "4.5.0"
        },
        {
            "integrations": "AutoFocus Feed",
            "playbookID": "playbook-FeedAutofocus_test",
            "fromversion": "5.5.0"
        },
        {
            "integrations": "AutoFocus Daily Feed",
            "playbookID": "playbook-FeedAutofocus_daily_test",
            "fromversion": "5.5.0"
        },
        {
            "integrations": "PaloAltoNetworks_PrismaCloudCompute",
            "playbookID": "PaloAltoNetworks_PrismaCloudCompute-Test"
        },
        {
            "integrations": "SaasSecurity",
            "playbookID": "SaasSecurity-Test"
        },
        {
            "integrations": "Recorded Future Feed",
            "playbookID": "RecordedFutureFeed - Test",
            "instance_names": "recorded_future_feed",
            "timeout": 1000,
            "fromversion": "5.5.0",
            "memory_threshold": 86
        },
        {
            "integrations": "Recorded Future Feed",
            "playbookID": "RecordedFutureFeed - Test",
            "instance_names": "recorded_future_feed_with_risk_rules",
            "timeout": 1000,
            "fromversion": "5.5.0",
            "memory_threshold": 86
        },
        {
            "integrations": "Expanse",
            "playbookID": "test-Expanse-Playbook",
            "fromversion": "5.0.0"
        },
        {
            "integrations": "Expanse",
            "playbookID": "test-Expanse",
            "fromversion": "5.0.0"
        },
        {
            "integrations": "DShield Feed",
            "playbookID": "playbook-DshieldFeed_test",
            "fromversion": "5.5.0",
            "is_mockable": false
        },
        {
            "integrations": "AlienVault Reputation Feed",
            "playbookID": "AlienVaultReputationFeed_Test",
            "fromversion": "5.5.0",
            "memory_threshold": 190
        },
        {
            "integrations": "BruteForceBlocker Feed",
            "playbookID": "playbook-BruteForceBlocker_test",
            "fromversion": "5.5.0",
            "memory_threshold": 190
        },
        {
            "integrations": "F5Silverline",
            "playbookID": "F5Silverline_TestPlaybook",
            "fromversion": "6.0.0",
            "memory_threshold": 190
        },
        {
            "integrations": "Carbon Black Enterprise EDR",
            "playbookID": "Carbon Black Enterprise EDR Test",
            "fromversion": "5.0.0"
        },
        {
            "integrations": "MongoDB Key Value Store",
            "playbookID": "MongoDB KeyValueStore - Test",
            "pid_threshold": 12,
            "fromversion": "5.0.0"
        },
        {
            "integrations": "MongoDB Log",
            "playbookID": "MongoDBLog - Test",
            "pid_threshold": 12,
            "fromversion": "5.0.0"
        },
        {
            "integrations": "Google Chronicle Backstory",
            "playbookID": "Google Chronicle Backstory Asset - Test",
            "fromversion": "5.0.0"
        },
        {
            "integrations": "Google Chronicle Backstory",
            "playbookID": "Google Chronicle Backstory IOC Details - Test",
            "fromversion": "5.0.0"
        },
        {
            "integrations": "Google Chronicle Backstory",
            "playbookID": "Google Chronicle Backstory List Alerts - Test",
            "fromversion": "5.0.0"
        },
        {
            "integrations": "Google Chronicle Backstory",
            "playbookID": "Google Chronicle Backstory List IOCs - Test",
            "fromversion": "5.0.0"
        },
        {
            "integrations": "Google Chronicle Backstory",
            "playbookID": "Google Chronicle Backstory Reputation - Test",
            "fromversion": "5.0.0"
        },
        {
            "integrations": "Google Chronicle Backstory",
            "playbookID": "Google Chronicle Backstory List Events - Test",
            "fromversion": "5.0.0"
        },
        {
            "integrations": "Feodo Tracker IP Blocklist Feed",
            "instance_names": "feodo_tracker_ip_currently__active",
            "playbookID": "playbook-feodotrackeripblock_test_currently__active",
            "fromversion": "5.5.0"
        },
        {
            "integrations": "Feodo Tracker IP Blocklist Feed",
            "instance_names": "feodo_tracker_ip_30_days",
            "playbookID": "playbook-feodotrackeripblock_test_30_days",
            "fromversion": "5.5.0"
        },
        {
            "integrations": "Code42",
            "playbookID": "Code42-Test",
            "fromversion": "5.0.0",
            "timeout": 600
        },
        {
            "playbookID": "Code42 File Search Test",
            "integrations": "Code42",
            "fromversion": "5.0.0"
        },
        {
            "playbookID": "FetchIndicatorsFromFile-test",
            "fromversion": "5.5.0"
        },
        {
            "integrations": "RiskSense",
            "playbookID": "RiskSense Get Apps - Test"
        },
        {
            "integrations": "RiskSense",
            "playbookID": "RiskSense Get Host Detail - Test"
        },
        {
            "integrations": "RiskSense",
            "playbookID": "RiskSense Get Host Finding Detail - Test"
        },
        {
            "integrations": "RiskSense",
            "playbookID": "RiskSense Get Hosts - Test"
        },
        {
            "integrations": "RiskSense",
            "playbookID": "RiskSense Get Host Findings - Test"
        },
        {
            "integrations": "RiskSense",
            "playbookID": "RiskSense Get Unique Cves - Test"
        },
        {
            "integrations": "RiskSense",
            "playbookID": "RiskSense Get Unique Open Findings - Test"
        },
        {
            "integrations": "RiskSense",
            "playbookID": "RiskSense Get Apps Detail - Test"
        },
        {
            "integrations": "RiskSense",
            "playbookID": "RiskSense Apply Tag - Test"
        },
        {
            "integrations": "Indeni",
            "playbookID": "Indeni_test",
            "fromversion": "5.0.0"
        },
        {
            "integrations": "SafeBreach v2",
            "playbookID": "playbook-SafeBreach-Test",
            "fromversion": "5.5.0"
        },
        {
            "integrations": "AlienVault OTX TAXII Feed",
            "playbookID": "playbook-feedalienvaultotx_test",
            "fromversion": "5.5.0"
        },
        {
            "playbookID": "ExtractDomainAndFQDNFromUrlAndEmail-Test",
            "fromversion": "5.5.0"
        },
        {
            "integrations": "Cortex Data Lake",
            "playbookID": "Cortex Data Lake Test",
            "instance_names": "cdl_prod",
            "fromversion": "4.5.0"
        },
        {
            "integrations": "Cortex Data Lake",
            "playbookID": "Cortex Data Lake Test",
            "instance_names": "cdl_dev",
            "fromversion": "4.5.0"
        },
        {
            "integrations": "MongoDB",
            "playbookID": "MongoDB - Test"
        },
        {
            "integrations": "DNSDB_v2",
            "playbookID": "DNSDB-Test",
            "fromversion": "5.0.0"
        },
        {
            "playbookID": "DBotCreatePhishingClassifierV2FromFile-Test",
            "timeout": 60000,
            "fromversion": "6.1.0",
            "instance_names": "ml_dummy_prod",
            "integrations": "AzureWAF"
        },
        {
            "integrations": "IBM Resilient Systems",
            "playbookID": "IBM Resilient Systems Test"
        },
        {
            "integrations": [
                "Prisma Access",
                "Prisma Access Egress IP feed"
            ],
            "playbookID": "Prisma_Access_Egress_IP_Feed-Test",
            "timeout": 60000,
            "fromversion": "5.5.0",
            "nightly": true
        },
        {
            "integrations": "Prisma Access",
            "playbookID": "Prisma_Access-Test",
            "timeout": 60000,
            "fromversion": "5.5.0",
            "nightly": true
        },
        {
            "playbookID": "EvaluateMLModllAtProduction-Test",
            "fromversion": "5.5.0"
        },
        {
            "integrations": "Google IP Ranges Feed",
            "playbookID": "Fetch Indicators Test",
            "fromversion": "6.0.0"
        },
        {
            "integrations": "Azure AD Connect Health Feed",
            "playbookID": "FeedAzureADConnectHealth_Test",
            "fromversion": "5.5.0"
        },
        {
            "integrations": "Zoom Feed",
            "playbookID": "FeedZoom_Test",
            "fromversion": "5.5.0"
        },
        {
            "playbookID": "PCAP Analysis Test",
            "integrations": [
                "ipinfo",
                "WildFire-v2"
            ],
            "fromversion": "5.0.0",
            "timeout": 1200
        },
        {
            "integrations": "Workday",
            "playbookID": "Workday - Test",
            "fromversion": "5.0.0",
            "timeout": 600
        },
        {
            "integrations": "Unit42 Feed",
            "playbookID": "Unit42 Feed - Test",
            "fromversion": "5.5.0",
            "timeout": 600
        },
        {
            "integrations": "CrowdStrikeMalquery",
            "playbookID": "CrowdStrikeMalquery-Test",
            "fromversion": "5.0.0",
            "timeout": 2500
        },
        {
            "integrations": "Sixgill_Darkfeed",
            "playbookID": "Sixgill-Darkfeed_Test",
            "fromversion": "5.5.0"
        },
        {
            "playbookID": "hashIncidentFields-test",
            "fromversion": "4.5.0",
            "timeout": 60000
        },
        {
            "integrations": "RSA Archer v2",
            "playbookID": "Archer v2 - Test",
            "fromversion": "5.0.0",
            "timeout": 600
        },
        {
            "integrations": "WootCloud",
            "playbookID": "TestWootCloudPlaybook",
            "fromversion": "5.0.0"
        },
        {
            "integrations": "Ivanti Heat",
            "playbookID": "Ivanti Heat - Test"
        },
        {
            "integrations": "MicrosoftCloudAppSecurity",
            "playbookID": "MicrosoftCloudAppSecurity-Test"
        },
        {
            "integrations": "Blueliv ThreatCompass",
            "playbookID": "Blueliv_ThreatCompass_test",
            "fromversion": "5.0.0"
        },
        {
            "playbookID": "IncreaseIncidentSeverity-Test",
            "fromversion": "5.0.0"
        },
        {
            "integrations": "TrendMicro Cloud App Security",
            "playbookID": "playbook_TrendmicroCAS_Test",
            "fromversion": "5.0.0",
            "timeout": 300
        },
        {
            "playbookID": "IfThenElse-Test",
            "fromversion": "5.0.0"
        },
        {
            "integrations": "Imperva WAF",
            "playbookID": "Imperva WAF - Test"
        },
        {
            "integrations": "CheckPointFirewall_v2",
            "playbookID": "checkpoint-testplaybook",
            "timeout": 500,
            "nightly": true
        },
        {
            "playbookID": "FailedInstances - Test",
            "integrations": "Whois",
            "fromversion": "4.5.0"
        },
        {
            "integrations": "F5 ASM",
            "playbookID": "playbook-F5_ASM-Test",
            "timeout": 600,
            "fromversion": "5.0.0",
            "nightly": true
        },
        {
            "playbookID": "Hatching Triage - Detonate File",
            "integrations": "Hatching Triage",
            "fromversion": "5.5.0"
        },
        {
            "integrations": "Rundeck",
            "playbookID": "Rundeck_test",
            "fromversion": "5.5.0",
            "is_mockable": false
        },
        {
            "playbookID": "Field polling test",
            "timeout": 600,
            "fromversion": "5.0.0"
        },
        {
            "integrations": "Generic Webhook",
            "playbookID": "Generic Webhook - Test",
            "fromversion": "5.5.0"
        },
        {
            "integrations": "Palo Alto Networks Enterprise DLP",
            "playbookID": "Palo_Alto_Networks_Enterprise_DLP - Test",
            "fromversion": "5.0.0"
        },
        {
            "integrations": "Cryptocurrency",
            "playbookID": "Cryptocurrency-Test",
            "is_mockable": false
        },
        {
            "integrations": "Public DNS Feed",
            "playbookID": "Public_DNS_Feed_Test",
            "fromversion": "5.5.0"
        },
        {
            "integrations": "BitcoinAbuse",
            "playbookID": "BitcoinAbuse-test",
            "fromversion": "5.5.0"
        },
        {
            "integrations": "ExpanseV2",
            "playbookID": "ExpanseV2 Test",
            "fromversion": "6.0.0"
        },
        {
            "integrations": "FeedExpanse",
            "playbookID": "Feed Expanse Test",
            "fromversion": "6.0.0"
        },
        {
            "integrations": "MicrosoftGraphIdentityandAccess",
            "playbookID": "Identity & Access test playbook"
        },
        {
            "integrations": "MicrosoftPolicyAndComplianceAuditLog",
            "playbookID": "Audit Log - Test"
        },
        {
            "integrations": "Nutanix Hypervisor",
            "playbookID": "Nutanix-test"
        },
        {
            "integrations": "Azure Storage",
            "playbookID": "Azure Storage - Test"
        },
        {
            "integrations": "MicrosoftGraphApplications",
            "playbookID": "MSGraph Applications Test"
        },
        {
            "integrations": "EWS Extension Online Powershell v2",
            "playbookID": "EWS Extension: Powershell Online V2 Test",
            "fromversion": "6.0.0",
            "toversion": "6.0.9",
            "timeout": 250
        },
        {
            "integrations": "VirusTotal (API v3)",
            "playbookID": "VirusTotal (API v3) Detonate Test",
            "instance_names": [
                "virus_total_v3",
                "virus_total_v3_premium"
            ],
            "is_mockable": false
        },
        {
            "integrations": "VirusTotal (API v3)",
            "playbookID": "VirusTotalV3-test",
            "instance_names": [
                "virus_total_v3"
            ],
            "fromversion": "5.5.0"
        },
        {
            "integrations": "HostIo",
            "playbookID": "HostIo_Test"
        },
        {
            "playbookID": "CreateCertificate-Test",
            "fromversion": "5.5.0"
        },
        {
            "integrations": "LogPoint SIEM Integration",
            "playbookID": "LogPoint SIEM Integration - Test Playbook 1"
        },
        {
            "integrations": "LogPoint SIEM Integration",
            "playbookID": "LogPoint SIEM Integration - Test Playbook 2"
        },
        {
            "integrations": "Cisco Stealthwatch",
            "fromversion": "5.5.0",
            "playbookID": "Cisco Stealthwatch Test"
        },
        {
            "integrations": "cymulate_v2",
            "playbookID": "Cymulate V2 Test",
            "fromversion": "6.0.0"
        },
        {
            "integrations": "OpenCTI",
            "playbookID": "OpenCTI Test",
            "fromversion": "5.0.0"
        },
        {
            "integrations": "Microsoft Graph API",
            "playbookID": "Microsoft Graph API - Test",
            "fromversion": "5.0.0"
        },
        {
            "integrations": "QRadar v3",
            "playbookID": "QRadar_v3-test",
            "fromversion": "6.0.0"
        },
        {
            "playbookID": "DbotPredictOufOfTheBoxTest",
            "fromversion": "4.5.0",
            "timeout": 1000
        },
        {
            "playbookID": "DbotPredictOufOfTheBoxTestV2",
            "fromversion": "5.5.0",
            "timeout": 1000
        },
        {
            "integrations": "HPEArubaClearPass",
            "playbookID": "HPEArubaClearPass_TestPlaybook",
            "fromversion": "6.0.0"
        },
        {
            "integrations": "CrowdstrikeFalcon",
            "playbookID": "Get endpoint details - Generic - test",
            "fromversion": "5.5.0"
        },
        {
            "integrations": "CrowdstrikeFalcon",
            "playbookID": "Isolate and unisolate endpoint - test",
            "fromversion": "5.5.0"
        },
        {
            "integrations": "VirusTotal - Premium (API v3)",
            "playbookID": "VirusTotal Premium v3 TestPlaybook",
            "fromversion": "5.5.0"
        },
        {
            "integrations": "Armis",
            "playbookID": "Armis-Test",
            "fromversion": "5.5.0"
        },
        {
            "playbookID": "Tidy - Test",
            "integrations": [
                "AWS - EC2",
                "Demisto REST API",
                "Tidy"
            ],
            "instance_names": [
                "aws_alloacte_host"
            ],
            "fromversion": "6.0.0",
            "nightly": true
        },
        {
            "integrations": "Trend Micro Deep Security",
            "playbookID": "Trend Micro Deep Security - Test"
        },
        {
            "integrations": "Carbon Black Endpoint Standard",
            "playbookID": "carbonBlackEndpointStandardTestPlaybook",
            "fromversion": "5.5.0",
            "is_mockable": false
        },
        {
            "integrations": "Proofpoint TAP v2",
            "playbookID": "ProofpointTAP-Test"
        },
        {
            "integrations": "QualysV2",
            "playbookID": "QualysVulnerabilityManagement-Test",
            "fromversion": "5.5.0",
            "timeout": 3000
        },
        {
            "integrations": "ThreatExchange v2",
            "playbookID": "ThreatExchangeV2-test",
            "fromversion": "5.5.0"
        },
        {
            "integrations": "NetscoutAED",
            "playbookID": "NetscoutAED-Test",
            "fromversion": "5.5.0"
        },
        {
            "integrations": "VMware Workspace ONE UEM (AirWatch MDM)",
            "playbookID": "VMware Workspace ONE UEM (AirWatch MDM)-Test",
            "fromversion": "6.0.0"
        },
        {
            "integrations": "CarbonBlackLiveResponseCloud",
            "playbookID": "CarbonBlackLiveResponseCloud-Test",
            "fromversion": "5.5.0",
            "is_mockable": false
        },
        {
            "playbookID": "EDL Performance Test",
            "instance_names": "edl_auto",
            "integrations": [
                "EDL",
                "Create-Mock-Feed-Relationships"
            ],
            "fromversion": "6.0.0",
            "timeout": 3500,
            "memory_threshold": 900,
            "pid_threshold": 12,
            "context_print_dt": "EDLHey"
        },
        {
            "playbookID": "Export Indicators Performance Test",
            "instance_names": "eis_auto",
            "integrations": [
                "ExportIndicators",
                "Create-Mock-Feed-Relationships"
            ],
            "fromversion": "6.0.0",
            "timeout": 3500,
            "memory_threshold": 900,
            "pid_threshold": 12,
            "context_print_dt": "EISHey"
        },
        {
            "integrations": "jamf v2",
            "playbookID": "Jamf_v2_test",
            "fromversion": "5.5.0"
        },
        {
            "integrations": "GuardiCore v2",
            "playbookID": "GuardiCoreV2-Test",
            "fromversion": "6.0.0"
        },
        {
            "playbookID": "DBot Build Phishing Classifier Test - Multiple Algorithms",
            "timeout": 60000,
            "fromversion": "6.1.0",
            "instance_names": "ml_dummy_prod",
            "integrations": "AzureWAF"
        },
        {
            "integrations": [
                "AutoFocus Daily Feed",
                "Demisto REST API"
            ],
            "playbookID": "Fetch Indicators Test",
            "fromversion": "6.0.0",
            "is_mockable": false,
            "timeout": 2400
        },
        {
            "integrations": "SOCRadarIncidents",
            "playbookID": "SOCRadarIncidents-Test"
        },
        {
            "integrations": "SOCRadarThreatFusion",
            "playbookID": "SOCRadarThreatFusion-Test"
        },
        {
            "integrations": "TheHive Project",
            "playbookID": "Playbook_TheHiveProject_Test",
            "fromversion": "6.0.0"
        },
        {
            "integrations": [
                "ServiceNow v2",
                "Demisto REST API"
            ],
            "playbookID": "Fetch Incidents Test",
            "instance_names": "snow_basic_auth",
            "fromversion": "6.0.0",
            "is_mockable": false,
            "timeout": 2400
        },
        {
            "integrations": [
                "MalwareBazaar Feed",
                "Demisto REST API"
            ],
            "playbookID": "Fetch Indicators Test",
            "fromversion": "6.0.0",
            "is_mockable": false,
            "instance_names": "malwarebazzar_auto",
            "timeout": 2400
        },
        {
            "playbookID": "SolarWinds-Test",
            "fromversion": "5.5.0",
            "integrations": [
                "SolarWinds"
            ]
        },
        {
            "playbookID": "BastilleNetworks-Test",
            "fromversion": "5.0.0",
            "integrations": [
                "Bastille Networks"
            ]
        },
        {
            "playbookID": "bc993d1a-98f5-4554-8075-68a38004c119",
            "fromversion": "5.0.0",
            "integrations": [
                "Gamma"
            ]
        },
        {
            "playbookID": "Service Desk Plus (On-Premise) Test",
            "fromversion": "5.0.0",
            "integrations": [
                "ServiceDeskPlus (On-Premise)"
            ]
        },
        {
            "playbookID": "IronDefense Test",
            "fromversion": "5.0.0",
            "integrations": [
                "IronDefense"
            ]
        },
        {
            "playbookID": "AgariPhishingDefense-Test",
            "fromversion": "5.0.0",
            "integrations": [
                "Agari Phishing Defense"
            ]
        },
        {
            "playbookID": "SecurityIntelligenceServicesFeed - Test",
            "fromversion": "5.5.0",
            "integrations": [
                "SecurityIntelligenceServicesFeed"
            ]
        },
        {
            "playbookID": "FeedTalosTestPlaybook",
            "fromversion": "5.5.0",
            "integrations": [
                "Talos Feed"
            ]
        },
        {
            "playbookID": "Netscout Arbor Sightline - Test Playbook",
            "fromversion": "5.5.0",
            "integrations": [
                "NetscoutArborSightline"
            ]
        },
        {
            "playbookID": "test_MsGraphFiles",
            "fromversion": "5.0.0",
            "integrations": [
                "Microsoft_Graph_Files"
            ]
        },
        {
            "playbookID": "AlphaVantage Test Playbook",
            "fromversion": "6.0.0",
            "integrations": [
                "AlphaVantage"
            ]
        },
        {
            "playbookID": "Azure SQL - Test",
            "fromversion": "5.0.0",
            "integrations": [
                "Azure SQL Management"
            ]
        },
        {
            "playbookID": "Sophos Central Test",
            "fromversion": "5.0.0",
            "integrations": [
                "Sophos Central"
            ]
        },
        {
            "playbookID": "Microsoft Graph Groups - Test",
            "fromversion": "5.0.0",
            "integrations": [
                "Microsoft Graph Groups"
            ]
        },
        {
            "playbookID": "Humio-Test",
            "fromversion": "5.0.0",
            "integrations": [
                "Humio"
            ]
        },
        {
            "playbookID": "Blueliv_ThreatContext_test",
            "fromversion": "5.0.0",
            "integrations": [
                "Blueliv ThreatContext"
            ]
        },
        {
            "playbookID": "Darktrace Test Playbook",
            "fromversion": "6.0.0",
            "integrations": [
                "Darktrace"
            ]
        },
        {
            "playbookID": "Recorded Future Test Playbook",
            "fromversion": "5.0.0",
            "integrations": [
                "Recorded Future v2"
            ]
        },
        {
            "playbookID": "get_file_sample_by_hash_-_cylance_protect_-_test",
            "fromversion": "5.0.0",
            "integrations": [
                "Cylance Protect v2"
            ]
        },
        {
            "playbookID": "EDL Indicator Performance Test",
            "fromversion": "6.0.0"
        },
        {
            "playbookID": "EDL Performance Test - Concurrency",
            "fromversion": "6.0.0"
        },
        {
            "playbookID": "Venafi - Test",
            "fromversion": "5.0.0",
            "integrations": [
                "Venafi"
            ]
        },
        {
            "playbookID": "3da36d51-3cdf-4120-882a-cee03b038b89",
            "fromversion": "5.0.0",
            "integrations": [
                "FortiManager"
            ]
        },
        {
            "playbookID": "X509Certificate Test Playbook",
            "fromversion": "6.0.0"
        },
        {
            "playbookID": "Pcysys-Test",
            "fromversion": "5.0.0",
            "integrations": [
                "Pentera"
            ]
        },
        {
            "playbookID": "Pentera Run Scan and Create Incidents - Test",
            "fromversion": "5.0.0",
            "integrations": [
                "Pentera"
            ]
        },
        {
            "playbookID": "Google Chronicle Backstory List Detections - Test",
            "fromversion": "5.0.0",
            "integrations": [
                "Google Chronicle Backstory"
            ]
        },
        {
            "playbookID": "Google Chronicle Backstory List Rules - Test",
            "fromversion": "5.0.0",
            "integrations": [
                "Google Chronicle Backstory"
            ]
        },
        {
            "playbookID": "McAfee ESM v2 - Test",
            "fromversion": "5.0.0",
            "integrations": [
                "McAfee ESM v2"
            ]
        },
        {
            "playbookID": "McAfee ESM Watchlists - Test",
            "fromversion": "5.0.0",
            "integrations": [
                "McAfee ESM v2"
            ]
        },
        {
            "playbookID": "Acalvio Sample Playbook",
            "fromversion": "5.0.0",
            "integrations": [
                "Acalvio ShadowPlex"
            ]
        },
        {
            "playbookID": "playbook-SophosXGFirewall-test",
            "fromversion": "5.0.0",
            "integrations": [
                "sophos_firewall"
            ]
        },
        {
            "playbookID": "CircleCI-Test",
            "fromversion": "5.5.0",
            "integrations": [
                "CircleCI"
            ]
        },
        {
            "playbookID": "XMCyberIntegration-Test",
            "fromversion": "6.0.0",
            "integrations": [
                "XMCyber"
            ]
        },
        {
            "playbookID": "a60ae34e-7a00-4a06-81ca-2ca6ea1d58ba",
            "fromversion": "6.0.0",
            "integrations": [
                "AnsibleAlibabaCloud"
            ]
        },
        {
            "playbookID": "Carbon Black Enterprise EDR Process Search Test",
            "fromversion": "5.0.0",
            "integrations": [
                "Carbon Black Enterprise EDR"
            ]
        },
        {
            "playbookID": "Logzio - Test",
            "fromversion": "5.0.0",
            "integrations": [
                "Logz.io"
            ]
        },
        {
            "playbookID": "PAN-OS Create Or Edit Rule Test",
            "fromversion": "6.1.0",
            "integrations": [
                "Panorama"
            ]
        },
        {
            "playbookID": "GoogleCloudSCC-Test",
            "fromversion": "5.0.0",
            "integrations": [
                "GoogleCloudSCC"
            ]
        },
        {
            "playbookID": "SailPointIdentityNow-Test",
            "fromversion": "6.0.0",
            "integrations": [
                "SailPointIdentityNow"
            ]
        },
        {
            "playbookID": "playbook-Cyberint_Test",
            "fromversion": "5.0.0",
            "integrations": [
                "cyberint"
            ]
        },
        {
            "playbookID": "Druva-Test",
            "fromversion": "5.0.0",
            "integrations": [
                "Druva Ransomware Response"
            ]
        },
        {
            "playbookID": "LogPoint SIEM Integration - Test Playbook 3",
            "fromversion": "6.0.0",
            "integrations": [
                "LogPoint SIEM Integration"
            ]
        },
        {
            "playbookID": "TestGraPlayBook",
            "fromversion": "5.0.0",
            "integrations": [
                "Gurucul-GRA"
            ]
        },
        {
            "playbookID": "TestGreatHornPlaybook",
            "fromversion": "6.0.0",
            "integrations": [
                "GreatHorn"
            ]
        },
        {
            "playbookID": "Microsoft Defender Advanced Threat Protection - Test",
            "fromversion": "5.0.0",
            "integrations": [
                "Microsoft Defender Advanced Threat Protection"
            ]
        },
        {
            "playbookID": "Polygon-Test",
            "fromversion": "5.0.0",
            "integrations": [
                "Group-IB TDS Polygon"
            ]
        },
        {
            "playbookID": "TrustwaveSEG-Test",
            "fromversion": "5.0.0",
            "integrations": [
                "trustwave secure email gateway"
            ]
        },
        {
            "playbookID": "MicrosoftGraphMail-Test",
            "fromversion": "5.0.0",
            "integrations": [
                "MicrosoftGraphMail"
            ]
        },
        {
            "playbookID": "PassiveTotal_v2-Test",
            "fromversion": "5.0.0",
            "integrations": [
                "PassiveTotal v2",
                "PassiveTotal"
            ]
        },
        {
            "playbookID": "02ea5cef-3169-4b17-8f4d-604b44e6348a",
            "fromversion": "5.0.0",
            "integrations": [
                "Cognni"
            ]
        },
        {
            "playbookID": "playbook-InsightIDR-test",
            "fromversion": "5.0.0",
            "integrations": [
                "Rapid7 InsightIDR"
            ]
        },
        {
            "playbookID": "Cofense Intelligence v2 test",
            "fromversion": "5.5.0",
            "integrations": [
                "CofenseIntelligenceV2"
            ]
        },
        {
            "playbookID": "opsgenie-test-playbook",
            "fromversion": "6.0.0",
            "integrations": [
                "Opsgeniev2"
            ]
        },
        {
            "playbookID": "FraudWatch-Test",
            "fromversion": "5.0.0",
            "integrations": [
                "FraudWatch"
            ]
        },
        {
            "playbookID": "SepioPrimeAPI-Test",
            "fromversion": "5.0.0",
            "integrations": [
                "Sepio"
            ]
        },
        {
            "playbookID": "SX - PC - Test Playbook",
            "fromversion": "5.5.0",
            "integrations": [
                "PingCastle"
            ]
        },
        {
            "playbookID": "JARM-Test",
            "fromversion": "5.0.0",
            "integrations": [
                "JARM"
            ]
        },
        {
            "playbookID": "Playbook-HYASInsight-Test",
            "fromversion": "6.0.0",
            "integrations": [
                "HYAS Insight"
            ]
        },
        {
            "playbookID": "ConcentricAI Demo Playbook",
            "fromversion": "6.0.0",
            "integrations": [
                "ConcentricAI"
            ]
        },
        {
            "playbookID": "Cyberpion-Test",
            "fromversion": "6.0.0",
            "integrations": [
                "Cyberpion"
            ]
        },
        {
            "playbookID": "CrowdStrike OpenAPI - Test",
            "fromversion": "6.0.0",
            "integrations": [
                "CrowdStrike OpenAPI"
            ]
        },
        {
            "playbookID": "Smokescreen IllusionBLACK-Test",
            "fromversion": "5.0.0",
            "integrations": [
                "Smokescreen IllusionBLACK"
            ]
        },
        {
            "playbookID": "TestCymptomPlaybook",
            "fromversion": "5.0.0",
            "integrations": [
                "Cymptom"
            ]
        },
        {
            "playbookID": "GitLab-test-playbook",
            "fromversion": "6.0.0",
            "integrations": [
                "GitLab",
                "LGTM",
                "MinIO",
                "Docker Engine API"
            ]
        },
        {
            "playbookID": "LGTM-test-playbook",
            "fromversion": "6.0.0",
            "integrations": [
                "GitLab",
                "LGTM",
                "MinIO",
                "Docker Engine API"
            ]
        },
        {
            "playbookID": "playbook-MinIO-Test",
            "fromversion": "6.0.0",
            "integrations": [
                "GitLab",
                "LGTM",
                "MinIO",
                "Docker Engine API"
            ]
        },
        {
            "playbookID": "MSGraph_DeviceManagement_Test",
            "fromversion": "5.0.0",
            "integrations": [
                "Microsoft Graph Device Management"
            ]
        },
        {
            "playbookID": "G Suite Security Alert Center-Test",
            "fromversion": "5.0.0",
            "integrations": [
                "G Suite Security Alert Center"
            ]
        },
        {
            "playbookID": "VerifyOOBV2Predictions-Test",
            "fromversion": "5.5.0"
        },
        {
            "playbookID": "PAN OS EDL Management - Test",
            "fromversion": "5.0.0",
            "integrations": [
                "palo_alto_networks_pan_os_edl_management"
            ]
        },
        {
            "playbookID": "Group-IB Threat Intelligence & Attribution-Test",
            "fromversion": "6.0.0",
            "integrations": [
                "Group-IB Threat Intelligence & Attribution Feed",
                "Group-IB Threat Intelligence & Attribution"
            ]
        },
        {
            "playbookID": "CounterCraft - Test",
            "fromversion": "5.0.0",
            "integrations": [
                "CounterCraft Deception Director"
            ]
        },
        {
            "playbookID": "Microsoft Graph Security Test",
            "fromversion": "5.0.0",
            "integrations": [
                "Microsoft Graph"
            ]
        },
        {
            "playbookID": "Azure Kubernetes Services - Test",
            "fromversion": "5.0.0",
            "integrations": [
                "Azure Kubernetes Services"
            ]
        },
        {
            "playbookID": "Cortex XDR - IOC - Test without fetch",
            "fromversion": "5.5.0",
            "integrations": [
                "Cortex XDR - IR",
                "Cortex XDR - IOC"
            ]
        },
        {
            "playbookID": "PaloAltoNetworks_IoT-Test",
            "fromversion": "5.0.0",
            "integrations": [
                "Palo Alto Networks IoT"
            ]
        },
        {
            "playbookID": "GreyNoise-Test",
            "fromversion": "5.5.0",
            "integrations": [
                "GreyNoise Community",
                "GreyNoise"
            ]
        },
        {
            "playbookID": "xMatters-Test",
            "fromversion": "5.5.0",
            "integrations": [
                "xMatters"
            ]
        },
        {
            "playbookID": "TestCentrifyPlaybook",
            "fromversion": "6.0.0",
            "integrations": [
                "Centrify Vault"
            ]
        },
        {
            "playbookID": "Infinipoint-Test",
            "fromversion": "5.0.0",
            "integrations": [
                "Infinipoint"
            ]
        },
        {
            "playbookID": "CyrenThreatInDepth-Test",
            "fromversion": "6.0.0",
            "integrations": [
                "CyrenThreatInDepth"
            ]
        },
        {
            "playbookID": "CVSS Calculator Test",
            "fromversion": "5.0.0"
        },
        {
            "playbookID": "7d8ac1af-2d1e-4ed9-875c-d3257d2c6830",
            "fromversion": "6.0.0",
            "integrations": [
                "AnsibleHCloud"
            ]
        },
        {
            "playbookID": "Archer-Test-Playbook",
            "fromversion": "5.0.0",
            "integrations": [
                "RSA Archer",
                "RSA Archer v2"
            ]
        },
        {
            "playbookID": "SMB test",
            "fromversion": "5.0.0",
            "integrations": [
                "Server Message Block (SMB) v2",
                "Server Message Block (SMB)"
            ]
        },
        {
            "playbookID": "Cymulate V1 Test",
            "fromversion": "6.0.0",
            "integrations": [
                "cymulate_v2",
                "Cymulate"
            ]
        },
        {
            "playbookID": "TestUptycs",
            "fromversion": "5.0.0",
            "integrations": [
                "Uptycs"
            ]
        },
        {
            "playbookID": "Microsoft Graph Calendar - Test",
            "fromversion": "5.0.0",
            "integrations": [
                "Microsoft Graph Calendar"
            ]
        },
        {
            "playbookID": "VMRay-Test-URL",
            "fromversion": "5.5.0",
            "integrations": [
                "vmray"
            ]
        },
        {
            "playbookID": "Thycotic-Test",
            "fromversion": "6.0.0",
            "integrations": [
                "Thycotic"
            ]
        },
        {
            "playbookID": "Test Playbook TrendMicroDDA",
            "fromversion": "5.0.0",
            "integrations": [
                "Trend Micro Deep Discovery Analyzer Beta"
            ]
        },
        {
            "playbookID": "CrowdStrike_Falcon_X_-Test-Detonate_URL",
            "fromversion": "5.0.0",
            "integrations": [
                "CrowdStrike Falcon X"
            ]
        },
        {
            "playbookID": "CrowdStrike_Falcon_X_-Test-Detonate_File",
            "fromversion": "5.0.0",
            "integrations": [
                "CrowdStrike Falcon X"
            ]
        },
        {
            "playbookID": "Phishing - Core - Test - Actual Incident",
            "fromversion": "6.0.0",
            "timeout": 4600,
            "integrations": [
                "EWS Mail Sender",
                "Demisto REST API",
                "Rasterize"
            ],
            "memory_threshold": 200
        },
        {
            "playbookID": "Phishing v2 - Test - Actual Incident",
            "fromversion": "6.0.0"
        },
        {
            "playbookID": "PCAP Search test",
            "fromversion": "5.0.0"
        },
        {
            "playbookID": "PCAP Parsing And Indicator Enrichment Test",
            "fromversion": "5.0.0"
        },
        {
            "playbookID": "PCAP File Carving Test",
            "fromversion": "5.0.0"
        },
        {
            "playbookID": "Trello Test",
            "fromversion": "6.0.0",
            "integrations": [
                "Trello"
            ]
        },
        {
            "playbookID": "Google Drive Permissions Test",
            "fromversion": "5.0.0",
            "integrations": [
                "GoogleDrive"
            ]
        },
        {
            "playbookID": "RiskIQDigitalFootprint-Test",
            "fromversion": "5.5.0",
            "integrations": [
                "RiskIQDigitalFootprint"
            ]
        },
        {
            "playbookID": "playbook-feodoteackerhash_test",
            "fromversion": "5.5.0",
            "integrations": [
                "Feodo Tracker IP Blocklist Feed",
                "Feodo Tracker Hashes Feed"
            ]
        },
        {
            "playbookID": "playbook-feodotrackeripblock_test",
            "fromversion": "5.5.0",
            "integrations": [
                "Feodo Tracker IP Blocklist Feed",
                "Feodo Tracker Hashes Feed"
            ]
        },
        {
            "playbookID": "CyberTotal_TestPlaybook",
            "fromversion": "5.0.0",
            "integrations": [
                "CyberTotal"
            ]
        },
        {
            "playbookID": "Deep_Instinct-Test",
            "fromversion": "5.0.0",
            "integrations": [
                "Deep Instinct"
            ]
        },
        {
            "playbookID": "Zabbix - Test",
            "fromversion": "5.0.0",
            "integrations": [
                "Zabbix"
            ]
        },
        {
            "playbookID": "GCS Object Policy (ACL) - Test",
            "fromversion": "5.0.0",
            "integrations": [
                "Google Cloud Storage"
            ]
        },
        {
            "playbookID": "GCS Bucket Management - Test",
            "fromversion": "5.0.0",
            "integrations": [
                "Google Cloud Storage"
            ]
        },
        {
            "playbookID": "GCS Bucket Policy (ACL) - Test",
            "fromversion": "5.0.0",
            "integrations": [
                "Google Cloud Storage"
            ]
        },
        {
            "playbookID": "GCS Object Operations - Test",
            "fromversion": "5.0.0",
            "integrations": [
                "Google Cloud Storage"
            ]
        },
        {
            "playbookID": "OpenLDAP - Test",
            "fromversion": "5.0.0",
            "integrations": [
                "OpenLDAP"
            ]
        },
        {
            "playbookID": "Splunk-Test",
            "fromversion": "5.0.0",
            "integrations": [
                "SplunkPy"
            ]
        },
        {
            "playbookID": "SplunkPySearch_Test",
            "fromversion": "5.0.0",
            "integrations": [
                "SplunkPy"
            ]
        },
        {
            "playbookID": "SplunkPy KV commands",
            "fromversion": "5.0.0",
            "integrations": [
                "SplunkPy"
            ]
        },
        {
            "playbookID": "SplunkPy-Test-V2",
            "fromversion": "5.0.0",
            "integrations": [
                "SplunkPy"
            ]
        },
        {
            "playbookID": "FireEye-Detection-on-Demand-Test",
            "fromversion": "6.0.0",
            "integrations": [
                "FireEye Detection on Demand"
            ]
        },
        {
            "playbookID": "TestIPQualityScorePlaybook",
            "fromversion": "5.0.0",
            "integrations": [
                "IPQualityScore"
            ]
        },
        {
            "playbookID": "Send Email To Recipients",
            "fromversion": "5.0.0",
            "integrations": [
                "EWS Mail Sender"
            ]
        },
        {
            "playbookID": "Endace-Test",
            "fromversion": "5.0.0",
            "integrations": [
                "Endace"
            ]
        },
        {
            "playbookID": "StringToArray_test",
            "fromversion": "6.0.0"
        },
        {
            "playbookID": "URLSSLVerification_test",
            "fromversion": "5.0.0"
        },
        {
            "playbookID": "playbook-SearchIncidentsV2InsideGenericPollng-Test",
            "fromversion": "5.0.0"
        },
        {
            "playbookID": "IsRFC1918-Test",
            "fromversion": "5.0.0"
        },
        {
            "playbookID": "Base64 File in List Test",
            "fromversion": "5.0.0"
        },
        {
            "playbookID": "DbotAverageScore-Test",
            "fromversion": "5.0.0"
        },
        {
            "playbookID": "ExtractEmailV2-Test",
            "fromversion": "5.5.0"
        },
        {
            "playbookID": "IsUrlPartOfDomain Test",
            "fromversion": "5.0.0"
        },
        {
            "playbookID": "URLEncode-Test",
            "fromversion": "5.0.0"
        },
        {
            "playbookID": "IsIPInRanges - Test",
            "fromversion": "5.0.0"
        },
        {
            "playbookID": "Delete Context Subplaybook Test",
            "fromversion": "5.0.0"
        },
        {
            "playbookID": "TruSTAR v2-Test",
            "fromversion": "5.0.0",
            "integrations": [
                "TruSTAR v2",
                "TruSTAR"
            ]
        },
        {
            "playbookID": "Relationships scripts - Test",
            "fromversion": "6.2.0"
        },
        {
            "playbookID": "Test-CreateDBotScore-With-Reliability",
            "fromversion": "6.0.0"
        },
        {
            "playbookID": "ValidateContent - Test",
            "fromversion": "5.5.0"
        },
        {
            "playbookID": "DeleteContext-auto-subplaybook-test",
            "fromversion": "5.0.0"
        },
        {
            "playbookID": "Process Email - Generic - Test - Actual Incident",
            "fromversion": "6.0.0",
            "integrations": [
                "XsoarPowershellTesting",
                "Create-Mock-Feed-Relationships"
            ],
            "memory_threshold": 160
        },
        {
            "playbookID": "Analyst1 Integration Demonstration - Test",
            "fromversion": "5.0.0",
            "integrations": [
                "Analyst1",
                "illuminate"
            ]
        },
        {
            "playbookID": "Analyst1 Integration Test",
            "fromversion": "5.0.0",
            "integrations": [
                "Analyst1",
                "illuminate"
            ]
        },
        {
            "playbookID": "Cofense Triage v3-Test",
            "fromversion": "6.0.0",
            "integrations": [
                "Cofense Triage v2",
                "Cofense Triage v3",
                "Cofense Triage"
            ]
        },
        {
            "playbookID": "SailPointIdentityIQ-Test",
            "fromversion": "6.0.0",
            "integrations": [
                "SailPointIdentityIQ"
            ]
        },
        {
            "playbookID": "Test - ExtFilter",
            "fromversion": "5.0.0"
        },
        {
            "playbookID": "Test - ExtFilter Main",
            "fromversion": "5.0.0"
        },
        {
            "playbookID": "Microsoft Teams - Test",
            "fromversion": "5.0.0",
            "integrations": [
                "Microsoft Teams Management",
                "Microsoft Teams"
            ]
        },
        {
            "playbookID": "TestTOPdeskPlaybook",
            "fromversion": "5.0.0",
            "integrations": [
                "TOPdesk"
            ]
        },
        {
            "integrations": "Cortex XDR - XQL Query Engine",
            "playbookID": "Cortex XDR - XQL Query - Test",
            "fromversion": "6.2.0"
        },
        {
            "playbookID": "ListUsedDockerImages - Test",
            "fromversion": "6.1.0"
        },
        {
            "integrations": "CustomIndicatorDemo",
            "playbookID": "playbook-CustomIndicatorDemo-test"
        },
        {
            "integrations": "Azure Sentinel",
            "fromversion": "5.5.0",
            "is_mockable": false,
            "playbookID": "TestAzureSentinelPlaybookV2"
        },
        {
            "integrations": "AnsibleAlibabaCloud",
            "playbookID": "Test-AlibabaCloud"
        },
        {
            "integrations": "AnsibleAzure",
            "playbookID": "Test-AnsibleAzure"
        },
        {
            "integrations": "AnsibleCiscoIOS",
            "playbookID": "Test-AnsibleCiscoIOS"
        },
        {
            "integrations": "AnsibleCiscoNXOS",
            "playbookID": "Test-AnsibleCiscoNXOS"
        },
        {
            "integrations": "AnsibleHCloud",
            "playbookID": "Test-AnsibleHCloud"
        },
        {
            "integrations": "AnsibleKubernetes",
            "playbookID": "Test-AnsibleKubernetes"
        },
        {
            "integrations": "AnsibleLinux",
            "playbookID": "Test-AnsibleLinux"
        },
        {
            "integrations": "AnsibleMicrosoftWindows",
            "playbookID": "Test-AnsibleWindows"
        },
        {
            "integrations": "AnsibleVMware",
            "playbookID": "Test-AnsibleVMware"
        },
        {
            "integrations": "Anomali ThreatStream",
            "playbookID": "Anomali_ThreatStream_Test"
        },
        {
            "integrations": "Anomali ThreatStream v2",
            "playbookID": "ThreatStream-Test"
        },
        {
            "integrations": "Anomali ThreatStream v3",
            "fromversion": "6.0.0",
            "playbookID": "ThreatStream-Test"
        },
        {
            "integrations": [
                "AutoFocusTagsFeed",
                "Demisto REST API"
            ],
            "playbookID": "AutoFocusTagsFeed-test",
            "timeout": 300
        },
        {
            "integrations": [
                "Unit42IntelObjectsFeed",
                "Demisto REST API"
            ],
            "playbookID": "Unit42 Intel Objects Feed - Test",
            "timeout": 300
        },
        {
            "playbookID": "Tanium Threat Response V2 Test",
            "integrations": [
                "Tanium Threat Response v2",
                "Demisto REST API"
            ],
            "fromversion": "6.0.0",
            "timeout": 3000
        },
        {
            "playbookID": "Tanium Threat Response - Create Connection v2 - Test",
            "integrations": "Tanium Threat Response v2",
            "fromversion": "6.0.0"
        },
        {
            "playbookID": "Tanium Threat Response - Request File Download v2 - Test",
            "integrations": "Tanium Threat Response v2",
            "fromversion": "6.0.0"
        },
        {
            "playbookID": "IndicatorMaliciousRatioCalculation_test",
            "fromversion": "5.0.0"
        },
        {
            "playbookID": "MISPfeed Test",
            "fromversion": "5.5.0",
            "integrations": [
                "MISP Feed"
            ]
        },
        {
            "integrations": [
                "MISP Feed",
                "Demisto REST API"
            ],
            "playbookID": "Fetch Indicators Test",
            "fromversion": "6.0.0",
            "is_mockable": false,
            "instance_names": "MISP_feed_instance",
            "timeout": 2400
        },
        {
            "integrations": [
                "CrowdStrike Indicator Feed",
                "Demisto REST API"
            ],
            "playbookID": "Fetch Indicators Test",
            "fromversion": "6.0.0",
            "is_mockable": false,
            "instance_names": "CrowdStrike_feed_instance",
            "timeout": 2400
        },
        {
            "playbookID": "Get Original Email - Microsoft Graph Mail - test",
            "fromversion": "6.1.0",
            "integrations": [
                "MicrosoftGraphMail"
            ],
            "instance_names": "ms_graph_mail_dev_no_oproxy"
        },
        {
            "playbookID": "Get Original Email - Gmail v2 - test",
            "fromversion": "6.1.0",
            "integrations": [
                "Gmail"
            ]
        },
        {
            "playbookID": "Get Original Email - EWS v2 - test",
            "fromversion": "6.1.0",
            "integrations": [
                "EWS v2"
            ],
            "instance_names": "ewv2_regular"
        },
        {
            "integrations": [
                "Demisto REST API"
            ],
            "playbookID": "GetTasksWithSections SetIRProcedures end to end test",
            "fromversion": "6.0.0"
        },
        {
            "scripts": [
                "SplunkShowAsset",
                "SplunkShowDrilldown",
                "SplunkShowIdentity"
            ],
            "playbookID": "SplunkShowEnrichment"
        },
        {
            "integrations": "MalwareBazaar",
            "playbookID": "MalwareBazaar_Test",
            "fromversion": "6.0.0"
        },
        {
            "playbookID": "test_AssignToNextShiftOOO",
            "fromversion": "5.5.0"
        },
        {
            "playbookID": "JsonToTable - Test Playbook",
            "fromversion": "5.5.0"
        }
    ],
    "skipped_tests": {
        "MISP V2 Test": "The integration is deprecated as we released MISP V3",
        "Github IAM - Test Playbook": "Issue 32383",
        "O365-SecurityAndCompliance-ContextResults-Test": "Issue 38900",
        "Calculate Severity - Standard - Test": "Issue 32715",
        "Calculate Severity - Generic v2 - Test": "Issue 32716",
        "Workday - Test": "No credentials Issue 29595",
        "Tidy - Test": "Will run it manually.",
        "Protectwise-Test": "Issue 28168",
        "TestDedupIncidentsPlaybook": "Issue 24344",
        "CreateIndicatorFromSTIXTest": "Issue 24345",
        "Endpoint data collection test": "Uses a deprecated playbook called Endpoint data collection",
        "Prisma_Access_Egress_IP_Feed-Test": "unskip after we will get Prisma Access instance - Issue 27112",
        "Prisma_Access-Test": "unskip after we will get Prisma Access instance - Issue 27112",
        "Symantec Deepsight Test": "Issue 22971",
        "TestProofpointFeed": "Issue 22229",
        "Symantec Data Loss Prevention - Test": "Issue 20134",
        "NetWitness Endpoint Test": "Issue 19878",
        "InfoArmorVigilanteATITest": "Test issue 17358",
        "ArcSight Logger test": "Issue 19117",
        "3da2e31b-f114-4d7f-8702-117f3b498de9": "Issue 19837",
        "d66e5f86-e045-403f-819e-5058aa603c32": "pr 3220",
        "IntSights Mssp Test": "Issue #16351",
        "fd93f620-9a2d-4fb6-85d1-151a6a72e46d": "Issue 19854",
        "Test Playbook TrendMicroDDA": "Issue 16501",
        "ssdeepreputationtest": "Issue #20953",
        "C2sec-Test": "Issue #21633",
        "ThreatConnect v2 - Test": "Issue 26782",
        "Email Address Enrichment - Generic v2.1 - Test": "Issue 26785",
        "Tanium v2 - Test": "Issue 26822",
        "Fidelis Elevate Network": "Issue 26453",
        "Cortex XDR - IOC - Test": "Issue 37957",
        "PAN-OS Query Logs For Indicators Test": "Issue 28753",
        "TCPUtils-Test": "Issue 29677",
        "Polygon-Test": "Issue 29060",
        "AttackIQ - Test": "Issue 29774",
        "Azure Compute - Test": "Issue 28056",
        "forcepoint test": "Issue 28043",
        "Test-VulnDB": "Issue 30875",
        "Malware Domain List Active IPs Feed Test": "Issue 30878",
        "CuckooTest": "Issue 25601",
        "PhishlabsIOC_DRP-Test": "Issue 29589",
        "Carbon Black Live Response Test": "Issue 28237",
        "FeedThreatConnect-Test": "Issue 32317",
        "Palo_Alto_Networks_Enterprise_DLP - Test": "Issue 32568",
        "JoeSecurityTestDetonation": "Issue 25650",
        "JoeSecurityTestPlaybook": "Issue 25649",
        "Cortex Data Lake Test": "Issue 24346",
        "Phishing - Cre - Test - Incident Starter": "Issue 26784",
        "Test Playbook McAfee ATD": "Issue 33409",
        "Detonate Remote File From URL -McAfee-ATD - Test": "Issue 33407",
        "Test Playbook McAfee ATD Upload File": "Issue 33408",
        "Trend Micro Apex - Test": "Issue 27280",
        "Microsoft Defender - ATP - Indicators Test": "Issue 29279",
        "Test-BPA": "Issue 28406",
        "Test-BPA_Integration": "Issue 28236",
        "TestTOPdeskPlaybook": "Issue 35412",
        "PAN-OS EDL Setup v3 Test": "Issue 35386",
        "GmailTest": "Issue 27057",
        "get_file_sample_by_hash_-_cylance_protect_-_test": "Issue 28823",
        "Carbon Black Enterprise EDR Test": "Issue 29775",
        "VirusTotal (API v3) Detonate Test": "Issue 36004",
        "FailedInstances - Test": "Issue 33218",
        "PAN-OS DAG Configuration Test": "Issue 19205",
        "Service Desk Plus - Generic Polling Test": "Issue 30798",
        "get_original_email_-_ews-_test": "Issue 27571",
        "Trend Micro Deep Security - Test": "outsourced",
        "Microsoft Teams - Test": "Issue 38263",
        "QualysVulnerabilityManagement-Test": "Issue 38640",
        "EWS Extension: Powershell Online V2 Test": "Issue 39008",
        "O365 - EWS - Extension - Test": "Issue 39008",
        "Majestic Million Test Playbook": "Issue 30931",
        "iDefense_v2_Test": "Issue 40126",
        "EWS Mail Sender Test": "Issue 27944",
        "McAfee ESM v2 - Test v10.3.0": "Issue 35616",
        "Feed iDefense Test": "Issue 34035",
        "McAfee ESM v2 - Test v10.2.0": "Issue 35670",
        "McAfee ESM Watchlists - Test v10.3.0": "Issue 37130",
        "McAfee ESM Watchlists - Test v10.2.0": "Issue 39389",
        "McAfee ESM v2 - Test v11.1.3": "Issue 43825",
        "Microsoft Teams Management - Test": "Issue 33410",
        "RedLockTest": "Issue 24600",
        "MicrosoftGraphMail-Test_prod": "Issue 40125",
        "Detonate URL - WildFire v2.1 - Test": "Issue 40834",
        "Domain Enrichment - Generic v2 - Test": "Issue 40862",
        "palo_alto_panorama_test_pb": "Issue 34371",
        "TestIPQualityScorePlaybook": "Issue 40915",
        "VerifyOOBV2Predictions-Test": "Issue 37947",
        "HybridAnalysis-Test": "Issue 26599",
        "Infoblox Test": "Issue 25651",
        "AutoFocusTagsFeed-test": "shares API quota with the other test",
        "Carbon Black Edr - Test": "Jira ticket XDR-43185",
        "Phishing v2 - Test - Actual Incident": "Issue 41322",
        "Kaspersky Security Center - Test": "Issue 36487",
        "carbonBlackEndpointStandardTestPlaybook": "Issue 36936",
        "test_Qradar_v2": "the integration is deprecated as we released Qradar V3",
        "XsoarPowershellTesting-Test": "Issue 32689",
        "Unit42 Intel Objects Feed - Test": "Issue 44100",
        "RedCanaryTest": "Issue 43818",
        "MailListener-POP3 - Test": "Issue 44199",
        "MicrosoftManagementActivity - Test": "Issue 43922",
        "VMWare Test": "Issue 43823",
        "Google-Vault-Generic-Test": "Issue 24347",
        "Google_Vault-Search_And_Display_Results_test": "Issue 24348",
        "Tenable.io Scan Test": "Issue 26728",
        "Zscaler Test": "Issue 40157, API subscription currently Expired",
        "Cisco Firepower - Test": "Issue 32412",
        "cisco-ise-test-playbook": "Issue 44351",
        "GuardiCoreV2-Test": "Issue 43822",
        "LogRhythm REST test": "Issue 40654",
        "Tanium Threat Response V2 Test": "Issue 44201",
        "ExtractAttackPattern-Test": "Issue 44095",
        "NetscoutAED-Test": "Issue 44455"
    },
    "skipped_integrations": {
        "AutoFocus V2": "Issue 26464",
        "AutoFocus Daily Feed": "Issue 26464",
        "AutoFocus Feed": "Issue 26464",
<<<<<<< HEAD
        "Palo Alto Networks Threat Vault": "Issue 26464",
=======
        
>>>>>>> 00b9fa9d
        "_comment1": "~~~ NO INSTANCE ~~~",
        "Ipstack": "Usage limit reached (Issue 38063)",
        "AnsibleAlibabaCloud": "No instance - issue 40447",
        "AnsibleAzure": "No instance - issue 40447",
        "AnsibleCiscoIOS": "No instance - issue 40447",
        "AnsibleCiscoNXOS": "No instance - issue 40447",
        "AnsibleHCloud": "No instance - issue 40447",
        "AnsibleKubernetes": "No instance - issue 40447",
        "AnsibleACME": "No instance - issue 40447",
        "AnsibleDNS": "No instance - issue 40447",
        "AnsibleLinux": "No instance - issue 40447",
        "AnsibleOpenSSL": "No instance - issue 40447",
        "AnsibleMicrosoftWindows": "No instance - issue 40447",
        "AnsibleVMware": "No instance - issue 40447",
        "SolarWinds": "No instance - developed by Crest",
        "SOCRadarIncidents": "No instance - developed by partner",
        "SOCRadarThreatFusion": "No instance - developed by partner",
        "trustwave secure email gateway": "No instance - developed by Qmasters",
        "VMware Workspace ONE UEM (AirWatch MDM)": "No instance - developed by crest",
        "ServiceDeskPlus (On-Premise)": "No instance",
        "Forcepoint": "instance issues. Issue 28043",
        "ZeroFox": "Issue 29284",
        "Symantec Management Center": "Issue 23960",
        "Traps": "Issue 24122",
        "Fidelis Elevate Network": "Issue 26453",
        "CrowdStrike Falcon X": "Issue 26209",
        "ArcSight Logger": "Issue 19117",
        "Sophos Central": "No instance",
        "MxToolBox": "No instance",
        "Prisma Access": "Instance will be provided soon by Lior and Prasen - Issue 27112",
        "AlphaSOC Network Behavior Analytics": "No instance",
        "IsItPhishing": "No instance",
        "Verodin": "No instance",
        "EasyVista": "No instance",
        "Pipl": "No instance",
        "Moloch": "No instance",
        "Twilio": "No instance",
        "Zendesk": "No instance",
        "GuardiCore": "No instance",
        "Nessus": "No instance",
        "Cisco CloudLock": "No instance",
        "Vectra v2": "No instance",
        "GoogleCloudSCC": "No instance, outsourced",
        "FortiGate": "License expired, and not going to get one (issue 14723)",
        "Attivo Botsink": "no instance, not going to get it",
        "AWS Sagemaker": "License expired, and probably not going to get it",
        "Symantec MSS": "No instance, probably not going to get it (issue 15513)",
        "Google Cloud Compute": "Can't test yet",
        "FireEye ETP": "No instance",
        "Proofpoint TAP v2": "No instance",
        "remedy_sr_beta": "No instance",
        "fireeye": "Issue 19839",
        "Remedy On-Demand": "Issue 19835",
        "Check Point": "Issue 18643",
        "CheckPointFirewall_v2": "Issue 18643",
        "Preempt": "Issue 20268",
        "Jask": "Issue 18879",
        "vmray": "Issue 18752",
        "SCADAfence CNM": "Issue 18376",
        "ArcSight ESM v2": "Issue #18328",
        "AlienVault USM Anywhere": "Issue #18273",
        "Dell Secureworks": "No instance",
        "Netskope": "instance is down",
        "Service Manager": "Expired license",
        "carbonblackprotection": "License expired",
        "icebrg": "Issue 14312",
        "Freshdesk": "Trial account expired",
        "Threat Grid": "Issue 16197",
        "Kafka V2": "Can not connect to instance from remote",
        "Check Point Sandblast": "Issue 15948",
        "Remedy AR": "getting 'Not Found' in test button",
        "Salesforce": "Issue 15901",
        "ANYRUN": "No instance",
        "Snowflake": "Looks like account expired, needs looking into",
        "Cisco Spark": "Issue 18940",
        "Phish.AI": "Issue 17291",
        "MaxMind GeoIP2": "Issue 18932.",
        "Exabeam": "Issue 19371",
        "PaloAltoNetworks_PrismaCloudCompute": "Issue 27112",
        "Ivanti Heat": "Issue 26259",
        "AWS - Athena - Beta": "Issue 19834",
        "SNDBOX": "Issue 28826",
        "Workday": "License expired Issue: 29595",
        "FireEyeFeed": "License expired Issue: 31838",
        "Akamai WAF": "Issue 32318",
        "FraudWatch": "Issue 34299",
        "Cisco Stealthwatch": "No instance - developed by Qmasters",
        "Armis": "No instance - developed by SOAR Experts",
        
        "_comment2": "~~~ UNSTABLE ~~~",
        "Tenable.sc": "unstable instance",
        "ThreatConnect v2": "unstable instance",
        
        "_comment3": "~~~ QUOTA ISSUES ~~~",
        "Lastline": "issue 20323",
        "Google Resource Manager": "Cannot create projects because have reached allowed quota.",
        "Looker": "Warehouse 'DEMO_WH' cannot be resumed because resource monitor 'LIMITER' has exceeded its quota.",
        
        "_comment4": "~~~ OTHER ~~~",
        "Anomali ThreatStream v2": "Will be deprecated soon.",
        "Anomali ThreatStream": "Will be deprecated soon.",
        "AlienVault OTX TAXII Feed": "Issue 29197",
        "EclecticIQ Platform": "Issue 8821",
        "Forescout": "Can only be run from within PANW network. Look in keeper for - Demisto in the LAB",
        "FortiManager": "Can only be run within PANW network",
        "HelloWorldSimple": "This is just an example integration - no need for test",
        "TestHelloWorldPlaybook": "This is just an example integration - no need for test",
        "Lastline v2": "Temporary skipping, due to quota issues, in order to merge a PR",
        "AttackIQFireDrill": "License issues #29774",
        "SentinelOne V2": "License expired issue #24933"
    },
    "nightly_integrations": [
        "Laline v2",
        "TruSTAR",
        "VulnDB"
    ],
    "unmockable_integrations": {
        "NetscoutArborSightline": "Uses timestamp",
        "EwsExtension": "Powershell does not support proxy",
        "EWS Extension Online Powershell v2": "Powershell does not support proxy/ssl",
        "Office 365 Feed": "Client sends a unique uuid as first request of every run",
        "AzureWAF": "Has a command that sends parameters in the path",
        "HashiCorp Vault": "Has a command that sends parameters in the path",
        "urlscan.io": "Uses data that comes in the headers",
        "CloudConvert": "has a command that uploads a file (!cloudconvert-upload)",
        "Symantec Messaging Gateway": "Test playbook uses a random string",
        "AlienVault OTX TAXII Feed": "Client from 'cabby' package generates uuid4 in the request",
        "Generic Webhook": "Does not send HTTP traffic",
        "Microsoft Endpoint Configuration Manager": "Uses Microsoft winRM",
        "SecurityIntelligenceServicesFeed": "Need proxy configuration in server",
        "BPA": "Playbook using GenericPolling which is inconsistent",
        "XsoarPowershellTesting": "Integration which not use network.",
        "Mail Listener v2": "Integration has no proxy checkbox",
        "Cortex XDR - IOC": "'Cortex XDR - IOC - Test' is using also the fetch indicators which is not working in proxy mode",
        "SecurityAndCompliance": "Integration doesn't support proxy",
        "Cherwell": "Submits a file - tests that send files shouldn't be mocked. this problem was fixed but the test is not running anymore because the integration is skipped",
        "Maltiverse": "issue 24335",
        "ActiveMQ": "stomp sdk not supporting proxy.",
        "MITRE ATT&CK": "Using taxii2client package",
        "MongoDB": "Our instance not using SSL",
        "Cortex Data Lake": "Integration requires SSL",
        "Google Key Management Service": "The API requires an SSL secure connection to work.",
        "McAfee ESM-v10": "we have multiple instances with same test playbook, mock recording are per playbook so it keeps failing the playback step",
        "mysql": "Does not use http",
        "SlackV2": "Integration requires SSL",
        "SlackV3": "Integration requires SSL",
        "Whois": "Mocks does not support sockets",
        "Panorama": "Exception: Proxy process took to long to go up. https://circleci.com/gh/demisto/content/24826",
        "Image OCR": "Does not perform network traffic",
        "Server Message Block (SMB) v2": "Does not perform http communication",
        "Active Directory Query v2": "Does not perform http communication",
        "dnstwist": "Does not perform http communication",
        "Generic SQL": "Does not perform http communication",
        "PagerDuty v2": "Integration requires SSL",
        "TCPIPUtils": "Integration requires SSL",
        "Luminate": "Integration has no proxy checkbox",
        "Shodan": "Integration has no proxy checkbox",
        "Google BigQuery": "Integration has no proxy checkbox",
        "ReversingLabs A1000": "Checking",
        "Check Point": "Checking",
        "okta": "Test Module failing, suspect it requires SSL",
        "Okta v2": "dynamic test, need to revisit and better avoid conflicts",
        "Awake Security": "Checking",
        "ArcSight ESM v2": "Checking",
        "Phish.AI": "Checking",
        "VMware": "PyVim (SmartConnect class) does not support proxy",
        "Intezer": "Nightly - Checking",
        "ProtectWise": "Nightly - Checking",
        "google-vault": "Nightly - Checking",
        "McAfee NSM": "Nightly - Checking",
        "Forcepoint": "Nightly - Checking",
        "palo_alto_firewall": "Need to check test module",
        "Signal Sciences WAF": "error with certificate",
        "google": "'unsecure' parameter not working",
        "EWS Mail Sender": "Inconsistent test (playback fails, record succeeds)",
        "ReversingLabs Titanium Cloud": "No Unsecure checkbox. proxy trying to connect when disabled.",
        "Recorded Future": "might be dynamic test",
        "AlphaSOC Wisdom": "Test module issue",
        "RedLock": "SSL Issues",
        "Microsoft Graph User": "Test direct access to oproxy",
        "Azure Security Center v2": "Test direct access to oproxy",
        "Azure Compute v2": "Test direct access to oproxy",
        "AWS - CloudWatchLogs": "Issue 20958",
        "AWS - Athena - Beta": "Issue 24926",
        "AWS - CloudTrail": "Issue 24926",
        "AWS - Lambda": "Issue 24926",
        "AWS - IAM": "Issue 24926",
        "AWS Sagemaker": "Issue 24926",
        "Gmail Single User": "googleclient sdk has time based challenge exchange",
        "Gmail": "googleclient sdk has time based challenge exchange",
        "GSuiteAdmin": "googleclient sdk has time based challenge exchange",
        "GSuiteAuditor": "googleclient sdk has time based challenge exchange",
        "GoogleCloudTranslate": "google translate sdk does not support proxy",
        "Google Chronicle Backstory": "SDK",
        "Google Vision AI": "SDK",
        "Google Cloud Compute": "googleclient sdk has time based challenge exchange",
        "Google Cloud Functions": "googleclient sdk has time based challenge exchange",
        "GoogleDocs": "googleclient sdk has time based challenge exchange",
        "GooglePubSub": "googleclient sdk has time based challenge exchange",
        "Google Resource Manager": "googleclient sdk has time based challenge exchange",
        "Google Cloud Storage": "SDK",
        "GoogleCalendar": "googleclient sdk has time based challenge exchange",
        "G Suite Security Alert Center": "googleclient sdk has time based challenge exchange",
        "GoogleDrive": "googleclient sdk has time based challenge exchange",
        "Syslog Sender": "syslog",
        "syslog": "syslog",
        "MongoDB Log": "Our instance not using SSL",
        "MongoDB Key Value Store": "Our instance not using SSL",
        "Zoom": "Uses dynamic token",
        "GoogleKubernetesEngine": "SDK",
        "TAXIIFeed": "Cannot use proxy",
        "EWSO365": "oproxy dependent",
        "MISP V2": "Cleanup process isn't performed as expected.",
        "MISP V3": "Cleanup process isn't performed as expected.",
        "Azure Network Security Groups": "Has a command that sends parameters in the path",
        "GitHub": "Cannot use proxy",
        "LogRhythm": "Cannot use proxy",
        "Create-Mock-Feed-Relationships": "recording is redundant for this integration",
        "RSA Archer v2": "cannot connect to proxy",
        "Anomali ThreatStream v3": "recording is not working",
        "LogRhythmRest V2": "Submits a file - tests that send files shouldn't be mocked."
    },
    "parallel_integrations": [
        "AWS - EC2",
        "Amazon DynamoDB",
        "AWS - ACM",
        "AWS - Security Hub",
        "Cryptocurrency",
        "SNDBOX",
        "Whois",
        "Rasterize",
        "CVE Search v2",
        "VulnDB",
        "CheckPhish",
        "Tanium",
        "LogRhythmRest",
        "ipinfo",
        "ipinfo_v2",
        "Demisto REST API",
        "syslog",
        "ElasticsearchFeed",
        "MITRE ATT&CK",
        "Microsoft Intune Feed",
        "JSON Feed",
        "Plain Text Feed",
        "Fastly Feed",
        "Malware Domain List Active IPs Feed",
        "Blocklist_de Feed",
        "Cloudflare Feed",
        "AzureFeed",
        "SpamhausFeed",
        "Cofense Feed",
        "Bambenek Consulting Feed",
        "AWS Feed",
        "CSVFeed",
        "ProofpointFeed",
        "abuse.ch SSL Blacklist Feed",
        "TAXIIFeed",
        "Office 365 Feed",
        "AutoFocus Feed",
        "Recorded Future Feed",
        "DShield Feed",
        "AlienVault Reputation Feed",
        "BruteForceBlocker Feed",
        "Feodo Tracker IP Blocklist Feed",
        "AlienVault OTX TAXII Feed",
        "Prisma Access Egress IP feed",
        "Lastline v2",
        "McAfee DXL",
        "Cortex Data Lake",
        "Mail Listener v2",
        "EDL",
        "Create-Mock-Feed-Relationships"
    ],
    "private_tests": [
        "HelloWorldPremium_Scan-Test",
        "HelloWorldPremium-Test"
    ],
    "docker_thresholds": {
        
        "_comment": "Add here docker images which are specific to an integration and require a non-default threshold (such as rasterize or ews). That way there is no need to define this multiple times. You can specify full image name with version or without.",
        "images": {
            "demisto/chromium": {
                "pid_threshold": 11
            },
            "demisto/py-ews:2.0": {
                "memory_threshold": 150
            },
            "demisto/pymisp:1.0.0.52": {
                "memory_threshold": 150
            },
            "demisto/pytan": {
                "pid_threshold": 11
            },
            "demisto/google-k8s-engine:1.0.0.9467": {
                "pid_threshold": 11
            },
            "demisto/threatconnect-tcex": {
                "pid_threshold": 11
            },
            "demisto/taxii2": {
                "pid_threshold": 11
            },
            "demisto/pwsh-infocyte": {
                "pid_threshold": 24,
                "memory_threshold": 140
            },
            "demisto/pwsh-exchange": {
                "pid_threshold": 24,
                "memory_threshold": 140
            },
            "demisto/powershell": {
                "pid_threshold": 24,
                "memory_threshold": 140
            },
            "demisto/powershell-ubuntu": {
                "pid_threshold": 45,
                "memory_threshold": 250
            },
            "demisto/boto3": {
                "memory_threshold": 90
            },
            "demisto/flask-nginx": {
                "pid_threshold": 11
            }
        }
    }
}<|MERGE_RESOLUTION|>--- conflicted
+++ resolved
@@ -4898,11 +4898,7 @@
         "AutoFocus V2": "Issue 26464",
         "AutoFocus Daily Feed": "Issue 26464",
         "AutoFocus Feed": "Issue 26464",
-<<<<<<< HEAD
         "Palo Alto Networks Threat Vault": "Issue 26464",
-=======
-        
->>>>>>> 00b9fa9d
         "_comment1": "~~~ NO INSTANCE ~~~",
         "Ipstack": "Usage limit reached (Issue 38063)",
         "AnsibleAlibabaCloud": "No instance - issue 40447",
