{
    "testTimeout": 160,
    "testInterval": 20,
    "tests": [
        {
            "playbookID": "Base64Decode - Test"
        },
        {
            "playbookID": "SupportMultithreading - Test",
            "is_mockable": false
        },
        {
            "fromversion": "5.0.0",
            "integrations": [
                "WildFire-v2"
            ],
            "playbookID": "Detonate File - WildFire - Test"
        },
        {
            "integrations": "Microsoft Teams Management",
            "playbookID": "Microsoft Teams Management - Test",
            "is_mockable": false,
            "timeout": 700
        },
        {
            "playbookID": "SetIfEmpty - non-ascii chars - Test"
        },
        {
            "integrations": "Tripwire",
            "playbookID": "TestplaybookTripwire",
            "fromversion": "5.0.0"
        },
        {
            "playbookID": "Generic Polling Test",
            "timeout": 250
        },
        {
            "integrations": "Cisco Umbrella Enforcement",
            "playbookID": "Cisco Umbrella Enforcement-Test",
            "fromversion": "5.0.0"
        },
        {
            "integrations": "GSuiteAdmin",
            "playbookID": "GSuiteAdmin-Test",
            "fromversion": "5.0.0"
        },
        {
            "integrations": "AzureWAF",
            "instance_names": "azure_waf_prod",
            "playbookID": "Azure WAF - Test",
            "fromversion": "5.0.0"
        },
        {
            "integrations": "Azure Active Directory Identity Protection",
            "playbookID": "AzureADTest",
            "fromversion": "6.0.0"
        },
        {
            "integrations": "GoogleCalendar",
            "playbookID": "GoogleCalendar-Test",
            "fromversion": "5.0.0"
        },
        {
            "integrations": "GoogleDrive",
            "playbookID": "GoogleDrive-Test",
            "fromversion": "5.0.0"
        },
        {
            "integrations": "FireEye Central Management",
            "playbookID": "FireEye Central Management - Test",
            "fromversion": "5.5.0",
            "timeout": 500
        },
        {
            "integrations": "FireEyeNX",
            "playbookID": "FireEyeNX-Test"
        },
        {
            "integrations": "EmailRepIO",
            "playbookID": "TestEmailRepIOPlaybook",
            "fromversion": "5.0.0"
        },
        {
            "integrations": "XsoarPowershellTesting",
            "playbookID": "XsoarPowershellTesting-Test"
        },
        {
            "integrations": "Palo Alto Networks Threat Vault",
            "playbookID": "PANW Threat Vault - Signature Search - Test",
            "fromversion": "5.0.0"
        },
        {
            "integrations": "Microsoft Endpoint Configuration Manager",
            "playbookID": "Microsoft ECM - Test",
            "fromversion": "5.5.0",
            "timeout": 400
        },
        {
            "integrations": "CrowdStrike Falcon Intel v2",
            "playbookID": "CrowdStrike Falcon Intel v2 - Test",
            "fromversion": "5.0.0"
        },
        {
            "integrations": "SecurityAndCompliance",
            "playbookID": "O365-SecurityAndCompliance-Test",
            "fromversion": "5.5.0",
            "memory_threshold": 300,
            "timeout": 1000
        },
        {
            "integrations": "SecurityAndCompliance",
            "playbookID": "O365-SecurityAndCompliance-ContextResults-Test",
            "fromversion": "5.5.0",
            "memory_threshold": 250,
            "timeout": 1000
        },
        {
            "integrations": "EwsExtension",
            "playbookID": "O365 - EWS - Extension - Test",
            "fromversion": "6.0.0",
            "toversion": "6.0.9",
            "timeout": 500
        },
        {
            "integrations": "Majestic Million",
            "playbookID": "Majestic Million Test Playbook",
            "fromversion": "5.5.0",
            "memory_threshold": 300,
            "timeout": 500
        },
        {
            "integrations": "Anomali Enterprise",
            "playbookID": "Anomali Match Forensic Search - Test",
            "fromversion": "5.0.0"
        },
        {
            "integrations": [
                "Mail Listener v2",
                "Mail Sender (New)"
            ],
            "playbookID": "Mail-Listener Test Playbook",
            "fromversion": "5.0.0",
            "instance_names": [
                "Mail_Sender_(New)_STARTTLS"
            ]
        },
        {
            "integrations": "GraphQL",
            "fromversion": "5.0.0",
            "instance_names": "fetch_schema",
            "playbookID": "GraphQL - Test"
        },
        {
            "integrations": "GraphQL",
            "fromversion": "5.0.0",
            "instance_names": "no_fetch_schema",
            "playbookID": "GraphQL - Test"
        },
        {
            "integrations": "Azure Network Security Groups",
            "fromversion": "5.0.0",
            "instance_names": "azure_nsg_prod",
            "playbookID": "Azure NSG - Test"
        },
        {
            "integrations": "OpenCTI Feed",
            "playbookID": "OpenCTI Feed Test",
            "fromversion": "5.5.0"
        },
        {
            "integrations": "AWS - Security Hub",
            "playbookID": "AWS-securityhub Test",
            "timeout": 800
        },
        {
            "integrations": "Microsoft Advanced Threat Analytics",
            "playbookID": "Microsoft Advanced Threat Analytics - Test",
            "fromversion": "5.0.0",
            "is_mockable": false
        },
        {
            "integrations": "Zimperium",
            "playbookID": "Zimperium_Test",
            "fromversion": "5.0.0"
        },
        {
            "integrations": "ServiceDeskPlus",
            "playbookID": "Service Desk Plus Test",
            "instance_names": "sdp_instance_1",
            "fromversion": "5.0.0",
            "toversion": "5.9.9",
            "is_mockable": false
        },
        {
            "integrations": "ServiceDeskPlus",
            "playbookID": "Service Desk Plus - Generic Polling Test",
            "instance_names": "sdp_instance_1",
            "fromversion": "5.0.0",
            "toversion": "5.9.9"
        },
        {
            "integrations": "ServiceDeskPlus",
            "playbookID": "Service Desk Plus Test",
            "instance_names": "sdp_instance_2",
            "fromversion": "6.0.0",
            "is_mockable": false
        },
        {
            "integrations": "ServiceDeskPlus",
            "playbookID": "Service Desk Plus - Generic Polling Test",
            "instance_names": "sdp_instance_2",
            "fromversion": "6.0.0"
        },
        {
            "integrations": "ThreatConnect Feed",
            "playbookID": "FeedThreatConnect-Test",
            "fromversion": "5.5.0"
        },
        {
            "integrations": "MITRE ATT&CK",
            "playbookID": "Mitre Attack List 10 Indicators Feed Test",
            "fromversion": "5.5.0"
        },
        {
            "integrations": "URLhaus",
            "playbookID": "Test_URLhaus",
            "timeout": 1000
        },
        {
            "integrations": "Microsoft Intune Feed",
            "playbookID": "FeedMicrosoftIntune_Test",
            "fromversion": "5.5.0"
        },
        {
            "integrations": "Tanium Threat Response",
            "playbookID": "Tanium Threat Response Test"
        },
        {
            "integrations": [
                "Syslog Sender",
                "syslog"
            ],
            "playbookID": "Test Syslog",
            "fromversion": "5.5.0",
            "timeout": 600
        },
        {
            "integrations": "APIVoid",
            "playbookID": "APIVoid Test"
        },
        {
            "integrations": "CloudConvert",
            "playbookID": "CloudConvert-test",
            "fromversion": "5.0.0",
            "timeout": 3000
        },
        {
            "integrations": "Cisco Firepower",
            "playbookID": "Cisco Firepower - Test",
            "timeout": 1000,
            "fromversion": "5.0.0"
        },
        {
            "integrations": "IllusiveNetworks",
            "playbookID": "IllusiveNetworks-Test",
            "fromversion": "5.0.0",
            "timeout": 500
        },
        {
            "integrations": "JSON Feed",
            "playbookID": "JSON_Feed_Test",
            "fromversion": "5.5.0",
            "instance_names": "JSON Feed no_auto_detect"
        },
        {
            "integrations": "JSON Feed",
            "playbookID": "JSON_Feed_Test",
            "fromversion": "5.5.0",
            "instance_names": "JSON Feed_auto_detect"
        },
        {
            "integrations": "JSON Feed",
            "playbookID": "JSON_Feed_Test",
            "fromversion": "5.5.0",
            "instance_names": "JSON Feed_post"
        },
        {
            "integrations": "Google Cloud Functions",
            "playbookID": "test playbook - Google Cloud Functions",
            "fromversion": "5.0.0"
        },
        {
            "integrations": "Plain Text Feed",
            "playbookID": "PlainText Feed - Test",
            "fromversion": "5.5.0",
            "instance_names": "Plain Text Feed no_auto_detect"
        },
        {
            "integrations": "Plain Text Feed",
            "playbookID": "PlainText Feed - Test",
            "fromversion": "5.5.0",
            "instance_names": "Plain Text Feed_auto_detect"
        },
        {
            "integrations": "Silverfort",
            "playbookID": "Silverfort-test",
            "fromversion": "5.0.0"
        },
        {
            "integrations": "GoogleKubernetesEngine",
            "playbookID": "GoogleKubernetesEngine_Test",
            "timeout": 600,
            "fromversion": "5.5.0"
        },
        {
            "integrations": "Fastly Feed",
            "playbookID": "Fastly Feed Test",
            "fromversion": "5.5.0"
        },
        {
            "integrations": "Malware Domain List Active IPs Feed",
            "playbookID": "Malware Domain List Active IPs Feed Test",
            "fromversion": "5.5.0"
        },
        {
            "integrations": "Claroty",
            "playbookID": "Claroty - Test",
            "fromversion": "5.0.0"
        },
        {
            "integrations": "Trend Micro Apex",
            "playbookID": "Trend Micro Apex - Test",
            "is_mockable": false
        },
        {
            "integrations": "Blocklist_de Feed",
            "playbookID": "Blocklist_de - Test",
            "fromversion": "5.5.0"
        },
        {
            "integrations": "Cloudflare Feed",
            "playbookID": "cloudflare - Test",
            "fromversion": "5.5.0"
        },
        {
            "integrations": "AzureFeed",
            "playbookID": "AzureFeed - Test",
            "fromversion": "5.5.0"
        },
        {
            "playbookID": "CreateIndicatorFromSTIXTest",
            "fromversion": "5.0.0"
        },
        {
            "integrations": "SpamhausFeed",
            "playbookID": "Spamhaus_Feed_Test",
            "fromversion": "5.5.0"
        },
        {
            "integrations": "Cofense Feed",
            "playbookID": "TestCofenseFeed",
            "fromversion": "5.5.0"
        },
        {
            "integrations": "Bambenek Consulting Feed",
            "playbookID": "BambenekConsultingFeed_Test",
            "fromversion": "5.5.0"
        },
        {
            "integrations": "Pipl",
            "playbookID": "Pipl Test"
        },
        {
            "integrations": "AWS Feed",
            "playbookID": "AWS Feed Test",
            "fromversion": "5.5.0"
        },
        {
            "integrations": "QuestKace",
            "playbookID": "QuestKace test",
            "fromversion": "5.0.0"
        },
        {
            "integrations": "Digital Defense FrontlineVM",
            "playbookID": "Digital Defense FrontlineVM - Scan Asset Not Recently Scanned Test"
        },
        {
            "integrations": "Digital Defense FrontlineVM",
            "playbookID": "Digital Defense FrontlineVM - Test Playbook"
        },
        {
            "integrations": "CSVFeed",
            "playbookID": "CSV_Feed_Test",
            "fromversion": "5.5.0",
            "instance_names": "CSVFeed_no_auto_detect"
        },
        {
            "integrations": "CSVFeed",
            "playbookID": "CSV_Feed_Test",
            "fromversion": "5.5.0",
            "instance_names": "CSVFeed_auto_detect"
        },
        {
            "integrations": "ProofpointFeed",
            "playbookID": "TestProofpointFeed",
            "fromversion": "5.5.0"
        },
        {
            "integrations": "Digital Shadows",
            "playbookID": "Digital Shadows - Test"
        },
        {
            "integrations": "Azure Compute v2",
            "playbookID": "Azure Compute - Test",
            "instance_names": "ms_azure_compute_dev"
        },
        {
            "integrations": "Azure Compute v2",
            "playbookID": "Azure Compute - Test",
            "instance_names": "ms_azure_compute_prod",
            "is_mockable": false
        },
        {
            "integrations": "Symantec Data Loss Prevention",
            "playbookID": "Symantec Data Loss Prevention - Test",
            "fromversion": "4.5.0"
        },
        {
            "integrations": "Lockpath KeyLight v2",
            "playbookID": "Keylight v2 - Test"
        },
        {
            "integrations": "Azure Security Center v2",
            "playbookID": "Azure SecurityCenter - Test",
            "instance_names": "ms_azure_sc_prod",
            "is_mockable": false
        },
        {
            "integrations": "Azure Security Center v2",
            "playbookID": "Azure SecurityCenter - Test",
            "instance_names": "ms_azure_sc_dev"
        },
        {
            "integrations": "Azure Security Center v2",
            "playbookID": "Azure SecurityCenter - Test",
            "instance_names": "ms_azure_sc_self_deployed"
        },
        {
            "integrations": "JsonWhoIs",
            "playbookID": "JsonWhoIs-Test"
        },
        {
            "integrations": "Maltiverse",
            "playbookID": "Maltiverse Test"
        },
        {
            "integrations": "Box v2",
            "playbookID": "BoxV2_TestPlaybook"
        },
        {
            "integrations": "MicrosoftGraphMail",
            "playbookID": "MicrosoftGraphMail-Test_dev",
            "instance_names": "ms_graph_mail_dev"
        },
        {
            "integrations": "MicrosoftGraphMail",
            "playbookID": "MicrosoftGraphMail-Test_dev_no_oproxy",
            "instance_names": "ms_graph_mail_dev_no_oproxy"
        },
        {
            "integrations": "MicrosoftGraphMail",
            "playbookID": "MicrosoftGraphMail-Test_prod",
            "instance_names": "ms_graph_mail_prod",
            "is_mockable": false
        },
        {
            "integrations": "CloudShark",
            "playbookID": "CloudShark - Test Playbook"
        },
        {
            "integrations": "Google Vision AI",
            "playbookID": "Google Vision API - Test"
        },
        {
            "integrations": "nmap",
            "playbookID": "Nmap - Test",
            "fromversion": "5.0.0"
        },
        {
            "integrations": "AutoFocus V2",
            "playbookID": "Autofocus Query Samples, Sessions and Tags Test Playbook",
            "fromversion": "4.5.0",
            "timeout": 1000
        },
        {
            "integrations": "HelloWorld",
            "playbookID": "HelloWorld-Test",
            "fromversion": "5.0.0"
        },
        {
            "integrations": "HelloWorld",
            "playbookID": "Sanity Test - Playbook with integration",
            "fromversion": "5.0.0"
        },
        {
            "integrations": "HelloWorld",
            "playbookID": "Sanity Test - Playbook with mocked integration",
            "fromversion": "5.0.0"
        },
        {
            "playbookID": "Sanity Test - Playbook with no integration",
            "fromversion": "5.0.0"
        },
        {
            "integrations": "Gmail",
            "playbookID": "Sanity Test - Playbook with Unmockable Integration",
            "fromversion": "5.0.0"
        },
        {
            "integrations": "HelloWorld",
            "playbookID": "HelloWorld_Scan-Test",
            "fromversion": "5.0.0",
            "timeout": 400
        },
        {
            "integrations": "HelloWorldPremium",
            "playbookID": "HelloWorldPremium_Scan-Test",
            "fromversion": "5.0.0",
            "timeout": 400
        },
        {
            "integrations": "HelloWorldPremium",
            "playbookID": "HelloWorldPremium-Test",
            "fromversion": "5.0.0"
        },
        {
            "integrations": "ThreatQ v2",
            "playbookID": "ThreatQ - Test",
            "fromversion": "4.5.0"
        },
        {
            "integrations": "AttackIQFireDrill",
            "playbookID": "AttackIQ - Test"
        },
        {
            "integrations": "PhishLabs IOC EIR",
            "playbookID": "PhishlabsIOC_EIR-Test"
        },
        {
            "integrations": "Amazon DynamoDB",
            "playbookID": "AWS_DynamoDB-Test"
        },
        {
            "integrations": "PhishLabs IOC DRP",
            "playbookID": "PhishlabsIOC_DRP-Test"
        },
        {
            "playbookID": "Create Phishing Classifier V2 ML Test",
            "timeout": 60000,
            "fromversion": "6.1.0",
            "instance_names": "ml_dummy_prod",
            "integrations": "AzureWAF"
        },
        {
            "integrations": "ZeroFox",
            "playbookID": "ZeroFox-Test",
            "fromversion": "4.1.0"
        },
        {
            "integrations": "AlienVault OTX v2",
            "playbookID": "Alienvault_OTX_v2 - Test"
        },
        {
            "integrations": "AWS - CloudWatchLogs",
            "playbookID": "AWS - CloudWatchLogs Test Playbook",
            "fromversion": "5.0.0"
        },
        {
            "integrations": "SlackV2",
            "playbookID": "Slack Test Playbook",
            "timeout": 400,
            "pid_threshold": 5,
            "fromversion": "5.0.0"
        },
        {
            "integrations": "SlackV3",
            "playbookID": "SlackV3 TestPB",
            "timeout": 400,
            "pid_threshold": 8,
            "fromversion": "5.5.0"
        },
        {
            "integrations": "Cortex XDR - IR",
            "playbookID": "Test XDR Playbook",
            "fromversion": "4.1.0",
            "timeout": 1500
        },
        {
            "integrations": "Cortex XDR - IOC",
            "playbookID": "Cortex XDR - IOC - Test",
            "fromversion": "5.5.0",
            "timeout": 1200
        },
        {
            "integrations": "Cloaken",
            "playbookID": "Cloaken-Test",
            "is_mockable": false
        },
        {
            "integrations": "ThreatX",
            "playbookID": "ThreatX-test",
            "timeout": 600
        },
        {
            "integrations": "Akamai WAF SIEM",
            "playbookID": "Akamai_WAF_SIEM-Test"
        },
        {
            "integrations": "Cofense Triage v2",
            "playbookID": "Cofense Triage v2 Test"
        },
        {
            "integrations": "Akamai WAF",
            "playbookID": "Akamai_WAF-Test"
        },
        {
            "integrations": "abuse.ch SSL Blacklist Feed",
            "playbookID": "SSL Blacklist test",
            "fromversion": "5.5.0"
        },
        {
            "integrations": "CheckPhish",
            "playbookID": "CheckPhish-Test"
        },
        {
            "integrations": "Symantec Management Center",
            "playbookID": "SymantecMC_TestPlaybook"
        },
        {
            "integrations": "Looker",
            "playbookID": "Test-Looker"
        },
        {
            "integrations": "Vertica",
            "playbookID": "Vertica Test"
        },
        {
            "integrations": "Server Message Block (SMB) v2",
            "playbookID": "SMB_v2-Test"
        },
        {
            "playbookID": "ConvertFile-Test",
            "fromversion": "4.5.0"
        },
        {
            "playbookID": "TestAwsEC2GetPublicSGRules-Test"
        },
        {
            "integrations": "RSA NetWitness Packets and Logs",
            "playbookID": "rsa_packets_and_logs_test"
        },
        {
            "playbookID": "CheckpointFW-test",
            "integrations": "Check Point"
        },
        {
            "playbookID": "RegPathReputationBasicLists_test"
        },
        {
            "playbookID": "EmailDomainSquattingReputation-Test"
        },
        {
            "playbookID": "RandomStringGenerateTest"
        },
        {
            "playbookID": "playbook-checkEmailAuthenticity-test"
        },
        {
            "playbookID": "HighlightWords_Test"
        },
        {
            "playbookID": "StringContainsArray_test"
        },
        {
            "integrations": "Fidelis Elevate Network",
            "playbookID": "Fidelis-Test"
        },
        {
            "integrations": "AWS - ACM",
            "playbookID": "ACM-Test"
        },
        {
            "integrations": "Thinkst Canary",
            "playbookID": "CanaryTools Test"
        },
        {
            "integrations": "ThreatMiner",
            "playbookID": "ThreatMiner-Test"
        },
        {
            "playbookID": "StixCreator-Test"
        },
        {
            "playbookID": "CompareIncidentsLabels-test-playbook"
        },
        {
            "integrations": "Have I Been Pwned? V2",
            "playbookID": "Pwned v2 test"
        },
        {
            "integrations": "Alexa Rank Indicator",
            "playbookID": "Alexa Test Playbook"
        },
        {
            "playbookID": "UnEscapeURL-Test"
        },
        {
            "playbookID": "UnEscapeIPs-Test"
        },
        {
            "playbookID": "ExtractDomainFromUrlAndEmail-Test"
        },
        {
            "playbookID": "ConvertKeysToTableFieldFormat_Test"
        },
        {
            "integrations": "CVE Search v2",
            "playbookID": "CVE Search v2 - Test"
        },
        {
            "integrations": "CVE Search v2",
            "playbookID": "cveReputation Test"
        },
        {
            "integrations": "HashiCorp Vault",
            "playbookID": "hashicorp_test",
            "fromversion": "5.0.0"
        },
        {
            "integrations": "AWS - Athena - Beta",
            "playbookID": "Beta-Athena-Test"
        },
        {
            "integrations": "BeyondTrust Password Safe",
            "playbookID": "BeyondTrust-Test"
        },
        {
            "integrations": "Dell Secureworks",
            "playbookID": "secureworks_test"
        },
        {
            "integrations": "ServiceNow v2",
            "playbookID": "servicenow_test_v2",
            "instance_names": "snow_basic_auth",
            "is_mockable": false
        },
        {
            "integrations": "ServiceNow v2",
            "playbookID": "ServiceNow_OAuth_Test",
            "instance_names": "snow_oauth"
        },
        {
            "playbookID": "Create ServiceNow Ticket and Mirror Test",
            "integrations": "ServiceNow v2",
            "instance_names": "snow_basic_auth",
            "fromversion": "6.0.0",
            "timeout": 500
        },
        {
            "playbookID": "Create ServiceNow Ticket and State Polling Test",
            "integrations": "ServiceNow v2",
            "instance_names": "snow_basic_auth",
            "fromversion": "6.0.0",
            "timeout": 500
        },
        {
            "integrations": "ServiceNow CMDB",
            "playbookID": "ServiceNow_CMDB_Test",
            "instance_names": "snow_cmdb_basic_auth"
        },
        {
            "integrations": "ServiceNow CMDB",
            "playbookID": "ServiceNow_CMDB_OAuth_Test",
            "instance_names": "snow_cmdb_oauth"
        },
        {
            "integrations": "ExtraHop v2",
            "playbookID": "ExtraHop_v2-Test"
        },
        {
            "playbookID": "Test CommonServer"
        },
        {
            "playbookID": "Test-debug-mode",
            "fromversion": "5.0.0"
        },
        {
            "integrations": "CIRCL",
            "playbookID": "CirclIntegrationTest"
        },
        {
            "integrations": "MISP V3",
            "playbookID": "MISP V3 Test",
            "timeout": 300,
            "fromversion": "5.5.0"
        },
        {
            "playbookID": "test-LinkIncidentsWithRetry"
        },
        {
            "playbookID": "CopyContextToFieldTest"
        },
        {
            "integrations": "OTRS",
            "playbookID": "OTRS Test",
            "fromversion": "4.1.0"
        },
        {
            "integrations": "Attivo Botsink",
            "playbookID": "AttivoBotsinkTest"
        },
        {
            "integrations": "FortiGate",
            "playbookID": "Fortigate Test"
        },
        {
            "playbookID": "FormattedDateToEpochTest"
        },
        {
            "integrations": "SNDBOX",
            "playbookID": "SNDBOX_Test",
            "timeout": 1000
        },
        {
            "integrations": "SNDBOX",
            "playbookID": "Detonate File - SNDBOX - Test",
            "timeout": 1000,
            "nightly": true
        },
        {
            "integrations": "VxStream",
            "playbookID": "Detonate File - HybridAnalysis - Test",
            "timeout": 2400
        },
        {
            "integrations": "QRadar_v2",
            "playbookID": "test playbook - QRadarCorrelations For V2",
            "timeout": 2600,
            "fromversion": "6.0.0",
            "is_mockable": false
        },
        {
            "integrations": "Awake Security",
            "playbookID": "awake_security_test_pb"
        },
        {
            "integrations": "Tenable.sc",
            "playbookID": "tenable-sc-test",
            "timeout": 240,
            "nightly": true
        },
        {
            "integrations": "MimecastV2",
            "playbookID": "Mimecast test"
        },
        {
            "playbookID": "CreateEmailHtmlBody_test_pb",
            "fromversion": "4.1.0"
        },
        {
            "playbookID": "ReadPDFFileV2-Test",
            "timeout": 1000
        },
        {
            "playbookID": "JSONtoCSV-Test"
        },
        {
            "integrations": "Generic SQL",
            "playbookID": "generic-sql",
            "instance_names": "mysql instance",
            "fromversion": "5.0.0"
        },
        {
            "integrations": "Generic SQL",
            "playbookID": "generic-sql",
            "instance_names": "postgreSQL instance",
            "fromversion": "5.0.0"
        },
        {
            "integrations": "Generic SQL",
            "playbookID": "generic-sql",
            "instance_names": "Microsoft SQL instance",
            "fromversion": "5.0.0"
        },
        {
            "integrations": "Generic SQL",
            "playbookID": "generic-sql",
            "instance_names": "Microsoft SQL Server - MS ODBC Driver",
            "fromversion": "5.0.0"
        },
        {
            "integrations": "Generic SQL",
            "playbookID": "generic-sql-oracle",
            "instance_names": "Oracle instance",
            "fromversion": "5.0.0"
        },
        {
            "integrations": "Generic SQL",
            "playbookID": "generic-sql-mssql-encrypted-connection",
            "instance_names": "Microsoft SQL instance using encrypted connection",
            "fromversion": "5.0.0"
        },
        {
            "integrations": "Panorama",
            "instance_names": "palo_alto_firewall_9.0",
            "playbookID": "Panorama Query Logs - Test",
            "fromversion": "6.1.0",
            "timeout": 1500,
            "nightly": true
        },
        {
            "integrations": "Panorama",
            "instance_names": "palo_alto_firewall",
            "playbookID": "palo_alto_firewall_test_pb",
            "fromversion": "6.1.0",
            "timeout": 1000
        },
        {
            "integrations": "Panorama",
            "instance_names": "palo_alto_firewall_9.0",
            "playbookID": "palo_alto_firewall_test_pb",
            "fromversion": "6.1.0",
            "timeout": 1000
        },
        {
            "integrations": "Panorama",
            "instance_names": "palo_alto_panorama",
            "playbookID": "palo_alto_panorama_test_pb",
            "fromversion": "6.1.0",
            "timeout": 2400
        },
        {
            "integrations": "Panorama",
            "instance_names": "palo_alto_panorama_9.0",
            "playbookID": "palo_alto_panorama_test_pb",
            "fromversion": "6.1.0",
            "timeout": 2400
        },
        {
            "integrations": "Panorama",
            "instance_names": "palo_alto_firewall_9.0",
            "playbookID": "PAN-OS URL Filtering enrichment - Test",
            "fromversion": "6.1.0"
        },
        {
            "integrations": "Panorama",
            "instance_names": "panorama_instance_best_practice",
            "playbookID": "Panorama Best Practise - Test",
            "fromversion": "6.1.0"
        },
        {
            "integrations": "Tenable.io",
            "playbookID": "Tenable.io test"
        },
        {
            "playbookID": "URLDecode-Test"
        },
        {
            "playbookID": "GetTime-Test"
        },
        {
            "playbookID": "GetTime-ObjectVsStringTest"
        },
        {
            "integrations": "Tenable.io",
            "playbookID": "Tenable.io Scan Test",
            "nightly": true,
            "timeout": 3600
        },
        {
            "integrations": "Tenable.sc",
            "playbookID": "tenable-sc-scan-test",
            "nightly": true,
            "timeout": 600
        },
        {
            "integrations": "google-vault",
            "playbookID": "Google-Vault-Generic-Test",
            "nightly": true,
            "timeout": 3600,
            "memory_threshold": 180
        },
        {
            "integrations": "google-vault",
            "playbookID": "Google_Vault-Search_And_Display_Results_test",
            "nightly": true,
            "memory_threshold": 180,
            "timeout": 3600
        },
        {
            "playbookID": "Luminate-TestPlaybook",
            "integrations": "Luminate"
        },
        {
            "integrations": "MxToolBox",
            "playbookID": "MxToolbox-test"
        },
        {
            "integrations": "Nessus",
            "playbookID": "Nessus - Test"
        },
        {
            "playbookID": "Palo Alto Networks - Malware Remediation Test",
            "fromversion": "4.5.0"
        },
        {
            "playbookID": "SumoLogic-Test",
            "integrations": "SumoLogic",
            "fromversion": "4.1.0"
        },
        {
            "playbookID": "ParseEmailFiles-test"
        },
        {
            "playbookID": "PAN-OS - Block IP and URL - External Dynamic List v2 Test",
            "integrations": [
                "Panorama",
                "palo_alto_networks_pan_os_edl_management"
            ],
            "instance_names": "palo_alto_firewall_9.0",
            "fromversion": "6.1.0"
        },
        {
            "playbookID": "Test_EDL",
            "integrations": "EDL",
            "instance_names": "edl_update",
            "fromversion": "5.5.0",
            "pid_threshold": 8
        },
        {
            "playbookID": "Test_export_indicators_service",
            "instance_names": "eis_on_demand",
            "integrations": "ExportIndicators",
            "fromversion": "5.5.0"
        },
        {
            "playbookID": "PAN-OS - Block IP - Custom Block Rule Test",
            "integrations": "Panorama",
            "instance_names": "palo_alto_panorama",
            "fromversion": "6.1.0"
        },
        {
            "playbookID": "PAN-OS - Block IP - Static Address Group Test",
            "integrations": "Panorama",
            "instance_names": "palo_alto_panorama",
            "fromversion": "6.1.0"
        },
        {
            "playbookID": "PAN-OS - Block URL - Custom URL Category Test",
            "integrations": "Panorama",
            "instance_names": "palo_alto_panorama",
            "fromversion": "6.1.0"
        },
        {
            "playbookID": "Endpoint Malware Investigation - Generic - Test",
            "integrations": [
                "Traps",
                "Cylance Protect v2",
                "Demisto REST API"
            ],
            "fromversion": "5.0.0",
            "timeout": 1200
        },
        {
            "playbookID": "ParseExcel-test"
        },
        {
            "playbookID": "Detonate File - No Files test"
        },
        {
            "integrations": "SentinelOne V2",
            "instance_names": "SentinelOne_v2.0",
            "playbookID": "SentinelOne V2.0 - Test"
        },
        {
            "integrations": "SentinelOne V2",
            "instance_names": "SentinelOne_v2.1",
            "playbookID": "SentinelOne V2.1 - Test"
        },
        {
            "integrations": "InfoArmor VigilanteATI",
            "playbookID": "InfoArmorVigilanteATITest"
        },
        {
            "integrations": "IntSights",
            "instance_names": "intsights_standard_account",
            "playbookID": "IntSights Test",
            "nightly": true
        },
        {
            "integrations": "IntSights",
            "playbookID": "IntSights Mssp Test",
            "instance_names": "intsights_mssp_account",
            "nightly": true
        },
        {
            "integrations": "dnstwist",
            "playbookID": "dnstwistTest"
        },
        {
            "integrations": "BitDam",
            "playbookID": "Detonate File - BitDam Test"
        },
        {
            "integrations": "Threat Grid",
            "playbookID": "Test-Detonate URL - ThreatGrid",
            "timeout": 600
        },
        {
            "integrations": "Threat Grid",
            "playbookID": "ThreatGridTest",
            "timeout": 600
        },
        {
            "integrations": "Signal Sciences WAF",
            "playbookID": "SignalSciences-Test"
        },
        {
            "integrations": "RTIR",
            "playbookID": "RTIR Test"
        },
        {
            "integrations": "RedCanary",
            "playbookID": "RedCanaryTest",
            "nightly": true
        },
        {
            "integrations": "Devo",
            "playbookID": "Devo test",
            "timeout": 500
        },
        {
            "playbookID": "URL Enrichment - Generic v2 - Test",
            "integrations": [
                "Rasterize",
                "VirusTotal - Private API"
            ],
            "instance_names": "virus_total_private_api_general",
            "timeout": 500,
            "pid_threshold": 12
        },
        {
            "playbookID": "CutTransformerTest"
        },
        {
            "playbookID": "Default - Test",
            "integrations": [
                "ThreatQ v2",
                "Demisto REST API"
            ],
            "fromversion": "5.0.0"
        },
        {
            "integrations": "SCADAfence CNM",
            "playbookID": "SCADAfence_test"
        },
        {
            "integrations": "ProtectWise",
            "playbookID": "Protectwise-Test"
        },
        {
            "integrations": "WhatsMyBrowser",
            "playbookID": "WhatsMyBrowser-Test"
        },
        {
            "integrations": "BigFix",
            "playbookID": "BigFixTest"
        },
        {
            "integrations": "Lastline v2",
            "playbookID": "Lastline v2 - Test",
            "nightly": true
        },
        {
            "integrations": "McAfee DXL",
            "playbookID": "McAfee DXL - Test"
        },
        {
            "playbookID": "TextFromHTML_test_playbook"
        },
        {
            "playbookID": "PortListenCheck-test"
        },
        {
            "integrations": "ThreatExchange",
            "playbookID": "ThreatExchange-test"
        },
        {
            "integrations": "Joe Security",
            "playbookID": "JoeSecurityTestPlaybook",
            "timeout": 500,
            "nightly": true
        },
        {
            "integrations": "Joe Security",
            "playbookID": "JoeSecurityTestDetonation",
            "timeout": 2000,
            "nightly": true
        },
        {
            "integrations": "WildFire-v2",
            "playbookID": "Wildfire Test",
            "is_mockable": false,
            "fromversion": "5.0.0",
            "toversion": "6.1.9"
        },
        {
            "integrations": "WildFire-v2",
            "playbookID": "Wildfire Test With Polling",
            "is_mockable": false,
            "fromversion": "6.2.0",
            "timeout": 1100
        },
        {
            "integrations": "WildFire-v2",
            "playbookID": "Detonate URL - WildFire-v2 - Test"
        },
        {
            "integrations": "WildFire-v2",
            "playbookID": "Detonate URL - WildFire v2.1 - Test"
        },
        {
            "integrations": "GRR",
            "playbookID": "GRR Test",
            "nightly": true
        },
        {
            "integrations": "VirusTotal",
            "instance_names": "virus_total_general",
            "playbookID": "virusTotal-test-playbook",
            "timeout": 1400,
            "nightly": true
        },
        {
            "integrations": "VirusTotal",
            "instance_names": "virus_total_preferred_vendors",
            "playbookID": "virusTotaI-test-preferred-vendors",
            "timeout": 1400,
            "nightly": true
        },
        {
            "integrations": "Preempt",
            "playbookID": "Preempt Test"
        },
        {
            "integrations": "Gmail",
            "playbookID": "get_original_email_-_gmail_-_test"
        },
        {
            "integrations": [
                "Gmail Single User",
                "Gmail"
            ],
            "playbookID": "Gmail Single User - Test",
            "fromversion": "4.5.0"
        },
        {
            "integrations": "EWS v2",
            "playbookID": "get_original_email_-_ews-_test",
            "instance_names": "ewv2_regular"
        },
        {
            "integrations": [
                "EWS v2",
                "EWS Mail Sender"
            ],
            "playbookID": "EWS search-mailbox test",
            "instance_names": "ewv2_regular",
            "timeout": 300
        },
        {
            "integrations": "PagerDuty v2",
            "playbookID": "PagerDuty Test"
        },
        {
            "playbookID": "test_delete_context"
        },
        {
            "playbookID": "DeleteContext-auto-test"
        },
        {
            "playbookID": "GmailTest",
            "integrations": "Gmail"
        },
        {
            "playbookID": "Gmail Convert Html Test",
            "integrations": "Gmail"
        },
        {
            "playbookID": "reputations.json Test",
            "toversion": "5.0.0"
        },
        {
            "playbookID": "Indicators reputation-.json Test",
            "fromversion": "5.5.0"
        },
        {
            "playbookID": "Test IP Indicator Fields",
            "fromversion": "5.0.0"
        },
        {
            "playbookID": "TestDedupIncidentsPlaybook"
        },
        {
            "playbookID": "TestDedupIncidentsByName"
        },
        {
            "integrations": "McAfee Advanced Threat Defense",
            "playbookID": "Test Playbook McAfee ATD",
            "timeout": 700
        },
        {
            "integrations": "McAfee Advanced Threat Defense",
            "playbookID": "Detonate Remote File From URL -McAfee-ATD - Test",
            "timeout": 700
        },
        {
            "playbookID": "stripChars - Test"
        },
        {
            "integrations": "McAfee Advanced Threat Defense",
            "playbookID": "Test Playbook McAfee ATD Upload File"
        },
        {
            "playbookID": "exporttocsv_script_test"
        },
        {
            "playbookID": "Set - Test"
        },
        {
            "integrations": "Intezer v2",
            "playbookID": "Intezer Testing v2",
            "fromversion": "4.1.0",
            "timeout": 600
        },
        {
            "integrations": [
                "Mail Sender (New)",
                "Gmail"
            ],
            "playbookID": "Mail Sender (New) Test",
            "instance_names": [
                "Mail_Sender_(New)_STARTTLS"
            ]
        },
        {
            "playbookID": "buildewsquery_test"
        },
        {
            "integrations": "Rapid7 Nexpose",
            "playbookID": "nexpose_test",
            "timeout": 240
        },
        {
            "playbookID": "GetIndicatorDBotScore Test"
        },
        {
            "integrations": "EWS Mail Sender",
            "playbookID": "EWS Mail Sender Test"
        },
        {
            "integrations": [
                "EWS Mail Sender",
                "Rasterize"
            ],
            "playbookID": "EWS Mail Sender Test 2"
        },
        {
            "playbookID": "decodemimeheader_-_test"
        },
        {
            "playbookID": "test_url_regex"
        },
        {
            "integrations": "Skyformation",
            "playbookID": "TestSkyformation"
        },
        {
            "integrations": "okta",
            "playbookID": "okta_test_playbook",
            "timeout": 240
        },
        {
            "integrations": "Okta v2",
            "playbookID": "OktaV2-Test",
            "nightly": true,
            "timeout": 300
        },
        {
            "integrations": "Okta IAM",
            "playbookID": "Okta IAM - Test Playbook",
            "fromversion": "6.0.0"
        },
        {
            "playbookID": "Test filters & transformers scripts"
        },
        {
            "integrations": "Salesforce",
            "playbookID": "SalesforceTestPlaybook"
        },
        {
            "integrations": "McAfee ESM v2",
            "instance_names": "v10.2.0",
            "playbookID": "McAfee ESM v2 - Test v10.2.0",
            "fromversion": "5.0.0",
            "is_mockable": false
        },
        {
            "integrations": "McAfee ESM v2",
            "instance_names": "v11.1.3",
            "playbookID": "McAfee ESM v2 - Test v11.1.3",
            "fromversion": "5.0.0",
            "is_mockable": false
        },
        {
            "integrations": "McAfee ESM v2",
            "instance_names": "v11.3",
            "playbookID": "McAfee ESM v2 (v11.3) - Test",
            "fromversion": "5.0.0",
            "timeout": 300,
            "is_mockable": false
        },
        {
            "integrations": "McAfee ESM v2",
            "instance_names": "v10.2.0",
            "playbookID": "McAfee ESM Watchlists - Test v10.2.0",
            "fromversion": "5.0.0"
        },
        {
            "integrations": "McAfee ESM v2",
            "instance_names": "v11.1.3",
            "playbookID": "McAfee ESM Watchlists - Test v11.1.3",
            "fromversion": "5.0.0"
        },
        {
            "integrations": "McAfee ESM v2",
            "instance_names": "v11.3",
            "playbookID": "McAfee ESM Watchlists - Test v11.3",
            "fromversion": "5.0.0"
        },
        {
            "integrations": "GoogleSafeBrowsing",
            "playbookID": "Google Safe Browsing Test",
            "timeout": 240,
            "fromversion": "5.0.0"
        },
        {
            "integrations": "Google Safe Browsing v2",
            "playbookID": "Google Safe Browsing V2 Test",
            "fromversion": "5.5.0"
        },
        {
            "integrations": "EWS v2",
            "playbookID": "EWSv2_empty_attachment_test",
            "instance_names": "ewv2_regular"
        },
        {
            "integrations": "EWS v2",
            "playbookID": "EWS Public Folders Test",
            "instance_names": "ewv2_regular",
            "is_mockable": false
        },
        {
            "integrations": "Symantec Endpoint Protection V2",
            "playbookID": "SymantecEndpointProtection_Test"
        },
        {
            "integrations": "carbonblackprotection",
            "playbookID": "search_endpoints_by_hash_-_carbon_black_protection_-_test",
            "timeout": 500
        },
        {
            "playbookID": "Process Email - Generic - Test - Incident Starter",
            "fromversion": "6.0.0",
            "integrations": "Rasterize",
            "timeout": 240
        },
        {
            "integrations": "CrowdstrikeFalcon",
            "playbookID": "Test - CrowdStrike Falcon",
            "fromversion": "4.1.0",
            "timeout": 500
        },
        {
            "playbookID": "ExposeIncidentOwner-Test"
        },
        {
            "integrations": "google",
            "playbookID": "GsuiteTest"
        },
        {
            "integrations": "OpenPhish",
            "playbookID": "OpenPhish Test Playbook"
        },
        {
            "integrations": "jira-v2",
            "playbookID": "Jira-v2-Test",
            "timeout": 500,
            "is_mockable": false
        },
        {
            "integrations": "ipinfo",
            "playbookID": "IPInfoTest"
        },
        {
            "integrations": "ipinfo_v2",
            "playbookID": "IPInfo_v2Test",
            "fromversion": "5.5.0"
        },
        {
            "integrations": "GoogleMaps",
            "playbookID": "GoogleMapsTest",
            "fromversion": "6.0.0"
        },
        {
            "playbookID": "VerifyHumanReadableFormat"
        },
        {
            "playbookID": "strings-test"
        },
        {
            "playbookID": "TestCommonPython",
            "timeout": 500
        },
        {
            "playbookID": "TestFileCreateAndUpload"
        },
        {
            "playbookID": "TestIsValueInArray"
        },
        {
            "playbookID": "TestStringReplace"
        },
        {
            "playbookID": "TestHttpPlaybook"
        },
        {
            "integrations": "SplunkPy",
            "playbookID": "SplunkPy parse-raw - Test",
            "memory_threshold": 100,
            "instance_names": "use_default_handler"
        },
        {
            "integrations": "SplunkPy",
            "playbookID": "SplunkPy-Test-V2_default_handler",
            "memory_threshold": 500,
            "instance_names": "use_default_handler"
        },
        {
            "integrations": "SplunkPy",
            "playbookID": "Splunk-Test_default_handler",
            "memory_threshold": 200,
            "instance_names": "use_default_handler"
        },
        {
            "integrations": "AnsibleTower",
            "playbookID": "AnsibleTower_Test_playbook",
            "fromversion": "5.0.0"
        },
        {
            "integrations": "SplunkPy",
            "playbookID": "SplunkPySearch_Test_default_handler",
            "memory_threshold": 200,
            "instance_names": "use_default_handler"
        },
        {
            "integrations": "SplunkPy",
            "playbookID": "SplunkPy_KV_commands_default_handler",
            "memory_threshold": 200,
            "instance_names": "use_default_handler",
            "is_mockable": false
        },
        {
            "integrations": "SplunkPy",
            "playbookID": "SplunkPy-Test-V2_requests_handler",
            "memory_threshold": 500,
            "instance_names": "use_python_requests_handler"
        },
        {
            "integrations": "SplunkPy",
            "playbookID": "Splunk-Test_requests_handler",
            "memory_threshold": 500,
            "instance_names": "use_python_requests_handler",
            "is_mockable": false
        },
        {
            "integrations": "SplunkPy",
            "playbookID": "SplunkPySearch_Test_requests_handler",
            "memory_threshold": 200,
            "instance_names": "use_python_requests_handler",
            "is_mockable": false
        },
        {
            "integrations": "SplunkPy",
            "playbookID": "SplunkPy_KV_commands_requests_handler",
            "memory_threshold": 200,
            "instance_names": "use_python_requests_handler"
        },
        {
            "integrations": "McAfee NSM",
            "playbookID": "McAfeeNSMTest",
            "timeout": 400,
            "nightly": true
        },
        {
            "integrations": "PhishTank V2",
            "playbookID": "PhishTank Testing"
        },
        {
            "integrations": "McAfee Web Gateway",
            "playbookID": "McAfeeWebGatewayTest",
            "timeout": 500
        },
        {
            "integrations": "TCPIPUtils",
            "playbookID": "TCPUtils-Test"
        },
        {
            "playbookID": "listExecutedCommands-Test"
        },
        {
            "integrations": "AWS - Lambda",
            "playbookID": "AWS-Lambda-Test (Read-Only)"
        },
        {
            "integrations": "Service Manager",
            "playbookID": "TestHPServiceManager",
            "timeout": 400
        },
        {
            "integrations": "ServiceNow IAM",
            "playbookID": "ServiceNow IAM - Test Playbook",
            "instance_name": "snow_basic_auth",
            "fromversion": "6.0.0"
        },
        {
            "playbookID": "LanguageDetect-Test",
            "timeout": 300
        },
        {
            "integrations": "Forcepoint",
            "playbookID": "forcepoint test",
            "timeout": 500,
            "nightly": true
        },
        {
            "playbookID": "GeneratePassword-Test"
        },
        {
            "playbookID": "ZipFile-Test"
        },
        {
            "playbookID": "UnzipFile-Test"
        },
        {
            "playbookID": "Test-IsMaliciousIndicatorFound",
            "fromversion": "5.0.0"
        },
        {
            "playbookID": "TestExtractHTMLTables"
        },
        {
            "integrations": "carbonblackliveresponse",
            "playbookID": "Carbon Black Live Response Test",
            "nightly": true,
            "fromversion": "5.0.0",
            "is_mockable": false
        },
        {
            "integrations": "urlscan.io",
            "playbookID": "urlscan_malicious_Test",
            "timeout": 500
        },
        {
            "integrations": "EWS v2",
            "playbookID": "pyEWS_Test",
            "instance_names": "ewv2_regular",
            "is_mockable": false
        },
        {
            "integrations": "EWS v2",
            "playbookID": "pyEWS_Test",
            "instance_names": "ewsv2_separate_process",
            "is_mockable": false
        },
        {
            "integrations": "remedy_sr_beta",
            "playbookID": "remedy_sr_test_pb"
        },
        {
            "integrations": "Netskope",
            "playbookID": "Netskope Test"
        },
        {
            "integrations": "Cylance Protect v2",
            "playbookID": "Cylance Protect v2 Test"
        },
        {
            "integrations": "ReversingLabs Titanium Cloud",
            "playbookID": "ReversingLabsTCTest"
        },
        {
            "integrations": "ReversingLabs A1000",
            "playbookID": "ReversingLabsA1000Test"
        },
        {
            "integrations": "Demisto Lock",
            "playbookID": "DemistoLockTest"
        },
        {
            "playbookID": "test-domain-indicator",
            "timeout": 400
        },
        {
            "playbookID": "Cybereason Test",
            "integrations": "Cybereason",
            "timeout": 1200,
            "fromversion": "4.1.0"
        },
        {
            "integrations": "VirusTotal - Private API",
            "instance_names": "virus_total_private_api_general",
            "playbookID": "File Enrichment - Virus Total Private API Test",
            "nightly": true
        },
        {
            "integrations": "VirusTotal - Private API",
            "instance_names": "virus_total_private_api_general",
            "playbookID": "virusTotalPrivateAPI-test-playbook",
            "timeout": 1400,
            "nightly": true,
            "pid_threshold": 12
        },
        {
            "integrations": [
                "VirusTotal - Private API",
                "VirusTotal"
            ],
            "playbookID": "vt-detonate test",
            "instance_names": [
                "virus_total_private_api_general",
                "virus_total_general"
            ],
            "timeout": 1400,
            "fromversion": "5.5.0",
            "nightly": true,
            "is_mockable": false
        },
        {
            "integrations": "Cisco ASA",
            "playbookID": "Cisco ASA - Test Playbook"
        },
        {
            "integrations": "VirusTotal - Private API",
            "instance_names": "virus_total_private_api_preferred_vendors",
            "playbookID": "virusTotalPrivateAPI-test-preferred-vendors",
            "timeout": 1400,
            "nightly": true
        },
        {
            "integrations": "Cisco Meraki",
            "playbookID": "Cisco-Meraki-Test"
        },
        {
            "integrations": "Microsoft Defender Advanced Threat Protection",
            "playbookID": "Microsoft Defender Advanced Threat Protection - Test prod",
            "instance_names": "microsoft_defender_atp_prod",
            "is_mockable": false
        },
        {
            "integrations": "Microsoft Defender Advanced Threat Protection",
            "playbookID": "Microsoft Defender Advanced Threat Protection - Test dev",
            "instance_names": "microsoft_defender_atp_dev"
        },
        {
            "integrations": "Microsoft Defender Advanced Threat Protection",
            "playbookID": "Microsoft Defender Advanced Threat Protection - Test self deployed",
            "instance_names": "microsoft_defender_atp_dev_self_deployed"
        },
        {
            "integrations": "Microsoft Defender Advanced Threat Protection",
            "playbookID": "Microsoft Defender - ATP - Indicators Test",
            "instance_names": "microsoft_defender_atp_dev",
            "is_mockable": false
        },
        {
            "integrations": "Microsoft Defender Advanced Threat Protection",
            "playbookID": "Microsoft Defender - ATP - Indicators SC Test",
            "instance_names": "microsoft_defender_atp_dev_self_deployed"
        },
        {
            "integrations": "Microsoft Defender Advanced Threat Protection",
            "playbookID": "Microsoft Defender - ATP - Indicators SC Test",
            "instance_names": "microsoft_defender_atp_dev"
        },
        {
            "integrations": "Microsoft Defender Advanced Threat Protection",
            "playbookID": "Microsoft Defender - ATP - Indicators SC Test",
            "instance_names": "microsoft_defender_atp_prod"
        },
        {
            "integrations": "Microsoft 365 Defender",
            "playbookID": "Microsoft_365_Defender-Test",
            "instance_names": "ms_365_defender_device_code"
        },
        {
            "integrations": "Microsoft 365 Defender",
            "playbookID": "Microsoft_365_Defender-Test",
            "instance_names": "ms_365_defender_client_cred"
        },
        {
            "integrations": "Tanium",
            "playbookID": "Tanium Test Playbook",
            "nightly": true,
            "timeout": 1200,
            "pid_threshold": 10
        },
        {
            "integrations": "Recorded Future",
            "playbookID": "Recorded Future Test",
            "nightly": true
        },
        {
            "integrations": "Microsoft Graph",
            "playbookID": "Microsoft Graph Security Test dev",
            "instance_names": "ms_graph_security_dev"
        },
        {
            "integrations": "Microsoft Graph",
            "playbookID": "Microsoft Graph Security Test prod",
            "instance_names": "ms_graph_security_prod",
            "is_mockable": false
        },
        {
            "integrations": "Microsoft Graph User",
            "playbookID": "Microsoft Graph User - Test",
            "instance_names": "ms_graph_user_dev"
        },
        {
            "integrations": "Microsoft Graph User",
            "playbookID": "Microsoft Graph User - Test",
            "instance_names": "ms_graph_user_prod",
            "is_mockable": false
        },
        {
            "integrations": "Microsoft Graph Groups",
            "playbookID": "Microsoft Graph Groups - Test dev",
            "instance_names": "ms_graph_groups_dev"
        },
        {
            "integrations": "Microsoft Graph Groups",
            "playbookID": "Microsoft Graph Groups - Test prod",
            "instance_names": "ms_graph_groups_prod",
            "is_mockable": false
        },
        {
            "integrations": "Microsoft_Graph_Files",
            "playbookID": "test_MsGraphFiles dev",
            "instance_names": "ms_graph_files_dev",
            "fromversion": "5.0.0"
        },
        {
            "integrations": "Microsoft_Graph_Files",
            "playbookID": "test_MsGraphFiles prod",
            "instance_names": "ms_graph_files_prod",
            "fromversion": "5.0.0",
            "is_mockable": false
        },
        {
            "integrations": "Microsoft Graph Calendar",
            "playbookID": "Microsoft Graph Calendar - Test dev",
            "instance_names": "ms_graph_calendar_dev"
        },
        {
            "integrations": "Microsoft Graph Calendar",
            "playbookID": "Microsoft Graph Calendar - Test prod",
            "instance_names": "ms_graph_calendar_prod",
            "is_mockable": false
        },
        {
            "integrations": "Microsoft Graph Device Management",
            "playbookID": "MSGraph_DeviceManagement_Test_dev",
            "instance_names": "ms_graph_device_management_oproxy_dev",
            "fromversion": "5.0.0"
        },
        {
            "integrations": "Microsoft Graph Device Management",
            "playbookID": "MSGraph_DeviceManagement_Test_prod",
            "instance_names": "ms_graph_device_management_oproxy_prod",
            "fromversion": "5.0.0",
            "is_mockable": false
        },
        {
            "integrations": "Microsoft Graph Device Management",
            "playbookID": "MSGraph_DeviceManagement_Test_self_deployed_prod",
            "instance_names": "ms_graph_device_management_self_deployed_prod",
            "fromversion": "5.0.0"
        },
        {
            "integrations": "RedLock",
            "playbookID": "RedLockTest",
            "nightly": true
        },
        {
            "integrations": "Symantec Messaging Gateway",
            "playbookID": "Symantec Messaging Gateway Test"
        },
        {
            "integrations": "ThreatConnect v2",
            "playbookID": "ThreatConnect v2 - Test",
            "fromversion": "5.0.0"
        },
        {
            "integrations": "VxStream",
            "playbookID": "VxStream Test",
            "nightly": true,
            "is_mockable": false
        },
        {
            "integrations": "QRadar_v2",
            "playbookID": "test_Qradar_v2",
            "fromversion": "6.0.0",
            "is_mockable": false
        },
        {
            "integrations": "VMware",
            "playbookID": "VMWare Test"
        },
        {
            "integrations": "Anomali ThreatStream",
            "playbookID": "Anomali_ThreatStream_Test"
        },
        {
            "integrations": "carbonblack-v2",
            "playbookID": "Carbon Black Response Test",
            "fromversion": "5.0.0"
        },
        {
            "integrations": "VMware Carbon Black EDR v2",
            "playbookID": "Carbon Black Edr - Test",
            "is_mockable": false,
            "fromversion": "5.5.0"
        },
        {
            "integrations": "Cisco Umbrella Investigate",
            "playbookID": "Cisco Umbrella Test"
        },
        {
            "integrations": "icebrg",
            "playbookID": "Icebrg Test",
            "timeout": 500
        },
        {
            "integrations": "Symantec MSS",
            "playbookID": "SymantecMSSTest"
        },
        {
            "integrations": "Remedy AR",
            "playbookID": "Remedy AR Test"
        },
        {
            "integrations": "AWS - IAM",
            "playbookID": "AWS - IAM Test Playbook"
        },
        {
            "integrations": "McAfee Active Response",
            "playbookID": "McAfee-MAR_Test",
            "timeout": 700
        },
        {
            "integrations": "McAfee Threat Intelligence Exchange",
            "playbookID": "McAfee-TIE Test",
            "timeout": 700
        },
        {
            "integrations": "ArcSight Logger",
            "playbookID": "ArcSight Logger test"
        },
        {
            "integrations": "ArcSight ESM v2",
            "playbookID": "ArcSight ESM v2 Test"
        },
        {
            "integrations": "ArcSight ESM v2",
            "playbookID": "test Arcsight - Get events related to the Case"
        },
        {
            "integrations": "XFE_v2",
            "playbookID": "Test_XFE_v2",
            "timeout": 500,
            "nightly": true
        },
        {
            "integrations": "McAfee Threat Intelligence Exchange",
            "playbookID": "search_endpoints_by_hash_-_tie_-_test",
            "timeout": 500
        },
        {
            "integrations": "iDefense_v2",
            "playbookID": "iDefense_v2_Test",
            "fromversion": "5.5.0"
        },
        {
            "integrations": "AWS - SQS",
            "playbookID": "AWS - SQS Test Playbook",
            "fromversion": "5.0.0"
        },
        {
            "integrations": "AbuseIPDB",
            "playbookID": "AbuseIPDB Test"
        },
        {
            "integrations": "AbuseIPDB",
            "playbookID": "AbuseIPDB PopulateIndicators Test"
        },
        {
            "integrations": "LogRhythm",
            "playbookID": "LogRhythm-Test-Playbook",
            "timeout": 200
        },
        {
            "integrations": "FireEye HX",
            "playbookID": "FireEye HX Test",
            "timeout": 800
        },
        {
            "integrations": "FireEyeFeed",
            "playbookID": "playbook-FeedFireEye_test",
            "memory_threshold": 110
        },
        {
            "integrations": "Phish.AI",
            "playbookID": "PhishAi-Test"
        },
        {
            "integrations": "Phish.AI",
            "playbookID": "Test-Detonate URL - Phish.AI"
        },
        {
            "integrations": "Centreon",
            "playbookID": "Centreon-Test-Playbook"
        },
        {
            "playbookID": "ReadFile test"
        },
        {
            "integrations": "AlphaSOC Wisdom",
            "playbookID": "AlphaSOC-Wisdom-Test"
        },
        {
            "integrations": "carbonblack-v2",
            "playbookID": "CBFindIP - Test"
        },
        {
            "integrations": "Jask",
            "playbookID": "Jask_Test",
            "fromversion": "4.1.0"
        },
        {
            "integrations": "Whois",
            "playbookID": "whois_test",
            "fromversion": "4.1.0"
        },
        {
            "integrations": "RSA NetWitness Endpoint",
            "playbookID": "NetWitness Endpoint Test"
        },
        {
            "integrations": "Check Point Sandblast",
            "playbookID": "Sandblast_malicious_test"
        },
        {
            "playbookID": "TestMatchRegexV2"
        },
        {
            "integrations": "ActiveMQ",
            "playbookID": "ActiveMQ Test"
        },
        {
            "playbookID": "RegexGroups Test"
        },
        {
            "integrations": "Cisco ISE",
            "playbookID": "cisco-ise-test-playbook"
        },
        {
            "integrations": "RSA NetWitness v11.1",
            "playbookID": "RSA NetWitness Test"
        },
        {
            "playbookID": "ExifReadTest"
        },
        {
            "integrations": "Cuckoo Sandbox",
            "playbookID": "CuckooTest",
            "timeout": 700
        },
        {
            "integrations": "VxStream",
            "playbookID": "Test-Detonate URL - Crowdstrike",
            "timeout": 1200
        },
        {
            "playbookID": "Detonate File - Generic Test",
            "timeout": 500
        },
        {
            "integrations": [
                "Lastline v2",
                "WildFire-v2",
                "SNDBOX",
                "McAfee Advanced Threat Defense"
            ],
            "playbookID": "Detonate File - Generic Test",
            "timeout": 2400,
            "nightly": true
        },
        {
            "playbookID": "STIXParserTest"
        },
        {
            "playbookID": "VerifyJSON - Test",
            "fromversion": "5.5.0"
        },
        {
            "playbookID": "PowerShellCommon-Test",
            "fromversion": "5.5.0"
        },
        {
            "playbookID": "GetIndicatorDBotScoreFromCache-Test",
            "fromversion": "6.0.0"
        },
        {
            "playbookID": "Detonate URL - Generic Test",
            "timeout": 2000,
            "nightly": true,
            "integrations": [
                "McAfee Advanced Threat Defense",
                "VxStream",
                "Lastline v2"
            ]
        },
        {
            "integrations": [
                "carbonblack-v2",
                "carbonblackliveresponse",
                "Cylance Protect v2"
            ],
            "playbookID": "Retrieve File from Endpoint - Generic V2 Test",
            "fromversion": "5.0.0",
            "is_mockable": false
        },
        {
            "integrations": "Zscaler",
            "playbookID": "Zscaler Test",
            "nightly": true,
            "timeout": 500
        },
        {
            "playbookID": "DemistoUploadFileToIncident Test",
            "integrations": "Demisto REST API"
        },
        {
            "playbookID": "DemistoUploadFile Test",
            "integrations": "Demisto REST API"
        },
        {
            "playbookID": "MaxMind Test",
            "integrations": "MaxMind GeoIP2"
        },
        {
            "playbookID": "Test Sagemaker",
            "integrations": "AWS Sagemaker"
        },
        {
            "playbookID": "C2sec-Test",
            "integrations": "C2sec irisk",
            "fromversion": "5.0.0"
        },
        {
            "playbookID": "AlexaV2 Test Playbook",
            "integrations": "Alexa Rank Indicator v2",
            "fromversion": "5.5.0"
        },
        {
            "playbookID": "Phishing v2 - Test - Incident Starter",
            "fromversion": "6.0.0",
            "timeout": 1200,
            "nightly": false,
            "integrations": [
                "EWS Mail Sender",
                "Demisto REST API",
                "Rasterize"
            ],
            "memory_threshold": 115,
            "pid_threshold": 80
        },
        {
            "playbookID": "Phishing - Core - Test - Incident Starter",
            "fromversion": "6.0.0",
            "timeout": 1700,
            "nightly": false,
            "integrations": [
                "EWS Mail Sender",
                "Demisto REST API",
                "Rasterize"
            ],
            "memory_threshold": 100,
            "pid_threshold": 80
        },
        {
            "integrations": "duo",
            "playbookID": "DUO Test Playbook"
        },
        {
            "playbookID": "SLA Scripts - Test",
            "fromversion": "4.1.0"
        },
        {
            "playbookID": "PcapHTTPExtractor-Test"
        },
        {
            "playbookID": "Ping Test Playbook"
        },
        {
            "playbookID": "Active Directory Test",
            "integrations": "Active Directory Query v2",
            "instance_names": "active_directory_ninja"
        },
        {
            "playbookID": "AD v2 - debug-mode - Test",
            "integrations": "Active Directory Query v2",
            "instance_names": "active_directory_ninja",
            "fromversion": "5.0.0"
        },
        {
            "playbookID": "Docker Hardening Test",
            "fromversion": "5.0.0",
            "runnable_on_docker_only": true
        },
        {
            "integrations": "Active Directory Query v2",
            "instance_names": "active_directory_ninja",
            "playbookID": "Active Directory Query V2 configuration with port"
        },
        {
            "integrations": "Active Directory Query v2",
            "instance_names": "active_directory_ninja",
            "playbookID": "Active Directory - ad-get-user limit check"
        },
        {
            "integrations": "Active Directory Query v2",
            "instance_names": "active_directory_ninja",
            "playbookID": "active directory search user with parentheses test"
        },
        {
            "integrations": "mysql",
            "playbookID": "MySQL Test"
        },
        {
            "playbookID": "Email Address Enrichment - Generic v2.1 - Test",
            "integrations": "Active Directory Query v2",
            "instance_names": "active_directory_ninja"
        },
        {
            "integrations": "Cofense Intelligence",
            "playbookID": "Test - Cofense Intelligence",
            "timeout": 500
        },
        {
            "playbookID": "GDPRContactAuthorities Test"
        },
        {
            "integrations": "Google Resource Manager",
            "playbookID": "GoogleResourceManager-Test",
            "timeout": 500,
            "nightly": true
        },
        {
            "integrations": "SlashNext Phishing Incident Response",
            "playbookID": "SlashNextPhishingIncidentResponse-Test",
            "timeout": 500,
            "nightly": true
        },
        {
            "integrations": "Google Cloud Storage",
            "playbookID": "GCS - Test",
            "timeout": 500,
            "nightly": true,
            "memory_threshold": 80
        },
        {
            "integrations": "GooglePubSub",
            "playbookID": "GooglePubSub_Test",
            "nightly": true,
            "timeout": 500,
            "fromversion": "5.0.0"
        },
        {
            "playbookID": "Calculate Severity - Generic v2 - Test",
            "integrations": [
                "Palo Alto Minemeld",
                "Active Directory Query v2"
            ],
            "instance_names": "active_directory_ninja",
            "fromversion": "4.5.0"
        },
        {
            "integrations": "Freshdesk",
            "playbookID": "Freshdesk-Test",
            "timeout": 500,
            "nightly": true
        },
        {
            "playbookID": "Autoextract - Test",
            "fromversion": "4.1.0"
        },
        {
            "playbookID": "FilterByList - Test",
            "fromversion": "4.5.0"
        },
        {
            "playbookID": "Impossible Traveler - Test",
            "integrations": [
                "Ipstack",
                "ipinfo",
                "Rasterize",
                "Active Directory Query v2",
                "Demisto REST API"
            ],
            "instance_names": "active_directory_ninja",
            "fromversion": "5.0.0",
            "timeout": 700
        },
        {
            "playbookID": "Active Directory - Get User Manager Details - Test",
            "integrations": "Active Directory Query v2",
            "instance_names": "active_directory_80k",
            "fromversion": "4.5.0"
        },
        {
            "integrations": "Kafka V2",
            "playbookID": "Kafka Test"
        },
        {
            "playbookID": "File Enrichment - Generic v2 - Test",
            "instance_names": "virus_total_private_api_general",
            "integrations": [
                "VirusTotal - Private API",
                "Cylance Protect v2"
            ],
            "is_mockable": false
        },
        {
            "integrations": [
                "epo",
                "McAfee Active Response"
            ],
            "playbookID": "Endpoint data collection test",
            "timeout": 500
        },
        {
            "integrations": [
                "epo",
                "McAfee Active Response"
            ],
            "playbookID": "MAR - Endpoint data collection test",
            "timeout": 500
        },
        {
            "integrations": "DUO Admin",
            "playbookID": "DuoAdmin API test playbook",
            "fromversion": "5.0.0"
        },
        {
            "integrations": [
                "TAXII Server",
                "TAXIIFeed"
            ],
            "playbookID": "TAXII_Feed_Test",
            "fromversion": "5.5.0",
            "timeout": 300,
            "instance_names": [
                "non_https_cert",
                "instance_execute"
            ]
        },
        {
            "integrations": [
                "TAXII Server",
                "TAXIIFeed"
            ],
            "playbookID": "TAXII_Feed_Test",
            "fromversion": "5.5.0",
            "timeout": 300,
            "instance_names": [
                "https_cert",
                "local_https"
            ]
        },
        {
            "integrations": "TAXII 2 Feed",
            "playbookID": "TAXII 2 Feed Test",
            "fromversion": "5.5.0"
        },
        {
            "integrations": "iDefense Feed",
            "playbookID": "Feed iDefense Test",
            "memory_threshold": 200,
            "fromversion": "5.5.0"
        },
        {
            "integrations": "Traps",
            "playbookID": "Traps test",
            "timeout": 600
        },
        {
            "playbookID": "TestShowScheduledEntries"
        },
        {
            "playbookID": "Calculate Severity - Standard - Test",
            "integrations": "Palo Alto Minemeld",
            "fromversion": "4.5.0"
        },
        {
            "integrations": "Symantec Advanced Threat Protection",
            "playbookID": "Symantec ATP Test"
        },
        {
            "playbookID": "HTTPListRedirects - Test SSL"
        },
        {
            "playbookID": "HTTPListRedirects Basic Test"
        },
        {
            "playbookID": "CheckDockerImageAvailableTest"
        },
        {
            "playbookID": "Extract Indicators From File - Generic v2 - Test",
            "integrations": "Image OCR",
            "timeout": 350,
            "fromversion": "4.5.0"
        },
        {
            "playbookID": "Endpoint Enrichment - Generic v2.1 - Test",
            "integrations": [
                "Cylance Protect v2",
                "carbonblack-v2",
                "epo",
                "Active Directory Query v2"
            ],
            "instance_names": "active_directory_ninja"
        },
        {
            "playbookID": "EmailReputationTest",
            "integrations": "Have I Been Pwned? V2"
        },
        {
            "integrations": "Symantec Deepsight Intelligence",
            "playbookID": "Symantec Deepsight Test"
        },
        {
            "playbookID": "ExtractDomainFromEmailTest"
        },
        {
            "playbookID": "Wait Until Datetime - Test",
            "fromversion": "4.5.0"
        },
        {
            "playbookID": "PAN-OS DAG Configuration Test",
            "integrations": "Panorama",
            "instance_names": "palo_alto_panorama_9.0",
            "timeout": 1500
        },
        {
            "playbookID": "PAN-OS EDL Setup v3 Test",
            "integrations": [
                "Panorama",
                "palo_alto_networks_pan_os_edl_management"
            ],
            "instance_names": "palo_alto_firewall_9.0",
            "timeout": 300
        },
        {
            "integrations": "Snowflake",
            "playbookID": "Snowflake-Test"
        },
        {
            "playbookID": "Account Enrichment - Generic v2.1 - Test",
            "integrations": "Active Directory Query v2",
            "instance_names": "active_directory_ninja"
        },
        {
            "integrations": "Cisco Umbrella Investigate",
            "playbookID": "Domain Enrichment - Generic v2 - Test"
        },
        {
            "integrations": "Google BigQuery",
            "playbookID": "Google BigQuery Test"
        },
        {
            "integrations": "Zoom",
            "playbookID": "Zoom_Test"
        },
        {
            "playbookID": "IP Enrichment - Generic v2 - Test",
            "integrations": "Threat Crowd",
            "fromversion": "4.1.0"
        },
        {
            "integrations": "Cherwell",
            "playbookID": "Cherwell Example Scripts - test"
        },
        {
            "integrations": "Cherwell",
            "playbookID": "Cherwell - test"
        },
        {
            "integrations": "CarbonBlackProtectionV2",
            "playbookID": "Carbon Black Enterprise Protection V2 Test"
        },
        {
            "integrations": "Active Directory Query v2",
            "instance_names": "active_directory_ninja",
            "playbookID": "Test ADGetUser Fails with no instances 'Active Directory Query' (old version)"
        },
        {
            "integrations": "MITRE ATT&CK v2",
            "playbookID": "FeedMitreAttackv2_test",
            "memory_threshold": 150
        },
        {
            "integrations": "ANYRUN",
            "playbookID": "ANYRUN-Test"
        },
        {
            "integrations": "ANYRUN",
            "playbookID": "Detonate File - ANYRUN - Test"
        },
        {
            "integrations": "ANYRUN",
            "playbookID": "Detonate URL - ANYRUN - Test"
        },
        {
            "integrations": "Netcraft",
            "playbookID": "Netcraft test"
        },
        {
            "integrations": "EclecticIQ Platform",
            "playbookID": "EclecticIQ Test"
        },
        {
            "playbookID": "FormattingPerformance - Test",
            "fromversion": "5.0.0"
        },
        {
            "integrations": "AWS - EC2",
            "instance_names": "AWS - EC2",
            "playbookID": "AWS - EC2 Test Playbook",
            "fromversion": "5.0.0",
            "memory_threshold": 90
        },
        {
            "integrations": "AWS - EC2",
            "playbookID": "d66e5f86-e045-403f-819e-5058aa603c32"
        },
        {
            "integrations": "ANYRUN",
            "playbookID": "Detonate File From URL - ANYRUN - Test"
        },
        {
            "integrations": "AWS - CloudTrail",
            "playbookID": "3da2e31b-f114-4d7f-8702-117f3b498de9"
        },
        {
            "integrations": "carbonblackprotection",
            "playbookID": "67b0f25f-b061-4468-8613-43ab13147173"
        },
        {
            "integrations": "DomainTools",
            "playbookID": "DomainTools-Test"
        },
        {
            "integrations": "Exabeam",
            "playbookID": "Exabeam - Test"
        },
        {
            "integrations": "Cisco Spark",
            "playbookID": "Cisco Spark Test New"
        },
        {
            "integrations": "Remedy On-Demand",
            "playbookID": "Remedy-On-Demand-Test"
        },
        {
            "playbookID": "ssdeepreputationtest"
        },
        {
            "playbookID": "TestIsEmailAddressInternal"
        },
        {
            "integrations": "Google Cloud Compute",
            "playbookID": "GoogleCloudCompute-Test"
        },
        {
            "integrations": "AWS - S3",
            "playbookID": "97393cfc-2fc4-4dfe-8b6e-af64067fc436",
            "memory_threshold": 80
        },
        {
            "integrations": "Image OCR",
            "playbookID": "TestImageOCR"
        },
        {
            "integrations": "fireeye",
            "playbookID": "Detonate File - FireEye AX - Test"
        },
        {
            "integrations": [
                "Rasterize",
                "Image OCR"
            ],
            "playbookID": "Rasterize Test",
            "fromversion": "5.0.0"
        },
        {
            "integrations": "Rasterize",
            "playbookID": "RasterizeImageTest",
            "fromversion": "5.0.0"
        },
        {
            "integrations": "Ipstack",
            "playbookID": "Ipstack_Test"
        },
        {
            "integrations": "Perch",
            "playbookID": "Perch-Test"
        },
        {
            "integrations": "Forescout",
            "playbookID": "Forescout-Test"
        },
        {
            "integrations": "GitHub",
            "playbookID": "Git_Integration-Test"
        },
        {
            "integrations": "GitHub IAM",
            "playbookID": "Github IAM - Test Playbook",
            "fromversion": "6.1.0"
        },
        {
            "integrations": "LogRhythmRest",
            "playbookID": "LogRhythm REST test"
        },
        {
            "integrations": "AlienVault USM Anywhere",
            "playbookID": "AlienVaultUSMAnywhereTest"
        },
        {
            "playbookID": "PhishLabsTestPopulateIndicators"
        },
        {
            "playbookID": "Test_HTMLtoMD"
        },
        {
            "integrations": "PhishLabs IOC",
            "playbookID": "PhishLabsIOC TestPlaybook",
            "fromversion": "4.1.0"
        },
        {
            "integrations": "PerceptionPoint",
            "playbookID": "PerceptionPoint Test",
            "fromversion": "4.1.0"
        },
        {
            "integrations": "vmray",
            "playbookID": "VMRay-Test-File",
            "fromversion": "5.5.0"
        },
        {
            "integrations": "vmray",
            "playbookID": "File Enrichment - VMRay - Test",
            "fromversion": "5.0.0"
        },
        {
            "integrations": "AutoFocus V2",
            "playbookID": "AutoFocus V2 test",
            "fromversion": "5.0.0",
            "timeout": 1000
        },
        {
            "playbookID": "Process Email - Generic for Rasterize"
        },
        {
            "playbookID": "Send Investigation Summary Reports - Test",
            "integrations": "EWS Mail Sender",
            "fromversion": "4.5.0",
            "memory_threshold": 100
        },
        {
            "integrations": "Anomali ThreatStream v2",
            "playbookID": "ThreatStream-Test"
        },
        {
            "integrations": "Flashpoint",
            "playbookID": "Flashpoint_event-Test"
        },
        {
            "integrations": "Flashpoint",
            "playbookID": "Flashpoint_forum-Test"
        },
        {
            "integrations": "Flashpoint",
            "playbookID": "Flashpoint_report-Test"
        },
        {
            "integrations": "Flashpoint",
            "playbookID": "Flashpoint_reputation-Test"
        },
        {
            "integrations": "BluecatAddressManager",
            "playbookID": "Bluecat Address Manager test"
        },
        {
            "integrations": "MailListener - POP3 Beta",
            "playbookID": "MailListener-POP3 - Test"
        },
        {
            "playbookID": "sumList - Test"
        },
        {
            "integrations": "VulnDB",
            "playbookID": "Test-VulnDB"
        },
        {
            "integrations": "Shodan_v2",
            "playbookID": "Test-Shodan_v2",
            "timeout": 1000
        },
        {
            "integrations": "Threat Crowd",
            "playbookID": "ThreatCrowd - Test"
        },
        {
            "integrations": "GoogleDocs",
            "playbookID": "GoogleDocs-test"
        },
        {
            "playbookID": "Request Debugging - Test",
            "fromversion": "5.0.0"
        },
        {
            "integrations": "Kaspersky Security Center",
            "playbookID": "Kaspersky Security Center - Test",
            "fromversion": "5.5.0"
        },
        {
            "playbookID": "Test Convert file hash to corresponding hashes",
            "fromversion": "4.5.0",
            "integrations": "VirusTotal",
            "instance_names": "virus_total_general"
        },
        {
            "playbookID": "PAN-OS Query Logs For Indicators Test",
            "fromversion": "5.5.0",
            "timeout": 1500,
            "integrations": "Panorama",
            "instance_names": "palo_alto_panorama"
        },
        {
            "integrations": "Hybrid Analysis",
            "playbookID": "HybridAnalysis-Test",
            "timeout": 500,
            "fromversion": "4.1.0",
            "is_mockable": false
        },
        {
            "integrations": "Elasticsearch v2",
            "instance_names": "es_v7",
            "playbookID": "Elasticsearch_v2_test"
        },
        {
            "integrations": "ElasticsearchFeed",
            "instance_names": "es_demisto_feed",
            "playbookID": "Elasticsearch_Fetch_Demisto_Indicators_Test",
            "fromversion": "5.5.0"
        },
        {
            "integrations": "ElasticsearchFeed",
            "instance_names": "es_generic_feed",
            "playbookID": "Elasticsearch_Fetch_Custom_Indicators_Test",
            "fromversion": "5.5.0"
        },
        {
            "integrations": "Elasticsearch v2",
            "instance_names": "es_v6",
            "playbookID": "Elasticsearch_v2_test-v6"
        },
        {
            "integrations": "PolySwarm",
            "playbookID": "PolySwarm-Test"
        },
        {
            "integrations": "Kennav2",
            "playbookID": "Kenna Test"
        },
        {
            "integrations": "SecurityAdvisor",
            "playbookID": "SecurityAdvisor-Test",
            "fromversion": "4.5.0"
        },
        {
            "integrations": "Google Key Management Service",
            "playbookID": "Google-KMS-test",
            "pid_threshold": 6,
            "memory_threshold": 60
        },
        {
            "integrations": "SecBI",
            "playbookID": "SecBI - Test"
        },
        {
            "playbookID": "ExtractFQDNFromUrlAndEmail-Test"
        },
        {
            "integrations": "EWS v2",
            "playbookID": "Get EWS Folder Test",
            "fromversion": "4.5.0",
            "instance_names": "ewv2_regular",
            "timeout": 1200
        },
        {
            "integrations": "EWSO365",
            "playbookID": "EWS_O365_test",
            "fromversion": "5.0.0"
        },
        {
            "integrations": "EWSO365",
            "playbookID": "EWS_O365_send_mail_test",
            "fromversion": "5.0.0"
        },
        {
            "integrations": "QRadar_v2",
            "playbookID": "QRadar Indicator Hunting Test",
            "timeout": 600,
            "fromversion": "6.0.0"
        },
        {
            "playbookID": "SetAndHandleEmpty test",
            "fromversion": "4.5.0"
        },
        {
            "integrations": "Tanium v2",
            "playbookID": "Tanium v2 - Test"
        },
        {
            "integrations": "Office 365 Feed",
            "playbookID": "Office365_Feed_Test",
            "fromversion": "5.5.0"
        },
        {
            "integrations": "GoogleCloudTranslate",
            "playbookID": "GoogleCloudTranslate-Test",
            "pid_threshold": 9
        },
        {
            "integrations": "Infoblox",
            "playbookID": "Infoblox Test"
        },
        {
            "integrations": "BPA",
            "playbookID": "Test-BPA",
            "fromversion": "4.5.0"
        },
        {
            "playbookID": "GetValuesOfMultipleFIelds Test",
            "fromversion": "4.5.0"
        },
        {
            "playbookID": "IsInternalHostName Test",
            "fromversion": "4.5.0"
        },
        {
            "playbookID": "DigitalGuardian-Test",
            "integrations": "Digital Guardian",
            "fromversion": "5.0.0"
        },
        {
            "integrations": "SplunkPy",
            "playbookID": "Splunk Indicator Hunting Test",
            "fromversion": "5.0.0",
            "memory_threshold": 500,
            "instance_names": "use_default_handler"
        },
        {
            "integrations": "BPA",
            "playbookID": "Test-BPA_Integration",
            "fromversion": "4.5.0"
        },
        {
            "integrations": "AutoFocus Feed",
            "playbookID": "playbook-FeedAutofocus_test",
            "fromversion": "5.5.0"
        },
        {
            "integrations": "AutoFocus Daily Feed",
            "playbookID": "playbook-FeedAutofocus_daily_test",
            "fromversion": "5.5.0"
        },
        {
            "integrations": "PaloAltoNetworks_PrismaCloudCompute",
            "playbookID": "PaloAltoNetworks_PrismaCloudCompute-Test"
        },
        {
            "integrations": "SaasSecurity",
            "playbookID": "SaasSecurity-Test"
        },
        {
            "integrations": "Recorded Future Feed",
            "playbookID": "RecordedFutureFeed - Test",
            "timeout": 1000,
            "fromversion": "5.5.0",
            "memory_threshold": 86
        },
        {
            "integrations": "Expanse",
            "playbookID": "test-Expanse-Playbook",
            "fromversion": "5.0.0"
        },
        {
            "integrations": "Expanse",
            "playbookID": "test-Expanse",
            "fromversion": "5.0.0"
        },
        {
            "integrations": "DShield Feed",
            "playbookID": "playbook-DshieldFeed_test",
            "fromversion": "5.5.0",
            "is_mockable": false
        },
        {
            "integrations": "AlienVault Reputation Feed",
            "playbookID": "AlienVaultReputationFeed_Test",
            "fromversion": "5.5.0",
            "memory_threshold": 190
        },
        {
            "integrations": "BruteForceBlocker Feed",
            "playbookID": "playbook-BruteForceBlocker_test",
            "fromversion": "5.5.0",
            "memory_threshold": 190
        },
        {
            "integrations": "F5Silverline",
            "playbookID": "F5Silverline_TestPlaybook",
            "fromversion": "6.0.0",
            "memory_threshold": 190
        },
        {
            "integrations": "Carbon Black Enterprise EDR",
            "playbookID": "Carbon Black Enterprise EDR Test",
            "fromversion": "5.0.0"
        },
        {
            "integrations": "MongoDB Key Value Store",
            "playbookID": "MongoDB KeyValueStore - Test",
            "pid_threshold": 12,
            "fromversion": "5.0.0"
        },
        {
            "integrations": "MongoDB Log",
            "playbookID": "MongoDBLog - Test",
            "pid_threshold": 12,
            "fromversion": "5.0.0"
        },
        {
            "integrations": "Google Chronicle Backstory",
            "playbookID": "Google Chronicle Backstory Asset - Test",
            "fromversion": "5.0.0"
        },
        {
            "integrations": "Google Chronicle Backstory",
            "playbookID": "Google Chronicle Backstory IOC Details - Test",
            "fromversion": "5.0.0"
        },
        {
            "integrations": "Google Chronicle Backstory",
            "playbookID": "Google Chronicle Backstory List Alerts - Test",
            "fromversion": "5.0.0"
        },
        {
            "integrations": "Google Chronicle Backstory",
            "playbookID": "Google Chronicle Backstory List IOCs - Test",
            "fromversion": "5.0.0"
        },
        {
            "integrations": "Google Chronicle Backstory",
            "playbookID": "Google Chronicle Backstory Reputation - Test",
            "fromversion": "5.0.0"
        },
        {
            "integrations": "Google Chronicle Backstory",
            "playbookID": "Google Chronicle Backstory List Events - Test",
            "fromversion": "5.0.0"
        },
        {
            "integrations": "Feodo Tracker IP Blocklist Feed",
            "instance_names": "feodo_tracker_ip_currently__active",
            "playbookID": "playbook-feodotrackeripblock_test_currently__active",
            "fromversion": "5.5.0"
        },
        {
            "integrations": "Feodo Tracker IP Blocklist Feed",
            "instance_names": "feodo_tracker_ip_30_days",
            "playbookID": "playbook-feodotrackeripblock_test_30_days",
            "fromversion": "5.5.0"
        },
        {
            "integrations": "Code42",
            "playbookID": "Code42-Test",
            "fromversion": "5.0.0",
            "timeout": 600
        },
        {
            "playbookID": "Code42 File Search Test",
            "integrations": "Code42",
            "fromversion": "5.0.0"
        },
        {
            "playbookID": "FetchIndicatorsFromFile-test",
            "fromversion": "5.5.0"
        },
        {
            "integrations": "RiskSense",
            "playbookID": "RiskSense Get Apps - Test"
        },
        {
            "integrations": "RiskSense",
            "playbookID": "RiskSense Get Host Detail - Test"
        },
        {
            "integrations": "RiskSense",
            "playbookID": "RiskSense Get Host Finding Detail - Test"
        },
        {
            "integrations": "RiskSense",
            "playbookID": "RiskSense Get Hosts - Test"
        },
        {
            "integrations": "RiskSense",
            "playbookID": "RiskSense Get Host Findings - Test"
        },
        {
            "integrations": "RiskSense",
            "playbookID": "RiskSense Get Unique Cves - Test"
        },
        {
            "integrations": "RiskSense",
            "playbookID": "RiskSense Get Unique Open Findings - Test"
        },
        {
            "integrations": "RiskSense",
            "playbookID": "RiskSense Get Apps Detail - Test"
        },
        {
            "integrations": "RiskSense",
            "playbookID": "RiskSense Apply Tag - Test"
        },
        {
            "integrations": "Indeni",
            "playbookID": "Indeni_test",
            "fromversion": "5.0.0"
        },
        {
            "integrations": "SafeBreach v2",
            "playbookID": "playbook-SafeBreach-Test",
            "fromversion": "5.5.0"
        },
        {
            "integrations": "AlienVault OTX TAXII Feed",
            "playbookID": "playbook-feedalienvaultotx_test",
            "fromversion": "5.5.0"
        },
        {
            "playbookID": "ExtractDomainAndFQDNFromUrlAndEmail-Test",
            "fromversion": "5.5.0"
        },
        {
            "integrations": "Cortex Data Lake",
            "playbookID": "Cortex Data Lake Test",
            "instance_names": "cdl_prod",
            "fromversion": "4.5.0"
        },
        {
            "integrations": "Cortex Data Lake",
            "playbookID": "Cortex Data Lake Test",
            "instance_names": "cdl_dev",
            "fromversion": "4.5.0"
        },
        {
            "integrations": "MongoDB",
            "playbookID": "MongoDB - Test"
        },
        {
            "integrations": "DNSDB_v2",
            "playbookID": "DNSDB-Test",
            "fromversion": "5.0.0"
        },
        {
            "playbookID": "DBotCreatePhishingClassifierV2FromFile-Test",
            "timeout": 60000,
            "fromversion": "6.1.0",
            "instance_names": "ml_dummy_prod",
            "integrations": "AzureWAF"
        },
        {
            "integrations": "IBM Resilient Systems",
            "playbookID": "IBM Resilient Systems Test"
        },
        {
            "integrations": [
                "Prisma Access",
                "Prisma Access Egress IP feed"
            ],
            "playbookID": "Prisma_Access_Egress_IP_Feed-Test",
            "timeout": 60000,
            "fromversion": "5.5.0",
            "nightly": true
        },
        {
            "integrations": "Prisma Access",
            "playbookID": "Prisma_Access-Test",
            "timeout": 60000,
            "fromversion": "5.5.0",
            "nightly": true
        },
        {
            "playbookID": "EvaluateMLModllAtProduction-Test",
            "fromversion": "5.5.0"
        },
        {
            "integrations": "GCP Whitelist Feed",
            "playbookID": "GCPWhitelist_Feed_Test",
            "fromversion": "5.5.0"
        },
        {
            "integrations": "Azure AD Connect Health Feed",
            "playbookID": "FeedAzureADConnectHealth_Test",
            "fromversion": "5.5.0"
        },
        {
            "integrations": "Zoom Feed",
            "playbookID": "FeedZoom_Test",
            "fromversion": "5.5.0"
        },
        {
            "playbookID": "PCAP Analysis Test",
            "integrations": [
                "ipinfo",
                "WildFire-v2"
            ],
            "fromversion": "5.0.0",
            "timeout": 1200
        },
        {
            "integrations": "Workday",
            "playbookID": "Workday - Test",
            "fromversion": "5.0.0",
            "timeout": 600
        },
        {
            "integrations": "Unit42 Feed",
            "playbookID": "Unit42 Feed - Test",
            "fromversion": "5.5.0",
            "timeout": 600
        },
        {
            "integrations": "CrowdStrikeMalquery",
            "playbookID": "CrowdStrikeMalquery-Test",
            "fromversion": "5.0.0",
            "timeout": 2500
        },
        {
            "integrations": "Sixgill_Darkfeed",
            "playbookID": "Sixgill-Darkfeed_Test",
            "fromversion": "5.5.0"
        },
        {
            "playbookID": "hashIncidentFields-test",
            "fromversion": "4.5.0",
            "timeout": 60000
        },
        {
            "integrations": "RSA Archer v2",
            "playbookID": "Archer v2 - Test",
            "fromversion": "5.0.0",
            "timeout": 600
        },
        {
            "integrations": "WootCloud",
            "playbookID": "TestWootCloudPlaybook",
            "fromversion": "5.0.0"
        },
        {
            "integrations": "Ivanti Heat",
            "playbookID": "Ivanti Heat - Test"
        },
        {
            "integrations": "MicrosoftCloudAppSecurity",
            "playbookID": "MicrosoftCloudAppSecurity-Test"
        },
        {
            "integrations": "Blueliv ThreatCompass",
            "playbookID": "Blueliv_ThreatCompass_test",
            "fromversion": "5.0.0"
        },
        {
            "playbookID": "IncreaseIncidentSeverity-Test",
            "fromversion": "5.0.0"
        },
        {
            "integrations": "TrendMicro Cloud App Security",
            "playbookID": "playbook_TrendmicroCAS_Test",
            "fromversion": "5.0.0",
            "timeout": 300
        },
        {
            "playbookID": "IfThenElse-Test",
            "fromversion": "5.0.0"
        },
        {
            "integrations": "Imperva WAF",
            "playbookID": "Imperva WAF - Test"
        },
        {
            "integrations": "CheckPointFirewall_v2",
            "playbookID": "checkpoint-testplaybook",
            "timeout": 500,
            "nightly": true
        },
        {
            "playbookID": "FailedInstances - Test",
            "integrations": "Whois",
            "fromversion": "4.5.0"
        },
        {
            "integrations": "F5 ASM",
            "playbookID": "playbook-F5_ASM-Test",
            "timeout": 600,
            "fromversion": "5.0.0",
            "nightly": true
        },
        {
            "playbookID": "Hatching Triage - Detonate File",
            "integrations": "Hatching Triage",
            "fromversion": "5.5.0"
        },
        {
            "integrations": "Rundeck",
            "playbookID": "Rundeck_test",
            "fromversion": "5.5.0",
            "is_mockable": false
        },
        {
            "playbookID": "Field polling test",
            "timeout": 600,
            "fromversion": "5.0.0"
        },
        {
            "integrations": "Generic Webhook",
            "playbookID": "Generic Webhook - Test",
            "fromversion": "5.5.0"
        },
        {
            "integrations": "Palo Alto Networks Enterprise DLP",
            "playbookID": "Palo_Alto_Networks_Enterprise_DLP - Test",
            "fromversion": "5.0.0"
        },
        {
            "integrations": "Cryptocurrency",
            "playbookID": "Cryptocurrency-Test",
            "is_mockable": false
        },
        {
            "integrations": "Public DNS Feed",
            "playbookID": "Public_DNS_Feed_Test",
            "fromversion": "5.5.0"
        },
        {
            "integrations": "BitcoinAbuse",
            "playbookID": "BitcoinAbuse-test",
            "fromversion": "5.5.0"
        },
        {
            "integrations": "ExpanseV2",
            "playbookID": "ExpanseV2 Test",
            "fromversion": "6.0.0"
        },
        {
            "integrations": "FeedExpanse",
            "playbookID": "Feed Expanse Test",
            "fromversion": "6.0.0"
        },
        {
            "integrations": "MicrosoftGraphIdentityandAccess",
            "playbookID": "Identity & Access test playbook"
        },
        {
            "integrations": "MicrosoftPolicyAndComplianceAuditLog",
            "playbookID": "Audit Log - Test"
        },
        {
            "integrations": "Nutanix Hypervisor",
            "playbookID": "Nutanix-test"
        },
        {
            "integrations": "Azure Storage",
            "playbookID": "Azure Storage - Test"
        },
        {
            "integrations": "MicrosoftGraphApplications",
            "playbookID": "MSGraph Applications Test"
        },
        {
            "integrations": "EWS Extension Online Powershell v2",
            "playbookID": "EWS Extension: Powershell Online V2 Test",
            "fromversion": "6.0.0",
            "toversion": "6.0.9",
            "timeout": 250
        },
        {
            "integrations": "VirusTotal (API v3)",
            "playbookID": "VirusTotal (API v3) Detonate Test",
            "instance_names": [
                "virus_total_v3",
                "virus_total_v3_premium"
            ],
            "is_mockable": false
        },
        {
            "integrations": "VirusTotal (API v3)",
            "playbookID": "VirusTotalV3-test",
            "instance_names": [
                "virus_total_v3"
            ],
            "fromversion": "5.5.0"
        },
        {
            "integrations": "HostIo",
            "playbookID": "HostIo_Test"
        },
        {
            "playbookID": "CreateCertificate-Test",
            "fromversion": "5.5.0"
        },
        {
            "integrations": "LogPoint SIEM Integration",
            "playbookID": "LogPoint SIEM Integration - Test Playbook 1"
        },
        {
            "integrations": "LogPoint SIEM Integration",
            "playbookID": "LogPoint SIEM Integration - Test Playbook 2"
        },
        {
            "integrations": "Cisco Stealthwatch",
            "fromversion": "5.5.0",
            "playbookID": "Cisco Stealthwatch Test"
        },
        {
            "integrations": "cymulate_v2",
            "playbookID": "Cymulate V2 Test",
            "fromversion": "6.0.0"
        },
        {
            "integrations": "OpenCTI",
            "playbookID": "OpenCTI Test",
            "fromversion": "5.0.0"
        },
        {
            "integrations": "Microsoft Graph API",
            "playbookID": "Microsoft Graph API - Test",
            "fromversion": "5.0.0"
        },
        {
            "integrations": "QRadar v3",
            "playbookID": "QRadar_v3-test",
            "fromversion": "6.0.0"
        },
        {
            "playbookID": "DbotPredictOufOfTheBoxTest",
            "fromversion": "4.5.0",
            "timeout": 1000
        },
        {
            "playbookID": "DbotPredictOufOfTheBoxTestV2",
            "fromversion": "5.5.0",
            "timeout": 1000
        },
        {
            "integrations": "HPEArubaClearPass",
            "playbookID": "HPEArubaClearPass_TestPlaybook",
            "fromversion": "6.0.0"
        },
        {
            "integrations": "CrowdstrikeFalcon",
            "playbookID": "Get endpoint details - Generic - test",
            "fromversion": "5.5.0"
        },
        {
            "integrations": "CrowdstrikeFalcon",
            "playbookID": "Isolate and unisolate endpoint - test",
            "fromversion": "5.5.0"
        },
        {
            "integrations": "VirusTotal - Premium (API v3)",
            "playbookID": "VirusTotal Premium v3 TestPlaybook",
            "fromversion": "5.5.0"
        },
        {
            "integrations": "Armis",
            "playbookID": "Armis-Test",
            "fromversion": "5.5.0"
        },
        {
            "playbookID": "Tidy - Test",
            "integrations": [
                "AWS - EC2",
                "Demisto REST API",
                "Tidy"
            ],
            "instance_names": [
                "aws_alloacte_host"
            ],
            "fromversion": "6.0.0",
            "nightly": true
        },
        {
            "integrations": "Trend Micro Deep Security",
            "playbookID": "Trend Micro Deep Security - Test"
        },
        {
            "integrations": "Carbon Black Endpoint Standard",
            "playbookID": "carbonBlackEndpointStandardTestPlaybook",
            "fromversion": "5.5.0",
            "is_mockable": false
        },
        {
            "integrations": "Proofpoint TAP v2",
            "playbookID": "ProofpointTAP-Test"
        },
        {
            "integrations": "QualysV2",
            "playbookID": "QualysVulnerabilityManagement-Test",
            "fromversion": "5.5.0",
            "timeout": 3000
        },
        {
            "integrations": "ThreatExchange v2",
            "playbookID": "ThreatExchangeV2-test",
            "fromversion": "5.5.0"
        },
        {
            "integrations": "NetscoutAED",
            "playbookID": "NetscoutAED-Test",
            "fromversion": "5.5.0"
        },
        {
            "integrations": "VMware Workspace ONE UEM (AirWatch MDM)",
            "playbookID": "VMware Workspace ONE UEM (AirWatch MDM)-Test",
            "fromversion": "6.0.0"
        },
        {
            "integrations": "CarbonBlackLiveResponseCloud",
            "playbookID": "CarbonBlackLiveResponseCloud-Test",
            "fromversion": "5.5.0",
            "is_mockable": false
        },
        {
            "playbookID": "EDL Performance Test",
            "instance_names": "edl_auto",
            "integrations": [
                "EDL",
                "Create-Mock-Feed-Relationships"
            ],
            "fromversion": "6.0.0",
            "timeout": 3500,
            "memory_threshold": 900,
            "pid_threshold": 12,
            "context_print_dt": "EDLHey"
        },
        {
            "playbookID": "Export Indicators Performance Test",
            "instance_names": "eis_auto",
            "integrations": [
                "ExportIndicators",
                "Create-Mock-Feed-Relationships"
            ],
            "fromversion": "6.0.0",
            "timeout": 3500,
            "memory_threshold": 900,
            "pid_threshold": 12,
            "context_print_dt": "EISHey"
        },
        {
            "integrations": "jamf v2",
            "playbookID": "Jamf_v2_test",
            "fromversion": "5.5.0"
        },
        {
            "playbookID": "DBot Build Phishing Classifier Test - Multiple Algorithms",
            "timeout": 60000,
            "fromversion": "6.1.0",
            "instance_names": "ml_dummy_prod",
            "integrations": "AzureWAF"
        },
        {
            "integrations": [
                "AutoFocus Daily Feed",
                "Demisto REST API"
            ],
            "playbookID": "Fetch Indicators Test",
            "fromversion": "6.0.0",
            "is_mockable": false,
            "timeout": 2400
        },
        {
            "integrations": "SOCRadarIncidents",
            "playbookID": "SOCRadarIncidents-Test"
        },
        {
            "integrations": "SOCRadarThreatFusion",
            "playbookID": "SOCRadarThreatFusion-Test"
        },
        {
            "integrations": [
                "ServiceNow v2",
                "Demisto REST API"
            ],
            "playbookID": "Fetch Incidents Test",
            "instance_names": "snow_basic_auth",
            "fromversion": "6.0.0",
            "is_mockable": false,
            "timeout": 2400
        },
        {
            "playbookID": "SolarWinds-Test",
            "fromversion": "5.5.0",
            "integrations": [
                "SolarWinds"
            ]
        },
        {
            "playbookID": "BastilleNetworks-Test",
            "fromversion": "5.0.0",
            "integrations": [
                "Bastille Networks"
            ]
        },
        {
            "playbookID": "bc993d1a-98f5-4554-8075-68a38004c119",
            "fromversion": "5.0.0",
            "integrations": [
                "Gamma"
            ]
        },
        {
            "playbookID": "Service Desk Plus (On-Premise) Test",
            "fromversion": "5.0.0",
            "integrations": [
                "ServiceDeskPlus (On-Premise)"
            ]
        },
        {
            "playbookID": "IronDefense Test",
            "fromversion": "5.0.0",
            "integrations": [
                "IronDefense"
            ]
        },
        {
            "playbookID": "AgariPhishingDefense-Test",
            "fromversion": "5.0.0",
            "integrations": [
                "Agari Phishing Defense"
            ]
        },
        {
            "playbookID": "SecurityIntelligenceServicesFeed - Test",
            "fromversion": "5.5.0",
            "integrations": [
                "SecurityIntelligenceServicesFeed"
            ]
        },
        {
            "playbookID": "FeedTalosTestPlaybook",
            "fromversion": "5.5.0",
            "integrations": [
                "Talos Feed"
            ]
        },
        {
            "playbookID": "Netscout Arbor Sightline - Test Playbook",
            "fromversion": "5.5.0",
            "integrations": [
                "NetscoutArborSightline"
            ]
        },
        {
            "playbookID": "test_MsGraphFiles",
            "fromversion": "5.0.0",
            "integrations": [
                "Microsoft_Graph_Files"
            ]
        },
        {
            "playbookID": "AlphaVantage Test Playbook",
            "fromversion": "6.0.0",
            "integrations": [
                "AlphaVantage"
            ]
        },
        {
            "playbookID": "Azure SQL - Test",
            "fromversion": "5.0.0",
            "integrations": [
                "Azure SQL Management"
            ]
        },
        {
            "playbookID": "Sophos Central Test",
            "fromversion": "5.0.0",
            "integrations": [
                "Sophos Central"
            ]
        },
        {
            "playbookID": "Microsoft Graph Groups - Test",
            "fromversion": "5.0.0",
            "integrations": [
                "Microsoft Graph Groups"
            ]
        },
        {
            "playbookID": "Humio-Test",
            "fromversion": "5.0.0",
            "integrations": [
                "Humio"
            ]
        },
        {
            "playbookID": "Blueliv_ThreatContext_test",
            "fromversion": "5.0.0",
            "integrations": [
                "Blueliv ThreatContext"
            ]
        },
        {
            "playbookID": "Darktrace Test Playbook",
            "fromversion": "6.0.0",
            "integrations": [
                "Darktrace"
            ]
        },
        {
            "playbookID": "Recorded Future Test Playbook",
            "fromversion": "5.0.0",
            "integrations": [
                "Recorded Future v2"
            ]
        },
        {
            "playbookID": "get_file_sample_by_hash_-_cylance_protect_-_test",
            "fromversion": "5.0.0",
            "integrations": [
                "Cylance Protect v2"
            ]
        },
        {
            "playbookID": "EDL Indicator Performance Test",
            "fromversion": "6.0.0"
        },
        {
            "playbookID": "EDL Performance Test - Concurrency",
            "fromversion": "6.0.0"
        },
        {
            "playbookID": "Venafi - Test",
            "fromversion": "5.0.0",
            "integrations": [
                "Venafi"
            ]
        },
        {
            "playbookID": "3da36d51-3cdf-4120-882a-cee03b038b89",
            "fromversion": "5.0.0",
            "integrations": [
                "FortiManager"
            ]
        },
        {
            "playbookID": "X509Certificate Test Playbook",
            "fromversion": "6.0.0"
        },
        {
            "playbookID": "Pcysys-Test",
            "fromversion": "5.0.0",
            "integrations": [
                "Pentera"
            ]
        },
        {
            "playbookID": "Pentera Run Scan and Create Incidents - Test",
            "fromversion": "5.0.0",
            "integrations": [
                "Pentera"
            ]
        },
        {
            "playbookID": "Google Chronicle Backstory List Detections - Test",
            "fromversion": "5.0.0",
            "integrations": [
                "Google Chronicle Backstory"
            ]
        },
        {
            "playbookID": "Google Chronicle Backstory List Rules - Test",
            "fromversion": "5.0.0",
            "integrations": [
                "Google Chronicle Backstory"
            ]
        },
        {
            "playbookID": "McAfee ESM v2 - Test",
            "fromversion": "5.0.0",
            "integrations": [
                "McAfee ESM v2"
            ]
        },
        {
            "playbookID": "McAfee ESM Watchlists - Test",
            "fromversion": "5.0.0",
            "integrations": [
                "McAfee ESM v2"
            ]
        },
        {
            "playbookID": "Acalvio Sample Playbook",
            "fromversion": "5.0.0",
            "integrations": [
                "Acalvio ShadowPlex"
            ]
        },
        {
            "playbookID": "playbook-SophosXGFirewall-test",
            "fromversion": "5.0.0",
            "integrations": [
                "sophos_firewall"
            ]
        },
        {
            "playbookID": "CircleCI-Test",
            "fromversion": "5.5.0",
            "integrations": [
                "CircleCI"
            ]
        },
        {
            "playbookID": "XMCyberIntegration-Test",
            "fromversion": "6.0.0",
            "integrations": [
                "XMCyber"
            ]
        },
        {
            "playbookID": "a60ae34e-7a00-4a06-81ca-2ca6ea1d58ba",
            "fromversion": "6.0.0",
            "integrations": [
                "AnsibleAlibabaCloud"
            ]
        },
        {
            "playbookID": "Carbon Black Enterprise EDR Process Search Test",
            "fromversion": "5.0.0",
            "integrations": [
                "Carbon Black Enterprise EDR"
            ]
        },
        {
            "playbookID": "Logzio - Test",
            "fromversion": "5.0.0",
            "integrations": [
                "Logz.io"
            ]
        },
        {
            "playbookID": "PAN-OS Create Or Edit Rule Test",
            "fromversion": "6.1.0",
            "integrations": [
                "Panorama"
            ]
        },
        {
            "playbookID": "GoogleCloudSCC-Test",
            "fromversion": "5.0.0",
            "integrations": [
                "GoogleCloudSCC"
            ]
        },
        {
            "playbookID": "SailPointIdentityNow-Test",
            "fromversion": "6.0.0",
            "integrations": [
                "SailPointIdentityNow"
            ]
        },
        {
            "playbookID": "playbook-Cyberint_Test",
            "fromversion": "5.0.0",
            "integrations": [
                "cyberint"
            ]
        },
        {
            "playbookID": "Druva-Test",
            "fromversion": "5.0.0",
            "integrations": [
                "Druva Ransomware Response"
            ]
        },
        {
            "playbookID": "LogPoint SIEM Integration - Test Playbook 3",
            "fromversion": "6.0.0",
            "integrations": [
                "LogPoint SIEM Integration"
            ]
        },
        {
            "playbookID": "TestGraPlayBook",
            "fromversion": "5.0.0",
            "integrations": [
                "Gurucul-GRA"
            ]
        },
        {
            "playbookID": "TestGreatHornPlaybook",
            "fromversion": "6.0.0",
            "integrations": [
                "GreatHorn"
            ]
        },
        {
            "playbookID": "Microsoft Defender Advanced Threat Protection - Test",
            "fromversion": "5.0.0",
            "integrations": [
                "Microsoft Defender Advanced Threat Protection"
            ]
        },
        {
            "playbookID": "Polygon-Test",
            "fromversion": "5.0.0",
            "integrations": [
                "Group-IB TDS Polygon"
            ]
        },
        {
            "playbookID": "TrustwaveSEG-Test",
            "fromversion": "5.0.0",
            "integrations": [
                "trustwave secure email gateway"
            ]
        },
        {
            "playbookID": "MicrosoftGraphMail-Test",
            "fromversion": "5.0.0",
            "integrations": [
                "MicrosoftGraphMail"
            ]
        },
        {
            "playbookID": "PassiveTotal_v2-Test",
            "fromversion": "5.0.0",
            "integrations": [
                "PassiveTotal v2",
                "PassiveTotal"
            ]
        },
        {
            "playbookID": "02ea5cef-3169-4b17-8f4d-604b44e6348a",
            "fromversion": "5.0.0",
            "integrations": [
                "Cognni"
            ]
        },
        {
            "playbookID": "playbook-InsightIDR-test",
            "fromversion": "5.0.0",
            "integrations": [
                "Rapid7 InsightIDR"
            ]
        },
        {
            "playbookID": "Cofense Intelligence v2 test",
            "fromversion": "5.5.0",
            "integrations": [
                "CofenseIntelligenceV2"
            ]
        },
        {
            "playbookID": "opsgenie-test-playbook",
            "fromversion": "6.0.0",
            "integrations": [
                "Opsgeniev2"
            ]
        },
        {
            "playbookID": "FraudWatch-Test",
            "fromversion": "5.0.0",
            "integrations": [
                "FraudWatch"
            ]
        },
        {
            "playbookID": "SepioPrimeAPI-Test",
            "fromversion": "5.0.0",
            "integrations": [
                "Sepio"
            ]
        },
        {
            "playbookID": "test playbook - QRadarCorrelations",
            "fromversion": "6.0.0",
            "integrations": [
                "QRadar_v2",
                "QRadar v3",
                "QRadar"
            ]
        },
        {
            "playbookID": "SX - PC - Test Playbook",
            "fromversion": "5.5.0",
            "integrations": [
                "PingCastle"
            ]
        },
        {
            "playbookID": "JARM-Test",
            "fromversion": "5.0.0",
            "integrations": [
                "JARM"
            ]
        },
        {
            "playbookID": "Playbook-HYASInsight-Test",
            "fromversion": "6.0.0",
            "integrations": [
                "HYAS Insight"
            ]
        },
        {
            "playbookID": "ConcentricAI Demo Playbook",
            "fromversion": "6.0.0",
            "integrations": [
                "ConcentricAI"
            ]
        },
        {
            "playbookID": "Cyberpion-Test",
            "fromversion": "6.0.0",
            "integrations": [
                "Cyberpion"
            ]
        },
        {
            "playbookID": "CrowdStrike OpenAPI - Test",
            "fromversion": "6.0.0",
            "integrations": [
                "CrowdStrike OpenAPI"
            ]
        },
        {
            "playbookID": "Smokescreen IllusionBLACK-Test",
            "fromversion": "5.0.0",
            "integrations": [
                "Smokescreen IllusionBLACK"
            ]
        },
        {
            "playbookID": "TestCymptomPlaybook",
            "fromversion": "5.0.0",
            "integrations": [
                "Cymptom"
            ]
        },
        {
            "playbookID": "GitLab-test-playbook",
            "fromversion": "6.0.0",
            "integrations": [
                "GitLab",
                "LGTM",
                "MinIO",
                "Docker Engine API"
            ]
        },
        {
            "playbookID": "LGTM-test-playbook",
            "fromversion": "6.0.0",
            "integrations": [
                "GitLab",
                "LGTM",
                "MinIO",
                "Docker Engine API"
            ]
        },
        {
            "playbookID": "playbook-MinIO-Test",
            "fromversion": "6.0.0",
            "integrations": [
                "GitLab",
                "LGTM",
                "MinIO",
                "Docker Engine API"
            ]
        },
        {
            "playbookID": "MSGraph_DeviceManagement_Test",
            "fromversion": "5.0.0",
            "integrations": [
                "Microsoft Graph Device Management"
            ]
        },
        {
            "playbookID": "G Suite Security Alert Center-Test",
            "fromversion": "5.0.0",
            "integrations": [
                "G Suite Security Alert Center"
            ]
        },
        {
            "playbookID": "VerifyOOBV2Predictions-Test",
            "fromversion": "5.5.0"
        },
        {
            "playbookID": "PAN OS EDL Management - Test",
            "fromversion": "5.0.0",
            "integrations": [
                "palo_alto_networks_pan_os_edl_management"
            ]
        },
        {
            "playbookID": "Group-IB Threat Intelligence & Attribution-Test",
            "fromversion": "6.0.0",
            "integrations": [
                "Group-IB Threat Intelligence & Attribution Feed",
                "Group-IB Threat Intelligence & Attribution"
            ]
        },
        {
            "playbookID": "CounterCraft - Test",
            "fromversion": "5.0.0",
            "integrations": [
                "CounterCraft Deception Director"
            ]
        },
        {
            "playbookID": "Microsoft Graph Security Test",
            "fromversion": "5.0.0",
            "integrations": [
                "Microsoft Graph"
            ]
        },
        {
            "playbookID": "Azure Kubernetes Services - Test",
            "fromversion": "5.0.0",
            "integrations": [
                "Azure Kubernetes Services"
            ]
        },
        {
            "playbookID": "Cortex XDR - IOC - Test without fetch",
            "fromversion": "5.5.0",
            "integrations": [
                "Cortex XDR - IR",
                "Cortex XDR - IOC"
            ]
        },
        {
            "playbookID": "PaloAltoNetworks_IoT-Test",
            "fromversion": "5.0.0",
            "integrations": [
                "Palo Alto Networks IoT"
            ]
        },
        {
            "playbookID": "GreyNoise-Test",
            "fromversion": "5.5.0",
            "integrations": [
                "GreyNoise Community",
                "GreyNoise"
            ]
        },
        {
            "playbookID": "xMatters-Test",
            "fromversion": "5.5.0",
            "integrations": [
                "xMatters"
            ]
        },
        {
            "playbookID": "TestCentrifyPlaybook",
            "fromversion": "6.0.0",
            "integrations": [
                "Centrify Vault"
            ]
        },
        {
            "playbookID": "Infinipoint-Test",
            "fromversion": "5.0.0",
            "integrations": [
                "Infinipoint"
            ]
        },
        {
            "playbookID": "CyrenThreatInDepth-Test",
            "fromversion": "6.0.0",
            "integrations": [
                "CyrenThreatInDepth"
            ]
        },
        {
            "playbookID": "CVSS Calculator Test",
            "fromversion": "5.0.0"
        },
        {
            "playbookID": "7d8ac1af-2d1e-4ed9-875c-d3257d2c6830",
            "fromversion": "6.0.0",
            "integrations": [
                "AnsibleHCloud"
            ]
        },
        {
            "playbookID": "Archer-Test-Playbook",
            "fromversion": "5.0.0",
            "integrations": [
                "RSA Archer",
                "RSA Archer v2"
            ]
        },
        {
            "playbookID": "SMB test",
            "fromversion": "5.0.0",
            "integrations": [
                "Server Message Block (SMB) v2",
                "Server Message Block (SMB)"
            ]
        },
        {
            "playbookID": "Cymulate Immediate Threats",
            "fromversion": "6.0.0",
            "integrations": [
                "cymulate_v2",
                "Cymulate"
            ]
        },
        {
            "playbookID": "TestUptycs",
            "fromversion": "5.0.0",
            "integrations": [
                "Uptycs"
            ]
        },
        {
            "playbookID": "Microsoft Graph Calendar - Test",
            "fromversion": "5.0.0",
            "integrations": [
                "Microsoft Graph Calendar"
            ]
        },
        {
            "playbookID": "VMRay-Test-URL",
            "fromversion": "5.5.0",
            "integrations": [
                "vmray"
            ]
        },
        {
            "playbookID": "Thycotic-Test",
            "fromversion": "6.0.0",
            "integrations": [
                "Thycotic"
            ]
        },
        {
            "playbookID": "Test Playbook TrendMicroDDA",
            "fromversion": "5.0.0",
            "integrations": [
                "Trend Micro Deep Discovery Analyzer Beta"
            ]
        },
        {
            "playbookID": "CrowdStrike_Falcon_X_-Test-Detonate_URL",
            "fromversion": "5.0.0",
            "integrations": [
                "CrowdStrike Falcon X"
            ]
        },
        {
            "playbookID": "CrowdStrike_Falcon_X_-Test-Detonate_File",
            "fromversion": "5.0.0",
            "integrations": [
                "CrowdStrike Falcon X"
            ]
        },
        {
            "playbookID": "Phishing - Core - Test - Actual Incident",
            "fromversion": "6.0.0"
        },
        {
            "playbookID": "Phishing v2 - Test - Actual Incident",
            "fromversion": "6.0.0"
        },
        {
            "playbookID": "PCAP Search test",
            "fromversion": "5.0.0"
        },
        {
            "playbookID": "PCAP Parsing And Indicator Enrichment Test",
            "fromversion": "5.0.0"
        },
        {
            "playbookID": "PCAP File Carving Test",
            "fromversion": "5.0.0"
        },
        {
            "playbookID": "Trello Test",
            "fromversion": "6.0.0",
            "integrations": [
                "Trello"
            ]
        },
        {
            "playbookID": "Google Drive Permissions Test",
            "fromversion": "5.0.0",
            "integrations": [
                "GoogleDrive"
            ]
        },
        {
            "playbookID": "RiskIQDigitalFootprint-Test",
            "fromversion": "5.5.0",
            "integrations": [
                "RiskIQDigitalFootprint"
            ]
        },
        {
            "playbookID": "playbook-feodoteackerhash_test",
            "fromversion": "5.5.0",
            "integrations": [
                "Feodo Tracker IP Blocklist Feed",
                "Feodo Tracker Hashes Feed"
            ]
        },
        {
            "playbookID": "playbook-feodotrackeripblock_test",
            "fromversion": "5.5.0",
            "integrations": [
                "Feodo Tracker IP Blocklist Feed",
                "Feodo Tracker Hashes Feed"
            ]
        },
        {
            "playbookID": "CyberTotal_TestPlaybook",
            "fromversion": "5.0.0",
            "integrations": [
                "CyberTotal"
            ]
        },
        {
            "playbookID": "Deep_Instinct-Test",
            "fromversion": "5.0.0",
            "integrations": [
                "Deep Instinct"
            ]
        },
        {
            "playbookID": "Zabbix - Test",
            "fromversion": "5.0.0",
            "integrations": [
                "Zabbix"
            ]
        },
        {
            "playbookID": "GCS Object Policy (ACL) - Test",
            "fromversion": "5.0.0",
            "integrations": [
                "Google Cloud Storage"
            ]
        },
        {
            "playbookID": "GCS Bucket Management - Test",
            "fromversion": "5.0.0",
            "integrations": [
                "Google Cloud Storage"
            ]
        },
        {
            "playbookID": "GCS Bucket Policy (ACL) - Test",
            "fromversion": "5.0.0",
            "integrations": [
                "Google Cloud Storage"
            ]
        },
        {
            "playbookID": "GCS Object Operations - Test",
            "fromversion": "5.0.0",
            "integrations": [
                "Google Cloud Storage"
            ]
        },
        {
            "playbookID": "OpenLDAP - Test",
            "fromversion": "5.0.0",
            "integrations": [
                "OpenLDAP"
            ]
        },
        {
            "playbookID": "Splunk-Test",
            "fromversion": "5.0.0",
            "integrations": [
                "SplunkPy"
            ]
        },
        {
            "playbookID": "SplunkPySearch_Test",
            "fromversion": "5.0.0",
            "integrations": [
                "SplunkPy"
            ]
        },
        {
            "playbookID": "SplunkPy KV commands",
            "fromversion": "5.0.0",
            "integrations": [
                "SplunkPy"
            ]
        },
        {
            "playbookID": "SplunkPy-Test-V2",
            "fromversion": "5.0.0",
            "integrations": [
                "SplunkPy"
            ]
        },
        {
            "playbookID": "FireEye-Detection-on-Demand-Test",
            "fromversion": "6.0.0",
            "integrations": [
                "FireEye Detection on Demand"
            ]
        },
        {
            "playbookID": "TestIPQualityScorePlaybook",
            "fromversion": "5.0.0",
            "integrations": [
                "IPQualityScore"
            ]
        },
        {
            "playbookID": "Send Email To Recipients",
            "fromversion": "5.0.0",
            "integrations": [
                "EWS Mail Sender"
            ]
        },
        {
            "playbookID": "Endace-Test",
            "fromversion": "5.0.0",
            "integrations": [
                "Endace"
            ]
        },
        {
            "playbookID": "StringToArray_test",
            "fromversion": "6.0.0"
        },
        {
            "playbookID": "URLSSLVerification_test",
            "fromversion": "5.0.0"
        },
        {
            "playbookID": "playbook-SearchIncidentsV2InsideGenericPollng-Test",
            "fromversion": "5.0.0"
        },
        {
            "playbookID": "IsRFC1918-Test",
            "fromversion": "5.0.0"
        },
        {
            "playbookID": "Base64 File in List Test",
            "fromversion": "5.0.0"
        },
        {
            "playbookID": "DbotAverageScore-Test",
            "fromversion": "5.0.0"
        },
        {
            "playbookID": "ExtractEmailV2-Test",
            "fromversion": "5.5.0"
        },
        {
            "playbookID": "IsUrlPartOfDomain Test",
            "fromversion": "5.0.0"
        },
        {
            "playbookID": "URLEncode-Test",
            "fromversion": "5.0.0"
        },
        {
            "playbookID": "IsIPInRanges - Test",
            "fromversion": "5.0.0"
        },
        {
            "playbookID": "Delete Context Subplaybook Test",
            "fromversion": "5.0.0"
        },
        {
            "playbookID": "TruSTAR v2-Test",
            "fromversion": "5.0.0",
            "integrations": [
                "TruSTAR v2",
                "TruSTAR"
            ]
        },
        {
            "playbookID": "Relationships scripts - Test",
            "fromversion": "6.2.0"
        },
        {
            "playbookID": "Test-CreateDBotScore-With-Reliability",
            "fromversion": "6.0.0"
        },
        {
            "playbookID": "ValidateContent - Test",
            "fromversion": "5.5.0"
        },
        {
            "playbookID": "DeleteContext-auto-subplaybook-test",
            "fromversion": "5.0.0"
        },
        {
            "playbookID": "Process Email - Generic - Test - Actual Incident",
            "fromversion": "6.0.0",
            "integrations": [
                "XsoarPowershellTesting",
                "Create-Mock-Feed-Relationships"
            ]
        },
        {
            "playbookID": "Analyst1 Integration Demonstration - Test",
            "fromversion": "5.0.0",
            "integrations": [
                "Analyst1",
                "illuminate"
            ]
        },
        {
            "playbookID": "Analyst1 Integration Test",
            "fromversion": "5.0.0",
            "integrations": [
                "Analyst1",
                "illuminate"
            ]
        },
        {
            "playbookID": "Cofense Triage v3-Test",
            "fromversion": "6.0.0",
            "integrations": [
                "Cofense Triage v2",
                "Cofense Triage v3",
                "Cofense Triage"
            ]
        },
        {
            "playbookID": "SailPointIdentityIQ-Test",
            "fromversion": "6.0.0",
            "integrations": [
                "SailPointIdentityIQ"
            ]
        },
        {
            "playbookID": "Test - ExtFilter",
            "fromversion": "5.0.0"
        },
        {
            "playbookID": "Test - ExtFilter Main",
            "fromversion": "5.0.0"
        },
        {
            "playbookID": "Microsoft Teams - Test",
            "fromversion": "5.0.0",
            "integrations": [
                "Microsoft Teams Management",
                "Microsoft Teams"
            ]
        },
        {
            "playbookID": "TestTOPdeskPlaybook",
            "fromversion": "5.0.0",
            "integrations": [
                "TOPdesk"
            ]
        },
        {
<<<<<<< HEAD
            "playbookID": "ListUsedDockerImages - Test",
            "fromversion": "6.1.0"
=======
            "integrations": "Cortex XDR - XQL Query Engine",
            "playbookID": "Cortex XDR - XQL Query - Test",
            "fromversion": "6.2.0"
>>>>>>> 14ee3623
        }
    ],
    "skipped_tests": {
        "MISP V2 Test": "The integration is deprecated as we released MISP V3",
        "Zscaler Test": "We won't get license (Issues 40157,17784)",
        "Github IAM - Test Playbook": "Issue 32383",
        "Calculate Severity - Standard - Test": "Issue 32715",
        "Calculate Severity - Generic v2 - Test": "Issue 32716",
        "Workday - Test": "No credentials Issue 29595",
        "Tidy - Test": "Will run it manually.",
        "Protectwise-Test": "Issue 28168",
        "TestDedupIncidentsPlaybook": "Issue 24344",
        "CreateIndicatorFromSTIXTest": "Issue 24345",
        "Endpoint data collection test": "Uses a deprecated playbook called Endpoint data collection",
        "Prisma_Access_Egress_IP_Feed-Test": "unskip after we will get Prisma Access instance - Issue 27112",
        "Prisma_Access-Test": "unskip after we will get Prisma Access instance - Issue 27112",
        "Symantec Deepsight Test": "Issue 22971",
        "TestProofpointFeed": "Issue 22229",
        "Symantec Data Loss Prevention - Test": "Issue 20134",
        "NetWitness Endpoint Test": "Issue 19878",
        "InfoArmorVigilanteATITest": "Test issue 17358",
        "ArcSight Logger test": "Issue 19117",
        "3da2e31b-f114-4d7f-8702-117f3b498de9": "Issue 19837",
        "d66e5f86-e045-403f-819e-5058aa603c32": "pr 3220",
        "IntSights Mssp Test": "Issue #16351",
        "fd93f620-9a2d-4fb6-85d1-151a6a72e46d": "Issue 19854",
        "Test Playbook TrendMicroDDA": "Issue 16501",
        "ssdeepreputationtest": "Issue #20953",
        "C2sec-Test": "Issue #21633",
        "ThreatConnect v2 - Test": "Issue 26782",
        "Email Address Enrichment - Generic v2.1 - Test": "Issue 26785",
        "Tanium v2 - Test": "Issue 26822",
        "Fidelis Elevate Network": "Issue 26453",
        "Cortex XDR - IOC - Test": "Issue 37957",
        "Cherwell Example Scripts - test": "Issue 26780",
        "Cherwell - test": "Issue 26780",
        "PAN-OS Query Logs For Indicators Test": "Issue 28753",
        "TCPUtils-Test": "Issue 29677",
        "Polygon-Test": "Issue 29060",
        "AttackIQ - Test": "Issue 29774",
        "Azure Compute - Test": "Issue 28056",
        "forcepoint test": "Issue 28043",
        "Test-VulnDB": "Issue 30875",
        "Malware Domain List Active IPs Feed Test": "Issue 30878",
        "CuckooTest": "Issue 25601",
        "PhishlabsIOC_DRP-Test": "Issue 29589",
        "Carbon Black Live Response Test": "Issue 28237",
        "Carbon Black Enterprise Protection V2 Test": "Issue 32322",
        "Google_Vault-Search_And_Display_Results_test": "Issue 24348",
        "FeedThreatConnect-Test": "Issue 32317",
        "Palo_Alto_Networks_Enterprise_DLP - Test": "Issue 32568",
        "JoeSecurityTestDetonation": "Issue 25650",
        "JoeSecurityTestPlaybook": "Issue 25649",
        "Cortex Data Lake Test": "Issue 24346",
        "Phishing - Cre - Test - Incident Starter": "Issue 26784",
        "Test Playbook McAfee ATD": "Issue 33409",
        "Detonate Remote File From URL -McAfee-ATD - Test": "Issue 33407",
        "Test Playbook McAfee ATD Upload File": "Issue 33408",
        "Trend Micro Apex - Test": "Issue 27280",
        "Microsoft Defender - ATP - Indicators Test": "Issue 29279",
        "Test-BPA": "Issue 28406",
        "Test-BPA_Integration": "Issue 28236",
        "TestTOPdeskPlaybook": "Issue 35412",
        "PAN-OS EDL Setup v3 Test": "Issue 35386",
        "Google-Vault-Generic-Test": "Issue 24347",
        "GmailTest": "Issue 27057",
        "get_file_sample_by_hash_-_cylance_protect_-_test": "Issue 28823",
        "Carbon Black Enterprise EDR Test": "Issue 29775",
        "VirusTotal (API v3) Detonate Test": "Issue 36004",
        "FailedInstances - Test": "Issue 33218",
        "PAN-OS DAG Configuration Test": "Issue 19205",
        "PAN-OS - Block IP - Static Address Group Test": "Issue 37021",
        "PAN-OS - Block IP - Custom Block Rule Test": "Issue 37023",
        "Centreon-Test-Playbook": "Issue 37022",
        "PAN-OS - Block URL - Custom URL Category Test": "Issue 37024",
        "Service Desk Plus - Generic Polling Test": "Issue 30798",
        "get_original_email_-_ews-_test": "Issue 27571",
        "PANW Threat Vault - Signature Search - Test": "Issue 30930",
        "Trend Micro Deep Security - Test": "outsourced",
        "Microsoft Teams - Test": "Issue 38263",
        "QualysVulnerabilityManagement-Test": "Issue 38640",
        "test playbook - QRadarCorrelations": "Issue 38639",
        "EWS Extension: Powershell Online V2 Test": "Issue 39008",
        "O365 - EWS - Extension - Test": "Issue 39008",
        "Majestic Million Test Playbook": "Issue 30931",
        "iDefense_v2_Test": "Issue 40126",
        "EWS Mail Sender Test": "Issue 27944",
        "McAfee ESM v2 - Test v10.3.0": "Issue 35616",
        "AzureADTest": "Issue 40131",
        "Feed iDefense Test": "Issue 34035",
        "FireEyeNX-Test": "Issue 33216",
        "McAfee ESM v2 - Test v10.2.0": "Issue 35670",
        "McAfee ESM Watchlists - Test v10.3.0": "Issue 37130",
        "McAfee ESM Watchlists - Test v10.2.0": "Issue 39389",
        "Microsoft Teams Management - Test": "Issue 33410",
        "RedLockTest": "Issue 24600",
        "MicrosoftGraphMail-Test_prod": "Issue 40125",
        "Detonate URL - WildFire v2.1 - Test": "Issue 40834",
        "Domain Enrichment - Generic v2 - Test": "Issue 40862",
        "palo_alto_panorama_test_pb": "Issue 34371",
        "TestIPQualityScorePlaybook": "Issue 40915",
        "VerifyOOBV2Predictions-Test": "Issue 37947",
        "HybridAnalysis-Test": "Issue 26599",
        "Infoblox Test": "Issue 25651",
        "Carbon Black Edr - Test": "Issue 40132"
    },
    "skipped_integrations": {
        
        "_comment1": "~~~ NO INSTANCE ~~~",
        "Ipstack": "Usage limit reached (Issue 38063)",
        "AnsibleAlibabaCloud": "No instance - issue 40447",
        "AnsibleAzure": "No instance - issue 40447",
        "AnsibleCiscoIOS": "No instance - issue 40447",
        "AnsibleCiscoNXOS": "No instance - issue 40447",
        "AnsibleHCloud": "No instance - issue 40447",
        "AnsibleKubernetes": "No instance - issue 40447",
        "AnsibleACME": "No instance - issue 40447",
        "AnsibleDNS": "No instance - issue 40447",
        "AnsibleLinux": "No instance - issue 40447",
        "AnsibleOpenSSL": "No instance - issue 40447",
        "AnsibleMicrosoftWindows": "No instance - issue 40447",
        "AnsibleVMware": "No instance - issue 40447",
        "SolarWinds": "No instance - developed by Crest",
        "SOCRadarIncidents": "No instance - developed by partner",
        "SOCRadarThreatFusion": "No instance - developed by partner",
        "trustwave secure email gateway": "No instance - developed by Qmasters",
        "VMware Workspace ONE UEM (AirWatch MDM)": "No instance - developed by crest",
        "ServiceDeskPlus (On-Premise)": "No instance",
        "Forcepoint": "instance issues. Issue 28043",
        "ZeroFox": "Issue 29284",
        "Symantec Management Center": "Issue 23960",
        "Traps": "Issue 24122",
        "Fidelis Elevate Network": "Issue 26453",
        "CrowdStrike Falcon X": "Issue 26209",
        "ArcSight Logger": "Issue 19117",
        "Sophos Central": "No instance",
        "MxToolBox": "No instance",
        "Prisma Access": "Instance will be provided soon by Lior and Prasen - Issue 27112",
        "AlphaSOC Network Behavior Analytics": "No instance",
        "IsItPhishing": "No instance",
        "Verodin": "No instance",
        "EasyVista": "No instance",
        "Pipl": "No instance",
        "Moloch": "No instance",
        "Twilio": "No instance",
        "Zendesk": "No instance",
        "GuardiCore": "No instance",
        "Nessus": "No instance",
        "Cisco CloudLock": "No instance",
        "Vectra v2": "No instance",
        "GoogleCloudSCC": "No instance, outsourced",
        "FortiGate": "License expired, and not going to get one (issue 14723)",
        "Attivo Botsink": "no instance, not going to get it",
        "VMware": "no License, and probably not going to get it",
        "AWS Sagemaker": "License expired, and probably not going to get it",
        "Symantec MSS": "No instance, probably not going to get it (issue 15513)",
        "Google Cloud Compute": "Can't test yet",
        "FireEye ETP": "No instance",
        "Proofpoint TAP v2": "No instance",
        "remedy_sr_beta": "No instance",
        "fireeye": "Issue 19839",
        "Remedy On-Demand": "Issue 19835",
        "Check Point": "Issue 18643",
        "CheckPointFirewall_v2": "Issue 18643",
        "Preempt": "Issue 20268",
        "Jask": "Issue 18879",
        "vmray": "Issue 18752",
        "Anomali ThreatStream v2": "Issue 19182",
        "Anomali ThreatStream": "Issue 19182",
        "SCADAfence CNM": "Issue 18376",
        "ArcSight ESM v2": "Issue #18328",
        "AlienVault USM Anywhere": "Issue #18273",
        "Dell Secureworks": "No instance",
        "Netskope": "instance is down",
        "Service Manager": "Expired license",
        "carbonblackprotection": "License expired",
        "icebrg": "Issue 14312",
        "Freshdesk": "Trial account expired",
        "Threat Grid": "Issue 16197",
        "Kafka V2": "Can not connect to instance from remote",
        "Check Point Sandblast": "Issue 15948",
        "Remedy AR": "getting 'Not Found' in test button",
        "Salesforce": "Issue 15901",
        "RedCanary": "License expired",
        "ANYRUN": "No instance",
        "Snowflake": "Looks like account expired, needs looking into",
        "Cisco Spark": "Issue 18940",
        "Phish.AI": "Issue 17291",
        "MaxMind GeoIP2": "Issue 18932.",
        "Exabeam": "Issue 19371",
        "PaloAltoNetworks_PrismaCloudCompute": "Issue 27112",
        "Ivanti Heat": "Issue 26259",
        "AWS - Athena - Beta": "Issue 19834",
        "SNDBOX": "Issue 28826",
        "Workday": "License expired Issue: 29595",
        "FireEyeFeed": "License expired Issue: 31838",
        "Akamai WAF": "Issue 32318",
        "FraudWatch": "Issue 34299",
        "Cisco Stealthwatch": "No instance - developed by Qmasters",
        "Armis": "No instance - developed by SOAR Experts",
        
        "_comment2": "~~~ UNSTABLE ~~~",
        "Tenable.sc": "unstable instance",
        "ThreatConnect v2": "unstable instance",
        
        "_comment3": "~~~ QUOTA ISSUES ~~~",
        "Lastline": "issue 20323",
        "Google Resource Manager": "Cannot create projects because have reached allowed quota.",
        "Looker": "Warehouse 'DEMO_WH' cannot be resumed because resource monitor 'LIMITER' has exceeded its quota.",
        
        "_comment4": "~~~ OTHER ~~~",
        "AlienVault OTX TAXII Feed": "Issue 29197",
        "EclecticIQ Platform": "Issue 8821",
        "Zoom": "Issue 19832",
        "Forescout": "Can only be run from within PANW network. Look in keeper for - Demisto in the LAB",
        "FortiManager": "Can only be run within PANW network",
        "HelloWorldSimple": "This is just an example integration - no need for test",
        "TestHelloWorldPlaybook": "This is just an example integration - no need for test",
        "Lastline v2": "Temporary skipping, due to quota issues, in order to merge a PR",
        "AttackIQFireDrill": "License issues #29774",
        "SentinelOne V2": "License expired issue #24933",
        "G Suite Security Alert Center": "Developed by crest, need to add permissions to our instance issue #40988"
    },
    "nightly_integrations": [
        "Laline v2",
        "TruSTAR",
        "VulnDB"
    ],
    "unmockable_integrations": {
        "NetscoutArborSightline": "Uses timestamp",
        "EwsExtension": "Powershell does not support proxy",
        "EWS Extension Online Powershell v2": "Powershell does not support proxy/ssl",
        "Office 365 Feed": "Client sends a unique uuid as first request of every run",
        "AzureWAF": "Has a command that sends parameters in the path",
        "HashiCorp Vault": "Has a command that sends parameters in the path",
        "urlscan.io": "Uses data that comes in the headers",
        "CloudConvert": "has a command that uploads a file (!cloudconvert-upload)",
        "Symantec Messaging Gateway": "Test playbook uses a random string",
        "AlienVault OTX TAXII Feed": "Client from 'cabby' package generates uuid4 in the request",
        "Generic Webhook": "Does not send HTTP traffic",
        "Microsoft Endpoint Configuration Manager": "Uses Microsoft winRM",
        "SecurityIntelligenceServicesFeed": "Need proxy configuration in server",
        "BPA": "Playbook using GenericPolling which is inconsistent",
        "XsoarPowershellTesting": "Integration which not use network.",
        "Mail Listener v2": "Integration has no proxy checkbox",
        "Cortex XDR - IOC": "'Cortex XDR - IOC - Test' is using also the fetch indicators which is not working in proxy mode",
        "SecurityAndCompliance": "Integration doesn't support proxy",
        "Cherwell": "Submits a file - tests that send files shouldn't be mocked. this problem was fixed but the test is not running anymore because the integration is skipped",
        "Maltiverse": "issue 24335",
        "ActiveMQ": "stomp sdk not supporting proxy.",
        "MITRE ATT&CK": "Using taxii2client package",
        "MongoDB": "Our instance not using SSL",
        "Cortex Data Lake": "Integration requires SSL",
        "Google Key Management Service": "The API requires an SSL secure connection to work.",
        "McAfee ESM-v10": "we have multiple instances with same test playbook, mock recording are per playbook so it keeps failing the playback step",
        "mysql": "Does not use http",
        "SlackV2": "Integration requires SSL",
        "SlackV3": "Integration requires SSL",
        "Whois": "Mocks does not support sockets",
        "Panorama": "Exception: Proxy process took to long to go up. https://circleci.com/gh/demisto/content/24826",
        "Image OCR": "Does not perform network traffic",
        "Server Message Block (SMB) v2": "Does not perform http communication",
        "Active Directory Query v2": "Does not perform http communication",
        "dnstwist": "Does not perform http communication",
        "Generic SQL": "Does not perform http communication",
        "PagerDuty v2": "Integration requires SSL",
        "TCPIPUtils": "Integration requires SSL",
        "Luminate": "Integration has no proxy checkbox",
        "Shodan": "Integration has no proxy checkbox",
        "Google BigQuery": "Integration has no proxy checkbox",
        "ReversingLabs A1000": "Checking",
        "Check Point": "Checking",
        "okta": "Test Module failing, suspect it requires SSL",
        "Okta v2": "dynamic test, need to revisit and better avoid conflicts",
        "Awake Security": "Checking",
        "ArcSight ESM v2": "Checking",
        "Phish.AI": "Checking",
        "Intezer": "Nightly - Checking",
        "ProtectWise": "Nightly - Checking",
        "google-vault": "Nightly - Checking",
        "McAfee NSM": "Nightly - Checking",
        "Forcepoint": "Nightly - Checking",
        "palo_alto_firewall": "Need to check test module",
        "Signal Sciences WAF": "error with certificate",
        "google": "'unsecure' parameter not working",
        "EWS Mail Sender": "Inconsistent test (playback fails, record succeeds)",
        "ReversingLabs Titanium Cloud": "No Unsecure checkbox. proxy trying to connect when disabled.",
        "Recorded Future": "might be dynamic test",
        "AlphaSOC Wisdom": "Test module issue",
        "RedLock": "SSL Issues",
        "Microsoft Graph User": "Test direct access to oproxy",
        "Azure Security Center v2": "Test direct access to oproxy",
        "Azure Compute v2": "Test direct access to oproxy",
        "AWS - CloudWatchLogs": "Issue 20958",
        "AWS - Athena - Beta": "Issue 24926",
        "AWS - CloudTrail": "Issue 24926",
        "AWS - Lambda": "Issue 24926",
        "AWS - IAM": "Issue 24926",
        "AWS Sagemaker": "Issue 24926",
        "Gmail Single User": "googleclient sdk has time based challenge exchange",
        "Gmail": "googleclient sdk has time based challenge exchange",
        "GSuiteAdmin": "googleclient sdk has time based challenge exchange",
        "GoogleCloudTranslate": "google translate sdk does not support proxy",
        "Google Chronicle Backstory": "SDK",
        "Google Vision AI": "SDK",
        "Google Cloud Compute": "googleclient sdk has time based challenge exchange",
        "Google Cloud Functions": "googleclient sdk has time based challenge exchange",
        "GoogleDocs": "googleclient sdk has time based challenge exchange",
        "GooglePubSub": "googleclient sdk has time based challenge exchange",
        "Google Resource Manager": "googleclient sdk has time based challenge exchange",
        "Google Cloud Storage": "SDK",
        "GoogleCalendar": "googleclient sdk has time based challenge exchange",
        "GoogleDrive": "googleclient sdk has time based challenge exchange",
        "Syslog Sender": "syslog",
        "syslog": "syslog",
        "MongoDB Log": "Our instance not using SSL",
        "MongoDB Key Value Store": "Our instance not using SSL",
        "GoogleKubernetesEngine": "SDK",
        "TAXIIFeed": "Cannot use proxy",
        "EWSO365": "oproxy dependent",
        "MISP V2": "Cleanup process isn't performed as expected.",
        "MISP V3": "Cleanup process isn't performed as expected.",
        "Azure Network Security Groups": "Has a command that sends parameters in the path",
        "GitHub": "Cannot use proxy",
        "LogRhythm": "Cannot use proxy",
        "Create-Mock-Feed-Relationships": "recording is redundant for this integration",
        "RSA Archer v2": "cannot connect to proxy"
    },
    "parallel_integrations": [
        "AWS - EC2",
        "Amazon DynamoDB",
        "AWS - ACM",
        "AWS - Security Hub",
        "Cryptocurrency",
        "SNDBOX",
        "Whois",
        "Rasterize",
        "CVE Search v2",
        "VulnDB",
        "CheckPhish",
        "Tanium",
        "LogRhythmRest",
        "ipinfo",
        "ipinfo_v2",
        "Demisto REST API",
        "syslog",
        "ElasticsearchFeed",
        "MITRE ATT&CK",
        "Microsoft Intune Feed",
        "JSON Feed",
        "Plain Text Feed",
        "Fastly Feed",
        "Malware Domain List Active IPs Feed",
        "Blocklist_de Feed",
        "Cloudflare Feed",
        "AzureFeed",
        "SpamhausFeed",
        "Cofense Feed",
        "Bambenek Consulting Feed",
        "AWS Feed",
        "CSVFeed",
        "ProofpointFeed",
        "abuse.ch SSL Blacklist Feed",
        "TAXIIFeed",
        "Office 365 Feed",
        "AutoFocus Feed",
        "Recorded Future Feed",
        "DShield Feed",
        "AlienVault Reputation Feed",
        "BruteForceBlocker Feed",
        "Feodo Tracker IP Blocklist Feed",
        "AlienVault OTX TAXII Feed",
        "Prisma Access Egress IP feed",
        "Lastline v2",
        "McAfee DXL",
        "GCP Whitelist Feed",
        "Cortex Data Lake",
        "Mail Listener v2",
        "EDL",
        "Create-Mock-Feed-Relationships"
    ],
    "private_tests": [
        "HelloWorldPremium_Scan-Test",
        "HelloWorldPremium-Test"
    ],
    "docker_thresholds": {
        
        "_comment": "Add here docker images which are specific to an integration and require a non-default threshold (such as rasterize or ews). That way there is no need to define this multiple times. You can specify full image name with version or without.",
        "images": {
            "demisto/chromium": {
                "pid_threshold": 11
            },
            "demisto/py-ews:2.0": {
                "memory_threshold": 150
            },
            "demisto/pymisp:1.0.0.52": {
                "memory_threshold": 150
            },
            "demisto/pytan": {
                "pid_threshold": 11
            },
            "demisto/google-k8s-engine:1.0.0.9467": {
                "pid_threshold": 11
            },
            "demisto/threatconnect-tcex": {
                "pid_threshold": 11
            },
            "demisto/taxii2": {
                "pid_threshold": 11
            },
            "demisto/pwsh-infocyte": {
                "pid_threshold": 24,
                "memory_threshold": 140
            },
            "demisto/pwsh-exchange": {
                "pid_threshold": 24,
                "memory_threshold": 140
            },
            "demisto/powershell": {
                "pid_threshold": 24,
                "memory_threshold": 140
            },
            "demisto/powershell-ubuntu": {
                "pid_threshold": 45,
                "memory_threshold": 200
            },
            "demisto/boto3": {
                "memory_threshold": 90
            },
            "demisto/flask-nginx": {
                "pid_threshold": 11
            }
        }
    }
}<|MERGE_RESOLUTION|>--- conflicted
+++ resolved
@@ -4522,14 +4522,13 @@
             ]
         },
         {
-<<<<<<< HEAD
-            "playbookID": "ListUsedDockerImages - Test",
-            "fromversion": "6.1.0"
-=======
             "integrations": "Cortex XDR - XQL Query Engine",
             "playbookID": "Cortex XDR - XQL Query - Test",
             "fromversion": "6.2.0"
->>>>>>> 14ee3623
+        },
+        {
+            "playbookID": "ListUsedDockerImages - Test",
+            "fromversion": "6.1.0"
         }
     ],
     "skipped_tests": {
