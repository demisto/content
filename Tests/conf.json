--- conflicted
+++ resolved
@@ -26,13 +26,13 @@
             "fromversion": "4.1.0"
         },
         {
-<<<<<<< HEAD
+
             "integrations": "AlienVault_OTX_v2",
             "playbookID": "Alienvault_OTX_v2-test"
-=======
+        },
+        {
             "integrations": "AWS - SQS",
             "playbookID": "fd93f620-9a2d-4fb6-85d1-151a6a72e46d"
->>>>>>> c985eb2a
         },
         {
             "integrations": "SlackV2",
