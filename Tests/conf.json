--- conflicted
+++ resolved
@@ -3449,16 +3449,11 @@
             "fromversion": "5.5.0"
         },
         {
-<<<<<<< HEAD
-            "integrations": "RSA Encryption Tools",
-            "playbookID": "test-rsa-encryption-decryption"
-=======
             "playbookID": "DBot Build Phishing Classifier Test - Multiple Algorithms",
             "timeout": 60000,
             "fromversion": "6.1.0",
             "instance_names": "ml_dummy_prod",
             "integrations": "AzureWAF"
->>>>>>> 188d367a
         }
     ],
     "skipped_tests": {
