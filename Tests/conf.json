{
    "testTimeout": 160,
    "testInterval": 20,
    "tests": [
        {
            "playbookID": "Base64Decode - Test"
        },
        {
            "playbookID": "SupportMultithreading - Test",
            "is_mockable": false
        },
        {
            "fromversion": "5.0.0",
            "integrations": [
                "WildFire-v2"
            ],
            "playbookID": "Detonate File - WildFire - Test"
        },
        {
            "integrations": "Microsoft Teams Management",
            "playbookID": "Microsoft Teams Management - Test",
            "is_mockable": false,
            "timeout": 700
        },
        {
            "playbookID": "SetIfEmpty - non-ascii chars - Test"
        },
        {
            "integrations": "Tripwire",
            "playbookID": "TestplaybookTripwire",
            "fromversion": "5.0.0"
        },
        {
            "playbookID": "Generic Polling Test",
            "timeout": 250
        },
        {
            "integrations": "Cisco Umbrella Enforcement",
            "playbookID": "Cisco Umbrella Enforcement-Test",
            "fromversion": "5.0.0"
        },
        {
            "integrations": "GSuiteAdmin",
            "playbookID": "GSuiteAdmin-Test",
            "fromversion": "5.0.0"
        },
        {
            "integrations": "AzureWAF",
            "instance_names": "azure_waf_prod",
            "playbookID": "Azure WAF - Test",
            "fromversion": "5.0.0"
        },
        {
            "integrations": "Azure Active Directory Identity Protection",
            "playbookID": "AzureADTest",
            "fromversion": "6.0.0"
        },
        {
            "integrations": "GoogleCalendar",
            "playbookID": "GoogleCalendar-Test",
            "fromversion": "5.0.0"
        },
        {
            "integrations": "GoogleDrive",
            "playbookID": "GoogleDrive-Test",
            "fromversion": "5.0.0"
        },
        {
            "integrations": "FireEye Central Management",
            "playbookID": "FireEye Central Management - Test",
            "fromversion": "5.5.0",
            "timeout": 500
        },
        {
            "integrations": "FireEyeNX",
            "playbookID": "FireEyeNX-Test"
        },
        {
            "integrations": "EmailRepIO",
            "playbookID": "TestEmailRepIOPlaybook",
            "fromversion": "5.0.0"
        },
        {
            "integrations": "XsoarPowershellTesting",
            "playbookID": "XsoarPowershellTesting-Test"
        },
        {
            "integrations": "Palo Alto Networks Threat Vault",
            "playbookID": "PANW Threat Vault - Signature Search - Test",
            "fromversion": "5.0.0"
        },
        {
            "integrations": "Microsoft Endpoint Configuration Manager",
            "playbookID": "Microsoft ECM - Test",
            "fromversion": "5.5.0",
            "timeout": 400
        },
        {
            "integrations": "CrowdStrike Falcon Intel v2",
            "playbookID": "CrowdStrike Falcon Intel v2 - Test",
            "fromversion": "5.0.0"
        },
        {
            "integrations": "SecurityAndCompliance",
            "playbookID": "O365-SecurityAndCompliance-Test",
            "fromversion": "5.5.0",
            "memory_threshold": 300,
            "timeout": 1000
        },
        {
            "integrations": "SecurityAndCompliance",
            "playbookID": "O365-SecurityAndCompliance-ContextResults-Test",
            "fromversion": "5.5.0",
            "memory_threshold": 250,
            "timeout": 1000
        },
        {
            "integrations": "EwsExtension",
            "playbookID": "O365 - EWS - Extension - Test",
            "fromversion": "6.0.0",
            "toversion": "6.0.9",
            "timeout": 500
        },
        {
            "integrations": "Majestic Million",
            "playbookID": "Majestic Million Test Playbook",
            "fromversion": "5.5.0",
            "memory_threshold": 300,
            "timeout": 500
        },
        {
            "integrations": "Anomali Enterprise",
            "playbookID": "Anomali Match Forensic Search - Test",
            "fromversion": "5.0.0"
        },
        {
            "integrations": [
                "Mail Listener v2",
                "Mail Sender (New)"
            ],
            "playbookID": "Mail-Listener Test Playbook",
            "fromversion": "5.0.0",
            "instance_names": [
                "Mail_Sender_(New)_STARTTLS"
            ]
        },
        {
            "integrations": "GraphQL",
            "fromversion": "5.0.0",
            "instance_names": "fetch_schema",
            "playbookID": "GraphQL - Test"
        },
        {
            "integrations": "GraphQL",
            "fromversion": "5.0.0",
            "instance_names": "no_fetch_schema",
            "playbookID": "GraphQL - Test"
        },
        {
            "integrations": "Azure Network Security Groups",
            "fromversion": "5.0.0",
            "instance_names": "azure_nsg_prod",
            "playbookID": "Azure NSG - Test"
        },
        {
            "integrations": "OpenCTI Feed",
            "playbookID": "OpenCTI Feed Test",
            "fromversion": "5.5.0"
        },
        {
            "integrations": "AWS - Security Hub",
            "playbookID": "AWS-securityhub Test",
            "timeout": 800
        },
        {
            "integrations": "Microsoft Advanced Threat Analytics",
            "playbookID": "Microsoft Advanced Threat Analytics - Test",
            "fromversion": "5.0.0",
            "is_mockable": false
        },
        {
            "integrations": "Zimperium",
            "playbookID": "Zimperium_Test",
            "fromversion": "5.0.0"
        },
        {
            "integrations": "ServiceDeskPlus",
            "playbookID": "Service Desk Plus Test",
            "instance_names": "sdp_instance_1",
            "fromversion": "5.0.0",
            "toversion": "5.9.9",
            "is_mockable": false
        },
        {
            "integrations": "ServiceDeskPlus",
            "playbookID": "Service Desk Plus - Generic Polling Test",
            "instance_names": "sdp_instance_1",
            "fromversion": "5.0.0",
            "toversion": "5.9.9"
        },
        {
            "integrations": "ServiceDeskPlus",
            "playbookID": "Service Desk Plus Test",
            "instance_names": "sdp_instance_2",
            "fromversion": "6.0.0",
            "is_mockable": false
        },
        {
            "integrations": "ServiceDeskPlus",
            "playbookID": "Service Desk Plus - Generic Polling Test",
            "instance_names": "sdp_instance_2",
            "fromversion": "6.0.0"
        },
        {
            "integrations": "ThreatConnect Feed",
            "playbookID": "FeedThreatConnect-Test",
            "fromversion": "5.5.0"
        },
        {
            "integrations": "MITRE ATT&CK",
            "playbookID": "Mitre Attack List 10 Indicators Feed Test",
            "fromversion": "5.5.0"
        },
        {
            "integrations": "URLhaus",
            "playbookID": "Test_URLhaus",
            "timeout": 1000
        },
        {
            "integrations": "Microsoft Intune Feed",
            "playbookID": "FeedMicrosoftIntune_Test",
            "fromversion": "5.5.0"
        },
        {
            "integrations": "Tanium Threat Response",
            "playbookID": "Tanium Threat Response Test"
        },
        {
            "integrations": [
                "Syslog Sender",
                "syslog"
            ],
            "playbookID": "Test Syslog",
            "fromversion": "5.5.0",
            "timeout": 600
        },
        {
            "integrations": "APIVoid",
            "playbookID": "APIVoid Test"
        },
        {
            "integrations": "CloudConvert",
            "playbookID": "CloudConvert-test",
            "fromversion": "5.0.0",
            "timeout": 3000
        },
        {
            "integrations": "Cisco Firepower",
            "playbookID": "Cisco Firepower - Test",
            "timeout": 1000,
            "fromversion": "5.0.0"
        },
        {
            "integrations": "IllusiveNetworks",
            "playbookID": "IllusiveNetworks-Test",
            "fromversion": "5.0.0",
            "timeout": 500
        },
        {
            "integrations": "JSON Feed",
            "playbookID": "JSON_Feed_Test",
            "fromversion": "5.5.0",
            "instance_names": "JSON Feed no_auto_detect"
        },
        {
            "integrations": "JSON Feed",
            "playbookID": "JSON_Feed_Test",
            "fromversion": "5.5.0",
            "instance_names": "JSON Feed_auto_detect"
        },
        {
            "integrations": "JSON Feed",
            "playbookID": "JSON_Feed_Test",
            "fromversion": "5.5.0",
            "instance_names": "JSON Feed_post"
        },
        {
            "integrations": "Google Cloud Functions",
            "playbookID": "test playbook - Google Cloud Functions",
            "fromversion": "5.0.0"
        },
        {
            "integrations": "Plain Text Feed",
            "playbookID": "PlainText Feed - Test",
            "fromversion": "5.5.0",
            "instance_names": "Plain Text Feed no_auto_detect"
        },
        {
            "integrations": "Plain Text Feed",
            "playbookID": "PlainText Feed - Test",
            "fromversion": "5.5.0",
            "instance_names": "Plain Text Feed_auto_detect"
        },
        {
            "integrations": "Silverfort",
            "playbookID": "Silverfort-test",
            "fromversion": "5.0.0"
        },
        {
            "integrations": "GoogleKubernetesEngine",
            "playbookID": "GoogleKubernetesEngine_Test",
            "timeout": 600,
            "fromversion": "5.5.0"
        },
        {
            "integrations": "Fastly Feed",
            "playbookID": "Fastly Feed Test",
            "fromversion": "5.5.0"
        },
        {
            "integrations": "Malware Domain List Active IPs Feed",
            "playbookID": "Malware Domain List Active IPs Feed Test",
            "fromversion": "5.5.0"
        },
        {
            "integrations": "Claroty",
            "playbookID": "Claroty - Test",
            "fromversion": "5.0.0"
        },
        {
            "integrations": "Trend Micro Apex",
            "playbookID": "Trend Micro Apex - Test",
            "is_mockable": false
        },
        {
            "integrations": "Blocklist_de Feed",
            "playbookID": "Blocklist_de - Test",
            "fromversion": "5.5.0"
        },
        {
            "integrations": "Cloudflare Feed",
            "playbookID": "cloudflare - Test",
            "fromversion": "5.5.0"
        },
        {
            "integrations": "AzureFeed",
            "playbookID": "AzureFeed - Test",
            "fromversion": "5.5.0"
        },
        {
            "playbookID": "CreateIndicatorFromSTIXTest",
            "fromversion": "5.0.0"
        },
        {
            "integrations": "SpamhausFeed",
            "playbookID": "Spamhaus_Feed_Test",
            "fromversion": "5.5.0"
        },
        {
            "integrations": "Cofense Feed",
            "playbookID": "TestCofenseFeed",
            "fromversion": "5.5.0"
        },
        {
            "integrations": "Bambenek Consulting Feed",
            "playbookID": "BambenekConsultingFeed_Test",
            "fromversion": "5.5.0"
        },
        {
            "integrations": "Pipl",
            "playbookID": "Pipl Test"
        },
        {
            "integrations": "AWS Feed",
            "playbookID": "AWS Feed Test",
            "fromversion": "5.5.0"
        },
        {
            "integrations": "QuestKace",
            "playbookID": "QuestKace test",
            "fromversion": "5.0.0"
        },
        {
            "integrations": "Digital Defense FrontlineVM",
            "playbookID": "Digital Defense FrontlineVM - Scan Asset Not Recently Scanned Test"
        },
        {
            "integrations": "Digital Defense FrontlineVM",
            "playbookID": "Digital Defense FrontlineVM - Test Playbook"
        },
        {
            "integrations": "CSVFeed",
            "playbookID": "CSV_Feed_Test",
            "fromversion": "5.5.0",
            "instance_names": "CSVFeed_no_auto_detect"
        },
        {
            "integrations": "CSVFeed",
            "playbookID": "CSV_Feed_Test",
            "fromversion": "5.5.0",
            "instance_names": "CSVFeed_auto_detect"
        },
        {
            "integrations": "ProofpointFeed",
            "playbookID": "TestProofpointFeed",
            "fromversion": "5.5.0"
        },
        {
            "integrations": "Digital Shadows",
            "playbookID": "Digital Shadows - Test"
        },
        {
            "integrations": "Azure Compute v2",
            "playbookID": "Azure Compute - Test",
            "instance_names": "ms_azure_compute_dev"
        },
        {
            "integrations": "Azure Compute v2",
            "playbookID": "Azure Compute - Test",
            "instance_names": "ms_azure_compute_prod",
            "is_mockable": false
        },
        {
            "integrations": "Symantec Data Loss Prevention",
            "playbookID": "Symantec Data Loss Prevention - Test",
            "fromversion": "4.5.0"
        },
        {
            "integrations": "Lockpath KeyLight v2",
            "playbookID": "Keylight v2 - Test"
        },
        {
            "integrations": "Azure Security Center v2",
            "playbookID": "Azure SecurityCenter - Test",
            "instance_names": "ms_azure_sc_prod",
            "is_mockable": false
        },
        {
            "integrations": "Azure Security Center v2",
            "playbookID": "Azure SecurityCenter - Test",
            "instance_names": "ms_azure_sc_dev"
        },
        {
            "integrations": "Azure Security Center v2",
            "playbookID": "Azure SecurityCenter - Test",
            "instance_names": "ms_azure_sc_self_deployed"
        },
        {
            "integrations": "JsonWhoIs",
            "playbookID": "JsonWhoIs-Test"
        },
        {
            "integrations": "Maltiverse",
            "playbookID": "Maltiverse Test"
        },
        {
            "integrations": "Box v2",
            "playbookID": "BoxV2_TestPlaybook"
        },
        {
            "integrations": "MicrosoftGraphMail",
            "playbookID": "MicrosoftGraphMail-Test_dev",
            "instance_names": "ms_graph_mail_dev"
        },
        {
            "integrations": "MicrosoftGraphMail",
            "playbookID": "MicrosoftGraphMail-Test_dev_no_oproxy",
            "instance_names": "ms_graph_mail_dev_no_oproxy"
        },
        {
            "integrations": "MicrosoftGraphMail",
            "playbookID": "MicrosoftGraphMail-Test_prod",
            "instance_names": "ms_graph_mail_prod",
            "is_mockable": false
        },
        {
            "integrations": "CloudShark",
            "playbookID": "CloudShark - Test Playbook"
        },
        {
            "integrations": "Google Vision AI",
            "playbookID": "Google Vision API - Test"
        },
        {
            "integrations": "nmap",
            "playbookID": "Nmap - Test",
            "fromversion": "5.0.0"
        },
        {
            "integrations": "AutoFocus V2",
            "playbookID": "Autofocus Query Samples, Sessions and Tags Test Playbook",
            "fromversion": "4.5.0",
            "timeout": 1000
        },
        {
            "integrations": "HelloWorld",
            "playbookID": "HelloWorld-Test",
            "fromversion": "5.0.0"
        },
        {
            "integrations": "HelloWorld",
            "playbookID": "Sanity Test - Playbook with integration",
            "fromversion": "5.0.0"
        },
        {
            "integrations": "HelloWorld",
            "playbookID": "Sanity Test - Playbook with mocked integration",
            "fromversion": "5.0.0"
        },
        {
            "playbookID": "Sanity Test - Playbook with no integration",
            "fromversion": "5.0.0"
        },
        {
            "integrations": "Gmail",
            "playbookID": "Sanity Test - Playbook with Unmockable Integration",
            "fromversion": "5.0.0"
        },
        {
            "integrations": "HelloWorld",
            "playbookID": "HelloWorld_Scan-Test",
            "fromversion": "5.0.0",
            "timeout": 400
        },
        {
            "integrations": "HelloWorldPremium",
            "playbookID": "HelloWorldPremium_Scan-Test",
            "fromversion": "5.0.0",
            "timeout": 400
        },
        {
            "integrations": "ThreatQ v2",
            "playbookID": "ThreatQ - Test",
            "fromversion": "4.5.0"
        },
        {
            "integrations": "AttackIQFireDrill",
            "playbookID": "AttackIQ - Test"
        },
        {
            "integrations": "PhishLabs IOC EIR",
            "playbookID": "PhishlabsIOC_EIR-Test"
        },
        {
            "integrations": "Amazon DynamoDB",
            "playbookID": "AWS_DynamoDB-Test"
        },
        {
            "integrations": "PhishLabs IOC DRP",
            "playbookID": "PhishlabsIOC_DRP-Test"
        },
        {
            "playbookID": "Create Phishing Classifier V2 ML Test",
            "timeout": 60000,
            "fromversion": "6.1.0",
            "instance_names": "ml_dummy_prod",
            "integrations": "AzureWAF"
        },
        {
            "integrations": "ZeroFox",
            "playbookID": "ZeroFox-Test",
            "fromversion": "4.1.0"
        },
        {
            "integrations": "AlienVault OTX v2",
            "playbookID": "Alienvault_OTX_v2 - Test"
        },
        {
            "integrations": "AWS - CloudWatchLogs",
            "playbookID": "AWS - CloudWatchLogs Test Playbook",
            "fromversion": "5.0.0"
        },
        {
            "integrations": "SlackV2",
            "playbookID": "Slack Test Playbook",
            "timeout": 400,
            "pid_threshold": 5,
            "fromversion": "5.0.0"
        },
        {
            "integrations": "SlackV3",
            "playbookID": "SlackV3 TestPB",
            "timeout": 400,
            "pid_threshold": 8,
            "fromversion": "5.5.0"
        },
        {
            "integrations": "Cortex XDR - IR",
            "playbookID": "Test XDR Playbook",
            "fromversion": "4.1.0",
            "timeout": 1500
        },
        {
            "integrations": "Cortex XDR - IOC",
            "playbookID": "Cortex XDR - IOC - Test",
            "fromversion": "5.5.0",
            "timeout": 1200
        },
        {
            "integrations": "Cloaken",
            "playbookID": "Cloaken-Test",
            "is_mockable": false
        },
        {
            "integrations": "ThreatX",
            "playbookID": "ThreatX-test",
            "timeout": 600
        },
        {
            "integrations": "Akamai WAF SIEM",
            "playbookID": "Akamai_WAF_SIEM-Test"
        },
        {
            "integrations": "Cofense Triage v2",
            "playbookID": "Cofense Triage v2 Test"
        },
        {
            "integrations": "Akamai WAF",
            "playbookID": "Akamai_WAF-Test"
        },
        {
            "integrations": "Minerva Labs Anti-Evasion Platform",
            "playbookID": "Minerva Test playbook"
        },
        {
            "integrations": "abuse.ch SSL Blacklist Feed",
            "playbookID": "SSL Blacklist test",
            "fromversion": "5.5.0"
        },
        {
            "integrations": "CheckPhish",
            "playbookID": "CheckPhish-Test"
        },
        {
            "integrations": "Symantec Management Center",
            "playbookID": "SymantecMC_TestPlaybook"
        },
        {
            "integrations": "Looker",
            "playbookID": "Test-Looker"
        },
        {
            "integrations": "Vertica",
            "playbookID": "Vertica Test"
        },
        {
            "integrations": "Server Message Block (SMB) v2",
            "playbookID": "SMB_v2-Test"
        },
        {
            "playbookID": "ConvertFile-Test",
            "fromversion": "4.5.0"
        },
        {
            "playbookID": "TestAwsEC2GetPublicSGRules-Test"
        },
        {
            "integrations": "RSA NetWitness Packets and Logs",
            "playbookID": "rsa_packets_and_logs_test"
        },
        {
            "playbookID": "CheckpointFW-test",
            "integrations": "Check Point"
        },
        {
            "playbookID": "RegPathReputationBasicLists_test"
        },
        {
            "playbookID": "EmailDomainSquattingReputation-Test"
        },
        {
            "playbookID": "RandomStringGenerateTest"
        },
        {
            "playbookID": "playbook-checkEmailAuthenticity-test"
        },
        {
            "playbookID": "HighlightWords_Test"
        },
        {
            "playbookID": "StringContainsArray_test"
        },
        {
            "integrations": "Fidelis Elevate Network",
            "playbookID": "Fidelis-Test"
        },
        {
            "integrations": "AWS - ACM",
            "playbookID": "ACM-Test"
        },
        {
            "integrations": "Thinkst Canary",
            "playbookID": "CanaryTools Test"
        },
        {
            "integrations": "ThreatMiner",
            "playbookID": "ThreatMiner-Test"
        },
        {
            "playbookID": "StixCreator-Test"
        },
        {
            "playbookID": "CompareIncidentsLabels-test-playbook"
        },
        {
            "integrations": "Have I Been Pwned? V2",
            "playbookID": "Pwned v2 test"
        },
        {
            "integrations": "Alexa Rank Indicator",
            "playbookID": "Alexa Test Playbook"
        },
        {
            "playbookID": "UnEscapeURL-Test"
        },
        {
            "playbookID": "UnEscapeIPs-Test"
        },
        {
            "playbookID": "ExtractDomainFromUrlAndEmail-Test"
        },
        {
            "playbookID": "ConvertKeysToTableFieldFormat_Test"
        },
        {
            "integrations": "CVE Search v2",
            "playbookID": "CVE Search v2 - Test"
        },
        {
            "integrations": "CVE Search v2",
            "playbookID": "cveReputation Test"
        },
        {
            "integrations": "HashiCorp Vault",
            "playbookID": "hashicorp_test",
            "fromversion": "5.0.0"
        },
        {
            "integrations": "AWS - Athena - Beta",
            "playbookID": "Beta-Athena-Test"
        },
        {
            "integrations": "BeyondTrust Password Safe",
            "playbookID": "BeyondTrust-Test"
        },
        {
            "integrations": "Dell Secureworks",
            "playbookID": "secureworks_test"
        },
        {
            "integrations": "ServiceNow v2",
            "playbookID": "servicenow_test_v2",
            "instance_names": "snow_basic_auth",
            "is_mockable": false
        },
        {
            "integrations": "ServiceNow v2",
            "playbookID": "ServiceNow_OAuth_Test",
            "instance_names": "snow_oauth"
        },
        {
            "playbookID": "Create ServiceNow Ticket and Mirror Test",
            "integrations": "ServiceNow v2",
            "instance_names": "snow_basic_auth",
            "fromversion": "6.0.0",
            "timeout": 500
        },
        {
            "playbookID": "Create ServiceNow Ticket and State Polling Test",
            "integrations": "ServiceNow v2",
            "instance_names": "snow_basic_auth",
            "fromversion": "6.0.0",
            "timeout": 500
        },
        {
            "integrations": "ServiceNow CMDB",
            "playbookID": "ServiceNow_CMDB_Test",
            "instance_names": "snow_cmdb_basic_auth"
        },
        {
            "integrations": "ServiceNow CMDB",
            "playbookID": "ServiceNow_CMDB_OAuth_Test",
            "instance_names": "snow_cmdb_oauth"
        },
        {
            "integrations": "ExtraHop v2",
            "playbookID": "ExtraHop_v2-Test"
        },
        {
            "playbookID": "Test CommonServer"
        },
        {
            "playbookID": "Test-debug-mode",
            "fromversion": "5.0.0"
        },
        {
            "integrations": "CIRCL",
            "playbookID": "CirclIntegrationTest"
        },
        {
            "integrations": "MISP V2",
            "playbookID": "MISP V2 Test",
            "timeout": 300
        },
        {
            "integrations": "MISP V3",
            "playbookID": "MISP V3 Test",
            "timeout": 300,
            "fromversion": "5.5.0"
        },
        {
            "playbookID": "test-LinkIncidentsWithRetry"
        },
        {
            "playbookID": "CopyContextToFieldTest"
        },
        {
            "integrations": "OTRS",
            "playbookID": "OTRS Test",
            "fromversion": "4.1.0"
        },
        {
            "integrations": "Attivo Botsink",
            "playbookID": "AttivoBotsinkTest"
        },
        {
            "integrations": "FortiGate",
            "playbookID": "Fortigate Test"
        },
        {
            "playbookID": "FormattedDateToEpochTest"
        },
        {
            "integrations": "SNDBOX",
            "playbookID": "SNDBOX_Test",
            "timeout": 1000
        },
        {
            "integrations": "SNDBOX",
            "playbookID": "Detonate File - SNDBOX - Test",
            "timeout": 1000,
            "nightly": true
        },
        {
            "integrations": "VxStream",
            "playbookID": "Detonate File - HybridAnalysis - Test",
            "timeout": 2400
        },
        {
            "integrations": "QRadar_v2",
            "playbookID": "test playbook - QRadarCorrelations For V2",
            "timeout": 2600,
            "fromversion": "6.0.0",
            "is_mockable": false
        },
        {
            "integrations": "Awake Security",
            "playbookID": "awake_security_test_pb"
        },
        {
            "integrations": "Tenable.sc",
            "playbookID": "tenable-sc-test",
            "timeout": 240,
            "nightly": true
        },
        {
            "integrations": "MimecastV2",
            "playbookID": "Mimecast test"
        },
        {
            "playbookID": "CreateEmailHtmlBody_test_pb",
            "fromversion": "4.1.0"
        },
        {
            "playbookID": "ReadPDFFileV2-Test",
            "timeout": 1000
        },
        {
            "playbookID": "JSONtoCSV-Test"
        },
        {
            "integrations": "Generic SQL",
            "playbookID": "generic-sql",
            "instance_names": "mysql instance",
            "fromversion": "5.0.0"
        },
        {
            "integrations": "Generic SQL",
            "playbookID": "generic-sql",
            "instance_names": "postgreSQL instance",
            "fromversion": "5.0.0"
        },
        {
            "integrations": "Generic SQL",
            "playbookID": "generic-sql",
            "instance_names": "Microsoft SQL instance",
            "fromversion": "5.0.0"
        },
        {
            "integrations": "Generic SQL",
            "playbookID": "generic-sql",
            "instance_names": "Microsoft SQL Server - MS ODBC Driver",
            "fromversion": "5.0.0"
        },
        {
            "integrations": "Generic SQL",
            "playbookID": "generic-sql-oracle",
            "instance_names": "Oracle instance",
            "fromversion": "5.0.0"
        },
        {
            "integrations": "Generic SQL",
            "playbookID": "generic-sql-mssql-encrypted-connection",
            "instance_names": "Microsoft SQL instance using encrypted connection",
            "fromversion": "5.0.0"
        },
        {
            "integrations": "Panorama",
            "instance_names": "palo_alto_firewall_9.0",
            "playbookID": "Panorama Query Logs - Test",
            "fromversion": "6.1.0",
            "timeout": 1500,
            "nightly": true
        },
        {
            "integrations": "Panorama",
            "instance_names": "palo_alto_firewall",
            "playbookID": "palo_alto_firewall_test_pb",
            "fromversion": "6.1.0",
            "timeout": 1000
        },
        {
            "integrations": "Panorama",
            "instance_names": "palo_alto_firewall_9.0",
            "playbookID": "palo_alto_firewall_test_pb",
            "fromversion": "6.1.0",
            "timeout": 1000
        },
        {
            "integrations": "Panorama",
            "instance_names": "palo_alto_panorama",
            "playbookID": "palo_alto_panorama_test_pb",
            "fromversion": "6.1.0",
            "timeout": 3600
        },
        {
            "integrations": "Panorama",
            "instance_names": "palo_alto_panorama_9.0",
            "playbookID": "palo_alto_panorama_test_pb",
            "fromversion": "6.1.0",
            "timeout": 3600
        },
        {
            "integrations": "Panorama",
            "instance_names": "palo_alto_firewall_9.0",
            "playbookID": "PAN-OS URL Filtering enrichment - Test",
            "fromversion": "6.1.0"
        },
        {
            "integrations": "Panorama",
            "instance_names": "panorama_instance_best_practice",
            "playbookID": "Panorama Best Practise - Test"
        },
        {
            "integrations": "Tenable.io",
            "playbookID": "Tenable.io test"
        },
        {
            "playbookID": "URLDecode-Test"
        },
        {
            "playbookID": "GetTime-Test"
        },
        {
            "playbookID": "GetTime-ObjectVsStringTest"
        },
        {
            "integrations": "Tenable.io",
            "playbookID": "Tenable.io Scan Test",
            "nightly": true,
            "timeout": 3600
        },
        {
            "integrations": "Tenable.sc",
            "playbookID": "tenable-sc-scan-test",
            "nightly": true,
            "timeout": 600
        },
        {
            "integrations": "google-vault",
            "playbookID": "Google-Vault-Generic-Test",
            "nightly": true,
            "timeout": 3600,
            "memory_threshold": 180
        },
        {
            "integrations": "google-vault",
            "playbookID": "Google_Vault-Search_And_Display_Results_test",
            "nightly": true,
            "memory_threshold": 180,
            "timeout": 3600
        },
        {
            "playbookID": "Luminate-TestPlaybook",
            "integrations": "Luminate"
        },
        {
            "integrations": "MxToolBox",
            "playbookID": "MxToolbox-test"
        },
        {
            "integrations": "Nessus",
            "playbookID": "Nessus - Test"
        },
        {
            "playbookID": "Palo Alto Networks - Malware Remediation Test",
            "fromversion": "4.5.0"
        },
        {
            "playbookID": "SumoLogic-Test",
            "integrations": "SumoLogic",
            "fromversion": "4.1.0"
        },
        {
            "playbookID": "ParseEmailFiles-test"
        },
        {
            "playbookID": "PAN-OS - Block IP and URL - External Dynamic List v2 Test",
            "integrations": [
                "Panorama",
                "palo_alto_networks_pan_os_edl_management"
            ],
            "instance_names": "palo_alto_firewall_9.0",
            "fromversion": "6.1.0"
        },
        {
            "playbookID": "Test_EDL",
            "integrations": "EDL",
            "instance_names": "edl_update",
            "fromversion": "5.5.0",
            "pid_threshold": 8
        },
        {
            "playbookID": "Test_export_indicators_service",
            "instance_names": "eis_on_demand",
            "integrations": "ExportIndicators",
            "fromversion": "5.5.0"
        },
        {
            "playbookID": "PAN-OS - Block IP - Custom Block Rule Test",
            "integrations": "Panorama",
            "instance_names": "palo_alto_panorama",
            "fromversion": "6.1.0"
        },
        {
            "playbookID": "PAN-OS - Block IP - Static Address Group Test",
            "integrations": "Panorama",
            "instance_names": "palo_alto_panorama",
            "fromversion": "6.1.0"
        },
        {
            "playbookID": "PAN-OS - Block URL - Custom URL Category Test",
            "integrations": "Panorama",
            "instance_names": "palo_alto_panorama",
            "fromversion": "6.1.0"
        },
        {
            "playbookID": "Endpoint Malware Investigation - Generic - Test",
            "integrations": [
                "Traps",
                "Cylance Protect v2",
                "Demisto REST API"
            ],
            "fromversion": "5.0.0",
            "timeout": 1200
        },
        {
            "playbookID": "ParseExcel-test"
        },
        {
            "playbookID": "Detonate File - No Files test"
        },
        {
            "integrations": "SentinelOne V2",
            "instance_names": "SentinelOne_v2.0",
            "playbookID": "SentinelOne V2.0 - Test"
        },
        {
            "integrations": "SentinelOne V2",
            "instance_names": "SentinelOne_v2.1",
            "playbookID": "SentinelOne V2.1 - Test"
        },
        {
            "integrations": "InfoArmor VigilanteATI",
            "playbookID": "InfoArmorVigilanteATITest"
        },
        {
            "integrations": "IntSights",
            "instance_names": "intsights_standard_account",
            "playbookID": "IntSights Test",
            "nightly": true
        },
        {
            "integrations": "IntSights",
            "playbookID": "IntSights Mssp Test",
            "instance_names": "intsights_mssp_account",
            "nightly": true
        },
        {
            "integrations": "dnstwist",
            "playbookID": "dnstwistTest"
        },
        {
            "integrations": "BitDam",
            "playbookID": "Detonate File - BitDam Test"
        },
        {
            "integrations": "Threat Grid",
            "playbookID": "Test-Detonate URL - ThreatGrid",
            "timeout": 600
        },
        {
            "integrations": "Threat Grid",
            "playbookID": "ThreatGridTest",
            "timeout": 600
        },
        {
            "integrations": "Signal Sciences WAF",
            "playbookID": "SignalSciences-Test"
        },
        {
            "integrations": "RTIR",
            "playbookID": "RTIR Test"
        },
        {
            "integrations": "RedCanary",
            "playbookID": "RedCanaryTest",
            "nightly": true
        },
        {
            "integrations": "Devo",
            "playbookID": "Devo test",
            "timeout": 500
        },
        {
            "playbookID": "URL Enrichment - Generic v2 - Test",
            "integrations": [
                "Rasterize",
                "VirusTotal - Private API"
            ],
            "instance_names": "virus_total_private_api_general",
            "timeout": 500,
            "pid_threshold": 12
        },
        {
            "playbookID": "CutTransformerTest"
        },
        {
            "playbookID": "Default - Test",
            "integrations": [
                "ThreatQ v2",
                "Demisto REST API"
            ],
            "fromversion": "5.0.0"
        },
        {
            "integrations": "SCADAfence CNM",
            "playbookID": "SCADAfence_test"
        },
        {
            "integrations": "ProtectWise",
            "playbookID": "Protectwise-Test"
        },
        {
            "integrations": "WhatsMyBrowser",
            "playbookID": "WhatsMyBrowser-Test"
        },
        {
            "integrations": "BigFix",
            "playbookID": "BigFixTest"
        },
        {
            "integrations": "Lastline v2",
            "playbookID": "Lastline v2 - Test",
            "nightly": true
        },
        {
            "integrations": "McAfee DXL",
            "playbookID": "McAfee DXL - Test"
        },
        {
            "playbookID": "TextFromHTML_test_playbook"
        },
        {
            "playbookID": "PortListenCheck-test"
        },
        {
            "integrations": "ThreatExchange",
            "playbookID": "ThreatExchange-test"
        },
        {
            "integrations": "Joe Security",
            "playbookID": "JoeSecurityTestPlaybook",
            "timeout": 500,
            "nightly": true
        },
        {
            "integrations": "Joe Security",
            "playbookID": "JoeSecurityTestDetonation",
            "timeout": 2000,
            "nightly": true
        },
        {
            "integrations": "WildFire-v2",
            "playbookID": "Wildfire Test",
            "is_mockable": false
        },
        {
            "integrations": "WildFire-v2",
            "playbookID": "Detonate URL - WildFire-v2 - Test"
        },
        {
            "integrations": "WildFire-v2",
            "playbookID": "Detonate URL - WildFire v2.1 - Test"
        },
        {
            "integrations": "GRR",
            "playbookID": "GRR Test",
            "nightly": true
        },
        {
            "integrations": "VirusTotal",
            "instance_names": "virus_total_general",
            "playbookID": "virusTotal-test-playbook",
            "timeout": 1400,
            "nightly": true
        },
        {
            "integrations": "VirusTotal",
            "instance_names": "virus_total_preferred_vendors",
            "playbookID": "virusTotaI-test-preferred-vendors",
            "timeout": 1400,
            "nightly": true
        },
        {
            "integrations": "Preempt",
            "playbookID": "Preempt Test"
        },
        {
            "integrations": "Gmail",
            "playbookID": "get_original_email_-_gmail_-_test"
        },
        {
            "integrations": [
                "Gmail Single User",
                "Gmail"
            ],
            "playbookID": "Gmail Single User - Test",
            "fromversion": "4.5.0"
        },
        {
            "integrations": "EWS v2",
            "playbookID": "get_original_email_-_ews-_test",
            "instance_names": "ewv2_regular"
        },
        {
            "integrations": [
                "EWS v2",
                "EWS Mail Sender"
            ],
            "playbookID": "EWS search-mailbox test",
            "instance_names": "ewv2_regular",
            "timeout": 300
        },
        {
            "integrations": "PagerDuty v2",
            "playbookID": "PagerDuty Test"
        },
        {
            "playbookID": "test_delete_context"
        },
        {
            "playbookID": "DeleteContext-auto-test"
        },
        {
            "playbookID": "GmailTest",
            "integrations": "Gmail"
        },
        {
            "playbookID": "Gmail Convert Html Test",
            "integrations": "Gmail"
        },
        {
            "playbookID": "reputations.json Test",
            "toversion": "5.0.0"
        },
        {
            "playbookID": "Indicators reputation-.json Test",
            "fromversion": "5.5.0"
        },
        {
            "playbookID": "Test IP Indicator Fields",
            "fromversion": "5.0.0"
        },
        {
            "playbookID": "TestDedupIncidentsPlaybook"
        },
        {
            "playbookID": "TestDedupIncidentsByName"
        },
        {
            "integrations": "McAfee Advanced Threat Defense",
            "playbookID": "Test Playbook McAfee ATD",
            "timeout": 700
        },
        {
            "integrations": "McAfee Advanced Threat Defense",
            "playbookID": "Detonate Remote File From URL -McAfee-ATD - Test",
            "timeout": 700
        },
        {
            "playbookID": "stripChars - Test"
        },
        {
            "integrations": "McAfee Advanced Threat Defense",
            "playbookID": "Test Playbook McAfee ATD Upload File"
        },
        {
            "playbookID": "exporttocsv_script_test"
        },
        {
            "playbookID": "Set - Test"
        },
        {
            "integrations": "Intezer v2",
            "playbookID": "Intezer Testing v2",
            "fromversion": "4.1.0",
            "timeout": 600
        },
        {
            "integrations": [
                "Mail Sender (New)",
                "Gmail"
            ],
            "playbookID": "Mail Sender (New) Test",
            "instance_names": [
                "Mail_Sender_(New)_STARTTLS"
            ]
        },
        {
            "playbookID": "buildewsquery_test"
        },
        {
            "integrations": "Rapid7 Nexpose",
            "playbookID": "nexpose_test",
            "timeout": 240
        },
        {
            "playbookID": "GetIndicatorDBotScore Test"
        },
        {
            "integrations": "EWS Mail Sender",
            "playbookID": "EWS Mail Sender Test"
        },
        {
            "integrations": [
                "EWS Mail Sender",
                "Rasterize"
            ],
            "playbookID": "EWS Mail Sender Test 2"
        },
        {
            "playbookID": "decodemimeheader_-_test"
        },
        {
            "playbookID": "test_url_regex"
        },
        {
            "integrations": "Skyformation",
            "playbookID": "TestSkyformation"
        },
        {
            "integrations": "okta",
            "playbookID": "okta_test_playbook",
            "timeout": 240
        },
        {
            "integrations": "Okta v2",
            "playbookID": "OktaV2-Test",
            "nightly": true,
            "timeout": 300
        },
        {
            "integrations": "Okta IAM",
            "playbookID": "Okta IAM - Test Playbook",
            "fromversion": "6.0.0"
        },
        {
            "playbookID": "Test filters & transformers scripts"
        },
        {
            "integrations": "Salesforce",
            "playbookID": "SalesforceTestPlaybook"
        },
        {
            "integrations": "McAfee ESM v2",
            "instance_names": "v10.2.0",
            "playbookID": "McAfee ESM v2 - Test v10.2.0",
            "fromversion": "5.0.0",
            "is_mockable": false
        },
        {
            "integrations": "McAfee ESM v2",
            "instance_names": "v10.3.0",
            "playbookID": "McAfee ESM v2 - Test v10.3.0",
            "fromversion": "5.0.0",
            "is_mockable": false
        },
        {
            "integrations": "McAfee ESM v2",
            "instance_names": "v11.3",
            "playbookID": "McAfee ESM v2 (v11.3) - Test",
            "fromversion": "5.0.0",
            "timeout": 300,
            "is_mockable": false
        },
        {
            "integrations": "McAfee ESM v2",
            "instance_names": "v10.2.0",
            "playbookID": "McAfee ESM Watchlists - Test v10.2.0",
            "fromversion": "5.0.0"
        },
        {
            "integrations": "McAfee ESM v2",
            "instance_names": "v10.3.0",
            "playbookID": "McAfee ESM Watchlists - Test v10.3.0",
            "fromversion": "5.0.0"
        },
        {
            "integrations": "McAfee ESM v2",
            "instance_names": "v11.3",
            "playbookID": "McAfee ESM Watchlists - Test v11.3",
            "fromversion": "5.0.0"
        },
        {
            "integrations": "GoogleSafeBrowsing",
            "playbookID": "Google Safe Browsing Test",
            "timeout": 240,
            "fromversion": "5.0.0"
        },
        {
            "integrations": "Google Safe Browsing v2",
            "playbookID": "Google Safe Browsing V2 Test",
            "fromversion": "5.5.0"
        },
        {
            "integrations": "EWS v2",
            "playbookID": "EWSv2_empty_attachment_test",
            "instance_names": "ewv2_regular"
        },
        {
            "integrations": "EWS v2",
            "playbookID": "EWS Public Folders Test",
            "instance_names": "ewv2_regular",
            "is_mockable": false
        },
        {
            "integrations": "Symantec Endpoint Protection V2",
            "playbookID": "SymantecEndpointProtection_Test"
        },
        {
            "integrations": "carbonblackprotection",
            "playbookID": "search_endpoints_by_hash_-_carbon_black_protection_-_test",
            "timeout": 500
        },
        {
            "playbookID": "Process Email - Generic - Test - Incident Starter",
            "fromversion": "6.0.0",
            "integrations": "Rasterize",
            "timeout": 240
        },
        {
            "integrations": "CrowdstrikeFalcon",
            "playbookID": "Test - CrowdStrike Falcon",
            "fromversion": "4.1.0",
            "timeout": 500
        },
        {
            "playbookID": "ExposeIncidentOwner-Test"
        },
        {
            "integrations": "google",
            "playbookID": "GsuiteTest"
        },
        {
            "integrations": "OpenPhish",
            "playbookID": "OpenPhish Test Playbook"
        },
        {
            "integrations": "jira-v2",
            "playbookID": "Jira-v2-Test",
            "timeout": 500,
            "is_mockable": false
        },
        {
            "integrations": "ipinfo",
            "playbookID": "IPInfoTest"
        },
        {
            "integrations": "ipinfo_v2",
            "playbookID": "IPInfo_v2Test",
            "fromversion": "5.5.0"
        },
        {
            "integrations": "GoogleMaps",
            "playbookID": "GoogleMapsTest",
            "fromversion": "6.0.0"
        },
        {
            "playbookID": "VerifyHumanReadableFormat"
        },
        {
            "playbookID": "strings-test"
        },
        {
            "playbookID": "TestCommonPython",
            "timeout": 500
        },
        {
            "playbookID": "TestFileCreateAndUpload"
        },
        {
            "playbookID": "TestIsValueInArray"
        },
        {
            "playbookID": "TestStringReplace"
        },
        {
            "playbookID": "TestHttpPlaybook"
        },
        {
            "integrations": "SplunkPy",
            "playbookID": "SplunkPy parse-raw - Test",
            "memory_threshold": 100,
            "instance_names": "use_default_handler"
        },
        {
            "integrations": "SplunkPy",
            "playbookID": "SplunkPy-Test-V2_default_handler",
            "memory_threshold": 500,
            "instance_names": "use_default_handler"
        },
        {
            "integrations": "SplunkPy",
            "playbookID": "Splunk-Test_default_handler",
            "memory_threshold": 200,
            "instance_names": "use_default_handler"
        },
        {
            "integrations": "AnsibleTower",
            "playbookID": "AnsibleTower_Test_playbook",
            "fromversion": "5.0.0"
        },
        {
            "integrations": "SplunkPy",
            "playbookID": "SplunkPySearch_Test_default_handler",
            "memory_threshold": 200,
            "instance_names": "use_default_handler"
        },
        {
            "integrations": "SplunkPy",
            "playbookID": "SplunkPy_KV_commands_default_handler",
            "memory_threshold": 200,
            "instance_names": "use_default_handler",
            "is_mockable": false
        },
        {
            "integrations": "SplunkPy",
            "playbookID": "SplunkPy-Test-V2_requests_handler",
            "memory_threshold": 500,
            "instance_names": "use_python_requests_handler"
        },
        {
            "integrations": "SplunkPy",
            "playbookID": "Splunk-Test_requests_handler",
            "memory_threshold": 500,
            "instance_names": "use_python_requests_handler",
            "is_mockable": false
        },
        {
            "integrations": "SplunkPy",
            "playbookID": "SplunkPySearch_Test_requests_handler",
            "memory_threshold": 200,
            "instance_names": "use_python_requests_handler",
            "is_mockable": false
        },
        {
            "integrations": "SplunkPy",
            "playbookID": "SplunkPy_KV_commands_requests_handler",
            "memory_threshold": 200,
            "instance_names": "use_python_requests_handler"
        },
        {
            "integrations": "McAfee NSM",
            "playbookID": "McAfeeNSMTest",
            "timeout": 400,
            "nightly": true
        },
        {
            "integrations": "PhishTank V2",
            "playbookID": "PhishTank Testing"
        },
        {
            "integrations": "McAfee Web Gateway",
            "playbookID": "McAfeeWebGatewayTest",
            "timeout": 500
        },
        {
            "integrations": "TCPIPUtils",
            "playbookID": "TCPUtils-Test"
        },
        {
            "playbookID": "listExecutedCommands-Test"
        },
        {
            "integrations": "AWS - Lambda",
            "playbookID": "AWS-Lambda-Test (Read-Only)"
        },
        {
            "integrations": "Service Manager",
            "playbookID": "TestHPServiceManager",
            "timeout": 400
        },
        {
            "integrations": "ServiceNow IAM",
            "playbookID": "ServiceNow IAM - Test Playbook",
            "instance_name": "snow_basic_auth",
            "fromversion": "6.0.0"
        },
        {
            "playbookID": "LanguageDetect-Test",
            "timeout": 300
        },
        {
            "integrations": "Forcepoint",
            "playbookID": "forcepoint test",
            "timeout": 500,
            "nightly": true
        },
        {
            "playbookID": "GeneratePassword-Test"
        },
        {
            "playbookID": "ZipFile-Test"
        },
        {
            "playbookID": "UnzipFile-Test"
        },
        {
            "playbookID": "Test-IsMaliciousIndicatorFound",
            "fromversion": "5.0.0"
        },
        {
            "playbookID": "TestExtractHTMLTables"
        },
        {
            "integrations": "carbonblackliveresponse",
            "playbookID": "Carbon Black Live Response Test",
            "nightly": true,
            "fromversion": "5.0.0",
            "is_mockable": false
        },
        {
            "integrations": "urlscan.io",
            "playbookID": "urlscan_malicious_Test",
            "timeout": 500
        },
        {
            "integrations": "EWS v2",
            "playbookID": "pyEWS_Test",
            "instance_names": "ewv2_regular",
            "is_mockable": false
        },
        {
            "integrations": "EWS v2",
            "playbookID": "pyEWS_Test",
            "instance_names": "ewsv2_separate_process",
            "is_mockable": false
        },
        {
            "integrations": "remedy_sr_beta",
            "playbookID": "remedy_sr_test_pb"
        },
        {
            "integrations": "Netskope",
            "playbookID": "Netskope Test"
        },
        {
            "integrations": "Cylance Protect v2",
            "playbookID": "Cylance Protect v2 Test"
        },
        {
            "integrations": "ReversingLabs Titanium Cloud",
            "playbookID": "ReversingLabsTCTest"
        },
        {
            "integrations": "ReversingLabs A1000",
            "playbookID": "ReversingLabsA1000Test"
        },
        {
            "integrations": "Demisto Lock",
            "playbookID": "DemistoLockTest"
        },
        {
            "playbookID": "test-domain-indicator",
            "timeout": 400
        },
        {
            "playbookID": "Cybereason Test",
            "integrations": "Cybereason",
            "timeout": 1200,
            "fromversion": "4.1.0"
        },
        {
            "integrations": "VirusTotal - Private API",
            "instance_names": "virus_total_private_api_general",
            "playbookID": "File Enrichment - Virus Total Private API Test",
            "nightly": true
        },
        {
            "integrations": "VirusTotal - Private API",
            "instance_names": "virus_total_private_api_general",
            "playbookID": "virusTotalPrivateAPI-test-playbook",
            "timeout": 1400,
            "nightly": true,
            "pid_threshold": 12
        },
        {
            "integrations": [
                "VirusTotal - Private API",
                "VirusTotal"
            ],
            "playbookID": "vt-detonate test",
            "instance_names": [
                "virus_total_private_api_general",
                "virus_total_general"
            ],
            "timeout": 1400,
            "fromversion": "5.5.0",
            "nightly": true,
            "is_mockable": false
        },
        {
            "integrations": "Cisco ASA",
            "playbookID": "Cisco ASA - Test Playbook"
        },
        {
            "integrations": "VirusTotal - Private API",
            "instance_names": "virus_total_private_api_preferred_vendors",
            "playbookID": "virusTotalPrivateAPI-test-preferred-vendors",
            "timeout": 1400,
            "nightly": true
        },
        {
            "integrations": "Cisco Meraki",
            "playbookID": "Cisco-Meraki-Test"
        },
        {
            "integrations": "Microsoft Defender Advanced Threat Protection",
            "playbookID": "Microsoft Defender Advanced Threat Protection - Test prod",
            "instance_names": "microsoft_defender_atp_prod",
            "is_mockable": false
        },
        {
            "integrations": "Microsoft Defender Advanced Threat Protection",
            "playbookID": "Microsoft Defender Advanced Threat Protection - Test dev",
            "instance_names": "microsoft_defender_atp_dev"
        },
        {
            "integrations": "Microsoft Defender Advanced Threat Protection",
            "playbookID": "Microsoft Defender Advanced Threat Protection - Test self deployed",
            "instance_names": "microsoft_defender_atp_dev_self_deployed"
        },
        {
            "integrations": "Microsoft Defender Advanced Threat Protection",
            "playbookID": "Microsoft Defender - ATP - Indicators Test",
            "instance_names": "microsoft_defender_atp_dev",
            "is_mockable": false
        },
        {
            "integrations": "Microsoft 365 Defender",
            "playbookID": "Microsoft_365_Defender-Test",
            "instance_names": "ms_365_defender_device_code"
        },
        {
            "integrations": "Microsoft 365 Defender",
            "playbookID": "Microsoft_365_Defender-Test",
            "instance_names": "ms_365_defender_client_cred"
        },
        {
            "integrations": "Tanium",
            "playbookID": "Tanium Test Playbook",
            "nightly": true,
            "timeout": 1200,
            "pid_threshold": 10
        },
        {
            "integrations": "Recorded Future",
            "playbookID": "Recorded Future Test",
            "nightly": true
        },
        {
            "integrations": "Microsoft Graph",
            "playbookID": "Microsoft Graph Security Test dev",
            "instance_names": "ms_graph_security_dev"
        },
        {
            "integrations": "Microsoft Graph",
            "playbookID": "Microsoft Graph Security Test prod",
            "instance_names": "ms_graph_security_prod",
            "is_mockable": false
        },
        {
            "integrations": "Microsoft Graph User",
            "playbookID": "Microsoft Graph User - Test",
            "instance_names": "ms_graph_user_dev"
        },
        {
            "integrations": "Microsoft Graph User",
            "playbookID": "Microsoft Graph User - Test",
            "instance_names": "ms_graph_user_prod",
            "is_mockable": false
        },
        {
            "integrations": "Microsoft Graph Groups",
            "playbookID": "Microsoft Graph Groups - Test dev",
            "instance_names": "ms_graph_groups_dev"
        },
        {
            "integrations": "Microsoft Graph Groups",
            "playbookID": "Microsoft Graph Groups - Test prod",
            "instance_names": "ms_graph_groups_prod",
            "is_mockable": false
        },
        {
            "integrations": "Microsoft_Graph_Files",
            "playbookID": "test_MsGraphFiles dev",
            "instance_names": "ms_graph_files_dev",
            "fromversion": "5.0.0"
        },
        {
            "integrations": "Microsoft_Graph_Files",
            "playbookID": "test_MsGraphFiles prod",
            "instance_names": "ms_graph_files_prod",
            "fromversion": "5.0.0",
            "is_mockable": false
        },
        {
            "integrations": "Microsoft Graph Calendar",
            "playbookID": "Microsoft Graph Calendar - Test dev",
            "instance_names": "ms_graph_calendar_dev"
        },
        {
            "integrations": "Microsoft Graph Calendar",
            "playbookID": "Microsoft Graph Calendar - Test prod",
            "instance_names": "ms_graph_calendar_prod",
            "is_mockable": false
        },
        {
            "integrations": "Microsoft Graph Device Management",
            "playbookID": "MSGraph_DeviceManagement_Test_dev",
            "instance_names": "ms_graph_device_management_oproxy_dev",
            "fromversion": "5.0.0"
        },
        {
            "integrations": "Microsoft Graph Device Management",
            "playbookID": "MSGraph_DeviceManagement_Test_prod",
            "instance_names": "ms_graph_device_management_oproxy_prod",
            "fromversion": "5.0.0",
            "is_mockable": false
        },
        {
            "integrations": "Microsoft Graph Device Management",
            "playbookID": "MSGraph_DeviceManagement_Test_self_deployed_prod",
            "instance_names": "ms_graph_device_management_self_deployed_prod",
            "fromversion": "5.0.0"
        },
        {
            "integrations": "RedLock",
            "playbookID": "RedLockTest",
            "nightly": true
        },
        {
            "integrations": "Symantec Messaging Gateway",
            "playbookID": "Symantec Messaging Gateway Test"
        },
        {
            "integrations": "ThreatConnect v2",
            "playbookID": "ThreatConnect v2 - Test",
            "fromversion": "5.0.0"
        },
        {
            "integrations": "VxStream",
            "playbookID": "VxStream Test",
            "nightly": true,
            "is_mockable": false
        },
        {
            "integrations": "QRadar_v2",
            "playbookID": "test_Qradar_v2",
            "fromversion": "6.0.0",
            "is_mockable": false
        },
        {
            "integrations": "VMware",
            "playbookID": "VMWare Test"
        },
        {
            "integrations": "Anomali ThreatStream",
            "playbookID": "Anomali_ThreatStream_Test"
        },
        {
            "integrations": "carbonblack-v2",
            "playbookID": "Carbon Black Response Test",
            "fromversion": "5.0.0"
        },
        {
            "integrations": "VMware Carbon Black EDR v2",
            "playbookID": "Carbon Black Edr - Test",
            "is_mockable": false,
            "fromversion": "5.5.0"
        },
        {
            "integrations": "Cisco Umbrella Investigate",
            "playbookID": "Cisco Umbrella Test"
        },
        {
            "integrations": "icebrg",
            "playbookID": "Icebrg Test",
            "timeout": 500
        },
        {
            "integrations": "Symantec MSS",
            "playbookID": "SymantecMSSTest"
        },
        {
            "integrations": "Remedy AR",
            "playbookID": "Remedy AR Test"
        },
        {
            "integrations": "AWS - IAM",
            "playbookID": "AWS - IAM Test Playbook"
        },
        {
            "integrations": "McAfee Active Response",
            "playbookID": "McAfee-MAR_Test",
            "timeout": 700
        },
        {
            "integrations": "McAfee Threat Intelligence Exchange",
            "playbookID": "McAfee-TIE Test",
            "timeout": 700
        },
        {
            "integrations": "ArcSight Logger",
            "playbookID": "ArcSight Logger test"
        },
        {
            "integrations": "ArcSight ESM v2",
            "playbookID": "ArcSight ESM v2 Test"
        },
        {
            "integrations": "ArcSight ESM v2",
            "playbookID": "test Arcsight - Get events related to the Case"
        },
        {
            "integrations": "XFE_v2",
            "playbookID": "Test_XFE_v2",
            "timeout": 500,
            "nightly": true
        },
        {
            "integrations": "McAfee Threat Intelligence Exchange",
            "playbookID": "search_endpoints_by_hash_-_tie_-_test",
            "timeout": 500
        },
        {
            "integrations": "iDefense_v2",
            "playbookID": "iDefense_v2_Test",
            "fromversion": "5.5.0"
        },
        {
            "integrations": "AWS - SQS",
            "playbookID": "AWS - SQS Test Playbook",
            "fromversion": "5.0.0"
        },
        {
            "integrations": "AbuseIPDB",
            "playbookID": "AbuseIPDB Test"
        },
        {
            "integrations": "AbuseIPDB",
            "playbookID": "AbuseIPDB PopulateIndicators Test"
        },
        {
            "integrations": "LogRhythm",
            "playbookID": "LogRhythm-Test-Playbook",
            "timeout": 200
        },
        {
            "integrations": "FireEye HX",
            "playbookID": "FireEye HX Test",
            "timeout": 800
        },
        {
            "integrations": "FireEyeFeed",
            "playbookID": "playbook-FeedFireEye_test",
            "memory_threshold": 110
        },
        {
            "integrations": "Phish.AI",
            "playbookID": "PhishAi-Test"
        },
        {
            "integrations": "Phish.AI",
            "playbookID": "Test-Detonate URL - Phish.AI"
        },
        {
            "integrations": "Centreon",
            "playbookID": "Centreon-Test-Playbook"
        },
        {
            "playbookID": "ReadFile test"
        },
        {
            "integrations": "AlphaSOC Wisdom",
            "playbookID": "AlphaSOC-Wisdom-Test"
        },
        {
            "integrations": "carbonblack-v2",
            "playbookID": "CBFindIP - Test"
        },
        {
            "integrations": "Jask",
            "playbookID": "Jask_Test",
            "fromversion": "4.1.0"
        },
        {
            "integrations": "Whois",
            "playbookID": "whois_test",
            "fromversion": "4.1.0"
        },
        {
            "integrations": "RSA NetWitness Endpoint",
            "playbookID": "NetWitness Endpoint Test"
        },
        {
            "integrations": "Check Point Sandblast",
            "playbookID": "Sandblast_malicious_test"
        },
        {
            "playbookID": "TestMatchRegexV2"
        },
        {
            "integrations": "ActiveMQ",
            "playbookID": "ActiveMQ Test"
        },
        {
            "playbookID": "RegexGroups Test"
        },
        {
            "integrations": "Cisco ISE",
            "playbookID": "cisco-ise-test-playbook"
        },
        {
            "integrations": "RSA NetWitness v11.1",
            "playbookID": "RSA NetWitness Test"
        },
        {
            "playbookID": "ExifReadTest"
        },
        {
            "integrations": "Cuckoo Sandbox",
            "playbookID": "CuckooTest",
            "timeout": 700
        },
        {
            "integrations": "VxStream",
            "playbookID": "Test-Detonate URL - Crowdstrike",
            "timeout": 1200
        },
        {
            "playbookID": "Detonate File - Generic Test",
            "timeout": 500
        },
        {
            "integrations": [
                "Lastline v2",
                "WildFire-v2",
                "SNDBOX",
                "McAfee Advanced Threat Defense"
            ],
            "playbookID": "Detonate File - Generic Test",
            "timeout": 2400,
            "nightly": true
        },
        {
            "playbookID": "STIXParserTest"
        },
        {
            "playbookID": "VerifyJSON - Test",
            "fromversion": "5.5.0"
        },
        {
            "playbookID": "PowerShellCommon-Test",
            "fromversion": "5.5.0"
        },
        {
            "playbookID": "Detonate URL - Generic Test",
            "timeout": 2000,
            "nightly": true,
            "integrations": [
                "McAfee Advanced Threat Defense",
                "VxStream",
                "Lastline v2"
            ]
        },
        {
            "integrations": [
                "carbonblack-v2",
                "carbonblackliveresponse",
                "Cylance Protect v2"
            ],
            "playbookID": "Retrieve File from Endpoint - Generic V2 Test",
            "fromversion": "5.0.0",
            "is_mockable": false
        },
        {
            "integrations": "Zscaler",
            "playbookID": "Zscaler Test",
            "nightly": true,
            "timeout": 500
        },
        {
            "playbookID": "DemistoUploadFileToIncident Test",
            "integrations": "Demisto REST API"
        },
        {
            "playbookID": "DemistoUploadFile Test",
            "integrations": "Demisto REST API"
        },
        {
            "playbookID": "MaxMind Test",
            "integrations": "MaxMind GeoIP2"
        },
        {
            "playbookID": "Test Sagemaker",
            "integrations": "AWS Sagemaker"
        },
        {
            "playbookID": "C2sec-Test",
            "integrations": "C2sec irisk",
            "fromversion": "5.0.0"
        },
        {
            "playbookID": "Phishing v2 - Test - Incident Starter",
            "fromversion": "6.0.0",
            "timeout": 1200,
            "nightly": false,
            "integrations": [
                "EWS Mail Sender",
                "Demisto REST API",
                "Rasterize"
            ],
            "memory_threshold": 115,
            "pid_threshold": 80
        },
        {
            "playbookID": "Phishing - Core - Test - Incident Starter",
            "fromversion": "6.0.0",
            "timeout": 1700,
            "nightly": false,
            "integrations": [
                "EWS Mail Sender",
                "Demisto REST API",
                "Rasterize"
            ],
            "memory_threshold": 100,
            "pid_threshold": 80
        },
        {
            "integrations": "duo",
            "playbookID": "DUO Test Playbook"
        },
        {
            "playbookID": "SLA Scripts - Test",
            "fromversion": "4.1.0"
        },
        {
            "playbookID": "PcapHTTPExtractor-Test"
        },
        {
            "playbookID": "Ping Test Playbook"
        },
        {
            "playbookID": "Active Directory Test",
            "integrations": "Active Directory Query v2",
            "instance_names": "active_directory_ninja"
        },
        {
            "playbookID": "AD v2 - debug-mode - Test",
            "integrations": "Active Directory Query v2",
            "instance_names": "active_directory_ninja",
            "fromversion": "5.0.0"
        },
        {
            "playbookID": "Docker Hardening Test",
            "fromversion": "5.0.0",
            "runnable_on_docker_only": true
        },
        {
            "integrations": "Active Directory Query v2",
            "instance_names": "active_directory_ninja",
            "playbookID": "Active Directory Query V2 configuration with port"
        },
        {
            "integrations": "Active Directory Query v2",
            "instance_names": "active_directory_ninja",
            "playbookID": "Active Directory - ad-get-user limit check"
        },
        {
            "integrations": "Active Directory Query v2",
            "instance_names": "active_directory_ninja",
            "playbookID": "active directory search user with parentheses test"
        },
        {
            "integrations": "mysql",
            "playbookID": "MySQL Test"
        },
        {
            "playbookID": "Email Address Enrichment - Generic v2.1 - Test",
            "integrations": "Active Directory Query v2",
            "instance_names": "active_directory_ninja"
        },
        {
            "integrations": "Cofense Intelligence",
            "playbookID": "Test - Cofense Intelligence",
            "timeout": 500
        },
        {
            "playbookID": "GDPRContactAuthorities Test"
        },
        {
            "integrations": "Google Resource Manager",
            "playbookID": "GoogleResourceManager-Test",
            "timeout": 500,
            "nightly": true
        },
        {
            "integrations": "SlashNext Phishing Incident Response",
            "playbookID": "SlashNextPhishingIncidentResponse-Test",
            "timeout": 500,
            "nightly": true
        },
        {
            "integrations": "Google Cloud Storage",
            "playbookID": "GCS - Test",
            "timeout": 500,
            "nightly": true,
            "memory_threshold": 80
        },
        {
            "integrations": "GooglePubSub",
            "playbookID": "GooglePubSub_Test",
            "nightly": true,
            "timeout": 500,
            "fromversion": "5.0.0"
        },
        {
            "playbookID": "Calculate Severity - Generic v2 - Test",
            "integrations": [
                "Palo Alto Minemeld",
                "Active Directory Query v2"
            ],
            "instance_names": "active_directory_ninja",
            "fromversion": "4.5.0"
        },
        {
            "integrations": "Freshdesk",
            "playbookID": "Freshdesk-Test",
            "timeout": 500,
            "nightly": true
        },
        {
            "playbookID": "Autoextract - Test",
            "fromversion": "4.1.0"
        },
        {
            "playbookID": "FilterByList - Test",
            "fromversion": "4.5.0"
        },
        {
            "playbookID": "Impossible Traveler - Test",
            "integrations": [
                "Ipstack",
                "ipinfo",
                "Rasterize",
                "Active Directory Query v2",
                "Demisto REST API"
            ],
            "instance_names": "active_directory_ninja",
            "fromversion": "5.0.0",
            "timeout": 700
        },
        {
            "playbookID": "Active Directory - Get User Manager Details - Test",
            "integrations": "Active Directory Query v2",
            "instance_names": "active_directory_80k",
            "fromversion": "4.5.0"
        },
        {
            "integrations": "Kafka V2",
            "playbookID": "Kafka Test"
        },
        {
            "playbookID": "File Enrichment - Generic v2 - Test",
            "instance_names": "virus_total_private_api_general",
            "integrations": [
                "VirusTotal - Private API",
                "Cylance Protect v2"
            ],
            "is_mockable": false
        },
        {
            "integrations": [
                "epo",
                "McAfee Active Response"
            ],
            "playbookID": "Endpoint data collection test",
            "timeout": 500
        },
        {
            "integrations": [
                "epo",
                "McAfee Active Response"
            ],
            "playbookID": "MAR - Endpoint data collection test",
            "timeout": 500
        },
        {
            "integrations": "DUO Admin",
            "playbookID": "DuoAdmin API test playbook",
            "fromversion": "5.0.0"
        },
        {
            "integrations": [
                "TAXII Server",
                "TAXIIFeed"
            ],
            "playbookID": "TAXII_Feed_Test",
            "fromversion": "5.5.0",
            "timeout": 300,
            "instance_names": [
                "non_https_cert",
                "instance_execute"
            ]
        },
        {
            "integrations": [
                "TAXII Server",
                "TAXIIFeed"
            ],
            "playbookID": "TAXII_Feed_Test",
            "fromversion": "5.5.0",
            "timeout": 300,
            "instance_names": [
                "https_cert",
                "local_https"
            ]
        },
        {
            "integrations": "TAXII 2 Feed",
            "playbookID": "TAXII 2 Feed Test",
            "fromversion": "5.5.0"
        },
        {
            "integrations": "iDefense Feed",
            "playbookID": "Feed iDefense Test",
            "memory_threshold": 200,
            "fromversion": "5.5.0"
        },
        {
            "integrations": "Traps",
            "playbookID": "Traps test",
            "timeout": 600
        },
        {
            "playbookID": "TestShowScheduledEntries"
        },
        {
            "playbookID": "Calculate Severity - Standard - Test",
            "integrations": "Palo Alto Minemeld",
            "fromversion": "4.5.0"
        },
        {
            "integrations": "Symantec Advanced Threat Protection",
            "playbookID": "Symantec ATP Test"
        },
        {
            "playbookID": "HTTPListRedirects - Test SSL"
        },
        {
            "playbookID": "HTTPListRedirects Basic Test"
        },
        {
            "playbookID": "CheckDockerImageAvailableTest"
        },
        {
            "playbookID": "Extract Indicators From File - Generic v2 - Test",
            "integrations": "Image OCR",
            "timeout": 350,
            "fromversion": "4.5.0"
        },
        {
            "playbookID": "Endpoint Enrichment - Generic v2.1 - Test",
            "integrations": [
                "Cylance Protect v2",
                "carbonblack-v2",
                "epo",
                "Active Directory Query v2"
            ],
            "instance_names": "active_directory_ninja"
        },
        {
            "playbookID": "EmailReputationTest",
            "integrations": "Have I Been Pwned? V2"
        },
        {
            "integrations": "Symantec Deepsight Intelligence",
            "playbookID": "Symantec Deepsight Test"
        },
        {
            "playbookID": "ExtractDomainFromEmailTest"
        },
        {
            "playbookID": "Wait Until Datetime - Test",
            "fromversion": "4.5.0"
        },
        {
            "playbookID": "PAN-OS DAG Configuration Test",
            "integrations": "Panorama",
            "instance_names": "palo_alto_panorama_9.0",
            "timeout": 1500
        },
        {
            "playbookID": "PAN-OS EDL Setup v3 Test",
            "integrations": [
                "Panorama",
                "palo_alto_networks_pan_os_edl_management"
            ],
            "instance_names": "palo_alto_firewall_9.0",
            "timeout": 300
        },
        {
            "integrations": "Snowflake",
            "playbookID": "Snowflake-Test"
        },
        {
            "playbookID": "Account Enrichment - Generic v2.1 - Test",
            "integrations": "Active Directory Query v2",
            "instance_names": "active_directory_ninja"
        },
        {
            "integrations": "Cisco Umbrella Investigate",
            "playbookID": "Domain Enrichment - Generic v2 - Test"
        },
        {
            "integrations": "Google BigQuery",
            "playbookID": "Google BigQuery Test"
        },
        {
            "integrations": "Zoom",
            "playbookID": "Zoom_Test"
        },
        {
            "playbookID": "IP Enrichment - Generic v2 - Test",
            "integrations": "Threat Crowd",
            "fromversion": "4.1.0"
        },
        {
            "integrations": "Cherwell",
            "playbookID": "Cherwell Example Scripts - test"
        },
        {
            "integrations": "Cherwell",
            "playbookID": "Cherwell - test"
        },
        {
            "integrations": "CarbonBlackProtectionV2",
            "playbookID": "Carbon Black Enterprise Protection V2 Test"
        },
        {
            "integrations": "Active Directory Query v2",
            "instance_names": "active_directory_ninja",
            "playbookID": "Test ADGetUser Fails with no instances 'Active Directory Query' (old version)"
        },
        {
            "integrations": "ANYRUN",
            "playbookID": "ANYRUN-Test"
        },
        {
            "integrations": "ANYRUN",
            "playbookID": "Detonate File - ANYRUN - Test"
        },
        {
            "integrations": "ANYRUN",
            "playbookID": "Detonate URL - ANYRUN - Test"
        },
        {
            "integrations": "Netcraft",
            "playbookID": "Netcraft test"
        },
        {
            "integrations": "EclecticIQ Platform",
            "playbookID": "EclecticIQ Test"
        },
        {
            "playbookID": "FormattingPerformance - Test",
            "fromversion": "5.0.0"
        },
        {
            "integrations": "AWS - EC2",
            "instance_names": "AWS - EC2",
            "playbookID": "AWS - EC2 Test Playbook",
            "fromversion": "5.0.0",
            "memory_threshold": 90
        },
        {
            "integrations": "AWS - EC2",
            "playbookID": "d66e5f86-e045-403f-819e-5058aa603c32"
        },
        {
            "integrations": "ANYRUN",
            "playbookID": "Detonate File From URL - ANYRUN - Test"
        },
        {
            "integrations": "AWS - CloudTrail",
            "playbookID": "3da2e31b-f114-4d7f-8702-117f3b498de9"
        },
        {
            "integrations": "carbonblackprotection",
            "playbookID": "67b0f25f-b061-4468-8613-43ab13147173"
        },
        {
            "integrations": "DomainTools",
            "playbookID": "DomainTools-Test"
        },
        {
            "integrations": "Exabeam",
            "playbookID": "Exabeam - Test"
        },
        {
            "integrations": "Cisco Spark",
            "playbookID": "Cisco Spark Test New"
        },
        {
            "integrations": "Remedy On-Demand",
            "playbookID": "Remedy-On-Demand-Test"
        },
        {
            "playbookID": "ssdeepreputationtest"
        },
        {
            "playbookID": "TestIsEmailAddressInternal"
        },
        {
            "integrations": "Google Cloud Compute",
            "playbookID": "GoogleCloudCompute-Test"
        },
        {
            "integrations": "AWS - S3",
            "playbookID": "97393cfc-2fc4-4dfe-8b6e-af64067fc436",
            "memory_threshold": 80
        },
        {
            "integrations": "Image OCR",
            "playbookID": "TestImageOCR"
        },
        {
            "integrations": "fireeye",
            "playbookID": "Detonate File - FireEye AX - Test"
        },
        {
            "integrations": [
                "Rasterize",
                "Image OCR"
            ],
            "playbookID": "Rasterize Test",
            "fromversion": "5.0.0"
        },
        {
            "integrations": "Rasterize",
            "playbookID": "RasterizeImageTest",
            "fromversion": "5.0.0"
        },
        {
            "integrations": "Ipstack",
            "playbookID": "Ipstack_Test"
        },
        {
            "integrations": "Perch",
            "playbookID": "Perch-Test"
        },
        {
            "integrations": "Forescout",
            "playbookID": "Forescout-Test"
        },
        {
            "integrations": "GitHub",
            "playbookID": "Git_Integration-Test"
        },
        {
            "integrations": "GitHub IAM",
            "playbookID": "Github IAM - Test Playbook",
            "fromversion": "6.1.0"
        },
        {
            "integrations": "LogRhythmRest",
            "playbookID": "LogRhythm REST test"
        },
        {
            "integrations": "AlienVault USM Anywhere",
            "playbookID": "AlienVaultUSMAnywhereTest"
        },
        {
            "playbookID": "PhishLabsTestPopulateIndicators"
        },
        {
            "playbookID": "Test_HTMLtoMD"
        },
        {
            "integrations": "PhishLabs IOC",
            "playbookID": "PhishLabsIOC TestPlaybook",
            "fromversion": "4.1.0"
        },
        {
            "integrations": "PerceptionPoint",
            "playbookID": "PerceptionPoint Test",
            "fromversion": "4.1.0"
        },
        {
            "integrations": "vmray",
            "playbookID": "VMRay-Test-File",
            "fromversion": "5.5.0"
        },
        {
            "integrations": "AutoFocus V2",
            "playbookID": "AutoFocus V2 test",
            "fromversion": "5.0.0",
            "timeout": 1000
        },
        {
            "playbookID": "Process Email - Generic for Rasterize"
        },
        {
            "playbookID": "Send Investigation Summary Reports - Test",
            "integrations": "EWS Mail Sender",
            "fromversion": "4.5.0",
            "memory_threshold": 100
        },
        {
            "integrations": "Anomali ThreatStream v2",
            "playbookID": "ThreatStream-Test"
        },
        {
            "integrations": "Flashpoint",
            "playbookID": "Flashpoint_event-Test"
        },
        {
            "integrations": "Flashpoint",
            "playbookID": "Flashpoint_forum-Test"
        },
        {
            "integrations": "Flashpoint",
            "playbookID": "Flashpoint_report-Test"
        },
        {
            "integrations": "Flashpoint",
            "playbookID": "Flashpoint_reputation-Test"
        },
        {
            "integrations": "BluecatAddressManager",
            "playbookID": "Bluecat Address Manager test"
        },
        {
            "integrations": "MailListener - POP3 Beta",
            "playbookID": "MailListener-POP3 - Test"
        },
        {
            "playbookID": "sumList - Test"
        },
        {
            "integrations": "VulnDB",
            "playbookID": "Test-VulnDB"
        },
        {
            "integrations": "Shodan_v2",
            "playbookID": "Test-Shodan_v2",
            "timeout": 1000
        },
        {
            "integrations": "Threat Crowd",
            "playbookID": "ThreatCrowd - Test"
        },
        {
            "integrations": "GoogleDocs",
            "playbookID": "GoogleDocs-test"
        },
        {
            "playbookID": "Request Debugging - Test",
            "fromversion": "5.0.0"
        },
        {
            "playbookID": "Test Convert file hash to corresponding hashes",
            "fromversion": "4.5.0",
            "integrations": "VirusTotal",
            "instance_names": "virus_total_general"
        },
        {
            "playbookID": "PAN-OS Query Logs For Indicators Test",
            "fromversion": "5.5.0",
            "timeout": 1500,
            "integrations": "Panorama",
            "instance_names": "palo_alto_panorama"
        },
        {
            "integrations": "Hybrid Analysis",
            "playbookID": "HybridAnalysis-Test",
            "timeout": 500,
            "fromversion": "4.1.0",
            "is_mockable": false
        },
        {
            "integrations": "Elasticsearch v2",
            "instance_names": "es_v7",
            "playbookID": "Elasticsearch_v2_test"
        },
        {
            "integrations": "ElasticsearchFeed",
            "instance_names": "es_demisto_feed",
            "playbookID": "Elasticsearch_Fetch_Demisto_Indicators_Test",
            "fromversion": "5.5.0"
        },
        {
            "integrations": "ElasticsearchFeed",
            "instance_names": "es_generic_feed",
            "playbookID": "Elasticsearch_Fetch_Custom_Indicators_Test",
            "fromversion": "5.5.0"
        },
        {
            "integrations": "Elasticsearch v2",
            "instance_names": "es_v6",
            "playbookID": "Elasticsearch_v2_test-v6"
        },
        {
            "integrations": "PolySwarm",
            "playbookID": "PolySwarm-Test"
        },
        {
            "integrations": "Kennav2",
            "playbookID": "Kenna Test"
        },
        {
            "integrations": "SecurityAdvisor",
            "playbookID": "SecurityAdvisor-Test",
            "fromversion": "4.5.0"
        },
        {
            "integrations": "Google Key Management Service",
            "playbookID": "Google-KMS-test",
            "pid_threshold": 6,
            "memory_threshold": 60
        },
        {
            "integrations": "SecBI",
            "playbookID": "SecBI - Test"
        },
        {
            "playbookID": "ExtractFQDNFromUrlAndEmail-Test"
        },
        {
            "integrations": "EWS v2",
            "playbookID": "Get EWS Folder Test",
            "fromversion": "4.5.0",
            "instance_names": "ewv2_regular",
            "timeout": 1200
        },
        {
            "integrations": "EWSO365",
            "playbookID": "EWS_O365_test",
            "fromversion": "5.0.0"
        },
        {
            "integrations": "EWSO365",
            "playbookID": "EWS_O365_send_mail_test",
            "fromversion": "5.0.0"
        },
        {
            "integrations": "QRadar_v2",
            "playbookID": "QRadar Indicator Hunting Test",
            "timeout": 600,
            "fromversion": "6.0.0"
        },
        {
            "playbookID": "SetAndHandleEmpty test",
            "fromversion": "4.5.0"
        },
        {
            "integrations": "Tanium v2",
            "playbookID": "Tanium v2 - Test"
        },
        {
            "integrations": "Office 365 Feed",
            "playbookID": "Office365_Feed_Test",
            "fromversion": "5.5.0"
        },
        {
            "integrations": "GoogleCloudTranslate",
            "playbookID": "GoogleCloudTranslate-Test",
            "pid_threshold": 9
        },
        {
            "integrations": "Infoblox",
            "playbookID": "Infoblox Test"
        },
        {
            "integrations": "BPA",
            "playbookID": "Test-BPA",
            "fromversion": "4.5.0"
        },
        {
            "playbookID": "GetValuesOfMultipleFIelds Test",
            "fromversion": "4.5.0"
        },
        {
            "playbookID": "IsInternalHostName Test",
            "fromversion": "4.5.0"
        },
        {
            "playbookID": "DigitalGuardian-Test",
            "integrations": "Digital Guardian",
            "fromversion": "5.0.0"
        },
        {
            "integrations": "SplunkPy",
            "playbookID": "Splunk Indicator Hunting Test",
            "fromversion": "5.0.0",
            "memory_threshold": 500,
            "instance_names": "use_default_handler"
        },
        {
            "integrations": "BPA",
            "playbookID": "Test-BPA_Integration",
            "fromversion": "4.5.0"
        },
        {
            "integrations": "AutoFocus Feed",
            "playbookID": "playbook-FeedAutofocus_test",
            "fromversion": "5.5.0"
        },
        {
            "integrations": "AutoFocus Daily Feed",
            "playbookID": "playbook-FeedAutofocus_daily_test",
            "fromversion": "5.5.0"
        },
        {
            "integrations": "PaloAltoNetworks_PrismaCloudCompute",
            "playbookID": "PaloAltoNetworks_PrismaCloudCompute-Test"
        },
        {
            "integrations": "Recorded Future Feed",
            "playbookID": "RecordedFutureFeed - Test",
            "timeout": 1000,
            "fromversion": "5.5.0",
            "memory_threshold": 86
        },
        {
            "integrations": "Expanse",
            "playbookID": "test-Expanse-Playbook",
            "fromversion": "5.0.0"
        },
        {
            "integrations": "Expanse",
            "playbookID": "test-Expanse",
            "fromversion": "5.0.0"
        },
        {
            "integrations": "DShield Feed",
            "playbookID": "playbook-DshieldFeed_test",
            "fromversion": "5.5.0",
            "is_mockable": false
        },
        {
            "integrations": "AlienVault Reputation Feed",
            "playbookID": "AlienVaultReputationFeed_Test",
            "fromversion": "5.5.0",
            "memory_threshold": 190
        },
        {
            "integrations": "BruteForceBlocker Feed",
            "playbookID": "playbook-BruteForceBlocker_test",
            "fromversion": "5.5.0",
            "memory_threshold": 190
        },
        {
            "integrations": "F5Silverline",
            "playbookID": "F5Silverline_TestPlaybook",
            "fromversion": "6.0.0"
        },
        {
            "integrations": "Carbon Black Enterprise EDR",
            "playbookID": "Carbon Black Enterprise EDR Test",
            "fromversion": "5.0.0"
        },
        {
            "integrations": "MongoDB Key Value Store",
            "playbookID": "MongoDB KeyValueStore - Test",
            "pid_threshold": 12,
            "fromversion": "5.0.0"
        },
        {
            "integrations": "MongoDB Log",
            "playbookID": "MongoDBLog - Test",
            "pid_threshold": 12,
            "fromversion": "5.0.0"
        },
        {
            "integrations": "Google Chronicle Backstory",
            "playbookID": "Google Chronicle Backstory Asset - Test",
            "fromversion": "5.0.0"
        },
        {
            "integrations": "Google Chronicle Backstory",
            "playbookID": "Google Chronicle Backstory IOC Details - Test",
            "fromversion": "5.0.0"
        },
        {
            "integrations": "Google Chronicle Backstory",
            "playbookID": "Google Chronicle Backstory List Alerts - Test",
            "fromversion": "5.0.0"
        },
        {
            "integrations": "Google Chronicle Backstory",
            "playbookID": "Google Chronicle Backstory List IOCs - Test",
            "fromversion": "5.0.0"
        },
        {
            "integrations": "Google Chronicle Backstory",
            "playbookID": "Google Chronicle Backstory Reputation - Test",
            "fromversion": "5.0.0"
        },
        {
            "integrations": "Google Chronicle Backstory",
            "playbookID": "Google Chronicle Backstory List Events - Test",
            "fromversion": "5.0.0"
        },
        {
            "integrations": "Feodo Tracker IP Blocklist Feed",
            "instance_names": "feodo_tracker_ip_currently__active",
            "playbookID": "playbook-feodotrackeripblock_test_currently__active",
            "fromversion": "5.5.0"
        },
        {
            "integrations": "Feodo Tracker IP Blocklist Feed",
            "instance_names": "feodo_tracker_ip_30_days",
            "playbookID": "playbook-feodotrackeripblock_test_30_days",
            "fromversion": "5.5.0"
        },
        {
            "integrations": "Code42",
            "playbookID": "Code42-Test",
            "fromversion": "5.0.0",
            "timeout": 600
        },
        {
            "playbookID": "Code42 File Search Test",
            "integrations": "Code42",
            "fromversion": "5.0.0"
        },
        {
            "playbookID": "FetchIndicatorsFromFile-test",
            "fromversion": "5.5.0"
        },
        {
            "integrations": "RiskSense",
            "playbookID": "RiskSense Get Apps - Test"
        },
        {
            "integrations": "RiskSense",
            "playbookID": "RiskSense Get Host Detail - Test"
        },
        {
            "integrations": "RiskSense",
            "playbookID": "RiskSense Get Host Finding Detail - Test"
        },
        {
            "integrations": "RiskSense",
            "playbookID": "RiskSense Get Hosts - Test"
        },
        {
            "integrations": "RiskSense",
            "playbookID": "RiskSense Get Host Findings - Test"
        },
        {
            "integrations": "RiskSense",
            "playbookID": "RiskSense Get Unique Cves - Test"
        },
        {
            "integrations": "RiskSense",
            "playbookID": "RiskSense Get Unique Open Findings - Test"
        },
        {
            "integrations": "RiskSense",
            "playbookID": "RiskSense Get Apps Detail - Test"
        },
        {
            "integrations": "RiskSense",
            "playbookID": "RiskSense Apply Tag - Test"
        },
        {
            "integrations": "Indeni",
            "playbookID": "Indeni_test",
            "fromversion": "5.0.0"
        },
        {
            "integrations": "SafeBreach v2",
            "playbookID": "playbook-SafeBreach-Test",
            "fromversion": "5.5.0"
        },
        {
            "integrations": "AlienVault OTX TAXII Feed",
            "playbookID": "playbook-feedalienvaultotx_test",
            "fromversion": "5.5.0"
        },
        {
            "playbookID": "ExtractDomainAndFQDNFromUrlAndEmail-Test",
            "fromversion": "5.5.0"
        },
        {
            "integrations": "Cortex Data Lake",
            "playbookID": "Cortex Data Lake Test",
            "instance_names": "cdl_prod",
            "fromversion": "4.5.0"
        },
        {
            "integrations": "Cortex Data Lake",
            "playbookID": "Cortex Data Lake Test",
            "instance_names": "cdl_dev",
            "fromversion": "4.5.0"
        },
        {
            "integrations": "MongoDB",
            "playbookID": "MongoDB - Test"
        },
        {
            "integrations": "DNSDB_v2",
            "playbookID": "DNSDB-Test",
            "fromversion": "5.0.0"
        },
        {
            "playbookID": "DBotCreatePhishingClassifierV2FromFile-Test",
            "timeout": 60000,
            "fromversion": "6.1.0",
            "instance_names": "ml_dummy_prod",
            "integrations": "AzureWAF"
        },
        {
            "integrations": "IBM Resilient Systems",
            "playbookID": "IBM Resilient Systems Test"
        },
        {
            "integrations": [
                "Prisma Access",
                "Prisma Access Egress IP feed"
            ],
            "playbookID": "Prisma_Access_Egress_IP_Feed-Test",
            "timeout": 60000,
            "fromversion": "5.5.0",
            "nightly": true
        },
        {
            "integrations": "Prisma Access",
            "playbookID": "Prisma_Access-Test",
            "timeout": 60000,
            "fromversion": "5.5.0",
            "nightly": true
        },
        {
            "playbookID": "EvaluateMLModllAtProduction-Test",
            "fromversion": "5.5.0"
        },
        {
            "integrations": "GCP Whitelist Feed",
            "playbookID": "GCPWhitelist_Feed_Test",
            "fromversion": "5.5.0"
        },
        {
            "integrations": "Azure AD Connect Health Feed",
            "playbookID": "FeedAzureADConnectHealth_Test",
            "fromversion": "5.5.0"
        },
        {
            "integrations": "Zoom Feed",
            "playbookID": "FeedZoom_Test",
            "fromversion": "5.5.0"
        },
        {
            "playbookID": "PCAP Analysis Test",
            "integrations": [
                "ipinfo",
                "WildFire-v2"
            ],
            "fromversion": "5.0.0",
            "timeout": 1200
        },
        {
            "integrations": "Workday",
            "playbookID": "Workday - Test",
            "fromversion": "5.0.0",
            "timeout": 600
        },
        {
            "integrations": "Unit42 Feed",
            "playbookID": "Unit42 Feed - Test",
            "fromversion": "5.5.0",
            "timeout": 600
        },
        {
            "integrations": "CrowdStrikeMalquery",
            "playbookID": "CrowdStrikeMalquery-Test",
            "fromversion": "5.0.0",
            "timeout": 2500
        },
        {
            "integrations": "Sixgill_Darkfeed",
            "playbookID": "Sixgill-Darkfeed_Test",
            "fromversion": "5.5.0"
        },
        {
            "playbookID": "hashIncidentFields-test",
            "fromversion": "4.5.0",
            "timeout": 60000
        },
        {
            "integrations": "RSA Archer v2",
            "playbookID": "Archer v2 - Test",
            "fromversion": "5.0.0"
        },
        {
            "integrations": "WootCloud",
            "playbookID": "TestWootCloudPlaybook",
            "fromversion": "5.0.0"
        },
        {
            "integrations": "Ivanti Heat",
            "playbookID": "Ivanti Heat - Test"
        },
        {
            "integrations": "MicrosoftCloudAppSecurity",
            "playbookID": "MicrosoftCloudAppSecurity-Test"
        },
        {
            "integrations": "Blueliv ThreatCompass",
            "playbookID": "Blueliv_ThreatCompass_test",
            "fromversion": "5.0.0"
        },
        {
            "playbookID": "IncreaseIncidentSeverity-Test",
            "fromversion": "5.0.0"
        },
        {
            "integrations": "TrendMicro Cloud App Security",
            "playbookID": "playbook_TrendmicroCAS_Test",
            "fromversion": "5.0.0",
            "timeout": 300
        },
        {
            "playbookID": "IfThenElse-Test",
            "fromversion": "5.0.0"
        },
        {
            "integrations": "Imperva WAF",
            "playbookID": "Imperva WAF - Test"
        },
        {
            "integrations": "CheckPointFirewall_v2",
            "playbookID": "checkpoint-testplaybook",
            "timeout": 500,
            "nightly": true
        },
        {
            "playbookID": "FailedInstances - Test",
            "integrations": "Whois",
            "fromversion": "4.5.0"
        },
        {
            "integrations": "F5 ASM",
            "playbookID": "playbook-F5_ASM-Test",
            "timeout": 600,
            "fromversion": "5.0.0",
            "nightly": true
        },
        {
            "playbookID": "Hatching Triage - Detonate File",
            "integrations": "Hatching Triage",
            "fromversion": "5.5.0"
        },
        {
            "integrations": "Rundeck",
            "playbookID": "Rundeck_test",
            "fromversion": "5.5.0",
            "is_mockable": false
        },
        {
            "playbookID": "Field polling test",
            "timeout": 600,
            "fromversion": "5.0.0"
        },
        {
            "integrations": "Generic Webhook",
            "playbookID": "Generic Webhook - Test",
            "fromversion": "5.5.0"
        },
        {
            "integrations": "Palo Alto Networks Enterprise DLP",
            "playbookID": "Palo_Alto_Networks_Enterprise_DLP - Test",
            "fromversion": "5.0.0"
        },
        {
            "integrations": "Cryptocurrency",
            "playbookID": "Cryptocurrency-Test",
            "is_mockable": false
        },
        {
            "integrations": "Public DNS Feed",
            "playbookID": "Public_DNS_Feed_Test",
            "fromversion": "5.5.0"
        },
        {
            "integrations": "BitcoinAbuse",
            "playbookID": "BitcoinAbuse-test",
            "fromversion": "5.5.0"
        },
        {
            "integrations": "ExpanseV2",
            "playbookID": "ExpanseV2 Test",
            "fromversion": "6.0.0"
        },
        {
            "integrations": "FeedExpanse",
            "playbookID": "Feed Expanse Test",
            "fromversion": "6.0.0"
        },
        {
            "integrations": "MicrosoftGraphIdentityandAccess",
            "playbookID": "Identity & Access test playbook"
        },
        {
            "integrations": "MicrosoftPolicyAndComplianceAuditLog",
            "playbookID": "Audit Log - Test"
        },
        {
            "integrations": "Nutanix Hypervisor",
            "playbookID": "Nutanix-test"
        },
        {
            "integrations": "Azure Storage",
            "playbookID": "Azure Storage - Test"
        },
        {
            "integrations": "MicrosoftGraphApplications",
            "playbookID": "MSGraph Applications Test"
        },
        {
            "integrations": "EWS Extension Online Powershell v2",
            "playbookID": "EWS Extension: Powershell Online V2 Test",
            "fromversion": "6.0.0",
            "toversion": "6.0.9",
            "timeout": 250
        },
        {
            "integrations": "VirusTotal (API v3)",
            "playbookID": "VirusTotal (API v3) Detonate Test",
            "instance_names": [
                "virus_total_v3",
                "virus_total_v3_premium"
            ],
            "is_mockable": false
        },
        {
            "integrations": "VirusTotal (API v3)",
            "playbookID": "VirusTotalV3-test",
            "instance_names": [
                "virus_total_v3"
            ]
        },
        {
            "integrations": "HostIo",
            "playbookID": "HostIo_Test"
        },
        {
            "playbookID": "CreateCertificate-Test",
            "fromversion": "5.5.0"
        },
        {
            "integrations": "LogPoint SIEM Integration",
            "playbookID": "LogPoint SIEM Integration - Test Playbook 1"
        },
        {
            "integrations": "LogPoint SIEM Integration",
            "playbookID": "LogPoint SIEM Integration - Test Playbook 2"
        },
        {
            "integrations": "Cisco Stealthwatch",
            "fromversion": "5.5.0",
            "playbookID": "Cisco Stealthwatch Test"
        },
        {
            "integrations": "cymulate_v2",
            "playbookID": "Cymulate V2 Test",
            "fromversion": "6.0.0"
        },
        {
            "integrations": "OpenCTI",
            "playbookID": "OpenCTI Test",
            "fromversion": "5.0.0"
        },
        {
            "integrations": "Microsoft Graph API",
            "playbookID": "Microsoft Graph API - Test",
            "fromversion": "5.0.0"
        },
        {
            "integrations": "QRadar v3",
            "playbookID": "QRadar_v3-test",
            "fromversion": "6.0.0"
        },
        {
            "playbookID": "DbotPredictOufOfTheBoxTest",
            "fromversion": "4.5.0",
            "timeout": 1000
        },
        {
            "playbookID": "DbotPredictOufOfTheBoxTestV2",
            "fromversion": "5.5.0",
            "timeout": 1000
        },
        {
            "integrations": "HPEArubaClearPass",
            "playbookID": "HPEArubaClearPass_TestPlaybook"
        },
        {
            "integrations": "CrowdstrikeFalcon",
            "playbookID": "Get endpoint details - Generic - test",
            "fromversion": "5.5.0"
        },
        {
            "integrations": "CrowdstrikeFalcon",
            "playbookID": "Isolate and unisolate endpoint - test",
            "fromversion": "5.5.0"
        },
        {
            "integrations": "VirusTotal - Premium (API v3)",
            "playbookID": "VirusTotal Premium v3 TestPlaybook",
            "fromversion": "5.5.0"
        },
        {
            "integrations": "Armis",
            "playbookID": "Armis-Test",
            "fromversion": "5.5.0"
        },
        {
            "playbookID": "Tidy - Test",
            "integrations": [
                "AWS - EC2",
                "Demisto REST API",
                "Tidy"
            ],
            "instance_names": [
                "aws_alloacte_host"
            ],
            "fromversion": "6.0.0",
            "nightly": true
        },
        {
            "integrations": "Trend Micro Deep Security",
            "playbookID": "Trend Micro Deep Security - Test"
        },
        {
            "integrations": "Carbon Black Endpoint Standard",
            "playbookID": "carbonBlackEndpointStandardTestPlaybook",
            "fromversion": "5.5.0",
            "is_mockable": false
        },
        {
            "integrations": "Proofpoint TAP v2",
            "playbookID": "ProofpointTAP-Test"
        },
        {
            "integrations": "QualysV2",
            "playbookID": "QualysVulnerabilityManagement-Test",
            "fromversion": "5.5.0",
            "timeout": 3000
        },
        {
            "integrations": "ThreatExchange v2",
            "playbookID": "ThreatExchangeV2-test",
            "fromversion": "5.5.0"
        },
        {
            "integrations": "NetscoutAED",
            "playbookID": "NetscoutAED-Test",
            "fromversion": "5.5.0"
        },
        {
            "integrations": "VMware Workspace ONE UEM (AirWatch MDM)",
            "playbookID": "VMware Workspace ONE UEM (AirWatch MDM)-Test",
            "fromversion": "6.0.0"
        },
        {
            "integrations": "CarbonBlackLiveResponseCloud",
            "playbookID": "CarbonBlackLiveResponseCloud-Test",
            "fromversion": "5.5.0",
            "is_mockable": false
        },
        {
            "playbookID": "EDL Performance Test",
            "instance_names": "edl_auto",
            "integrations": [
                "EDL",
                "Create-Mock-Feed-Relationships"
            ],
            "fromversion": "6.0.0",
            "timeout": 3500,
            "memory_threshold": 900,
            "pid_threshold": 12,
            "context_print_dt": "EDLHey"
        },
        {
            "playbookID": "Export Indicators Performance Test",
            "instance_names": "eis_auto",
            "integrations": [
                "ExportIndicators",
                "Create-Mock-Feed-Relationships"
            ],
            "fromversion": "6.0.0",
            "timeout": 3500,
            "memory_threshold": 900,
            "pid_threshold": 12,
            "context_print_dt": "EISHey"
        },
        {
            "integrations": "jamf v2",
            "playbookID": "Jamf_v2_test",
            "fromversion": "5.5.0"
        },
        {
            "playbookID": "DBot Build Phishing Classifier Test - Multiple Algorithms",
            "timeout": 60000,
            "fromversion": "6.1.0",
            "instance_names": "ml_dummy_prod",
            "integrations": "AzureWAF"
        },
        {
            "integrations": "SOCRadarIncidents",
            "playbookID": "SOCRadarIncidents-Test"
        },
        {
            "integrations": "SOCRadarThreatFusion",
            "playbookID": "SOCRadarThreatFusion-Test"
        }
    ],
    "skipped_tests": {
        "Github IAM - Test Playbook": "Issue 32383",
        "Calculate Severity - Standard - Test": "Issue 32715",
        "Calculate Severity - Generic v2 - Test": "Issue 32716",
        "Workday - Test": "No credentials Issue 29595",
        "Tidy - Test": "Will run it manually.",
        "Protectwise-Test": "Issue 28168",
        "TestDedupIncidentsPlaybook": "Issue 24344",
        "CreateIndicatorFromSTIXTest": "Issue 24345",
        "Endpoint data collection test": "Uses a deprecated playbook called Endpoint data collection",
        "Prisma_Access_Egress_IP_Feed-Test": "unskip after we will get Prisma Access instance - Issue 27112",
        "Prisma_Access-Test": "unskip after we will get Prisma Access instance - Issue 27112",
        "Test-Shodan_v2": "Issue 23370",
        "Symantec Deepsight Test": "Issue 22971",
        "TestProofpointFeed": "Issue 22229",
        "Symantec Data Loss Prevention - Test": "Issue 20134",
        "NetWitness Endpoint Test": "Issue 19878",
        "InfoArmorVigilanteATITest": "Test issue 17358",
        "ArcSight Logger test": "Issue 19117",
        "3da2e31b-f114-4d7f-8702-117f3b498de9": "Issue 19837",
        "d66e5f86-e045-403f-819e-5058aa603c32": "pr 3220",
        "IntSights Mssp Test": "Issue #16351",
        "fd93f620-9a2d-4fb6-85d1-151a6a72e46d": "Issue 19854",
        "Test Playbook TrendMicroDDA": "Issue 16501",
        "ssdeepreputationtest": "Issue #20953",
        "C2sec-Test": "Issue #21633",
        "ThreatConnect v2 - Test": "Issue 26782",
        "Email Address Enrichment - Generic v2.1 - Test": "Issue 26785",
        "Tanium v2 - Test": "Issue 26822",
        "hashIncidentFields-test": "Issue 26850",
        "Fidelis Elevate Network": "Issue 26453",
        "Cortex XDR - IOC - Test": "Issue 37957",
        "Cherwell Example Scripts - test": "Issue 26780",
        "Cherwell - test": "Issue 26780",
        "PAN-OS Query Logs For Indicators Test": "Issue 28753",
        "TCPUtils-Test": "Issue 29677",
        "Polygon-Test": "Issue 29060",
        "AttackIQ - Test": "Issue 29774",
        "Azure Compute - Test": "Issue 28056",
        "forcepoint test": "Issue 28043",
        "Test-VulnDB": "Issue 30875",
        "Malware Domain List Active IPs Feed Test": "Issue 30878",
        "CuckooTest": "Issue 25601",
        "PhishlabsIOC_DRP-Test": "Issue 29589",
        "Carbon Black Live Response Test": "Issue 28237",
        "Carbon Black Enterprise Protection V2 Test": "Issue 32322",
        "Google_Vault-Search_And_Display_Results_test": "Issue 24348",
        "FeedThreatConnect-Test": "Issue 32317",
        "Palo_Alto_Networks_Enterprise_DLP - Test": "Issue 32568",
        "JoeSecurityTestDetonation": "Issue 25650",
        "JoeSecurityTestPlaybook": "Issue 25649",
        "Cortex Data Lake Test": "Issue 24346",
        "Phishing - Core - Test - Incident Starter": "Issue 26784",
        "Test Playbook McAfee ATD": "Issue 33409",
        "Detonate Remote File From URL -McAfee-ATD - Test": "Issue 33407",
        "Test Playbook McAfee ATD Upload File": "Issue 33408",
        "Trend Micro Apex - Test": "Issue 27280",
        "Microsoft Defender - ATP - Indicators Test": "Issue 29279",
        "Test-BPA": "Issue 28406",
        "Test-BPA_Integration": "Issue 28236",
        "TestTOPdeskPlaybook": "Issue 35412",
        "PAN-OS EDL Setup v3 Test": "Issue 35386",
        "Google-Vault-Generic-Test": "Issue 24347",
        "GmailTest": "Issue 27057",
        "get_file_sample_by_hash_-_cylance_protect_-_test": "Issue 28823",
        "Carbon Black Enterprise EDR Test": "Issue 29775",
        "VirusTotal (API v3) Detonate Test": "Issue 36004",
        "FailedInstances - Test": "Issue 33218",
        "PAN-OS DAG Configuration Test": "Issue 19205",
        "PAN-OS - Block IP - Static Address Group Test": "Issue 37021",
        "PAN-OS - Block IP - Custom Block Rule Test": "Issue 37023",
        "Centreon-Test-Playbook": "Issue 37022",
        "PAN-OS - Block URL - Custom URL Category Test": "Issue 37024",
        "Service Desk Plus - Generic Polling Test": "Issue 30798",
        "get_original_email_-_ews-_test": "Issue 27571",
        "PANW Threat Vault - Signature Search - Test": "Issue 30930",
        "Trend Micro Deep Security - Test": "outsourced",
        "Microsoft Teams - Test": "Issue 38263",
        "QualysVulnerabilityManagement-Test": "Issue 38640",
        "test playbook - QRadarCorrelations": "Issue 38639",
        "EWS Extension: Powershell Online V2 Test": "Issue 39008",
        "O365 - EWS - Extension - Test": "Issue 39008",
        "Majestic Million Test Playbook": "Issue 30931",
        "iDefense_v2_Test": "Issue 40126",
        "EWS Mail Sender Test": "Issue 27944",
        "McAfee ESM v2 - Test v10.3.0": "Issue 35616",
        "AzureADTest": "Issue 40131",
        "AWS - IAM Test Playbook": "Issue 39320",
        "Feed iDefense Test": "Issue 34035",
        "FireEyeNX-Test": "Issue 33216",
        "McAfee ESM v2 - Test v10.2.0": "Issue 35670",
        "McAfee ESM Watchlists - Test v10.3.0": "Issue 37130",
        "McAfee ESM Watchlists - Test v10.2.0": "Issue 39389",
        "Microsoft Teams Management - Test": "Issue 33410"
    },
    "skipped_integrations": {
        
        "_comment1": "~~~ NO INSTANCE ~~~",
        "SolarWinds": "No instance - developed by Crest",
        "SOCRadarIncidents": "No instance - developed by partner",
        "SOCRadarThreatFusion": "No instance - developed by partner",
        "trustwave secure email gateway": "No instance - developed by Qmasters",
        "VMware Workspace ONE UEM (AirWatch MDM)": "No instance - developed by crest",
        "ServiceDeskPlus (On-Premise)": "No instance",
        "Forcepoint": "instance issues. Issue 28043",
        "ZeroFox": "Issue 29284",
        "Symantec Management Center": "Issue 23960",
        "Traps": "Issue 24122",
        "Fidelis Elevate Network": "Issue 26453",
        "CrowdStrike Falcon X": "Issue 26209",
        "ArcSight Logger": "Issue 19117",
        "Zscaler Test":  "API subscription is required, but it is currently Expired (Issue 40157)",
        "Sophos Central": "No instance",
        "MxToolBox": "No instance",
        "Prisma Access": "Instance will be provided soon by Lior and Prasen - Issue 27112",
        "AlphaSOC Network Behavior Analytics": "No instance",
        "IsItPhishing": "No instance",
        "Verodin": "No instance",
        "EasyVista": "No instance",
        "Pipl": "No instance",
        "Moloch": "No instance",
        "Twilio": "No instance",
        "Zendesk": "No instance",
        "GuardiCore": "No instance",
        "Nessus": "No instance",
        "Cisco CloudLock": "No instance",
        "Vectra v2": "No instance",
        "GoogleCloudSCC": "No instance, outsourced",
        "FortiGate": "License expired, and not going to get one (issue 14723)",
        "Attivo Botsink": "no instance, not going to get it",
        "VMware": "no License, and probably not going to get it",
        "AWS Sagemaker": "License expired, and probably not going to get it",
        "Symantec MSS": "No instance, probably not going to get it (issue 15513)",
        "Google Cloud Compute": "Can't test yet",
        "FireEye ETP": "No instance",
        "Proofpoint TAP v2": "No instance",
        "remedy_sr_beta": "No instance",
        "fireeye": "Issue 19839",
        "Remedy On-Demand": "Issue 19835",
        "Check Point": "Issue 18643",
        "CheckPointFirewall_v2": "Issue 18643",
        "Preempt": "Issue 20268",
        "Jask": "Issue 18879",
        "vmray": "Issue 18752",
        "Anomali ThreatStream v2": "Issue 19182",
        "Anomali ThreatStream": "Issue 19182",
        "SCADAfence CNM": "Issue 18376",
        "ArcSight ESM v2": "Issue #18328",
        "AlienVault USM Anywhere": "Issue #18273",
        "Dell Secureworks": "No instance",
        "Netskope": "instance is down",
        "Service Manager": "Expired license",
        "carbonblackprotection": "License expired",
        "icebrg": "Issue 14312",
        "Freshdesk": "Trial account expired",
        "Threat Grid": "Issue 16197",
        "Kafka V2": "Can not connect to instance from remote",
        "Check Point Sandblast": "Issue 15948",
        "Remedy AR": "getting 'Not Found' in test button",
        "Salesforce": "Issue 15901",
        "RedCanary": "License expired",
        "ANYRUN": "No instance",
        "Snowflake": "Looks like account expired, needs looking into",
        "Cisco Spark": "Issue 18940",
        "Phish.AI": "Issue 17291",
        "MaxMind GeoIP2": "Issue 18932.",
        "Exabeam": "Issue 19371",
        "PaloAltoNetworks_PrismaCloudCompute": "Issue 27112",
        "IBM Resilient Systems": "Issue 23722",
        "Ivanti Heat": "Issue 26259",
        "AWS - Athena - Beta": "Issue 19834",
        "SNDBOX": "Issue 28826",
        "Workday": "License expired Issue: 29595",
        "FireEyeFeed": "License expired Issue: 31838",
        "Akamai WAF": "Issue 32318",
        "FraudWatch": "Issue 34299",
        "Cisco Stealthwatch": "No instance - developed by Qmasters",
        "Armis": "No instance - developed by SOAR Experts",
        
        "_comment2": "~~~ UNSTABLE ~~~",
        "Tenable.sc": "unstable instance",
        "ThreatConnect v2": "unstable instance",
        
        "_comment3": "~~~ QUOTA ISSUES ~~~",
        "Lastline": "issue 20323",
        "Google Resource Manager": "Cannot create projects because have reached allowed quota.",
        "Looker": "Warehouse 'DEMO_WH' cannot be resumed because resource monitor 'LIMITER' has exceeded its quota.",
        
        "_comment4": "~~~ OTHER ~~~",
        "AlienVault OTX TAXII Feed": "Issue 29197",
        "EclecticIQ Platform": "Issue 8821",
        "Zoom": "Issue 19832",
        "Forescout": "Can only be run from within PANW network. Look in keeper for - Demisto in the LAB",
        "FortiManager": "Can only be run within PANW network",
        "HelloWorldSimple": "This is just an example integration - no need for test",
        "TestHelloWorldPlaybook": "This is just an example integration - no need for test",
        "Lastline v2": "Temporary skipping, due to quota issues, in order to merge a PR",
        "AttackIQFireDrill": "License issues #29774",
        "SentinelOne V2": "License expired issue #24933",
        "G Suite Security Alert Center": "Developed by crest, need to add permissions to our instance"
    },
    "nightly_integrations": [
        "Lastline v2",
        "TruSTAR",
        "VulnDB"
    ],
    "unmockable_integrations": {
        "NetscoutArborSightline": "Uses timestamp",
        "EwsExtension": "Powershell does not support proxy",
        "EWS Extension Online Powershell v2": "Powershell does not support proxy/ssl",
        "Office 365 Feed": "Client sends a unique uuid as first request of every run",
        "AzureWAF": "Has a command that sends parameters in the path",
        "HashiCorp Vault": "Has a command that sends parameters in the path",
        "urlscan.io": "Uses data that comes in the headers",
        "CloudConvert": "has a command that uploads a file (!cloudconvert-upload)",
        "Symantec Messaging Gateway": "Test playbook uses a random string",
        "AlienVault OTX TAXII Feed": "Client from 'cabby' package generates uuid4 in the request",
        "Generic Webhook": "Does not send HTTP traffic",
        "Microsoft Endpoint Configuration Manager": "Uses Microsoft winRM",
        "SecurityIntelligenceServicesFeed": "Need proxy configuration in server",
        "BPA": "Playbook using GenericPolling which is inconsistent",
        "XsoarPowershellTesting": "Integration which not use network.",
        "Mail Listener v2": "Integration has no proxy checkbox",
        "Cortex XDR - IOC": "'Cortex XDR - IOC - Test' is using also the fetch indicators which is not working in proxy mode",
        "SecurityAndCompliance": "Integration doesn't support proxy",
        "Cherwell": "Submits a file - tests that send files shouldn't be mocked. this problem was fixed but the test is not running anymore because the integration is skipped",
        "Maltiverse": "issue 24335",
        "ActiveMQ": "stomp sdk not supporting proxy.",
        "MITRE ATT&CK": "Using taxii2client package",
        "MongoDB": "Our instance not using SSL",
        "Cortex Data Lake": "Integration requires SSL",
        "Google Key Management Service": "The API requires an SSL secure connection to work.",
        "McAfee ESM-v10": "we have multiple instances with same test playbook, mock recording are per playbook so it keeps failing the playback step",
        "mysql": "Does not use http",
        "SlackV2": "Integration requires SSL",
        "SlackV3": "Integration requires SSL",
        "Whois": "Mocks does not support sockets",
        "Panorama": "Exception: Proxy process took to long to go up. https://circleci.com/gh/demisto/content/24826",
        "Image OCR": "Does not perform network traffic",
        "Server Message Block (SMB) v2": "Does not perform http communication",
        "Active Directory Query v2": "Does not perform http communication",
        "dnstwist": "Does not perform http communication",
        "Generic SQL": "Does not perform http communication",
        "PagerDuty v2": "Integration requires SSL",
        "TCPIPUtils": "Integration requires SSL",
        "Luminate": "Integration has no proxy checkbox",
        "Shodan": "Integration has no proxy checkbox",
        "Google BigQuery": "Integration has no proxy checkbox",
        "ReversingLabs A1000": "Checking",
        "Check Point": "Checking",
        "okta": "Test Module failing, suspect it requires SSL",
        "Okta v2": "dynamic test, need to revisit and better avoid conflicts",
        "Awake Security": "Checking",
        "ArcSight ESM v2": "Checking",
        "Phish.AI": "Checking",
        "Intezer": "Nightly - Checking",
        "ProtectWise": "Nightly - Checking",
        "google-vault": "Nightly - Checking",
        "McAfee NSM": "Nightly - Checking",
        "Forcepoint": "Nightly - Checking",
        "palo_alto_firewall": "Need to check test module",
        "Signal Sciences WAF": "error with certificate",
        "google": "'unsecure' parameter not working",
<<<<<<< HEAD
        "Zscaler Test": "API subscription is required, but it is currently Expired (Issue 40157)",
=======
>>>>>>> dd6f62bc
        "EWS Mail Sender": "Inconsistent test (playback fails, record succeeds)",
        "ReversingLabs Titanium Cloud": "No Unsecure checkbox. proxy trying to connect when disabled.",
        "Recorded Future": "might be dynamic test",
        "AlphaSOC Wisdom": "Test module issue",
        "RedLock": "SSL Issues",
        "Microsoft Graph User": "Test direct access to oproxy",
        "Azure Security Center v2": "Test direct access to oproxy",
        "Azure Compute v2": "Test direct access to oproxy",
        "AWS - CloudWatchLogs": "Issue 20958",
        "AWS - Athena - Beta": "Issue 24926",
        "AWS - CloudTrail": "Issue 24926",
        "AWS - Lambda": "Issue 24926",
        "AWS Sagemaker": "Issue 24926",
        "Gmail Single User": "googleclient sdk has time based challenge exchange",
        "Gmail": "googleclient sdk has time based challenge exchange",
        "GSuiteAdmin": "googleclient sdk has time based challenge exchange",
        "GoogleCloudTranslate": "google translate sdk does not support proxy",
        "Google Chronicle Backstory": "SDK",
        "Google Vision AI": "SDK",
        "Google Cloud Compute": "googleclient sdk has time based challenge exchange",
        "Google Cloud Functions": "googleclient sdk has time based challenge exchange",
        "GoogleDocs": "googleclient sdk has time based challenge exchange",
        "GooglePubSub": "googleclient sdk has time based challenge exchange",
        "Google Resource Manager": "googleclient sdk has time based challenge exchange",
        "Google Cloud Storage": "SDK",
        "GoogleCalendar": "googleclient sdk has time based challenge exchange",
        "GoogleDrive": "googleclient sdk has time based challenge exchange",
        "Syslog Sender": "syslog",
        "syslog": "syslog",
        "MongoDB Log": "Our instance not using SSL",
        "MongoDB Key Value Store": "Our instance not using SSL",
        "GoogleKubernetesEngine": "SDK",
        "TAXIIFeed": "Cannot use proxy",
        "EWSO365": "oproxy dependent",
        "MISP V2": "Cleanup process isn't performed as expected.",
        "MISP V3": "Cleanup process isn't performed as expected.",
        "Azure Network Security Groups": "Has a command that sends parameters in the path",
        "GitHub": "Cannot use proxy",
        "LogRhythm": "Cannot use proxy",
        "Create-Mock-Feed-Relationships": "recording is redundant for this integration"
    },
    "parallel_integrations": [
        "AWS - EC2",
        "Amazon DynamoDB",
        "AWS - ACM",
        "AWS - Security Hub",
        "Cryptocurrency",
        "SNDBOX",
        "Whois",
        "Rasterize",
        "CVE Search v2",
        "VulnDB",
        "CheckPhish",
        "Tanium",
        "LogRhythmRest",
        "ipinfo",
        "ipinfo_v2",
        "Demisto REST API",
        "syslog",
        "ElasticsearchFeed",
        "MITRE ATT&CK",
        "Microsoft Intune Feed",
        "JSON Feed",
        "Plain Text Feed",
        "Fastly Feed",
        "Malware Domain List Active IPs Feed",
        "Blocklist_de Feed",
        "Cloudflare Feed",
        "AzureFeed",
        "SpamhausFeed",
        "Cofense Feed",
        "Bambenek Consulting Feed",
        "AWS Feed",
        "CSVFeed",
        "ProofpointFeed",
        "abuse.ch SSL Blacklist Feed",
        "TAXIIFeed",
        "Office 365 Feed",
        "AutoFocus Feed",
        "Recorded Future Feed",
        "DShield Feed",
        "AlienVault Reputation Feed",
        "BruteForceBlocker Feed",
        "Feodo Tracker IP Blocklist Feed",
        "AlienVault OTX TAXII Feed",
        "Prisma Access Egress IP feed",
        "Lastline v2",
        "McAfee DXL",
        "GCP Whitelist Feed",
        "Cortex Data Lake",
        "Mail Listener v2",
        "EDL",
        "Create-Mock-Feed-Relationships"
    ],
    "private_tests": [
        "HelloWorldPremium_Scan-Test"
    ],
    "docker_thresholds": {
        
        "_comment": "Add here docker images which are specific to an integration and require a non-default threshold (such as rasterize or ews). That way there is no need to define this multiple times. You can specify full image name with version or without.",
        "images": {
            "demisto/chromium": {
                "pid_threshold": 11
            },
            "demisto/py-ews:2.0": {
                "memory_threshold": 150
            },
            "demisto/pymisp:1.0.0.52": {
                "memory_threshold": 150
            },
            "demisto/pytan": {
                "pid_threshold": 11
            },
            "demisto/google-k8s-engine:1.0.0.9467": {
                "pid_threshold": 11
            },
            "demisto/threatconnect-tcex": {
                "pid_threshold": 11
            },
            "demisto/taxii2": {
                "pid_threshold": 11
            },
            "demisto/pwsh-infocyte": {
                "pid_threshold": 24,
                "memory_threshold": 140
            },
            "demisto/pwsh-exchange": {
                "pid_threshold": 24,
                "memory_threshold": 140
            },
            "demisto/powershell": {
                "pid_threshold": 24,
                "memory_threshold": 140
            },
            "demisto/powershell-ubuntu": {
                "pid_threshold": 45,
                "memory_threshold": 200
            },
            "demisto/boto3": {
                "memory_threshold": 90
            },
            "demisto/flask-nginx": {
                "pid_threshold": 11
            }
        }
    }
}<|MERGE_RESOLUTION|>--- conflicted
+++ resolved
@@ -3576,7 +3576,7 @@
         "Microsoft Teams Management - Test": "Issue 33410"
     },
     "skipped_integrations": {
-        
+
         "_comment1": "~~~ NO INSTANCE ~~~",
         "SolarWinds": "No instance - developed by Crest",
         "SOCRadarIncidents": "No instance - developed by partner",
@@ -3591,7 +3591,6 @@
         "Fidelis Elevate Network": "Issue 26453",
         "CrowdStrike Falcon X": "Issue 26209",
         "ArcSight Logger": "Issue 19117",
-        "Zscaler Test":  "API subscription is required, but it is currently Expired (Issue 40157)",
         "Sophos Central": "No instance",
         "MxToolBox": "No instance",
         "Prisma Access": "Instance will be provided soon by Lior and Prasen - Issue 27112",
@@ -3658,16 +3657,16 @@
         "FraudWatch": "Issue 34299",
         "Cisco Stealthwatch": "No instance - developed by Qmasters",
         "Armis": "No instance - developed by SOAR Experts",
-        
+
         "_comment2": "~~~ UNSTABLE ~~~",
         "Tenable.sc": "unstable instance",
         "ThreatConnect v2": "unstable instance",
-        
+
         "_comment3": "~~~ QUOTA ISSUES ~~~",
         "Lastline": "issue 20323",
         "Google Resource Manager": "Cannot create projects because have reached allowed quota.",
         "Looker": "Warehouse 'DEMO_WH' cannot be resumed because resource monitor 'LIMITER' has exceeded its quota.",
-        
+
         "_comment4": "~~~ OTHER ~~~",
         "AlienVault OTX TAXII Feed": "Issue 29197",
         "EclecticIQ Platform": "Issue 8821",
@@ -3743,10 +3742,7 @@
         "palo_alto_firewall": "Need to check test module",
         "Signal Sciences WAF": "error with certificate",
         "google": "'unsecure' parameter not working",
-<<<<<<< HEAD
         "Zscaler Test": "API subscription is required, but it is currently Expired (Issue 40157)",
-=======
->>>>>>> dd6f62bc
         "EWS Mail Sender": "Inconsistent test (playback fails, record succeeds)",
         "ReversingLabs Titanium Cloud": "No Unsecure checkbox. proxy trying to connect when disabled.",
         "Recorded Future": "might be dynamic test",
@@ -3845,7 +3841,7 @@
         "HelloWorldPremium_Scan-Test"
     ],
     "docker_thresholds": {
-        
+
         "_comment": "Add here docker images which are specific to an integration and require a non-default threshold (such as rasterize or ews). That way there is no need to define this multiple times. You can specify full image name with version or without.",
         "images": {
             "demisto/chromium": {
