{
    "testTimeout": 160,
    "testInterval": 20,
    "tests": [
        {
<<<<<<< HEAD
          "integrations": "Devo",
          "playbookID": "devo_test_playbook"
=======
            "integrations": "RTIR",
            "playbookID": "RTIR Test"
>>>>>>> 7a01e915
        },
        {
            "integrations": "SCADAfence CNM",
            "playbookID": "SCADAfence_test"
        },
        {
            "integrations": "epo",
            "playbookID": "Test Playbook McAfee ePO"
        },
        {
            "integrations": {
                "name": "activedir",
                "byoi": false
            },
            "playbookID": "calculate_severity_-_critical_assets_-_test"
        },
        {
            "playbookID": "TextFromHTML_test_playbook"
        },
        {
            "playbookID": "PortListenCheck-test"
        },
        {
            "integrations": "ThreatExchange",
            "playbookID": "ThreatExchange-test"
        },
        {
            "integrations": "ThreatExchange",
            "playbookID": "extract_indicators_-_generic_-_test",
            "timeout": 240
        },
        {
            "integrations": "Joe Security",
            "playbookID": "JoeSecurityTestPlaybook",
            "timeout": 500,
            "nightly": true
        },
        {
            "integrations": "WildFire",
            "playbookID": "Wildfire Test"
        },
        {
            "integrations": "GRR",
            "playbookID": "grr_test",
            "nightly": true
        },
        {
            "playbookID": "Phishing test - attachment",
            "timeout": 500,
            "integrations": [
                "EWS Mail Sender",
                "Pwned",
                "VirusTotal - Private API",
                "Demisto REST API"
            ],
            "nightly": true
        },
        {
            "playbookID": "Phishing test - Inline",
            "timeout": 500,
            "integrations": [
                "EWS Mail Sender",
                "Pwned",
                "VirusTotal - Private API",
                "Demisto REST API"
            ],
            "nightly": true
        },
        {
            "integrations": "RSA NetWitness Packets and Logs",
            "playbookID": "rsa_packets_and_logs_test"
        },
        {
            "integrations": "VirusTotal",
            "playbookID": "virusTotal-test-playbook",
            "nightly": true,
            "timeout": 1400
        },
        {
            "integrations": "Preempt",
            "playbookID": "Preempt Test"
        },
        {   "integrations": "Gmail",
            "playbookID": "get_original_email_-_gmail_-_test"
        },
        {
            "integrations": "EWS v2",
            "playbookID": "get_original_email_-_ews-_test"
        },
        {
            "integrations": "PagerDuty v2",
            "playbookID": "PagerDuty Test"
        },
        {
            "playbookID": "test_delete_context"
        },
        {
            "playbookID": "GmailTest",
            "integrations": "Gmail"
        },
        {
            "playbookID": "TestParseCSV"
        },
        {
            "playbookID": "detonate_file_-_generic_test",
            "timeout": 2000,
            "nightly": true,
            "integrations": [
                "VxStream",
                "McAfee Advanced Threat Defense",
                "WildFire"
            ]
        },
        {
            "playbookID": "detonate_url_-_generic_test",
            "timeout": 2000,
            "nightly": true,
            "integrations": [
                "McAfee Advanced Threat Defense",
                "VxStream"
            ]
        },
        {
            "integrations": "Shodan",
            "playbookID": "ShodanTest"
        },
        {
            "playbookID": "Extract Indicators From File - test"
        },
        {
            "playbookID": "dedup_-_generic_-_test"
        },
        {
            "integrations": "McAfee Advanced Threat Defense",
            "playbookID": "Test Playbook McAfee ATD",
            "timeout": 500
        },
        {
            "playbookID": "exporttocsv_script_test"
        },
        {
            "integrations": "Intezer",
            "playbookID": "Intezer Testing",
            "nightly": true,
            "timeout": 500
        },
        {
            "integrations": "FalconIntel",
            "playbookID": "CrowdStrike Falcon Intel v2"
        },
        {
            "integrations": [{
                "name": "Mail Sender (New)"
            },{
                "name": "google",
                "byoi": false
            }],
            "playbookID": "Mail Sender (New) Test"
        },
        {
            "playbookID": "buildewsquery_test"
        },
        {
            "integrations": "Rapid7 Nexpose",
            "playbookID": "nexpose_test"
        },
        {
            "integrations": "EWS Mail Sender",
            "playbookID": "EWS Mail Sender Test"
        },
        {
            "playbookID": "decodemimeheader_-_test"
        },
        {
            "integrations": "CVE Search",
            "playbookID": "cve_enrichment_-_generic_-_test"
        },
        {
            "playbookID": "test_url_regex"
        },
        {
            "integrations": "Skyformation",
            "playbookID": "TestSkyformation"
        },
        {
            "integrations": "okta",
            "playbookID": "okta_test_playbook",
            "timeout": 240
        },
        {
            "playbookID": "Test filters & transformers scripts"
        },
        {
            "integrations": "Salesforce",
            "playbookID": "SalesforceTestPlaybook"
        },
        {
            "integrations": "McAfee ESM-v10",
            "playbookID": "McAfeeESMTest",
            "timeout": 500
        },
        {
            "integrations": "GoogleSafeBrowsing",
            "playbookID": "Google Safe Browsing Test",
            "timeout": 240
        },
        {
            "integrations": "EWS v2",
            "playbookID": "EWSv2_empty_attachment_test"
        },
        {
            "playbookID": "TestWordFileToIOC",
            "timeout": 300
        },
        {
            "integrations": "Symantec Endpoint Protection",
            "playbookID": "sep_-_test_endpoint_search"
        },
        {
            "integrations": {
                "name": "carbonblackprotection",
                "byoi": false
            },
            "playbookID": "search_endpoints_by_hash_-_carbon_black_protection_-_test",
            "timeout": 500
        },
        {
            "playbookID": "process_email_-_generic_-_test",
            "timeout": 240
        },
        {
            "integrations": {
                "name": "activedir",
                "byoi": false
            },
            "playbookID": "account_enrichment_-_generic_test"
        },
        {
            "integrations": "FalconHost",
            "playbookID": "search_endpoints_by_hash_-_crowdstrike_-_test",
            "timeout": 500
        },
        {
            "integrations": "FalconHost",
            "playbookID": "CrowdStrike Endpoint Enrichment - Test"
        },
        {
            "integrations": [
                "VirusTotal",
                "urlscan.io"
            ],
            "playbookID": "ip_enrichment_generic_test"
        },
        {
            "playbookID": "ExposeIncidentOwner-Test"
        },
        {
            "integrations": "OpenPhish",
            "playbookID": "email_test"
        },
        {
            "integrations": [],
            "playbookID": "Test CommonServer"
        },
        {
            "integrations": "VirusTotal",
            "playbookID": "domain_enrichment_generic_test"
        },
        {
            "integrations": "PostgreSQL",
            "playbookID": "PostgreSQL Test"
        },
        {
            "integrations": {
                "name": "google",
                "byoi": false
            },
            "playbookID": "GsuiteTest"
        },
        {
            "integrations": "OpenPhish",
            "playbookID": "OpenPhish Test Playbook"
        },
        {
            "integrations": "RSA Archer",
            "playbookID": "Archer-Test-Playbook",
            "nightly": true
        },
        {
            "integrations": "jira",
            "playbookID": "Jira-Test"
        },
        {
            "integrations": "ipinfo",
            "playbookID": "IPInfoTest"
        },
        {
            "integrations": "jira",
            "playbookID": "VerifyHumanReadableFormat"
        },
        {
            "playbookID": "ExtractURL Test"
        },
        {
            "playbookID": "strings-test"
        },
        {
            "playbookID": "TestCommonPython"
        },
        {
            "playbookID": "TestFileCreateAndUpload"
        },
        {
            "playbookID": "TestIsValueInArray"
        },
        {
            "playbookID": "TestStringReplace"
        },
        {
            "playbookID": "TestHttpPlaybook"
        },
        {
            "integrations": "SplunkPy",
            "playbookID": "Splunk-Test"
        },
        {
            "integrations" : "McAfee NSM",
            "playbookID" : "McAfeeNSMTest",
            "timeout" : 400,
            "nightly": true
        },
        {
            "integrations": "PhishTank",
            "playbookID": "PhishTank Testing"
        },
        {
            "integrations": "McAfee Web Gateway",
            "playbookID": "McAfeeWebGatewayTest",
            "timeout" : 500
        },
        {
            "integrations": "TCPIPUtils",
            "playbookID": "TCPUtils-Test"
        },
        {
            "playbookID": "ProofpointDecodeURL-Test",
            "timeout": 300,
            "interval": 20
        },
        {
            "playbookID": "listExecutedCommands-Test"
        },
        {
            "integrations": "Service Manager",
            "playbookID": "TestHPServiceManager",
            "timeout": 400
        },
        {
            "playbookID": "LanguageDetect-Test",
            "timeout": 300
        },
        {
            "integrations": "Forcepoint",
            "playbookID": "forcepoint test",
            "timeout": 500,
            "nightly": true
        },
        {
            "playbookID": "GeneratePassword-Test"
        },
        {
            "playbookID": "ZipFile-Test"
        },
        {
            "playbookID": "ExtractDomainTest"
        },
        {
            "playbookID": "Detonate File - Generic Test",
            "timeout": 500
        },
        {
            "playbookID": "Test-IsMaliciousIndicatorFound"
        },
        {
            "playbookID": "TestExtractHTMLTables"
        },
        {
            "integrations": "carbonblackliveresponse",
            "playbookID": "CarbonBlackLiveResponseTest",
            "nightly": true
        },
        {
            "playbookID": "TestSafeBreach",
            "integrations": "SafeBreach"
        },
        {
            "integrations": "urlscan.io",
            "playbookID": "urlscan_malicious_Test"
        },
        {
            "integrations": "EWS v2",
            "playbookID": "pyEWS_Test"
        },
        {

            "integrations": "Netskope",
            "playbookID": "Netskope Test"
        },
        {
            "integrations": "Cylance Protect v2",
            "playbookID": "Cylance Protect v2 Test"
        },
        {
            "integrations": "ReversingLabs Titanium Cloud",
            "playbookID": "ReversingLabsTCTest"
        },
        {
            "integrations": "ReversingLabs A1000",
            "playbookID": "ReversingLabsA1000Test"
        },
        {
            "integrations": "Demisto Lock",
            "playbookID": "DemistoLockTest"
        },
        {
            "playbookID": "test-domain-indicator",
            "timeout": 400
        },
        {
            "integrations": "VirusTotal - Private API",
            "playbookID": "virusTotalPrivateAPI-test-playbook",
            "nightly": true
        },
        {
            "integrations": "Cybereason",
            "playbookID": "Cybereason Test"
        },
        {
            "integrations": "Tanium",
            "playbookID": "Tanium Demo Playbook",
            "nightly": true,
            "timeout": 1200
        },
        {
            "integrations": "Recorded Future",
            "playbookID": "Recorded Future Test",
            "nightly": true
        },
        {
            "integrations": "Microsoft Graph",
            "playbookID": "Microsoft Graph Test"
        },
        {
            "integrations": "RedLock",
            "playbookID": "RedLockTest",
            "nightly": true
        },
        {
            "integrations": "Symantec Messaging Gateway",
            "playbookID": "Symantec Messaging Gateway Test"
        },
        {
            "integrations": "ThreatConnect",
            "playbookID": "test-ThreatConnect"
        },
        {
            "integrations": "VxStream",
            "playbookID": "VxStream Test",
            "nightly": true
        },
        {
            "integrations":"Cylance Protect",
            "playbookID": "get_file_sample_by_hash_-_cylance_protect_-_test",
            "timeout": 240
        },
        {
            "integrations": "Cylance Protect",
            "playbookID": "endpoint_enrichment_-_generic_test"
        },
        {
            "integrations": "QRadar",
            "playbookID": "test_Qradar"
        },
        {
            "integrations": "VMware",
            "playbookID": "VMWare Test"
        },
        {
            "integrations": "Anomali ThreatStream",
            "playbookID": "Anomali_ThreatStream_Test"
        },
        {
            "integrations": "Farsight DNSDB",
            "playbookID": "DNSDBTest"
        },
        {
            "integrations": {
                "name": "carbonblack-v2",
                "byoi": true
            },
            "playbookID": "CarbonBlackResponseTest"
        },
        {
            "integrations": "Cisco Umbrella Investigate",
            "playbookID": "Cisco-Umbrella-Test"
        },
        {
            "integrations": "icebrg",
            "playbookID": "Icebrg Test",
            "timeout" : 500
        },
        {
            "integrations": "Symantec MSS",
            "playbookID": "SymantecMSSTest"
        },
        {
            "integrations": "Remedy AR",
            "playbookID": "Remedy AR Test"
        },
        {
            "integrations": "McAfee Active Response",
            "playbookID": "McAfee-MAR_Test"
        },
        {
            "integrations": "McAfee Threat Intelligence Exchange",
            "playbookID": "McAfee-TIE Test"
        },
        {
            "integrations": "ArcSight Logger",
            "playbookID": "ArcSight Logger test"
        },
        {
            "integrations": "XFE",
            "playbookID": "XFE Test",
            "timeout": 140,
            "nightly": true
        },
        {
            "integrations": [
                "VirusTotal"
            ],
            "playbookID": "File Enrichment - Generic Test"
        },
        {
            "integrations": "McAfee Threat Intelligence Exchange",
            "playbookID": "search_endpoints_by_hash_-_tie_-_test",
            "timeout": 500
        },
        {
            "integrations": "iDefense",
            "playbookID": "iDefenseTest",
            "timeout": 300
        },
        {
            "integrations": "LogRhythm",
            "playbookID": "LogRhythm-Test-Playbook",
            "timeout": 200
        },
        {
            "integrations": "FireEye HX",
            "playbookID": "FireEye HX Test"
        },
        {
            "integrations": "Phish.AI",
            "playbookID": "PhishAi-Test"
        },
        {
            "integrations": "Centreon",
            "playbookID": "Centreon-Test-Playbook"
        },
        {
            "integrations": "TruSTAR",
            "playbookID": "TruSTAR Test"
        },
        {
            "integrations": "AlphaSOC Wisdom",
            "playbookID": "AlphaSOC-Wisdom-Test"
        },
        {
            "integrations": "Jask",
            "playbookID": "Jask_Test"
        },
        {
            "integrations": "Qualys",
            "playbookID": "Qualys-Test",
            "nightly": true
        },
        {
            "integrations": [
                "VirusTotal",
                "urlscan.io",
                {
                    "name": "activedir",
                    "byoi": false
                }],
            "playbookID": "entity_enrichment_generic_test",
            "timeout": 240
        },
        {
            "integrations": [
                "VirusTotal",
                "urlscan.io"
            ],
            "playbookID": "url_enrichment_-_generic_test",
            "timeout": 500
        },
        {
            "integrations": [
                "FalconHost",
                "McAfee Threat Intelligence Exchange",
                {
                    "name": "carbonblackprotection",
                    "byoi": false
                },
                {
                    "name": "carbonblack",
                    "byoi": false
                }
            ],
            "playbookID": "search_endpoints_by_hash_-_generic_-_test",
            "timeout": 500
        },
        {
            "integrations": "RSA NetWitness Endpoint",
            "playbookID": "NetWitness Endpoint Test"
        }
    ],
    "skipped_tests": [
        "File Enrichment - Generic Test",
        "entity_enrichment_generic_test",
        "url_enrichment_-_generic_test",
        "search_endpoints_by_hash_-_generic_-_test"
    ],
    "skipped_integrations": [
        "Symantec Endpoint Protection",
        "RedLock",
        "Symantec Messaging Gateway",
        "Cylance Protect",
        "QRadar",
        "VMware",
        "Anomali ThreatStream",
        "Farsight DNSDB",
        "Cisco Umbrella Investigate",
        "Symantec MSS",
        "Remedy AR",
        "McAfee Active Response",
        "McAfee Threat Intelligence Exchange",
        "ArcSight Logger",
        "XFE",
        "iDefense",
        "LogRhythm",
        "FireEye HX",
        "Phish.AI",
        "Centreon",
        "TruSTAR",
        "AlphaSOC Wisdom",
        "Jask",
        "Qualys",
        "Dell Secureworks"
    ]
}<|MERGE_RESOLUTION|>--- conflicted
+++ resolved
@@ -3,13 +3,12 @@
     "testInterval": 20,
     "tests": [
         {
-<<<<<<< HEAD
+            "integrations": "RTIR",
+            "playbookID": "RTIR Test"
+        },
+        {
           "integrations": "Devo",
           "playbookID": "devo_test_playbook"
-=======
-            "integrations": "RTIR",
-            "playbookID": "RTIR Test"
->>>>>>> 7a01e915
         },
         {
             "integrations": "SCADAfence CNM",
