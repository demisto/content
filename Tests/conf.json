{
    "testTimeout": 160,
    "testInterval": 20,
    "tests": [
        {
            "integrations": "Server Message Block (SMB)",
            "playbookID": "SMB test"
        },
        {
            "playbookID": "TestParseEmailHeaders"
        },
        {
            "playbookID": "TestParseEmailFile-deprecated-script"
        },
        {
            "integrations": "RSA NetWitness Packets and Logs",
            "playbookID": "rsa_packets_and_logs_test"
        },
        {
            "playbookID": "test_similar_incidents"
        },
        {
            "playbookID": "autofocus_test",
            "integrations": "Autofocus"
        },
        {
            "playbookID": "CheckpointFW-test",
            "integrations": "Check Point"
        },
        {
            "playbookID": "RegPathReputationBasicLists_test"
        },
        {
            "playbookID": "RandomStringGenerateTest"
        },
        {
            "playbookID": "DocumentationTest",
            "integrations": "ipinfo"
        },
        {
            "playbookID": "HighlightWords_Test"

        },
        {
            "playbookID": "StringContainsArray_test"
        },
        {
            "integrations": "Fidelis Elevate Network",
            "playbookID": "Fidelis-Test"
        },
        {
            "integrations": "Thinkst Canary",
            "playbookID": "CanaryTools Test"
        },
        {
            "integrations": "ThreatMiner",
            "playbookID": "ThreatMiner-Test"
        },
        {
            "integrations": "Pwned",
            "playbookID": "Pwned test",
            "nightly": true
        },
        {
            "integrations": "Alexa Rank Indicator",
            "playbookID": "Alexa Test Playbook"
        },
        {
            "playbookID": "UnEscapeURLs-Test"
        },
        {
            "playbookID": "ConvertKeysToTableFieldFormat_Test"
        },
        {
            "playbookID": "ParseCSVnullbytesTest"
        },
        {
            "integrations": "CVE Search",
            "playbookID": "cveReputation Test"
        },
        {
            "integrations": "HashiCorp Vault",
            "playbookID": "hashicorp_test"
        },
        {
            "integrations": "Dell Secureworks",
            "playbookID": "secureworks_test"
        },
        {
            "integrations": "ServiceNow",
            "playbookID": "servicenow_test_new"
        },
        {
            "playbookID": "Test CommonServer"
        },
        {
            "integrations": "CIRCL",
            "playbookID": "CirclIntegrationTest"
        },
        {
            "integrations": "MISP V2",
            "playbookID": "MISP V2 Test"
        },
        {
            "playbookID": "test-LinkIncidentsWithRetry"
        },
        {
            "playbookID": "CopyContextToFieldTest"
        },
        {
            "integrations": "OTRS",
            "playbookID": "OTRS Test"
        },
        {
            "integrations": "Attivo Botsink",
            "playbookID": "AttivoBotsinkTest"
        },
        {
            "playbookID": "CreatePhishingClassifierMLTest",
            "timeout" : 2400
        },
        {
            "integrations": "Cymon",
            "playbookID": "playbook-Cymon_Test"
        },
        {
            "integrations": "FortiGate",
            "playbookID": "Fortigate Test"
        },
        {
            "integrations": [
                "Lastline",
                "WildFire",
                "SNDBOX",
                "VxStream"
            ],
            "playbookID" : "Detonate File - Generic Test",
            "timeout" : 2400,
            "nightly" : true
        },
        {
            "integrations": [
                "Lastline",
                "WildFire",
                "SNDBOX",
                "VxStream"
            ],
            "playbookID" : "detonate_file_-_generic_test"
        },
        {
            "integrations": "SNDBOX",
            "playbookID": "SNDBOX_Test"
        },
        {
            "integrations": "SNDBOX",
            "playbookID": "Detonate File - SNDBOX - Test",
            "timeout": 2400,
            "nightly": true
        },
        {
            "integrations": "VxStream",
            "playbookID": "Detonate File - HybridAnalysis - Test",
            "timeout": 2400
        },
        {
            "playbookID": "WordTokenizeTest"
        },
        {
            "integrations": "Awake Security",
            "playbookID": "awake_security_test_pb"
        },
        {
          "integrations": "Tenable.sc",
          "playbookID": "tenable-sc-test",
          "timeout": 240,
          "nightly": true
        },
        {
            "integrations": "MimecastV2",
            "playbookID": "Mimecast test"
        },
        {
            "playbookID": "CreateEmailHtmlBody_test_pb"
        },
        {
          "playbookID": "ReadPDFFile-Test"
        },
        {
          "playbookID": "JSONtoCSV-Test"
        },
        {
            "integrations": "Panorama",
            "instance_names": "palo_alto_firewall",
            "playbookID": "palo_alto_firewall_test_pb",
            "timeout": 1000,
            "nightly": true
        },
        {
            "integrations": "Panorama",
            "instance_names": "palo_alto_panorama",
            "playbookID": "palo_alto_panorama_test_pb",
            "timeout": 1000,
            "nightly": true
        },
        {
          "integrations": "Tenable.io",
          "playbookID": "Tenable.io test"
        },
        {
          "playbookID": "URLDecode-Test"
        },
        {
          "playbookID": "GetTime-Test"
        },
        {
          "integrations": "Tenable.io",
          "playbookID": "Tenable.io Scan Test",
          "nightly": true,
          "timeout": 900
        },
        {
            "integrations": "Tenable.sc",
            "playbookID": "tenable-sc-scan-test",
            "nightly": true,
            "timeout": 600
        },
        {
            "integrations": "google-vault",
            "playbookID": "Google-Vault-Generic-Test",
            "nightly": true,
            "timeout": 3600
        },
        {
            "integrations": "google-vault",
            "playbookID": "Google_Vault-Search_And_Display_Results_test",
            "nightly": true,
            "timeout": 3600
        },
        {
            "playbookID": "Luminate-TestPlaybook",
            "integrations": "Luminate"
        },
        {
            "playbookID": "ParseEmailFiles-test"
        },
        {
            "playbookID": "ParseExcel-test"
        },
        {
            "playbookID": "Detonate File - No Files test"
        },
        {
            "integrations": [
                "Panorama",
                "Check Point"
            ],
            "instance_names": "palo_alto_firewall",
            "playbookID": "blockip_test_playbook"
        },
        {
            "integrations": "Palo Alto Minemeld",
            "playbookID": "minemeld_test"
        },
        {
            "integrations": "InfoArmor VigilanteATI",
            "playbookID": "InfoArmorVigilanteATITest"
        },
        {
            "integrations": "IntSights",
            "instance_names": "intsights_standard_account",
            "playbookID": "IntSights Test",
            "nightly": true,
            "timeout": 500
        },
        {
            "integrations": "IntSights",
            "playbookID": "IntSights Mssp Test",
            "instance_names": "intsights_mssp_account",
            "nightly": true,
            "timeout": 500
        },
        {
            "integrations": "dnstwist",
            "playbookID": "dnstwistTest"
        },
        {
            "integrations": "BitDam",
            "playbookID": "Detonate File - BitDam Test"
        },
        {
            "integrations": "Threat Grid",
            "playbookID": "ThreatGridTest",
            "timeout": 600
        },
        {
            "integrations": [
                "Palo Alto Minemeld",
                "Panorama"
            ],
            "instance_names": "palo_alto_firewall",
            "playbookID": "block_indicators_-_generic_-_test"
        },
        {
          "integrations": "Signal Sciences WAF",
          "playbookID": "SignalSciences Test"
        },
        {
            "integrations": "RTIR",
            "playbookID": "RTIR Test"
        },
        {
            "integrations": "RedCanary",
            "playbookID": "RedCanaryTest",
            "nightly" : true
        },
        {
          "integrations": "Devo",
          "playbookID": "devo_test_playbook"
        },
        {
          "integrations": "urlscan.io",
            "playbookID": "url_enrichment_-_generic_test",
            "timeout": 500
        },
        {
            "playbookID": "CutTransformerTest"
        },
        {
            "integrations": "SCADAfence CNM",
            "playbookID": "SCADAfence_test"
        },
        {
            "integrations": "ProtectWise",
            "playbookID": "Protectwise-Test"
        },
        {
            "integrations": "WhatsMyBrowser",
            "playbookID": "WhatsMyBrowser-Test"
        },
        {

            "integrations": "BigFix",
            "playbookID": "BigFixTest"
        },
        {
            "integrations": "Lastline",
            "playbookID": "Lastline - testplaybook",
            "nightly": true
        },
        {
            "integrations": "epo",
            "playbookID": "Test Playbook McAfee ePO"
        },
        {
            "integrations": "activedir",
            "playbookID": "calculate_severity_-_critical_assets_-_test"
        },
        {
            "playbookID": "TextFromHTML_test_playbook"
        },
        {
            "playbookID": "PortListenCheck-test"
        },
        {
            "integrations": "ThreatExchange",
            "playbookID": "ThreatExchange-test"
        },
        {
            "integrations": "ThreatExchange",
            "playbookID": "extract_indicators_-_generic_-_test",
            "timeout": 240
        },
        {
            "integrations": "Joe Security",
            "playbookID": "JoeSecurityTestPlaybook",
            "timeout": 500,
            "nightly": true
        },
        {
            "integrations": "Joe Security",
            "playbookID": "JoeSecurityTestDetonation",
            "timeout": 2000,
            "nightly": true
        },
        {
            "integrations": "WildFire",
            "playbookID": "Wildfire Test"
        },
        {
            "integrations": "GRR",
            "playbookID": "grr_test",
            "nightly": true
        },
        {
            "integrations": "VirusTotal",
            "playbookID": "virusTotal-test-playbook",
            "nightly": true,
            "timeout": 1400
        },
        {
            "integrations": "Preempt",
            "playbookID": "Preempt Test"
        },
        {   "integrations": "Gmail",
            "playbookID": "get_original_email_-_gmail_-_test"
        },
        {
            "integrations": "EWS v2",
            "playbookID": "get_original_email_-_ews-_test"
        },
        {
            "integrations": ["EWS v2","EWS Mail Sender"],
            "playbookID": "EWS search-mailbox test",
            "timeout": 300
        },
        {
            "integrations": "PagerDuty v2",
            "playbookID": "PagerDuty Test"
        },
        {
            "playbookID": "test_delete_context"
        },
        {
            "playbookID": "GmailTest",
            "integrations": "Gmail"
        },
        {
            "playbookID": "Gmail Convert Html Test",
            "integrations": "Gmail"
        },
        {
            "playbookID": "TestParseCSV"
        },
        {
            "integrations": "Shodan",
            "playbookID": "ShodanTest"
        },
        {
            "playbookID": "Extract Indicators From File - test"
        },
        {
            "playbookID": "dedup_-_generic_-_test"
        },
        {
            "playbookID": "TestDedupIncidentsPlaybook"
        },
        {
            "playbookID": "TestDedupIncidentsByName"
        },
        {
            "integrations": "McAfee Advanced Threat Defense",
            "playbookID": "Test Playbook McAfee ATD",
            "timeout": 700
        },
        {
            "integrations": "McAfee Advanced Threat Defense",
            "playbookID": "Test Playbook McAfee ATD Upload File"
        },
        {
            "playbookID": "exporttocsv_script_test"
        },
        {
            "integrations": "Intezer",
            "playbookID": "Intezer Testing",
            "nightly": true,
            "timeout": 500
        },
        {
            "integrations": "FalconIntel",
            "playbookID": "CrowdStrike Falcon Intel v2"
        },
        {
          "playbookID": "ContextGetters_Test"
        },
        {
            "integrations": [
                "Mail Sender (New)",
                "google"
            ],
            "playbookID": "Mail Sender (New) Test"
        },
        {
            "playbookID": "buildewsquery_test"
        },
        {
            "integrations": "Rapid7 Nexpose",
            "playbookID": "nexpose_test",
            "timeout": 240
        },
        {
            "integrations": "EWS Mail Sender",
            "playbookID": "EWS Mail Sender Test"
        },
        {
            "playbookID": "decodemimeheader_-_test"
        },
        {
            "integrations": "CVE Search",
            "playbookID": "cve_enrichment_-_generic_-_test"
        },
        {
            "playbookID": "test_url_regex"
        },
        {
            "integrations": "Skyformation",
            "playbookID": "TestSkyformation"
        },
        {
            "integrations": "okta",
            "playbookID": "okta_test_playbook",
            "timeout": 240
        },
        {
            "playbookID": "Test filters & transformers scripts"
        },
        {
            "integrations": "Salesforce",
            "playbookID": "SalesforceTestPlaybook"
        },
        {
            "integrations": "McAfee ESM-v10",
            "playbookID": "McAfeeESMTest",
            "timeout": 500
        },
        {
            "integrations": "GoogleSafeBrowsing",
            "playbookID": "Google Safe Browsing Test",
            "timeout": 240
        },
        {
            "integrations": "EWS v2",
            "playbookID": "EWSv2_empty_attachment_test"
        },
        {
            "integrations": "EWS v2",
            "playbookID": "EWS Public Folders Test"
        },
        {
            "playbookID": "TestWordFileToIOC",
            "timeout": 300
        },
        {
            "integrations": "Symantec Endpoint Protection V2",
            "playbookID": "SymantecEndpointProtection_Test"
        },
        {
            "integrations": "carbonblackprotection",
            "playbookID": "search_endpoints_by_hash_-_carbon_black_protection_-_test",
            "timeout": 500
        },
        {
            "playbookID": "process_email_-_generic_-_test",
            "timeout": 240
        },
        {
            "integrations": "activedir",
            "playbookID": "account_enrichment_-_generic_test"
        },
        {
            "integrations": "FalconHost",
            "playbookID": "search_endpoints_by_hash_-_crowdstrike_-_test",
            "timeout": 500
        },
        {
            "integrations": "FalconHost",
            "playbookID": "CrowdStrike Endpoint Enrichment - Test"
        },
        {
          "integrations": "FalconHost",
          "playbookID": "crowdstrike_falconhost_test"
        },
        {
            "integrations": [
                "VirusTotal"
            ],
            "playbookID": "ip_enrichment_generic_test"
        },
        {
            "playbookID": "ExposeIncidentOwner-Test"
        },
        {
            "integrations": "OpenPhish",
            "playbookID": "email_test"
        },
        {
            "integrations": "VirusTotal",
            "playbookID": "domain_enrichment_generic_test"
        },
        {
            "integrations": "PostgreSQL",
            "playbookID": "PostgreSQL Test"
        },
        {
            "integrations": "google",
            "playbookID": "GsuiteTest"
        },
        {
            "integrations": "OpenPhish",
            "playbookID": "OpenPhish Test Playbook"
        },
        {
            "integrations": "RSA Archer",
            "playbookID": "Archer-Test-Playbook",
            "nightly": true
        },
        {
            "integrations": "jira",
            "playbookID": "Jira-Test"
        },
        {
            "integrations": "ipinfo",
            "playbookID": "IPInfoTest"
        },
        {
            "integrations": "jira",
            "playbookID": "VerifyHumanReadableFormat"
        },
        {
            "playbookID": "ExtractURL Test"
        },
        {
            "playbookID": "strings-test"
        },
        {
            "playbookID": "TestCommonPython"
        },
        {
            "playbookID": "TestFileCreateAndUpload"
        },
        {
            "playbookID": "TestIsValueInArray"
        },
        {
            "playbookID": "TestStringReplace"
        },
        {
            "playbookID": "TestHttpPlaybook"
        },
        {
            "integrations": "SplunkPy",
            "playbookID": "Splunk-Test"
        },
        {
            "integrations": "SplunkPy",
            "playbookID": "SplunkPySearch_Test"
        },
        {
            "integrations" : "McAfee NSM",
            "playbookID" : "McAfeeNSMTest",
            "timeout" : 400,
            "nightly": true
        },
        {
            "integrations": "PhishTank",
            "playbookID": "PhishTank Testing"
        },
        {
            "integrations": "McAfee Web Gateway",
            "playbookID": "McAfeeWebGatewayTest",
            "timeout" : 500
        },
        {
            "integrations": "TCPIPUtils",
            "playbookID": "TCPUtils-Test"
        },
        {
            "playbookID": "ProofpointDecodeURL-Test",
            "timeout": 300
        },
        {
            "playbookID": "listExecutedCommands-Test"
        },
        {
            "integrations": "Service Manager",
            "playbookID": "TestHPServiceManager",
            "timeout": 400
        },
        {
            "playbookID": "LanguageDetect-Test",
            "timeout": 300
        },
        {
            "integrations": "Forcepoint",
            "playbookID": "forcepoint test",
            "timeout": 500,
            "nightly": true
        },
        {
            "playbookID": "GeneratePassword-Test"
        },
        {
            "playbookID": "ZipFile-Test"
        },
        {
            "playbookID": "ExtractDomainTest"
        },
        {
            "playbookID": "Detonate File - Generic Test",
            "timeout": 500
        },
        {
            "playbookID": "Test-IsMaliciousIndicatorFound"
        },
        {
            "playbookID": "TestExtractHTMLTables"
        },
        {
            "integrations": "carbonblackliveresponse",
            "playbookID": "CarbonBlackLiveResponseTest",
            "nightly": true
        },
        {
            "playbookID": "TestSafeBreach",
            "integrations": "SafeBreach"
        },
        {
            "integrations": "urlscan.io",
            "playbookID": "urlscan_malicious_Test"
        },
        {
            "integrations": "EWS v2",
            "playbookID": "pyEWS_Test"
        },
        {

            "integrations": "Netskope",
            "playbookID": "Netskope Test"
        },
        {
            "integrations": "Cylance Protect v2",
            "playbookID": "Cylance Protect v2 Test"
        },
        {
            "integrations": "ReversingLabs Titanium Cloud",
            "playbookID": "ReversingLabsTCTest"
        },
        {
            "integrations": "ReversingLabs A1000",
            "playbookID": "ReversingLabsA1000Test"
        },
        {
            "integrations": "Demisto Lock",
            "playbookID": "DemistoLockTest"
        },
        {
            "playbookID": "test-domain-indicator",
            "timeout": 400
        },
        {
            "playbookID": "Cybereason Test",
            "integrations": "Cybereason",
            "timeout": 1200
        },
        {
            "integrations": "VirusTotal - Private API",
            "playbookID": "virusTotalPrivateAPI-test-playbook",
            "nightly": true
        },
        {
            "integrations": "Cisco Meraki",
            "playbookID": "Cisco-Meraki-Test"
        },
        {
            "integrations": "Tanium",
            "playbookID": "Tanium Test Playbook",
            "nightly": true,
            "timeout": 1200
        },
        {
            "integrations": "Recorded Future",
            "playbookID": "Recorded Future Test",
            "nightly": true
        },
        {
            "integrations": "Microsoft Graph",
            "playbookID": "Microsoft Graph Test"
        },
        {
            "integrations": "RedLock",
            "playbookID": "RedLockTest",
            "nightly": true
        },
        {
            "integrations": "Symantec Messaging Gateway",
            "playbookID": "Symantec Messaging Gateway Test"
        },
        {
            "integrations": "ThreatConnect",
            "playbookID": "test-ThreatConnect"
        },
        {
            "integrations": "VxStream",
            "playbookID": "VxStream Test",
            "nightly": true
        },
        {
            "integrations":"Cylance Protect",
            "playbookID": "get_file_sample_by_hash_-_cylance_protect_-_test",
            "timeout": 240
        },
        {
            "integrations": "Cylance Protect",
            "playbookID": "endpoint_enrichment_-_generic_test"
        },
        {
            "integrations": "QRadar",
            "playbookID": "test_Qradar"
        },
        {
            "integrations": "VMware",
            "playbookID": "VMWare Test"
        },
        {
            "integrations": "Anomali ThreatStream",
            "playbookID": "Anomali_ThreatStream_Test"
        },
        {
            "integrations": "Farsight DNSDB",
            "playbookID": "DNSDBTest"
        },
        {
            "integrations": "carbonblack-v2",
            "playbookID": "CarbonBlackResponseTest"
        },
        {
            "integrations": "Cisco Umbrella Investigate",
            "playbookID": "Cisco Umbrella Test"
        },
        {
            "integrations": "icebrg",
            "playbookID": "Icebrg Test",
            "timeout" : 500
        },
        {
            "integrations": "Symantec MSS",
            "playbookID": "SymantecMSSTest"
        },
        {
            "integrations": "Remedy AR",
            "playbookID": "Remedy AR Test"
        },
        {
            "integrations": "McAfee Active Response",
            "playbookID": "McAfee-MAR_Test",
            "timeout": 700
        },
        {
            "integrations": "McAfee Threat Intelligence Exchange",
            "playbookID": "McAfee-TIE Test",
            "timeout": 700
        },
        {
            "integrations": "ArcSight Logger",
            "playbookID": "ArcSight Logger test"
        },
        {
            "integrations": "ArcSight ESM v2",
            "playbookID": "ArcSight ESM v2 Test"
        },
        {
            "integrations": "ArcSight ESM v2",
            "playbookID": "test Arcsight - Get events related to the Case"
        },
        {
            "integrations": "XFE",
            "playbookID": "XFE Test",
            "timeout": 140,
            "nightly": true
        },
        {
            "integrations": "McAfee Threat Intelligence Exchange",
            "playbookID": "search_endpoints_by_hash_-_tie_-_test",
            "timeout": 500
        },
        {
            "integrations": "iDefense",
            "playbookID": "iDefenseTest",
            "timeout": 300
        },
        {
            "integrations": "AbuseIPDB",
            "playbookID": "AbuseIPDB Test",
            "nightly": true
        },
        {
            "integrations": "AbuseIPDB",
            "playbookID": "AbuseIPDB PopulateIndicators Test",
            "nightly": true
        },
        {
            "integrations" : "jira",
            "playbookID" : "JiraCreateIssue-example-test"
        },
        {
            "integrations": "LogRhythm",
            "playbookID": "LogRhythm-Test-Playbook",
            "timeout": 200
        },
        {
            "integrations": "FireEye HX",
            "playbookID": "FireEye HX Test"
        },
        {
            "integrations": "Phish.AI",
            "playbookID": "PhishAi-Test"
        },
        {
            "integrations": "Phish.AI",
            "playbookID": "Test-Detonate URL - Phish.AI"
        },
        {
            "integrations": "Centreon",
            "playbookID": "Centreon-Test-Playbook"
        },
        {
            "playbookID": "ReadFile test"
        },
        {
            "integrations": "TruSTAR",
            "playbookID": "TruSTAR Test"
        },
        {
            "integrations": "AlphaSOC Wisdom",
            "playbookID": "AlphaSOC-Wisdom-Test"
        },
        {
            "integrations": "Jask",
            "playbookID": "Jask_Test"
        },
        {
            "integrations": "Qualys",
            "playbookID": "Qualys-Test",
            "nightly": true
        },
        {
            "integrations": "Whois",
            "playbookID": "whois_test"
        },
        {
            "integrations": "RSA NetWitness Endpoint",
            "playbookID": "NetWitness Endpoint Test"
        },
        {
            "integrations": "Check Point Sandblast",
            "playbookID": "Sandblast_malicious_test"
        },
        {
            "playbookID": "TestMatchRegex"
        },
        {
            "integrations": "ActiveMQ",
            "playbookID": "ActiveMQ Test"
        },
        {
            "playbookID": "RegexGroups Test"
        },
        {
            "integrations": "Cisco pxGrid ISE",
            "playbookID": "cisco-ise-test-playbook"
        },
        {
            "integrations": "RSA NetWitness v11.1",
            "playbookID": "RSA NetWitness Test"
        },
        {
            "integrations": "Rasterize",
            "playbookID": "RasterizeImageTest"
        },
        {
            "playbookID": "ExifReadTest"
        },
        {
          "integrations": "Cuckoo Sandbox",
          "playbookID": "CuckooTest",
          "timeout": 700
        },
        {
            "integrations" : "VxStream",
            "playbookID" : "Test-Detonate URL - Crowdstrike",
            "timeout" : 1200
        },
        {
           "playbookID": "Detonate File - Generic Test",
           "timeout": 2000,
           "nightly": true,
           "integrations": [
             "VxStream",
             "McAfee Advanced Threat Defense",
             "WildFire",
             "Lastline"
           ]
        },
        {
           "playbookID": "Detonate URL - Generic Test",
           "timeout": 2000,
           "nightly": true,
           "integrations": [
             "McAfee Advanced Threat Defense",
             "VxStream",
             "Lastline"
           ]
        },
        {
            "playbookID": "ReadPDFFile-Test"
        },
        {
            "integrations": [
                "VirusTotal",
                "urlscan.io",
                "activedir"
            ],
            "playbookID": "entity_enrichment_generic_test",
            "timeout": 240
        },
        {
            "integrations": [
                "FalconHost",
                "McAfee Threat Intelligence Exchange",
                "carbonblackprotection",
                "carbonblack"
            ],
            "playbookID": "search_endpoints_by_hash_-_generic_-_test",
            "timeout": 500
        },
        {
            "integrations": "Zscaler",
            "playbookID": "Zscaler Test",
            "nightly": true
        },
        {
            "playbookID": "DemistoUploadFileToIncident Test",
            "integrations": "Demisto REST API"

        },
        {
            "playbookID": "MaxMind Test",
            "integrations": "MaxMind GeoIP2"

        },
        {
            "playbookID": "Test_Sagemaker",
            "integrations": "AWS Sagemaker"

        },
        {
            "playbookID": "Phishing test - attachment",
            "timeout": 600,
            "nightly": true,
            "integrations": [
                "EWS Mail Sender",
                "Pwned",
                "Demisto REST API",
                "Palo Alto Minemeld"
            ]
        },
        {
            "playbookID": "Phishing test - Inline",
            "timeout": 500,
            "nightly": true,
            "integrations": [
                "EWS Mail Sender",
                "Pwned",
                "Demisto REST API",
                "Palo Alto Minemeld"
            ]
        },
        {
            "integrations": "duo",
            "playbookID": "DUO Test Playbook"
        },
        {
            "playbookID": "SLA Scripts - Test"
        },
        {
            "playbookID": "PcapHTTPExtractor-Test"
        },
        {
            "playbookID": "Ping Test Playbook"
        },
        {
            "playbookID": "Active Directory Test",
            "integrations": "Active Directory Query v2"

        },
        {
            "integrations": "mysql",
            "playbookID": "MySQL Test"
        },
        {
            "integrations": "Phishme Intelligence",
            "playbookID": "Test - PhishMe Intelligence"
        },
        {
            "integrations": "Google Resource Manager",
            "playbookID": "GoogleResourceManager-Test",
            "timeout": 500,
            "nightly": true
        },
        {
            "integrations": "Freshdesk",
            "playbookID": "Freshdesk-Test",
            "timeout": 500,
            "nightly": true
        },
        {
            "playbookID": "Autoextract - Test"
        },
        {
            "playbookID": "FilterByList - Test"
        },
        {
            "integrations": "Kafka V2",
            "playbookID": "Kafka Test"
        },
        {
            "integrations": "McAfee Active Response",
            "playbookID": "Endpoint data collection test",
            "timeout": 500
        },
        {
            "integrations": "McAfee Active Response",
            "playbookID": "MAR - Endpoint data collection test"
        },
        {

            "integrations": "DUO Admin",
            "playbookID": "DuoAdmin API test playbook"
        },
        {
            "playbookID": "TestShowScheduledEntries"
        },
        {
            "integrations": "Symantec Advanced Threat Protection",
            "playbookID": "Symantec ATP Test"

        },
        {
            "playbookID": "CheckDockerImageAvailableTest"
        },
        {
            "playbookID": "ExtractDomainFromEmailTest"
<<<<<<< HEAD
=======
        },
        {
            "integrations": "VirusTotal",
            "playbookID": "File Enrichment - Generic Test"
>>>>>>> 12e37ffc
        }
    ],
    "skipped_tests": {
        "entity_enrichment_generic_test": "Need to check the reason for skipping",
        "search_endpoints_by_hash_-_generic_-_test": "Need to check the reason for skipping",
        "ArcSight Logger test": "Possibly outdated API calls",
        "Qualys-Test": "Need to check the reason for skipping",
        "tenable-sc-scan-test": "Scan takes too long",
        "Microsoft Graph Test": "DB is missing alerts to test on - in work of DevOps",
        "tenable-sc-test": "Unstable instance = flaky test",
        "XFE Test": "License expired",
        "TruSTAR Test": "The test runs even when not supposed to, which causes its quota to run out",
        "RedLockTest": "RedLock has API issues - opened an issue (15493)",
        "GsuiteTest": "error was fixed only on server master and not on ",
        "TestDedupIncidentsByName": "skipped on purpose - this is part of the TestDedupIncidentsPlaybook - no need to execute separately as a test",
        "GmailTest": "Gmail test is failing on gmail-list-users command (issue 15571)",
        "SalesforceTestPlaybook": "User and password expired (issue 15901)",
        "TestSafeBreach": "Instance configuration change causes test failure (issue 15909)",
        "Test-IsMaliciousIndicatorFound": "Unstable test (issue 15940)",
        "JoeSecurityTestDetonation": "command joe-download-report fails (issue 16118)"
    },
    "skipped_integrations": {
        "RSA Archer": "Server not responding (issue 16085)",
        "Jask": "Cannot access instance token not valid (issue 12900)",
        "FortiGate": "License expired, in the process of getting new one (issue 14723)",
        "Skyformation": "Server installed by skyformation is down, waiting on reply (issue 14311)",
        "icebrg": "Requires BD (issue 14312)",
        "VMware": "We don't have a license for VMWare, and probably not going to get it",
        "Farsight DNSDB": "No instance (issue 15512)",
        "Symantec MSS": "No instance (issue 15513)",
        "Remedy AR": "DevOps investigation (issue 15514)",
        "iDefense": "DevOps investigation",
        "Dell Secureworks": "Instance locally installed on @liorblob PC",
        "Service Manager": "Expired license",
        "Signal Sciences WAF": "API problems, not returning the correct data",
        "ServiceNow": "Instance goes to hibernate every few hours",
        "MimecastV2": "Several issues with instance",
        "AWS Sagemaker": "License expired, no renewal in the near future",
        "Attivo Botsink": "no instance, @Arian will update",
        "carbonblackprotection": "License expired",
        "Lastline": "Out of quota",
        "Netskope": "instance is down",
        "Google Resource Manager": "Cannot create projects because have reached alloted quota",
        "RSA NetWitness Endpoint": "Instance is down, waiting for devops to rebuild",
        "Freshdesk": "Trial account expired",
        "Tanium": "Instance is not stable (issue 15497)",
        "Kafka V2": "Can not connect to instance from remote",
        "Check Point Sandblast": "No access (issue 15948)",
<<<<<<< HEAD
        "Joe Security": "Monthly quota exceeded, remove from skipped on or after April 1st"
=======
        "Whois": "Host periodically bans connection",
        "Joe Security": "Monthly quota exceeded, remove from skipped on or after April 1st",
        "Threat Grid": "instance problem (issue 16197)",
        "BitDam": "Changes in service (issue #16247)",
        "SCADAfence CNM": "getting Bad gateway (issue #16277)"
>>>>>>> 12e37ffc
    },
    "nigthly_integrations": [
        "Lastline",
        "TruSTAR"
    ],
    "unmockable_integrations": {
<<<<<<< HEAD
        "PagerDuty v2": "Integration requires SSL",
=======
        "Palo Alto Minemeld": "Pending check: issue 16072",
        "PagerDuty v2": "Integration requires SSL",
        "Autofocus": "JS integration, problem listed in issue 15544",
        "Panorama": "Pending check: issue 16122",
>>>>>>> 12e37ffc
        "RTIR": "Pending check: issue 16072",
        "GRR": "Pending check: issue 16072",
        "PageDuty": "Pending check: issue 16072",
        "carbonblackliveresponse": "Pending check: issue 16072",
        "RecordedFuture": "Pending check: issue 16072",
        "AbuseIPDB": "Pending check: issue 16072",
        "FireEye HX": "Pending check: issue 16072",
        "EWS Mail Sender": "Inconsistent test (playback fails, record succeeds)",
        "EWS v2": "Inconsistent test (playback fails, record succeeds)",
        "Alexa Rank Indicator": "Integration should never use proxy",
        "Pwned": "Integration has no proxy checkbox",
        "Luminate": "Integration has no proxy checkbox",
        "dnstwist": "Integration has no proxy checkbox",
        "CVE Search": "Integration has no proxy checkbox",
        "Shodan": "Integration has no proxy checkbox",
        "Gmail": "Integration has no proxy checkbox",
        "OpenPhish": "JS integration, problem listed in issue 15544",
        "VxStream": "JS integration, problem listed in issue 15544. Detonate URL: Large mock file.",
        "ThreatExchange": "JS integration, problem listed in issue 15544",
        "wildfire": "JS integration, problem listed in issue 15544",
        "FalconHost": "JS integration, problem listed in issue 15544",
        "VirusTotal": "JS integration, problem listed in issue 15544",
        "carbonblack-v2": "JS integration, problem listed in issue 15544",
        "PhishTank": "Pending merge of branch proxy-unsecure-checks",
        "Cisco Meraki": "Pending merge of branch proxy-unsecure-checks",
        "epo": "Pending merge of branch proxy-unsecure-checks",
        "FalconIntel": "Pending merge of branch proxy-unsecure-checks",
        "ipinfo": "Pending merge of branch proxy-unsecure-checks",
        "RSA NetWitness Packets and Logs": "Pending merge of branch proxy-unsecure-checks",
        "SNDBOX": "Pending merge of branch proxy-unsecure-checks",
        "GoogleSafeBrowsing": "Pending merge of branch proxy-unsecure-checks",
        "BigFix": "Pending merge of branch proxy-unsecure-checks",
        "Cisco Umbrella Investigate": "Pending merge of branch proxy-unsecure-checks",
        "InfoArmor VigilanteATI": "Pending merge of branch proxy-unsecure-checks",
        "Rapid7 Nexpose": "Pending merge of branch proxy-unsecure-checks",
        "urlscan.io": "Pending merge of branch proxy-unsecure-checks",
        "Threat Grid": "Pending merge of branch proxy-unsecure-checks",
        "OTRS": "Pending merge of branch proxy-unsecure-checks",
        "McAfee Advanced Threat Defense": "Pending merge of branch proxy-unsecure-checks",
        "Preempt": "Insecure has a non empty default value, will require fixing and merging",
        "Cybereason": "Insecure has a non empty default value, will require fixing and merging",
        "Cuckoo Sandbox": "Proxy has a non empty default value, will require fixing and merging",
        "Phishme Intelligence": "Proxy has a non empty default value, will require fixing and merging",
        "HashiCorp Vault": "Test fails with mock - need to test without mock",
        "google": "'unsecure' parameter not working",
        "Check Point Sandblast": "Test fails with mock - need to test without mock",
        "Anomali ThreatStream": "'proxy' parameter not working",
        "Active Directory Query v2": "Checking",
        "MaxMind GeoIP2": "Checking",
        "AlphaSOC Wisdom": "Checking",
        "Phish.AI": "Checking",
        "jira": "Checking",
        "ArcSight ESM v2": "Checking",
        "Cylance Protect": "Checking",
        "ReversingLabs A1000": "Checking",
        "ReversingLabs Titanium Cloud": "No Unsecure checkbox. proxy trying to connect when disabled.",
        "Cylance Protect v2": "Checking",
        "SafeBreach": "Checking",
        "Symantec Endpoint Protection V2": "Checking",
        "McAfee ESM-v10": "Checking",
        "Salesforce": "Checking",
        "okta": "Checking",
        "WildFire": "Checking",
        "WhatsMyBrowser": "Checking",
        "Check Point": "Checking",
        "Awake Security": "Checking",
        "CIRCL": "Checking",
        "Thinkst Canary": "Checking",
        "Cymon": "Checking",
        "SplunkPy": "Checking",
        "Symantec Advanced Threat Protection": "Checking",
        "ProtectWise": "Nightly - Checking",
        "Tenable.io": "Nightly - Checking",
        "google-vault": "Nightly - Checking",
        "Intezer": "Nightly - Checking",
        "Archer": "Nightly - Checking",
        "McAfee NSM": "Nightly - Checking",
        "Forcepoint": "Nightly - Checking",
        "RedCanary": "Nightly - Checking",
        "McAfee Active Response": "Nightly - Checking",
        "Whois": "Integration socks proxy on tcp connection not http/s"
    }
}<|MERGE_RESOLUTION|>--- conflicted
+++ resolved
@@ -1139,13 +1139,13 @@
         },
         {
             "playbookID": "ExtractDomainFromEmailTest"
-<<<<<<< HEAD
-=======
         },
         {
             "integrations": "VirusTotal",
             "playbookID": "File Enrichment - Generic Test"
->>>>>>> 12e37ffc
+        },
+        {
+            "playbookID": "ExtractDomainFromEmailTest"
         }
     ],
     "skipped_tests": {
@@ -1194,29 +1194,21 @@
         "Tanium": "Instance is not stable (issue 15497)",
         "Kafka V2": "Can not connect to instance from remote",
         "Check Point Sandblast": "No access (issue 15948)",
-<<<<<<< HEAD
-        "Joe Security": "Monthly quota exceeded, remove from skipped on or after April 1st"
-=======
         "Whois": "Host periodically bans connection",
         "Joe Security": "Monthly quota exceeded, remove from skipped on or after April 1st",
         "Threat Grid": "instance problem (issue 16197)",
         "BitDam": "Changes in service (issue #16247)",
         "SCADAfence CNM": "getting Bad gateway (issue #16277)"
->>>>>>> 12e37ffc
     },
     "nigthly_integrations": [
         "Lastline",
         "TruSTAR"
     ],
     "unmockable_integrations": {
-<<<<<<< HEAD
-        "PagerDuty v2": "Integration requires SSL",
-=======
         "Palo Alto Minemeld": "Pending check: issue 16072",
         "PagerDuty v2": "Integration requires SSL",
         "Autofocus": "JS integration, problem listed in issue 15544",
         "Panorama": "Pending check: issue 16122",
->>>>>>> 12e37ffc
         "RTIR": "Pending check: issue 16072",
         "GRR": "Pending check: issue 16072",
         "PageDuty": "Pending check: issue 16072",
@@ -1230,16 +1222,17 @@
         "Pwned": "Integration has no proxy checkbox",
         "Luminate": "Integration has no proxy checkbox",
         "dnstwist": "Integration has no proxy checkbox",
+        "PagerDuty v2": "Integration has no proxy checkbox",
         "CVE Search": "Integration has no proxy checkbox",
         "Shodan": "Integration has no proxy checkbox",
         "Gmail": "Integration has no proxy checkbox",
-        "OpenPhish": "JS integration, problem listed in issue 15544",
-        "VxStream": "JS integration, problem listed in issue 15544. Detonate URL: Large mock file.",
-        "ThreatExchange": "JS integration, problem listed in issue 15544",
-        "wildfire": "JS integration, problem listed in issue 15544",
-        "FalconHost": "JS integration, problem listed in issue 15544",
-        "VirusTotal": "JS integration, problem listed in issue 15544",
-        "carbonblack-v2": "JS integration, problem listed in issue 15544",
+        "OpenPhish": "JS integration, problem listed in this issue https://github.com/demisto/etc/issues/15544",
+        "VxStream": "JS integration, problem listed in this issue https://github.com/demisto/etc/issues/15544. Detonate URL: Large mock file.",
+        "ThreatExchange": "JS integration, problem listed in this issue https://github.com/demisto/etc/issues/15544",
+        "wildfire": "JS integration, problem listed in this issue https://github.com/demisto/etc/issues/15544",
+        "FalconHost": "JS integration, problem listed in this issue https://github.com/demisto/etc/issues/15544",
+        "VirusTotal": "JS integration, problem listed in this issue https://github.com/demisto/etc/issues/15544",
+        "carbonblack-v2": "JS integration, problem listed in this issue https://github.com/demisto/etc/issues/15544",
         "PhishTank": "Pending merge of branch proxy-unsecure-checks",
         "Cisco Meraki": "Pending merge of branch proxy-unsecure-checks",
         "epo": "Pending merge of branch proxy-unsecure-checks",
@@ -1257,6 +1250,7 @@
         "OTRS": "Pending merge of branch proxy-unsecure-checks",
         "McAfee Advanced Threat Defense": "Pending merge of branch proxy-unsecure-checks",
         "Preempt": "Insecure has a non empty default value, will require fixing and merging",
+        "QRadar": "Insecure and proxy have a non empty default value, will require fixing and merging",
         "Cybereason": "Insecure has a non empty default value, will require fixing and merging",
         "Cuckoo Sandbox": "Proxy has a non empty default value, will require fixing and merging",
         "Phishme Intelligence": "Proxy has a non empty default value, will require fixing and merging",
