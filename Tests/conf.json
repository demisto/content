--- conflicted
+++ resolved
@@ -4573,15 +4573,14 @@
             "playbookID": "TestAzureSentinelPlaybookV2"
         },
         {
-<<<<<<< HEAD
-            "integrations": "LogRhythmRest V2",
-            "playbookID": "LogRhythmRestV2-test"
-=======
             "playbookID": "Tanium Threat Response V2 Test",
             "integrations": ["Tanium Threat Response v2", "Demisto REST API"],
             "fromversion": "6.0.0",
             "timeout": 3000
->>>>>>> bbfbf8ad
+        },
+        {
+            "integrations": "LogRhythmRest V2",
+            "playbookID": "LogRhythmRestV2-test"
         }
     ],
     "skipped_tests": {
