{
    "testTimeout": 160,
    "testInterval": 20,
    "tests": [
        {
            "integrations": "SCADAfence CNM",
            "playbookID": "SCADAfence_test"
        },
        {
            "integrations": "epo",
            "playbookID": "Test Playbook Mcafee ePO"
        },
        {
            "integrations": {
                "name": "activedir",
                "byoi": false
            },
            "playbookID": "calculate_severity_-_critical_assets_-_test"
        },
        {
            "playbookID": "TextFromHTML_test_playbook"
        },
        {
            "playbookID": "PortListenCheck-test"
        },
        {
            "integrations": "ThreatExchange",
            "playbookID": "ThreatExchange-test"
        },
        {
            "integrations": "ThreatExchange",
            "playbookID": "extract_indicators_-_generic_-_test",
            "timeout": 240
        },
        {
            "integrations": "Joe Security",
            "playbookID": "JoeSecurityTestPlaybook",
            "timeout": 500,
            "nightly": true
        },
        {
            "integrations": "WildFire",
            "playbookID": "Wildfire Test"
        },
        {
            "integrations": "GRR",
            "playbookID": "grr_test",
            "nightly": true
        },
        {
            "playbookID": "Phishing test - attachment",
            "timeout": 500,
            "integrations": [
                "EWS Mail Sender",
                "Pwned",
                "VirusTotal - Private API",
                "Demisto REST API"
            ],
            "nightly": true
        },
        {
            "playbookID": "Phishing test - Inline",
            "timeout": 500,
            "integrations": [
                "EWS Mail Sender",
                "Pwned",
                "VirusTotal - Private API",
                "Demisto REST API"
            ],
            "nightly": true
        },
        {
            "integrations": "RSA NetWitness Packets and Logs",
            "playbookID": "rsa_packets_and_logs_test"
        },
        {
            "integrations": "VirusTotal",
            "playbookID": "virusTotal-test-playbook",
            "nightly": true,
            "timeout": 1400
        },
        {
            "integrations": "Preempt",
            "playbookID": "Preempt Test"
        },
        {   "integrations": "Gmail",
            "playbookID": "get_original_email_-_gmail_-_test"
        },
        {
            "integrations": "EWS v2",
            "playbookID": "get_original_email_-_ews-_test"
        },
        {
            "integrations": "PagerDuty v2",
            "playbookID": "PagerDuty Test"
        },
        {
            "playbookID": "test_delete_context"
        },
        {
            "playbookID": "GmailTest",
            "integrations": "Gmail"
        },
        {
            "playbookID": "TestParseCSV"
        },
        {
            "playbookID": "detonate_file_-_generic_test",
            "timeout": 2000,
            "nightly": true,
            "integrations": [
                "VxStream",
                "McAfee Advanced Threat Defense",
                "WildFire"
            ]
        },
        {
            "playbookID": "detonate_url_-_generic_test",
            "timeout": 2000,
            "nightly": true,
            "integrations": [
                "McAfee Advanced Threat Defense",
                "VxStream"
            ]
        },
        {
            "integrations": "Shodan",
            "playbookID": "ShodanTest"
        },
        {
            "playbookID": "Extract Indicators From File - test"
        },
        {
            "playbookID": "dedup_-_generic_-_test"
        },
        {
            "integrations": "McAfee Advanced Threat Defense",
            "playbookID": "Test Playbook McAfee ATD",
            "timeout": 500
        },
        {
            "playbookID": "exporttocsv_script_test"
        },
        {
            "integrations": "Intezer",
            "playbookID": "Intezer Testing",
            "nightly": true,
            "timeout": 500
        },
        {
            "integrations": "FalconIntel",
            "playbookID": "CrowdStrike Falcon Intel v2"
        },
        {
            "integrations": [{
                "name": "Mail Sender (New)"
            },{
                "name": "google",
                "byoi": false
            }],
            "playbookID": "Mail Sender (New) Test"
        },
        {
            "playbookID": "buildewsquery_test"
        },
        {
            "integrations": "Rapid7 Nexpose",
            "playbookID": "nexpose_test"
        },
        {
            "integrations": "EWS Mail Sender",
            "playbookID": "EWS Mail Sender Test"
        },
        {
            "playbookID": "decodemimeheader_-_test"
        },
        {
            "integrations": "CVE Search",
            "playbookID": "cve_enrichment_-_generic_-_test"
        },
        {
            "playbookID": "test_url_regex"
        },
        {
            "integrations": "Skyformation",
            "playbookID": "TestSkyformation"
        },
        {
            "integrations": "okta",
            "playbookID": "okta_test_playbook",
            "timeout": 240
        },
        {
            "playbookID": "Test filters & transformers scripts"
        },
        {
            "integrations": "Salesforce",
            "playbookID": "SalesforceTestPlaybook"
        },
        {
            "integrations": "McAfee ESM-v10",
            "playbookID": "McAfeeESMTest",
            "timeout": 500
        },
        {
            "integrations": "GoogleSafeBrowsing",
            "playbookID": "Google Safe Browsing Test",
            "timeout": 240
        },
        {
            "playbookID": "File Enrichment - Generic Test"
        },
        {
            "integrations": "EWS v2",
            "playbookID": "EWSv2_empty_attachment_test"
        },
        {
            "playbookID": "TestWordFileToIOC",
            "timeout": 300
        },
        {
            "integrations": "Symantec Endpoint Protection",
            "playbookID": "sep_-_test_endpoint_search"
        },
        {
            "integrations": [
                "urlscan.io"
            ],
            "playbookID": "url_enrichment_-_generic_test",
            "timeout": 500
        },
        {
            "integrations": {
                "name": "carbonblackprotection",
                "byoi": false
            },
            "playbookID": "search_endpoints_by_hash_-_carbon_black_protection_-_test",
            "timeout": 500
        },
        {
            "playbookID": "process_email_-_generic_-_test",
            "timeout": 240
        },
        {
            "integrations": {
                "name": "carbonblack",
                "byoi": false
            },
            "playbookID": "search_endpoints_by_hash_-_carbon_black_response_-_test",
            "timeout": 500
        },
        {
            "integrations": {
                "name": "carbonblack",
                "byoi": false
            },
            "playbookID": "get_file_sample_by_hash_-_carbon_black_enterprise_Response_-_test"
        },
        {
            "integrations": {
                "name": "activedir",
                "byoi": false
            },
            "playbookID": "account_enrichment_-_generic_test"
        },
        {
            "integrations": "FalconHost",
            "playbookID": "search_endpoints_by_hash_-_crowdstrike_-_test",
            "timeout": 500
        },
        {
            "integrations": "FalconHost",
            "playbookID": "CrowdStrike Endpoint Enrichment - Test"
        },
        {
            "integrations": [
                "VirusTotal",
                "urlscan.io"
            ],
            "playbookID": "ip_enrichment_generic_test"
        },
        {
            "playbookID": "ExposeIncidentOwner-Test"
        },
        {
            "integrations": "OpenPhish",
            "playbookID": "email_test"
        },
        {
            "integrations": [],
            "playbookID": "Test CommonServer"
        },
        {
            "integrations": "VirusTotal",
            "playbookID": "domain_enrichment_generic_test"
        },
        {
            "integrations": "PostgreSQL",
            "playbookID": "PostgreSQL Test"
        },
        {
            "integrations": {
                "name": "google",
                "byoi": false
            },
            "playbookID": "GsuiteTest"
        },
        {
            "integrations": "OpenPhish",
            "playbookID": "OpenPhish Test Playbook"
        },
        {
            "integrations": "RSA Archer",
            "playbookID": "Archer-Test-Playbook",
            "nightly": true
        },
        {
            "integrations": "jira",
            "playbookID": "Jira-Test"
        },
        {
            "integrations": "ipinfo",
            "playbookID": "IPInfoTest"
        },
        {
            "integrations": "jira",
            "playbookID": "VerifyHumanReadableFormat"
        },
        {
            "playbookID": "ExtractURL Test"
        },
        {
            "playbookID": "strings-test"
        },
        {
            "playbookID": "TestCommonPython"
        },
        {
            "playbookID": "TestFileCreateAndUpload"
        },
        {
            "playbookID": "TestIsValueInArray"
        },
        {
            "playbookID": "TestStringReplace"
        },
        {
            "playbookID": "TestHttpPlaybook"
        },
        {
            "integrations": "SplunkPy",
            "playbookID": "Splunk-Test"
        },
        {
            "integrations" : "McAfee NSM",
            "playbookID" : "McAfeeNSMTest",
            "timeout" : 400,
            "nightly": true
        },
        {
            "integrations": "PhishTank",
            "playbookID": "PhishTank Testing"
        },
        {
            "integrations": "McAfee Web Gateway",
            "playbookID": "McAfeeWebGatewayTest",
            "timeout" : 500
        },
        {
            "integrations": "TCPIPUtils",
            "playbookID": "TCPUtils-Test"
        },
        {
            "playbookID": "ProofpointDecodeURL-Test",
            "timeout": 300,
            "interval": 20
        },
        {
            "playbookID": "listExecutedCommands-Test"
        },
        {
            "integrations": "Service Manager",
            "playbookID": "TestHPServiceManager",
            "timeout": 400
        },
        {
            "playbookID": "LanguageDetect-Test",
            "timeout": 300
        },
        {
            "integrations": "Forcepoint",
            "playbookID": "forcepoint test",
            "timeout": 500,
            "nightly": true
        },
        {
            "playbookID": "GeneratePassword-Test"
        },
        {
            "playbookID": "ZipFile-Test"
        },
        {
            "playbookID": "ExtractDomainTest"
        },
        {
            "playbookID": "Detonate File - Generic Test",
            "timeout": 500
        },
        {
            "playbookID": "Test-IsMaliciousIndicatorFound"
        },
        {
            "playbookID": "TestExtractHTMLTables"
        },
        {
            "integrations": "carbonblackliveresponse",
            "playbookID": "CarbonBlackLiveResponseTest",
            "nightly": true
        },
        {
            "playbookID": "TestSafeBreach",
            "integrations": "SafeBreach"
        },
        {
            "integrations": "urlscan.io",
            "playbookID": "urlscan_malicious_Test"
        },
        {
            "integrations": "EWS v2",
            "playbookID": "pyEWS_Test"
        },
        {

            "integrations": "Netskope",
            "playbookID": "Netskope Test"
        },
        {
            "integrations": "Cylance Protect v2",
            "playbookID": "Cylance Protect v2 Test"
        },
        {
            "integrations": "ReversingLabs Titanium Cloud",
            "playbookID": "ReversingLabsTCTest"
        },
        {
            "integrations": "ReversingLabs A1000",
            "playbookID": "ReversingLabsA1000Test"
        },
        {
            "integrations": "Demisto Lock",
            "playbookID": "DemistoLockTest"
        },
        {
            "playbookID": "test-domain-indicator",
            "timeout": 400
        },
        {
            "integrations": "VirusTotal - Private API",
            "playbookID": "virusTotalPrivateAPI-test-playbook",
            "nightly": true
        },
        {
            "integrations": "Cybereason",
            "playbookID": "Cybereason Test"
        },
        {
            "integrations": "Tanium",
            "playbookID": "Tanium Demo Playbook",
            "nightly": true,
            "timeout": 1200
        },
        {
            "integrations": "Recorded Future",
            "playbookID": "Recorded Future Test",
            "nightly": true
        },
        {
            "integrations": "RTIR",
            "playbookID": "RTIR Test"
        },
<<<<<<< HEAD
=======
        {
            "integrations": "Microsoft Graph",
            "playbookID": "Microsoft Graph Test"
        }
    ],
    "skipped": [
>>>>>>> 73174ce2
        {
            "integrations": "RedLock",
            "playbookID": "RedLockTest",
            "nightly": true
        },
        {
            "integrations": "Symantec Messaging Gateway",
            "playbookID": "Symantec Messaging Gateway Test"
        },
        {
            "integrations": "ThreatConnect",
            "playbookID": "test-ThreatConnect"
        },
        {
            "integrations": {
                "name": "carbonblack",
                "byoi": false
            },
            "playbookID": "block_endpoint_-_carbon_black_response_-_test"
        },
        {
            "integrations": "VxStream",
            "playbookID": "VxStream Test",
            "nightly": true
        },
        {
            "integrations":"Cylance Protect",
            "playbookID": "get_file_sample_by_hash_-_cylance_protect_-_test",
            "timeout": 240
        },
        {
            "integrations": "Cylance Protect",
            "playbookID": "endpoint_enrichment_-_generic_test"
        },
        {
            "integrations": "QRadar",
            "playbookID": "test_Qradar"
        },
        {
            "integrations": "VMware",
            "playbookID": "VMWare Test"
        },
        {
            "integrations": "Anomali ThreatStream",
            "playbookID": "Anomali_ThreatStream_Test"
        },
        {
            "integrations": "Farsight DNSDB",
            "playbookID": "DNSDBTest"
        },
        {
            "integrations": {
                "name": "carbonblack-v2",
                "byoi": true
            },
            "playbookID": "CarbonBlackResponseTest"
        },
        {
            "integrations": "Cisco Umbrella Investigate",
            "playbookID": "Cisco-Umbrella-Test"
        },
        {
            "integrations": "icebrg",
            "playbookID": "Icebrg Test",
            "timeout" : 500
        },
        {
            "integrations": "Symantec MSS",
            "playbookID": "SymantecMSSTest"
        },
        {
            "integrations": "Remedy AR",
            "playbookID": "Remedy AR Test"
        },
        {
            "integrations": "McAfee Active Response",
            "playbookID": "McAfee-MAR_Test"
        },
        {
            "integrations": "McAfee Threat Intelligence Exchange",
            "playbookID": "McAfee-TIE Test"
        },
        {
            "integrations": "ArcSight Logger",
            "playbookID": "ArcSight Logger test"
        },
        {
            "integrations": "XFE",
            "playbookID": "XFE Test",
            "timeout": 140,
            "nightly": true
        },
        {
            "integrations": [
                "VirusTotal"
            ],
            "playbookID": "File Enrichment - Generic Test"
        },
        {
            "integrations": "McAfee Threat Intelligence Exchange",
            "playbookID": "search_endpoints_by_hash_-_tie_-_test",
            "timeout": 500
        },
        {
            "integrations": "iDefense",
            "playbookID": "iDefenseTest",
            "timeout": 300
        },
        {
            "integrations": "LogRhythm",
            "playbookID": "LogRhythm-Test-Playbook",
            "timeout": 200
        },
        {
            "integrations": "FireEye HX",
            "playbookID": "FireEye HX Test"
        },
        {
            "integrations": "Phish.AI",
            "playbookID": "PhishAi-Test"
        },
        {
            "integrations": "Centreon",
            "playbookID": "Centreon-Test-Playbook"
        },
        {
            "integrations": "TruSTAR",
            "playbookID": "TruSTAR Test"
        },
        {
            "integrations": "AlphaSOC Wisdom",
            "playbookID": "AlphaSOC-Wisdom-Test"
        },
        {
            "integrations": "Jask",
            "playbookID": "Jask_Test"
        },
        {
            "integrations": "Qualys",
            "playbookID": "Qualys-Test",
            "nightly": true
        },
        {
            "integrations": [
                "VirusTotal",
                "urlscan.io",
                {
                    "name": "activedir",
                    "byoi": false
                }],
            "playbookID": "entity_enrichment_generic_test",
            "timeout": 240
        },
        {
            "integrations": [
                "VirusTotal",
                "urlscan.io"
            ],
            "playbookID": "url_enrichment_-_generic_test",
            "timeout": 400
        },
        {
            "integrations": [
                "FalconHost",
                "McAfee Threat Intelligence Exchange",
                {
                    "name": "carbonblackprotection",
                    "byoi": false
                },
                {
                    "name": "carbonblack",
                    "byoi": false
                }
            ],
            "playbookID": "search_endpoints_by_hash_-_generic_-_test",
            "timeout": 500
        }
    ],
    "skipped_tests": [
        "block_endpoint_-_carbon_black_response_-_test",
        "VxStream Test",
        "File Enrichment - Generic Test",
        "entity_enrichment_generic_test",
        "url_enrichment_-_generic_test",
        "search_endpoints_by_hash_-_generic_-_test"
    ],
    "skipped_integrations": [
        "RedLock",
        "Symantec Messaging Gateway",
        "ThreatConnect",
        "Cylance Protect",
        "QRadar",
        "VMware",
        "Anomali ThreatStream",
        "Farsight DNSDB",
        "carbonblack-v2",
        "Cisco Umbrella Investigate",
        "icebrg",
        "Symantec MSS",
        "Remedy AR",
        "McAfee Active Response",
        "McAfee Threat Intelligence Exchange",
        "ArcSight Logger",
        "XFE",
        "iDefense",
        "LogRhythm",
        "FireEye HX",
        "Phish.AI",
        "Centreon",
        "TruSTAR",
        "AlphaSOC Wisdom",
        "Jask",
        "Qualys"
    ]
}<|MERGE_RESOLUTION|>--- conflicted
+++ resolved
@@ -478,15 +478,10 @@
             "integrations": "RTIR",
             "playbookID": "RTIR Test"
         },
-<<<<<<< HEAD
-=======
         {
             "integrations": "Microsoft Graph",
             "playbookID": "Microsoft Graph Test"
-        }
-    ],
-    "skipped": [
->>>>>>> 73174ce2
+        },
         {
             "integrations": "RedLock",
             "playbookID": "RedLockTest",
