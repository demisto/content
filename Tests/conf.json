--- conflicted
+++ resolved
@@ -22,13 +22,6 @@
     "testInterval": 20,
     "tests": [
         {
-<<<<<<< HEAD
-            "playbookID": "Test Playbook - IOC Alert",
-            "integrations": "VirusTotal (API v3)",
-            "instance_names": "virus_total_v3"
-        },
-        {
-=======
         "integrations": "CipherTrust",
         "playbookID": "Thales CipherTrust Test Playbook - Access Management",
         "fromversion": "6.10.0"
@@ -41,7 +34,6 @@
     },
 
 {
->>>>>>> 31d3663a
             "playbookID": "Test Playbook - Impossible Traveler - Enrichment",
             "integrations": [
                 "Active Directory Query v2",
