{
    "testTimeout": 160,
    "testInterval": 20,
    "tests": [
        {
            "playbookID": "Base64Decode - Test"
        },
        {
            "playbookID": "SupportMultithreading - Test",
            "is_mockable": false
        },
        {
            "fromversion": "5.0.0",
            "integrations": [
                "WildFire-v2"
            ],
            "playbookID": "Detonate File - WildFire - Test"
        },
        {
            "integrations": "Microsoft Teams Management",
            "playbookID": "Microsoft Teams Management - Test",
            "is_mockable": false,
            "timeout": 700
        },
        {
            "playbookID": "SetIfEmpty - non-ascii chars - Test"
        },
        {
            "integrations": "Tripwire",
            "playbookID": "TestplaybookTripwire",
            "fromversion": "5.0.0"
        },
        {
            "playbookID": "Generic Polling Test",
            "timeout": 250
        },
        {
            "integrations": "Cisco Umbrella Enforcement",
            "playbookID": "Cisco Umbrella Enforcement-Test",
            "fromversion": "5.0.0"
        },
        {
            "integrations": "GSuiteAdmin",
            "playbookID": "GSuiteAdmin-Test",
            "fromversion": "5.0.0"
        },
        {
            "integrations": "AzureWAF",
            "instance_names": "azure_waf_prod",
            "playbookID": "Azure WAF - Test",
            "fromversion": "5.0.0"
        },
        {
            "integrations": "GoogleCalendar",
            "playbookID": "GoogleCalendar-Test",
            "fromversion": "5.0.0"
        },
        {
            "integrations": "GoogleDrive",
            "playbookID": "GoogleDrive-Test",
            "fromversion": "5.0.0"
        },
        {
            "integrations": "FireEye Central Management",
            "playbookID": "FireEye Central Management - Test",
            "fromversion": "5.5.0",
            "timeout": 500
        },
        {
            "integrations": "FireEyeNX",
            "playbookID": "FireEyeNX-Test"
        },
        {
            "integrations": "EmailRepIO",
            "playbookID": "TestEmailRepIOPlaybook",
            "fromversion": "5.0.0"
        },
        {
            "integrations": "XsoarPowershellTesting",
            "playbookID": "XsoarPowershellTesting-Test"
        },
        {
            "integrations": "Palo Alto Networks Threat Vault",
            "playbookID": "PANW Threat Vault - Signature Search - Test",
            "fromversion": "5.0.0"
        },
        {
            "integrations": "Microsoft Endpoint Configuration Manager",
            "playbookID": "Microsoft ECM - Test",
            "fromversion": "5.5.0",
            "timeout": 400
        },
        {
            "integrations": "CrowdStrike Falcon Intel v2",
            "playbookID": "CrowdStrike Falcon Intel v2 - Test",
            "fromversion": "5.0.0"
        },
        {
            "integrations": "SecurityAndCompliance",
            "playbookID": "O365-SecurityAndCompliance-Test",
            "fromversion": "5.5.0",
            "memory_threshold": 250,
            "timeout": 700
        },
        {
            "integrations": "SecurityAndCompliance",
            "playbookID": "O365-SecurityAndCompliance-ContextResults-Test",
            "fromversion": "5.5.0",
            "memory_threshold": 250,
            "timeout": 1000
        },
        {
            "integrations": "SecurityIntelligenceServicesFeed",
            "playbookID": "SecurityIntelligenceServicesFeed - Test",
            "fromversion": "5.5.0"
        },
        {
            "integrations": "EwsExtension",
            "playbookID": "O365 - EWS - Extension - Test",
            "fromversion": "6.0.0",
            "toversion": "6.0.9",
            "timeout": 500
        },
        {
            "integrations": "Majestic Million",
            "playbookID": "Majestic Million Test Playbook",
            "fromversion": "5.5.0",
            "memory_threshold": 300,
            "timeout": 500
        },
        {
            "integrations": "Anomali Enterprise",
            "playbookID": "Anomali Match Forensic Search - Test",
            "fromversion": "5.0.0"
        },
        {
            "integrations": [
                "Mail Listener v2",
                "Mail Sender (New)"
            ],
            "playbookID": "Mail-Listener Test Playbook",
            "fromversion": "5.0.0",
            "instance_names": [
                "Mail_Sender_(New)_STARTTLS"
            ]
        },
        {
            "integrations": "GraphQL",
            "fromversion": "5.0.0",
            "instance_names": "fetch_schema",
            "playbookID": "GraphQL - Test"
        },
        {
            "integrations": "GraphQL",
            "fromversion": "5.0.0",
            "instance_names": "no_fetch_schema",
            "playbookID": "GraphQL - Test"
        },
        {
            "integrations": "Azure Network Security Groups",
            "fromversion": "5.0.0",
            "instance_names": "azure_nsg_prod",
            "playbookID": "Azure NSG - Test"
        },
        {
            "integrations": "OpenCTI Feed",
            "playbookID": "OpenCTI Feed Test",
            "fromversion": "5.5.0"
        },
        {
            "integrations": "AWS - Security Hub",
            "playbookID": "AWS-securityhub Test",
            "timeout": 800
        },
        {
            "integrations": "Microsoft Advanced Threat Analytics",
            "playbookID": "Microsoft Advanced Threat Analytics - Test",
            "fromversion": "5.0.0",
            "is_mockable": false
        },
        {
            "integrations": "Zimperium",
            "playbookID": "Zimperium_Test",
            "fromversion": "5.0.0"
        },
        {
            "integrations": "ServiceDeskPlus",
            "playbookID": "Service Desk Plus Test",
            "instance_names": "sdp_instance_1",
            "fromversion": "5.0.0",
            "toversion": "5.9.9",
            "is_mockable": false
        },
        {
            "integrations": "ServiceDeskPlus",
            "playbookID": "Service Desk Plus - Generic Polling Test",
            "instance_names": "sdp_instance_1",
            "fromversion": "5.0.0",
            "toversion": "5.9.9"
        },
        {
            "integrations": "ServiceDeskPlus",
            "playbookID": "Service Desk Plus Test",
            "instance_names": "sdp_instance_2",
            "fromversion": "6.0.0",
            "is_mockable": false
        },
        {
            "integrations": "ServiceDeskPlus",
            "playbookID": "Service Desk Plus - Generic Polling Test",
            "instance_names": "sdp_instance_2",
            "fromversion": "6.0.0"
        },
        {
            "integrations": "ThreatConnect Feed",
            "playbookID": "FeedThreatConnect-Test",
            "fromversion": "5.5.0"
        },
        {
            "integrations": "MITRE ATT&CK",
            "playbookID": "Mitre Attack List 10 Indicators Feed Test",
            "fromversion": "5.5.0"
        },
        {
            "integrations": "URLhaus",
            "playbookID": "Test_URLhaus",
            "timeout": 1000
        },
        {
            "integrations": "Microsoft Intune Feed",
            "playbookID": "FeedMicrosoftIntune_Test",
            "fromversion": "5.5.0"
        },
        {
            "integrations": "Tanium Threat Response",
            "playbookID": "Tanium Threat Response Test"
        },
        {
            "integrations": [
                "Syslog Sender",
                "syslog"
            ],
            "playbookID": "Test Syslog",
            "fromversion": "5.5.0",
            "timeout": 600
        },
        {
            "integrations": "APIVoid",
            "playbookID": "APIVoid Test"
        },
        {
            "integrations": "CloudConvert",
            "playbookID": "CloudConvert-test",
            "fromversion": "5.0.0",
            "timeout": 3000
        },
        {
            "integrations": "Cisco Firepower",
            "playbookID": "Cisco Firepower - Test",
            "timeout": 1000,
            "fromversion": "5.0.0"
        },
        {
            "integrations": "IllusiveNetworks",
            "playbookID": "IllusiveNetworks-Test",
            "fromversion": "5.0.0",
            "timeout": 500
        },
        {
            "integrations": "JSON Feed",
            "playbookID": "JSON_Feed_Test",
            "fromversion": "5.5.0",
            "instance_names": "JSON Feed no_auto_detect"
        },
        {
            "integrations": "JSON Feed",
            "playbookID": "JSON_Feed_Test",
            "fromversion": "5.5.0",
            "instance_names": "JSON Feed_auto_detect"
        },
        {
            "integrations": "JSON Feed",
            "playbookID": "JSON_Feed_Test",
            "fromversion": "5.5.0",
            "instance_names": "JSON Feed_post"
        },
        {
            "integrations": "Google Cloud Functions",
            "playbookID": "test playbook - Google Cloud Functions",
            "fromversion": "5.0.0"
        },
        {
            "integrations": "Plain Text Feed",
            "playbookID": "PlainText Feed - Test",
            "fromversion": "5.5.0",
            "instance_names": "Plain Text Feed no_auto_detect"
        },
        {
            "integrations": "Plain Text Feed",
            "playbookID": "PlainText Feed - Test",
            "fromversion": "5.5.0",
            "instance_names": "Plain Text Feed_auto_detect"
        },
        {
            "integrations": "Silverfort",
            "playbookID": "Silverfort-test",
            "fromversion": "5.0.0"
        },
        {
            "integrations": "GoogleKubernetesEngine",
            "playbookID": "GoogleKubernetesEngine_Test",
            "timeout": 600,
            "fromversion": "5.5.0"
        },
        {
            "integrations": "Fastly Feed",
            "playbookID": "Fastly Feed Test",
            "fromversion": "5.5.0"
        },
        {
            "integrations": "Malware Domain List Active IPs Feed",
            "playbookID": "Malware Domain List Active IPs Feed Test",
            "fromversion": "5.5.0"
        },
        {
            "integrations": "Claroty",
            "playbookID": "Claroty - Test",
            "fromversion": "5.0.0"
        },
        {
            "integrations": "Trend Micro Apex",
            "playbookID": "Trend Micro Apex - Test",
            "is_mockable": false
        },
        {
            "integrations": "Blocklist_de Feed",
            "playbookID": "Blocklist_de - Test",
            "fromversion": "5.5.0"
        },
        {
            "integrations": "Cloudflare Feed",
            "playbookID": "cloudflare - Test",
            "fromversion": "5.5.0"
        },
        {
            "integrations": "AzureFeed",
            "playbookID": "AzureFeed - Test",
            "fromversion": "5.5.0"
        },
        {
            "playbookID": "CreateIndicatorFromSTIXTest",
            "fromversion": "5.0.0"
        },
        {
            "integrations": "SpamhausFeed",
            "playbookID": "Spamhaus_Feed_Test",
            "fromversion": "5.5.0"
        },
        {
            "integrations": "Cofense Feed",
            "playbookID": "TestCofenseFeed",
            "fromversion": "5.5.0"
        },
        {
            "integrations": "Bambenek Consulting Feed",
            "playbookID": "BambenekConsultingFeed_Test",
            "fromversion": "5.5.0"
        },
        {
            "integrations": "Pipl",
            "playbookID": "Pipl Test"
        },
        {
            "integrations": "AWS Feed",
            "playbookID": "AWS Feed Test",
            "fromversion": "5.5.0"
        },
        {
            "integrations": "QuestKace",
            "playbookID": "QuestKace test",
            "fromversion": "5.0.0"
        },
        {
            "integrations": "Digital Defense FrontlineVM",
            "playbookID": "Digital Defense FrontlineVM - Scan Asset Not Recently Scanned Test"
        },
        {
            "integrations": "Digital Defense FrontlineVM",
            "playbookID": "Digital Defense FrontlineVM - Test Playbook"
        },
        {
            "integrations": "CSVFeed",
            "playbookID": "CSV_Feed_Test",
            "fromversion": "5.5.0",
            "instance_names": "CSVFeed_no_auto_detect"
        },
        {
            "integrations": "CSVFeed",
            "playbookID": "CSV_Feed_Test",
            "fromversion": "5.5.0",
            "instance_names": "CSVFeed_auto_detect"
        },
        {
            "integrations": "ProofpointFeed",
            "playbookID": "TestProofpointFeed",
            "fromversion": "5.5.0"
        },
        {
            "integrations": "Digital Shadows",
            "playbookID": "Digital Shadows - Test"
        },
        {
            "integrations": "Azure Compute v2",
            "playbookID": "Azure Compute - Test",
            "instance_names": "ms_azure_compute_dev"
        },
        {
            "integrations": "Azure Compute v2",
            "playbookID": "Azure Compute - Test",
            "instance_names": "ms_azure_compute_prod"
        },
        {
            "integrations": "Symantec Data Loss Prevention",
            "playbookID": "Symantec Data Loss Prevention - Test",
            "fromversion": "4.5.0"
        },
        {
            "integrations": "Lockpath KeyLight v2",
            "playbookID": "Keylight v2 - Test"
        },
        {
            "integrations": "Azure Security Center v2",
            "playbookID": "Azure SecurityCenter - Test",
            "instance_names": "ms_azure_sc_prod"
        },
        {
            "integrations": "Azure Security Center v2",
            "playbookID": "Azure SecurityCenter - Test",
            "instance_names": "ms_azure_sc_dev"
        },
        {
            "integrations": "Azure Security Center v2",
            "playbookID": "Azure SecurityCenter - Test",
            "instance_names": "ms_azure_sc_self_deployed"
        },
        {
            "integrations": "JsonWhoIs",
            "playbookID": "JsonWhoIs-Test"
        },
        {
            "integrations": "Maltiverse",
            "playbookID": "Maltiverse Test"
        },
        {
            "integrations": "Box v2",
            "playbookID": "BoxV2_TestPlaybook"
        },
        {
            "integrations": "MicrosoftGraphMail",
            "playbookID": "MicrosoftGraphMail-Test_dev",
            "instance_names": "ms_graph_mail_dev"
        },
        {
            "integrations": "MicrosoftGraphMail",
            "playbookID": "MicrosoftGraphMail-Test_dev_no_oproxy",
            "instance_names": "ms_graph_mail_dev_no_oproxy"
        },
        {
            "integrations": "MicrosoftGraphMail",
            "playbookID": "MicrosoftGraphMail-Test_prod",
            "instance_names": "ms_graph_mail_prod"
        },
        {
            "integrations": "CloudShark",
            "playbookID": "CloudShark - Test Playbook"
        },
        {
            "integrations": "Google Vision AI",
            "playbookID": "Google Vision API - Test"
        },
        {
            "integrations": "nmap",
            "playbookID": "Nmap - Test",
            "fromversion": "5.0.0"
        },
        {
            "integrations": "AutoFocus V2",
            "playbookID": "Autofocus Query Samples, Sessions and Tags Test Playbook",
            "fromversion": "4.5.0",
            "timeout": 1000
        },
        {
            "integrations": "HelloWorld",
            "playbookID": "HelloWorld-Test",
            "fromversion": "5.0.0"
        },
        {
            "integrations": "HelloWorld",
            "playbookID": "Sanity Test - Playbook with integration",
            "fromversion": "5.0.0"
        },
        {
            "integrations": "HelloWorld",
            "playbookID": "Sanity Test - Playbook with mocked integration",
            "fromversion": "5.0.0"
        },
        {
            "playbookID": "Sanity Test - Playbook with no integration",
            "fromversion": "5.0.0"
        },
        {
            "integrations": "Gmail",
            "playbookID": "Sanity Test - Playbook with Unmockable Integration",
            "fromversion": "5.0.0"
        },
        {
            "integrations": "HelloWorld",
            "playbookID": "HelloWorld_Scan-Test",
            "fromversion": "5.0.0",
            "timeout": 400
        },
        {
            "integrations": "HelloWorldPremium",
            "playbookID": "HelloWorldPremium_Scan-Test",
            "fromversion": "5.0.0",
            "timeout": 400
        },
        {
            "integrations": "ThreatQ v2",
            "playbookID": "ThreatQ - Test",
            "fromversion": "4.5.0"
        },
        {
            "integrations": "AttackIQFireDrill",
            "playbookID": "AttackIQ - Test"
        },
        {
            "integrations": "PhishLabs IOC EIR",
            "playbookID": "PhishlabsIOC_EIR-Test"
        },
        {
            "integrations": "Amazon DynamoDB",
            "playbookID": "AWS_DynamoDB-Test"
        },
        {
            "integrations": "PhishLabs IOC DRP",
            "playbookID": "PhishlabsIOC_DRP-Test"
        },
        {
            "playbookID": "Create Phishing Classifier V2 ML Test",
            "timeout": 60000,
            "fromversion": "4.5.0"
        },
        {
            "integrations": "ZeroFox",
            "playbookID": "ZeroFox-Test",
            "fromversion": "4.1.0"
        },
        {
            "integrations": "AlienVault OTX v2",
            "playbookID": "Alienvault_OTX_v2 - Test"
        },
        {
            "integrations": "AWS - CloudWatchLogs",
            "playbookID": "AWS - CloudWatchLogs Test Playbook",
            "fromversion": "5.0.0"
        },
        {
            "integrations": "SlackV2",
            "playbookID": "Slack Test Playbook",
            "timeout": 400,
            "pid_threshold": 5,
            "fromversion": "5.0.0"
        },
        {
            "integrations": "Cortex XDR - IR",
            "playbookID": "Test XDR Playbook",
            "fromversion": "4.1.0",
            "timeout": 1500
        },
        {
            "integrations": "Cortex XDR - IOC",
            "playbookID": "Cortex XDR - IOC - Test",
            "fromversion": "5.5.0",
            "timeout": 1200
        },
        {
            "integrations": "Cloaken",
            "playbookID": "Cloaken-Test",
            "is_mockable": false
        },
        {
            "integrations": "ThreatX",
            "playbookID": "ThreatX-test",
            "timeout": 600
        },
        {
            "integrations": "Akamai WAF SIEM",
            "playbookID": "Akamai_WAF_SIEM-Test"
        },
        {
            "integrations": "Cofense Triage v2",
            "playbookID": "Cofense Triage v2 Test"
        },
        {
            "integrations": "Akamai WAF",
            "playbookID": "Akamai_WAF-Test"
        },
        {
            "integrations": "Minerva Labs Anti-Evasion Platform",
            "playbookID": "Minerva Test playbook"
        },
        {
            "integrations": "abuse.ch SSL Blacklist Feed",
            "playbookID": "SSL Blacklist test",
            "fromversion": "5.5.0"
        },
        {
            "integrations": "CheckPhish",
            "playbookID": "CheckPhish-Test"
        },
        {
            "integrations": "Symantec Management Center",
            "playbookID": "SymantecMC_TestPlaybook"
        },
        {
            "integrations": "Looker",
            "playbookID": "Test-Looker"
        },
        {
            "integrations": "Vertica",
            "playbookID": "Vertica Test"
        },
        {
            "integrations": "Server Message Block (SMB) v2",
            "playbookID": "SMB_v2-Test"
        },
        {
            "playbookID": "ConvertFile-Test",
            "fromversion": "4.5.0"
        },
        {
            "playbookID": "TestAwsEC2GetPublicSGRules-Test"
        },
        {
            "integrations": "RSA NetWitness Packets and Logs",
            "playbookID": "rsa_packets_and_logs_test"
        },
        {
            "playbookID": "CheckpointFW-test",
            "integrations": "Check Point"
        },
        {
            "playbookID": "RegPathReputationBasicLists_test"
        },
        {
            "playbookID": "EmailDomainSquattingReputation-Test"
        },
        {
            "playbookID": "RandomStringGenerateTest"
        },
        {
            "playbookID": "playbook-checkEmailAuthenticity-test"
        },
        {
            "playbookID": "HighlightWords_Test"
        },
        {
            "integrations": "Pentera",
            "playbookID": "Pcysys-Test"
        },
        {
            "integrations": "Pentera",
            "playbookID": "Pentera Run Scan and Create Incidents - Test"
        },
        {
            "playbookID": "StringContainsArray_test"
        },
        {
            "integrations": "Fidelis Elevate Network",
            "playbookID": "Fidelis-Test"
        },
        {
            "integrations": "AWS - ACM",
            "playbookID": "ACM-Test"
        },
        {
            "integrations": "Thinkst Canary",
            "playbookID": "CanaryTools Test"
        },
        {
            "integrations": "ThreatMiner",
            "playbookID": "ThreatMiner-Test"
        },
        {
            "playbookID": "StixCreator-Test"
        },
        {
            "playbookID": "CompareIncidentsLabels-test-playbook"
        },
        {
            "integrations": "Have I Been Pwned? V2",
            "playbookID": "Pwned v2 test"
        },
        {
            "integrations": "Alexa Rank Indicator",
            "playbookID": "Alexa Test Playbook"
        },
        {
            "playbookID": "UnEscapeURL-Test"
        },
        {
            "playbookID": "UnEscapeIPs-Test"
        },
        {
            "playbookID": "ExtractDomainFromUrlAndEmail-Test"
        },
        {
            "playbookID": "ConvertKeysToTableFieldFormat_Test"
        },
        {
            "integrations": "CVE Search v2",
            "playbookID": "CVE Search v2 - Test"
        },
        {
            "integrations": "CVE Search v2",
            "playbookID": "cveReputation Test"
        },
        {
            "integrations": "HashiCorp Vault",
            "playbookID": "hashicorp_test",
            "fromversion": "5.0.0"
        },
        {
            "integrations": "AWS - Athena - Beta",
            "playbookID": "Beta-Athena-Test"
        },
        {
            "integrations": "BeyondTrust Password Safe",
            "playbookID": "BeyondTrust-Test"
        },
        {
            "integrations": "Dell Secureworks",
            "playbookID": "secureworks_test"
        },
        {
            "integrations": "ServiceNow v2",
            "playbookID": "servicenow_test_v2",
            "instance_names": "snow_basic_auth",
            "is_mockable": false
        },
        {
            "integrations": "ServiceNow v2",
            "playbookID": "ServiceNow_OAuth_Test",
            "instance_names": "snow_oauth"
        },
        {
            "playbookID": "Create ServiceNow Ticket and Mirror Test",
            "integrations": "ServiceNow v2",
            "instance_names": "snow_basic_auth",
            "fromversion": "6.0.0",
            "timeout": 500
        },
        {
            "playbookID": "Create ServiceNow Ticket and State Polling Test",
            "integrations": "ServiceNow v2",
            "instance_names": "snow_basic_auth",
            "fromversion": "6.0.0",
            "timeout": 500
        },
        {
            "integrations": "ServiceNow CMDB",
            "playbookID": "ServiceNow_CMDB_Test",
            "instance_names": "snow_cmdb_basic_auth"
        },
        {
            "integrations": "ServiceNow CMDB",
            "playbookID": "ServiceNow_CMDB_OAuth_Test",
            "instance_names": "snow_cmdb_oauth"
        },
        {
            "integrations": "ExtraHop v2",
            "playbookID": "ExtraHop_v2-Test"
        },
        {
            "playbookID": "Test CommonServer"
        },
        {
            "playbookID": "Test-debug-mode",
            "fromversion": "5.0.0"
        },
        {
            "integrations": "CIRCL",
            "playbookID": "CirclIntegrationTest"
        },
        {
            "integrations": "MISP V2",
            "playbookID": "MISP V2 Test",
            "timeout": 300
        },
        {
            "playbookID": "test-LinkIncidentsWithRetry"
        },
        {
            "playbookID": "CopyContextToFieldTest"
        },
        {
            "integrations": "OTRS",
            "playbookID": "OTRS Test",
            "fromversion": "4.1.0"
        },
        {
            "integrations": "Attivo Botsink",
            "playbookID": "AttivoBotsinkTest"
        },
        {
            "integrations": "FortiGate",
            "playbookID": "Fortigate Test"
        },
        {
            "playbookID": "FormattedDateToEpochTest"
        },
        {
            "integrations": "SNDBOX",
            "playbookID": "SNDBOX_Test",
            "timeout": 1000
        },
        {
            "integrations": "SNDBOX",
            "playbookID": "Detonate File - SNDBOX - Test",
            "timeout": 1000,
            "nightly": true
        },
        {
            "integrations": "VxStream",
            "playbookID": "Detonate File - HybridAnalysis - Test",
            "timeout": 2400
        },
        {
            "integrations": "QRadar_v2",
            "playbookID": "test playbook - QRadarCorrelations For V2",
            "timeout": 2600,
            "fromversion": "6.0.0",
            "is_mockable": false
        },
        {
            "integrations": "Awake Security",
            "playbookID": "awake_security_test_pb"
        },
        {
            "integrations": "Tenable.sc",
            "playbookID": "tenable-sc-test",
            "timeout": 240,
            "nightly": true
        },
        {
            "integrations": "MimecastV2",
            "playbookID": "Mimecast test"
        },
        {
            "playbookID": "CreateEmailHtmlBody_test_pb",
            "fromversion": "4.1.0"
        },
        {
            "playbookID": "ReadPDFFileV2-Test",
            "timeout": 1000
        },
        {
            "playbookID": "JSONtoCSV-Test"
        },
        {
            "integrations": "Generic SQL",
            "playbookID": "generic-sql",
            "instance_names": "mysql instance",
            "fromversion": "5.0.0"
        },
        {
            "integrations": "Generic SQL",
            "playbookID": "generic-sql",
            "instance_names": "postgreSQL instance",
            "fromversion": "5.0.0"
        },
        {
            "integrations": "Generic SQL",
            "playbookID": "generic-sql",
            "instance_names": "Microsoft SQL instance",
            "fromversion": "5.0.0"
        },
        {
            "integrations": "Generic SQL",
            "playbookID": "generic-sql",
            "instance_names": "Microsoft SQL Server - MS ODBC Driver",
            "fromversion": "5.0.0"
        },
        {
            "integrations": "Generic SQL",
            "playbookID": "generic-sql-oracle",
            "instance_names": "Oracle instance",
            "fromversion": "5.0.0"
        },
        {
            "integrations": "Generic SQL",
            "playbookID": "generic-sql-mssql-encrypted-connection",
            "instance_names": "Microsoft SQL instance using encrypted connection",
            "fromversion": "5.0.0"
        },
        {
            "integrations": "Panorama",
            "instance_names": "palo_alto_firewall_9.0",
            "playbookID": "Panorama Query Logs - Test",
            "fromversion": "5.5.0",
            "timeout": 1500,
            "nightly": true
        },
        {
            "integrations": "Panorama",
            "instance_names": "palo_alto_firewall",
            "playbookID": "palo_alto_firewall_test_pb",
            "fromversion": "5.5.0",
            "timeout": 1000
        },
        {
            "integrations": "Panorama",
            "instance_names": "palo_alto_firewall_9.0",
            "playbookID": "palo_alto_firewall_test_pb",
            "fromversion": "5.5.0",
            "timeout": 1000
        },
        {
            "integrations": "Panorama",
            "instance_names": "palo_alto_panorama",
            "playbookID": "palo_alto_panorama_test_pb",
            "fromversion": "5.5.0",
            "timeout": 1600
        },
        {
            "integrations": "Panorama",
            "instance_names": "palo_alto_panorama_9.0",
            "playbookID": "palo_alto_panorama_test_pb",
            "fromversion": "5.5.0",
            "timeout": 1600
        },
        {
            "integrations": "Panorama",
            "instance_names": "palo_alto_firewall_9.0",
            "playbookID": "PAN-OS URL Filtering enrichment - Test"
        },
        {
            "integrations": "Panorama",
            "instance_names": "panorama_instance_best_practice",
            "playbookID": "Panorama Best Practise - Test"
        },
        {
            "integrations": "Tenable.io",
            "playbookID": "Tenable.io test"
        },
        {
            "playbookID": "URLDecode-Test"
        },
        {
            "playbookID": "GetTime-Test"
        },
        {
            "playbookID": "GetTime-ObjectVsStringTest"
        },
        {
            "integrations": "Tenable.io",
            "playbookID": "Tenable.io Scan Test",
            "nightly": true,
            "timeout": 3600
        },
        {
            "integrations": "Tenable.sc",
            "playbookID": "tenable-sc-scan-test",
            "nightly": true,
            "timeout": 600
        },
        {
            "integrations": "google-vault",
            "playbookID": "Google-Vault-Generic-Test",
            "nightly": true,
            "timeout": 3600,
            "memory_threshold": 180
        },
        {
            "integrations": "google-vault",
            "playbookID": "Google_Vault-Search_And_Display_Results_test",
            "nightly": true,
            "memory_threshold": 180,
            "timeout": 3600
        },
        {
            "playbookID": "Luminate-TestPlaybook",
            "integrations": "Luminate"
        },
        {
            "integrations": "MxToolBox",
            "playbookID": "MxToolbox-test"
        },
        {
            "integrations": "Nessus",
            "playbookID": "Nessus - Test"
        },
        {
            "playbookID": "Palo Alto Networks - Malware Remediation Test",
            "fromversion": "4.5.0"
        },
        {
            "playbookID": "SumoLogic-Test",
            "integrations": "SumoLogic",
            "fromversion": "4.1.0"
        },
        {
            "playbookID": "ParseEmailFiles-test"
        },
        {
            "playbookID": "PAN-OS - Block IP and URL - External Dynamic List v2 Test",
            "integrations": [
                "Panorama",
                "palo_alto_networks_pan_os_edl_management"
            ],
            "instance_names": "palo_alto_firewall_9.0",
            "fromversion": "4.0.0"
        },
        {
            "playbookID": "Test_EDL",
            "integrations": "EDL",
            "instance_names": "edl_update",
            "fromversion": "5.5.0",
            "pid_threshold": 8
        },
        {
            "playbookID": "Test_export_indicators_service",
            "integrations": "ExportIndicators",
            "fromversion": "5.5.0"
        },
        {
            "playbookID": "PAN-OS - Block IP - Custom Block Rule Test",
            "integrations": "Panorama",
            "instance_names": "palo_alto_panorama",
            "fromversion": "4.0.0"
        },
        {
            "playbookID": "PAN-OS - Block IP - Static Address Group Test",
            "integrations": "Panorama",
            "instance_names": "palo_alto_panorama",
            "fromversion": "4.0.0"
        },
        {
            "playbookID": "PAN-OS - Block URL - Custom URL Category Test",
            "integrations": "Panorama",
            "instance_names": "palo_alto_panorama",
            "fromversion": "4.0.0"
        },
        {
            "playbookID": "Endpoint Malware Investigation - Generic - Test",
            "integrations": [
                "Traps",
                "Cylance Protect v2",
                "Demisto REST API"
            ],
            "fromversion": "5.0.0",
            "timeout": 1200
        },
        {
            "playbookID": "ParseExcel-test"
        },
        {
            "playbookID": "Detonate File - No Files test"
        },
        {
            "integrations": "SentinelOne V2",
            "instance_names": "SentinelOne_v2.0",
            "playbookID": "SentinelOne V2.0 - Test"
        },
        {
            "integrations": "SentinelOne V2",
            "instance_names": "SentinelOne_v2.1",
            "playbookID": "SentinelOne V2.1 - Test"
        },
        {
            "integrations": "InfoArmor VigilanteATI",
            "playbookID": "InfoArmorVigilanteATITest"
        },
        {
            "integrations": "IntSights",
            "instance_names": "intsights_standard_account",
            "playbookID": "IntSights Test",
            "nightly": true
        },
        {
            "integrations": "IntSights",
            "playbookID": "IntSights Mssp Test",
            "instance_names": "intsights_mssp_account",
            "nightly": true
        },
        {
            "integrations": "dnstwist",
            "playbookID": "dnstwistTest"
        },
        {
            "integrations": "BitDam",
            "playbookID": "Detonate File - BitDam Test"
        },
        {
            "integrations": "Threat Grid",
            "playbookID": "Test-Detonate URL - ThreatGrid",
            "timeout": 600
        },
        {
            "integrations": "Threat Grid",
            "playbookID": "ThreatGridTest",
            "timeout": 600
        },
        {
            "integrations": "Signal Sciences WAF",
            "playbookID": "SignalSciences-Test"
        },
        {
            "integrations": "RTIR",
            "playbookID": "RTIR Test"
        },
        {
            "integrations": "RedCanary",
            "playbookID": "RedCanaryTest",
            "nightly": true
        },
        {
            "integrations": "Devo",
            "playbookID": "Devo test",
            "timeout": 500
        },
        {
            "playbookID": "URL Enrichment - Generic v2 - Test",
            "integrations": [
                "Rasterize",
                "VirusTotal - Private API"
            ],
            "instance_names": "virus_total_private_api_general",
            "timeout": 500,
            "pid_threshold": 12
        },
        {
            "playbookID": "CutTransformerTest"
        },
        {
            "playbookID": "Default - Test",
            "integrations": [
                "ThreatQ v2",
                "Demisto REST API"
            ],
            "fromversion": "5.0.0"
        },
        {
            "integrations": "SCADAfence CNM",
            "playbookID": "SCADAfence_test"
        },
        {
            "integrations": "ProtectWise",
            "playbookID": "Protectwise-Test"
        },
        {
            "integrations": "WhatsMyBrowser",
            "playbookID": "WhatsMyBrowser-Test"
        },
        {
            "integrations": "BigFix",
            "playbookID": "BigFixTest"
        },
        {
            "integrations": "Lastline v2",
            "playbookID": "Lastline v2 - Test",
            "nightly": true
        },
        {
            "integrations": "McAfee DXL",
            "playbookID": "McAfee DXL - Test"
        },
        {
            "playbookID": "TextFromHTML_test_playbook"
        },
        {
            "playbookID": "PortListenCheck-test"
        },
        {
            "integrations": "ThreatExchange",
            "playbookID": "ThreatExchange-test"
        },
        {
            "integrations": "Joe Security",
            "playbookID": "JoeSecurityTestPlaybook",
            "timeout": 500,
            "nightly": true
        },
        {
            "integrations": "Joe Security",
            "playbookID": "JoeSecurityTestDetonation",
            "timeout": 2000,
            "nightly": true
        },
        {
            "integrations": "WildFire-v2",
            "playbookID": "Wildfire Test",
            "is_mockable": false
        },
        {
            "integrations": "WildFire-v2",
            "playbookID": "Detonate URL - WildFire-v2 - Test"
        },
        {
            "integrations": "WildFire-v2",
            "playbookID": "Detonate URL - WildFire v2.1 - Test"
        },
        {
            "integrations": "GRR",
            "playbookID": "GRR Test",
            "nightly": true
        },
        {
            "integrations": "VirusTotal",
            "instance_names": "virus_total_general",
            "playbookID": "virusTotal-test-playbook",
            "timeout": 1400,
            "nightly": true
        },
        {
            "integrations": "VirusTotal",
            "instance_names": "virus_total_preferred_vendors",
            "playbookID": "virusTotaI-test-preferred-vendors",
            "timeout": 1400,
            "nightly": true
        },
        {
            "integrations": "Preempt",
            "playbookID": "Preempt Test"
        },
        {
            "integrations": "Gmail",
            "playbookID": "get_original_email_-_gmail_-_test"
        },
        {
            "integrations": [
                "Gmail Single User",
                "Gmail"
            ],
            "playbookID": "Gmail Single User - Test",
            "fromversion": "4.5.0"
        },
        {
            "integrations": "EWS v2",
            "playbookID": "get_original_email_-_ews-_test",
            "instance_names": "ewv2_regular"
        },
        {
            "integrations": [
                "EWS v2",
                "EWS Mail Sender"
            ],
            "playbookID": "EWS search-mailbox test",
            "instance_names": "ewv2_regular",
            "timeout": 300
        },
        {
            "integrations": "PagerDuty v2",
            "playbookID": "PagerDuty Test"
        },
        {
            "playbookID": "test_delete_context"
        },
        {
            "playbookID": "DeleteContext-auto-test"
        },
        {
            "playbookID": "GmailTest",
            "integrations": "Gmail"
        },
        {
            "playbookID": "Gmail Convert Html Test",
            "integrations": "Gmail"
        },
        {
            "playbookID": "reputations.json Test",
            "toversion": "5.0.0"
        },
        {
            "playbookID": "Indicators reputation-.json Test",
            "fromversion": "5.5.0"
        },
        {
            "playbookID": "Test IP Indicator Fields",
            "fromversion": "5.0.0"
        },
        {
            "playbookID": "TestDedupIncidentsPlaybook"
        },
        {
            "playbookID": "TestDedupIncidentsByName"
        },
        {
            "integrations": "McAfee Advanced Threat Defense",
            "playbookID": "Test Playbook McAfee ATD",
            "timeout": 700
        },
        {
            "integrations": "McAfee Advanced Threat Defense",
            "playbookID": "Detonate Remote File From URL -McAfee-ATD - Test",
            "timeout": 700
        },
        {
            "playbookID": "stripChars - Test"
        },
        {
            "integrations": "McAfee Advanced Threat Defense",
            "playbookID": "Test Playbook McAfee ATD Upload File"
        },
        {
            "playbookID": "exporttocsv_script_test"
        },
        {
            "playbookID": "Set - Test"
        },
        {
            "integrations": "Intezer v2",
            "playbookID": "Intezer Testing v2",
            "fromversion": "4.1.0",
            "timeout": 600
        },
        {
            "integrations": [
                "Mail Sender (New)",
                "Gmail"
            ],
            "playbookID": "Mail Sender (New) Test",
            "instance_names": [
                "Mail_Sender_(New)_STARTTLS"
            ]
        },
        {
            "playbookID": "buildewsquery_test"
        },
        {
            "integrations": "Rapid7 Nexpose",
            "playbookID": "nexpose_test",
            "timeout": 240
        },
        {
            "playbookID": "GetIndicatorDBotScore Test"
        },
        {
            "integrations": "EWS Mail Sender",
            "playbookID": "EWS Mail Sender Test"
        },
        {
            "integrations": [
                "EWS Mail Sender",
                "Rasterize"
            ],
            "playbookID": "EWS Mail Sender Test 2"
        },
        {
            "playbookID": "decodemimeheader_-_test"
        },
        {
            "playbookID": "test_url_regex"
        },
        {
            "integrations": "Skyformation",
            "playbookID": "TestSkyformation"
        },
        {
            "integrations": "okta",
            "playbookID": "okta_test_playbook",
            "timeout": 240
        },
        {
            "integrations": "Okta v2",
            "playbookID": "OktaV2-Test",
            "nightly": true,
            "timeout": 300
        },
        {
            "integrations": "Okta IAM",
            "playbookID": "Okta IAM - Test Playbook",
            "fromversion": "6.0.0"
        },
        {
            "playbookID": "Test filters & transformers scripts"
        },
        {
            "integrations": "Salesforce",
            "playbookID": "SalesforceTestPlaybook"
        },
        {
            "integrations": "McAfee ESM v2",
            "instance_names": "v10.2.0",
            "playbookID": "McAfee ESM v2 - Test v10.2.0",
            "fromversion": "5.0.0",
            "is_mockable": false
        },
        {
            "integrations": "McAfee ESM v2",
            "instance_names": "v10.3.0",
            "playbookID": "McAfee ESM v2 - Test v10.3.0",
            "fromversion": "5.0.0",
            "is_mockable": false
        },
        {
            "integrations": "McAfee ESM v2",
            "instance_names": "v11.3",
            "playbookID": "McAfee ESM v2 (v11.3) - Test",
            "fromversion": "5.0.0",
            "timeout": 300,
            "is_mockable": false
        },
        {
            "integrations": "McAfee ESM v2",
            "instance_names": "v10.2.0",
            "playbookID": "McAfee ESM Watchlists - Test v10.2.0",
            "fromversion": "5.0.0"
        },
        {
            "integrations": "McAfee ESM v2",
            "instance_names": "v10.3.0",
            "playbookID": "McAfee ESM Watchlists - Test v10.3.0",
            "fromversion": "5.0.0"
        },
        {
            "integrations": "McAfee ESM v2",
            "instance_names": "v11.3",
            "playbookID": "McAfee ESM Watchlists - Test v11.3",
            "fromversion": "5.0.0"
        },
        {
            "integrations": "GoogleSafeBrowsing",
            "playbookID": "Google Safe Browsing Test",
            "timeout": 240,
            "fromversion": "5.0.0"
        },
        {
            "integrations": "Google Safe Browsing v2",
            "playbookID": "Google Safe Browsing V2 Test",
            "fromversion": "5.5.0"
        },
        {
            "integrations": "EWS v2",
            "playbookID": "EWSv2_empty_attachment_test",
            "instance_names": "ewv2_regular"
        },
        {
            "integrations": "EWS v2",
            "playbookID": "EWS Public Folders Test",
            "instance_names": "ewv2_regular",
            "is_mockable": false
        },
        {
            "integrations": "Symantec Endpoint Protection V2",
            "playbookID": "SymantecEndpointProtection_Test"
        },
        {
            "integrations": "carbonblackprotection",
            "playbookID": "search_endpoints_by_hash_-_carbon_black_protection_-_test",
            "timeout": 500
        },
        {
            "playbookID": "Process Email - Generic - Test - Incident Starter",
            "fromversion": "6.0.0",
            "integrations": "Rasterize",
            "timeout": 240
        },
        {
            "integrations": "CrowdstrikeFalcon",
            "playbookID": "Test - CrowdStrike Falcon",
            "fromversion": "4.1.0",
            "timeout": 500
        },
        {
            "playbookID": "ExposeIncidentOwner-Test"
        },
        {
            "integrations": "google",
            "playbookID": "GsuiteTest"
        },
        {
            "integrations": "OpenPhish",
            "playbookID": "OpenPhish Test Playbook"
        },
        {
            "integrations": "jira-v2",
            "playbookID": "Jira-v2-Test",
            "timeout": 500,
            "is_mockable": false
        },
        {
            "integrations": "ipinfo",
            "playbookID": "IPInfoTest"
        },
        {
            "integrations": "ipinfo_v2",
            "playbookID": "IPInfo_v2Test",
            "fromversion": "5.5.0"
        },
        {
            "integrations": "GoogleMaps",
            "playbookID": "GoogleMapsTest",
            "fromversion": "6.0.0"
        },
        {
            "playbookID": "VerifyHumanReadableFormat"
        },
        {
            "playbookID": "strings-test"
        },
        {
            "playbookID": "TestCommonPython",
            "timeout": 500
        },
        {
            "playbookID": "TestFileCreateAndUpload"
        },
        {
            "playbookID": "TestIsValueInArray"
        },
        {
            "playbookID": "TestStringReplace"
        },
        {
            "playbookID": "TestHttpPlaybook"
        },
        {
            "integrations": "SplunkPy",
            "playbookID": "SplunkPy parse-raw - Test",
            "memory_threshold": 100,
            "instance_names": "use_default_handler"
        },
        {
            "integrations": "SplunkPy",
            "playbookID": "SplunkPy-Test-V2",
            "memory_threshold": 500,
            "instance_names": "use_default_handler"
        },
        {
            "integrations": "SplunkPy",
            "playbookID": "Splunk-Test",
            "memory_threshold": 200,
            "instance_names": "use_default_handler"
        },
        {
            "integrations": "AnsibleTower",
            "playbookID": "AnsibleTower_Test_playbook",
            "fromversion": "5.0.0"
        },
        {
            "integrations": "SplunkPy",
            "playbookID": "SplunkPySearch_Test",
            "memory_threshold": 200,
            "instance_names": "use_default_handler"
        },
        {
            "integrations": "SplunkPy",
            "playbookID": "SplunkPy KV commands",
            "memory_threshold": 200,
            "instance_names": "use_default_handler"
        },
        {
            "integrations": "SplunkPy",
            "playbookID": "SplunkPy-Test-V2",
            "memory_threshold": 500,
            "instance_names": "use_python_requests_handler"
        },
        {
            "integrations": "SplunkPy",
            "playbookID": "Splunk-Test",
            "memory_threshold": 500,
            "instance_names": "use_python_requests_handler"
        },
        {
            "integrations": "SplunkPy",
            "playbookID": "SplunkPySearch_Test",
            "memory_threshold": 200,
            "instance_names": "use_python_requests_handler"
        },
        {
            "integrations": "SplunkPy",
            "playbookID": "SplunkPy KV commands",
            "memory_threshold": 200,
            "instance_names": "use_python_requests_handler"
        },
        {
            "integrations": "McAfee NSM",
            "playbookID": "McAfeeNSMTest",
            "timeout": 400,
            "nightly": true
        },
        {
            "integrations": "PhishTank V2",
            "playbookID": "PhishTank Testing"
        },
        {
            "integrations": "McAfee Web Gateway",
            "playbookID": "McAfeeWebGatewayTest",
            "timeout": 500
        },
        {
            "integrations": "TCPIPUtils",
            "playbookID": "TCPUtils-Test"
        },
        {
            "playbookID": "listExecutedCommands-Test"
        },
        {
            "integrations": "AWS - Lambda",
            "playbookID": "AWS-Lambda-Test (Read-Only)"
        },
        {
            "integrations": "Service Manager",
            "playbookID": "TestHPServiceManager",
            "timeout": 400
        },
        {
            "integrations": "ServiceNow IAM",
            "playbookID": "ServiceNow IAM - Test Playbook",
            "instance_name": "snow_basic_auth",
            "fromversion": "6.0.0"
        },
        {
            "playbookID": "LanguageDetect-Test",
            "timeout": 300
        },
        {
            "integrations": "Forcepoint",
            "playbookID": "forcepoint test",
            "timeout": 500,
            "nightly": true
        },
        {
            "playbookID": "GeneratePassword-Test"
        },
        {
            "playbookID": "ZipFile-Test"
        },
        {
            "playbookID": "UnzipFile-Test"
        },
        {
            "playbookID": "Test-IsMaliciousIndicatorFound",
            "fromversion": "5.0.0"
        },
        {
            "playbookID": "TestExtractHTMLTables"
        },
        {
            "integrations": "carbonblackliveresponse",
            "playbookID": "Carbon Black Live Response Test",
            "nightly": true,
            "fromversion": "5.0.0",
            "is_mockable": false
        },
        {
            "integrations": "urlscan.io",
            "playbookID": "urlscan_malicious_Test",
            "timeout": 500
        },
        {
            "integrations": "EWS v2",
            "playbookID": "pyEWS_Test",
            "instance_names": "ewv2_regular",
            "is_mockable": false
        },
        {
            "integrations": "EWS v2",
            "playbookID": "pyEWS_Test",
            "instance_names": "ewsv2_separate_process",
            "is_mockable": false
        },
        {
            "integrations": "remedy_sr_beta",
            "playbookID": "remedy_sr_test_pb"
        },
        {
            "integrations": "Netskope",
            "playbookID": "Netskope Test"
        },
        {
            "integrations": "Cylance Protect v2",
            "playbookID": "Cylance Protect v2 Test"
        },
        {
            "integrations": "ReversingLabs Titanium Cloud",
            "playbookID": "ReversingLabsTCTest"
        },
        {
            "integrations": "ReversingLabs A1000",
            "playbookID": "ReversingLabsA1000Test"
        },
        {
            "integrations": "Demisto Lock",
            "playbookID": "DemistoLockTest"
        },
        {
            "playbookID": "test-domain-indicator",
            "timeout": 400
        },
        {
            "playbookID": "Cybereason Test",
            "integrations": "Cybereason",
            "timeout": 1200,
            "fromversion": "4.1.0"
        },
        {
            "integrations": "VirusTotal - Private API",
            "instance_names": "virus_total_private_api_general",
            "playbookID": "File Enrichment - Virus Total Private API Test",
            "nightly": true
        },
        {
            "integrations": "VirusTotal - Private API",
            "instance_names": "virus_total_private_api_general",
            "playbookID": "virusTotalPrivateAPI-test-playbook",
            "timeout": 1400,
            "nightly": true,
            "pid_threshold": 12
        },
        {
            "integrations": [
                "VirusTotal - Private API",
                "VirusTotal"
            ],
            "playbookID": "vt-detonate test",
            "instance_names": [
                "virus_total_private_api_general",
                "virus_total_general"
            ],
            "timeout": 1400,
            "fromversion": "5.5.0",
            "nightly": true,
            "is_mockable": false
        },
        {
            "integrations": "Cisco ASA",
            "playbookID": "Cisco ASA - Test Playbook"
        },
        {
            "integrations": "VirusTotal - Private API",
            "instance_names": "virus_total_private_api_preferred_vendors",
            "playbookID": "virusTotalPrivateAPI-test-preferred-vendors",
            "timeout": 1400,
            "nightly": true
        },
        {
            "integrations": "Cisco Meraki",
            "playbookID": "Cisco-Meraki-Test"
        },
        {
            "integrations": "Microsoft Defender Advanced Threat Protection",
            "playbookID": "Microsoft Defender Advanced Threat Protection - Test prod",
            "instance_names": "microsoft_defender_atp_prod"
        },
        {
            "integrations": "Microsoft Defender Advanced Threat Protection",
            "playbookID": "Microsoft Defender Advanced Threat Protection - Test dev",
            "instance_names": "microsoft_defender_atp_dev"
        },
        {
            "integrations": "Microsoft Defender Advanced Threat Protection",
            "playbookID": "Microsoft Defender Advanced Threat Protection - Test self deployed",
            "instance_names": "microsoft_defender_atp_dev_self_deployed"
        },
        {
            "integrations": "Microsoft Defender Advanced Threat Protection",
            "playbookID": "Microsoft Defender - ATP - Indicators Test",
            "instance_names": "microsoft_defender_atp_dev",
            "is_mockable": false
        },
        {
            "integrations": "Tanium",
            "playbookID": "Tanium Test Playbook",
            "nightly": true,
            "timeout": 1200,
            "pid_threshold": 10
        },
        {
            "integrations": "Recorded Future",
            "playbookID": "Recorded Future Test",
            "nightly": true
        },
        {
            "integrations": "Microsoft Graph",
            "playbookID": "Microsoft Graph Security Test dev",
            "instance_names": "ms_graph_security_dev"
        },
        {
            "integrations": "Microsoft Graph",
            "playbookID": "Microsoft Graph Security Test prod",
            "instance_names": "ms_graph_security_prod"
        },
        {
            "integrations": "Microsoft Graph User",
            "playbookID": "Microsoft Graph User - Test",
            "instance_names": "ms_graph_user_dev"
        },
        {
            "integrations": "Microsoft Graph User",
            "playbookID": "Microsoft Graph User - Test",
            "instance_names": "ms_graph_user_prod"
        },
        {
            "integrations": "Microsoft Graph Groups",
            "playbookID": "Microsoft Graph Groups - Test dev",
            "instance_names": "ms_graph_groups_dev"
        },
        {
            "integrations": "Microsoft Graph Groups",
            "playbookID": "Microsoft Graph Groups - Test prod",
            "instance_names": "ms_graph_groups_prod"
        },
        {
            "integrations": "Microsoft_Graph_Files",
            "playbookID": "test_MsGraphFiles dev",
            "instance_names": "ms_graph_files_dev",
            "fromversion": "5.0.0"
        },
        {
            "integrations": "Microsoft_Graph_Files",
            "playbookID": "test_MsGraphFiles prod",
            "instance_names": "ms_graph_files_prod",
            "fromversion": "5.0.0"
        },
        {
            "integrations": "Microsoft Graph Calendar",
            "playbookID": "Microsoft Graph Calendar - Test dev",
            "instance_names": "ms_graph_calendar_dev"
        },
        {
            "integrations": "Microsoft Graph Calendar",
            "playbookID": "Microsoft Graph Calendar - Test prod",
            "instance_names": "ms_graph_calendar_prod"
        },
        {
            "integrations": "Microsoft Graph Device Management",
            "playbookID": "MSGraph_DeviceManagement_Test_dev",
            "instance_names": "ms_graph_device_management_oproxy_dev",
            "fromversion": "5.0.0"
        },
        {
            "integrations": "Microsoft Graph Device Management",
            "playbookID": "MSGraph_DeviceManagement_Test_prod",
            "instance_names": "ms_graph_device_management_oproxy_prod",
            "fromversion": "5.0.0"
        },
        {
            "integrations": "Microsoft Graph Device Management",
            "playbookID": "MSGraph_DeviceManagement_Test_self_deployed_prod",
            "instance_names": "ms_graph_device_management_self_deployed_prod",
            "fromversion": "5.0.0"
        },
        {
            "integrations": "RedLock",
            "playbookID": "RedLockTest",
            "nightly": true
        },
        {
            "integrations": "Symantec Messaging Gateway",
            "playbookID": "Symantec Messaging Gateway Test"
        },
        {
            "integrations": "ThreatConnect v2",
            "playbookID": "ThreatConnect v2 - Test",
            "fromversion": "5.0.0"
        },
        {
            "integrations": "VxStream",
            "playbookID": "VxStream Test",
            "nightly": true,
            "is_mockable": false
        },
        {
            "integrations": "QRadar_v2",
            "playbookID": "test_Qradar_v2",
            "fromversion": "6.0.0",
            "is_mockable": false
        },
        {
            "integrations": "VMware",
            "playbookID": "VMWare Test"
        },
        {
            "integrations": "Anomali ThreatStream",
            "playbookID": "Anomali_ThreatStream_Test"
        },
        {
            "integrations": "carbonblack-v2",
            "playbookID": "Carbon Black Response Test",
            "fromversion": "5.0.0"
        },
        {
            "integrations": "VMware Carbon Black EDR v2",
            "playbookID": "Carbon Black Edr - Test",
            "is_mockable": false
        },
        {
            "integrations": "Cisco Umbrella Investigate",
            "playbookID": "Cisco Umbrella Test"
        },
        {
            "integrations": "icebrg",
            "playbookID": "Icebrg Test",
            "timeout": 500
        },
        {
            "integrations": "Symantec MSS",
            "playbookID": "SymantecMSSTest"
        },
        {
            "integrations": "Remedy AR",
            "playbookID": "Remedy AR Test"
        },
        {
            "integrations": "AWS - IAM",
            "playbookID": "AWS - IAM Test Playbook"
        },
        {
            "integrations": "McAfee Active Response",
            "playbookID": "McAfee-MAR_Test",
            "timeout": 700
        },
        {
            "integrations": "McAfee Threat Intelligence Exchange",
            "playbookID": "McAfee-TIE Test",
            "timeout": 700
        },
        {
            "integrations": "ArcSight Logger",
            "playbookID": "ArcSight Logger test"
        },
        {
            "integrations": "ArcSight ESM v2",
            "playbookID": "ArcSight ESM v2 Test"
        },
        {
            "integrations": "ArcSight ESM v2",
            "playbookID": "test Arcsight - Get events related to the Case"
        },
        {
            "integrations": "XFE_v2",
            "playbookID": "Test_XFE_v2",
            "timeout": 500,
            "nightly": true
        },
        {
            "integrations": "McAfee Threat Intelligence Exchange",
            "playbookID": "search_endpoints_by_hash_-_tie_-_test",
            "timeout": 500
        },
        {
            "integrations": "iDefense_v2",
            "playbookID": "iDefense_v2_Test",
            "fromversion": "5.5.0"
        },
        {
            "integrations": "AWS - SQS",
            "playbookID": "AWS - SQS Test Playbook",
            "fromversion": "5.0.0"
        },
        {
            "integrations": "AbuseIPDB",
            "playbookID": "AbuseIPDB Test"
        },
        {
            "integrations": "AbuseIPDB",
            "playbookID": "AbuseIPDB PopulateIndicators Test"
        },
        {
            "integrations": "LogRhythm",
            "playbookID": "LogRhythm-Test-Playbook",
            "timeout": 200
        },
        {
            "integrations": "FireEye HX",
            "playbookID": "FireEye HX Test",
            "timeout": 800
        },
        {
            "integrations": "FireEyeFeed",
            "playbookID": "playbook-FeedFireEye_test",
            "memory_threshold": 110
        },
        {
            "integrations": "Phish.AI",
            "playbookID": "PhishAi-Test"
        },
        {
            "integrations": "Phish.AI",
            "playbookID": "Test-Detonate URL - Phish.AI"
        },
        {
            "integrations": "Centreon",
            "playbookID": "Centreon-Test-Playbook"
        },
        {
            "playbookID": "ReadFile test"
        },
        {
            "integrations": "AlphaSOC Wisdom",
            "playbookID": "AlphaSOC-Wisdom-Test"
        },
        {
            "integrations": "carbonblack-v2",
            "playbookID": "CBFindIP - Test"
        },
        {
            "integrations": "Jask",
            "playbookID": "Jask_Test",
            "fromversion": "4.1.0"
        },
        {
            "integrations": "Qualys",
            "playbookID": "Qualys-Test"
        },
        {
            "integrations": "Whois",
            "playbookID": "whois_test",
            "fromversion": "4.1.0"
        },
        {
            "integrations": "RSA NetWitness Endpoint",
            "playbookID": "NetWitness Endpoint Test"
        },
        {
            "integrations": "Check Point Sandblast",
            "playbookID": "Sandblast_malicious_test"
        },
        {
            "playbookID": "TestMatchRegexV2"
        },
        {
            "integrations": "ActiveMQ",
            "playbookID": "ActiveMQ Test"
        },
        {
            "playbookID": "RegexGroups Test"
        },
        {
            "integrations": "Cisco ISE",
            "playbookID": "cisco-ise-test-playbook"
        },
        {
            "integrations": "RSA NetWitness v11.1",
            "playbookID": "RSA NetWitness Test"
        },
        {
            "playbookID": "ExifReadTest"
        },
        {
            "integrations": "Cuckoo Sandbox",
            "playbookID": "CuckooTest",
            "timeout": 700
        },
        {
            "integrations": "VxStream",
            "playbookID": "Test-Detonate URL - Crowdstrike",
            "timeout": 1200
        },
        {
            "playbookID": "Detonate File - Generic Test",
            "timeout": 500
        },
        {
            "integrations": [
                "Lastline v2",
                "WildFire-v2",
                "SNDBOX",
                "McAfee Advanced Threat Defense"
            ],
            "playbookID": "Detonate File - Generic Test",
            "timeout": 2400,
            "nightly": true
        },
        {
            "playbookID": "STIXParserTest"
        },
        {
            "playbookID": "VerifyJSON - Test",
            "fromversion": "5.5.0"
        },
        {
            "playbookID": "PowerShellCommon-Test",
            "fromversion": "5.5.0"
        },
        {
            "playbookID": "Detonate URL - Generic Test",
            "timeout": 2000,
            "nightly": true,
            "integrations": [
                "McAfee Advanced Threat Defense",
                "VxStream",
                "Lastline v2"
            ]
        },
        {
            "integrations": [
                "carbonblack-v2",
                "carbonblackliveresponse",
                "Cylance Protect v2"
            ],
            "playbookID": "Retrieve File from Endpoint - Generic V2 Test",
            "fromversion": "5.0.0",
            "is_mockable": false
        },
        {
            "integrations": "Zscaler",
            "playbookID": "Zscaler Test",
            "nightly": true,
            "timeout": 500
        },
        {
            "playbookID": "DemistoUploadFileToIncident Test",
            "integrations": "Demisto REST API"
        },
        {
            "playbookID": "DemistoUploadFile Test",
            "integrations": "Demisto REST API"
        },
        {
            "playbookID": "MaxMind Test",
            "integrations": "MaxMind GeoIP2"
        },
        {
            "playbookID": "Test Sagemaker",
            "integrations": "AWS Sagemaker"
        },
        {
            "playbookID": "C2sec-Test",
            "integrations": "C2sec irisk",
            "fromversion": "5.0.0"
        },
        {
            "playbookID": "Phishing v2 - Test - Incident Starter",
            "fromversion": "6.0.0",
            "timeout": 1200,
            "nightly": false,
            "integrations": [
                "EWS Mail Sender",
                "Demisto REST API",
                "Rasterize"
            ],
            "memory_threshold": 115,
            "pid_threshold": 80
        },
        {
            "playbookID": "Phishing - Core - Test - Incident Starter",
            "fromversion": "6.0.0",
            "timeout": 1700,
            "nightly": false,
            "integrations": [
                "EWS Mail Sender",
                "Demisto REST API",
                "Rasterize"
            ],
            "memory_threshold": 100,
            "pid_threshold": 80
        },
        {
            "integrations": "duo",
            "playbookID": "DUO Test Playbook"
        },
        {
            "playbookID": "SLA Scripts - Test",
            "fromversion": "4.1.0"
        },
        {
            "playbookID": "PcapHTTPExtractor-Test"
        },
        {
            "playbookID": "Ping Test Playbook"
        },
        {
            "playbookID": "Active Directory Test",
            "integrations": "Active Directory Query v2",
            "instance_names": "active_directory_ninja"
        },
        {
            "playbookID": "AD v2 - debug-mode - Test",
            "integrations": "Active Directory Query v2",
            "instance_names": "active_directory_ninja",
            "fromversion": "5.0.0"
        },
        {
            "playbookID": "Docker Hardening Test",
            "fromversion": "5.0.0",
            "runnable_on_docker_only": true
        },
        {
            "integrations": "Active Directory Query v2",
            "instance_names": "active_directory_ninja",
            "playbookID": "Active Directory Query V2 configuration with port"
        },
        {
            "integrations": "Active Directory Query v2",
            "instance_names": "active_directory_ninja",
            "playbookID": "Active Directory - ad-get-user limit check"
        },
        {
            "integrations": "Active Directory Query v2",
            "instance_names": "active_directory_ninja",
            "playbookID": "active directory search user with parentheses test"
        },
        {
            "integrations": "mysql",
            "playbookID": "MySQL Test"
        },
        {
            "playbookID": "Email Address Enrichment - Generic v2.1 - Test",
            "integrations": "Active Directory Query v2",
            "instance_names": "active_directory_ninja"
        },
        {
            "integrations": "Cofense Intelligence",
            "playbookID": "Test - Cofense Intelligence",
            "timeout": 500
        },
        {
            "playbookID": "GDPRContactAuthorities Test"
        },
        {
            "integrations": "Google Resource Manager",
            "playbookID": "GoogleResourceManager-Test",
            "timeout": 500,
            "nightly": true
        },
        {
            "integrations": "SlashNext Phishing Incident Response",
            "playbookID": "SlashNextPhishingIncidentResponse-Test",
            "timeout": 500,
            "nightly": true
        },
        {
            "integrations": "Google Cloud Storage",
            "playbookID": "GCS - Test",
            "timeout": 500,
            "nightly": true,
            "memory_threshold": 80
        },
        {
            "integrations": "GooglePubSub",
            "playbookID": "GooglePubSub_Test",
            "nightly": true,
            "fromversion": "5.0.0"
        },
        {
            "playbookID": "Calculate Severity - Generic v2 - Test",
            "integrations": [
                "Palo Alto Minemeld",
                "Active Directory Query v2"
            ],
            "instance_names": "active_directory_ninja",
            "fromversion": "4.5.0"
        },
        {
            "integrations": "Freshdesk",
            "playbookID": "Freshdesk-Test",
            "timeout": 500,
            "nightly": true
        },
        {
            "playbookID": "Autoextract - Test",
            "fromversion": "4.1.0"
        },
        {
            "playbookID": "FilterByList - Test",
            "fromversion": "4.5.0"
        },
        {
            "playbookID": "Impossible Traveler - Test",
            "integrations": [
                "Ipstack",
                "ipinfo",
                "Rasterize",
                "Active Directory Query v2",
                "Demisto REST API"
            ],
            "instance_names": "active_directory_ninja",
            "fromversion": "5.0.0",
            "timeout": 700
        },
        {
            "playbookID": "Active Directory - Get User Manager Details - Test",
            "integrations": "Active Directory Query v2",
            "instance_names": "active_directory_80k",
            "fromversion": "4.5.0"
        },
        {
            "integrations": "Kafka V2",
            "playbookID": "Kafka Test"
        },
        {
            "playbookID": "File Enrichment - Generic v2 - Test",
            "instance_names": "virus_total_private_api_general",
            "integrations": [
                "VirusTotal - Private API",
                "Cylance Protect v2"
            ],
            "is_mockable": false
        },
        {
            "integrations": [
                "epo",
                "McAfee Active Response"
            ],
            "playbookID": "Endpoint data collection test",
            "timeout": 500
        },
        {
            "integrations": [
                "epo",
                "McAfee Active Response"
            ],
            "playbookID": "MAR - Endpoint data collection test",
            "timeout": 500
        },
        {
            "integrations": "DUO Admin",
            "playbookID": "DuoAdmin API test playbook",
            "fromversion": "5.0.0"
        },
        {
            "integrations": [
                "TAXII Server",
                "TAXIIFeed"
            ],
            "playbookID": "TAXII_Feed_Test",
            "fromversion": "5.5.0",
            "timeout": 300,
            "instance_names": [
                "non_https_cert",
                "instance_execute"
            ]
        },
        {
            "integrations": [
                "TAXII Server",
                "TAXIIFeed"
            ],
            "playbookID": "TAXII_Feed_Test",
            "fromversion": "5.5.0",
            "timeout": 300,
            "instance_names": [
                "https_cert",
                "local_https"
            ]
        },
        {
            "integrations": "TAXII 2 Feed",
            "playbookID": "TAXII 2 Feed Test",
            "fromversion": "5.5.0"
        },
        {
            "integrations": "iDefense Feed",
            "playbookID": "Feed iDefense Test",
            "memory_threshold": 200,
            "fromversion": "5.5.0"
        },
        {
            "integrations": "Traps",
            "playbookID": "Traps test",
            "timeout": 600
        },
        {
            "playbookID": "TestShowScheduledEntries"
        },
        {
            "playbookID": "Calculate Severity - Standard - Test",
            "integrations": "Palo Alto Minemeld",
            "fromversion": "4.5.0"
        },
        {
            "integrations": "Symantec Advanced Threat Protection",
            "playbookID": "Symantec ATP Test"
        },
        {
            "playbookID": "HTTPListRedirects - Test SSL"
        },
        {
            "playbookID": "HTTPListRedirects Basic Test"
        },
        {
            "playbookID": "CheckDockerImageAvailableTest"
        },
        {
            "playbookID": "Extract Indicators From File - Generic v2 - Test",
            "integrations": "Image OCR",
            "timeout": 350,
            "fromversion": "4.5.0"
        },
        {
            "playbookID": "Endpoint Enrichment - Generic v2.1 - Test",
            "integrations": [
                "Cylance Protect v2",
                "carbonblack-v2",
                "epo",
                "Active Directory Query v2"
            ],
            "instance_names": "active_directory_ninja"
        },
        {
            "playbookID": "EmailReputationTest",
            "integrations": "Have I Been Pwned? V2"
        },
        {
            "integrations": "Symantec Deepsight Intelligence",
            "playbookID": "Symantec Deepsight Test"
        },
        {
            "playbookID": "ExtractDomainFromEmailTest"
        },
        {
            "playbookID": "Wait Until Datetime - Test",
            "fromversion": "4.5.0"
        },
        {
            "playbookID": "PAN-OS DAG Configuration Test",
            "integrations": "Panorama",
            "instance_names": "palo_alto_panorama_9.0",
            "timeout": 1500
        },
        {
            "playbookID": "PAN-OS Create Or Edit Rule Test",
            "integrations": "Panorama",
            "instance_names": "palo_alto_panorama_9.0",
            "timeout": 1000
        },
        {
            "playbookID": "PAN-OS EDL Setup v3 Test",
            "integrations": [
                "Panorama",
                "palo_alto_networks_pan_os_edl_management"
            ],
            "instance_names": "palo_alto_firewall_9.0",
            "timeout": 300
        },
        {
            "integrations": "Snowflake",
            "playbookID": "Snowflake-Test"
        },
        {
            "playbookID": "Account Enrichment - Generic v2.1 - Test",
            "integrations": "Active Directory Query v2",
            "instance_names": "active_directory_ninja"
        },
        {
            "integrations": "Cisco Umbrella Investigate",
            "playbookID": "Domain Enrichment - Generic v2 - Test"
        },
        {
            "integrations": "Google BigQuery",
            "playbookID": "Google BigQuery Test"
        },
        {
            "integrations": "Zoom",
            "playbookID": "Zoom_Test"
        },
        {
            "playbookID": "IP Enrichment - Generic v2 - Test",
            "integrations": "Threat Crowd",
            "fromversion": "4.1.0"
        },
        {
            "integrations": "Cherwell",
            "playbookID": "Cherwell Example Scripts - test"
        },
        {
            "integrations": "Cherwell",
            "playbookID": "Cherwell - test"
        },
        {
            "integrations": "CarbonBlackProtectionV2",
            "playbookID": "Carbon Black Enterprise Protection V2 Test"
        },
        {
            "integrations": "Active Directory Query v2",
            "instance_names": "active_directory_ninja",
            "playbookID": "Test ADGetUser Fails with no instances 'Active Directory Query' (old version)"
        },
        {
            "integrations": "ANYRUN",
            "playbookID": "ANYRUN-Test"
        },
        {
            "integrations": "ANYRUN",
            "playbookID": "Detonate File - ANYRUN - Test"
        },
        {
            "integrations": "ANYRUN",
            "playbookID": "Detonate URL - ANYRUN - Test"
        },
        {
            "integrations": "Netcraft",
            "playbookID": "Netcraft test"
        },
        {
            "integrations": "EclecticIQ Platform",
            "playbookID": "EclecticIQ Test"
        },
        {
            "playbookID": "FormattingPerformance - Test",
            "fromversion": "5.0.0"
        },
        {
            "integrations": "AWS - EC2",
            "instance_names": "AWS - EC2",
            "playbookID": "AWS - EC2 Test Playbook",
            "fromversion": "5.0.0",
            "memory_threshold": 90
        },
        {
            "integrations": "AWS - EC2",
            "playbookID": "d66e5f86-e045-403f-819e-5058aa603c32"
        },
        {
            "integrations": "ANYRUN",
            "playbookID": "Detonate File From URL - ANYRUN - Test"
        },
        {
            "integrations": "AWS - CloudTrail",
            "playbookID": "3da2e31b-f114-4d7f-8702-117f3b498de9"
        },
        {
            "integrations": "carbonblackprotection",
            "playbookID": "67b0f25f-b061-4468-8613-43ab13147173"
        },
        {
            "integrations": "DomainTools",
            "playbookID": "DomainTools-Test"
        },
        {
            "integrations": "Exabeam",
            "playbookID": "Exabeam - Test"
        },
        {
            "integrations": "Cisco Spark",
            "playbookID": "Cisco Spark Test New"
        },
        {
            "integrations": "Remedy On-Demand",
            "playbookID": "Remedy-On-Demand-Test"
        },
        {
            "playbookID": "ssdeepreputationtest"
        },
        {
            "playbookID": "TestIsEmailAddressInternal"
        },
        {
            "integrations": "Google Cloud Compute",
            "playbookID": "GoogleCloudCompute-Test"
        },
        {
            "integrations": "AWS - S3",
            "playbookID": "97393cfc-2fc4-4dfe-8b6e-af64067fc436",
            "memory_threshold": 80
        },
        {
            "integrations": "Image OCR",
            "playbookID": "TestImageOCR"
        },
        {
            "integrations": "fireeye",
            "playbookID": "Detonate File - FireEye AX - Test"
        },
        {
            "integrations": [
                "Rasterize",
                "Image OCR"
            ],
            "playbookID": "Rasterize Test",
            "fromversion": "5.0.0"
        },
        {
            "integrations": "Rasterize",
            "playbookID": "RasterizeImageTest",
            "fromversion": "5.0.0"
        },
        {
            "integrations": "Ipstack",
            "playbookID": "Ipstack_Test"
        },
        {
            "integrations": "Perch",
            "playbookID": "Perch-Test"
        },
        {
            "integrations": "Forescout",
            "playbookID": "Forescout-Test"
        },
        {
            "integrations": "GitHub",
            "playbookID": "Git_Integration-Test"
        },
        {
            "integrations": "GitHub IAM",
            "playbookID": "Github IAM - Test Playbook",
            "fromversion": "6.1.0"
        },
        {
            "integrations": "LogRhythmRest",
            "playbookID": "LogRhythm REST test"
        },
        {
            "integrations": "AlienVault USM Anywhere",
            "playbookID": "AlienVaultUSMAnywhereTest"
        },
        {
            "playbookID": "PhishLabsTestPopulateIndicators"
        },
        {
            "playbookID": "Test_HTMLtoMD"
        },
        {
            "integrations": "PhishLabs IOC",
            "playbookID": "PhishLabsIOC TestPlaybook",
            "fromversion": "4.1.0"
        },
        {
            "integrations": "vmray",
            "playbookID": "VMRay-Test"
        },
        {
            "integrations": "PerceptionPoint",
            "playbookID": "PerceptionPoint Test",
            "fromversion": "4.1.0"
        },
        {
            "integrations": "AutoFocus V2",
            "playbookID": "AutoFocus V2 test",
            "fromversion": "5.0.0",
            "timeout": 1000
        },
        {
            "playbookID": "Process Email - Generic for Rasterize"
        },
        {
            "playbookID": "Send Investigation Summary Reports - Test",
            "integrations": "EWS Mail Sender",
            "fromversion": "4.5.0",
            "memory_threshold": 100
        },
        {
            "integrations": "Anomali ThreatStream v2",
            "playbookID": "ThreatStream-Test"
        },
        {
            "integrations": "Flashpoint",
            "playbookID": "Flashpoint_event-Test"
        },
        {
            "integrations": "Flashpoint",
            "playbookID": "Flashpoint_forum-Test"
        },
        {
            "integrations": "Flashpoint",
            "playbookID": "Flashpoint_report-Test"
        },
        {
            "integrations": "Flashpoint",
            "playbookID": "Flashpoint_reputation-Test"
        },
        {
            "integrations": "BluecatAddressManager",
            "playbookID": "Bluecat Address Manager test"
        },
        {
            "integrations": "MailListener - POP3 Beta",
            "playbookID": "MailListener-POP3 - Test"
        },
        {
            "playbookID": "sumList - Test"
        },
        {
            "integrations": "VulnDB",
            "playbookID": "Test-VulnDB"
        },
        {
            "integrations": "Shodan_v2",
            "playbookID": "Test-Shodan_v2",
            "timeout": 1000
        },
        {
            "integrations": "Threat Crowd",
            "playbookID": "ThreatCrowd - Test"
        },
        {
            "integrations": "GoogleDocs",
            "playbookID": "GoogleDocs-test"
        },
        {
            "playbookID": "Request Debugging - Test",
            "fromversion": "5.0.0"
        },
        {
            "playbookID": "Test Convert file hash to corresponding hashes",
            "fromversion": "4.5.0",
            "integrations": "VirusTotal",
            "instance_names": "virus_total_general"
        },
        {
            "playbookID": "PAN-OS Query Logs For Indicators Test",
            "fromversion": "5.5.0",
            "timeout": 1500,
            "integrations": "Panorama",
            "instance_names": "palo_alto_panorama"
        },
        {
            "integrations": "Hybrid Analysis",
            "playbookID": "HybridAnalysis-Test",
            "timeout": 500,
            "fromversion": "4.1.0",
            "is_mockable": false
        },
        {
            "integrations": "Elasticsearch v2",
            "instance_names": "es_v7",
            "playbookID": "Elasticsearch_v2_test"
        },
        {
            "integrations": "ElasticsearchFeed",
            "instance_names": "es_demisto_feed",
            "playbookID": "Elasticsearch_Fetch_Demisto_Indicators_Test",
            "fromversion": "5.5.0"
        },
        {
            "integrations": "ElasticsearchFeed",
            "instance_names": "es_generic_feed",
            "playbookID": "Elasticsearch_Fetch_Custom_Indicators_Test",
            "fromversion": "5.5.0"
        },
        {
            "integrations": "Elasticsearch v2",
            "instance_names": "es_v6",
            "playbookID": "Elasticsearch_v2_test-v6"
        },
        {
            "integrations": "PolySwarm",
            "playbookID": "PolySwarm-Test"
        },
        {
            "integrations": "Kennav2",
            "playbookID": "Kenna Test"
        },
        {
            "integrations": "SecurityAdvisor",
            "playbookID": "SecurityAdvisor-Test",
            "fromversion": "4.5.0"
        },
        {
            "integrations": "Google Key Management Service",
            "playbookID": "Google-KMS-test",
            "pid_threshold": 6,
            "memory_threshold": 60
        },
        {
            "integrations": "SecBI",
            "playbookID": "SecBI - Test"
        },
        {
            "playbookID": "ExtractFQDNFromUrlAndEmail-Test"
        },
        {
            "integrations": "EWS v2",
            "playbookID": "Get EWS Folder Test",
            "fromversion": "4.5.0",
            "instance_names": "ewv2_regular",
            "timeout": 1200
        },
        {
            "integrations": "EWSO365",
            "playbookID": "EWS_O365_test",
            "fromversion": "5.0.0"
        },
        {
            "integrations": "EWSO365",
            "playbookID": "EWS_O365_send_mail_test",
            "fromversion": "5.0.0"
        },
        {
            "integrations": "QRadar_v2",
            "playbookID": "QRadar Indicator Hunting Test",
            "timeout": 600,
            "fromversion": "6.0.0"
        },
        {
            "playbookID": "SetAndHandleEmpty test",
            "fromversion": "4.5.0"
        },
        {
            "integrations": "Tanium v2",
            "playbookID": "Tanium v2 - Test"
        },
        {
            "integrations": "Office 365 Feed",
            "playbookID": "Office365_Feed_Test",
            "fromversion": "5.5.0"
        },
        {
            "integrations": "GoogleCloudTranslate",
            "playbookID": "GoogleCloudTranslate-Test",
            "pid_threshold": 9
        },
        {
            "integrations": "Infoblox",
            "playbookID": "Infoblox Test"
        },
        {
            "integrations": "BPA",
            "playbookID": "Test-BPA",
            "fromversion": "4.5.0"
        },
        {
            "playbookID": "GetValuesOfMultipleFIelds Test",
            "fromversion": "4.5.0"
        },
        {
            "playbookID": "IsInternalHostName Test",
            "fromversion": "4.5.0"
        },
        {
            "playbookID": "DigitalGuardian-Test",
            "integrations": "Digital Guardian",
            "fromversion": "5.0.0"
        },
        {
            "integrations": "SplunkPy",
            "playbookID": "Splunk Indicator Hunting Test",
            "fromversion": "5.0.0",
            "memory_threshold": 500,
            "instance_names": "use_default_handler"
        },
        {
            "integrations": "BPA",
            "playbookID": "Test-BPA_Integration",
            "fromversion": "4.5.0"
        },
        {
            "integrations": "AutoFocus Feed",
            "playbookID": "playbook-FeedAutofocus_test",
            "fromversion": "5.5.0"
        },
        {
            "integrations": "AutoFocus Daily Feed",
            "playbookID": "playbook-FeedAutofocus_daily_test",
            "fromversion": "5.5.0"
        },
        {
            "integrations": "PaloAltoNetworks_PrismaCloudCompute",
            "playbookID": "PaloAltoNetworks_PrismaCloudCompute-Test"
        },
        {
            "integrations": "Recorded Future Feed",
            "playbookID": "RecordedFutureFeed - Test",
            "timeout": 1000,
            "fromversion": "5.5.0",
            "memory_threshold": 86
        },
        {
            "integrations": "Expanse",
            "playbookID": "test-Expanse-Playbook",
            "fromversion": "5.0.0"
        },
        {
            "integrations": "Expanse",
            "playbookID": "test-Expanse",
            "fromversion": "5.0.0"
        },
        {
            "integrations": "DShield Feed",
            "playbookID": "playbook-DshieldFeed_test",
            "fromversion": "5.5.0",
            "is_mockable": false
        },
        {
            "integrations": "AlienVault Reputation Feed",
            "playbookID": "AlienVaultReputationFeed_Test",
            "fromversion": "5.5.0",
            "memory_threshold": 190
        },
        {
            "integrations": "BruteForceBlocker Feed",
            "playbookID": "playbook-BruteForceBlocker_test",
            "fromversion": "5.5.0",
            "memory_threshold": 190
        },
        {
            "integrations": "F5Silverline",
            "playbookID": "F5Silverline_TestPlaybook",
            "fromversion": "6.0.0"
        },
        {
            "integrations": "Carbon Black Enterprise EDR",
            "playbookID": "Carbon Black Enterprise EDR Test",
            "fromversion": "5.0.0"
        },
        {
            "integrations": "MongoDB Key Value Store",
            "playbookID": "MongoDB KeyValueStore - Test",
            "pid_threshold": 12,
            "fromversion": "5.0.0"
        },
        {
            "integrations": "MongoDB Log",
            "playbookID": "MongoDBLog - Test",
            "pid_threshold": 12,
            "fromversion": "5.0.0"
        },
        {
            "integrations": "Google Chronicle Backstory",
            "playbookID": "Google Chronicle Backstory Asset - Test",
            "fromversion": "5.0.0"
        },
        {
            "integrations": "Google Chronicle Backstory",
            "playbookID": "Google Chronicle Backstory IOC Details - Test",
            "fromversion": "5.0.0"
        },
        {
            "integrations": "Google Chronicle Backstory",
            "playbookID": "Google Chronicle Backstory List Alerts - Test",
            "fromversion": "5.0.0"
        },
        {
            "integrations": "Google Chronicle Backstory",
            "playbookID": "Google Chronicle Backstory List IOCs - Test",
            "fromversion": "5.0.0"
        },
        {
            "integrations": "Google Chronicle Backstory",
            "playbookID": "Google Chronicle Backstory Reputation - Test",
            "fromversion": "5.0.0"
        },
        {
            "integrations": "Google Chronicle Backstory",
            "playbookID": "Google Chronicle Backstory List Events - Test",
            "fromversion": "5.0.0"
        },
        {
            "integrations": "Feodo Tracker IP Blocklist Feed",
            "instance_names": "feodo_tracker_ip_currently__active",
            "playbookID": "playbook-feodotrackeripblock_test_currently__active",
            "fromversion": "5.5.0"
        },
        {
            "integrations": "Feodo Tracker IP Blocklist Feed",
            "instance_names": "feodo_tracker_ip_30_days",
            "playbookID": "playbook-feodotrackeripblock_test_30_days",
            "fromversion": "5.5.0"
        },
        {
            "integrations": "Code42",
            "playbookID": "Code42-Test",
            "fromversion": "5.0.0",
            "timeout": 600
        },
        {
            "playbookID": "Code42 File Search Test",
            "integrations": "Code42",
            "fromversion": "5.0.0"
        },
        {
            "playbookID": "FetchIndicatorsFromFile-test",
            "fromversion": "5.5.0"
        },
        {
            "integrations": "RiskSense",
            "playbookID": "RiskSense Get Apps - Test"
        },
        {
            "integrations": "RiskSense",
            "playbookID": "RiskSense Get Host Detail - Test"
        },
        {
            "integrations": "RiskSense",
            "playbookID": "RiskSense Get Host Finding Detail - Test"
        },
        {
            "integrations": "RiskSense",
            "playbookID": "RiskSense Get Hosts - Test"
        },
        {
            "integrations": "RiskSense",
            "playbookID": "RiskSense Get Host Findings - Test"
        },
        {
            "integrations": "RiskSense",
            "playbookID": "RiskSense Get Unique Cves - Test"
        },
        {
            "integrations": "RiskSense",
            "playbookID": "RiskSense Get Unique Open Findings - Test"
        },
        {
            "integrations": "RiskSense",
            "playbookID": "RiskSense Get Apps Detail - Test"
        },
        {
            "integrations": "RiskSense",
            "playbookID": "RiskSense Apply Tag - Test"
        },
        {
            "integrations": "Indeni",
            "playbookID": "Indeni_test",
            "fromversion": "5.0.0"
        },
        {
            "integrations": "SafeBreach v2",
            "playbookID": "playbook-SafeBreach-Test",
            "fromversion": "5.5.0"
        },
        {
            "integrations": "AlienVault OTX TAXII Feed",
            "playbookID": "playbook-feedalienvaultotx_test",
            "fromversion": "5.5.0"
        },
        {
            "playbookID": "ExtractDomainAndFQDNFromUrlAndEmail-Test",
            "fromversion": "5.5.0"
        },
        {
            "integrations": "Cortex Data Lake",
            "playbookID": "Cortex Data Lake Test",
            "instance_names": "cdl_prod",
            "fromversion": "4.5.0"
        },
        {
            "integrations": "Cortex Data Lake",
            "playbookID": "Cortex Data Lake Test",
            "instance_names": "cdl_dev",
            "fromversion": "4.5.0"
        },
        {
            "integrations": "MongoDB",
            "playbookID": "MongoDB - Test"
        },
        {
            "integrations": "DNSDB_v2",
            "playbookID": "DNSDB-Test",
            "fromversion": "5.0.0"
        },
        {
            "playbookID": "DBotCreatePhishingClassifierV2FromFile-Test",
            "timeout": 60000,
            "fromversion": "4.5.0"
        },
        {
            "integrations": "IBM Resilient Systems",
            "playbookID": "IBM Resilient Systems Test"
        },
        {
            "integrations": [
                "Prisma Access",
                "Prisma Access Egress IP feed"
            ],
            "playbookID": "Prisma_Access_Egress_IP_Feed-Test",
            "timeout": 60000,
            "fromversion": "5.5.0",
            "nightly": true
        },
        {
            "integrations": "Prisma Access",
            "playbookID": "Prisma_Access-Test",
            "timeout": 60000,
            "fromversion": "5.5.0",
            "nightly": true
        },
        {
            "playbookID": "EvaluateMLModllAtProduction-Test",
            "fromversion": "4.5.0"
        },
        {
            "integrations": "GCP Whitelist Feed",
            "playbookID": "GCPWhitelist_Feed_Test",
            "fromversion": "5.5.0"
        },
        {
            "integrations": "Azure AD Connect Health Feed",
            "playbookID": "FeedAzureADConnectHealth_Test",
            "fromversion": "5.5.0"
        },
        {
            "integrations": "Zoom Feed",
            "playbookID": "FeedZoom_Test",
            "fromversion": "5.5.0"
        },
        {
            "playbookID": "PCAP Analysis Test",
            "integrations": [
                "ipinfo",
                "WildFire-v2"
            ],
            "fromversion": "5.0.0",
            "timeout": 1200
        },
        {
            "integrations": "Workday",
            "playbookID": "Workday - Test",
            "fromversion": "5.0.0",
            "timeout": 600
        },
        {
            "integrations": "Unit42 Feed",
            "playbookID": "Unit42 Feed - Test",
            "fromversion": "5.5.0",
            "timeout": 600
        },
        {
            "integrations": "CrowdStrikeMalquery",
            "playbookID": "CrowdStrikeMalquery-Test",
            "fromversion": "5.0.0",
            "timeout": 2500
        },
        {
            "integrations": "Sixgill_Darkfeed",
            "playbookID": "Sixgill-Darkfeed_Test",
            "fromversion": "5.5.0"
        },
        {
            "playbookID": "hashIncidentFields-test",
            "fromversion": "4.5.0",
            "timeout": 60000
        },
        {
            "integrations": "RSA Archer v2",
            "playbookID": "Archer v2 - Test",
            "fromversion": "5.0.0"
        },
        {
            "integrations": "WootCloud",
            "playbookID": "TestWootCloudPlaybook",
            "fromversion": "5.0.0"
        },
        {
            "integrations": "Ivanti Heat",
            "playbookID": "Ivanti Heat - Test"
        },
        {
            "integrations": "MicrosoftCloudAppSecurity",
            "playbookID": "MicrosoftCloudAppSecurity-Test"
        },
        {
            "integrations": "Blueliv ThreatCompass",
            "playbookID": "Blueliv_ThreatCompass_test",
            "fromversion": "5.0.0"
        },
        {
            "playbookID": "IncreaseIncidentSeverity-Test",
            "fromversion": "5.0.0"
        },
        {
            "integrations": "TrendMicro Cloud App Security",
            "playbookID": "playbook_TrendmicroCAS_Test",
            "fromversion": "5.0.0",
            "timeout": 300
        },
        {
            "playbookID": "IfThenElse-Test",
            "fromversion": "5.0.0"
        },
        {
            "integrations": "Imperva WAF",
            "playbookID": "Imperva WAF - Test"
        },
        {
            "integrations": "CheckPointFirewall_v2",
            "playbookID": "checkpoint-testplaybook",
            "timeout": 500,
            "nightly": true
        },
        {
            "playbookID": "FailedInstances - Test",
            "integrations": "Whois",
            "fromversion": "4.5.0"
        },
        {
            "integrations": "F5 ASM",
            "playbookID": "playbook-F5_ASM-Test",
            "timeout": 600,
            "fromversion": "5.0.0",
            "nightly": true
        },
        {
            "playbookID": "Hatching Triage - Detonate File",
            "integrations": "Hatching Triage",
            "fromversion": "5.5.0"
        },
        {
            "integrations": "Rundeck",
            "playbookID": "Rundeck_test",
            "fromversion": "5.5.0",
            "is_mockable": false
        },
        {
            "playbookID": "Field polling test",
            "timeout": 600,
            "fromversion": "5.0.0"
        },
        {
            "integrations": "Generic Webhook",
            "playbookID": "Generic Webhook - Test",
            "fromversion": "5.5.0"
        },
        {
            "integrations": "Palo Alto Networks Enterprise DLP",
            "playbookID": "Palo_Alto_Networks_Enterprise_DLP - Test",
            "fromversion": "5.0.0"
        },
        {
            "integrations": "Cryptocurrency",
            "playbookID": "Cryptocurrency-Test",
            "is_mockable": false
        },
        {
            "integrations": "Public DNS Feed",
            "playbookID": "Public_DNS_Feed_Test",
            "fromversion": "5.5.0"
        },
        {
            "integrations": "BitcoinAbuse",
            "playbookID": "BitcoinAbuse-test",
            "fromversion": "5.5.0"
        },
        {
            "integrations": "ExpanseV2",
            "playbookID": "ExpanseV2 Test",
            "fromversion": "6.0.0"
        },
        {
            "integrations": "FeedExpanse",
            "playbookID": "Feed Expanse Test",
            "fromversion": "6.0.0"
        },
        {
            "integrations": "MicrosoftGraphIdentityandAccess",
            "playbookID": "Identity & Access test playbook"
        },
        {
            "integrations": "MicrosoftPolicyAndComplianceAuditLog",
            "playbookID": "Audit Log - Test"
        },
        {
            "integrations": "Nutanix Hypervisor",
            "playbookID": "Nutanix-test"
        },
        {
            "integrations": "Azure Storage",
            "playbookID": "Azure Storage - Test"
        },
        {
            "integrations": "MicrosoftGraphApplications",
            "playbookID": "MSGraph Applications Test"
        },
        {
            "integrations": "EWS Extension Online Powershell v2",
            "playbookID": "EWS Extension: Powershell Online V2 Test",
            "fromversion": "6.0.0",
            "toversion": "6.0.9",
            "timeout": 250
        },
        {
            "integrations": "VirusTotal (API v3)",
            "playbookID": "VirusTotal (API v3) Detonate Test",
            "instance_names": [
                "virus_total_v3",
                "virus_total_v3_premium"
            ],
            "is_mockable": false
        },
        {
            "integrations": "VirusTotal (API v3)",
            "playbookID": "VirusTotalV3-test",
            "instance_names": [
                "virus_total_v3"
            ]
        },
        {
            "integrations": "HostIo",
            "playbookID": "HostIo_Test"
        },
        {
            "playbookID": "CreateCertificate-Test",
            "fromversion": "5.5.0"
        },
        {
            "integrations": "LogPoint SIEM Integration",
            "playbookID": "LogPoint SIEM Integration - Test Playbook 1"
        },
        {
            "integrations": "LogPoint SIEM Integration",
            "playbookID": "LogPoint SIEM Integration - Test Playbook 2"
        },
        {
            "integrations": "Cisco Stealthwatch",
            "fromversion": "5.5.0",
            "playbookID": "Cisco Stealthwatch Test"
        },
        {
            "integrations": "cymulate_v2",
            "playbookID": "Cymulate V2 Test",
            "fromversion": "6.0.0"
        },
        {
            "integrations": "OpenCTI",
            "playbookID": "OpenCTI Test",
            "fromversion": "5.0.0"
        },
        {
            "integrations": "Microsoft Graph API",
            "playbookID": "Microsoft Graph API - Test",
            "fromversion": "5.0.0"
        },
        {
            "integrations": "QRadar v3",
            "playbookID": "QRadar_v3-test",
            "fromversion": "6.0.0"
        },
        {
            "playbookID": "DbotPredictOufOfTheBoxTest",
            "fromversion": "4.5.0",
            "timeout": 1000
        },
        {
            "playbookID": "DbotPredictOufOfTheBoxTestV2",
            "fromversion": "5.5.0",
            "timeout": 1000
        },
        {
            "integrations": "HPEArubaClearPass",
            "playbookID": "HPEArubaClearPass_TestPlaybook"
        },
        {
            "integrations": "CrowdstrikeFalcon",
            "playbookID": "Get endpoint details - Generic - test",
            "fromversion": "5.5.0"
        },
        {
            "integrations": "CrowdstrikeFalcon",
            "playbookID": "Isolate and unisolate endpoint - test",
            "fromversion": "5.5.0"
        },
        {
            "integrations": "VirusTotal - Premium (API v3)",
            "playbookID": "VirusTotal Premium v3 TestPlaybook",
            "fromversion": "5.5.0"
        },
        {
            "integrations": "Armis",
            "playbookID": "Armis-Test",
            "fromversion": "5.5.0"
        },
        {
            "playbookID": "Tidy - Test",
            "integrations": [
                "AWS - EC2",
                "Demisto REST API",
                "Tidy"
            ],
            "instance_names": [
                "aws_alloacte_host"
            ],
            "fromversion": "6.0.0",
            "nightly": true
        },
        {
            "integrations": "Carbon Black Endpoint Standard",
            "playbookID": "carbonBlackEndpointStandardTestPlaybook",
            "fromversion": "5.5.0",
            "is_mockable": false
        },
        {
            "integrations": "Proofpoint TAP v2",
            "playbookID": "ProofpointTAP-Test"
        },
        {
            "integrations": "QualysV2",
            "playbookID": "QualysVulnerabilityManagement-Test",
            "fromversion": "5.5.0",
            "timeout": 3000
        },
        {
            "integrations": "ThreatExchange v2",
            "playbookID": "ThreatExchangeV2-test",
            "fromversion": "5.5.0"
        },
        {
            "integrations": "NetscoutAED",
            "playbookID": "NetscoutAED-Test",
            "fromversion": "5.5.0"
        },
        {
            "integrations": "CarbonBlackLiveResponseCloud",
            "playbookID": "CarbonBlackLiveResponseCloud-Test",
            "fromversion": "5.5.0",
            "is_mockable": false
        },
        {
            "playbookID": "EDL Performance Test",
            "instance_names": "edl_auto",
            "integrations": [
                "EDL",
                "Create-Mock-Feed-Relationships"
            ],
            "fromversion": "6.0.0",
            "timeout": 3500,
            "memory_threshold": 900,
            "pid_threshold": 12,
            "context_print_dt": "EDLHey"
        }
    ],
    "skipped_tests": {
        "Github IAM - Test Playbook": "Issue 32383",
        "Calculate Severity - Standard - Test": "Issue 32715",
        "Calculate Severity - Generic v2 - Test": "Issue 32716",
        "Workday - Test": "No credentials Issue 29595",
        "Tidy - Test": "Will run it manually.",
        "Protectwise-Test": "Issue 28168",
        "Phishing Classifier V2 ML Test": "Issue 26066",
        "RedLockTest": "Issue 24600",
        "TestDedupIncidentsPlaybook": "Issue 24344",
        "CreateIndicatorFromSTIXTest": "Issue 24345",
        "Endpoint data collection test": "Uses a deprecated playbook called Endpoint data collection",
        "Prisma_Access_Egress_IP_Feed-Test": "unskip after we will get Prisma Access instance - Issue 27112",
        "Prisma_Access-Test": "unskip after we will get Prisma Access instance - Issue 27112",
        "Test-Shodan_v2": "Issue 23370",
        "Symantec Deepsight Test": "Issue 22971",
        "TestProofpointFeed": "Issue 22229",
        "Symantec Data Loss Prevention - Test": "Issue 20134",
        "NetWitness Endpoint Test": "Issue 19878",
        "InfoArmorVigilanteATITest": "Test issue 17358",
        "ArcSight Logger test": "Issue 19117",
        "3da2e31b-f114-4d7f-8702-117f3b498de9": "Issue 19837",
        "d66e5f86-e045-403f-819e-5058aa603c32": "pr 3220",
        "RecordedFutureFeed - Test": "Issue 18922",
        "IntSights Mssp Test": "Issue #16351",
        "fd93f620-9a2d-4fb6-85d1-151a6a72e46d": "Issue 19854",
        "Test Playbook TrendMicroDDA": "Issue 16501",
        "ssdeepreputationtest": "Issue #20953",
        "C2sec-Test": "Issue #21633",
        "Create Phishing Classifier V2 ML Test": "Issue 26341",
        "DBotCreatePhishingClassifierV2FromFile-Test": "Issue 26456",
        "ThreatConnect v2 - Test": "Issue 26782",
        "Email Address Enrichment - Generic v2.1 - Test": "Issue 26785",
        "Tanium v2 - Test": "Issue 26822",
        "hashIncidentFields-test": "Issue 26850",
        "Fidelis Elevate Network": "Issue 26453",
        "Cortex XDR - IOC - Test": "Issue 37957",
        "Cherwell Example Scripts - test": "Issue 26780",
        "Cherwell - test": "Issue 26780",
        "PAN-OS Query Logs For Indicators Test": "Issue 28753",
        "TCPUtils-Test": "Issue 29677",
        "Polygon-Test": "Issue 29060",
        "AttackIQ - Test": "Issue 29774",
        "Azure Compute - Test": "Issue 28056",
        "forcepoint test": "Issue 28043",
        "Test-VulnDB": "Issue 30875",
        "Malware Domain List Active IPs Feed Test": "Issue 30878",
        "CuckooTest": "Issue 25601",
        "PhishlabsIOC_DRP-Test": "Issue 29589",
        "Carbon Black Live Response Test": "Issue 28237",
        "Carbon Black Enterprise Protection V2 Test": "Issue 32322",
        "Google_Vault-Search_And_Display_Results_test": "Issue 24348",
        "FeedThreatConnect-Test": "Issue 32317",
        "Palo_Alto_Networks_Enterprise_DLP - Test": "Issue 32568",
        "JoeSecurityTestDetonation": "Issue 25650",
        "JoeSecurityTestPlaybook": "Issue 25649",
        "Cortex Data Lake Test": "Issue 24346",
        "Phishing - Core - Test - Incident Starter": "Issue 26784",
        "Test Playbook McAfee ATD": "Issue 33409",
        "Detonate Remote File From URL -McAfee-ATD - Test": "Issue 33407",
        "Test Playbook McAfee ATD Upload File": "Issue 33408",
        "Extract Indicators From File - Generic v2 - Test": "Issue 30071",
        "Kenna Test": "Missing data",
        "Trend Micro Apex - Test": "Issue 27280",
        "palo_alto_panorama_test_pb": "Issue 34371",
        "Microsoft Defender - ATP - Indicators Test": "Issue 29279",
        "Test-BPA": "Issue 28406",
        "Test-BPA_Integration": "Issue 28236",
        "TestTOPdeskPlaybook": "Issue 35412",
        "PAN OS EDL Management - Test": "Issue 35652",
        "PAN-OS EDL Setup v3 Test": "Issue 35386",
        "Google-Vault-Generic-Test": "Issue 24347",
        "GmailTest": "Issue 27057",
        "Gmail Single User - Test": "Issue 27361",
        "AWS - EC2 Test Playbook": "Issue 36486",
        "get_file_sample_by_hash_-_cylance_protect_-_test": "Issue 28823",
        "Carbon Black Enterprise EDR Test": "Issue 29775",
        "VirusTotal (API v3) Detonate Test": "Issue 36004",
        "FailedInstances - Test": "Issue 33218",
        "PAN-OS DAG Configuration Test": "Issue 19205",
        "PAN-OS Create Or Edit Rule Test": "Issue 26465",
        "PAN-OS - Block IP - Static Address Group Test": "Issue 37021",
        "PAN-OS - Block IP - Custom Block Rule Test": "Issue 37023",
        "Centreon-Test-Playbook": "Issue 37022",
        "PAN-OS - Block URL - Custom URL Category Test": "Issue 37024",
        "Service Desk Plus - Generic Polling Test": "Issue 30798",
        "TestEmailRepIOPlaybook": "Issue 33219",
        "get_original_email_-_ews-_test": "Issue 27571",
        "PANW Threat Vault - Signature Search - Test": "Issue 30930",
        "TAXII_Feed_Test": "Issue 37588",
        "Majestic Million Test Playbook": "Issue 30931",
        "FireEyeNX-Test": "Issue 33216",
        "Microsoft Teams - Test": "Issue 38263",
        "QualysVulnerabilityManagement-Test": "Issue 38640",
        "test playbook - QRadarCorrelations": "Issue 38639"
    },
    "skipped_integrations": {

        "_comment1": "~~~ NO INSTANCE ~~~",
        "SolarWinds": "No instance - developed by Crest",
        "trustwave secure email gateway": "No instance - developed by Qmasters",
        "ServiceDeskPlus (On-Premise)": "No instance",
        "Forcepoint": "instance issues. Issue 28043",
        "ZeroFox": "Issue 29284",
        "Symantec Management Center": "Issue 23960",
        "Traps": "Issue 24122",
        "Fidelis Elevate Network": "Issue 26453",
        "CrowdStrike Falcon X": "Issue 26209",
        "ArcSight Logger": "Issue 19117",
        "Sophos Central": "No instance",
        "MxToolBox": "No instance",
        "Prisma Access": "Instance will be provided soon by Lior and Prasen - Issue 27112",
        "AlphaSOC Network Behavior Analytics": "No instance",
        "IsItPhishing": "No instance",
        "Verodin": "No instance",
        "EasyVista": "No instance",
        "Pipl": "No instance",
        "Moloch": "No instance",
        "Twilio": "No instance",
        "Zendesk": "No instance",
        "GuardiCore": "No instance",
        "Nessus": "No instance",
        "Cisco CloudLock": "No instance",
        "Vectra v2": "No instance",
        "GoogleCloudSCC": "No instance, outsourced",
        "FortiGate": "License expired, and not going to get one (issue 14723)",
        "Attivo Botsink": "no instance, not going to get it",
        "VMware": "no License, and probably not going to get it",
        "AWS Sagemaker": "License expired, and probably not going to get it",
        "Symantec MSS": "No instance, probably not going to get it (issue 15513)",
        "Google Cloud Compute": "Can't test yet",
        "FireEye ETP": "No instance",
        "Proofpoint TAP v2": "No instance",
        "remedy_sr_beta": "No instance",
        "fireeye": "Issue 19839",
        "Remedy On-Demand": "Issue 19835",
        "Check Point": "Issue 18643",
        "CheckPointFirewall_v2": "Issue 18643",
        "Preempt": "Issue 20268",
        "Jask": "Issue 18879",
        "vmray": "Issue 18752",
        "Anomali ThreatStream v2": "Issue 19182",
        "Anomali ThreatStream": "Issue 19182",
        "SCADAfence CNM": "Issue 18376",
        "ArcSight ESM v2": "Issue #18328",
        "AlienVault USM Anywhere": "Issue #18273",
        "Dell Secureworks": "No instance",
        "Netskope": "instance is down",
        "Service Manager": "Expired license",
        "carbonblackprotection": "License expired",
        "icebrg": "Issue 14312",
        "Freshdesk": "Trial account expired",
        "Threat Grid": "Issue 16197",
        "Kafka V2": "Can not connect to instance from remote",
        "Check Point Sandblast": "Issue 15948",
        "Remedy AR": "getting 'Not Found' in test button",
        "Salesforce": "Issue 15901",
        "Zscaler": "Issue 17784",
        "RedCanary": "License expired",
        "ANYRUN": "No instance",
        "Snowflake": "Looks like account expired, needs looking into",
        "Cisco Spark": "Issue 18940",
        "Phish.AI": "Issue 17291",
        "MaxMind GeoIP2": "Issue 18932.",
        "Exabeam": "Issue 19371",
        "PaloAltoNetworks_PrismaCloudCompute": "Issue 27112",
        "IBM Resilient Systems": "Issue 23722",
        "Ivanti Heat": "Issue 26259",
        "AWS - Athena - Beta": "Issue 19834",
        "SNDBOX": "Issue 28826",
        "Workday": "License expired Issue: 29595",
        "FireEyeFeed": "License expired Issue: 31838",
        "Akamai WAF": "Issue 32318",
        "FraudWatch": "Issue 34299",
        "Cisco Stealthwatch": "No instance - developed by Qmasters",
        "Armis": "No instance - developed by SOAR Experts",

        "_comment2": "~~~ UNSTABLE ~~~",
        "Tenable.sc": "unstable instance",
        "ThreatConnect v2": "unstable instance",
        "Infoblox": "Unstable instance, issue 25651",

        "_comment3": "~~~ QUOTA ISSUES ~~~",
        "XFE_v2": "Required proper instance, otherwise we get quota errors",
        "Lastline": "issue 20323",
        "Google Resource Manager": "Cannot create projects because have reached allowed quota.",
        "Looker": "Warehouse 'DEMO_WH' cannot be resumed because resource monitor 'LIMITER' has exceeded its quota.",

        "_comment4": "~~~ OTHER ~~~",
        "Pentera": "authentication method will not work with testing",
        "AlienVault OTX TAXII Feed": "Issue 29197",
        "EclecticIQ Platform": "Issue 8821",
        "Zoom": "Issue 19832",
        "Forescout": "Can only be run from within PANW network. Look in keeper for - Demisto in the LAB",
        "FortiManager": "Can only be run within PANW network",
        "HelloWorldSimple": "This is just an example integration - no need for test",
        "TestHelloWorldPlaybook": "This is just an example integration - no need for test",
        "Lastline v2": "Temporary skipping, due to quota issues, in order to merge a PR",
        "AttackIQFireDrill": "License issues #29774",
        "SentinelOne V2": "License expired issue #24933",
        "G Suite Security Alert Center": "Developed by crest, need to add permissions to our instance"
    },
    "nightly_integrations": [
        "Lastline v2",
        "TruSTAR",
        "VulnDB"
    ],
    "unmockable_integrations": {
        "NetscoutArborSightline": "Uses timestamp",
        "EwsExtension": "Powershell does not support proxy",
        "EWS Extension Online Powershell v2": "Powershell does not support proxy/ssl",
        "Office 365 Feed": "Client sends a unique uuid as first request of every run",
        "AzureWAF": "Has a command that sends parameters in the path",
        "HashiCorp Vault": "Has a command that sends parameters in the path",
        "urlscan.io": "Uses data that comes in the headers",
        "CloudConvert": "has a command that uploads a file (!cloudconvert-upload)",
        "Symantec Messaging Gateway": "Test playbook uses a random string",
        "AlienVault OTX TAXII Feed": "Client from 'cabby' package generates uuid4 in the request",
        "Generic Webhook": "Does not send HTTP traffic",
        "Microsoft Endpoint Configuration Manager": "Uses Microsoft winRM",
        "SecurityIntelligenceServicesFeed": "Need proxy configuration in server",
        "BPA": "Playbook using GenericPolling which is inconsistent",
        "XsoarPowershellTesting": "Integration which not use network.",
        "Mail Listener v2": "Integration has no proxy checkbox",
        "Cortex XDR - IOC": "'Cortex XDR - IOC - Test' is using also the fetch indicators which is not working in proxy mode",
        "SecurityAndCompliance": "Integration doesn't support proxy",
        "Cherwell": "Submits a file - tests that send files shouldn't be mocked. this problem was fixed but the test is not running anymore because the integration is skipped",
        "Maltiverse": "issue 24335",
        "ActiveMQ": "stomp sdk not supporting proxy.",
        "MITRE ATT&CK": "Using taxii2client package",
        "MongoDB": "Our instance not using SSL",
        "Cortex Data Lake": "Integration requires SSL",
        "Google Key Management Service": "The API requires an SSL secure connection to work.",
        "McAfee ESM-v10": "we have multiple instances with same test playbook, mock recording are per playbook so it keeps failing the playback step",
        "SplunkPy": "we have multiple instances with same test playbook, mock recording are per playbook so it keeps failing the playback step",
        "mysql": "Does not use http",
        "SlackV2": "Integration requires SSL",
        "Whois": "Mocks does not support sockets",
        "Panorama": "Exception: Proxy process took to long to go up. https://circleci.com/gh/demisto/content/24826",
        "Image OCR": "Does not perform network traffic",
        "Server Message Block (SMB) v2": "Does not perform http communication",
        "Active Directory Query v2": "Does not perform http communication",
        "dnstwist": "Does not perform http communication",
        "Generic SQL": "Does not perform http communication",
        "PagerDuty v2": "Integration requires SSL",
        "TCPIPUtils": "Integration requires SSL",
        "Luminate": "Integration has no proxy checkbox",
        "Shodan": "Integration has no proxy checkbox",
        "Google BigQuery": "Integration has no proxy checkbox",
        "ReversingLabs A1000": "Checking",
        "Check Point": "Checking",
        "okta": "Test Module failing, suspect it requires SSL",
        "Okta v2": "dynamic test, need to revisit and better avoid conflicts",
        "Awake Security": "Checking",
        "ArcSight ESM v2": "Checking",
        "Phish.AI": "Checking",
        "Intezer": "Nightly - Checking",
        "ProtectWise": "Nightly - Checking",
        "google-vault": "Nightly - Checking",
        "McAfee NSM": "Nightly - Checking",
        "Forcepoint": "Nightly - Checking",
        "palo_alto_firewall": "Need to check test module",
        "Signal Sciences WAF": "error with certificate",
        "google": "'unsecure' parameter not working",
        "EWS Mail Sender": "Inconsistent test (playback fails, record succeeds)",
        "ReversingLabs Titanium Cloud": "No Unsecure checkbox. proxy trying to connect when disabled.",
        "Recorded Future": "might be dynamic test",
        "AlphaSOC Wisdom": "Test module issue",
        "RedLock": "SSL Issues",
        "Microsoft Graph User": "Test direct access to oproxy",
        "Azure Security Center v2": "Test direct access to oproxy",
        "Azure Compute v2": "Test direct access to oproxy",
        "AWS - CloudWatchLogs": "Issue 20958",
        "AWS - Athena - Beta": "Issue 24926",
        "AWS - CloudTrail": "Issue 24926",
        "AWS - Lambda": "Issue 24926",
        "AWS Sagemaker": "Issue 24926",
        "Gmail Single User": "googleclient sdk has time based challenge exchange",
        "Gmail": "googleclient sdk has time based challenge exchange",
        "GSuiteAdmin": "googleclient sdk has time based challenge exchange",
        "GoogleCloudTranslate": "google translate sdk does not support proxy",
        "Google Chronicle Backstory": "SDK",
        "Google Vision AI": "SDK",
        "Google Cloud Compute": "googleclient sdk has time based challenge exchange",
        "Google Cloud Functions": "googleclient sdk has time based challenge exchange",
        "GoogleDocs": "googleclient sdk has time based challenge exchange",
        "GooglePubSub": "googleclient sdk has time based challenge exchange",
        "Google Resource Manager": "googleclient sdk has time based challenge exchange",
        "Google Cloud Storage": "SDK",
        "GoogleCalendar": "googleclient sdk has time based challenge exchange",
        "GoogleDrive": "googleclient sdk has time based challenge exchange",
        "Syslog Sender": "syslog",
        "syslog": "syslog",
        "MongoDB Log": "Our instance not using SSL",
        "MongoDB Key Value Store": "Our instance not using SSL",
        "GoogleKubernetesEngine": "SDK",
        "TAXIIFeed": "Cannot use proxy",
        "EWSO365": "oproxy dependent",
        "MISP V2": "Cleanup process isn't performed as expected.",
        "Azure Network Security Groups": "Has a command that sends parameters in the path",
<<<<<<< HEAD
        "GitHub": "Cannot use proxy",
        "Create-Mock-Feed-Relationships": "recording is redundant for this integration"
=======
        "GitHub": "Cannt use proxy"
>>>>>>> 231087da
    },
    "parallel_integrations": [
        "AWS - EC2",
        "Amazon DynamoDB",
        "AWS - ACM",
        "Cryptocurrency",
        "SNDBOX",
        "Whois",
        "Rasterize",
        "CVE Search v2",
        "VulnDB",
        "CheckPhish",
        "Tanium",
        "LogRhythmRest",
        "ipinfo",
        "ipinfo_v2",
        "Demisto REST API",
        "syslog",
        "ElasticsearchFeed",
        "MITRE ATT&CK",
        "Microsoft Intune Feed",
        "JSON Feed",
        "Plain Text Feed",
        "Fastly Feed",
        "Malware Domain List Active IPs Feed",
        "Blocklist_de Feed",
        "Cloudflare Feed",
        "AzureFeed",
        "SpamhausFeed",
        "Cofense Feed",
        "Bambenek Consulting Feed",
        "AWS Feed",
        "CSVFeed",
        "ProofpointFeed",
        "abuse.ch SSL Blacklist Feed",
        "TAXIIFeed",
        "Office 365 Feed",
        "AutoFocus Feed",
        "Recorded Future Feed",
        "DShield Feed",
        "AlienVault Reputation Feed",
        "BruteForceBlocker Feed",
        "Feodo Tracker IP Blocklist Feed",
        "AlienVault OTX TAXII Feed",
        "Prisma Access Egress IP feed",
        "Lastline v2",
        "McAfee DXL",
        "GCP Whitelist Feed",
        "Cortex Data Lake",
        "Mail Listener v2",
        "EDL",
        "Create-Mock-Feed-Relationships"
    ],
    "private_tests": [
        "HelloWorldPremium_Scan-Test"
    ],
    "docker_thresholds": {

        "_comment": "Add here docker images which are specific to an integration and require a non-default threshold (such as rasterize or ews). That way there is no need to define this multiple times. You can specify full image name with version or without.",
        "images": {
            "demisto/chromium": {
                "pid_threshold": 11
            },
            "demisto/py-ews:2.0": {
                "memory_threshold": 150
            },
            "demisto/pymisp:1.0.0.52": {
                "memory_threshold": 150
            },
            "demisto/pytan": {
                "pid_threshold": 11
            },
            "demisto/google-k8s-engine:1.0.0.9467": {
                "pid_threshold": 11
            },
            "demisto/threatconnect-tcex": {
                "pid_threshold": 11
            },
            "demisto/taxii2": {
                "pid_threshold": 11
            },
            "demisto/pwsh-infocyte": {
                "pid_threshold": 24,
                "memory_threshold": 140
            },
            "demisto/pwsh-exchange": {
                "pid_threshold": 24,
                "memory_threshold": 140
            },
            "demisto/powershell": {
                "pid_threshold": 24,
                "memory_threshold": 140
            },
            "demisto/powershell-ubuntu": {
                "pid_threshold": 40,
                "memory_threshold": 200
            },
            "demisto/boto3": {
                "memory_threshold": 90
            },
            "demisto/flask-nginx": {
                "pid_threshold": 11
            }
        }
    }
}<|MERGE_RESOLUTION|>--- conflicted
+++ resolved
@@ -3711,12 +3711,8 @@
         "EWSO365": "oproxy dependent",
         "MISP V2": "Cleanup process isn't performed as expected.",
         "Azure Network Security Groups": "Has a command that sends parameters in the path",
-<<<<<<< HEAD
         "GitHub": "Cannot use proxy",
         "Create-Mock-Feed-Relationships": "recording is redundant for this integration"
-=======
-        "GitHub": "Cannt use proxy"
->>>>>>> 231087da
     },
     "parallel_integrations": [
         "AWS - EC2",
