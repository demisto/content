--- conflicted
+++ resolved
@@ -4740,13 +4740,12 @@
             "fromversion": "6.0.0"
         },
         {
-<<<<<<< HEAD
+            "playbookID": "test_AssignToNextShiftOOO",
+            "fromversion": "5.5.0"
+        },
+        {
             "integrations": "KafkaV3",
             "playbookID": "KafkaV3 Test"
-=======
-            "playbookID": "test_AssignToNextShiftOOO",
-            "fromversion": "5.5.0"
->>>>>>> 3e911140
         }
     ],
     "skipped_tests": {
