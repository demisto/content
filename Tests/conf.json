{
    "testTimeout": 160,
    "testInterval": 20,
    "tests": [
        {
            "fromversion": "5.0.0",
            "integrations": [
                "WildFire-v2"
            ],
            "playbookID": "Detonate File - WildFire - Test",
            "is_mockable": false
        },
        {
            "integrations": "Microsoft Teams Management",
            "playbookID": "Microsoft Teams Management - Test",
            "is_mockable": false,
            "timeout": 700
        },
        {
            "playbookID": "SetIfEmpty - non-ascii chars - Test"
        },
        {
            "integrations": "Tripwire",
            "playbookID": "TestplaybookTripwire",
            "fromversion": "5.0.0"
        },
        {
            "playbookID": "Generic Polling Test",
            "timeout": 250
        },
        {
            "integrations": "Cisco Umbrella Enforcement",
            "playbookID": "Cisco Umbrella Enforcement-Test",
            "fromversion": "5.0.0"
        },
        {
            "integrations": "GSuiteAdmin",
            "playbookID": "GSuiteAdmin-Test",
            "fromversion": "5.0.0"
        },
        {
            "integrations": "AzureWAF",
            "playbookID": "Azure WAF - Test",
            "fromversion": "5.0.0"
        },
        {
            "integrations": "GoogleCalendar",
            "playbookID": "GoogleCalendar-Test",
            "fromversion": "5.0.0"
        },
        {
            "integrations": "GoogleDrive",
            "playbookID": "GoogleDrive-Test",
            "fromversion": "5.0.0"
        },
        {
            "integrations": "FireEyeNX",
            "playbookID": "FireEyeNX-Test"
        },
        {
            "integrations": "EmailRepIO",
            "playbookID": "TestEmailRepIOPlaybook",
            "fromversion": "5.0.0"
        },
        {
            "integrations": "XsoarPowershellTesting",
            "playbookID": "XsoarPowershellTesting-Test"
        },
        {
            "integrations": "Palo Alto Networks Threat Vault",
            "playbookID": "PANW Threat Vault - Signature Search - Test",
            "fromversion": "5.0.0"
        },
        {
            "integrations": "Microsoft Endpoint Configuration Manager",
            "playbookID": "Microsoft ECM - Test",
            "fromversion": "5.5.0",
            "timeout": 400
        },
        {
            "integrations": "CrowdStrike Falcon Intel v2",
            "playbookID": "CrowdStrike Falcon Intel v2 - Test",
            "fromversion": "5.0.0"
        },
        {
            "integrations": "SecurityAndCompliance",
            "playbookID": "O365-SecurityAndCompliance-Test",
            "fromversion": "5.5.0",
            "timeout": 700
        },
        {
            "integrations": "SecurityAndCompliance",
            "playbookID": "O365-SecurityAndCompliance-ContextResults-Test",
            "instance_names": "ewv2_regular",
            "fromversion": "5.5.0",
            "timeout": 700
        },
        {
            "integrations": "SecurityIntelligenceServicesFeed",
            "playbookID": "SecurityIntelligenceServicesFeed - Test",
            "fromversion": "5.5.0"
        },
        {
            "integrations": "EwsExtension",
            "playbookID": "O365 - EWS - Extension - Test",
            "fromversion": "6.0.0",
            "toversion": "6.0.9",
            "timeout": 500
        },
        {
            "integrations": "Majestic Million",
            "playbookID": "Majestic Million Test Playbook",
            "fromversion": "5.5.0",
            "memory_threshold": 300,
            "timeout": 500
        },
        {
            "integrations": "Anomali Enterprise",
            "playbookID": "Anomali Match Forensic Search - Test",
            "fromversion": "5.0.0"
        },
        {
            "integrations": [
                "Mail Listener v2",
                "Mail Sender (New)"
            ],
            "playbookID": "Mail-Listener Test Playbook",
            "fromversion": "5.0.0",
            "instance_names": [
                "Mail_Sender_(New)_STARTTLS"
            ]
        },
        {
            "integrations": "Azure Network Security Groups",
            "fromversion": "5.0.0",
            "instance_names": "azure_nsg_prod",
            "playbookID": "Azure NSG - Test"
        },
        {
            "integrations": "OpenCTI Feed",
            "playbookID": "OpenCTI Feed Test",
            "fromversion": "5.5.0"
        },
        {
            "integrations": "AWS - Security Hub",
            "playbookID": "AWS-securityhub Test",
            "timeout": 800
        },
        {
            "integrations": "Microsoft Advanced Threat Analytics",
            "playbookID": "Microsoft Advanced Threat Analytics - Test",
            "fromversion": "5.0.0"
        },
        {
            "integrations": "Zimperium",
            "playbookID": "Zimperium_Test",
            "fromversion": "5.0.0"
        },
        {
            "integrations": "ServiceDeskPlus",
            "playbookID": "Service Desk Plus Test",
            "instance_names": "sdp_instance_1",
            "fromversion": "5.0.0",
            "toversion": "5.9.9",
            "is_mockable": false
        },
        {
            "integrations": "ServiceDeskPlus",
            "playbookID": "Service Desk Plus - Generic Polling Test",
            "instance_names": "sdp_instance_1",
            "fromversion": "5.0.0",
            "toversion": "5.9.9"
        },
        {
            "integrations": "ServiceDeskPlus",
            "playbookID": "Service Desk Plus Test",
            "instance_names": "sdp_instance_2",
            "fromversion": "6.0.0",
            "is_mockable": false
        },
        {
            "integrations": "ServiceDeskPlus",
            "playbookID": "Service Desk Plus - Generic Polling Test",
            "instance_names": "sdp_instance_2",
            "fromversion": "6.0.0"
        },
        {
            "integrations": "ThreatConnect Feed",
            "playbookID": "FeedThreatConnect-Test",
            "fromversion": "5.5.0"
        },
        {
            "integrations": "MITRE ATT&CK",
            "playbookID": "Mitre Attack List 10 Indicators Feed Test",
            "fromversion": "5.5.0"
        },
        {
            "integrations": "URLhaus",
            "playbookID": "Test_URLhaus",
            "timeout": 1000
        },
        {
            "integrations": "Microsoft Intune Feed",
            "playbookID": "FeedMicrosoftIntune_Test",
            "fromversion": "5.5.0"
        },
        {
            "integrations": "Tanium Threat Response",
            "playbookID": "Tanium Threat Response Test"
        },
        {
            "integrations": [
                "Syslog Sender",
                "syslog"
            ],
            "playbookID": "Test Syslog",
            "fromversion": "5.5.0",
            "timeout": 600
        },
        {
            "integrations": "APIVoid",
            "playbookID": "APIVoid Test"
        },
        {
            "integrations": "CloudConvert",
            "playbookID": "CloudConvert-test",
            "fromversion": "5.0.0",
            "timeout": 3000
        },
        {
            "integrations": "Cisco Firepower",
            "playbookID": "Cisco Firepower - Test",
            "timeout": 1000,
            "fromversion": "5.0.0"
        },
        {
            "integrations": "IllusiveNetworks",
            "playbookID": "IllusiveNetworks-Test",
            "fromversion": "5.0.0",
            "timeout": 500
        },
        {
            "integrations": "JSON Feed",
            "playbookID": "JSON_Feed_Test",
            "fromversion": "5.5.0",
            "instance_names": "JSON Feed no_auto_detect"
        },
        {
            "integrations": "JSON Feed",
            "playbookID": "JSON_Feed_Test",
            "fromversion": "5.5.0",
            "instance_names": "JSON Feed_auto_detect"
        },
        {
            "integrations": "Google Cloud Functions",
            "playbookID": "test playbook - Google Cloud Functions",
            "fromversion": "5.0.0"
        },
        {
            "integrations": "Plain Text Feed",
            "playbookID": "PlainText Feed - Test",
            "fromversion": "5.5.0",
            "instance_names": "Plain Text Feed no_auto_detect"
        },
        {
            "integrations": "Plain Text Feed",
            "playbookID": "PlainText Feed - Test",
            "fromversion": "5.5.0",
            "instance_names": "Plain Text Feed_auto_detect"
        },
        {
            "integrations": "Silverfort",
            "playbookID": "Silverfort-test",
            "fromversion": "5.0.0"
        },
        {
            "integrations": "GoogleKubernetesEngine",
            "playbookID": "GoogleKubernetesEngine_Test",
            "timeout": 600,
            "fromversion": "5.5.0"
        },
        {
            "integrations": "Fastly Feed",
            "playbookID": "Fastly Feed Test",
            "fromversion": "5.5.0"
        },
        {
            "integrations": "Malware Domain List Active IPs Feed",
            "playbookID": "Malware Domain List Active IPs Feed Test",
            "fromversion": "5.5.0"
        },
        {
            "integrations": "Claroty",
            "playbookID": "Claroty - Test",
            "fromversion": "5.0.0"
        },
        {
            "integrations": "Trend Micro Apex",
            "playbookID": "Trend Micro Apex - Test",
            "is_mockable": false
        },
        {
            "integrations": "Blocklist_de Feed",
            "playbookID": "Blocklist_de - Test",
            "fromversion": "5.5.0"
        },
        {
            "integrations": "Cloudflare Feed",
            "playbookID": "cloudflare - Test",
            "fromversion": "5.5.0"
        },
        {
            "integrations": "AzureFeed",
            "playbookID": "AzureFeed - Test",
            "fromversion": "5.5.0"
        },
        {
            "playbookID": "CreateIndicatorFromSTIXTest",
            "fromversion": "5.0.0"
        },
        {
            "integrations": "SpamhausFeed",
            "playbookID": "Spamhaus_Feed_Test",
            "fromversion": "5.5.0"
        },
        {
            "integrations": "Cofense Feed",
            "playbookID": "TestCofenseFeed",
            "fromversion": "5.5.0"
        },
        {
            "integrations": "Bambenek Consulting Feed",
            "playbookID": "BambenekConsultingFeed_Test",
            "fromversion": "5.5.0"
        },
        {
            "integrations": "Pipl",
            "playbookID": "Pipl Test"
        },
        {
            "integrations": "AWS Feed",
            "playbookID": "AWS Feed Test",
            "fromversion": "5.5.0"
        },
        {
            "integrations": "QuestKace",
            "playbookID": "QuestKace test",
            "fromversion": "5.0.0"
        },
        {
            "integrations": "Digital Defense FrontlineVM",
            "playbookID": "Digital Defense FrontlineVM - Scan Asset Not Recently Scanned Test"
        },
        {
            "integrations": "Digital Defense FrontlineVM",
            "playbookID": "Digital Defense FrontlineVM - Test Playbook"
        },
        {
            "integrations": "CSVFeed",
            "playbookID": "CSV_Feed_Test",
            "fromversion": "5.5.0",
            "instance_names": "CSVFeed_no_auto_detect"
        },
        {
            "integrations": "CSVFeed",
            "playbookID": "CSV_Feed_Test",
            "fromversion": "5.5.0",
            "instance_names": "CSVFeed_auto_detect"
        },
        {
            "integrations": "ProofpointFeed",
            "playbookID": "TestProofpointFeed",
            "fromversion": "5.5.0"
        },
        {
            "integrations": "Digital Shadows",
            "playbookID": "Digital Shadows - Test"
        },
        {
            "integrations": "Azure Compute v2",
            "playbookID": "Azure Compute - Test",
            "instance_names": "ms_azure_compute_dev"
        },
        {
            "integrations": "Azure Compute v2",
            "playbookID": "Azure Compute - Test",
            "instance_names": "ms_azure_compute_prod"
        },
        {
            "integrations": "Symantec Data Loss Prevention",
            "playbookID": "Symantec Data Loss Prevention - Test",
            "fromversion": "4.5.0"
        },
        {
            "integrations": "Lockpath KeyLight v2",
            "playbookID": "Keylight v2 - Test"
        },
        {
            "integrations": "Azure Security Center v2",
            "playbookID": "Azure SecurityCenter - Test",
            "instance_names": "ms_azure_sc_prod"
        },
        {
            "integrations": "Azure Security Center v2",
            "playbookID": "Azure SecurityCenter - Test",
            "instance_names": "ms_azure_sc_dev"
        },
        {
            "integrations": "Azure Security Center v2",
            "playbookID": "Azure SecurityCenter - Test",
            "instance_names": "ms_azure_sc_self_deployed"
        },
        {
            "integrations": "JsonWhoIs",
            "playbookID": "JsonWhoIs-Test"
        },
        {
            "integrations": "Maltiverse",
            "playbookID": "Maltiverse Test"
        },
        {
            "integrations": "Box v2",
            "playbookID": "BoxV2_TestPlaybook"
        },
        {
            "integrations": "MicrosoftGraphMail",
            "playbookID": "MicrosoftGraphMail-Test_dev",
            "instance_names": "ms_graph_mail_dev"
        },
        {
            "integrations": "MicrosoftGraphMail",
            "playbookID": "MicrosoftGraphMail-Test_dev_no_oproxy",
            "instance_names": "ms_graph_mail_dev_no_oproxy"
        },
        {
            "integrations": "MicrosoftGraphMail",
            "playbookID": "MicrosoftGraphMail-Test_prod",
            "instance_names": "ms_graph_mail_prod"
        },
        {
            "integrations": "CloudShark",
            "playbookID": "CloudShark - Test Playbook"
        },
        {
            "integrations": "Google Vision AI",
            "playbookID": "Google Vision API - Test"
        },
        {
            "integrations": "nmap",
            "playbookID": "Nmap - Test",
            "fromversion": "5.0.0"
        },
        {
            "integrations": "AutoFocus V2",
            "playbookID": "Autofocus Query Samples, Sessions and Tags Test Playbook",
            "fromversion": "4.5.0",
            "timeout": 1000
        },
        {
            "integrations": "HelloWorld",
            "playbookID": "HelloWorld-Test",
            "fromversion": "5.0.0"
        },
        {
            "integrations": "HelloWorld",
            "playbookID": "Sanity Test - Playbook with integration",
            "fromversion": "5.0.0"
        },
        {
            "integrations": "HelloWorld",
            "playbookID": "Sanity Test - Playbook with mocked integration",
            "fromversion": "5.0.0"
        },
        {
            "playbookID": "Sanity Test - Playbook with no integration",
            "fromversion": "5.0.0"
        },
        {
            "integrations": "Gmail",
            "playbookID": "Sanity Test - Playbook with Unmockable Integration",
            "fromversion": "5.0.0"
        },
        {
            "integrations": "HelloWorld",
            "playbookID": "HelloWorld_Scan-Test",
            "fromversion": "5.0.0",
            "timeout": 400
        },
        {
            "integrations": "HelloWorldPremium",
            "playbookID": "HelloWorldPremium_Scan-Test",
            "fromversion": "5.0.0",
            "timeout": 400
        },
        {
            "integrations": "ThreatQ v2",
            "playbookID": "ThreatQ - Test",
            "fromversion": "4.5.0"
        },
        {
            "integrations": "AttackIQFireDrill",
            "playbookID": "AttackIQ - Test"
        },
        {
            "integrations": "PhishLabs IOC EIR",
            "playbookID": "PhishlabsIOC_EIR-Test"
        },
        {
            "integrations": "Amazon DynamoDB",
            "playbookID": "AWS_DynamoDB-Test"
        },
        {
            "integrations": "PhishLabs IOC DRP",
            "playbookID": "PhishlabsIOC_DRP-Test"
        },
        {
            "playbookID": "Create Phishing Classifier V2 ML Test",
            "timeout": 60000,
            "fromversion": "4.5.0"
        },
        {
            "integrations": "ZeroFox",
            "playbookID": "ZeroFox-Test",
            "fromversion": "4.1.0"
        },
        {
            "integrations": "AlienVault OTX v2",
            "playbookID": "Alienvault_OTX_v2 - Test"
        },
        {
            "integrations": "AWS - CloudWatchLogs",
            "playbookID": "AWS - CloudWatchLogs Test Playbook",
            "fromversion": "5.0.0"
        },
        {
            "integrations": "SlackV2",
            "playbookID": "Slack Test Playbook",
            "timeout": 400,
            "pid_threshold": 5,
            "fromversion": "5.0.0"
        },
        {
            "integrations": "Cortex XDR - IR",
            "playbookID": "Test XDR Playbook",
            "fromversion": "4.1.0",
            "timeout": 500
        },
        {
            "integrations": "Cortex XDR - IOC",
            "playbookID": "Cortex XDR - IOC - Test",
            "fromversion": "5.5.0",
            "timeout": 1200
        },
        {
            "integrations": "Cloaken",
            "playbookID": "Cloaken-Test",
            "is_mockable": false
        },
        {
            "integrations": "ThreatX",
            "playbookID": "ThreatX-test",
            "timeout": 600
        },
        {
            "integrations": "Akamai WAF SIEM",
            "playbookID": "Akamai_WAF_SIEM-Test"
        },
        {
            "integrations": "Cofense Triage v2",
            "playbookID": "Cofense Triage v2 Test"
        },
        {
            "integrations": "Akamai WAF",
            "playbookID": "Akamai_WAF-Test"
        },
        {
            "integrations": "Minerva Labs Anti-Evasion Platform",
            "playbookID": "Minerva Test playbook"
        },
        {
            "integrations": "abuse.ch SSL Blacklist Feed",
            "playbookID": "SSL Blacklist test",
            "fromversion": "5.5.0"
        },
        {
            "integrations": "CheckPhish",
            "playbookID": "CheckPhish-Test"
        },
        {
            "integrations": "Symantec Management Center",
            "playbookID": "SymantecMC_TestPlaybook"
        },
        {
            "integrations": "Looker",
            "playbookID": "Test-Looker"
        },
        {
            "integrations": "Vertica",
            "playbookID": "Vertica Test"
        },
        {
            "integrations": "Server Message Block (SMB) v2",
            "playbookID": "SMB_v2-Test"
        },
        {
            "playbookID": "ConvertFile-Test",
            "fromversion": "4.5.0"
        },
        {
            "playbookID": "TestAwsEC2GetPublicSGRules-Test"
        },
        {
            "integrations": "RSA NetWitness Packets and Logs",
            "playbookID": "rsa_packets_and_logs_test"
        },
        {
            "playbookID": "CheckpointFW-test",
            "integrations": "Check Point"
        },
        {
            "playbookID": "RegPathReputationBasicLists_test"
        },
        {
            "playbookID": "EmailDomainSquattingReputation-Test"
        },
        {
            "playbookID": "RandomStringGenerateTest"
        },
        {
            "playbookID": "playbook-checkEmailAuthenticity-test"
        },
        {
            "playbookID": "HighlightWords_Test"
        },
        {
            "integrations": "Pentera",
            "playbookID": "Pcysys-Test"
        },
        {
            "integrations": "Pentera",
            "playbookID": "Pentera Run Scan and Create Incidents - Test"
        },
        {
            "playbookID": "StringContainsArray_test"
        },
        {
            "integrations": "Fidelis Elevate Network",
            "playbookID": "Fidelis-Test"
        },
        {
            "integrations": "AWS - ACM",
            "playbookID": "ACM-Test"
        },
        {
            "integrations": "Thinkst Canary",
            "playbookID": "CanaryTools Test"
        },
        {
            "integrations": "ThreatMiner",
            "playbookID": "ThreatMiner-Test"
        },
        {
            "playbookID": "StixCreator-Test"
        },
        {
            "playbookID": "CompareIncidentsLabels-test-playbook"
        },
        {
            "integrations": "Have I Been Pwned? V2",
            "playbookID": "Pwned v2 test"
        },
        {
            "integrations": "Alexa Rank Indicator",
            "playbookID": "Alexa Test Playbook"
        },
        {
            "playbookID": "UnEscapeURL-Test"
        },
        {
            "playbookID": "UnEscapeIPs-Test"
        },
        {
            "playbookID": "ExtractDomainFromUrlAndEmail-Test"
        },
        {
            "playbookID": "ConvertKeysToTableFieldFormat_Test"
        },
        {
            "integrations": "CVE Search v2",
            "playbookID": "CVE Search v2 - Test"
        },
        {
            "integrations": "CVE Search v2",
            "playbookID": "cveReputation Test"
        },
        {
            "integrations": "HashiCorp Vault",
            "playbookID": "hashicorp_test",
            "fromversion": "5.0.0"
        },
        {
            "integrations": "AWS - Athena - Beta",
            "playbookID": "Beta-Athena-Test"
        },
        {
            "integrations": "BeyondTrust Password Safe",
            "playbookID": "BeyondTrust-Test"
        },
        {
            "integrations": "Dell Secureworks",
            "playbookID": "secureworks_test"
        },
        {
            "integrations": "ServiceNow v2",
            "playbookID": "servicenow_test_v2",
            "instance_names": "snow_basic_auth",
            "is_mockable": false
        },
        {
            "integrations": "ServiceNow v2",
            "playbookID": "ServiceNow_OAuth_Test",
            "instance_names": "snow_oauth"
        },
        {
            "playbookID": "Create ServiceNow Ticket and Mirror Test",
            "integrations": "ServiceNow v2",
            "instance_names": "snow_basic_auth",
            "fromversion": "6.0.0",
            "timeout": 500
        },
        {
            "playbookID": "Create ServiceNow Ticket and State Polling Test",
            "integrations": "ServiceNow v2",
            "instance_names": "snow_basic_auth",
            "fromversion": "6.0.0",
            "timeout": 500
        },
        {
            "integrations": "ServiceNow CMDB",
            "playbookID": "ServiceNow_CMDB_Test",
            "instance_names": "snow_cmdb_basic_auth"
        },
        {
            "integrations": "ServiceNow CMDB",
            "playbookID": "ServiceNow_CMDB_OAuth_Test",
            "instance_names": "snow_cmdb_oauth"
        },
        {
            "integrations": "ExtraHop v2",
            "playbookID": "ExtraHop_v2-Test"
        },
        {
            "playbookID": "Test CommonServer"
        },
        {
            "playbookID": "Test-debug-mode",
            "fromversion": "5.0.0"
        },
        {
            "integrations": "CIRCL",
            "playbookID": "CirclIntegrationTest"
        },
        {
            "integrations": "MISP V2",
            "playbookID": "MISP V2 Test",
            "timeout": 300
        },
        {
            "playbookID": "test-LinkIncidentsWithRetry"
        },
        {
            "playbookID": "CopyContextToFieldTest"
        },
        {
            "integrations": "OTRS",
            "playbookID": "OTRS Test",
            "fromversion": "4.1.0"
        },
        {
            "integrations": "Attivo Botsink",
            "playbookID": "AttivoBotsinkTest"
        },
        {
            "integrations": "FortiGate",
            "playbookID": "Fortigate Test"
        },
        {
            "playbookID": "FormattedDateToEpochTest"
        },
        {
            "integrations": "SNDBOX",
            "playbookID": "SNDBOX_Test",
            "timeout": 1000
        },
        {
            "integrations": "SNDBOX",
            "playbookID": "Detonate File - SNDBOX - Test",
            "timeout": 1000,
            "nightly": true
        },
        {
            "integrations": "VxStream",
            "playbookID": "Detonate File - HybridAnalysis - Test",
            "timeout": 2400
        },
        {
            "integrations": "QRadar",
            "playbookID": "test playbook - QRadarCorrelations",
            "timeout": 2000,
            "fromversion": "5.0.0",
            "toversion": "5.9.9",
            "is_mockable": false
        },
        {
            "integrations": "QRadar_v2",
            "playbookID": "test playbook - QRadarCorrelations For V2",
            "timeout": 2600,
            "fromversion": "6.0.0",
            "is_mockable": false
        },
        {
            "integrations": "Awake Security",
            "playbookID": "awake_security_test_pb"
        },
        {
            "integrations": "Tenable.sc",
            "playbookID": "tenable-sc-test",
            "timeout": 240,
            "nightly": true
        },
        {
            "integrations": "MimecastV2",
            "playbookID": "Mimecast test"
        },
        {
            "playbookID": "CreateEmailHtmlBody_test_pb",
            "fromversion": "4.1.0"
        },
        {
            "playbookID": "ReadPDFFileV2-Test",
            "timeout": 1000
        },
        {
            "playbookID": "JSONtoCSV-Test"
        },
        {
            "integrations": "Generic SQL",
            "playbookID": "generic-sql",
            "instance_names": "mysql instance",
            "fromversion": "5.0.0"
        },
        {
            "integrations": "Generic SQL",
            "playbookID": "generic-sql",
            "instance_names": "postgreSQL instance",
            "fromversion": "5.0.0"
        },
        {
            "integrations": "Generic SQL",
            "playbookID": "generic-sql",
            "instance_names": "Microsoft SQL instance",
            "fromversion": "5.0.0"
        },
        {
            "integrations": "Generic SQL",
            "playbookID": "generic-sql",
            "instance_names": "Microsoft SQL Server - MS ODBC Driver",
            "fromversion": "5.0.0"
        },
        {
            "integrations": "Generic SQL",
            "playbookID": "generic-sql-oracle",
            "instance_names": "Oracle instance",
            "fromversion": "5.0.0"
        },
        {
            "integrations": "Generic SQL",
            "playbookID": "generic-sql-mssql-encrypted-connection",
            "instance_names": "Microsoft SQL instance using encrypted connection",
            "fromversion": "5.0.0"
        },
        {
            "integrations": "Panorama",
            "instance_names": "palo_alto_firewall_9.0",
            "playbookID": "Panorama Query Logs - Test",
            "fromversion": "5.5.0",
            "timeout": 1500,
            "nightly": true
        },
        {
            "integrations": "Panorama",
            "instance_names": "palo_alto_firewall",
            "playbookID": "palo_alto_firewall_test_pb",
            "fromversion": "5.5.0",
            "timeout": 1000
        },
        {
            "integrations": "Panorama",
            "instance_names": "palo_alto_firewall_9.0",
            "playbookID": "palo_alto_firewall_test_pb",
            "fromversion": "5.5.0",
            "timeout": 1000
        },
        {
            "integrations": "Panorama",
            "instance_names": "palo_alto_panorama",
            "playbookID": "palo_alto_panorama_test_pb",
            "fromversion": "5.5.0",
            "timeout": 1600
        },
        {
            "integrations": "Panorama",
            "instance_names": "palo_alto_panorama_9.0",
            "playbookID": "palo_alto_panorama_test_pb",
            "fromversion": "5.5.0",
            "timeout": 1600
        },
        {
            "integrations": "Panorama",
            "instance_names": "palo_alto_firewall_9.0",
            "playbookID": "PAN-OS URL Filtering enrichment - Test"
        },
        {
            "integrations": "Panorama",
            "instance_names": "panorama_instance_best_practice",
            "playbookID": "Panorama Best Practise - Test"
        },
        {
            "integrations": "Tenable.io",
            "playbookID": "Tenable.io test"
        },
        {
            "playbookID": "URLDecode-Test"
        },
        {
            "playbookID": "GetTime-Test"
        },
        {
            "playbookID": "GetTime-ObjectVsStringTest"
        },
        {
            "integrations": "Tenable.io",
            "playbookID": "Tenable.io Scan Test",
            "nightly": true,
            "timeout": 3600
        },
        {
            "integrations": "Tenable.sc",
            "playbookID": "tenable-sc-scan-test",
            "nightly": true,
            "timeout": 600
        },
        {
            "integrations": "google-vault",
            "playbookID": "Google-Vault-Generic-Test",
            "nightly": true,
            "timeout": 3600,
            "memory_threshold": 180
        },
        {
            "integrations": "google-vault",
            "playbookID": "Google_Vault-Search_And_Display_Results_test",
            "nightly": true,
            "memory_threshold": 180,
            "timeout": 3600
        },
        {
            "playbookID": "Luminate-TestPlaybook",
            "integrations": "Luminate"
        },
        {
            "integrations": "MxToolBox",
            "playbookID": "MxToolbox-test"
        },
        {
            "integrations": "Nessus",
            "playbookID": "Nessus - Test"
        },
        {
            "playbookID": "Palo Alto Networks - Malware Remediation Test",
            "fromversion": "4.5.0"
        },
        {
            "playbookID": "SumoLogic-Test",
            "integrations": "SumoLogic",
            "fromversion": "4.1.0"
        },
        {
            "playbookID": "ParseEmailFiles-test"
        },
        {
            "playbookID": "PAN-OS - Block IP and URL - External Dynamic List v2 Test",
            "integrations": [
                "Panorama",
                "palo_alto_networks_pan_os_edl_management"
            ],
            "instance_names": "palo_alto_firewall_9.0",
            "fromversion": "4.0.0"
        },
        {
            "playbookID": "Test_EDL",
            "integrations": "EDL",
            "fromversion": "5.5.0"
        },
        {
            "playbookID": "Test_export_indicators_service",
            "integrations": "ExportIndicators",
            "fromversion": "5.5.0"
        },
        {
            "playbookID": "PAN-OS - Block IP - Custom Block Rule Test",
            "integrations": "Panorama",
            "instance_names": "palo_alto_panorama",
            "fromversion": "4.0.0"
        },
        {
            "playbookID": "PAN-OS - Block IP - Static Address Group Test",
            "integrations": "Panorama",
            "instance_names": "palo_alto_panorama",
            "fromversion": "4.0.0"
        },
        {
            "playbookID": "PAN-OS - Block URL - Custom URL Category Test",
            "integrations": "Panorama",
            "instance_names": "palo_alto_panorama",
            "fromversion": "4.0.0"
        },
        {
            "playbookID": "Endpoint Malware Investigation - Generic - Test",
            "integrations": [
                "Traps",
                "Cylance Protect v2",
                "Demisto REST API"
            ],
            "fromversion": "5.0.0",
            "timeout": 1200
        },
        {
            "playbookID": "ParseExcel-test"
        },
        {
            "playbookID": "Detonate File - No Files test"
        },
        {
            "integrations": "SentinelOne V2",
            "playbookID": "SentinelOne V2 - test"
        },
        {
            "integrations": "InfoArmor VigilanteATI",
            "playbookID": "InfoArmorVigilanteATITest"
        },
        {
            "integrations": "IntSights",
            "instance_names": "intsights_standard_account",
            "playbookID": "IntSights Test",
            "nightly": true
        },
        {
            "integrations": "IntSights",
            "playbookID": "IntSights Mssp Test",
            "instance_names": "intsights_mssp_account",
            "nightly": true
        },
        {
            "integrations": "dnstwist",
            "playbookID": "dnstwistTest"
        },
        {
            "integrations": "BitDam",
            "playbookID": "Detonate File - BitDam Test"
        },
        {
            "integrations": "Threat Grid",
            "playbookID": "Test-Detonate URL - ThreatGrid",
            "timeout": 600
        },
        {
            "integrations": "Threat Grid",
            "playbookID": "ThreatGridTest",
            "timeout": 600
        },
        {
            "integrations": "Signal Sciences WAF",
            "playbookID": "SignalSciences-Test"
        },
        {
            "integrations": "RTIR",
            "playbookID": "RTIR Test"
        },
        {
            "integrations": "RedCanary",
            "playbookID": "RedCanaryTest",
            "nightly": true
        },
        {
            "integrations": "Devo",
            "playbookID": "Devo test",
            "timeout": 500
        },
        {
            "playbookID": "URL Enrichment - Generic v2 - Test",
            "integrations": [
                "Rasterize",
                "VirusTotal - Private API"
            ],
            "instance_names": "virus_total_private_api_general",
            "timeout": 500,
            "pid_threshold": 12
        },
        {
            "playbookID": "CutTransformerTest"
        },
        {
            "playbookID": "Default - Test",
            "integrations": [
                "ThreatQ v2",
                "Demisto REST API"
            ],
            "fromversion": "5.0.0"
        },
        {
            "integrations": "SCADAfence CNM",
            "playbookID": "SCADAfence_test"
        },
        {
            "integrations": "ProtectWise",
            "playbookID": "Protectwise-Test"
        },
        {
            "integrations": "WhatsMyBrowser",
            "playbookID": "WhatsMyBrowser-Test"
        },
        {
            "integrations": "BigFix",
            "playbookID": "BigFixTest"
        },
        {
            "integrations": "Lastline v2",
            "playbookID": "Lastline v2 - Test",
            "nightly": true
        },
        {
            "integrations": "McAfee DXL",
            "playbookID": "McAfee DXL - Test"
        },
        {
            "playbookID": "TextFromHTML_test_playbook"
        },
        {
            "playbookID": "PortListenCheck-test"
        },
        {
            "integrations": "ThreatExchange",
            "playbookID": "ThreatExchange-test"
        },
        {
            "integrations": "Joe Security",
            "playbookID": "JoeSecurityTestPlaybook",
            "timeout": 500,
            "nightly": true
        },
        {
            "integrations": "Joe Security",
            "playbookID": "JoeSecurityTestDetonation",
            "timeout": 2000,
            "nightly": true
        },
        {
            "integrations": "WildFire-v2",
            "playbookID": "Wildfire Test",
            "is_mockable": false
        },
        {
            "integrations": "WildFire-v2",
            "playbookID": "Detonate URL - WildFire-v2 - Test",
            "is_mockable": false
        },
        {
            "integrations": "WildFire-v2",
            "playbookID": "Detonate URL - WildFire v2.1 - Test"
        },
        {
            "integrations": "GRR",
            "playbookID": "GRR Test",
            "nightly": true
        },
        {
            "integrations": "VirusTotal",
            "instance_names": "virus_total_general",
            "playbookID": "virusTotal-test-playbook",
            "timeout": 1400,
            "nightly": true
        },
        {
            "integrations": "VirusTotal",
            "instance_names": "virus_total_preferred_vendors",
            "playbookID": "virusTotaI-test-preferred-vendors",
            "timeout": 1400,
            "nightly": true
        },
        {
            "integrations": "Preempt",
            "playbookID": "Preempt Test"
        },
        {
            "integrations": "Gmail",
            "playbookID": "get_original_email_-_gmail_-_test"
        },
        {
            "integrations": [
                "Gmail Single User",
                "Gmail"
            ],
            "playbookID": "Gmail Single User - Test",
            "fromversion": "4.5.0"
        },
        {
            "integrations": "EWS v2",
            "playbookID": "get_original_email_-_ews-_test",
            "instance_names": "ewv2_regular"
        },
        {
            "integrations": [
                "EWS v2",
                "EWS Mail Sender"
            ],
            "playbookID": "EWS search-mailbox test",
            "instance_names": "ewv2_regular",
            "timeout": 300
        },
        {
            "integrations": "PagerDuty v2",
            "playbookID": "PagerDuty Test"
        },
        {
            "playbookID": "test_delete_context"
        },
        {
            "playbookID": "DeleteContext-auto-test"
        },
        {
            "playbookID": "GmailTest",
            "integrations": "Gmail"
        },
        {
            "playbookID": "Gmail Convert Html Test",
            "integrations": "Gmail"
        },
        {
            "playbookID": "reputations.json Test",
            "toversion": "5.0.0"
        },
        {
            "playbookID": "Indicators reputation-.json Test",
            "fromversion": "5.5.0"
        },
        {
            "playbookID": "Test IP Indicator Fields",
            "fromversion": "5.0.0"
        },
        {
            "playbookID": "Dedup - Generic v2 - Test",
            "fromversion": "5.0.0"
        },
        {
            "playbookID": "TestDedupIncidentsPlaybook"
        },
        {
            "playbookID": "TestDedupIncidentsByName"
        },
        {
            "integrations": "McAfee Advanced Threat Defense",
            "playbookID": "Test Playbook McAfee ATD",
            "timeout": 700
        },
        {
            "integrations": "McAfee Advanced Threat Defense",
            "playbookID": "Detonate Remote File From URL -McAfee-ATD - Test",
            "timeout": 700
        },
        {
            "playbookID": "stripChars - Test"
        },
        {
            "integrations": "McAfee Advanced Threat Defense",
            "playbookID": "Test Playbook McAfee ATD Upload File"
        },
        {
            "playbookID": "exporttocsv_script_test"
        },
        {
            "playbookID": "Set - Test"
        },
        {
            "integrations": "Intezer v2",
            "playbookID": "Intezer Testing v2",
            "fromversion": "4.1.0",
            "timeout": 600
        },
        {
            "integrations": "FalconIntel",
            "playbookID": "CrowdStrike Falcon Intel v2"
        },
        {
            "integrations": [
                "Mail Sender (New)",
                "Gmail"
            ],
            "playbookID": "Mail Sender (New) Test",
            "instance_names": [
                "Mail_Sender_(New)_STARTTLS"
            ]
        },
        {
            "playbookID": "buildewsquery_test"
        },
        {
            "integrations": "Rapid7 Nexpose",
            "playbookID": "nexpose_test",
            "timeout": 240
        },
        {
            "playbookID": "GetIndicatorDBotScore Test"
        },
        {
            "integrations": "EWS Mail Sender",
            "playbookID": "EWS Mail Sender Test"
        },
        {
            "integrations": [
                "EWS Mail Sender",
                "Rasterize"
            ],
            "playbookID": "EWS Mail Sender Test 2"
        },
        {
            "playbookID": "decodemimeheader_-_test"
        },
        {
            "playbookID": "test_url_regex"
        },
        {
            "integrations": "Skyformation",
            "playbookID": "TestSkyformation"
        },
        {
            "integrations": "okta",
            "playbookID": "okta_test_playbook",
            "timeout": 240
        },
        {
            "integrations": "Okta v2",
            "playbookID": "OktaV2-Test",
            "nightly": true,
            "timeout": 300
        },
        {
            "integrations": "Okta IAM",
            "playbookID": "Okta IAM - Test Playbook",
            "fromversion": "6.0.0"
        },
        {
            "playbookID": "Test filters & transformers scripts"
        },
        {
            "integrations": "Salesforce",
            "playbookID": "SalesforceTestPlaybook"
        },
        {
            "integrations": "McAfee ESM v2",
            "instance_names": "v10.2.0",
            "playbookID": "McAfee ESM v2 - Test v10.2.0",
            "fromversion": "5.0.0"
        },
        {
            "integrations": "McAfee ESM v2",
            "instance_names": "v10.3.0",
            "playbookID": "McAfee ESM v2 - Test v10.3.0",
            "fromversion": "5.0.0"
        },
        {
            "integrations": "McAfee ESM v2",
            "instance_names": "v11.3",
            "playbookID": "McAfee ESM v2 (v11.3) - Test",
            "fromversion": "5.0.0",
            "timeout": 300
        },
        {
            "integrations": "McAfee ESM v2",
            "instance_names": "v10.2.0",
            "playbookID": "McAfee ESM Watchlists - Test v10.2.0",
            "fromversion": "5.0.0"
        },
        {
            "integrations": "McAfee ESM v2",
            "instance_names": "v10.3.0",
            "playbookID": "McAfee ESM Watchlists - Test v10.3.0",
            "fromversion": "5.0.0"
        },
        {
            "integrations": "McAfee ESM v2",
            "instance_names": "v11.3",
            "playbookID": "McAfee ESM Watchlists - Test v11.3",
            "fromversion": "5.0.0"
        },
        {
            "integrations": "GoogleSafeBrowsing",
            "playbookID": "Google Safe Browsing Test",
            "timeout": 240,
            "fromversion": "5.0.0"
        },
        {
            "integrations": "EWS v2",
            "playbookID": "EWSv2_empty_attachment_test",
            "instance_names": "ewv2_regular"
        },
        {
            "integrations": "EWS v2",
            "playbookID": "EWS Public Folders Test",
            "instance_names": "ewv2_regular",
            "is_mockable": false
        },
        {
            "integrations": "Symantec Endpoint Protection V2",
            "playbookID": "SymantecEndpointProtection_Test"
        },
        {
            "integrations": "carbonblackprotection",
            "playbookID": "search_endpoints_by_hash_-_carbon_black_protection_-_test",
            "timeout": 500
        },
        {
            "playbookID": "Process Email - Generic - Test - Incident Starter",
            "fromversion": "6.0.0",
            "integrations": "Rasterize",
            "timeout": 240
        },
        {
            "integrations": "CrowdstrikeFalcon",
            "playbookID": "Test - CrowdStrike Falcon",
            "fromversion": "4.1.0",
            "timeout": 500
        },
        {
            "playbookID": "ExposeIncidentOwner-Test"
        },
        {
            "integrations": "google",
            "playbookID": "GsuiteTest"
        },
        {
            "integrations": "OpenPhish",
            "playbookID": "OpenPhish Test Playbook"
        },
        {
            "integrations": "jira-v2",
            "playbookID": "Jira-v2-Test",
            "timeout": 500,
            "is_mockable": false
        },
        {
            "integrations": "ipinfo",
            "playbookID": "IPInfoTest"
        },
        {
            "playbookID": "VerifyHumanReadableFormat"
        },
        {
            "playbookID": "strings-test"
        },
        {
            "playbookID": "TestCommonPython",
            "timeout": 500
        },
        {
            "playbookID": "TestFileCreateAndUpload"
        },
        {
            "playbookID": "TestIsValueInArray"
        },
        {
            "playbookID": "TestStringReplace"
        },
        {
            "playbookID": "TestHttpPlaybook"
        },
        {
            "integrations": "SplunkPy",
            "playbookID": "SplunkPy parse-raw - Test",
            "memory_threshold": 100,
            "instance_names": "use_default_handler"
        },
        {
            "integrations": "SplunkPy",
            "playbookID": "SplunkPy-Test-V2",
            "memory_threshold": 500,
            "instance_names": "use_default_handler"
        },
        {
            "integrations": "SplunkPy",
            "playbookID": "Splunk-Test",
            "memory_threshold": 200,
            "instance_names": "use_default_handler"
        },
        {
            "integrations": "AnsibleTower",
            "playbookID": "AnsibleTower_Test_playbook",
            "fromversion": "5.0.0"
        },
        {
            "integrations": "SplunkPy",
            "playbookID": "SplunkPySearch_Test",
            "memory_threshold": 200,
            "instance_names": "use_default_handler"
        },
        {
            "integrations": "SplunkPy",
            "playbookID": "SplunkPy KV commands",
            "memory_threshold": 200,
            "instance_names": "use_default_handler"
        },
        {
            "integrations": "SplunkPy",
            "playbookID": "SplunkPy-Test-V2",
            "memory_threshold": 500,
            "instance_names": "use_python_requests_handler"
        },
        {
            "integrations": "SplunkPy",
            "playbookID": "Splunk-Test",
            "memory_threshold": 500,
            "instance_names": "use_python_requests_handler"
        },
        {
            "integrations": "SplunkPy",
            "playbookID": "SplunkPySearch_Test",
            "memory_threshold": 200,
            "instance_names": "use_python_requests_handler"
        },
        {
            "integrations": "SplunkPy",
            "playbookID": "SplunkPy KV commands",
            "memory_threshold": 200,
            "instance_names": "use_python_requests_handler"
        },
        {
            "integrations": "McAfee NSM",
            "playbookID": "McAfeeNSMTest",
            "timeout": 400,
            "nightly": true
        },
        {
            "integrations": "PhishTank V2",
            "playbookID": "PhishTank Testing"
        },
        {
            "integrations": "McAfee Web Gateway",
            "playbookID": "McAfeeWebGatewayTest",
            "timeout": 500
        },
        {
            "integrations": "TCPIPUtils",
            "playbookID": "TCPUtils-Test"
        },
        {
            "playbookID": "listExecutedCommands-Test"
        },
        {
            "integrations": "AWS - Lambda",
            "playbookID": "AWS-Lambda-Test (Read-Only)"
        },
        {
            "integrations": "Service Manager",
            "playbookID": "TestHPServiceManager",
            "timeout": 400
        },
        {
            "integrations": "ServiceNow IAM",
            "playbookID": "ServiceNow IAM - Test Playbook",
            "instance_name": "snow_basic_auth",
            "fromversion": "6.0.0"
        },
        {
            "playbookID": "LanguageDetect-Test",
            "timeout": 300
        },
        {
            "integrations": "Forcepoint",
            "playbookID": "forcepoint test",
            "timeout": 500,
            "nightly": true
        },
        {
            "playbookID": "GeneratePassword-Test"
        },
        {
            "playbookID": "ZipFile-Test"
        },
        {
            "playbookID": "UnzipFile-Test"
        },
        {
            "playbookID": "Test-IsMaliciousIndicatorFound",
            "fromversion": "5.0.0"
        },
        {
            "playbookID": "TestExtractHTMLTables"
        },
        {
            "integrations": "carbonblackliveresponse",
            "playbookID": "Carbon Black Live Response Test",
            "nightly": true,
            "fromversion": "5.0.0",
            "is_mockable": false
        },
        {
            "integrations": "urlscan.io",
            "playbookID": "urlscan_malicious_Test",
            "timeout": 500
        },
        {
            "integrations": "EWS v2",
            "playbookID": "pyEWS_Test",
            "instance_names": "ewv2_regular",
            "is_mockable": false
        },
        {
            "integrations": "EWS v2",
            "playbookID": "pyEWS_Test",
            "instance_names": "ewsv2_separate_process",
            "is_mockable": false
        },
        {
            "integrations": "remedy_sr_beta",
            "playbookID": "remedy_sr_test_pb"
        },
        {
            "integrations": "Netskope",
            "playbookID": "Netskope Test"
        },
        {
            "integrations": "Cylance Protect v2",
            "playbookID": "Cylance Protect v2 Test"
        },
        {
            "integrations": "ReversingLabs Titanium Cloud",
            "playbookID": "ReversingLabsTCTest"
        },
        {
            "integrations": "ReversingLabs A1000",
            "playbookID": "ReversingLabsA1000Test"
        },
        {
            "integrations": "Demisto Lock",
            "playbookID": "DemistoLockTest"
        },
        {
            "playbookID": "test-domain-indicator",
            "timeout": 400
        },
        {
            "playbookID": "Cybereason Test",
            "integrations": "Cybereason",
            "timeout": 1200,
            "fromversion": "4.1.0"
        },
        {
            "integrations": "VirusTotal - Private API",
            "instance_names": "virus_total_private_api_general",
            "playbookID": "File Enrichment - Virus Total Private API Test",
            "nightly": true
        },
        {
            "integrations": "VirusTotal - Private API",
            "instance_names": "virus_total_private_api_general",
            "playbookID": "virusTotalPrivateAPI-test-playbook",
            "timeout": 1400,
            "nightly": true,
            "pid_threshold": 12
        },
        {
            "integrations": [
                "VirusTotal - Private API",
                "VirusTotal"
            ],
            "playbookID": "vt-detonate test",
            "instance_names": [
                "virus_total_private_api_general",
                "virus_total_general"
            ],
            "timeout": 1400,
            "fromversion": "5.5.0",
            "nightly": true,
            "is_mockable": false
        },
        {
            "integrations": "Cisco ASA",
            "playbookID": "Cisco ASA - Test Playbook"
        },
        {
            "integrations": "VirusTotal - Private API",
            "instance_names": "virus_total_private_api_preferred_vendors",
            "playbookID": "virusTotalPrivateAPI-test-preferred-vendors",
            "timeout": 1400,
            "nightly": true
        },
        {
            "integrations": "Cisco Meraki",
            "playbookID": "Cisco-Meraki-Test"
        },
        {
            "integrations": "Microsoft Defender Advanced Threat Protection",
            "playbookID": "Microsoft Defender Advanced Threat Protection - Test prod",
            "instance_names": "microsoft_defender_atp_prod"
        },
        {
            "integrations": "Microsoft Defender Advanced Threat Protection",
            "playbookID": "Microsoft Defender Advanced Threat Protection - Test dev",
            "instance_names": "microsoft_defender_atp_dev"
        },
        {
            "integrations": "Microsoft Defender Advanced Threat Protection",
            "playbookID": "Microsoft Defender Advanced Threat Protection - Test self deployed",
            "instance_names": "microsoft_defender_atp_dev_self_deployed"
        },
        {
            "integrations": "Microsoft Defender Advanced Threat Protection",
            "playbookID": "Microsoft Defender - ATP - Indicators Test",
            "instance_names": "microsoft_defender_atp_prod",
            "is_mockable": false
        },
        {
            "integrations": "Microsoft Defender Advanced Threat Protection",
            "playbookID": "Microsoft Defender - ATP - Indicators Test",
            "instance_names": "microsoft_defender_atp_dev",
            "is_mockable": false
        },
        {
            "integrations": "Microsoft Defender Advanced Threat Protection",
            "playbookID": "Microsoft Defender - ATP - Indicators Test",
            "instance_names": "microsoft_defender_atp_dev_self_deployed",
            "is_mockable": false
        },
        {
            "integrations": "Tanium",
            "playbookID": "Tanium Test Playbook",
            "nightly": true,
            "timeout": 1200,
            "pid_threshold": 10
        },
        {
            "integrations": "Recorded Future",
            "playbookID": "Recorded Future Test",
            "nightly": true
        },
        {
            "integrations": "Microsoft Graph",
            "playbookID": "Microsoft Graph Security Test dev",
            "instance_names": "ms_graph_security_dev"
        },
        {
            "integrations": "Microsoft Graph",
            "playbookID": "Microsoft Graph Security Test prod",
            "instance_names": "ms_graph_security_prod"
        },
        {
            "integrations": "Microsoft Graph User",
            "playbookID": "Microsoft Graph User - Test",
            "instance_names": "ms_graph_user_dev"
        },
        {
            "integrations": "Microsoft Graph User",
            "playbookID": "Microsoft Graph User - Test",
            "instance_names": "ms_graph_user_prod"
        },
        {
            "integrations": "Microsoft Graph Groups",
            "playbookID": "Microsoft Graph Groups - Test dev",
            "instance_names": "ms_graph_groups_dev"
        },
        {
            "integrations": "Microsoft Graph Groups",
            "playbookID": "Microsoft Graph Groups - Test prod",
            "instance_names": "ms_graph_groups_prod"
        },
        {
            "integrations": "Microsoft_Graph_Files",
            "playbookID": "test_MsGraphFiles dev",
            "instance_names": "ms_graph_files_dev",
            "fromversion": "5.0.0"
        },
        {
            "integrations": "Microsoft_Graph_Files",
            "playbookID": "test_MsGraphFiles prod",
            "instance_names": "ms_graph_files_prod",
            "fromversion": "5.0.0"
        },
        {
            "integrations": "Microsoft Graph Calendar",
            "playbookID": "Microsoft Graph Calendar - Test dev",
            "instance_names": "ms_graph_calendar_dev"
        },
        {
            "integrations": "Microsoft Graph Calendar",
            "playbookID": "Microsoft Graph Calendar - Test prod",
            "instance_names": "ms_graph_calendar_prod"
        },
        {
            "integrations": "Microsoft Graph Device Management",
            "playbookID": "MSGraph_DeviceManagement_Test_dev",
            "instance_names": "ms_graph_device_management_oproxy_dev",
            "fromversion": "5.0.0"
        },
        {
            "integrations": "Microsoft Graph Device Management",
            "playbookID": "MSGraph_DeviceManagement_Test_prod",
            "instance_names": "ms_graph_device_management_oproxy_prod",
            "fromversion": "5.0.0"
        },
        {
            "integrations": "Microsoft Graph Device Management",
            "playbookID": "MSGraph_DeviceManagement_Test_self_deployed_prod",
            "instance_names": "ms_graph_device_management_self_deployed_prod",
            "fromversion": "5.0.0"
        },
        {
            "integrations": "RedLock",
            "playbookID": "RedLockTest",
            "nightly": true
        },
        {
            "integrations": "Symantec Messaging Gateway",
            "playbookID": "Symantec Messaging Gateway Test"
        },
        {
            "integrations": "ThreatConnect v2",
            "playbookID": "ThreatConnect v2 - Test",
            "fromversion": "5.0.0"
        },
        {
            "integrations": "VxStream",
            "playbookID": "VxStream Test",
            "nightly": true,
            "is_mockable": false
        },
        {
            "integrations": "Cylance Protect",
            "playbookID": "get_file_sample_by_hash_-_cylance_protect_-_test",
            "timeout": 240
        },
        {
            "integrations": "QRadar",
            "playbookID": "test_Qradar",
            "fromversion": "5.5.0",
            "is_mockable": false
        },
        {
            "integrations": "QRadar_v2",
            "playbookID": "test_Qradar_v2",
            "fromversion": "6.0.0",
            "is_mockable": false
        },
        {
            "integrations": "VMware",
            "playbookID": "VMWare Test"
        },
        {
            "integrations": "Anomali ThreatStream",
            "playbookID": "Anomali_ThreatStream_Test"
        },
        {
            "integrations": "carbonblack-v2",
            "playbookID": "Carbon Black Response Test",
            "fromversion": "5.0.0"
        },
        {
            "integrations": "Cisco Umbrella Investigate",
            "playbookID": "Cisco Umbrella Test"
        },
        {
            "integrations": "icebrg",
            "playbookID": "Icebrg Test",
            "timeout": 500
        },
        {
            "integrations": "Symantec MSS",
            "playbookID": "SymantecMSSTest"
        },
        {
            "integrations": "Remedy AR",
            "playbookID": "Remedy AR Test"
        },
        {
            "integrations": "AWS - IAM",
            "playbookID": "d5cb69b1-c81c-4f27-8a40-3106c0cb2620"
        },
        {
            "integrations": "McAfee Active Response",
            "playbookID": "McAfee-MAR_Test",
            "timeout": 700
        },
        {
            "integrations": "McAfee Threat Intelligence Exchange",
            "playbookID": "McAfee-TIE Test",
            "timeout": 700
        },
        {
            "integrations": "ArcSight Logger",
            "playbookID": "ArcSight Logger test"
        },
        {
            "integrations": "ArcSight ESM v2",
            "playbookID": "ArcSight ESM v2 Test"
        },
        {
            "integrations": "ArcSight ESM v2",
            "playbookID": "test Arcsight - Get events related to the Case"
        },
        {
            "integrations": "XFE_v2",
            "playbookID": "Test_XFE_v2",
            "timeout": 500,
            "nightly": true
        },
        {
            "integrations": "McAfee Threat Intelligence Exchange",
            "playbookID": "search_endpoints_by_hash_-_tie_-_test",
            "timeout": 500
        },
        {
            "integrations": "iDefense_v2",
            "playbookID": "iDefense_v2_Test",
            "fromversion": "5.5.0"
        },
        {
            "integrations": "AbuseIPDB",
            "playbookID": "AbuseIPDB Test"
        },
        {
            "integrations": "AbuseIPDB",
            "playbookID": "AbuseIPDB PopulateIndicators Test"
        },
        {
            "integrations": "LogRhythm",
            "playbookID": "LogRhythm-Test-Playbook",
            "timeout": 200
        },
        {
            "integrations": "FireEye HX",
            "playbookID": "FireEye HX Test",
            "timeout": 500
        },
        {
            "integrations": "FireEyeFeed",
            "playbookID": "playbook-FeedFireEye_test",
            "memory_threshold": 110
        },
        {
            "integrations": "Phish.AI",
            "playbookID": "PhishAi-Test"
        },
        {
            "integrations": "Phish.AI",
            "playbookID": "Test-Detonate URL - Phish.AI"
        },
        {
            "integrations": "Centreon",
            "playbookID": "Centreon-Test-Playbook"
        },
        {
            "playbookID": "ReadFile test"
        },
        {
            "integrations": "AlphaSOC Wisdom",
            "playbookID": "AlphaSOC-Wisdom-Test"
        },
        {
            "integrations": "carbonblack-v2",
            "playbookID": "CBFindIP - Test"
        },
        {
            "integrations": "Jask",
            "playbookID": "Jask_Test",
            "fromversion": "4.1.0"
        },
        {
            "integrations": "Qualys",
            "playbookID": "Qualys-Test"
        },
        {
            "integrations": "Whois",
            "playbookID": "whois_test",
            "fromversion": "4.1.0"
        },
        {
            "integrations": "RSA NetWitness Endpoint",
            "playbookID": "NetWitness Endpoint Test"
        },
        {
            "integrations": "Check Point Sandblast",
            "playbookID": "Sandblast_malicious_test"
        },
        {
            "playbookID": "TestMatchRegexV2"
        },
        {
            "integrations": "ActiveMQ",
            "playbookID": "ActiveMQ Test"
        },
        {
            "playbookID": "RegexGroups Test"
        },
        {
            "integrations": "Cisco ISE",
            "playbookID": "cisco-ise-test-playbook"
        },
        {
            "integrations": "RSA NetWitness v11.1",
            "playbookID": "RSA NetWitness Test"
        },
        {
            "playbookID": "ExifReadTest"
        },
        {
            "integrations": "Cuckoo Sandbox",
            "playbookID": "CuckooTest",
            "timeout": 700
        },
        {
            "integrations": "VxStream",
            "playbookID": "Test-Detonate URL - Crowdstrike",
            "timeout": 1200
        },
        {
            "playbookID": "Detonate File - Generic Test",
            "timeout": 500
        },
        {
            "integrations": [
                "Lastline v2",
                "WildFire-v2",
                "SNDBOX",
                "McAfee Advanced Threat Defense"
            ],
            "playbookID": "Detonate File - Generic Test",
            "timeout": 2400,
            "nightly": true
        },
        {
            "playbookID": "STIXParserTest"
        },
        {
            "playbookID": "VerifyJSON - Test",
            "fromversion": "5.5.0"
        },
        {
            "playbookID": "PowerShellCommon-Test",
            "fromversion": "5.5.0"
        },
        {
            "playbookID": "Detonate URL - Generic Test",
            "timeout": 2000,
            "nightly": true,
            "integrations": [
                "McAfee Advanced Threat Defense",
                "VxStream",
                "Lastline v2"
            ]
        },
        {
            "integrations": [
                "carbonblack-v2",
                "carbonblackliveresponse",
                "Cylance Protect v2"
            ],
            "playbookID": "Retrieve File from Endpoint - Generic V2 Test",
            "fromversion": "5.0.0",
            "is_mockable": false
        },
        {
            "integrations": "Zscaler",
            "playbookID": "Zscaler Test",
            "nightly": true,
            "timeout": 500
        },
        {
            "playbookID": "DemistoUploadFileToIncident Test",
            "integrations": "Demisto REST API"
        },
        {
            "playbookID": "DemistoUploadFile Test",
            "integrations": "Demisto REST API"
        },
        {
            "playbookID": "MaxMind Test",
            "integrations": "MaxMind GeoIP2"
        },
        {
            "playbookID": "Test Sagemaker",
            "integrations": "AWS Sagemaker"
        },
        {
            "playbookID": "C2sec-Test",
            "integrations": "C2sec irisk",
            "fromversion": "5.0.0"
        },
        {
            "playbookID": "Phishing v2 - Test - Incident Starter",
            "fromversion": "6.0.0",
            "timeout": 1200,
            "nightly": false,
            "integrations": [
                "EWS Mail Sender",
                "Demisto REST API",
                "Rasterize"
            ],
            "memory_threshold": 115,
            "pid_threshold": 80
        },
        {
            "playbookID": "Phishing - Core - Test - Incident Starter",
            "fromversion": "6.0.0",
            "timeout": 1700,
            "nightly": false,
            "integrations": [
                "EWS Mail Sender",
                "Demisto REST API",
                "Rasterize"
            ],
            "memory_threshold": 100,
            "pid_threshold": 80
        },
        {
            "integrations": "duo",
            "playbookID": "DUO Test Playbook"
        },
        {
            "playbookID": "SLA Scripts - Test",
            "fromversion": "4.1.0"
        },
        {
            "playbookID": "PcapHTTPExtractor-Test"
        },
        {
            "playbookID": "Ping Test Playbook"
        },
        {
            "playbookID": "Active Directory Test",
            "integrations": "Active Directory Query v2",
            "instance_names": "active_directory_ninja"
        },
        {
            "playbookID": "AD v2 - debug-mode - Test",
            "integrations": "Active Directory Query v2",
            "instance_names": "active_directory_ninja",
            "fromversion": "5.0.0"
        },
        {
            "playbookID": "Docker Hardening Test",
            "fromversion": "5.0.0",
            "runnable_on_docker_only": true
        },
        {
            "integrations": "Active Directory Query v2",
            "instance_names": "active_directory_ninja",
            "playbookID": "Active Directory Query V2 configuration with port"
        },
        {
            "integrations": "Active Directory Query v2",
            "instance_names": "active_directory_ninja",
            "playbookID": "Active Directory - ad-get-user limit check"
        },
        {
            "integrations": "mysql",
            "playbookID": "MySQL Test"
        },
        {
            "playbookID": "Email Address Enrichment - Generic v2.1 - Test",
            "integrations": "Active Directory Query v2",
            "instance_names": "active_directory_ninja"
        },
        {
            "integrations": "Cofense Intelligence",
            "playbookID": "Test - Cofense Intelligence",
            "timeout": 500
        },
        {
            "playbookID": "GDPRContactAuthorities Test"
        },
        {
            "integrations": "Google Resource Manager",
            "playbookID": "GoogleResourceManager-Test",
            "timeout": 500,
            "nightly": true
        },
        {
            "integrations": "SlashNext Phishing Incident Response",
            "playbookID": "SlashNextPhishingIncidentResponse-Test",
            "timeout": 500,
            "nightly": true
        },
        {
            "integrations": "Google Cloud Storage",
            "playbookID": "GCS - Test",
            "timeout": 500,
            "nightly": true,
            "memory_threshold": 80
        },
        {
            "integrations": "GooglePubSub",
            "playbookID": "GooglePubSub_Test",
            "nightly": true,
            "fromversion": "5.0.0"
        },
        {
            "playbookID": "Calculate Severity - Generic v2 - Test",
            "integrations": [
                "Palo Alto Minemeld",
                "Active Directory Query v2"
            ],
            "instance_names": "active_directory_ninja",
            "fromversion": "4.5.0"
        },
        {
            "integrations": "Freshdesk",
            "playbookID": "Freshdesk-Test",
            "timeout": 500,
            "nightly": true
        },
        {
            "playbookID": "Autoextract - Test",
            "fromversion": "4.1.0"
        },
        {
            "playbookID": "FilterByList - Test",
            "fromversion": "4.5.0"
        },
        {
            "playbookID": "Impossible Traveler - Test",
            "integrations": [
                "Ipstack",
                "ipinfo",
                "Rasterize",
                "Active Directory Query v2",
                "Demisto REST API"
            ],
            "instance_names": "active_directory_ninja",
            "fromversion": "5.0.0",
            "timeout": 700
        },
        {
            "playbookID": "Active Directory - Get User Manager Details - Test",
            "integrations": "Active Directory Query v2",
            "instance_names": "active_directory_80k",
            "fromversion": "4.5.0"
        },
        {
            "integrations": "Kafka V2",
            "playbookID": "Kafka Test"
        },
        {
            "playbookID": "File Enrichment - Generic v2 - Test",
            "instance_names": "virus_total_private_api_general",
            "integrations": [
                "VirusTotal - Private API",
                "Cylance Protect v2"
            ],
            "is_mockable": false
        },
        {
            "integrations": [
                "epo",
                "McAfee Active Response"
            ],
            "playbookID": "Endpoint data collection test",
            "timeout": 500
        },
        {
            "integrations": [
                "epo",
                "McAfee Active Response"
            ],
            "playbookID": "MAR - Endpoint data collection test",
            "timeout": 500
        },
        {
            "integrations": "DUO Admin",
            "playbookID": "DuoAdmin API test playbook",
            "fromversion": "5.0.0"
        },
        {
            "integrations": [
                "TAXII Server",
                "TAXIIFeed"
            ],
            "playbookID": "TAXII_Feed_Test",
            "fromversion": "5.5.0",
            "timeout": 300
        },
        {
            "integrations": "TAXII 2 Feed",
            "playbookID": "TAXII 2 Feed Test",
            "fromversion": "5.5.0"
        },
        {
            "integrations": "iDefense Feed",
            "playbookID": "Feed iDefense Test",
            "memory_threshold": 200,
            "fromversion": "5.5.0"
        },
        {
            "integrations": "Traps",
            "playbookID": "Traps test",
            "timeout": 600
        },
        {
            "playbookID": "TestShowScheduledEntries"
        },
        {
            "playbookID": "Calculate Severity - Standard - Test",
            "integrations": "Palo Alto Minemeld",
            "fromversion": "4.5.0"
        },
        {
            "integrations": "Symantec Advanced Threat Protection",
            "playbookID": "Symantec ATP Test"
        },
        {
            "playbookID": "HTTPListRedirects - Test SSL"
        },
        {
            "playbookID": "HTTPListRedirects Basic Test"
        },
        {
            "playbookID": "CheckDockerImageAvailableTest"
        },
        {
            "playbookID": "Extract Indicators From File - Generic v2 - Test",
            "integrations": "Image OCR",
            "timeout": 350,
            "fromversion": "4.5.0"
        },
        {
            "playbookID": "Endpoint Enrichment - Generic v2.1 - Test",
            "integrations": [
                "Cylance Protect v2",
                "carbonblack-v2",
                "epo",
                "Active Directory Query v2"
            ],
            "instance_names": "active_directory_ninja"
        },
        {
            "playbookID": "EmailReputationTest",
            "integrations": "Have I Been Pwned? V2"
        },
        {
            "integrations": "Symantec Deepsight Intelligence",
            "playbookID": "Symantec Deepsight Test"
        },
        {
            "playbookID": "ExtractDomainFromEmailTest"
        },
        {
            "playbookID": "Wait Until Datetime - Test",
            "fromversion": "4.5.0"
        },
        {
            "playbookID": "PAN-OS DAG Configuration Test",
            "integrations": "Panorama",
            "instance_names": "palo_alto_panorama_9.0",
            "timeout": 1500
        },
        {
            "playbookID": "PAN-OS Create Or Edit Rule Test",
            "integrations": "Panorama",
            "instance_names": "palo_alto_panorama_9.0",
            "timeout": 1000
        },
        {
            "playbookID": "PAN-OS EDL Setup v3 Test",
            "integrations": [
                "Panorama",
                "palo_alto_networks_pan_os_edl_management"
            ],
            "instance_names": "palo_alto_firewall_9.0",
            "timeout": 300
        },
        {
            "integrations": "Snowflake",
            "playbookID": "Snowflake-Test"
        },
        {
            "playbookID": "Account Enrichment - Generic v2.1 - Test",
            "integrations": "Active Directory Query v2",
            "instance_names": "active_directory_ninja"
        },
        {
            "integrations": "Cisco Umbrella Investigate",
            "playbookID": "Domain Enrichment - Generic v2 - Test"
        },
        {
            "integrations": "Google BigQuery",
            "playbookID": "Google BigQuery Test"
        },
        {
            "integrations": "Zoom",
            "playbookID": "Zoom_Test"
        },
        {
            "playbookID": "IP Enrichment - Generic v2 - Test",
            "integrations": "Threat Crowd",
            "fromversion": "4.1.0"
        },
        {
            "integrations": "Cherwell",
            "playbookID": "Cherwell Example Scripts - test"
        },
        {
            "integrations": "Cherwell",
            "playbookID": "Cherwell - test"
        },
        {
            "integrations": "CarbonBlackProtectionV2",
            "playbookID": "Carbon Black Enterprise Protection V2 Test"
        },
        {
            "integrations": "Active Directory Query v2",
            "instance_names": "active_directory_ninja",
            "playbookID": "Test ADGetUser Fails with no instances 'Active Directory Query' (old version)"
        },
        {
            "integrations": "ANYRUN",
            "playbookID": "ANYRUN-Test"
        },
        {
            "integrations": "ANYRUN",
            "playbookID": "Detonate File - ANYRUN - Test"
        },
        {
            "integrations": "ANYRUN",
            "playbookID": "Detonate URL - ANYRUN - Test"
        },
        {
            "integrations": "Netcraft",
            "playbookID": "Netcraft test"
        },
        {
            "integrations": "EclecticIQ Platform",
            "playbookID": "EclecticIQ Test"
        },
        {
            "playbookID": "FormattingPerformance - Test",
            "fromversion": "5.0.0"
        },
        {
            "integrations": "AWS - EC2",
            "playbookID": "AWS - EC2 Test Playbook",
            "fromversion": "5.0.0",
            "memory_threshold": 90
        },
        {
            "integrations": "AWS - EC2",
            "playbookID": "d66e5f86-e045-403f-819e-5058aa603c32"
        },
        {
            "integrations": "ANYRUN",
            "playbookID": "Detonate File From URL - ANYRUN - Test"
        },
        {
            "integrations": "AWS - CloudTrail",
            "playbookID": "3da2e31b-f114-4d7f-8702-117f3b498de9"
        },
        {
            "integrations": "carbonblackprotection",
            "playbookID": "67b0f25f-b061-4468-8613-43ab13147173"
        },
        {
            "integrations": "DomainTools",
            "playbookID": "DomainTools-Test"
        },
        {
            "integrations": "Exabeam",
            "playbookID": "Exabeam - Test"
        },
        {
            "integrations": "Cisco Spark",
            "playbookID": "Cisco Spark Test New"
        },
        {
            "integrations": "Remedy On-Demand",
            "playbookID": "Remedy-On-Demand-Test"
        },
        {
            "playbookID": "ssdeepreputationtest"
        },
        {
            "playbookID": "TestIsEmailAddressInternal"
        },
        {
            "integrations": "Google Cloud Compute",
            "playbookID": "GoogleCloudCompute-Test"
        },
        {
            "integrations": "AWS - S3",
            "playbookID": "97393cfc-2fc4-4dfe-8b6e-af64067fc436",
            "memory_threshold": 80
        },
        {
            "integrations": "Image OCR",
            "playbookID": "TestImageOCR"
        },
        {
            "integrations": "fireeye",
            "playbookID": "Detonate File - FireEye AX - Test"
        },
        {
            "integrations": [
                "Rasterize",
                "Image OCR"
            ],
            "playbookID": "Rasterize Test",
            "fromversion": "5.0.0"
        },
        {
            "integrations": "Rasterize",
            "playbookID": "RasterizeImageTest",
            "fromversion": "5.0.0"
        },
        {
            "integrations": "Ipstack",
            "playbookID": "Ipstack_Test"
        },
        {
            "integrations": "Perch",
            "playbookID": "Perch-Test"
        },
        {
            "integrations": "Forescout",
            "playbookID": "Forescout-Test"
        },
        {
            "integrations": "GitHub",
            "playbookID": "Git_Integration-Test"
        },
        {
            "integrations": "GitHub IAM",
            "playbookID": "Github IAM - Test Playbook",
            "fromversion": "6.1.0"
        },
        {
            "integrations": "LogRhythmRest",
            "playbookID": "LogRhythm REST test"
        },
        {
            "integrations": "AlienVault USM Anywhere",
            "playbookID": "AlienVaultUSMAnywhereTest"
        },
        {
            "playbookID": "PhishLabsTestPopulateIndicators"
        },
        {
            "playbookID": "Test_HTMLtoMD"
        },
        {
            "integrations": "PhishLabs IOC",
            "playbookID": "PhishLabsIOC TestPlaybook",
            "fromversion": "4.1.0"
        },
        {
            "integrations": "vmray",
            "playbookID": "VMRay-Test"
        },
        {
            "integrations": "PerceptionPoint",
            "playbookID": "PerceptionPoint Test",
            "fromversion": "4.1.0"
        },
        {
            "integrations": "AutoFocus V2",
            "playbookID": "AutoFocus V2 test",
            "fromversion": "5.0.0",
            "timeout": 1000
        },
        {
            "playbookID": "Process Email - Generic for Rasterize"
        },
        {
            "playbookID": "Send Investigation Summary Reports - Test",
            "integrations": "EWS Mail Sender",
            "fromversion": "4.5.0",
            "memory_threshold": 100
        },
        {
            "integrations": "Anomali ThreatStream v2",
            "playbookID": "ThreatStream-Test"
        },
        {
            "integrations": "Flashpoint",
            "playbookID": "Flashpoint_event-Test"
        },
        {
            "integrations": "Flashpoint",
            "playbookID": "Flashpoint_forum-Test"
        },
        {
            "integrations": "Flashpoint",
            "playbookID": "Flashpoint_report-Test"
        },
        {
            "integrations": "Flashpoint",
            "playbookID": "Flashpoint_reputation-Test"
        },
        {
            "integrations": "BluecatAddressManager",
            "playbookID": "Bluecat Address Manager test"
        },
        {
            "integrations": "MailListener - POP3 Beta",
            "playbookID": "MailListener-POP3 - Test"
        },
        {
            "playbookID": "sumList - Test"
        },
        {
            "integrations": "VulnDB",
            "playbookID": "Test-VulnDB"
        },
        {
            "integrations": "Shodan_v2",
            "playbookID": "Test-Shodan_v2",
            "timeout": 1000
        },
        {
            "integrations": "Threat Crowd",
            "playbookID": "ThreatCrowd - Test"
        },
        {
            "integrations": "GoogleDocs",
            "playbookID": "GoogleDocs-test"
        },
        {
            "playbookID": "Request Debugging - Test",
            "fromversion": "5.0.0"
        },
        {
            "playbookID": "Test Convert file hash to corresponding hashes",
            "fromversion": "4.5.0",
            "integrations": "VirusTotal",
            "instance_names": "virus_total_general"
        },
        {
            "playbookID": "PAN-OS Query Logs For Indicators Test",
            "fromversion": "5.5.0",
            "timeout": 1500,
            "integrations": "Panorama",
            "instance_names": "palo_alto_panorama"
        },
        {
            "integrations": "Hybrid Analysis",
            "playbookID": "HybridAnalysis-Test",
            "timeout": 500,
            "fromversion": "4.1.0",
            "is_mockable": false
        },
        {
            "integrations": "Elasticsearch v2",
            "instance_names": "es_v7",
            "playbookID": "Elasticsearch_v2_test"
        },
        {
            "integrations": "ElasticsearchFeed",
            "instance_names": "es_demisto_feed",
            "playbookID": "Elasticsearch_Fetch_Demisto_Indicators_Test",
            "fromversion": "5.5.0"
        },
        {
            "integrations": "ElasticsearchFeed",
            "instance_names": "es_generic_feed",
            "playbookID": "Elasticsearch_Fetch_Custom_Indicators_Test",
            "fromversion": "5.5.0"
        },
        {
            "integrations": "Elasticsearch v2",
            "instance_names": "es_v6",
            "playbookID": "Elasticsearch_v2_test-v6"
        },
        {
            "integrations": "PolySwarm",
            "playbookID": "PolySwarm-Test"
        },
        {
            "integrations": "Kennav2",
            "playbookID": "Kenna Test"
        },
        {
            "integrations": "SecurityAdvisor",
            "playbookID": "SecurityAdvisor-Test",
            "fromversion": "4.5.0"
        },
        {
            "integrations": "Google Key Management Service",
            "playbookID": "Google-KMS-test",
            "pid_threshold": 6,
            "memory_threshold": 60
        },
        {
            "integrations": "SecBI",
            "playbookID": "SecBI - Test"
        },
        {
            "playbookID": "ExtractFQDNFromUrlAndEmail-Test"
        },
        {
            "integrations": "EWS v2",
            "playbookID": "Get EWS Folder Test",
            "fromversion": "4.5.0",
            "instance_names": "ewv2_regular",
            "timeout": 1200
        },
        {
            "integrations": "EWSO365",
            "playbookID": "EWS_O365_test",
            "fromversion": "5.0.0"
        },
        {
            "integrations": "EWSO365",
            "playbookID": "EWS_O365_send_mail_test",
            "fromversion": "5.0.0"
        },
        {
            "integrations": "QRadar_v2",
            "playbookID": "QRadar Indicator Hunting Test",
            "timeout": 600,
            "fromversion": "6.0.0"
        },
        {
            "playbookID": "SetAndHandleEmpty test",
            "fromversion": "4.5.0"
        },
        {
            "integrations": "Tanium v2",
            "playbookID": "Tanium v2 - Test"
        },
        {
            "integrations": "Office 365 Feed",
            "playbookID": "Office365_Feed_Test",
            "fromversion": "5.5.0"
        },
        {
            "integrations": "GoogleCloudTranslate",
            "playbookID": "GoogleCloudTranslate-Test",
            "pid_threshold": 9
        },
        {
            "integrations": "Infoblox",
            "playbookID": "Infoblox Test"
        },
        {
            "integrations": "BPA",
            "playbookID": "Test-BPA",
            "fromversion": "4.5.0"
        },
        {
            "playbookID": "GetValuesOfMultipleFIelds Test",
            "fromversion": "4.5.0"
        },
        {
            "playbookID": "IsInternalHostName Test",
            "fromversion": "4.5.0"
        },
        {
            "playbookID": "DigitalGuardian-Test",
            "integrations": "Digital Guardian",
            "fromversion": "5.0.0"
        },
        {
            "integrations": "SplunkPy",
            "playbookID": "Splunk Indicator Hunting Test",
            "fromversion": "5.0.0",
            "memory_threshold": 500,
            "instance_names": "use_default_handler"
        },
        {
            "integrations": "BPA",
            "playbookID": "Test-BPA_Integration",
            "fromversion": "4.5.0"
        },
        {
            "integrations": "AutoFocus Feed",
            "playbookID": "playbook-FeedAutofocus_test",
            "fromversion": "5.5.0"
        },
        {
            "integrations": "AutoFocus Daily Feed",
            "playbookID": "playbook-FeedAutofocus_daily_test",
            "fromversion": "5.5.0"
        },
        {
            "integrations": "PaloAltoNetworks_PrismaCloudCompute",
            "playbookID": "PaloAltoNetworks_PrismaCloudCompute-Test"
        },
        {
            "integrations": "Recorded Future Feed",
            "playbookID": "RecordedFutureFeed - Test",
            "timeout": 1000,
            "fromversion": "5.5.0",
            "memory_threshold": 86
        },
        {
            "integrations": "Expanse",
            "playbookID": "test-Expanse-Playbook",
            "fromversion": "5.0.0"
        },
        {
            "integrations": "Expanse",
            "playbookID": "test-Expanse",
            "fromversion": "5.0.0"
        },
        {
            "integrations": "DShield Feed",
            "playbookID": "playbook-DshieldFeed_test",
            "fromversion": "5.5.0",
            "is_mockable": false
        },
        {
            "integrations": "AlienVault Reputation Feed",
            "playbookID": "AlienVaultReputationFeed_Test",
            "fromversion": "5.5.0",
            "memory_threshold": 190
        },
        {
            "integrations": "BruteForceBlocker Feed",
            "playbookID": "playbook-BruteForceBlocker_test",
            "fromversion": "5.5.0",
            "memory_threshold": 190
        },
        {
            "integrations": "Carbon Black Enterprise EDR",
            "playbookID": "Carbon Black Enterprise EDR Test",
            "fromversion": "5.0.0"
        },
        {
            "integrations": "MongoDB Key Value Store",
            "playbookID": "MongoDB KeyValueStore - Test",
            "pid_threshold": 12,
            "fromversion": "5.0.0"
        },
        {
            "integrations": "MongoDB Log",
            "playbookID": "MongoDBLog - Test",
            "pid_threshold": 12,
            "fromversion": "5.0.0"
        },
        {
            "integrations": "Google Chronicle Backstory",
            "playbookID": "Google Chronicle Backstory Asset - Test",
            "fromversion": "5.0.0"
        },
        {
            "integrations": "Google Chronicle Backstory",
            "playbookID": "Google Chronicle Backstory IOC Details - Test",
            "fromversion": "5.0.0"
        },
        {
            "integrations": "Google Chronicle Backstory",
            "playbookID": "Google Chronicle Backstory List Alerts - Test",
            "fromversion": "5.0.0"
        },
        {
            "integrations": "Google Chronicle Backstory",
            "playbookID": "Google Chronicle Backstory List IOCs - Test",
            "fromversion": "5.0.0"
        },
        {
            "integrations": "Google Chronicle Backstory",
            "playbookID": "Google Chronicle Backstory Reputation - Test",
            "fromversion": "5.0.0"
        },
        {
            "integrations": "Google Chronicle Backstory",
            "playbookID": "Google Chronicle Backstory List Events - Test",
            "fromversion": "5.0.0"
        },
        {
            "integrations": "Feodo Tracker IP Blocklist Feed",
            "instance_names": "feodo_tracker_ip_currently__active",
            "playbookID": "playbook-feodotrackeripblock_test",
            "fromversion": "5.5.0"
        },
        {
            "integrations": "Feodo Tracker IP Blocklist Feed",
            "instance_names": "feodo_tracker_ip_30_days",
            "playbookID": "playbook-feodotrackeripblock_test",
            "fromversion": "5.5.0"
        },
        {
            "integrations": "Code42",
            "playbookID": "Code42-Test",
            "fromversion": "5.0.0",
            "timeout": 600
        },
        {
            "playbookID": "Code42 File Search Test",
            "integrations": "Code42",
            "fromversion": "5.0.0"
        },
        {
            "playbookID": "FetchIndicatorsFromFile-test",
            "fromversion": "5.5.0"
        },
        {
            "integrations": "RiskSense",
            "playbookID": "RiskSense Get Apps - Test"
        },
        {
            "integrations": "RiskSense",
            "playbookID": "RiskSense Get Host Detail - Test"
        },
        {
            "integrations": "RiskSense",
            "playbookID": "RiskSense Get Host Finding Detail - Test"
        },
        {
            "integrations": "RiskSense",
            "playbookID": "RiskSense Get Hosts - Test"
        },
        {
            "integrations": "RiskSense",
            "playbookID": "RiskSense Get Host Findings - Test"
        },
        {
            "integrations": "RiskSense",
            "playbookID": "RiskSense Get Unique Cves - Test"
        },
        {
            "integrations": "RiskSense",
            "playbookID": "RiskSense Get Unique Open Findings - Test"
        },
        {
            "integrations": "RiskSense",
            "playbookID": "RiskSense Get Apps Detail - Test"
        },
        {
            "integrations": "RiskSense",
            "playbookID": "RiskSense Apply Tag - Test"
        },
        {
            "integrations": "Indeni",
            "playbookID": "Indeni_test",
            "fromversion": "5.0.0"
        },
        {
            "integrations": "SafeBreach v2",
            "playbookID": "playbook-SafeBreach-Test",
            "fromversion": "5.5.0"
        },
        {
            "playbookID": "DbotPredictOufOfTheBoxTest",
            "fromversion": "4.5.0",
            "timeout": 1000
        },
        {
            "integrations": "AlienVault OTX TAXII Feed",
            "playbookID": "playbook-feedalienvaultotx_test",
            "fromversion": "5.5.0"
        },
        {
            "playbookID": "ExtractDomainAndFQDNFromUrlAndEmail-Test",
            "fromversion": "5.5.0"
        },
        {
            "integrations": "Cortex Data Lake",
            "playbookID": "Cortex Data Lake Test",
            "instance_names": "cdl_prod",
            "fromversion": "4.5.0"
        },
        {
            "integrations": "Cortex Data Lake",
            "playbookID": "Cortex Data Lake Test",
            "instance_names": "cdl_dev",
            "fromversion": "4.5.0"
        },
        {
            "integrations": "MongoDB",
            "playbookID": "MongoDB - Test"
        },
        {
            "integrations": "DNSDB_v2",
            "playbookID": "DNSDB-Test",
            "fromversion": "5.0.0"
        },
        {
            "playbookID": "DBotCreatePhishingClassifierV2FromFile-Test",
            "timeout": 60000,
            "fromversion": "4.5.0"
        },
        {
            "integrations": "IBM Resilient Systems",
            "playbookID": "IBM Resilient Systems Test"
        },
        {
            "integrations": [
                "Prisma Access",
                "Prisma Access Egress IP feed"
            ],
            "playbookID": "Prisma_Access_Egress_IP_Feed-Test",
            "timeout": 60000,
            "fromversion": "5.5.0",
            "nightly": true
        },
        {
            "integrations": "Prisma Access",
            "playbookID": "Prisma_Access-Test",
            "timeout": 60000,
            "fromversion": "5.5.0",
            "nightly": true
        },
        {
            "playbookID": "EvaluateMLModllAtProduction-Test",
            "fromversion": "4.5.0"
        },
        {
            "integrations": "GCP Whitelist Feed",
            "playbookID": "GCPWhitelist_Feed_Test",
            "fromversion": "5.5.0"
        },
        {
            "integrations": "Azure AD Connect Health Feed",
            "playbookID": "FeedAzureADConnectHealth_Test",
            "fromversion": "5.5.0"
        },
        {
            "integrations": "Zoom Feed",
            "playbookID": "FeedZoom_Test",
            "fromversion": "5.5.0"
        },
        {
            "playbookID": "PCAP Analysis Test",
            "integrations": [
                "ipinfo",
                "WildFire-v2"
            ],
            "fromversion": "5.0.0",
            "timeout": 1200
        },
        {
            "integrations": "Workday",
            "playbookID": "Workday - Test",
            "fromversion": "5.0.0",
            "timeout": 600
        },
        {
            "integrations": "Unit42 Feed",
            "playbookID": "Unit42 Feed - Test",
            "fromversion": "5.5.0",
            "timeout": 600
        },
        {
            "integrations": "CrowdStrikeMalquery",
            "playbookID": "CrowdStrikeMalquery-Test",
            "fromversion": "5.0.0",
            "timeout": 2500
        },
        {
            "integrations": "Sixgill_Darkfeed",
            "playbookID": "Sixgill-Darkfeed_Test",
            "fromversion": "5.5.0"
        },
        {
            "playbookID": "hashIncidentFields-test",
            "fromversion": "4.5.0",
            "timeout": 60000
        },
        {
            "integrations": "RSA Archer v2",
            "playbookID": "Archer v2 - Test",
            "fromversion": "5.0.0"
        },
        {
            "integrations": "WootCloud",
            "playbookID": "TestWootCloudPlaybook",
            "fromversion": "5.0.0"
        },
        {
            "integrations": "Ivanti Heat",
            "playbookID": "Ivanti Heat - Test"
        },
        {
            "integrations": "MicrosoftCloudAppSecurity",
            "playbookID": "MicrosoftCloudAppSecurity-Test"
        },
        {
            "integrations": "Blueliv ThreatCompass",
            "playbookID": "Blueliv_ThreatCompass_test",
            "fromversion": "5.0.0"
        },
        {
            "playbookID": "IncreaseIncidentSeverity-Test",
            "fromversion": "5.0.0"
        },
        {
            "integrations": "TrendMicro Cloud App Security",
            "playbookID": "playbook_TrendmicroCAS_Test",
            "fromversion": "5.0.0",
            "timeout": 300
        },
        {
            "playbookID": "IfThenElse-Test",
            "fromversion": "5.0.0"
        },
        {
            "integrations": "Imperva WAF",
            "playbookID": "Imperva WAF - Test"
        },
        {
            "integrations": "CheckPointFirewall_v2",
            "playbookID": "checkpoint-testplaybook",
            "timeout": 500,
            "nightly": true
        },
        {
            "playbookID": "FailedInstances - Test",
            "integrations": "Whois",
            "fromversion": "4.5.0"
        },
        {
            "integrations": "F5 ASM",
            "playbookID": "playbook-F5_ASM-Test",
            "timeout": 600,
            "fromversion": "5.0.0",
            "nightly": true
        },
        {
            "playbookID": "Hatching Triage - Detonate File",
            "integrations": "Hatching Triage",
            "fromversion": "5.5.0"
        },
        {
            "integrations": "Rundeck",
            "playbookID": "Rundeck_test",
            "fromversion": "5.5.0",
            "is_mockable": false
        },
        {
            "playbookID": "Field polling test",
            "timeout": 600,
            "fromversion": "5.0.0"
        },
        {
            "integrations": "Generic Webhook",
            "playbookID": "Generic Webhook - Test",
            "fromversion": "5.5.0"
        },
        {
            "integrations": "Palo Alto Networks Enterprise DLP",
            "playbookID": "Palo_Alto_Networks_Enterprise_DLP - Test",
            "fromversion": "5.0.0"
        },
        {
            "integrations": "Cryptocurrency",
            "playbookID": "Cryptocurrency-Test",
            "is_mockable": false
        },
        {
            "integrations": "Public DNS Feed",
            "playbookID": "Public_DNS_Feed_Test",
            "fromversion": "5.5.0"
        },
        {
            "integrations": "BitcoinAbuse",
            "playbookID": "BitcoinAbuse-test",
            "fromversion": "5.5.0"
        },
        {
            "integrations": "ExpanseV2",
            "playbookID": "ExpanseV2 Test",
            "fromversion": "6.0.0"
        },
        {
            "integrations": "FeedExpanse",
            "playbookID": "Feed Expanse Test",
            "fromversion": "6.0.0"
        },
        {
            "integrations": "MicrosoftGraphIdentityandAccess",
            "playbookID": "Identity & Access test playbook"
        },
        {
            "integrations": "MicrosoftPolicyAndComplianceAuditLog",
            "playbookID": "Audit Log - Test"
        },
        {
            "integrations": "Nutanix Hypervisor",
            "playbookID": "Nutanix-test"
        },
        {
            "integrations": "MicrosoftGraphApplications",
            "playbookID": "MSGraph Applications Test"
        },
        {
            "integrations": "EWS Extension Online Powershell v2",
            "playbookID": "EWS Extension: Powershell Online V2 Test",
            "fromversion": "6.0.0",
            "toversion": "6.0.9",
            "timeout": 250
        },
        {
            "playbookID": "CreateCertificate-Test",
            "fromversion": "5.5.0"
        },
        {
            "integrations": "LogPoint SIEM Integration",
            "playbookID": "LogPoint SIEM Integration - Test Playbook 1"
        },
        {
            "integrations": "LogPoint SIEM Integration",
            "playbookID": "LogPoint SIEM Integration - Test Playbook 2"
        },
        {
            "integrations": "Cisco Stealthwatch",
            "fromversion": "5.5.0",
            "playbookID": "Cisco Stealthwatch Test"
        },
<<<<<<< HEAD
		{
			"integrations": "cymulate_v2",
			"playbookID": "Cymulate V2 Test",
            "fromversion": "6.0.0"
		}

=======
        {
            "integrations": "OpenCTI",
            "playbookID": "OpenCTI Test",
            "fromversion": "5.0.0"
        }
>>>>>>> d084b8e4
    ],
    "skipped_tests": {
        "Github IAM - Test Playbook": "Issue 32383",
        "Calculate Severity - Standard - Test": "Issue 32715",
        "Calculate Severity - Generic v2 - Test": "Issue 32716",
        "Workday - Test": "No credentials Issue 29595",
        "Protectwise-Test": "Issue 28168",
        "Phishing Classifier V2 ML Test": "Issue 26066",
        "RedLockTest": "Issue 24600",
        "SentinelOne V2 - test": "Issue 24933",
        "TestDedupIncidentsPlaybook": "Issue 24344",
        "CreateIndicatorFromSTIXTest": "Issue 24345",
        "Endpoint data collection test": "Uses a deprecated playbook called Endpoint data collection",
        "Prisma_Access_Egress_IP_Feed-Test": "unskip after we will get Prisma Access instance - Issue 27112",
        "Prisma_Access-Test": "unskip after we will get Prisma Access instance - Issue 27112",
        "Test-Shodan_v2": "Issue 23370",
        "Symantec Deepsight Test": "Issue 22971",
        "TestProofpointFeed": "Issue 22229",
        "Git_Integration-Test": "Issue 20029",
        "Symantec Data Loss Prevention - Test": "Issue 20134",
        "NetWitness Endpoint Test": "Issue 19878",
        "InfoArmorVigilanteATITest": "Test issue 17358",
        "ArcSight Logger test": "Issue 19117",
        "3da2e31b-f114-4d7f-8702-117f3b498de9": "Issue 19837",
        "d66e5f86-e045-403f-819e-5058aa603c32": "pr 3220",
        "RecordedFutureFeed - Test": "Issue 18922",
        "IntSights Mssp Test": "Issue #16351",
        "fd93f620-9a2d-4fb6-85d1-151a6a72e46d": "Issue 19854",
        "Test Playbook TrendMicroDDA": "Issue 16501",
        "ssdeepreputationtest": "Issue #20953",
        "C2sec-Test": "Issue #21633",
        "Create Phishing Classifier V2 ML Test": "Issue 26341",
        "DBotCreatePhishingClassifierV2FromFile-Test": "Issue 26456",
        "ThreatConnect v2 - Test": "Issue 26782",
        "Email Address Enrichment - Generic v2.1 - Test": "Issue 26785",
        "Tanium v2 - Test": "Issue 26822",
        "hashIncidentFields-test": "Issue 26850",
        "Fidelis Elevate Network": "Issue 26453",
        "Cortex XDR - IOC - Test": "Issue 25598",
        "Cherwell Example Scripts - test": "Issue 27107",
        "Cherwell - test": "Issue 26780",
        "PAN-OS Query Logs For Indicators Test": "Issue 28753",
        "TCPUtils-Test": "Issue 29677",
        "Polygon-Test": "Issue 29060",
        "AttackIQ - Test": "Issue 29774",
        "Azure Compute - Test": "Issue 28056",
        "forcepoint test": "Issue 28043",
        "CanaryTools Test": "Issue 30796",
        "Test-VulnDB": "Issue 30875",
        "Malware Domain List Active IPs Feed Test": "Issue 30878",
        "CuckooTest": "Issue 25601",
        "PhishlabsIOC_DRP-Test": "Issue 29589",
        "Carbon Black Live Response Test": "Issue 28237",
        "Carbon Black Enterprise Protection V2 Test": "Issue 32322",
        "Google_Vault-Search_And_Display_Results_test": "Issue 24348",
        "FeedThreatConnect-Test": "Issue 32317",
        "HelloWorldPremium_Scan-Test": "Issue 32512",
        "ThreatMiner-Test": "Issue 32688",
        "Palo_Alto_Networks_Enterprise_DLP - Test": "Issue 32568",
        "JoeSecurityTestDetonation": "Issue 25650",
        "JoeSecurityTestPlaybook": "Issue 25649",
        "Cortex Data Lake Test": "Issue 24346",
        "O365-SecurityAndCompliance-Test": "Issue 32364",
        "Phishing - Core - Test - Incident Starter": "Issue 26784",
        "Test Playbook McAfee ATD": "Issue 33409",
        "Detonate Remote File From URL -McAfee-ATD - Test": "Issue 33407",
        "Test Playbook McAfee ATD Upload File": "Issue 33408",
        "Extract Indicators From File - Generic v2 - Test": "Issue 30071",
        "Kenna Test": "Missing data",
        "Trend Micro Apex - Test": "Issue 27280",
        "Azure SecurityCenter - Test": "Issue 27391",
        "Create ServiceNow Ticket and Mirror Test": "Issue 30587",
        "Field polling test": "Issue 33951",
        "palo_alto_panorama_test_pb": "Issue 34371",
        "Microsoft Defender - ATP - Indicators Test": "Issue 29279",
        "Active Directory - Get User Manager Details - Test": "Issue 25604",
        "GSuiteAdmin-Test": "Issue 34784",
        "Slack Test Playbook": "Issue 33448",
        "O365-SecurityAndCompliance-ContextResults-Test": "Issue 34482",
        "test playbook - QRadarCorrelations For V2": "Issue 30876",
        "Test-BPA": "Issue 28406",
        "Test-BPA_Integration": "Issue 28236"
    },
    "skipped_integrations": {
        
        "_comment1": "~~~ NO INSTANCE ~~~",
        "ServiceDeskPlus (On-Premise)": "No instance",
        "Forcepoint": "instance issues. Issue 28043",
        "ZeroFox": "Issue 29284",
        "Symantec Management Center": "Issue 23960",
        "Traps": "Issue 24122",
        "Fidelis Elevate Network": "Issue 26453",
        "CrowdStrike Falcon X": "Issue 26209",
        "ArcSight Logger": "Issue 19117",
        "Sophos Central": "No instance",
        "MxToolBox": "No instance",
        "Prisma Access": "Instance will be provided soon by Lior and Prasen - Issue 27112",
        "AlphaSOC Network Behavior Analytics": "No instance",
        "IsItPhishing": "No instance",
        "Verodin": "No instance",
        "EasyVista": "No instance",
        "Pipl": "No instance",
        "Moloch": "No instance",
        "Twilio": "No instance",
        "Zendesk": "No instance",
        "GuardiCore": "No instance",
        "Nessus": "No instance",
        "Cisco CloudLock": "No instance",
        "SentinelOne": "No instance",
        "Vectra v2": "No instance",
        "AWS - IAM": "Issue 21401",
        "GoogleCloudSCC": "No instance, outsourced",
        "FortiGate": "License expired, and not going to get one (issue 14723)",
        "Attivo Botsink": "no instance, not going to get it",
        "VMware": "no License, and probably not going to get it",
        "AWS Sagemaker": "License expired, and probably not going to get it",
        "Symantec MSS": "No instance, probably not going to get it (issue 15513)",
        "Google Cloud Compute": "Can't test yet",
        "FireEye ETP": "No instance",
        "ProofpointTAP_v2": "No instance",
        "remedy_sr_beta": "No instance",
        "fireeye": "Issue 19839",
        "Remedy On-Demand": "Issue 19835",
        "Check Point": "Issue 18643",
        "CheckPointFirewall_v2": "Issue 18643",
        "Preempt": "Issue 20268",
        "Jask": "Issue 18879",
        "vmray": "Issue 18752",
        "Anomali ThreatStream v2": "Issue 19182",
        "Anomali ThreatStream": "Issue 19182",
        "SCADAfence CNM": "Issue 18376",
        "ArcSight ESM v2": "Issue #18328",
        "AlienVault USM Anywhere": "Issue #18273",
        "Dell Secureworks": "No instance",
        "Netskope": "instance is down",
        "Service Manager": "Expired license",
        "carbonblackprotection": "License expired",
        "icebrg": "Issue 14312",
        "Freshdesk": "Trial account expired",
        "Threat Grid": "Issue 16197",
        "Kafka V2": "Can not connect to instance from remote",
        "Check Point Sandblast": "Issue 15948",
        "Remedy AR": "getting 'Not Found' in test button",
        "Salesforce": "Issue 15901",
        "Zscaler": "Issue 17784",
        "RedCanary": "License expired",
        "ANYRUN": "No instance",
        "Snowflake": "Looks like account expired, needs looking into",
        "Cisco Spark": "Issue 18940",
        "Phish.AI": "Issue 17291",
        "MaxMind GeoIP2": "Issue 18932.",
        "Exabeam": "Issue 19371",
        "PaloAltoNetworks_PrismaCloudCompute": "Issue 27112",
        "IBM Resilient Systems": "Issue 23722",
        "Ivanti Heat": "Issue 26259",
        "AWS - Athena - Beta": "Issue 19834",
        "SNDBOX": "Issue 28826",
        "Workday": "License expired Issue: 29595",
        "FireEyeFeed": "License expired Issue: 31838",
        "Akamai WAF": "Issue 32318",
        "FraudWatch": "Issue 34299",
        "Cisco Stealthwatch": "No instance - developed by Qmasters",
        
        "_comment2": "~~~ UNSTABLE ~~~",
        "Tenable.sc": "unstable instance",
        "ThreatConnect v2": "unstable instance",
        "Infoblox": "Unstable instance, issue 25651",
        
        "_comment3": "~~~ QUOTA ISSUES ~~~",
        "XFE_v2": "Required proper instance, otherwise we get quota errors",
        "Lastline": "issue 20323",
        "Google Resource Manager": "Cannot create projects because have reached allowed quota.",
        "Looker": "Warehouse 'DEMO_WH' cannot be resumed because resource monitor 'LIMITER' has exceeded its quota.",
        "Ipstack": "Issue 26266",
        
        "_comment4": "~~~ OTHER ~~~",
        "Pentera": "authentication method will not work with testing",
        "AlienVault OTX TAXII Feed": "Issue 29197",
        "EclecticIQ Platform": "Issue 8821",
        "Zoom": "Issue 19832",
        "Forescout": "Can only be run from within PANW network. Look in keeper for - Demisto in the LAB",
        "FortiManager": "Can only be run within PANW network",
        "HelloWorldSimple": "This is just an example integration - no need for test",
        "TestHelloWorldPlaybook": "This is just an example integration - no need for test",
        "Lastline v2": "Temporary skipping, due to quota issues, in order to merge a PR",
        "AttackIQFireDrill": "License issues #29774"
    },
    "nightly_integrations": [
        "Lastline v2",
        "TruSTAR",
        "VulnDB"
    ],
    "unmockable_integrations": {
        "EwsExtension": "Powershell does not support proxy",
        "EWS Extension Online Powershell v2": "Powershell does not support proxy/ssl",
        "Office 365 Feed": "Client sends a unique uuid as first request of every run",
        "AzureWAF": "Has a command that sends parameters in the path",
        "HashiCorp Vault": "Has a command that sends parameters in the path",
        "urlscan.io": "Uses data that comes in the headers",
        "CloudConvert": "has a command that uploads a file (!cloudconvert-upload)",
        "Symantec Messaging Gateway": "Test playbook uses a random string",
        "Cylance Protect": "Test playbook (get_file_sample_by_hash_-_cylance_protect_-_test) downloads a file",
        "AlienVault OTX TAXII Feed": "Client from 'cabby' package generates uuid4 in the request",
        "Generic Webhook": "Does not send HTTP traffic",
        "Microsoft Endpoint Configuration Manager": "Uses Microsoft winRM",
        "SecurityIntelligenceServicesFeed": "Need proxy configuration in server",
        "BPA": "Playbook using GenericPolling which is inconsistent",
        "XsoarPowershellTesting": "Integration which not use network.",
        "Mail Listener v2": "Integration has no proxy checkbox",
        "Cortex XDR - IOC": "'Cortex XDR - IOC - Test' is using also the fetch indicators which is not working in proxy mode",
        "SecurityAndCompliance": "Integration doesn't support proxy",
        "Cherwell": "Submits a file - tests that send files shouldn't be mocked",
        "Maltiverse": "issue 24335",
        "ActiveMQ": "stomp sdk not supporting proxy.",
        "MITRE ATT&CK": "Using taxii2client package",
        "MongoDB": "Our instance not using SSL",
        "Cortex Data Lake": "Integration requires SSL",
        "Google Key Management Service": "The API requires an SSL secure connection to work.",
        "McAfee ESM-v10": "we have multiple instances with same test playbook, mock recording are per playbook so it keeps failing the playback step",
        "SplunkPy": "we have multiple instances with same test playbook, mock recording are per playbook so it keeps failing the playback step",
        "mysql": "Does not use http",
        "SlackV2": "Integration requires SSL",
        "Whois": "Mocks does not support sockets",
        "Panorama": "Exception: Proxy process took to long to go up. https://circleci.com/gh/demisto/content/24826",
        "Image OCR": "Does not perform network traffic",
        "Server Message Block (SMB) v2": "Does not perform http communication",
        "Active Directory Query v2": "Does not perform http communication",
        "dnstwist": "Does not perform http communication",
        "Generic SQL": "Does not perform http communication",
        "PagerDuty v2": "Integration requires SSL",
        "TCPIPUtils": "Integration requires SSL",
        "Luminate": "Integration has no proxy checkbox",
        "Shodan": "Integration has no proxy checkbox",
        "Google BigQuery": "Integration has no proxy checkbox",
        "ReversingLabs A1000": "Checking",
        "Check Point": "Checking",
        "okta": "Test Module failing, suspect it requires SSL",
        "Okta v2": "dynamic test, need to revisit and better avoid conflicts",
        "Awake Security": "Checking",
        "ArcSight ESM v2": "Checking",
        "Phish.AI": "Checking",
        "Intezer": "Nightly - Checking",
        "ProtectWise": "Nightly - Checking",
        "google-vault": "Nightly - Checking",
        "McAfee NSM": "Nightly - Checking",
        "Forcepoint": "Nightly - Checking",
        "palo_alto_firewall": "Need to check test module",
        "Signal Sciences WAF": "error with certificate",
        "google": "'unsecure' parameter not working",
        "EWS Mail Sender": "Inconsistent test (playback fails, record succeeds)",
        "ReversingLabs Titanium Cloud": "No Unsecure checkbox. proxy trying to connect when disabled.",
        "Recorded Future": "might be dynamic test",
        "AlphaSOC Wisdom": "Test module issue",
        "RedLock": "SSL Issues",
        "Microsoft Graph User": "Test direct access to oproxy",
        "Azure Security Center v2": "Test direct access to oproxy",
        "Azure Compute v2": "Test direct access to oproxy",
        "AWS - CloudWatchLogs": "Issue 20958",
        "AWS - Athena - Beta": "Issue 24926",
        "AWS - CloudTrail": "Issue 24926",
        "AWS - Lambda": "Issue 24926",
        "AWS Sagemaker": "Issue 24926",
        "Gmail Single User": "googleclient sdk has time based challenge exchange",
        "Gmail": "googleclient sdk has time based challenge exchange",
        "GSuiteAdmin": "googleclient sdk has time based challenge exchange",
        "GoogleCloudTranslate": "google translate sdk does not support proxy",
        "Google Chronicle Backstory": "SDK",
        "Google Vision AI": "SDK",
        "Google Cloud Compute": "googleclient sdk has time based challenge exchange",
        "Google Cloud Functions": "googleclient sdk has time based challenge exchange",
        "GoogleDocs": "googleclient sdk has time based challenge exchange",
        "GooglePubSub": "googleclient sdk has time based challenge exchange",
        "Google Resource Manager": "googleclient sdk has time based challenge exchange",
        "Google Cloud Storage": "SDK",
        "GoogleCalendar": "googleclient sdk has time based challenge exchange",
        "GoogleDrive": "googleclient sdk has time based challenge exchange",
        "Syslog Sender": "syslog",
        "syslog": "syslog",
        "MongoDB Log": "Our instance not using SSL",
        "MongoDB Key Value Store": "Our instance not using SSL",
        "GoogleKubernetesEngine": "SDK",
        "TAXIIFeed": "Cannot use proxy",
        "EWSO365": "oproxy dependent",
        "MISP V2": "Cleanup process isn't performed as expected."
    },
    "parallel_integrations": [
        "AWS - EC2",
        "Amazon DynamoDB",
        "AWS - ACM",
        "Cryptocurrency",
        "SNDBOX",
        "Whois",
        "Rasterize",
        "CVE Search v2",
        "VulnDB",
        "CheckPhish",
        "Tanium",
        "LogRhythmRest",
        "ipinfo",
        "Demisto REST API",
        "syslog",
        "ElasticsearchFeed",
        "MITRE ATT&CK",
        "Microsoft Intune Feed",
        "JSON Feed",
        "Plain Text Feed",
        "Fastly Feed",
        "Malware Domain List Active IPs Feed",
        "Blocklist_de Feed",
        "Cloudflare Feed",
        "AzureFeed",
        "SpamhausFeed",
        "Cofense Feed",
        "Bambenek Consulting Feed",
        "AWS Feed",
        "CSVFeed",
        "ProofpointFeed",
        "abuse.ch SSL Blacklist Feed",
        "TAXIIFeed",
        "Office 365 Feed",
        "AutoFocus Feed",
        "Recorded Future Feed",
        "DShield Feed",
        "AlienVault Reputation Feed",
        "BruteForceBlocker Feed",
        "Feodo Tracker IP Blocklist Feed",
        "AlienVault OTX TAXII Feed",
        "Prisma Access Egress IP feed",
        "Lastline v2",
        "McAfee DXL",
        "GCP Whitelist Feed",
        "Cortex Data Lake",
        "Mail Listener v2"
    ],
    "docker_thresholds": {
        
        "_comment": "Add here docker images which are specific to an integration and require a non-default threshold (such as rasterize or ews). That way there is no need to define this multiple times. You can specify full image name with version or without.",
        "images": {
            "demisto/chromium": {
                "pid_threshold": 11
            },
            "demisto/py-ews:2.0": {
                "memory_threshold": 150
            },
            "demisto/pymisp:1.0.0.52": {
                "memory_threshold": 150
            },
            "demisto/pytan": {
                "pid_threshold": 11
            },
            "demisto/google-k8s-engine:1.0.0.9467": {
                "pid_threshold": 11
            },
            "demisto/threatconnect-tcex": {
                "pid_threshold": 11
            },
            "demisto/taxii2": {
                "pid_threshold": 11
            },
            "demisto/pwsh-infocyte": {
                "pid_threshold": 24,
                "memory_threshold": 140
            },
            "demisto/pwsh-exchange": {
                "pid_threshold": 24,
                "memory_threshold": 140
            },
            "demisto/powershell": {
                "pid_threshold": 24,
                "memory_threshold": 140
            },
            "demisto/powershell-ubuntu": {
                "pid_threshold": 30,
                "memory_threshold": 155
            }
        }
    }
}<|MERGE_RESOLUTION|>--- conflicted
+++ resolved
@@ -3222,20 +3222,16 @@
             "fromversion": "5.5.0",
             "playbookID": "Cisco Stealthwatch Test"
         },
-<<<<<<< HEAD
 		{
 			"integrations": "cymulate_v2",
 			"playbookID": "Cymulate V2 Test",
             "fromversion": "6.0.0"
-		}
-
-=======
+		},
         {
             "integrations": "OpenCTI",
             "playbookID": "OpenCTI Test",
             "fromversion": "5.0.0"
         }
->>>>>>> d084b8e4
     ],
     "skipped_tests": {
         "Github IAM - Test Playbook": "Issue 32383",
