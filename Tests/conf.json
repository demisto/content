{
    "testTimeout": 160,
    "testInterval": 20,
    "tests": [
        {
            "integrations": "MimecastV2",
            "playbookID": "Mimecast test"
        },
        {
          "playbookID": "ReadPDFFile-Test"
        },
        {
<<<<<<< HEAD
          "playbookID": "JSONtoCSV-Test"
        },
        {
=======
>>>>>>> 77b50bf2
          "integrations": "Tenable.io",
          "playbookID": "Tenable.io test"
        },
        {
          "playbookID": "ReadPDFFile-Test"
        },
        {
          "playbookID": "URLDecode-Test"
        },
        {
          "playbookID": "GetTime-Test"
        },
        {
          "integrations": "Tenable.io",
          "playbookID": "Tenable.io Scan Test",
          "nightly": true,
          "timeout": 500
        },
        {
            "integrations": "google-vault",
            "playbookID": "Google-Vault-Generic-Test",
            "timeout": 500
        },
        {
            "playbookID": "Luminate-TestPlaybook",
            "integrations": "Luminate"
        },
        {
            "playbookID": "ParseEmailFiles-test"
        },
        {
            "playbookID": "ParseExcel-test"
        },
        {
            "integrations": [
                "Panorama",
                "Check Point"
            ],
            "playbookID": "blockip_test_playbook"
        },
        {
          "integrations": "IntSights",
          "playbookID": "IntSights Test"
        },
        {
            "integrations": "Palo Alto Minemeld",
            "playbookID": "minemeld_test"
        },
        {
            "integrations": "IntSights",
            "playbookID": "IntSights Test"
        },
        {
            "integrations": "BitDam",
            "playbookID": "Detonate File - BitDam Test"
        },
        {
            "integrations": "Threat Grid",
            "playbookID": "ThreatGridTest",
            "timeout": 600
        },
        {
            "integrations": [
                "Palo Alto Minemeld",
                "Panorama"
            ],
            "playbookID": "block_indicators_-_generic_-_test"
        },
        {
          "integrations": "Signal Sciences WAF",
          "playbookID": "SignalSciences Test"
        },
        {
            "integrations": "RTIR",
            "playbookID": "RTIR Test"
        },
        {
            "integrations": "RedCanary",
            "playbookID": "RedCanaryTest"
        },
        {
          "integrations": "Devo",
          "playbookID": "devo_test_playbook"
        },
        {
          "integrations": "urlscan.io",
            "playbookID": "url_enrichment_-_generic_test",
            "timeout": 500
        },
        {
            "integrations": "SCADAfence CNM",
            "playbookID": "SCADAfence_test"
        },
        {

            "integrations": "BigFix",
            "playbookID": "BigFixTest"
        },
        {
            "integrations": "Lastline",
            "playbookID": "Lastline - testplaybook",
            "nightly": true
        },
        {
            "integrations": "epo",
            "playbookID": "Test Playbook McAfee ePO"
        },
        {
            "integrations": "activedir",
            "playbookID": "calculate_severity_-_critical_assets_-_test"
        },
        {
            "playbookID": "TextFromHTML_test_playbook"
        },
        {
            "playbookID": "PortListenCheck-test"
        },
        {
            "integrations": "ThreatExchange",
            "playbookID": "ThreatExchange-test"
        },
        {
            "integrations": "ThreatExchange",
            "playbookID": "extract_indicators_-_generic_-_test",
            "timeout": 240
        },
        {
            "integrations": "Joe Security",
            "playbookID": "JoeSecurityTestPlaybook",
            "timeout": 500,
            "nightly": true
        },
        {
            "integrations": "WildFire",
            "playbookID": "Wildfire Test"
        },
        {
            "integrations": "GRR",
            "playbookID": "grr_test",
            "nightly": true
        },
        {
            "integrations": "RSA NetWitness Packets and Logs",
            "playbookID": "rsa_packets_and_logs_test"
        },
        {
            "integrations": "VirusTotal",
            "playbookID": "virusTotal-test-playbook",
            "nightly": true,
            "timeout": 1400
        },
        {
            "integrations": "Preempt",
            "playbookID": "Preempt Test"
        },
        {   "integrations": "Gmail",
            "playbookID": "get_original_email_-_gmail_-_test"
        },
        {
            "integrations": "EWS v2",
            "playbookID": "get_original_email_-_ews-_test"
        },
        {
            "integrations": "PagerDuty v2",
            "playbookID": "PagerDuty Test"
        },
        {
            "playbookID": "test_delete_context"
        },
        {
            "playbookID": "GmailTest",
            "integrations": "Gmail"
        },
        {
            "playbookID": "TestParseCSV"
        },
        {
            "integrations": "Shodan",
            "playbookID": "ShodanTest"
        },
        {
            "playbookID": "Extract Indicators From File - test"
        },
        {
            "playbookID": "dedup_-_generic_-_test"
        },
        {
            "integrations": "McAfee Advanced Threat Defense",
            "playbookID": "Test Playbook McAfee ATD",
            "timeout": 500
        },
        {
            "playbookID": "exporttocsv_script_test"
        },
        {
            "integrations": "Intezer",
            "playbookID": "Intezer Testing",
            "nightly": true,
            "timeout": 500
        },
        {
            "integrations": "FalconIntel",
            "playbookID": "CrowdStrike Falcon Intel v2"
        },
        {
            "integrations": [
                "Mail Sender (New)",
                "google"
            ],
            "playbookID": "Mail Sender (New) Test"
        },
        {
            "playbookID": "buildewsquery_test"
        },
        {
            "integrations": "Rapid7 Nexpose",
            "playbookID": "nexpose_test",
            "timeout": 240
        },
        {
            "integrations": "EWS Mail Sender",
            "playbookID": "EWS Mail Sender Test"
        },
        {
            "playbookID": "decodemimeheader_-_test"
        },
        {
            "integrations": "CVE Search",
            "playbookID": "cve_enrichment_-_generic_-_test"
        },
        {
            "playbookID": "test_url_regex"
        },
        {
            "integrations": "Skyformation",
            "playbookID": "TestSkyformation"
        },
        {
            "integrations": "okta",
            "playbookID": "okta_test_playbook",
            "timeout": 240
        },
        {
            "playbookID": "Test filters & transformers scripts"
        },
        {
            "integrations": "Salesforce",
            "playbookID": "SalesforceTestPlaybook"
        },
        {
            "integrations": "McAfee ESM-v10",
            "playbookID": "McAfeeESMTest",
            "timeout": 500
        },
        {
            "integrations": "GoogleSafeBrowsing",
            "playbookID": "Google Safe Browsing Test",
            "timeout": 240
        },
        {
            "integrations": "EWS v2",
            "playbookID": "EWSv2_empty_attachment_test"
        },
        {
            "playbookID": "TestWordFileToIOC",
            "timeout": 300
        },
        {
            "integrations": "Symantec Endpoint Protection",
            "playbookID": "sep_-_test_endpoint_search"
        },
        {
            "integrations": "carbonblackprotection",
            "playbookID": "search_endpoints_by_hash_-_carbon_black_protection_-_test",
            "timeout": 500
        },
        {
            "playbookID": "process_email_-_generic_-_test",
            "timeout": 240
        },
        {
            "integrations": "activedir",
            "playbookID": "account_enrichment_-_generic_test"
        },
        {
            "integrations": "FalconHost",
            "playbookID": "search_endpoints_by_hash_-_crowdstrike_-_test",
            "timeout": 500
        },
        {
            "integrations": "FalconHost",
            "playbookID": "CrowdStrike Endpoint Enrichment - Test"
        },
        {
          "integrations": "FalconHost",
          "playbookID": "crowdstrike_falconhost_test"
        },
        {
            "integrations": [
                "VirusTotal"
            ],
            "playbookID": "ip_enrichment_generic_test"
        },
        {
            "playbookID": "ExposeIncidentOwner-Test"
        },
        {
            "integrations": "OpenPhish",
            "playbookID": "email_test"
        },
        {
            "integrations": [],
            "playbookID": "Test CommonServer"
        },
        {
            "integrations": "VirusTotal",
            "playbookID": "domain_enrichment_generic_test"
        },
        {
            "integrations": "PostgreSQL",
            "playbookID": "PostgreSQL Test"
        },
        {
            "integrations": "google",
            "playbookID": "GsuiteTest"
        },
        {
            "integrations": "OpenPhish",
            "playbookID": "OpenPhish Test Playbook"
        },
        {
            "integrations": "RSA Archer",
            "playbookID": "Archer-Test-Playbook",
            "nightly": true
        },
        {
            "integrations": "jira",
            "playbookID": "Jira-Test"
        },
        {
            "integrations": "ipinfo",
            "playbookID": "IPInfoTest"
        },
        {
            "integrations": "jira",
            "playbookID": "VerifyHumanReadableFormat"
        },
        {
            "playbookID": "ExtractURL Test"
        },
        {
            "playbookID": "strings-test"
        },
        {
            "playbookID": "TestCommonPython"
        },
        {
            "playbookID": "TestFileCreateAndUpload"
        },
        {
            "playbookID": "TestIsValueInArray"
        },
        {
            "playbookID": "TestStringReplace"
        },
        {
            "playbookID": "TestHttpPlaybook"
        },
        {
            "integrations": "SplunkPy",
            "playbookID": "Splunk-Test"
        },
        {
            "integrations" : "McAfee NSM",
            "playbookID" : "McAfeeNSMTest",
            "timeout" : 400,
            "nightly": true
        },
        {
            "integrations": "PhishTank",
            "playbookID": "PhishTank Testing"
        },
        {
            "integrations": "McAfee Web Gateway",
            "playbookID": "McAfeeWebGatewayTest",
            "timeout" : 500
        },
        {
            "integrations": "TCPIPUtils",
            "playbookID": "TCPUtils-Test"
        },
        {
            "playbookID": "ProofpointDecodeURL-Test",
            "timeout": 300,
            "interval": 20
        },
        {
            "playbookID": "listExecutedCommands-Test"
        },
        {
            "integrations": "Service Manager",
            "playbookID": "TestHPServiceManager",
            "timeout": 400
        },
        {
            "playbookID": "LanguageDetect-Test",
            "timeout": 300
        },
        {
            "integrations": "Forcepoint",
            "playbookID": "forcepoint test",
            "timeout": 500,
            "nightly": true
        },
        {
            "playbookID": "GeneratePassword-Test"
        },
        {
            "playbookID": "ZipFile-Test"
        },
        {
            "playbookID": "ExtractDomainTest"
        },
        {
            "playbookID": "Detonate File - Generic Test",
            "timeout": 500
        },
        {
            "playbookID": "Test-IsMaliciousIndicatorFound"
        },
        {
            "playbookID": "TestExtractHTMLTables"
        },
        {
            "integrations": "carbonblackliveresponse",
            "playbookID": "CarbonBlackLiveResponseTest",
            "nightly": true
        },
        {
            "playbookID": "TestSafeBreach",
            "integrations": "SafeBreach"
        },
        {
            "integrations": "urlscan.io",
            "playbookID": "urlscan_malicious_Test"
        },
        {
            "integrations": "EWS v2",
            "playbookID": "pyEWS_Test"
        },
        {

            "integrations": "Netskope",
            "playbookID": "Netskope Test"
        },
        {
            "integrations": "Cylance Protect v2",
            "playbookID": "Cylance Protect v2 Test"
        },
        {
            "integrations": "ReversingLabs Titanium Cloud",
            "playbookID": "ReversingLabsTCTest"
        },
        {
            "integrations": "ReversingLabs A1000",
            "playbookID": "ReversingLabsA1000Test"
        },
        {
            "integrations": "Demisto Lock",
            "playbookID": "DemistoLockTest"
        },
        {
            "playbookID": "test-domain-indicator",
            "timeout": 400
        },
        {
            "integrations": "VirusTotal - Private API",
            "playbookID": "virusTotalPrivateAPI-test-playbook",
            "nightly": true
        },
        {
            "integrations": "Cybereason",
            "playbookID": "Cybereason Test"
        },
        {
            "integrations": "Tanium",
            "playbookID": "Tanium Test Playbook",
            "nightly": true,
            "timeout": 1200
        },
        {
            "integrations": "Recorded Future",
            "playbookID": "Recorded Future Test",
            "nightly": true
        },
        {
            "integrations": "Microsoft Graph",
            "playbookID": "Microsoft Graph Test"
        },
        {
            "integrations": "RedLock",
            "playbookID": "RedLockTest",
            "nightly": true
        },
        {
            "integrations": "Symantec Messaging Gateway",
            "playbookID": "Symantec Messaging Gateway Test"
        },
        {
            "integrations": "ThreatConnect",
            "playbookID": "test-ThreatConnect"
        },
        {
            "integrations": "VxStream",
            "playbookID": "VxStream Test",
            "nightly": true
        },
        {
            "integrations":"Cylance Protect",
            "playbookID": "get_file_sample_by_hash_-_cylance_protect_-_test",
            "timeout": 240
        },
        {
            "integrations": "Cylance Protect",
            "playbookID": "endpoint_enrichment_-_generic_test"
        },
        {
            "integrations": "QRadar",
            "playbookID": "test_Qradar"
        },
        {
            "integrations": "VMware",
            "playbookID": "VMWare Test"
        },
        {
            "integrations": "Anomali ThreatStream",
            "playbookID": "Anomali_ThreatStream_Test"
        },
        {
            "integrations": "Farsight DNSDB",
            "playbookID": "DNSDBTest"
        },
        {
            "integrations": "carbonblack-v2",
            "playbookID": "CarbonBlackResponseTest"
        },
        {
            "integrations": "Cisco Umbrella Investigate",
            "playbookID": "Cisco Umbrella Test"
        },
        {
            "integrations": "icebrg",
            "playbookID": "Icebrg Test",
            "timeout" : 500
        },
        {
            "integrations": "Symantec MSS",
            "playbookID": "SymantecMSSTest"
        },
        {
            "integrations": "Remedy AR",
            "playbookID": "Remedy AR Test"
        },
        {
            "integrations": "McAfee Active Response",
            "playbookID": "McAfee-MAR_Test"
        },
        {
            "integrations": "McAfee Threat Intelligence Exchange",
            "playbookID": "McAfee-TIE Test"
        },
        {
            "integrations": "ArcSight Logger",
            "playbookID": "ArcSight Logger test"
        },
        {
            "integrations": "XFE",
            "playbookID": "XFE Test",
            "timeout": 140,
            "nightly": true
        },
        {
            "integrations": [
                "VirusTotal"
            ],
            "playbookID": "File Enrichment - Generic Test"
        },
        {
            "integrations": "McAfee Threat Intelligence Exchange",
            "playbookID": "search_endpoints_by_hash_-_tie_-_test",
            "timeout": 500
        },
        {
            "integrations": "iDefense",
            "playbookID": "iDefenseTest",
            "timeout": 300
        },
        {
            "integrations": "LogRhythm",
            "playbookID": "LogRhythm-Test-Playbook",
            "timeout": 200
        },
        {
            "integrations": "FireEye HX",
            "playbookID": "FireEye HX Test"
        },
        {
            "integrations": "Phish.AI",
            "playbookID": "PhishAi-Test"
        },
        {
            "integrations": "Centreon",
            "playbookID": "Centreon-Test-Playbook"
        },
        {
            "integrations": "TruSTAR",
            "playbookID": "TruSTAR Test"
        },
        {
            "integrations": "AlphaSOC Wisdom",
            "playbookID": "AlphaSOC-Wisdom-Test"
        },
        {
            "integrations": "Jask",
            "playbookID": "Jask_Test"
        },
        {
            "integrations": "Qualys",
            "playbookID": "Qualys-Test",
            "nightly": true
        },
        {
            "integrations": "RSA NetWitness Endpoint",
            "playbookID": "NetWitness Endpoint Test"
        },
        {
            "playbookID": "TestMatchRegex"
        },
        {
            "integrations": "ActiveMQ",
            "playbookID": "ActiveMQ Test"
        },
        {
            "playbookID": "RegexGroups Test"
        },
        {
            "integrations": "Cisco pxGrid ISE",
            "playbookID": "cisco-ise-test-playbook"
        },
        {
            "integrations": "Rasterize",
            "playbookID": "RasterizeImageTest"
        },
        {
            "playbookID": "ExifReadTest"
        },
        {
           "playbookID": "Detonate File - Generic Test",
           "timeout": 2000,
           "nightly": true,
           "integrations": [
             "VxStream",
             "McAfee Advanced Threat Defense",
             "WildFire",
             "Lastline"
           ]
        },
        {
           "playbookID": "Detonate URL - Generic Test",
           "timeout": 2000,
           "nightly": true,
           "integrations": [
             "McAfee Advanced Threat Defense",
             "VxStream",
             "Lastline"
           ]
        },
        {
            "playbookID": "ReadPDFFile-Test"
        },
        {
            "playbookID": "Phishing test - attachment",
            "timeout": 500,
            "nightly": true,
            "integrations": [
                "EWS Mail Sender",
                "Pwned",
                "VirusTotal - Private API",
                "Demisto REST API"
            ]
        },
        {
            "playbookID": "Phishing test - Inline",
            "timeout": 500,
            "nightly": true,
            "integrations": [
                "EWS Mail Sender",
                "Pwned",
                "VirusTotal - Private API",
                "Demisto REST API"
            ]
        },
        {
            "integrations": [
                "VirusTotal",
                "urlscan.io",
                "activedir"
            ],
            "playbookID": "entity_enrichment_generic_test",
            "timeout": 240
        },
        {
            "integrations": [
                "FalconHost",
                "McAfee Threat Intelligence Exchange",
                "carbonblackprotection",
                "carbonblack"
            ],
            "playbookID": "search_endpoints_by_hash_-_generic_-_test",
            "timeout": 500
      }
    ],
    "skipped_tests": {
        "blockip_test_playbook": "No Check Point FW license",
        "File Enrichment - Generic Test": "Need to check the reason for skipping",
        "entity_enrichment_generic_test": "Need to check the reason for skipping",
        "search_endpoints_by_hash_-_generic_-_test": "Need to check the reason for skipping",
        "ArcSight Logger test": "Possibly outdated API calls",
        "Centreon-Test-Playbook": "Need to check the reason for skipping",
        "TruSTAR Test": "Need to check the reason for skipping",
        "AlphaSOC-Wisdom-Test": "Need to check the reason for skipping",
        "Jask_Test": "Need to check the reason for skipping",
        "Qualys-Test": "Need to check the reason for skipping",
        "sep_-_test_endpoint_search": "Failed test, need to fix",
        "Phishing test - Inline": "Ip range problem in IsIPInRanges",
        "Phishing test - attachment": "can't find entryID in ExtractIndicatorsFromTextFile."
    },
    "skipped_integrations": {
        "Anomali ThreatStream": "Instance is down",
        "McAfee Advanced Threat Defense": "No Credentials",
        "Cylance Protect": "Under development",
        "VMware": "DevOps investigation",
        "Farsight DNSDB": "No instance",
        "Symantec MSS": "No instance",
        "Remedy AR": "DevOps investigation",
        "McAfee Active Response": "DevOps investigation",
        "McAfee Threat Intelligence Exchange": "DevOps investigation",
        "XFE": "Need to check the reason for skipping",
        "iDefense": "DevOps investigation",
        "LogRhythm": "DevOps investigation",
        "Phish.AI": "Need to check the reason for skipping",
        "Dell Secureworks": "Instance locally installed on @liorblob PC",
        "Service Manager": "Expired license",
        "Signal Sciences WAF": "API problems, not returning the correct data"
    },
    "nigthly_integrations": [
        "Lastline"
    ]
}<|MERGE_RESOLUTION|>--- conflicted
+++ resolved
@@ -10,12 +10,9 @@
           "playbookID": "ReadPDFFile-Test"
         },
         {
-<<<<<<< HEAD
           "playbookID": "JSONtoCSV-Test"
         },
         {
-=======
->>>>>>> 77b50bf2
           "integrations": "Tenable.io",
           "playbookID": "Tenable.io test"
         },
