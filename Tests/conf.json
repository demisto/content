{
    "testTimeout": 160,
    "testInterval": 20,
    "tests": [
        {
            "integrations": "Microsoft Teams Management",
            "playbookID": "Microsoft Teams Management - Test",
            "is_mockable": false
        },
        {
            "playbookID": "SetIfEmpty - non-ascii chars - Test"
        },
        {
            "integrations": "Tripwire",
            "playbookID": "TestplaybookTripwire",
            "fromversion": "5.0.0"
        },
        {
            "playbookID": "Generic Polling Test",
            "timeout": 250
        },
        {
            "integrations": "Cisco Umbrella Enforcement",
            "playbookID": "Cisco Umbrella Enforcement-Test",
            "fromversion": "5.0.0"
        },
        {
            "integrations": "GSuiteAdmin",
            "playbookID": "GSuiteAdmin-Test",
            "fromversion": "5.0.0"
        },
        {
            "integrations": "AzureWAF",
            "playbookID": "Azure WAF - Test",
            "fromversion": "5.0.0"
        },
        {
            "integrations": "GoogleCalendar",
            "playbookID": "GoogleCalendar-Test",
            "fromversion": "5.0.0"
        },
        {
            "integrations": "GoogleDrive",
            "playbookID": "GoogleDrive-Test",
            "fromversion": "5.0.0"
        },
        {
            "integrations": "FireEyeNX",
            "playbookID": "FireEyeNX-Test"
        },
        {
            "integrations": "EmailRepIO",
            "playbookID": "TestEmailRepIOPlaybook",
            "fromversion": "5.0.0"
        },
        {
            "integrations": "XsoarPowershellTesting",
            "playbookID": "XsoarPowershellTesting-Test"
        },
        {
            "integrations": "Palo Alto Networks Threat Vault",
            "playbookID": "PANW Threat Vault - Signature Search - Test",
            "fromversion": "5.0.0"
        },
        {
            "integrations": "Microsoft Endpoint Configuration Manager",
            "playbookID": "Microsoft ECM - Test",
            "fromversion": "5.5.0",
            "timeout": 400
        },
        {
            "integrations": "CrowdStrike Falcon Intel v2",
            "playbookID": "CrowdStrike Falcon Intel v2 - Test",
            "fromversion": "5.0.0"
        },
        {
            "integrations": "SecurityAndCompliance",
            "playbookID": "O365-SecurityAndCompliance-Test",
            "fromversion": "5.5.0",
            "timeout": 700
        },
        {
            "integrations": "SecurityIntelligenceServicesFeed",
            "playbookID": "SecurityIntelligenceServicesFeed - Test",
            "fromversion": "5.5.0"
        },
        {
            "integrations": "EwsExtension",
            "playbookID": "O365 - EWS - Extension - Test",
            "fromversion": "5.5.0"
        },
        {
            "integrations": "Majestic Million",
            "playbookID": "Majestic Million Test Playbook",
            "fromversion": "5.5.0",
            "memory_threshold": 300,
            "timeout": 500
        },
        {
            "integrations": "Anomali Enterprise",
            "playbookID": "Anomali Match Forensic Search - Test",
            "fromversion": "5.0.0"
        },
        {
            "integrations": [
                "Mail Listener v2",
                "Mail Sender (New)"
            ],
            "playbookID": "Mail-Listener Test Playbook",
            "fromversion": "5.0.0",
            "instance_names": [
                "Mail_Sender_(New)_STARTTLS"
            ]
        },
        {
            "integrations": "Azure Network Security Groups",
            "fromversion": "5.0.0",
            "instance_names": "azure_nsg_prod",
            "playbookID": "Azure NSG - Test"
        },
        {
            "integrations": "OpenCTI Feed",
            "playbookID": "OpenCTI Feed Test",
            "fromversion": "5.5.0"
        },
        {
            "integrations": "AWS - Security Hub",
            "playbookID": "AWS-securityhub Test",
            "timeout": 800
        },
        {
            "integrations": "Microsoft Advanced Threat Analytics",
            "playbookID": "Microsoft Advanced Threat Analytics - Test",
            "fromversion": "5.0.0"
        },
        {
            "integrations": "Zimperium",
            "playbookID": "Zimperium_Test",
            "fromversion": "5.0.0"
        },
        {
            "integrations": "ServiceDeskPlus",
            "playbookID": "Service Desk Plus Test",
            "instance_names": "sdp_instance_1",
            "fromversion": "5.0.0",
            "toversion": "5.9.9",
            "is_mockable": false
        },
        {
            "integrations": "ServiceDeskPlus",
            "playbookID": "Service Desk Plus - Generic Polling Test",
            "instance_names": "sdp_instance_1",
            "fromversion": "5.0.0",
            "toversion": "5.9.9"
        },
        {
            "integrations": "ServiceDeskPlus",
            "playbookID": "Service Desk Plus Test",
            "instance_names": "sdp_instance_2",
            "fromversion": "6.0.0",
            "is_mockable": false
        },
        {
            "integrations": "ServiceDeskPlus",
            "playbookID": "Service Desk Plus - Generic Polling Test",
            "instance_names": "sdp_instance_2",
            "fromversion": "6.0.0"
        },
        {
            "integrations": "ThreatConnect Feed",
            "playbookID": "FeedThreatConnect-Test",
            "fromversion": "5.5.0"
        },
        {
            "integrations": "MITRE ATT&CK",
            "playbookID": "Mitre Attack List 10 Indicators Feed Test",
            "fromversion": "5.5.0"
        },
        {
            "integrations": "URLhaus",
            "playbookID": "Test_URLhaus",
            "timeout": 1000
        },
        {
            "integrations": "Microsoft Intune Feed",
            "playbookID": "FeedMicrosoftIntune_Test",
            "fromversion": "5.5.0"
        },
        {
            "integrations": "Tanium Threat Response",
            "playbookID": "Tanium Threat Response Test"
        },
        {
            "integrations": [
                "Syslog Sender",
                "syslog"
            ],
            "playbookID": "Test Syslog",
            "fromversion": "5.5.0",
            "timeout": 600
        },
        {
            "integrations": "APIVoid",
            "playbookID": "APIVoid Test"
        },
        {
            "integrations": "CloudConvert",
            "playbookID": "CloudConvert-test",
            "fromversion": "5.0.0",
            "timeout": 3000
        },
        {
            "integrations": "Cisco Firepower",
            "playbookID": "Cisco Firepower - Test",
            "timeout": 1000,
            "fromversion": "5.0.0"
        },
        {
            "integrations": "IllusiveNetworks",
            "playbookID": "IllusiveNetworks-Test",
            "fromversion": "5.0.0",
            "timeout": 500
        },
        {
            "integrations": "JSON Feed",
            "playbookID": "JSON_Feed_Test",
            "fromversion": "5.5.0",
            "instance_names": "JSON Feed no_auto_detect"
        },
        {
            "integrations": "JSON Feed",
            "playbookID": "JSON_Feed_Test",
            "fromversion": "5.5.0",
            "instance_names": "JSON Feed_auto_detect"
        },
        {
            "integrations": "Google Cloud Functions",
            "playbookID": "test playbook - Google Cloud Functions",
            "fromversion": "5.0.0"
        },
        {
            "integrations": "Plain Text Feed",
            "playbookID": "PlainText Feed - Test",
            "fromversion": "5.5.0",
            "instance_names": "Plain Text Feed no_auto_detect"
        },
        {
            "integrations": "Plain Text Feed",
            "playbookID": "PlainText Feed - Test",
            "fromversion": "5.5.0",
            "instance_names": "Plain Text Feed_auto_detect"
        },
        {
            "integrations": "Silverfort",
            "playbookID": "Silverfort-test",
            "fromversion": "5.0.0"
        },
        {
            "integrations": "GoogleKubernetesEngine",
            "playbookID": "GoogleKubernetesEngine_Test",
            "timeout": 600,
            "fromversion": "5.5.0"
        },
        {
            "integrations": "Fastly Feed",
            "playbookID": "Fastly Feed Test",
            "fromversion": "5.5.0"
        },
        {
            "integrations": "Malware Domain List Active IPs Feed",
            "playbookID": "Malware Domain List Active IPs Feed Test",
            "fromversion": "5.5.0"
        },
        {
            "integrations": "Claroty",
            "playbookID": "Claroty - Test",
            "fromversion": "5.0.0"
        },
        {
            "integrations": "Trend Micro Apex",
            "playbookID": "Trend Micro Apex - Test",
            "is_mockable": false
        },
        {
            "integrations": "Blocklist_de Feed",
            "playbookID": "Blocklist_de - Test",
            "fromversion": "5.5.0"
        },
        {
            "integrations": "Cloudflare Feed",
            "playbookID": "cloudflare - Test",
            "fromversion": "5.5.0"
        },
        {
            "integrations": "AzureFeed",
            "playbookID": "AzureFeed - Test",
            "fromversion": "5.5.0"
        },
        {
            "playbookID": "CreateIndicatorFromSTIXTest",
            "fromversion": "5.0.0"
        },
        {
            "integrations": "SpamhausFeed",
            "playbookID": "Spamhaus_Feed_Test",
            "fromversion": "5.5.0"
        },
        {
            "integrations": "Cofense Feed",
            "playbookID": "TestCofenseFeed",
            "fromversion": "5.5.0"
        },
        {
            "integrations": "Bambenek Consulting Feed",
            "playbookID": "BambenekConsultingFeed_Test",
            "fromversion": "5.5.0"
        },
        {
            "integrations": "Pipl",
            "playbookID": "Pipl Test"
        },
        {
            "integrations": "AWS Feed",
            "playbookID": "AWS Feed Test",
            "fromversion": "5.5.0"
        },
        {
            "integrations": "QuestKace",
            "playbookID": "QuestKace test",
            "fromversion": "5.0.0"
        },
        {
            "integrations": "Digital Defense FrontlineVM",
            "playbookID": "Digital Defense FrontlineVM - Scan Asset Not Recently Scanned Test"
        },
        {
            "integrations": "Digital Defense FrontlineVM",
            "playbookID": "Digital Defense FrontlineVM - Test Playbook"
        },
        {
            "integrations": "CSVFeed",
            "playbookID": "CSV_Feed_Test",
            "fromversion": "5.5.0",
            "instance_names": "CSVFeed_no_auto_detect"
        },
        {
            "integrations": "CSVFeed",
            "playbookID": "CSV_Feed_Test",
            "fromversion": "5.5.0",
            "instance_names": "CSVFeed_auto_detect"
        },
        {
            "integrations": "ProofpointFeed",
            "playbookID": "TestProofpointFeed",
            "fromversion": "5.5.0"
        },
        {
            "integrations": "Digital Shadows",
            "playbookID": "Digital Shadows - Test"
        },
        {
            "integrations": "Azure Compute v2",
            "playbookID": "Azure Compute - Test",
            "instance_names": "ms_azure_compute_dev"
        },
        {
            "integrations": "Azure Compute v2",
            "playbookID": "Azure Compute - Test",
            "instance_names": "ms_azure_compute_prod"
        },
        {
            "integrations": "Symantec Data Loss Prevention",
            "playbookID": "Symantec Data Loss Prevention - Test",
            "fromversion": "4.5.0"
        },
        {
            "integrations": "Lockpath KeyLight v2",
            "playbookID": "Keylight v2 - Test"
        },
        {
            "integrations": "Azure Security Center v2",
            "playbookID": "Azure SecurityCenter - Test",
            "instance_names": "ms_azure_sc_prod"
        },
        {
            "integrations": "Azure Security Center v2",
            "playbookID": "Azure SecurityCenter - Test",
            "instance_names": "ms_azure_sc_dev"
        },
        {
            "integrations": "Azure Security Center v2",
            "playbookID": "Azure SecurityCenter - Test",
            "instance_names": "ms_azure_sc_self_deployed"
        },
        {
            "integrations": "JsonWhoIs",
            "playbookID": "JsonWhoIs-Test"
        },
        {
            "integrations": "Maltiverse",
            "playbookID": "Maltiverse Test"
        },
        {
            "integrations": "Box v2",
            "playbookID": "BoxV2_TestPlaybook"
        },
        {
            "integrations": "MicrosoftGraphMail",
            "playbookID": "MicrosoftGraphMail-Test",
            "instance_names": "ms_graph_mail_dev"
        },
        {
            "integrations": "MicrosoftGraphMail",
            "playbookID": "MicrosoftGraphMail-Test",
            "instance_names": "ms_graph_mail_dev_no_oproxy"
        },
        {
            "integrations": "MicrosoftGraphMail",
            "playbookID": "MicrosoftGraphMail-Test",
            "instance_names": "ms_graph_mail_prod"
        },
        {
            "integrations": "CloudShark",
            "playbookID": "CloudShark - Test Playbook"
        },
        {
            "integrations": "Google Vision AI",
            "playbookID": "Google Vision API - Test"
        },
        {
            "integrations": "nmap",
            "playbookID": "Nmap - Test",
            "fromversion": "5.0.0"
        },
        {
            "integrations": "AutoFocus V2",
            "playbookID": "Autofocus Query Samples, Sessions and Tags Test Playbook",
            "fromversion": "4.5.0",
            "timeout": 1000
        },
        {
            "integrations": "HelloWorld",
            "playbookID": "HelloWorld-Test",
            "fromversion": "5.0.0"
        },
        {
            "integrations": "HelloWorld",
            "playbookID": "Sanity Test - Playbook with integration",
            "fromversion": "5.0.0"
        },
        {
            "integrations": "HelloWorld",
            "playbookID": "Sanity Test - Playbook with mocked integration",
            "fromversion": "5.0.0"
        },
        {
            "playbookID": "Sanity Test - Playbook with no integration",
            "fromversion": "5.0.0"
        },
        {
            "integrations": "Gmail",
            "playbookID": "Sanity Test - Playbook with Unmockable Integration",
            "fromversion": "5.0.0"
        },
        {
            "integrations": "HelloWorld",
            "playbookID": "HelloWorld_Scan-Test",
            "fromversion": "5.0.0",
            "timeout": 400
        },
        {
            "integrations": "HelloWorldPremium",
            "playbookID": "HelloWorldPremium_Scan-Test",
            "fromversion": "5.0.0",
            "timeout": 400
        },
        {
            "integrations": "ThreatQ v2",
            "playbookID": "ThreatQ - Test",
            "fromversion": "4.5.0"
        },
        {
            "integrations": "AttackIQFireDrill",
            "playbookID": "AttackIQ - Test"
        },
        {
            "integrations": "PhishLabs IOC EIR",
            "playbookID": "PhishlabsIOC_EIR-Test"
        },
        {
            "integrations": "Amazon DynamoDB",
            "playbookID": "AWS_DynamoDB-Test"
        },
        {
            "integrations": "PhishLabs IOC DRP",
            "playbookID": "PhishlabsIOC_DRP-Test"
        },
        {
            "playbookID": "Create Phishing Classifier V2 ML Test",
            "timeout": 60000,
            "fromversion": "4.5.0"
        },
        {
            "integrations": "ZeroFox",
            "playbookID": "ZeroFox-Test",
            "fromversion": "4.1.0"
        },
        {
            "integrations": "AlienVault OTX v2",
            "playbookID": "Alienvault_OTX_v2 - Test"
        },
        {
            "integrations": "AWS - CloudWatchLogs",
            "playbookID": "AWS - CloudWatchLogs Test Playbook",
            "fromversion": "5.0.0"
        },
        {
            "integrations": "SlackV2",
            "playbookID": "Slack Test Playbook",
            "timeout": 400,
            "pid_threshold": 5,
            "fromversion": "5.0.0"
        },
        {
            "integrations": "Cortex XDR - IR",
            "playbookID": "Test XDR Playbook",
            "fromversion": "4.1.0",
            "timeout": 500
        },
        {
            "integrations": "Cortex XDR - IOC",
            "playbookID": "Cortex XDR - IOC - Test",
            "fromversion": "5.5.0",
            "timeout": 1200
        },
        {
            "integrations": "Cloaken",
            "playbookID": "Cloaken-Test",
            "is_mockable": false
        },
        {
            "integrations": "ThreatX",
            "playbookID": "ThreatX-test",
            "timeout": 600
        },
        {
            "integrations": "Akamai WAF SIEM",
            "playbookID": "Akamai_WAF_SIEM-Test"
        },
        {
            "integrations": "Cofense Triage v2",
            "playbookID": "Cofense Triage v2 Test"
        },
        {
            "integrations": "Akamai WAF",
            "playbookID": "Akamai_WAF-Test"
        },
        {
            "integrations": "Minerva Labs Anti-Evasion Platform",
            "playbookID": "Minerva Test playbook"
        },
        {
            "integrations": "abuse.ch SSL Blacklist Feed",
            "playbookID": "SSL Blacklist test",
            "fromversion": "5.5.0"
        },
        {
            "integrations": "CheckPhish",
            "playbookID": "CheckPhish-Test"
        },
        {
            "integrations": "Symantec Management Center",
            "playbookID": "SymantecMC_TestPlaybook"
        },
        {
            "integrations": "Looker",
            "playbookID": "Test-Looker"
        },
        {
            "integrations": "Vertica",
            "playbookID": "Vertica Test"
        },
        {
            "integrations": "Server Message Block (SMB) v2",
            "playbookID": "SMB_v2-Test"
        },
        {
            "playbookID": "ConvertFile-Test",
            "fromversion": "4.5.0"
        },
        {
            "playbookID": "TestAwsEC2GetPublicSGRules-Test"
        },
        {
            "integrations": "RSA NetWitness Packets and Logs",
            "playbookID": "rsa_packets_and_logs_test"
        },
        {
            "playbookID": "CheckpointFW-test",
            "integrations": "Check Point"
        },
        {
            "playbookID": "RegPathReputationBasicLists_test"
        },
        {
            "playbookID": "EmailDomainSquattingReputation-Test"
        },
        {
            "playbookID": "RandomStringGenerateTest"
        },
        {
            "playbookID": "playbook-checkEmailAuthenticity-test"
        },
        {
            "playbookID": "HighlightWords_Test"
        },
        {
            "integrations": "Pentera",
            "playbookID": "Pcysys-Test"
        },
        {
            "integrations": "Pentera",
            "playbookID": "Pentera Run Scan and Create Incidents - Test"
        },
        {
            "playbookID": "StringContainsArray_test"
        },
        {
            "integrations": "Fidelis Elevate Network",
            "playbookID": "Fidelis-Test"
        },
        {
            "integrations": "AWS - ACM",
            "playbookID": "ACM-Test"
        },
        {
            "integrations": "Thinkst Canary",
            "playbookID": "CanaryTools Test"
        },
        {
            "integrations": "ThreatMiner",
            "playbookID": "ThreatMiner-Test"
        },
        {
            "playbookID": "StixCreator-Test"
        },
        {
            "playbookID": "CompareIncidentsLabels-test-playbook"
        },
        {
            "integrations": "Have I Been Pwned? V2",
            "playbookID": "Pwned v2 test"
        },
        {
            "integrations": "Alexa Rank Indicator",
            "playbookID": "Alexa Test Playbook"
        },
        {
            "playbookID": "UnEscapeURL-Test"
        },
        {
            "playbookID": "UnEscapeIPs-Test"
        },
        {
            "playbookID": "ExtractDomainFromUrlAndEmail-Test"
        },
        {
            "playbookID": "ConvertKeysToTableFieldFormat_Test"
        },
        {
            "integrations": "CVE Search v2",
            "playbookID": "CVE Search v2 - Test"
        },
        {
            "integrations": "CVE Search v2",
            "playbookID": "cveReputation Test"
        },
        {
            "integrations": "HashiCorp Vault",
            "playbookID": "hashicorp_test",
            "fromversion": "5.0.0"
        },
        {
            "integrations": "AWS - Athena - Beta",
            "playbookID": "Beta-Athena-Test"
        },
        {
            "integrations": "BeyondTrust Password Safe",
            "playbookID": "BeyondTrust-Test"
        },
        {
            "integrations": "Dell Secureworks",
            "playbookID": "secureworks_test"
        },
        {
            "integrations": "ServiceNow v2",
            "playbookID": "servicenow_test_v2",
            "instance_names": "snow_basic_auth",
            "is_mockable": false
        },
        {
            "integrations": "ServiceNow v2",
            "playbookID": "ServiceNow_OAuth_Test",
            "instance_names": "snow_oauth"
        },
        {
            "playbookID": "Create ServiceNow Ticket and Mirror Test",
            "integrations": "ServiceNow v2",
            "instance_names": "snow_basic_auth",
            "fromversion": "6.0.0",
            "timeout": 500
        },
        {
            "playbookID": "Create ServiceNow Ticket and State Polling Test",
            "integrations": "ServiceNow v2",
            "instance_names": "snow_basic_auth",
            "fromversion": "6.0.0",
            "timeout": 500
        },
        {
            "integrations": "ServiceNow CMDB",
            "playbookID": "ServiceNow_CMDB_Test",
            "instance_names": "snow_cmdb_basic_auth"
        },
        {
            "integrations": "ServiceNow CMDB",
            "playbookID": "ServiceNow_CMDB_OAuth_Test",
            "instance_names": "snow_cmdb_oauth"
        },
        {
            "integrations": "ExtraHop v2",
            "playbookID": "ExtraHop_v2-Test"
        },
        {
            "playbookID": "Test CommonServer"
        },
        {
            "playbookID": "Test-debug-mode",
            "fromversion": "5.0.0"
        },
        {
            "integrations": "CIRCL",
            "playbookID": "CirclIntegrationTest"
        },
        {
            "integrations": "MISP V2",
            "playbookID": "MISP V2 Test",
            "timeout": 300
        },
        {
            "playbookID": "test-LinkIncidentsWithRetry"
        },
        {
            "playbookID": "CopyContextToFieldTest"
        },
        {
            "integrations": "OTRS",
            "playbookID": "OTRS Test",
            "fromversion": "4.1.0"
        },
        {
            "integrations": "Attivo Botsink",
            "playbookID": "AttivoBotsinkTest"
        },
        {
            "integrations": "FortiGate",
            "playbookID": "Fortigate Test"
        },
        {
            "playbookID": "FormattedDateToEpochTest"
        },
        {
            "integrations": "SNDBOX",
            "playbookID": "SNDBOX_Test",
            "timeout": 1000
        },
        {
            "integrations": "SNDBOX",
            "playbookID": "Detonate File - SNDBOX - Test",
            "timeout": 1000,
            "nightly": true
        },
        {
            "integrations": "VxStream",
            "playbookID": "Detonate File - HybridAnalysis - Test",
            "timeout": 2400
        },
        {
            "playbookID": "WordTokenizeTest",
            "toversion": "4.5.9"
        },
        {
            "integrations": "QRadar",
            "playbookID": "test playbook - QRadarCorrelations",
            "timeout": 2000,
            "fromversion": "5.0.0",
            "toversion": "5.9.9",
            "is_mockable": false
        },
        {
            "integrations": "QRadar_v2",
            "playbookID": "test playbook - QRadarCorrelations For V2",
            "timeout": 2000,
            "fromversion": "6.0.0",
            "is_mockable": false
        },
        {
            "integrations": "Awake Security",
            "playbookID": "awake_security_test_pb"
        },
        {
            "integrations": "Tenable.sc",
            "playbookID": "tenable-sc-test",
            "timeout": 240,
            "nightly": true
        },
        {
            "integrations": "MimecastV2",
            "playbookID": "Mimecast test"
        },
        {
            "playbookID": "CreateEmailHtmlBody_test_pb",
            "fromversion": "4.1.0"
        },
        {
            "playbookID": "ReadPDFFileV2-Test",
            "timeout": 1000
        },
        {
            "playbookID": "JSONtoCSV-Test"
        },
        {
            "integrations": "Generic SQL",
            "playbookID": "generic-sql",
            "instance_names": "mysql instance",
            "fromversion": "5.0.0"
        },
        {
            "integrations": "Generic SQL",
            "playbookID": "generic-sql",
            "instance_names": "postgreSQL instance",
            "fromversion": "5.0.0"
        },
        {
            "integrations": "Generic SQL",
            "playbookID": "generic-sql",
            "instance_names": "Microsoft SQL instance",
            "fromversion": "5.0.0"
        },
        {
            "integrations": "Generic SQL",
            "playbookID": "generic-sql",
            "instance_names": "Microsoft SQL Server - MS ODBC Driver",
            "fromversion": "5.0.0"
        },
        {
            "integrations": "Generic SQL",
            "playbookID": "generic-sql-oracle",
            "instance_names": "Oracle instance",
            "fromversion": "5.0.0"
        },
        {
            "integrations": "Generic SQL",
            "playbookID": "generic-sql-mssql-encrypted-connection",
            "instance_names": "Microsoft SQL instance using encrypted connection",
            "fromversion": "5.0.0"
        },
        {
            "integrations": "Panorama",
            "instance_names": "palo_alto_firewall_9.0",
            "playbookID": "Panorama Query Logs - Test",
            "fromversion": "5.5.0",
            "timeout": 1500,
            "nightly": true
        },
        {
            "integrations": "Panorama",
            "instance_names": "palo_alto_firewall",
            "playbookID": "palo_alto_firewall_test_pb",
            "fromversion": "5.5.0",
            "timeout": 1000
        },
        {
            "integrations": "Panorama",
            "instance_names": "palo_alto_firewall_9.0",
            "playbookID": "palo_alto_firewall_test_pb",
            "fromversion": "5.5.0",
            "timeout": 1000
        },
        {
            "integrations": "Panorama",
            "instance_names": "palo_alto_panorama",
            "playbookID": "palo_alto_panorama_test_pb",
            "fromversion": "5.5.0",
            "timeout": 1600
        },
        {
            "integrations": "Panorama",
            "instance_names": "palo_alto_panorama_9.0",
            "playbookID": "palo_alto_panorama_test_pb",
            "fromversion": "5.5.0",
            "timeout": 1600
        },
        {
            "integrations": "Panorama",
            "instance_names": "palo_alto_firewall_9.0",
            "playbookID": "PAN-OS URL Filtering enrichment - Test"
        },
        {
            "integrations": "Panorama",
            "instance_names": "panorama_instance_best_practice",
            "playbookID": "Panorama Best Practise - Test"
        },
        {
            "integrations": "Tenable.io",
            "playbookID": "Tenable.io test"
        },
        {
            "playbookID": "URLDecode-Test"
        },
        {
            "playbookID": "GetTime-Test"
        },
        {
            "playbookID": "GetTime-ObjectVsStringTest"
        },
        {
            "integrations": "Tenable.io",
            "playbookID": "Tenable.io Scan Test",
            "nightly": true,
            "timeout": 3600
        },
        {
            "integrations": "Tenable.sc",
            "playbookID": "tenable-sc-scan-test",
            "nightly": true,
            "timeout": 600
        },
        {
            "integrations": "google-vault",
            "playbookID": "Google-Vault-Generic-Test",
            "nightly": true,
            "timeout": 3600,
            "memory_threshold": 180
        },
        {
            "integrations": "google-vault",
            "playbookID": "Google_Vault-Search_And_Display_Results_test",
            "nightly": true,
            "memory_threshold": 180,
            "timeout": 3600
        },
        {
            "playbookID": "Luminate-TestPlaybook",
            "integrations": "Luminate"
        },
        {
            "integrations": "MxToolBox",
            "playbookID": "MxToolbox-test"
        },
        {
            "integrations": "Nessus",
            "playbookID": "Nessus - Test"
        },
        {
            "playbookID": "Palo Alto Networks - Malware Remediation Test",
            "fromversion": "4.5.0"
        },
        {
            "playbookID": "SumoLogic-Test",
            "integrations": "SumoLogic",
            "fromversion": "4.1.0"
        },
        {
            "playbookID": "ParseEmailFiles-test"
        },
        {
            "playbookID": "PAN-OS - Block IP and URL - External Dynamic List v2 Test",
            "integrations": [
                "Panorama",
                "palo_alto_networks_pan_os_edl_management"
            ],
            "instance_names": "palo_alto_firewall_9.0",
            "fromversion": "4.0.0"
        },
        {
            "playbookID": "Test_EDL",
            "integrations": "EDL",
            "fromversion": "5.5.0"
        },
        {
            "playbookID": "Test_export_indicators_service",
            "integrations": "ExportIndicators",
            "fromversion": "5.5.0"
        },
        {
            "playbookID": "PAN-OS - Block IP - Custom Block Rule Test",
            "integrations": "Panorama",
            "instance_names": "palo_alto_panorama",
            "fromversion": "4.0.0"
        },
        {
            "playbookID": "PAN-OS - Block IP - Static Address Group Test",
            "integrations": "Panorama",
            "instance_names": "palo_alto_panorama",
            "fromversion": "4.0.0"
        },
        {
            "playbookID": "PAN-OS - Block URL - Custom URL Category Test",
            "integrations": "Panorama",
            "instance_names": "palo_alto_panorama",
            "fromversion": "4.0.0"
        },
        {
            "playbookID": "Endpoint Malware Investigation - Generic - Test",
            "integrations": [
                "Traps",
                "Cylance Protect v2",
                "Demisto REST API"
            ],
            "fromversion": "5.0.0",
            "timeout": 1200
        },
        {
            "playbookID": "ParseExcel-test"
        },
        {
            "playbookID": "Detonate File - No Files test"
        },
        {
            "integrations": "SentinelOne V2",
            "playbookID": "SentinelOne V2 - test"
        },
        {
            "integrations": "InfoArmor VigilanteATI",
            "playbookID": "InfoArmorVigilanteATITest"
        },
        {
            "integrations": "IntSights",
            "instance_names": "intsights_standard_account",
            "playbookID": "IntSights Test",
            "nightly": true
        },
        {
            "integrations": "IntSights",
            "playbookID": "IntSights Mssp Test",
            "instance_names": "intsights_mssp_account",
            "nightly": true
        },
        {
            "integrations": "dnstwist",
            "playbookID": "dnstwistTest"
        },
        {
            "integrations": "BitDam",
            "playbookID": "Detonate File - BitDam Test"
        },
        {
            "integrations": "Threat Grid",
            "playbookID": "Test-Detonate URL - ThreatGrid",
            "timeout": 600
        },
        {
            "integrations": "Threat Grid",
            "playbookID": "ThreatGridTest",
            "timeout": 600
        },
        {
            "integrations": "Signal Sciences WAF",
            "playbookID": "SignalSciences-Test"
        },
        {
            "integrations": "RTIR",
            "playbookID": "RTIR Test"
        },
        {
            "integrations": "RedCanary",
            "playbookID": "RedCanaryTest",
            "nightly": true
        },
        {
            "integrations": "Devo",
            "playbookID": "Devo test",
            "timeout": 500
        },
        {
            "playbookID": "URL Enrichment - Generic v2 - Test",
            "integrations": [
                "Rasterize",
                "VirusTotal - Private API"
            ],
            "instance_names": "virus_total_private_api_general",
            "timeout": 500,
            "pid_threshold": 12
        },
        {
            "playbookID": "CutTransformerTest"
        },
        {
            "playbookID": "Default - Test",
            "integrations": [
                "ThreatQ v2",
                "Demisto REST API"
            ],
            "fromversion": "5.0.0"
        },
        {
            "integrations": "SCADAfence CNM",
            "playbookID": "SCADAfence_test"
        },
        {
            "integrations": "ProtectWise",
            "playbookID": "Protectwise-Test"
        },
        {
            "integrations": "WhatsMyBrowser",
            "playbookID": "WhatsMyBrowser-Test"
        },
        {
            "integrations": "BigFix",
            "playbookID": "BigFixTest"
        },
        {
            "integrations": "Lastline v2",
            "playbookID": "Lastline v2 - Test",
            "nightly": true
        },
        {
            "integrations": "McAfee DXL",
            "playbookID": "McAfee DXL - Test"
        },
        {
            "playbookID": "TextFromHTML_test_playbook"
        },
        {
            "playbookID": "PortListenCheck-test"
        },
        {
            "integrations": "ThreatExchange",
            "playbookID": "ThreatExchange-test"
        },
        {
            "integrations": "Joe Security",
            "playbookID": "JoeSecurityTestPlaybook",
            "timeout": 500,
            "nightly": true
        },
        {
            "integrations": "Joe Security",
            "playbookID": "JoeSecurityTestDetonation",
            "timeout": 2000,
            "nightly": true
        },
        {
            "integrations": "WildFire-v2",
            "playbookID": "Wildfire Test",
            "is_mockable": false
        },
        {
            "integrations": "WildFire-v2",
            "playbookID": "Detonate URL - WildFire-v2 - Test",
            "is_mockable": false
        },
        {
            "integrations": "WildFire-v2",
            "playbookID": "Detonate URL - WildFire v2.1 - Test"
        },
        {
            "integrations": "GRR",
            "playbookID": "GRR Test",
            "nightly": true
        },
        {
            "integrations": "VirusTotal",
            "instance_names": "virus_total_general",
            "playbookID": "virusTotal-test-playbook",
            "timeout": 1400,
            "nightly": true
        },
        {
            "integrations": "VirusTotal",
            "instance_names": "virus_total_preferred_vendors",
            "playbookID": "virusTotaI-test-preferred-vendors",
            "timeout": 1400,
            "nightly": true
        },
        {
            "integrations": "Preempt",
            "playbookID": "Preempt Test"
        },
        {
            "integrations": "Gmail",
            "playbookID": "get_original_email_-_gmail_-_test"
        },
        {
            "integrations": [
                "Gmail Single User",
                "Gmail"
            ],
            "playbookID": "Gmail Single User - Test",
            "fromversion": "4.5.0"
        },
        {
            "integrations": "EWS v2",
            "playbookID": "get_original_email_-_ews-_test",
            "instance_names": "ewv2_regular"
        },
        {
            "integrations": [
                "EWS v2",
                "EWS Mail Sender"
            ],
            "playbookID": "EWS search-mailbox test",
            "instance_names": "ewv2_regular",
            "timeout": 300
        },
        {
            "integrations": "PagerDuty v2",
            "playbookID": "PagerDuty Test"
        },
        {
            "playbookID": "test_delete_context"
        },
        {
            "playbookID": "DeleteContext-auto-test"
        },
        {
            "playbookID": "GmailTest",
            "integrations": "Gmail"
        },
        {
            "playbookID": "Gmail Convert Html Test",
            "integrations": "Gmail"
        },
        {
            "playbookID": "reputations.json Test",
            "toversion": "5.0.0"
        },
        {
            "playbookID": "Indicators reputation-.json Test",
            "fromversion": "5.5.0"
        },
        {
            "playbookID": "Test IP Indicator Fields",
            "fromversion": "5.0.0"
        },
        {
            "playbookID": "Dedup - Generic v2 - Test",
            "fromversion": "5.0.0"
        },
        {
            "playbookID": "TestDedupIncidentsPlaybook"
        },
        {
            "playbookID": "TestDedupIncidentsByName"
        },
        {
            "integrations": "McAfee Advanced Threat Defense",
            "playbookID": "Test Playbook McAfee ATD",
            "timeout": 700
        },
        {
            "integrations": "McAfee Advanced Threat Defense",
            "playbookID": "Detonate Remote File From URL -McAfee-ATD - Test",
            "timeout": 700
        },
        {
            "playbookID": "stripChars - Test"
        },
        {
            "integrations": "McAfee Advanced Threat Defense",
            "playbookID": "Test Playbook McAfee ATD Upload File"
        },
        {
            "playbookID": "exporttocsv_script_test"
        },
        {
            "playbookID": "Set - Test"
        },
        {
            "integrations": "Intezer v2",
            "playbookID": "Intezer Testing v2",
            "fromversion": "4.1.0",
            "timeout": 600
        },
        {
            "integrations": "FalconIntel",
            "playbookID": "CrowdStrike Falcon Intel v2"
        },
        {
            "integrations": [
                "Mail Sender (New)",
                "Gmail"
            ],
            "playbookID": "Mail Sender (New) Test",
            "instance_names": [
                "Mail_Sender_(New)_STARTTLS"
            ]
        },
        {
            "playbookID": "buildewsquery_test"
        },
        {
            "integrations": "Rapid7 Nexpose",
            "playbookID": "nexpose_test",
            "timeout": 240
        },
        {
            "playbookID": "GetIndicatorDBotScore Test"
        },
        {
            "integrations": "EWS Mail Sender",
            "playbookID": "EWS Mail Sender Test"
        },
        {
            "integrations": [
                "EWS Mail Sender",
                "Rasterize"
            ],
            "playbookID": "EWS Mail Sender Test 2"
        },
        {
            "playbookID": "decodemimeheader_-_test"
        },
        {
            "playbookID": "test_url_regex"
        },
        {
            "integrations": "Skyformation",
            "playbookID": "TestSkyformation"
        },
        {
            "integrations": "okta",
            "playbookID": "okta_test_playbook",
            "timeout": 240
        },
        {
            "integrations": "Okta v2",
            "playbookID": "OktaV2-Test",
            "nightly": true,
            "timeout": 300
        },
        {
            "integrations": "Okta IAM",
            "playbookID": "Okta IAM - Test Playbook",
            "fromversion": "6.0.0"
        },
        {
            "playbookID": "Test filters & transformers scripts"
        },
        {
            "integrations": "Salesforce",
            "playbookID": "SalesforceTestPlaybook"
        },
        {
            "integrations": "McAfee ESM v2",
            "instance_names": "v10.2.0",
            "playbookID": "McAfee ESM v2 - Test",
            "fromversion": "5.0.0"
        },
        {
            "integrations": "McAfee ESM v2",
            "instance_names": "v10.3.0",
            "playbookID": "McAfee ESM v2 - Test",
            "fromversion": "5.0.0"
        },
        {
            "integrations": "McAfee ESM v2",
            "instance_names": "v11.3",
            "playbookID": "McAfee ESM v2 (v11.3) - Test",
            "fromversion": "5.0.0",
            "timeout": 300
        },
        {
            "integrations": "McAfee ESM v2",
            "instance_names": "v10.2.0",
            "playbookID": "McAfee ESM Watchlists - Test",
            "fromversion": "5.0.0"
        },
        {
            "integrations": "McAfee ESM v2",
            "instance_names": "v10.3.0",
            "playbookID": "McAfee ESM Watchlists - Test",
            "fromversion": "5.0.0"
        },
        {
            "integrations": "McAfee ESM v2",
            "instance_names": "v11.3",
            "playbookID": "McAfee ESM Watchlists - Test",
            "fromversion": "5.0.0"
        },
        {
            "integrations": "GoogleSafeBrowsing",
            "playbookID": "Google Safe Browsing Test",
            "timeout": 240,
            "fromversion": "5.0.0"
        },
        {
            "integrations": "EWS v2",
            "playbookID": "EWSv2_empty_attachment_test",
            "instance_names": "ewv2_regular"
        },
        {
            "integrations": "EWS v2",
            "playbookID": "EWS Public Folders Test",
            "instance_names": "ewv2_regular",
            "is_mockable": false
        },
        {
            "integrations": "Symantec Endpoint Protection V2",
            "playbookID": "SymantecEndpointProtection_Test"
        },
        {
            "integrations": "carbonblackprotection",
            "playbookID": "search_endpoints_by_hash_-_carbon_black_protection_-_test",
            "timeout": 500
        },
        {
            "playbookID": "Process Email - Generic - Test - Incident Starter",
            "fromversion": "6.0.0",
            "integrations": "Rasterize",
            "timeout": 240
        },
        {
            "integrations": "FalconHost",
            "playbookID": "search_endpoints_by_hash_-_crowdstrike_-_test",
            "timeout": 500
        },
        {
            "integrations": "FalconHost",
            "playbookID": "CrowdStrike Endpoint Enrichment - Test"
        },
        {
            "integrations": "FalconHost",
            "playbookID": "FalconHost Test"
        },
        {
            "integrations": "CrowdstrikeFalcon",
            "playbookID": "Test - CrowdStrike Falcon",
            "fromversion": "4.1.0",
            "timeout": 500
        },
        {
            "playbookID": "ExposeIncidentOwner-Test"
        },
        {
            "integrations": "google",
            "playbookID": "GsuiteTest"
        },
        {
            "integrations": "OpenPhish",
            "playbookID": "OpenPhish Test Playbook"
        },
        {
            "integrations": "jira-v2",
            "playbookID": "Jira-v2-Test",
            "timeout": 500,
            "is_mockable": false
        },
        {
            "integrations": "ipinfo",
            "playbookID": "IPInfoTest"
        },
        {
            "playbookID": "VerifyHumanReadableFormat"
        },
        {
            "playbookID": "strings-test"
        },
        {
            "playbookID": "TestCommonPython",
            "timeout": 500
        },
        {
            "playbookID": "TestFileCreateAndUpload"
        },
        {
            "playbookID": "TestIsValueInArray"
        },
        {
            "playbookID": "TestStringReplace"
        },
        {
            "playbookID": "TestHttpPlaybook"
        },
        {
            "integrations": "SplunkPy",
            "playbookID": "SplunkPy parse-raw - Test",
            "instance_names": "use_default_handler"
        },
        {
            "integrations": "SplunkPy",
            "playbookID": "SplunkPy-Test-V2",
            "memory_threshold": 500,
            "instance_names": "use_default_handler"
        },
        {
            "integrations": "SplunkPy",
            "playbookID": "Splunk-Test",
            "memory_threshold": 200,
            "instance_names": "use_default_handler"
        },
        {
            "integrations": "AnsibleTower",
            "playbookID": "AnsibleTower_Test_playbook",
            "fromversion": "5.0.0"
        },
        {
            "integrations": "SplunkPy",
            "playbookID": "SplunkPySearch_Test",
            "memory_threshold": 200,
            "instance_names": "use_default_handler"
        },
        {
            "integrations": "SplunkPy",
            "playbookID": "SplunkPy KV commands",
            "memory_threshold": 200,
            "instance_names": "use_default_handler"
        },
        {
            "integrations": "SplunkPy",
            "playbookID": "SplunkPy-Test-V2",
            "memory_threshold": 500,
            "instance_names": "use_python_requests_handler"
        },
        {
            "integrations": "SplunkPy",
            "playbookID": "Splunk-Test",
            "memory_threshold": 500,
            "instance_names": "use_python_requests_handler"
        },
        {
            "integrations": "SplunkPy",
            "playbookID": "SplunkPySearch_Test",
            "memory_threshold": 200,
            "instance_names": "use_python_requests_handler"
        },
        {
            "integrations": "SplunkPy",
            "playbookID": "SplunkPy KV commands",
            "memory_threshold": 200,
            "instance_names": "use_python_requests_handler"
        },
        {
            "integrations": "McAfee NSM",
            "playbookID": "McAfeeNSMTest",
            "timeout": 400,
            "nightly": true
        },
        {
            "integrations": "PhishTank V2",
            "playbookID": "PhishTank Testing"
        },
        {
            "integrations": "McAfee Web Gateway",
            "playbookID": "McAfeeWebGatewayTest",
            "timeout": 500
        },
        {
            "integrations": "TCPIPUtils",
            "playbookID": "TCPUtils-Test"
        },
        {
            "playbookID": "listExecutedCommands-Test"
        },
        {
            "integrations": "AWS - Lambda",
            "playbookID": "AWS-Lambda-Test (Read-Only)"
        },
        {
            "integrations": "Service Manager",
            "playbookID": "TestHPServiceManager",
            "timeout": 400
        },
        {
            "integrations": "ServiceNow IAM",
            "playbookID": "ServiceNow IAM - Test Playbook",
            "instance_name": "snow_basic_auth",
            "fromversion": "6.0.0"
        },
        {
            "playbookID": "LanguageDetect-Test",
            "timeout": 300
        },
        {
            "integrations": "Forcepoint",
            "playbookID": "forcepoint test",
            "timeout": 500,
            "nightly": true
        },
        {
            "playbookID": "GeneratePassword-Test"
        },
        {
            "playbookID": "ZipFile-Test"
        },
        {
            "playbookID": "UnzipFile-Test"
        },
        {
            "playbookID": "Test-IsMaliciousIndicatorFound",
            "fromversion": "5.0.0"
        },
        {
            "playbookID": "TestExtractHTMLTables"
        },
        {
            "integrations": "carbonblackliveresponse",
            "playbookID": "Carbon Black Live Response Test",
            "nightly": true,
            "fromversion": "5.0.0",
            "is_mockable": false
        },
        {
            "integrations": "urlscan.io",
            "playbookID": "urlscan_malicious_Test",
            "timeout": 500
        },
        {
            "integrations": "EWS v2",
            "playbookID": "pyEWS_Test",
            "instance_names": "ewv2_regular",
            "is_mockable": false
        },
        {
            "integrations": "EWS v2",
            "playbookID": "pyEWS_Test",
            "instance_names": "ewsv2_separate_process",
            "is_mockable": false
        },
        {
            "integrations": "remedy_sr_beta",
            "playbookID": "remedy_sr_test_pb"
        },
        {
            "integrations": "Netskope",
            "playbookID": "Netskope Test"
        },
        {
            "integrations": "Cylance Protect v2",
            "playbookID": "Cylance Protect v2 Test"
        },
        {
            "integrations": "ReversingLabs Titanium Cloud",
            "playbookID": "ReversingLabsTCTest"
        },
        {
            "integrations": "ReversingLabs A1000",
            "playbookID": "ReversingLabsA1000Test"
        },
        {
            "integrations": "Demisto Lock",
            "playbookID": "DemistoLockTest"
        },
        {
            "playbookID": "test-domain-indicator",
            "timeout": 400
        },
        {
            "playbookID": "Cybereason Test",
            "integrations": "Cybereason",
            "timeout": 1200,
            "fromversion": "4.1.0"
        },
        {
            "integrations": "VirusTotal - Private API",
            "instance_names": "virus_total_private_api_general",
            "playbookID": "File Enrichment - Virus Total Private API Test",
            "nightly": true
        },
        {
            "integrations": "VirusTotal - Private API",
            "instance_names": "virus_total_private_api_general",
            "playbookID": "virusTotalPrivateAPI-test-playbook",
            "timeout": 1400,
            "nightly": true,
            "pid_threshold": 12
        },
        {
            "integrations": [
                "VirusTotal - Private API",
                "VirusTotal"
            ],
            "playbookID": "vt-detonate test",
            "instance_names": [
                "virus_total_private_api_general",
                "virus_total_general"
            ],
            "timeout": 1400,
            "fromversion": "5.5.0",
            "nightly": true,
            "is_mockable": false
        },
        {
            "integrations": "Cisco ASA",
            "playbookID": "Cisco ASA - Test Playbook"
        },
        {
            "integrations": "VirusTotal - Private API",
            "instance_names": "virus_total_private_api_preferred_vendors",
            "playbookID": "virusTotalPrivateAPI-test-preferred-vendors",
            "timeout": 1400,
            "nightly": true
        },
        {
            "integrations": "Cisco Meraki",
            "playbookID": "Cisco-Meraki-Test"
        },
        {
            "integrations": "Microsoft Defender Advanced Threat Protection",
            "playbookID": "Microsoft Defender Advanced Threat Protection - Test",
            "instance_names": "microsoft_defender_atp_prod"
        },
        {
            "integrations": "Microsoft Defender Advanced Threat Protection",
            "playbookID": "Microsoft Defender Advanced Threat Protection - Test",
            "instance_names": "microsoft_defender_atp_dev"
        },
        {
            "integrations": "Microsoft Defender Advanced Threat Protection",
            "playbookID": "Microsoft Defender Advanced Threat Protection - Test",
            "instance_names": "microsoft_defender_atp_dev_self_deployed"
        },
        {
            "integrations": "Microsoft Defender Advanced Threat Protection",
            "playbookID": "Microsoft Defender - ATP - Indicators Test",
            "instance_names": "microsoft_defender_atp_prod"
        },
        {
            "integrations": "Microsoft Defender Advanced Threat Protection",
            "playbookID": "Microsoft Defender - ATP - Indicators Test",
            "instance_names": "microsoft_defender_atp_dev"
        },
        {
            "integrations": "Microsoft Defender Advanced Threat Protection",
            "playbookID": "Microsoft Defender - ATP - Indicators Test",
            "instance_names": "microsoft_defender_atp_dev_self_deployed"
        },
        {
            "integrations": "Tanium",
            "playbookID": "Tanium Test Playbook",
            "nightly": true,
            "timeout": 1200,
            "pid_threshold": 10
        },
        {
            "integrations": "Recorded Future",
            "playbookID": "Recorded Future Test",
            "nightly": true
        },
        {
            "integrations": "Microsoft Graph",
            "playbookID": "Microsoft Graph Security Test",
            "instance_names": "ms_graph_security_dev"
        },
        {
            "integrations": "Microsoft Graph",
            "playbookID": "Microsoft Graph Security Test",
            "instance_names": "ms_graph_security_prod"
        },
        {
            "integrations": "Microsoft Graph User",
            "playbookID": "Microsoft Graph User - Test",
            "instance_names": "ms_graph_user_dev"
        },
        {
            "integrations": "Microsoft Graph User",
            "playbookID": "Microsoft Graph User - Test",
            "instance_names": "ms_graph_user_prod"
        },
        {
            "integrations": "Microsoft Graph Groups",
            "playbookID": "Microsoft Graph Groups - Test",
            "instance_names": "ms_graph_groups_dev"
        },
        {
            "integrations": "Microsoft Graph Groups",
            "playbookID": "Microsoft Graph Groups - Test",
            "instance_names": "ms_graph_groups_prod"
        },
        {
            "integrations": "Microsoft_Graph_Files",
            "playbookID": "test_MsGraphFiles",
            "instance_names": "ms_graph_files_dev",
            "fromversion": "5.0.0"
        },
        {
            "integrations": "Microsoft_Graph_Files",
            "playbookID": "test_MsGraphFiles",
            "instance_names": "ms_graph_files_prod",
            "fromversion": "5.0.0"
        },
        {
            "integrations": "Microsoft Graph Calendar",
            "playbookID": "Microsoft Graph Calendar - Test",
            "instance_names": "ms_graph_calendar_dev"
        },
        {
            "integrations": "Microsoft Graph Calendar",
            "playbookID": "Microsoft Graph Calendar - Test",
            "instance_names": "ms_graph_calendar_prod"
        },
        {
            "integrations": "Microsoft Graph Device Management",
            "playbookID": "MSGraph_DeviceManagement_Test",
            "instance_names": "ms_graph_device_management_oproxy_dev",
            "fromversion": "5.0.0"
        },
        {
            "integrations": "Microsoft Graph Device Management",
            "playbookID": "MSGraph_DeviceManagement_Test",
            "instance_names": "ms_graph_device_management_oproxy_prod",
            "fromversion": "5.0.0"
        },
        {
            "integrations": "Microsoft Graph Device Management",
            "playbookID": "MSGraph_DeviceManagement_Test",
            "instance_names": "ms_graph_device_management_self_deployed_prod",
            "fromversion": "5.0.0"
        },
        {
            "integrations": "RedLock",
            "playbookID": "RedLockTest",
            "nightly": true
        },
        {
            "integrations": "Symantec Messaging Gateway",
            "playbookID": "Symantec Messaging Gateway Test"
        },
        {
            "integrations": "ThreatConnect v2",
            "playbookID": "ThreatConnect v2 - Test",
            "fromversion": "5.0.0"
        },
        {
            "integrations": "VxStream",
            "playbookID": "VxStream Test",
            "nightly": true,
            "is_mockable": false
        },
        {
            "integrations": "Cylance Protect",
            "playbookID": "get_file_sample_by_hash_-_cylance_protect_-_test",
            "timeout": 240
        },
        {
            "integrations": "Cylance Protect",
            "playbookID": "endpoint_enrichment_-_generic_test"
        },
        {
            "integrations": "QRadar",
            "playbookID": "test_Qradar",
            "fromversion": "5.5.0",
            "is_mockable": false
        },
        {
            "integrations": "QRadar_v2",
            "playbookID": "test_Qradar_v2",
            "fromversion": "6.0.0",
            "is_mockable": false
        },
        {
            "integrations": "VMware",
            "playbookID": "VMWare Test"
        },
        {
            "integrations": "Anomali ThreatStream",
            "playbookID": "Anomali_ThreatStream_Test"
        },
        {
            "integrations": "carbonblack-v2",
            "playbookID": "Carbon Black Response Test",
            "fromversion": "5.0.0"
        },
        {
            "integrations": "Cisco Umbrella Investigate",
            "playbookID": "Cisco Umbrella Test"
        },
        {
            "integrations": "icebrg",
            "playbookID": "Icebrg Test",
            "timeout": 500
        },
        {
            "integrations": "Symantec MSS",
            "playbookID": "SymantecMSSTest"
        },
        {
            "integrations": "Remedy AR",
            "playbookID": "Remedy AR Test"
        },
        {
            "integrations": "AWS - IAM",
            "playbookID": "d5cb69b1-c81c-4f27-8a40-3106c0cb2620"
        },
        {
            "integrations": "McAfee Active Response",
            "playbookID": "McAfee-MAR_Test",
            "timeout": 700
        },
        {
            "integrations": "McAfee Threat Intelligence Exchange",
            "playbookID": "McAfee-TIE Test",
            "timeout": 700
        },
        {
            "integrations": "ArcSight Logger",
            "playbookID": "ArcSight Logger test"
        },
        {
            "integrations": "ArcSight ESM v2",
            "playbookID": "ArcSight ESM v2 Test"
        },
        {
            "integrations": "ArcSight ESM v2",
            "playbookID": "test Arcsight - Get events related to the Case"
        },
        {
            "integrations": "XFE_v2",
            "playbookID": "Test_XFE_v2",
            "timeout": 500,
            "nightly": true
        },
        {
            "integrations": "McAfee Threat Intelligence Exchange",
            "playbookID": "search_endpoints_by_hash_-_tie_-_test",
            "timeout": 500
        },
        {
            "integrations": "iDefense_v2",
            "playbookID": "iDefense_v2_Test",
            "fromversion": "5.5.0"
        },
        {
            "integrations": "AbuseIPDB",
            "playbookID": "AbuseIPDB Test"
        },
        {
            "integrations": "AbuseIPDB",
            "playbookID": "AbuseIPDB PopulateIndicators Test"
        },
        {
            "integrations": "LogRhythm",
            "playbookID": "LogRhythm-Test-Playbook",
            "timeout": 200
        },
        {
            "integrations": "FireEye HX",
            "playbookID": "FireEye HX Test",
            "timeout": 500
        },
        {
            "integrations": "FireEyeFeed",
            "playbookID": "playbook-FeedFireEye_test",
            "memory_threshold": 110
        },
        {
            "integrations": "Phish.AI",
            "playbookID": "PhishAi-Test"
        },
        {
            "integrations": "Phish.AI",
            "playbookID": "Test-Detonate URL - Phish.AI"
        },
        {
            "integrations": "Centreon",
            "playbookID": "Centreon-Test-Playbook"
        },
        {
            "playbookID": "ReadFile test"
        },
        {
            "integrations": "AlphaSOC Wisdom",
            "playbookID": "AlphaSOC-Wisdom-Test"
        },
        {
            "integrations": "carbonblack-v2",
            "playbookID": "CBFindIP - Test"
        },
        {
            "integrations": "Jask",
            "playbookID": "Jask_Test",
            "fromversion": "4.1.0"
        },
        {
            "integrations": "Qualys",
            "playbookID": "Qualys-Test"
        },
        {
            "integrations": "Whois",
            "playbookID": "whois_test",
            "fromversion": "4.1.0"
        },
        {
            "integrations": "RSA NetWitness Endpoint",
            "playbookID": "NetWitness Endpoint Test"
        },
        {
            "integrations": "Check Point Sandblast",
            "playbookID": "Sandblast_malicious_test"
        },
        {
            "playbookID": "TestMatchRegexV2"
        },
        {
            "integrations": "ActiveMQ",
            "playbookID": "ActiveMQ Test"
        },
        {
            "playbookID": "RegexGroups Test"
        },
        {
            "integrations": "Cisco ISE",
            "playbookID": "cisco-ise-test-playbook"
        },
        {
            "integrations": "RSA NetWitness v11.1",
            "playbookID": "RSA NetWitness Test"
        },
        {
            "playbookID": "ExifReadTest"
        },
        {
            "integrations": "Cuckoo Sandbox",
            "playbookID": "CuckooTest",
            "timeout": 700
        },
        {
            "integrations": "VxStream",
            "playbookID": "Test-Detonate URL - Crowdstrike",
            "timeout": 1200
        },
        {
            "playbookID": "Detonate File - Generic Test",
            "timeout": 500
        },
        {
            "integrations": [
                "Lastline v2",
                "WildFire-v2",
                "SNDBOX",
                "McAfee Advanced Threat Defense"
            ],
            "playbookID": "Detonate File - Generic Test",
            "timeout": 2400,
            "nightly": true
        },
        {
            "playbookID": "detonate_file_-_generic_test",
            "toversion": "3.6.0"
        },
        {
            "playbookID": "STIXParserTest"
        },
        {
            "playbookID": "VerifyJSON - Test",
            "fromversion": "5.5.0"
        },
        {
            "playbookID": "PowerShellCommon-Test",
            "fromversion": "5.5.0"
        },
        {
            "playbookID": "Detonate URL - Generic Test",
            "timeout": 2000,
            "nightly": true,
            "integrations": [
                "McAfee Advanced Threat Defense",
                "VxStream",
                "Lastline v2"
            ]
        },
        {
            "integrations": [
                "FalconHost",
                "McAfee Threat Intelligence Exchange",
                "carbonblackprotection",
                "carbonblack"
            ],
            "playbookID": "search_endpoints_by_hash_-_generic_-_test",
            "timeout": 500,
            "toversion": "4.4.9"
        },
        {
            "integrations": [
                "carbonblack-v2",
                "carbonblackliveresponse",
                "Cylance Protect v2"
            ],
            "playbookID": "Retrieve File from Endpoint - Generic V2 Test",
            "fromversion": "5.0.0",
            "is_mockable": false
        },
        {
            "integrations": "Zscaler",
            "playbookID": "Zscaler Test",
            "nightly": true,
            "timeout": 500
        },
        {
            "playbookID": "DemistoUploadFileToIncident Test",
            "integrations": "Demisto REST API"
        },
        {
            "playbookID": "DemistoUploadFile Test",
            "integrations": "Demisto REST API"
        },
        {
            "playbookID": "MaxMind Test",
            "integrations": "MaxMind GeoIP2"
        },
        {
            "playbookID": "Test Sagemaker",
            "integrations": "AWS Sagemaker"
        },
        {
            "playbookID": "C2sec-Test",
            "integrations": "C2sec irisk",
            "fromversion": "5.0.0"
        },
        {
            "playbookID": "Phishing v2 - Test - Incident Starter",
            "fromversion": "6.0.0",
            "timeout": 1200,
            "nightly": false,
            "integrations": [
                "EWS Mail Sender",
                "Demisto REST API",
                "Rasterize"
            ],
            "memory_threshold": 115,
            "pid_threshold": 80
        },
        {
            "playbookID": "Phishing - Core - Test - Incident Starter",
            "fromversion": "6.0.0",
            "timeout": 1700,
            "nightly": false,
            "integrations": [
                "EWS Mail Sender",
                "Demisto REST API",
                "Rasterize"
            ],
            "memory_threshold": 100,
            "pid_threshold": 80
        },
        {
            "integrations": "duo",
            "playbookID": "DUO Test Playbook"
        },
        {
            "playbookID": "SLA Scripts - Test",
            "fromversion": "4.1.0"
        },
        {
            "playbookID": "PcapHTTPExtractor-Test"
        },
        {
            "playbookID": "Ping Test Playbook"
        },
        {
            "playbookID": "Active Directory Test",
            "integrations": "Active Directory Query v2",
            "instance_names": "active_directory_ninja"
        },
        {
            "playbookID": "AD v2 - debug-mode - Test",
            "integrations": "Active Directory Query v2",
            "instance_names": "active_directory_ninja",
            "fromversion": "5.0.0"
        },
        {
            "playbookID": "Docker Hardening Test",
            "fromversion": "5.0.0",
            "runnable_on_docker_only": true
        },
        {
            "integrations": "Active Directory Query v2",
            "instance_names": "active_directory_ninja",
            "playbookID": "Active Directory Query V2 configuration with port"
        },
        {
            "integrations": "Active Directory Query v2",
            "instance_names": "active_directory_ninja",
            "playbookID": "Active Directory - ad-get-user limit check"
        },
        {
            "integrations": "mysql",
            "playbookID": "MySQL Test"
        },
        {
            "playbookID": "Email Address Enrichment - Generic v2.1 - Test",
            "integrations": "Active Directory Query v2",
            "instance_names": "active_directory_ninja"
        },
        {
            "integrations": "Cofense Intelligence",
            "playbookID": "Test - Cofense Intelligence",
            "timeout": 500
        },
        {
            "playbookID": "GDPRContactAuthorities Test"
        },
        {
            "integrations": "Google Resource Manager",
            "playbookID": "GoogleResourceManager-Test",
            "timeout": 500,
            "nightly": true
        },
        {
            "integrations": "SlashNext Phishing Incident Response",
            "playbookID": "SlashNextPhishingIncidentResponse-Test",
            "timeout": 500,
            "nightly": true
        },
        {
            "integrations": "Google Cloud Storage",
            "playbookID": "GCS - Test",
            "timeout": 500,
            "nightly": true,
            "memory_threshold": 80
        },
        {
            "integrations": "GooglePubSub",
            "playbookID": "GooglePubSub_Test",
            "nightly": true,
            "fromversion": "5.0.0"
        },
        {
            "playbookID": "Calculate Severity - Generic v2 - Test",
            "integrations": [
                "Palo Alto Minemeld",
                "Active Directory Query v2"
            ],
            "instance_names": "active_directory_ninja",
            "fromversion": "4.5.0"
        },
        {
            "integrations": "Freshdesk",
            "playbookID": "Freshdesk-Test",
            "timeout": 500,
            "nightly": true
        },
        {
            "playbookID": "Autoextract - Test",
            "fromversion": "4.1.0"
        },
        {
            "playbookID": "FilterByList - Test",
            "fromversion": "4.5.0"
        },
        {
            "playbookID": "Impossible Traveler - Test",
            "integrations": [
                "Ipstack",
                "ipinfo",
                "Rasterize",
                "Active Directory Query v2",
                "Demisto REST API"
            ],
            "instance_names": "active_directory_ninja",
            "fromversion": "5.0.0",
            "timeout": 700
        },
        {
            "playbookID": "Active Directory - Get User Manager Details - Test",
            "integrations": "Active Directory Query v2",
            "instance_names": "active_directory_80k",
            "fromversion": "4.5.0"
        },
        {
            "integrations": "Kafka V2",
            "playbookID": "Kafka Test"
        },
        {
            "playbookID": "File Enrichment - Generic v2 - Test",
            "instance_names": "virus_total_private_api_general",
            "integrations": [
                "VirusTotal - Private API",
                "Cylance Protect v2"
            ],
            "is_mockable": false
        },
        {
            "integrations": [
                "epo",
                "McAfee Active Response"
            ],
            "playbookID": "Endpoint data collection test",
            "timeout": 500
        },
        {
            "integrations": [
                "epo",
                "McAfee Active Response"
            ],
            "playbookID": "MAR - Endpoint data collection test",
            "timeout": 500
        },
        {
            "integrations": "DUO Admin",
            "playbookID": "DuoAdmin API test playbook",
            "fromversion": "5.0.0"
        },
        {
            "integrations": [
                "TAXII Server",
                "TAXIIFeed"
            ],
            "playbookID": "TAXII_Feed_Test",
            "fromversion": "5.5.0",
            "timeout": 300
        },
        {
            "integrations": "TAXII 2 Feed",
            "playbookID": "TAXII 2 Feed Test",
            "fromversion": "5.5.0"
        },
        {
            "integrations": "iDefense Feed",
            "playbookID": "Feed iDefense Test",
            "memory_threshold": 200,
            "fromversion": "5.5.0"
        },
        {
            "integrations": "Traps",
            "playbookID": "Traps test",
            "timeout": 600
        },
        {
            "playbookID": "TestShowScheduledEntries"
        },
        {
            "playbookID": "Calculate Severity - Standard - Test",
            "integrations": "Palo Alto Minemeld",
            "fromversion": "4.5.0"
        },
        {
            "integrations": "Symantec Advanced Threat Protection",
            "playbookID": "Symantec ATP Test"
        },
        {
            "playbookID": "HTTPListRedirects - Test SSL"
        },
        {
            "playbookID": "HTTPListRedirects Basic Test"
        },
        {
            "playbookID": "CheckDockerImageAvailableTest"
        },
        {
            "playbookID": "Extract Indicators From File - Generic v2 - Test",
            "integrations": "Image OCR",
            "timeout": 300,
            "fromversion": "4.1.0",
            "toversion": "4.4.9"
        },
        {
            "playbookID": "Extract Indicators From File - Generic v2 - Test",
            "integrations": "Image OCR",
            "timeout": 350,
            "fromversion": "4.5.0"
        },
        {
            "playbookID": "Endpoint Enrichment - Generic v2.1 - Test",
            "integrations": [
                "FalconHost",
                "Cylance Protect v2",
                "carbonblack-v2",
                "epo",
                "Active Directory Query v2"
            ],
            "instance_names": "active_directory_ninja"
        },
        {
            "playbookID": "EmailReputationTest",
            "integrations": "Have I Been Pwned? V2"
        },
        {
            "integrations": "Symantec Deepsight Intelligence",
            "playbookID": "Symantec Deepsight Test"
        },
        {
            "playbookID": "ExtractDomainFromEmailTest"
        },
        {
            "playbookID": "Wait Until Datetime - Test",
            "fromversion": "4.5.0"
        },
        {
            "playbookID": "PAN OS EDL Management - Test",
            "integrations": "palo_alto_networks_pan_os_edl_management"
        },
        {
            "playbookID": "PAN-OS DAG Configuration Test",
            "integrations": "Panorama",
            "instance_names": "palo_alto_panorama_9.0",
            "timeout": 1500
        },
        {
            "playbookID": "PAN-OS Create Or Edit Rule Test",
            "integrations": "Panorama",
            "instance_names": "palo_alto_panorama_9.0",
            "timeout": 1000
        },
        {
            "playbookID": "PAN-OS EDL Setup v3 Test",
            "integrations": [
                "Panorama",
                "palo_alto_networks_pan_os_edl_management"
            ],
            "instance_names": "palo_alto_firewall_9.0",
            "timeout": 300
        },
        {
            "integrations": "Snowflake",
            "playbookID": "Snowflake-Test"
        },
        {
            "playbookID": "Account Enrichment - Generic v2.1 - Test",
            "integrations": "Active Directory Query v2",
            "instance_names": "active_directory_ninja"
        },
        {
            "integrations": "Cisco Umbrella Investigate",
            "playbookID": "Domain Enrichment - Generic v2 - Test"
        },
        {
            "integrations": "Google BigQuery",
            "playbookID": "Google BigQuery Test"
        },
        {
            "integrations": "Zoom",
            "playbookID": "Zoom_Test"
        },
        {
            "playbookID": "IP Enrichment - Generic v2 - Test",
            "integrations": "Threat Crowd",
            "fromversion": "4.1.0"
        },
        {
            "integrations": "Cherwell",
            "playbookID": "Cherwell Example Scripts - test"
        },
        {
            "integrations": "Cherwell",
            "playbookID": "Cherwell - test"
        },
        {
            "integrations": "CarbonBlackProtectionV2",
            "playbookID": "Carbon Black Enterprise Protection V2 Test"
        },
        {
            "integrations": "Active Directory Query v2",
            "instance_names": "active_directory_ninja",
            "playbookID": "Test ADGetUser Fails with no instances 'Active Directory Query' (old version)"
        },
        {
            "integrations": "ANYRUN",
            "playbookID": "ANYRUN-Test"
        },
        {
            "integrations": "ANYRUN",
            "playbookID": "Detonate File - ANYRUN - Test"
        },
        {
            "integrations": "ANYRUN",
            "playbookID": "Detonate URL - ANYRUN - Test"
        },
        {
            "integrations": "Netcraft",
            "playbookID": "Netcraft test"
        },
        {
            "integrations": "EclecticIQ Platform",
            "playbookID": "EclecticIQ Test"
        },
        {
            "playbookID": "FormattingPerformance - Test",
            "fromversion": "5.0.0"
        },
        {
            "integrations": "AWS - EC2",
            "playbookID": "AWS - EC2 Test Playbook",
            "fromversion": "5.0.0",
            "memory_threshold": 90
        },
        {
            "integrations": "AWS - EC2",
            "playbookID": "d66e5f86-e045-403f-819e-5058aa603c32"
        },
        {
            "integrations": "ANYRUN",
            "playbookID": "Detonate File From URL - ANYRUN - Test"
        },
        {
            "integrations": "AWS - CloudTrail",
            "playbookID": "3da2e31b-f114-4d7f-8702-117f3b498de9"
        },
        {
            "integrations": "carbonblackprotection",
            "playbookID": "67b0f25f-b061-4468-8613-43ab13147173"
        },
        {
            "integrations": "DomainTools",
            "playbookID": "DomainTools-Test"
        },
        {
            "integrations": "Exabeam",
            "playbookID": "Exabeam - Test"
        },
        {
            "integrations": "Cisco Spark",
            "playbookID": "Cisco Spark Test New"
        },
        {
            "integrations": "Remedy On-Demand",
            "playbookID": "Remedy-On-Demand-Test"
        },
        {
            "playbookID": "ssdeepreputationtest"
        },
        {
            "playbookID": "TestIsEmailAddressInternal"
        },
        {
            "integrations": "Google Cloud Compute",
            "playbookID": "GoogleCloudCompute-Test"
        },
        {
            "integrations": "AWS - S3",
            "playbookID": "97393cfc-2fc4-4dfe-8b6e-af64067fc436",
            "memory_threshold": 80
        },
        {
            "integrations": "Image OCR",
            "playbookID": "TestImageOCR"
        },
        {
            "integrations": "fireeye",
            "playbookID": "Detonate File - FireEye AX - Test"
        },
        {
            "integrations": [
                "Rasterize",
                "Image OCR"
            ],
            "playbookID": "Rasterize Test",
            "fromversion": "5.0.0"
        },
        {
            "integrations": [
                "Rasterize",
                "Image OCR"
            ],
            "playbookID": "Rasterize 4.5 Test",
            "toversion": "4.5.9"
        },
        {
            "integrations": "Rasterize",
            "playbookID": "RasterizeImageTest",
            "fromversion": "5.0.0"
        },
        {
            "integrations": "Ipstack",
            "playbookID": "Ipstack_Test"
        },
        {
            "integrations": "Perch",
            "playbookID": "Perch-Test"
        },
        {
            "integrations": "Forescout",
            "playbookID": "Forescout-Test"
        },
        {
            "integrations": "GitHub",
            "playbookID": "Git_Integration-Test"
        },
        {
            "integrations": "GitHub IAM",
            "playbookID": "Github IAM - Test Playbook",
            "fromversion": "6.1.0"
        },
        {
            "integrations": "LogRhythmRest",
            "playbookID": "LogRhythm REST test"
        },
        {
            "integrations": "AlienVault USM Anywhere",
            "playbookID": "AlienVaultUSMAnywhereTest"
        },
        {
            "playbookID": "PhishLabsTestPopulateIndicators"
        },
        {
            "playbookID": "Test_HTMLtoMD"
        },
        {
            "integrations": "PhishLabs IOC",
            "playbookID": "PhishLabsIOC TestPlaybook",
            "fromversion": "4.1.0"
        },
        {
            "integrations": "vmray",
            "playbookID": "VMRay-Test"
        },
        {
            "integrations": "PerceptionPoint",
            "playbookID": "PerceptionPoint Test",
            "fromversion": "4.1.0"
        },
        {
            "integrations": "AutoFocus V2",
            "playbookID": "AutoFocus V2 test",
            "fromversion": "5.0.0",
            "timeout": 1000
        },
        {
            "playbookID": "Process Email - Generic for Rasterize"
        },
        {
            "playbookID": "Send Investigation Summary Reports - Test",
            "integrations": "EWS Mail Sender",
            "fromversion": "4.5.0",
            "memory_threshold": 100
        },
        {
            "integrations": "Anomali ThreatStream v2",
            "playbookID": "ThreatStream-Test"
        },
        {
            "integrations": "Flashpoint",
            "playbookID": "Flashpoint_event-Test"
        },
        {
            "integrations": "Flashpoint",
            "playbookID": "Flashpoint_forum-Test"
        },
        {
            "integrations": "Flashpoint",
            "playbookID": "Flashpoint_report-Test"
        },
        {
            "integrations": "Flashpoint",
            "playbookID": "Flashpoint_reputation-Test"
        },
        {
            "integrations": "BluecatAddressManager",
            "playbookID": "Bluecat Address Manager test"
        },
        {
            "integrations": "MailListener - POP3 Beta",
            "playbookID": "MailListener-POP3 - Test"
        },
        {
            "playbookID": "sumList - Test"
        },
        {
            "integrations": "VulnDB",
            "playbookID": "Test-VulnDB"
        },
        {
            "integrations": "Shodan_v2",
            "playbookID": "Test-Shodan_v2",
            "timeout": 1000
        },
        {
            "integrations": "Threat Crowd",
            "playbookID": "ThreatCrowd - Test"
        },
        {
            "integrations": "GoogleDocs",
            "playbookID": "GoogleDocs-test"
        },
        {
            "playbookID": "Request Debugging - Test",
            "fromversion": "5.0.0"
        },
        {
            "playbookID": "Test Convert file hash to corresponding hashes",
            "fromversion": "4.5.0",
            "integrations": "VirusTotal",
            "instance_names": "virus_total_general"
        },
        {
            "playbookID": "PAN-OS Query Logs For Indicators Test",
            "fromversion": "5.5.0",
            "timeout": 1500,
            "integrations": "Panorama",
            "instance_names": "palo_alto_panorama"
        },
        {
            "integrations": "Hybrid Analysis",
            "playbookID": "HybridAnalysis-Test",
            "timeout": 500,
            "fromversion": "4.1.0",
            "is_mockable": false
        },
        {
            "integrations": "Elasticsearch v2",
            "instance_names": "es_v7",
            "playbookID": "Elasticsearch_v2_test"
        },
        {
            "integrations": "ElasticsearchFeed",
            "instance_names": "es_demisto_feed",
            "playbookID": "Elasticsearch_Fetch_Demisto_Indicators_Test",
            "fromversion": "5.5.0"
        },
        {
            "integrations": "ElasticsearchFeed",
            "instance_names": "es_generic_feed",
            "playbookID": "Elasticsearch_Fetch_Custom_Indicators_Test",
            "fromversion": "5.5.0"
        },
        {
            "integrations": "Elasticsearch v2",
            "instance_names": "es_v6",
            "playbookID": "Elasticsearch_v2_test-v6"
        },
        {
            "integrations": "PolySwarm",
            "playbookID": "PolySwarm-Test"
        },
        {
            "integrations": "Kennav2",
            "playbookID": "Kenna Test"
        },
        {
            "integrations": "SecurityAdvisor",
            "playbookID": "SecurityAdvisor-Test",
            "fromversion": "4.5.0"
        },
        {
            "integrations": "Google Key Management Service",
            "playbookID": "Google-KMS-test",
            "pid_threshold": 6,
            "memory_threshold": 60
        },
        {
            "integrations": "SecBI",
            "playbookID": "SecBI - Test"
        },
        {
            "playbookID": "ExtractFQDNFromUrlAndEmail-Test"
        },
        {
            "integrations": "EWS v2",
            "playbookID": "Get EWS Folder Test",
            "fromversion": "4.5.0",
            "instance_names": "ewv2_regular",
            "timeout": 1200
        },
        {
            "integrations": "EWSO365",
            "playbookID": "EWS_O365_test",
            "fromversion": "5.0.0"
        },
        {
            "integrations": "EWSO365",
            "playbookID": "EWS_O365_send_mail_test",
            "fromversion": "5.0.0"
        },
        {
            "integrations": "QRadar_v2",
            "playbookID": "QRadar Indicator Hunting Test",
            "timeout": 600,
            "fromversion": "6.0.0"
        },
        {
            "playbookID": "SetAndHandleEmpty test",
            "fromversion": "4.5.0"
        },
        {
            "integrations": "Tanium v2",
            "playbookID": "Tanium v2 - Test"
        },
        {
            "integrations": "Office 365 Feed",
            "playbookID": "Office365_Feed_Test",
            "fromversion": "5.5.0"
        },
        {
            "integrations": "GoogleCloudTranslate",
            "playbookID": "GoogleCloudTranslate-Test",
            "pid_threshold": 9
        },
        {
            "integrations": "Infoblox",
            "playbookID": "Infoblox Test"
        },
        {
            "integrations": "BPA",
            "playbookID": "Test-BPA",
            "fromversion": "4.5.0"
        },
        {
            "playbookID": "GetValuesOfMultipleFIelds Test",
            "fromversion": "4.5.0"
        },
        {
            "playbookID": "IsInternalHostName Test",
            "fromversion": "4.5.0"
        },
        {
            "playbookID": "DigitalGuardian-Test",
            "integrations": "Digital Guardian",
            "fromversion": "5.0.0"
        },
        {
            "integrations": "SplunkPy",
            "playbookID": "Splunk Indicator Hunting Test",
            "fromversion": "5.0.0",
            "memory_threshold": 500,
            "instance_names": "use_default_handler"
        },
        {
            "integrations": "BPA",
            "playbookID": "Test-BPA_Integration",
            "fromversion": "4.5.0"
        },
        {
            "integrations": "AutoFocus Feed",
            "playbookID": "playbook-FeedAutofocus_test",
            "fromversion": "5.5.0"
        },
        {
            "integrations": "AutoFocus Daily Feed",
            "playbookID": "playbook-FeedAutofocus_daily_test",
            "fromversion": "5.5.0"
        },
        {
            "integrations": "PaloAltoNetworks_PrismaCloudCompute",
            "playbookID": "PaloAltoNetworks_PrismaCloudCompute-Test"
        },
        {
            "integrations": "Recorded Future Feed",
            "playbookID": "RecordedFutureFeed - Test",
            "timeout": 1000,
            "fromversion": "5.5.0",
            "memory_threshold": 86
        },
        {
            "integrations": "Expanse",
            "playbookID": "test-Expanse-Playbook",
            "fromversion": "5.0.0"
        },
        {
            "integrations": "Expanse",
            "playbookID": "test-Expanse",
            "fromversion": "5.0.0"
        },
        {
            "integrations": "DShield Feed",
            "playbookID": "playbook-DshieldFeed_test",
            "fromversion": "5.5.0",
            "is_mockable": false
        },
        {
            "integrations": "AlienVault Reputation Feed",
            "playbookID": "AlienVaultReputationFeed_Test",
            "fromversion": "5.5.0",
            "memory_threshold": 190
        },
        {
            "integrations": "BruteForceBlocker Feed",
            "playbookID": "playbook-BruteForceBlocker_test",
            "fromversion": "5.5.0",
            "memory_threshold": 190
        },
        {
            "integrations": "Carbon Black Enterprise EDR",
            "playbookID": "Carbon Black Enterprise EDR Test",
            "fromversion": "5.0.0"
        },
        {
            "integrations": "MongoDB Key Value Store",
            "playbookID": "MongoDB KeyValueStore - Test",
            "pid_threshold": 12,
            "fromversion": "5.0.0"
        },
        {
            "integrations": "MongoDB Log",
            "playbookID": "MongoDBLog - Test",
            "pid_threshold": 12,
            "fromversion": "5.0.0"
        },
        {
            "integrations": "Google Chronicle Backstory",
            "playbookID": "Google Chronicle Backstory Asset - Test",
            "fromversion": "5.0.0"
        },
        {
            "integrations": "Google Chronicle Backstory",
            "playbookID": "Google Chronicle Backstory IOC Details - Test",
            "fromversion": "5.0.0"
        },
        {
            "integrations": "Google Chronicle Backstory",
            "playbookID": "Google Chronicle Backstory List Alerts - Test",
            "fromversion": "5.0.0"
        },
        {
            "integrations": "Google Chronicle Backstory",
            "playbookID": "Google Chronicle Backstory List IOCs - Test",
            "fromversion": "5.0.0"
        },
        {
            "integrations": "Google Chronicle Backstory",
            "playbookID": "Google Chronicle Backstory Reputation - Test",
            "fromversion": "5.0.0"
        },
        {
            "integrations": "Google Chronicle Backstory",
            "playbookID": "Google Chronicle Backstory List Events - Test",
            "fromversion": "5.0.0"
        },
        {
            "integrations": "Feodo Tracker IP Blocklist Feed",
            "instance_names": "feodo_tracker_ip_currently__active",
            "playbookID": "playbook-feodotrackeripblock_test",
            "fromversion": "5.5.0"
        },
        {
            "integrations": "Feodo Tracker IP Blocklist Feed",
            "instance_names": "feodo_tracker_ip_30_days",
            "playbookID": "playbook-feodotrackeripblock_test",
            "fromversion": "5.5.0"
        },
        {
            "integrations": "Code42",
            "playbookID": "Code42-Test",
            "fromversion": "5.0.0",
            "timeout": 600
        },
        {
            "playbookID": "Code42 File Search Test",
            "integrations": "Code42",
            "fromversion": "5.0.0"
        },
        {
            "playbookID": "FetchIndicatorsFromFile-test",
            "fromversion": "5.5.0"
        },
        {
            "integrations": "RiskSense",
            "playbookID": "RiskSense Get Apps - Test"
        },
        {
            "integrations": "RiskSense",
            "playbookID": "RiskSense Get Host Detail - Test"
        },
        {
            "integrations": "RiskSense",
            "playbookID": "RiskSense Get Host Finding Detail - Test"
        },
        {
            "integrations": "RiskSense",
            "playbookID": "RiskSense Get Hosts - Test"
        },
        {
            "integrations": "RiskSense",
            "playbookID": "RiskSense Get Host Findings - Test"
        },
        {
            "integrations": "RiskSense",
            "playbookID": "RiskSense Get Unique Cves - Test"
        },
        {
            "integrations": "RiskSense",
            "playbookID": "RiskSense Get Unique Open Findings - Test"
        },
        {
            "integrations": "RiskSense",
            "playbookID": "RiskSense Get Apps Detail - Test"
        },
        {
            "integrations": "RiskSense",
            "playbookID": "RiskSense Apply Tag - Test"
        },
        {
            "integrations": "Indeni",
            "playbookID": "Indeni_test",
            "fromversion": "5.0.0"
        },
        {
            "integrations": "SafeBreach v2",
            "playbookID": "playbook-SafeBreach-Test",
            "fromversion": "5.5.0"
        },
        {
            "playbookID": "DbotPredictOufOfTheBoxTest",
            "fromversion": "4.5.0",
            "timeout": 1000
        },
        {
            "integrations": "AlienVault OTX TAXII Feed",
            "playbookID": "playbook-feedalienvaultotx_test",
            "fromversion": "5.5.0"
        },
        {
            "playbookID": "ExtractDomainAndFQDNFromUrlAndEmail-Test",
            "fromversion": "5.5.0"
        },
        {
            "integrations": "Cortex Data Lake",
            "playbookID": "Cortex Data Lake Test",
            "instance_names": "cdl_prod",
            "fromversion": "4.5.0"
        },
        {
            "integrations": "Cortex Data Lake",
            "playbookID": "Cortex Data Lake Test",
            "instance_names": "cdl_dev",
            "fromversion": "4.5.0"
        },
        {
            "integrations": "MongoDB",
            "playbookID": "MongoDB - Test"
        },
        {
            "integrations": "DNSDB_v2",
            "playbookID": "DNSDB-Test",
            "fromversion": "5.0.0"
        },
        {
            "playbookID": "DBotCreatePhishingClassifierV2FromFile-Test",
            "timeout": 60000,
            "fromversion": "4.5.0"
        },
        {
            "integrations": "IBM Resilient Systems",
            "playbookID": "IBM Resilient Systems Test"
        },
        {
            "integrations": [
                "Prisma Access",
                "Prisma Access Egress IP feed"
            ],
            "playbookID": "Prisma_Access_Egress_IP_Feed-Test",
            "timeout": 60000,
            "fromversion": "5.5.0",
            "nightly": true
        },
        {
            "integrations": "Prisma Access",
            "playbookID": "Prisma_Access-Test",
            "timeout": 60000,
            "fromversion": "5.5.0",
            "nightly": true
        },
        {
            "playbookID": "EvaluateMLModllAtProduction-Test",
            "fromversion": "4.5.0"
        },
        {
            "integrations": "GCP Whitelist Feed",
            "playbookID": "GCPWhitelist_Feed_Test",
            "fromversion": "5.5.0"
        },
        {
            "integrations": "Azure AD Connect Health Feed",
            "playbookID": "FeedAzureADConnectHealth_Test",
            "fromversion": "5.5.0"
        },
        {
            "integrations": "Zoom Feed",
            "playbookID": "FeedZoom_Test",
            "fromversion": "5.5.0"
        },
        {
            "playbookID": "PCAP Analysis Test",
            "integrations": [
                "ipinfo",
                "WildFire-v2"
            ],
            "fromversion": "5.0.0",
            "timeout": 1200
        },
        {
            "integrations": "Workday",
            "playbookID": "Workday - Test",
            "fromversion": "5.0.0",
            "timeout": 600
        },
        {
            "integrations": "Unit42 Feed",
            "playbookID": "Unit42 Feed - Test",
            "fromversion": "5.5.0",
            "timeout": 600
        },
        {
            "integrations": "CrowdStrikeMalquery",
            "playbookID": "CrowdStrikeMalquery-Test",
            "fromversion": "5.0.0",
            "timeout": 2500
        },
        {
            "integrations": "Sixgill_Darkfeed",
            "playbookID": "Sixgill-Darkfeed_Test",
            "fromversion": "5.5.0"
        },
        {
            "playbookID": "hashIncidentFields-test",
            "fromversion": "4.5.0",
            "timeout": 60000
        },
        {
            "integrations": "RSA Archer v2",
            "playbookID": "Archer v2 - Test",
            "fromversion": "5.0.0"
        },
        {
            "integrations": "WootCloud",
            "playbookID": "TestWootCloudPlaybook",
            "fromversion": "5.0.0"
        },
        {
            "integrations": "Ivanti Heat",
            "playbookID": "Ivanti Heat - Test"
        },
        {
            "integrations": "MicrosoftCloudAppSecurity",
            "playbookID": "MicrosoftCloudAppSecurity-Test"
        },
        {
            "integrations": "Blueliv ThreatCompass",
            "playbookID": "Blueliv_ThreatCompass_test",
            "fromversion": "5.0.0"
        },
        {
            "playbookID": "IncreaseIncidentSeverity-Test",
            "fromversion": "5.0.0"
        },
        {
            "integrations": "TrendMicro Cloud App Security",
            "playbookID": "playbook_TrendmicroCAS_Test",
            "fromversion": "5.0.0",
            "timeout": 300
        },
        {
            "playbookID": "IfThenElse-Test",
            "fromversion": "5.0.0"
        },
        {
            "integrations": "Imperva WAF",
            "playbookID": "Imperva WAF - Test"
        },
        {
            "integrations": "CheckPointFirewall_v2",
            "playbookID": "checkpoint-testplaybook",
            "timeout": 500,
            "nightly": true
        },
        {
            "playbookID": "FailedInstances - Test",
            "integrations": "Whois",
            "fromversion": "4.5.0"
        },
        {
            "integrations": "F5 ASM",
            "playbookID": "playbook-F5_ASM-Test",
            "timeout": 600,
            "fromversion": "5.0.0",
            "nightly": true
        },
        {
            "playbookID": "Hatching Triage - Detonate File",
            "integrations": "Hatching Triage",
            "fromversion": "5.5.0"
        },
        {
            "integrations": "Rundeck",
            "playbookID": "Rundeck_test",
            "fromversion": "5.5.0",
            "is_mockable": false
        },
        {
            "playbookID": "Field polling test",
            "timeout": 600,
            "fromversion": "5.0.0"
        },
        {
            "integrations": "Generic Webhook",
            "playbookID": "Generic Webhook - Test",
            "fromversion": "5.5.0"
        },
        {
            "integrations": "Palo Alto Networks Enterprise DLP",
            "playbookID": "Palo_Alto_Networks_Enterprise_DLP - Test",
            "fromversion": "5.0.0"
        },
        {
            "integrations": "Cryptocurrency",
            "playbookID": "Cryptocurrency-Test",
            "is_mockable": false
        },
        {
            "integrations": "Public DNS Feed",
            "playbookID": "Public_DNS_Feed_Test",
            "fromversion": "5.5.0"
        },
        {
            "integrations": "BitcoinAbuse",
            "playbookID": "BitcoinAbuse-test",
            "fromversion": "5.5.0"
        },
        {
            "integrations": "ExpanseV2",
            "playbookID": "ExpanseV2 Test",
            "fromversion": "6.0.0"
        },
        {
            "integrations": "FeedExpanse",
            "playbookID": "Feed Expanse Test",
            "fromversion": "6.0.0"
        },
        {
            "integrations": "MicrosoftGraphIdentityandAccess",
            "playbookID": "Identity & Access test playbook"
        },
        {
            "integrations": "MicrosoftPolicyAndComplianceAuditLog",
            "playbookID": "Audit Log - Test"
        },
        {
            "integrations": "Nutanix Hypervisor",
            "playbookID": "Nutanix-test"
        },
        {
<<<<<<< HEAD
            "integrations": "Azure Storage",
            "playbookID": "Azure Storage - Test"
=======
            "integrations": "MicrosoftGraphApplications",
            "playbookID": "MSGraph Applications Test"
>>>>>>> 187e04ed
        }
    ],
    "skipped_tests": {
        "Github IAM - Test Playbook": "Issue 32383",
        "Calculate Severity - Standard - Test": "Issue 32715",
        "Calculate Severity - Generic v2 - Test": "Issue 32716",
        "Workday - Test": "No credentials Issue 29595",
        "Protectwise-Test": "Issue 28168",
        "Phishing Classifier V2 ML Test": "Issue 26066",
        "RedLockTest": "Issue 24600",
        "SentinelOne V2 - test": "Issue 24933",
        "TestDedupIncidentsPlaybook": "Issue 24344",
        "CreateIndicatorFromSTIXTest": "Issue 24345",
        "Endpoint data collection test": "Uses a deprecated playbook called Endpoint data collection",
        "Prisma_Access_Egress_IP_Feed-Test": "unskip after we will get Prisma Access instance - Issue 27112",
        "Prisma_Access-Test": "unskip after we will get Prisma Access instance - Issue 27112",
        "Test-Shodan_v2": "Issue 23370",
        "Symantec Deepsight Test": "Issue 22971",
        "TestProofpointFeed": "Issue 22229",
        "Git_Integration-Test": "Issue 20029",
        "Symantec Data Loss Prevention - Test": "Issue 20134",
        "NetWitness Endpoint Test": "Issue 19878",
        "InfoArmorVigilanteATITest": "Test issue 17358",
        "ArcSight Logger test": "Issue 19117",
        "3da2e31b-f114-4d7f-8702-117f3b498de9": "Issue 19837",
        "d66e5f86-e045-403f-819e-5058aa603c32": "pr 3220",
        "RecordedFutureFeed - Test": "Issue 18922",
        "IntSights Mssp Test": "Issue #16351",
        "fd93f620-9a2d-4fb6-85d1-151a6a72e46d": "Issue 19854",
        "Test Playbook TrendMicroDDA": "Issue 16501",
        "ssdeepreputationtest": "Issue #20953",
        "C2sec-Test": "Issue #21633",
        "palo_alto_panorama_test_pb": "Issue #22835",
        "Create Phishing Classifier V2 ML Test": "Issue 26341",
        "DBotCreatePhishingClassifierV2FromFile-Test": "Issue 26456",
        "ThreatConnect v2 - Test": "Issue 26782",
        "Email Address Enrichment - Generic v2.1 - Test": "Issue 26785",
        "Tanium v2 - Test": "Issue 26822",
        "hashIncidentFields-test": "Issue 26850",
        "Fidelis Elevate Network": "Issue 26453",
        "Cortex XDR - IOC - Test": "Issue 25598",
        "Cherwell Example Scripts - test": "Issue 27107",
        "Cherwell - test": "Issue 26780",
        "PAN-OS Query Logs For Indicators Test": "Issue 28753",
        "TCPUtils-Test": "Issue 29677",
        "Microsoft Advanced Threat Analytics - Test": "Issue 29593",
        "Polygon-Test": "Issue 29060",
        "AttackIQ - Test": "Issue 29774",
        "Azure Compute - Test": "Issue 28056",
        "forcepoint test": "Issue 28043",
        "CanaryTools Test": "Issue 30796",
        "Generic Webhook - Test": "Issue 30797",
        "Test-VulnDB": "Issue 30875",
        "Malware Domain List Active IPs Feed Test": "Issue 30878",
        "CuckooTest": "Issue 25601",
        "PhishlabsIOC_DRP-Test": "Issue 29589",
        "Carbon Black Live Response Test": "Issue 28237",
        "Carbon Black Enterprise Protection V2 Test": "Issue 32322",
        "Google_Vault-Search_And_Display_Results_test": "Issue 24348",
        "FeedThreatConnect-Test": "Issue 32317",
        "HelloWorldPremium_Scan-Test": "Issue 32512",
        "ThreatMiner-Test": "Issue 32688",
        "Palo_Alto_Networks_Enterprise_DLP - Test": "Issue 32568",
        "JoeSecurityTestDetonation": "Issue 25650",
        "JoeSecurityTestPlaybook": "Issue 25649",
        "PAN-OS Create Or Edit Rule Test": "Issue 26465",
        "PAN-OS DAG Configuration Test": "Issue 19205",
        "Cortex Data Lake Test": "Issue 24346",
        "O365-SecurityAndCompliance-Test": "Issue 32364",
        "pyEWS_Test": "Issue 27942",
        "Phishing - Core - Test - Incident Starter": "Issue 26784",
        "Test Playbook McAfee ATD": "Issue 33409",
        "Detonate Remote File From URL -McAfee-ATD - Test": "Issue 33407",
        "Test Playbook McAfee ATD Upload File": "Issue 33408",
        "Extract Indicators From File - Generic v2 - Test": "Issue 30071",
        "Kenna Test": "Missing data",
        "Trend Micro Apex - Test": "Issue 27280",
        "Azure SecurityCenter - Test": "Issue 27391",
        "Create ServiceNow Ticket and Mirror Test": "Issue 30587",
        "Field polling test": "Issue 33951"
    },
    "skipped_integrations": {

        "_comment1": "~~~ NO INSTANCE ~~~",
        "Forcepoint": "instance issues. Issue 28043",
        "ZeroFox": "Issue 29284",
        "Symantec Management Center": "Issue 23960",
        "IntSights": "Issue 26742",
        "Traps": "Issue 24122",
        "Fidelis Elevate Network": "Issue 26453",
        "CrowdStrike Falcon X": "Issue 26209",
        "ArcSight Logger": "Issue 19117",
        "Sophos Central": "No instance",
        "MxToolBox": "No instance",
        "Prisma Access": "Instance will be provided soon by Lior and Prasen - Issue 27112",
        "AlphaSOC Network Behavior Analytics": "No instance",
        "IsItPhishing": "No instance",
        "Verodin": "No instance",
        "EasyVista": "No instance",
        "Pipl": "No instance",
        "Moloch": "No instance",
        "Twilio": "No instance",
        "Zendesk": "No instance",
        "GuardiCore": "No instance",
        "Nessus": "No instance",
        "Cisco CloudLock": "No instance",
        "SentinelOne": "No instance",
        "Vectra v2": "No instance",
        "AWS - IAM": "Issue 21401",
        "FortiGate": "License expired, and not going to get one (issue 14723)",
        "Attivo Botsink": "no instance, not going to get it",
        "VMware": "no License, and probably not going to get it",
        "AWS Sagemaker": "License expired, and probably not going to get it",
        "Symantec MSS": "No instance, probably not going to get it (issue 15513)",
        "Google Cloud Compute": "Can't test yet",
        "FireEye ETP": "No instance",
        "ProofpointTAP_v2": "No instance",
        "remedy_sr_beta": "No instance",
        "fireeye": "Issue 19839",
        "Remedy On-Demand": "Issue 19835",
        "Check Point": "Issue 18643",
        "CheckPointFirewall_v2": "Issue 18643",
        "Preempt": "Issue 20268",
        "Jask": "Issue 18879",
        "vmray": "Issue 18752",
        "Anomali ThreatStream v2": "Issue 19182",
        "Anomali ThreatStream": "Issue 19182",
        "SCADAfence CNM": "Issue 18376",
        "ArcSight ESM v2": "Issue #18328",
        "AlienVault USM Anywhere": "Issue #18273",
        "Dell Secureworks": "No instance",
        "Netskope": "instance is down",
        "Service Manager": "Expired license",
        "carbonblackprotection": "License expired",
        "icebrg": "Issue 14312",
        "Freshdesk": "Trial account expired",
        "Threat Grid": "Issue 16197",
        "Kafka V2": "Can not connect to instance from remote",
        "Check Point Sandblast": "Issue 15948",
        "Remedy AR": "getting 'Not Found' in test button",
        "Salesforce": "Issue 15901",
        "Zscaler": "Issue 17784",
        "RedCanary": "License expired",
        "ANYRUN": "No instance",
        "Snowflake": "Looks like account expired, needs looking into",
        "Cisco Spark": "Issue 18940",
        "Phish.AI": "Issue 17291",
        "MaxMind GeoIP2": "Issue 18932.",
        "Exabeam": "Issue 19371",
        "PaloAltoNetworks_PrismaCloudCompute": "Issue 27112",
        "IBM Resilient Systems": "Issue 23722",
        "Ivanti Heat": "Issue 26259",
        "AWS - Athena - Beta": "Issue 19834",
        "SNDBOX": "Issue 28826",
        "Workday": "License expired Issue: 29595",
        "FireEyeFeed": "License expired Issue: 31838",
        "Akamai WAF": "Issue 32318",

        "_comment2": "~~~ UNSTABLE ~~~",
        "Tenable.sc": "unstable instance",
        "ThreatConnect v2": "unstable instance",
        "Infoblox": "Unstable instance, issue 25651",

        "_comment3": "~~~ QUOTA ISSUES ~~~",
        "XFE_v2": "Required proper instance, otherwise we get quota errors",
        "Lastline": "issue 20323",
        "Google Resource Manager": "Cannot create projects because have reached allowed quota.",
        "Looker": "Warehouse 'DEMO_WH' cannot be resumed because resource monitor 'LIMITER' has exceeded its quota.",
        "Ipstack": "Issue 26266",

        "_comment4": "~~~ OTHER ~~~",
        "Pentera": "authentication method will not work with testing",
        "AlienVault OTX TAXII Feed": "Issue 29197",
        "EclecticIQ Platform": "Issue 8821",
        "Zoom": "Issue 19832",
        "Forescout": "Can only be run from within PANW network. Look in keeper for - Demisto in the LAB",
        "FortiManager": "Can only be run within PANW network",
        "HelloWorldSimple": "This is just an example integration - no need for test",
        "TestHelloWorldPlaybook": "This is just an example integration - no need for test",
        "Lastline v2": "Temporary skipping, due to quota issues, in order to merge a PR",
        "AttackIQFireDrill": "License issues #29774",
        "TAXIIFeed": "Until next SDK release, fix for build will be issued there."
    },
    "nightly_integrations": [
        "Lastline v2",
        "TruSTAR",
        "VulnDB"
    ],
    "unmockable_integrations": {
        "Office 365 Feed": "Client sends a unique uuid as first request of every run",
        "AzureWAF": "Has a command that sends parameters in the path",
        "HashiCorp Vault": "Has a command that sends parameters in the path",
        "urlscan.io": "Uses data that comes in the headers",
        "CloudConvert": "has a command that uploads a file (!cloudconvert-upload)",
        "Feodo Tracker IP Blocklist Feed": "test-module downloads a file",
        "McAfee Advanced Threat Defense": "has a command that uploads file (!atd-file-upload)",
        "Symantec Messaging Gateway": "Test playbook uses a random string",
        "Cylance Protect": "Test playbook (get_file_sample_by_hash_-_cylance_protect_-_test) downloads a file",
        "AlienVault OTX TAXII Feed": "Client from 'cabby' package generates uuid4 in the request",
        "Generic Webhook": "Does not send HTTP traffic",
        "Microsoft Endpoint Configuration Manager": "Uses Microsoft winRM",
        "SecurityIntelligenceServicesFeed": "Need proxy configuration in server",
        "BPA": "Playbook using GenericPolling which is inconsistent",
        "XsoarPowershellTesting": "Integration which not use network.",
        "Mail Listener v2": "Integration has no proxy checkbox",
        "Cortex XDR - IOC": "'Cortex XDR - IOC - Test' is using also the fetch indicators which is not working in proxy mode",
        "SecurityAndCompliance": "Integration doesn't support proxy",
        "Cherwell": "Submits a file - tests that send files shouldn't be mocked",
        "SNDBOX": "Submits a file - tests that send files shouldn't be mocked",
        "Joe Security": "Submits a file - tests that send files shouldn't be mocked",
        "Maltiverse": "issue 24335",
        "ActiveMQ": "stomp sdk not supporting proxy.",
        "MITRE ATT&CK": "Using taxii2client package",
        "MongoDB": "Our instance not using SSL",
        "Cortex Data Lake": "Integration requires SSL",
        "Google Key Management Service": "The API requires an SSL secure connection to work.",
        "McAfee ESM-v10": "we have multiple instances with same test playbook, mock recording are per playbook so it keeps failing the playback step",
        "SplunkPy": "we have multiple instances with same test playbook, mock recording are per playbook so it keeps failing the playback step",
        "McAfee ESM v2": "we have multiple instances with same test playbook, mock recording are per playbook so it keeps failing the playback step",
        "mysql": "Does not use http",
        "SlackV2": "Integration requires SSL",
        "Whois": "Mocks does not support sockets",
        "Panorama": "Exception: Proxy process took to long to go up. https://circleci.com/gh/demisto/content/24826",
        "Image OCR": "Does not perform network traffic",
        "Server Message Block (SMB) v2": "Does not perform http communication",
        "Active Directory Query v2": "Does not perform http communication",
        "dnstwist": "Does not perform http communication",
        "Generic SQL": "Does not perform http communication",
        "PagerDuty v2": "Integration requires SSL",
        "TCPIPUtils": "Integration requires SSL",
        "Luminate": "Integration has no proxy checkbox",
        "Shodan": "Integration has no proxy checkbox",
        "Google BigQuery": "Integration has no proxy checkbox",
        "ReversingLabs A1000": "Checking",
        "Check Point": "Checking",
        "okta": "Test Module failing, suspect it requires SSL",
        "Okta v2": "dynamic test, need to revisit and better avoid conflicts",
        "Awake Security": "Checking",
        "ArcSight ESM v2": "Checking",
        "Phish.AI": "Checking",
        "Intezer": "Nightly - Checking",
        "ProtectWise": "Nightly - Checking",
        "google-vault": "Nightly - Checking",
        "McAfee NSM": "Nightly - Checking",
        "Forcepoint": "Nightly - Checking",
        "palo_alto_firewall": "Need to check test module",
        "Signal Sciences WAF": "error with certificate",
        "google": "'unsecure' parameter not working",
        "EWS Mail Sender": "Inconsistent test (playback fails, record succeeds)",
        "ReversingLabs Titanium Cloud": "No Unsecure checkbox. proxy trying to connect when disabled.",
        "Recorded Future": "might be dynamic test",
        "AlphaSOC Wisdom": "Test module issue",
        "RedLock": "SSL Issues",
        "Microsoft Graph": "Test direct access to oproxy",
        "MicrosoftGraphMail": "Test direct access to oproxy",
        "Microsoft Graph User": "Test direct access to oproxy",
        "Microsoft_Graph_Files": "Test direct access to oproxy",
        "Microsoft Graph Groups": "Test direct access to oproxy",
        "Microsoft Defender Advanced Threat Protection": "Test direct access to oproxy",
        "Azure Security Center v2": "Test direct access to oproxy",
        "Microsoft Graph Calendar": "Test direct access to oproxy",
        "Microsoft Graph Device Management": "Test direct access to oproxy",
        "Azure Compute v2": "Test direct access to oproxy",
        "AWS - CloudWatchLogs": "Issue 20958",
        "AWS - Athena - Beta": "Issue 24926",
        "AWS - CloudTrail": "Issue 24926",
        "AWS - Lambda": "Issue 24926",
        "AWS Sagemaker": "Issue 24926",
        "Gmail Single User": "googleclient sdk has time based challenge exchange",
        "Gmail": "googleclient sdk has time based challenge exchange",
        "GSuiteAdmin": "googleclient sdk has time based challenge exchange",
        "GoogleCloudTranslate": "google translate sdk does not support proxy",
        "Google Chronicle Backstory": "SDK",
        "Google Vision AI": "SDK",
        "Google Cloud Compute": "googleclient sdk has time based challenge exchange",
        "Google Cloud Functions": "googleclient sdk has time based challenge exchange",
        "GoogleDocs": "googleclient sdk has time based challenge exchange",
        "GooglePubSub": "googleclient sdk has time based challenge exchange",
        "Google Resource Manager": "googleclient sdk has time based challenge exchange",
        "Google Cloud Storage": "SDK",
        "GoogleCalendar": "googleclient sdk has time based challenge exchange",
        "GoogleDrive": "googleclient sdk has time based challenge exchange",
        "Syslog Sender": "syslog",
        "syslog": "syslog",
        "MongoDB Log": "Our instance not using SSL",
        "MongoDB Key Value Store": "Our instance not using SSL",
        "GoogleKubernetesEngine": "SDK",
        "TAXIIFeed": "Cannot use proxy",
        "EWSO365": "oproxy dependent",
        "MISP V2": "Cleanup process isn't performed as expected.",
        "Rapid7 Nexpose": "Test playbook (nexpose_test) downloads a file"
    },
    "parallel_integrations": [
        "AWS - EC2",
        "Amazon DynamoDB",
        "AWS - ACM",
        "Cryptocurrency",
        "SNDBOX",
        "Whois",
        "Rasterize",
        "CVE Search v2",
        "VulnDB",
        "CheckPhish",
        "Tanium",
        "LogRhythmRest",
        "ipinfo",
        "Demisto REST API",
        "syslog",
        "ElasticsearchFeed",
        "MITRE ATT&CK",
        "Microsoft Intune Feed",
        "JSON Feed",
        "Plain Text Feed",
        "Fastly Feed",
        "Malware Domain List Active IPs Feed",
        "Blocklist_de Feed",
        "Cloudflare Feed",
        "AzureFeed",
        "SpamhausFeed",
        "Cofense Feed",
        "Bambenek Consulting Feed",
        "AWS Feed",
        "CSVFeed",
        "ProofpointFeed",
        "abuse.ch SSL Blacklist Feed",
        "TAXIIFeed",
        "Office 365 Feed",
        "AutoFocus Feed",
        "Recorded Future Feed",
        "DShield Feed",
        "AlienVault Reputation Feed",
        "BruteForceBlocker Feed",
        "Feodo Tracker IP Blocklist Feed",
        "AlienVault OTX TAXII Feed",
        "Prisma Access Egress IP feed",
        "Lastline v2",
        "McAfee DXL",
        "GCP Whitelist Feed",
        "Cortex Data Lake",
        "Mail Listener v2"
    ],
    "docker_thresholds": {

        "_comment": "Add here docker images which are specific to an integration and require a non-default threshold (such as rasterize or ews). That way there is no need to define this multiple times. You can specify full image name with version or without.",
        "images": {
            "demisto/chromium": {
                "pid_threshold": 11
            },
            "demisto/py-ews:2.0": {
                "memory_threshold": 150
            },
            "demisto/pymisp:1.0.0.52": {
                "memory_threshold": 150
            },
            "demisto/pytan": {
                "pid_threshold": 11
            },
            "demisto/google-k8s-engine:1.0.0.9467": {
                "pid_threshold": 11
            },
            "demisto/threatconnect-tcex": {
                "pid_threshold": 11
            },
            "demisto/taxii2": {
                "pid_threshold": 11
            }
        }
    }
}<|MERGE_RESOLUTION|>--- conflicted
+++ resolved
@@ -3229,13 +3229,12 @@
             "playbookID": "Nutanix-test"
         },
         {
-<<<<<<< HEAD
             "integrations": "Azure Storage",
             "playbookID": "Azure Storage - Test"
-=======
+        },
+        {
             "integrations": "MicrosoftGraphApplications",
             "playbookID": "MSGraph Applications Test"
->>>>>>> 187e04ed
         }
     ],
     "skipped_tests": {
