{
    "testTimeout": 160,
    "testInterval": 20,
    "tests": [
        {
            "fromversion": "5.0.0",
            "integrations": [
                "WildFire-v2"
            ],
            "playbookID": "Detonate File - WildFire - Test"
        },
        {
            "integrations": "Microsoft Teams Management",
            "playbookID": "Microsoft Teams Management - Test",
            "is_mockable": false,
            "timeout": 700
        },
        {
            "playbookID": "SetIfEmpty - non-ascii chars - Test"
        },
        {
            "integrations": "Tripwire",
            "playbookID": "TestplaybookTripwire",
            "fromversion": "5.0.0"
        },
        {
            "playbookID": "Generic Polling Test",
            "timeout": 250
        },
        {
            "integrations": "Cisco Umbrella Enforcement",
            "playbookID": "Cisco Umbrella Enforcement-Test",
            "fromversion": "5.0.0"
        },
        {
            "integrations": "GSuiteAdmin",
            "playbookID": "GSuiteAdmin-Test",
            "fromversion": "5.0.0"
        },
        {
            "integrations": "AzureWAF",
            "instance_names": "azure_waf_prod",
            "playbookID": "Azure WAF - Test",
            "fromversion": "5.0.0"
        },
        {
            "integrations": "GoogleCalendar",
            "playbookID": "GoogleCalendar-Test",
            "fromversion": "5.0.0"
        },
        {
            "integrations": "GoogleDrive",
            "playbookID": "GoogleDrive-Test",
            "fromversion": "5.0.0"
        },
        {
            "integrations": "FireEyeNX",
            "playbookID": "FireEyeNX-Test"
        },
        {
            "integrations": "EmailRepIO",
            "playbookID": "TestEmailRepIOPlaybook",
            "fromversion": "5.0.0"
        },
        {
            "integrations": "XsoarPowershellTesting",
            "playbookID": "XsoarPowershellTesting-Test"
        },
        {
            "integrations": "Palo Alto Networks Threat Vault",
            "playbookID": "PANW Threat Vault - Signature Search - Test",
            "fromversion": "5.0.0"
        },
        {
            "integrations": "Microsoft Endpoint Configuration Manager",
            "playbookID": "Microsoft ECM - Test",
            "fromversion": "5.5.0",
            "timeout": 400
        },
        {
            "integrations": "CrowdStrike Falcon Intel v2",
            "playbookID": "CrowdStrike Falcon Intel v2 - Test",
            "fromversion": "5.0.0"
        },
        {
            "integrations": "SecurityAndCompliance",
            "playbookID": "O365-SecurityAndCompliance-Test",
            "fromversion": "5.5.0",
            "timeout": 700
        },
        {
            "integrations": "SecurityAndCompliance",
            "playbookID": "O365-SecurityAndCompliance-ContextResults-Test",
            "fromversion": "5.5.0",
            "timeout": 1000
        },
        {
            "integrations": "SecurityIntelligenceServicesFeed",
            "playbookID": "SecurityIntelligenceServicesFeed - Test",
            "fromversion": "5.5.0"
        },
        {
            "integrations": "EwsExtension",
            "playbookID": "O365 - EWS - Extension - Test",
            "fromversion": "6.0.0",
            "toversion": "6.0.9",
            "timeout": 500
        },
        {
            "integrations": "Majestic Million",
            "playbookID": "Majestic Million Test Playbook",
            "fromversion": "5.5.0",
            "memory_threshold": 300,
            "timeout": 500
        },
        {
            "integrations": "Anomali Enterprise",
            "playbookID": "Anomali Match Forensic Search - Test",
            "fromversion": "5.0.0"
        },
        {
            "integrations": [
                "Mail Listener v2",
                "Mail Sender (New)"
            ],
            "playbookID": "Mail-Listener Test Playbook",
            "fromversion": "5.0.0",
            "instance_names": [
                "Mail_Sender_(New)_STARTTLS"
            ]
        },
        {
            "integrations": "GraphQL",
            "fromversion": "5.0.0",
            "instance_names": "fetch_schema",
            "playbookID": "GraphQL - Test"
        },
        {
            "integrations": "GraphQL",
            "fromversion": "5.0.0",
            "instance_names": "no_fetch_schema",
            "playbookID": "GraphQL - Test"
        },
        {
            "integrations": "Azure Network Security Groups",
            "fromversion": "5.0.0",
            "instance_names": "azure_nsg_prod",
            "playbookID": "Azure NSG - Test"
        },
        {
            "integrations": "OpenCTI Feed",
            "playbookID": "OpenCTI Feed Test",
            "fromversion": "5.5.0"
        },
        {
            "integrations": "AWS - Security Hub",
            "playbookID": "AWS-securityhub Test",
            "timeout": 800
        },
        {
            "integrations": "Microsoft Advanced Threat Analytics",
            "playbookID": "Microsoft Advanced Threat Analytics - Test",
            "fromversion": "5.0.0",
            "is_mockable": false
        },
        {
            "integrations": "Zimperium",
            "playbookID": "Zimperium_Test",
            "fromversion": "5.0.0"
        },
        {
            "integrations": "ServiceDeskPlus",
            "playbookID": "Service Desk Plus Test",
            "instance_names": "sdp_instance_1",
            "fromversion": "5.0.0",
            "toversion": "5.9.9",
            "is_mockable": false
        },
        {
            "integrations": "ServiceDeskPlus",
            "playbookID": "Service Desk Plus - Generic Polling Test",
            "instance_names": "sdp_instance_1",
            "fromversion": "5.0.0",
            "toversion": "5.9.9"
        },
        {
            "integrations": "ServiceDeskPlus",
            "playbookID": "Service Desk Plus Test",
            "instance_names": "sdp_instance_2",
            "fromversion": "6.0.0",
            "is_mockable": false
        },
        {
            "integrations": "ServiceDeskPlus",
            "playbookID": "Service Desk Plus - Generic Polling Test",
            "instance_names": "sdp_instance_2",
            "fromversion": "6.0.0"
        },
        {
            "integrations": "ThreatConnect Feed",
            "playbookID": "FeedThreatConnect-Test",
            "fromversion": "5.5.0"
        },
        {
            "integrations": "MITRE ATT&CK",
            "playbookID": "Mitre Attack List 10 Indicators Feed Test",
            "fromversion": "5.5.0"
        },
        {
            "integrations": "URLhaus",
            "playbookID": "Test_URLhaus",
            "timeout": 1000
        },
        {
            "integrations": "Microsoft Intune Feed",
            "playbookID": "FeedMicrosoftIntune_Test",
            "fromversion": "5.5.0"
        },
        {
            "integrations": "Tanium Threat Response",
            "playbookID": "Tanium Threat Response Test"
        },
        {
            "integrations": [
                "Syslog Sender",
                "syslog"
            ],
            "playbookID": "Test Syslog",
            "fromversion": "5.5.0",
            "timeout": 600
        },
        {
            "integrations": "APIVoid",
            "playbookID": "APIVoid Test"
        },
        {
            "integrations": "CloudConvert",
            "playbookID": "CloudConvert-test",
            "fromversion": "5.0.0",
            "timeout": 3000
        },
        {
            "integrations": "Cisco Firepower",
            "playbookID": "Cisco Firepower - Test",
            "timeout": 1000,
            "fromversion": "5.0.0"
        },
        {
            "integrations": "IllusiveNetworks",
            "playbookID": "IllusiveNetworks-Test",
            "fromversion": "5.0.0",
            "timeout": 500
        },
        {
            "integrations": "JSON Feed",
            "playbookID": "JSON_Feed_Test",
            "fromversion": "5.5.0",
            "instance_names": "JSON Feed no_auto_detect"
        },
        {
            "integrations": "JSON Feed",
            "playbookID": "JSON_Feed_Test",
            "fromversion": "5.5.0",
            "instance_names": "JSON Feed_auto_detect"
        },
        {
            "integrations": "JSON Feed",
            "playbookID": "JSON_Feed_Test",
            "fromversion": "5.5.0",
            "instance_names": "JSON Feed_post"
        },
        {
            "integrations": "Google Cloud Functions",
            "playbookID": "test playbook - Google Cloud Functions",
            "fromversion": "5.0.0"
        },
        {
            "integrations": "Plain Text Feed",
            "playbookID": "PlainText Feed - Test",
            "fromversion": "5.5.0",
            "instance_names": "Plain Text Feed no_auto_detect"
        },
        {
            "integrations": "Plain Text Feed",
            "playbookID": "PlainText Feed - Test",
            "fromversion": "5.5.0",
            "instance_names": "Plain Text Feed_auto_detect"
        },
        {
            "integrations": "Silverfort",
            "playbookID": "Silverfort-test",
            "fromversion": "5.0.0"
        },
        {
            "integrations": "GoogleKubernetesEngine",
            "playbookID": "GoogleKubernetesEngine_Test",
            "timeout": 600,
            "fromversion": "5.5.0"
        },
        {
            "integrations": "Fastly Feed",
            "playbookID": "Fastly Feed Test",
            "fromversion": "5.5.0"
        },
        {
            "integrations": "Malware Domain List Active IPs Feed",
            "playbookID": "Malware Domain List Active IPs Feed Test",
            "fromversion": "5.5.0"
        },
        {
            "integrations": "Claroty",
            "playbookID": "Claroty - Test",
            "fromversion": "5.0.0"
        },
        {
            "integrations": "Trend Micro Apex",
            "playbookID": "Trend Micro Apex - Test",
            "is_mockable": false
        },
        {
            "integrations": "Blocklist_de Feed",
            "playbookID": "Blocklist_de - Test",
            "fromversion": "5.5.0"
        },
        {
            "integrations": "Cloudflare Feed",
            "playbookID": "cloudflare - Test",
            "fromversion": "5.5.0"
        },
        {
            "integrations": "AzureFeed",
            "playbookID": "AzureFeed - Test",
            "fromversion": "5.5.0"
        },
        {
            "playbookID": "CreateIndicatorFromSTIXTest",
            "fromversion": "5.0.0"
        },
        {
            "integrations": "SpamhausFeed",
            "playbookID": "Spamhaus_Feed_Test",
            "fromversion": "5.5.0"
        },
        {
            "integrations": "Cofense Feed",
            "playbookID": "TestCofenseFeed",
            "fromversion": "5.5.0"
        },
        {
            "integrations": "Bambenek Consulting Feed",
            "playbookID": "BambenekConsultingFeed_Test",
            "fromversion": "5.5.0"
        },
        {
            "integrations": "Pipl",
            "playbookID": "Pipl Test"
        },
        {
            "integrations": "AWS Feed",
            "playbookID": "AWS Feed Test",
            "fromversion": "5.5.0"
        },
        {
            "integrations": "QuestKace",
            "playbookID": "QuestKace test",
            "fromversion": "5.0.0"
        },
        {
            "integrations": "Digital Defense FrontlineVM",
            "playbookID": "Digital Defense FrontlineVM - Scan Asset Not Recently Scanned Test"
        },
        {
            "integrations": "Digital Defense FrontlineVM",
            "playbookID": "Digital Defense FrontlineVM - Test Playbook"
        },
        {
            "integrations": "CSVFeed",
            "playbookID": "CSV_Feed_Test",
            "fromversion": "5.5.0",
            "instance_names": "CSVFeed_no_auto_detect"
        },
        {
            "integrations": "CSVFeed",
            "playbookID": "CSV_Feed_Test",
            "fromversion": "5.5.0",
            "instance_names": "CSVFeed_auto_detect"
        },
        {
            "integrations": "ProofpointFeed",
            "playbookID": "TestProofpointFeed",
            "fromversion": "5.5.0"
        },
        {
            "integrations": "Digital Shadows",
            "playbookID": "Digital Shadows - Test"
        },
        {
            "integrations": "Azure Compute v2",
            "playbookID": "Azure Compute - Test",
            "instance_names": "ms_azure_compute_dev"
        },
        {
            "integrations": "Azure Compute v2",
            "playbookID": "Azure Compute - Test",
            "instance_names": "ms_azure_compute_prod"
        },
        {
            "integrations": "Symantec Data Loss Prevention",
            "playbookID": "Symantec Data Loss Prevention - Test",
            "fromversion": "4.5.0"
        },
        {
            "integrations": "Lockpath KeyLight v2",
            "playbookID": "Keylight v2 - Test"
        },
        {
            "integrations": "Azure Security Center v2",
            "playbookID": "Azure SecurityCenter - Test",
            "instance_names": "ms_azure_sc_prod"
        },
        {
            "integrations": "Azure Security Center v2",
            "playbookID": "Azure SecurityCenter - Test",
            "instance_names": "ms_azure_sc_dev"
        },
        {
            "integrations": "Azure Security Center v2",
            "playbookID": "Azure SecurityCenter - Test",
            "instance_names": "ms_azure_sc_self_deployed"
        },
        {
            "integrations": "JsonWhoIs",
            "playbookID": "JsonWhoIs-Test"
        },
        {
            "integrations": "Maltiverse",
            "playbookID": "Maltiverse Test"
        },
        {
            "integrations": "Box v2",
            "playbookID": "BoxV2_TestPlaybook"
        },
        {
            "integrations": "MicrosoftGraphMail",
            "playbookID": "MicrosoftGraphMail-Test_dev",
            "instance_names": "ms_graph_mail_dev"
        },
        {
            "integrations": "MicrosoftGraphMail",
            "playbookID": "MicrosoftGraphMail-Test_dev_no_oproxy",
            "instance_names": "ms_graph_mail_dev_no_oproxy"
        },
        {
            "integrations": "MicrosoftGraphMail",
            "playbookID": "MicrosoftGraphMail-Test_prod",
            "instance_names": "ms_graph_mail_prod"
        },
        {
            "integrations": "CloudShark",
            "playbookID": "CloudShark - Test Playbook"
        },
        {
            "integrations": "Google Vision AI",
            "playbookID": "Google Vision API - Test"
        },
        {
            "integrations": "nmap",
            "playbookID": "Nmap - Test",
            "fromversion": "5.0.0"
        },
        {
            "integrations": "AutoFocus V2",
            "playbookID": "Autofocus Query Samples, Sessions and Tags Test Playbook",
            "fromversion": "4.5.0",
            "timeout": 1000
        },
        {
            "integrations": "HelloWorld",
            "playbookID": "HelloWorld-Test",
            "fromversion": "5.0.0"
        },
        {
            "integrations": "HelloWorld",
            "playbookID": "Sanity Test - Playbook with integration",
            "fromversion": "5.0.0"
        },
        {
            "integrations": "HelloWorld",
            "playbookID": "Sanity Test - Playbook with mocked integration",
            "fromversion": "5.0.0"
        },
        {
            "playbookID": "Sanity Test - Playbook with no integration",
            "fromversion": "5.0.0"
        },
        {
            "integrations": "Gmail",
            "playbookID": "Sanity Test - Playbook with Unmockable Integration",
            "fromversion": "5.0.0"
        },
        {
            "integrations": "HelloWorld",
            "playbookID": "HelloWorld_Scan-Test",
            "fromversion": "5.0.0",
            "timeout": 400
        },
        {
            "integrations": "HelloWorldPremium",
            "playbookID": "HelloWorldPremium_Scan-Test",
            "fromversion": "5.0.0",
            "timeout": 400
        },
        {
            "integrations": "ThreatQ v2",
            "playbookID": "ThreatQ - Test",
            "fromversion": "4.5.0"
        },
        {
            "integrations": "AttackIQFireDrill",
            "playbookID": "AttackIQ - Test"
        },
        {
            "integrations": "PhishLabs IOC EIR",
            "playbookID": "PhishlabsIOC_EIR-Test"
        },
        {
            "integrations": "Amazon DynamoDB",
            "playbookID": "AWS_DynamoDB-Test"
        },
        {
            "integrations": "PhishLabs IOC DRP",
            "playbookID": "PhishlabsIOC_DRP-Test"
        },
        {
            "playbookID": "Create Phishing Classifier V2 ML Test",
            "timeout": 60000,
            "fromversion": "4.5.0"
        },
        {
            "integrations": "ZeroFox",
            "playbookID": "ZeroFox-Test",
            "fromversion": "4.1.0"
        },
        {
            "integrations": "AlienVault OTX v2",
            "playbookID": "Alienvault_OTX_v2 - Test"
        },
        {
            "integrations": "AWS - CloudWatchLogs",
            "playbookID": "AWS - CloudWatchLogs Test Playbook",
            "fromversion": "5.0.0"
        },
        {
            "integrations": "SlackV2",
            "playbookID": "Slack Test Playbook",
            "timeout": 400,
            "pid_threshold": 5,
            "fromversion": "5.0.0"
        },
        {
            "integrations": "Cortex XDR - IR",
            "playbookID": "Test XDR Playbook",
            "fromversion": "4.1.0",
            "timeout": 800
        },
        {
            "integrations": "Cortex XDR - IOC",
            "playbookID": "Cortex XDR - IOC - Test",
            "fromversion": "5.5.0",
            "timeout": 1200
        },
        {
            "integrations": "Cloaken",
            "playbookID": "Cloaken-Test",
            "is_mockable": false
        },
        {
            "integrations": "ThreatX",
            "playbookID": "ThreatX-test",
            "timeout": 600
        },
        {
            "integrations": "Akamai WAF SIEM",
            "playbookID": "Akamai_WAF_SIEM-Test"
        },
        {
            "integrations": "Cofense Triage v2",
            "playbookID": "Cofense Triage v2 Test"
        },
        {
            "integrations": "Akamai WAF",
            "playbookID": "Akamai_WAF-Test"
        },
        {
            "integrations": "Minerva Labs Anti-Evasion Platform",
            "playbookID": "Minerva Test playbook"
        },
        {
            "integrations": "abuse.ch SSL Blacklist Feed",
            "playbookID": "SSL Blacklist test",
            "fromversion": "5.5.0"
        },
        {
            "integrations": "CheckPhish",
            "playbookID": "CheckPhish-Test"
        },
        {
            "integrations": "Symantec Management Center",
            "playbookID": "SymantecMC_TestPlaybook"
        },
        {
            "integrations": "Looker",
            "playbookID": "Test-Looker"
        },
        {
            "integrations": "Vertica",
            "playbookID": "Vertica Test"
        },
        {
            "integrations": "Server Message Block (SMB) v2",
            "playbookID": "SMB_v2-Test"
        },
        {
            "playbookID": "ConvertFile-Test",
            "fromversion": "4.5.0"
        },
        {
            "playbookID": "TestAwsEC2GetPublicSGRules-Test"
        },
        {
            "integrations": "RSA NetWitness Packets and Logs",
            "playbookID": "rsa_packets_and_logs_test"
        },
        {
            "playbookID": "CheckpointFW-test",
            "integrations": "Check Point"
        },
        {
            "playbookID": "RegPathReputationBasicLists_test"
        },
        {
            "playbookID": "EmailDomainSquattingReputation-Test"
        },
        {
            "playbookID": "RandomStringGenerateTest"
        },
        {
            "playbookID": "playbook-checkEmailAuthenticity-test"
        },
        {
            "playbookID": "HighlightWords_Test"
        },
        {
            "integrations": "Pentera",
            "playbookID": "Pcysys-Test"
        },
        {
            "integrations": "Pentera",
            "playbookID": "Pentera Run Scan and Create Incidents - Test"
        },
        {
            "playbookID": "StringContainsArray_test"
        },
        {
            "integrations": "Fidelis Elevate Network",
            "playbookID": "Fidelis-Test"
        },
        {
            "integrations": "AWS - ACM",
            "playbookID": "ACM-Test"
        },
        {
            "integrations": "Thinkst Canary",
            "playbookID": "CanaryTools Test"
        },
        {
            "integrations": "ThreatMiner",
            "playbookID": "ThreatMiner-Test"
        },
        {
            "playbookID": "StixCreator-Test"
        },
        {
            "playbookID": "CompareIncidentsLabels-test-playbook"
        },
        {
            "integrations": "Have I Been Pwned? V2",
            "playbookID": "Pwned v2 test"
        },
        {
            "integrations": "Alexa Rank Indicator",
            "playbookID": "Alexa Test Playbook"
        },
        {
            "playbookID": "UnEscapeURL-Test"
        },
        {
            "playbookID": "UnEscapeIPs-Test"
        },
        {
            "playbookID": "ExtractDomainFromUrlAndEmail-Test"
        },
        {
            "playbookID": "ConvertKeysToTableFieldFormat_Test"
        },
        {
            "integrations": "CVE Search v2",
            "playbookID": "CVE Search v2 - Test"
        },
        {
            "integrations": "CVE Search v2",
            "playbookID": "cveReputation Test"
        },
        {
            "integrations": "HashiCorp Vault",
            "playbookID": "hashicorp_test",
            "fromversion": "5.0.0"
        },
        {
            "integrations": "AWS - Athena - Beta",
            "playbookID": "Beta-Athena-Test"
        },
        {
            "integrations": "BeyondTrust Password Safe",
            "playbookID": "BeyondTrust-Test"
        },
        {
            "integrations": "Dell Secureworks",
            "playbookID": "secureworks_test"
        },
        {
            "integrations": "ServiceNow v2",
            "playbookID": "servicenow_test_v2",
            "instance_names": "snow_basic_auth",
            "is_mockable": false
        },
        {
            "integrations": "ServiceNow v2",
            "playbookID": "ServiceNow_OAuth_Test",
            "instance_names": "snow_oauth"
        },
        {
            "playbookID": "Create ServiceNow Ticket and Mirror Test",
            "integrations": "ServiceNow v2",
            "instance_names": "snow_basic_auth",
            "fromversion": "6.0.0",
            "timeout": 500
        },
        {
            "playbookID": "Create ServiceNow Ticket and State Polling Test",
            "integrations": "ServiceNow v2",
            "instance_names": "snow_basic_auth",
            "fromversion": "6.0.0",
            "timeout": 500
        },
        {
            "integrations": "ServiceNow CMDB",
            "playbookID": "ServiceNow_CMDB_Test",
            "instance_names": "snow_cmdb_basic_auth"
        },
        {
            "integrations": "ServiceNow CMDB",
            "playbookID": "ServiceNow_CMDB_OAuth_Test",
            "instance_names": "snow_cmdb_oauth"
        },
        {
            "integrations": "ExtraHop v2",
            "playbookID": "ExtraHop_v2-Test"
        },
        {
            "playbookID": "Test CommonServer"
        },
        {
            "playbookID": "Test-debug-mode",
            "fromversion": "5.0.0"
        },
        {
            "integrations": "CIRCL",
            "playbookID": "CirclIntegrationTest"
        },
        {
            "integrations": "MISP V2",
            "playbookID": "MISP V2 Test",
            "timeout": 300
        },
        {
            "playbookID": "test-LinkIncidentsWithRetry"
        },
        {
            "playbookID": "CopyContextToFieldTest"
        },
        {
            "integrations": "OTRS",
            "playbookID": "OTRS Test",
            "fromversion": "4.1.0"
        },
        {
            "integrations": "Attivo Botsink",
            "playbookID": "AttivoBotsinkTest"
        },
        {
            "integrations": "FortiGate",
            "playbookID": "Fortigate Test"
        },
        {
            "playbookID": "FormattedDateToEpochTest"
        },
        {
            "integrations": "SNDBOX",
            "playbookID": "SNDBOX_Test",
            "timeout": 1000
        },
        {
            "integrations": "SNDBOX",
            "playbookID": "Detonate File - SNDBOX - Test",
            "timeout": 1000,
            "nightly": true
        },
        {
            "integrations": "VxStream",
            "playbookID": "Detonate File - HybridAnalysis - Test",
            "timeout": 2400
        },
        {
            "integrations": "QRadar",
            "playbookID": "test playbook - QRadarCorrelations",
            "timeout": 2000,
            "fromversion": "5.0.0",
            "toversion": "5.9.9",
            "is_mockable": false
        },
        {
            "integrations": "QRadar_v2",
            "playbookID": "test playbook - QRadarCorrelations For V2",
            "timeout": 2600,
            "fromversion": "6.0.0",
            "is_mockable": false
        },
        {
            "integrations": "Awake Security",
            "playbookID": "awake_security_test_pb"
        },
        {
            "integrations": "Tenable.sc",
            "playbookID": "tenable-sc-test",
            "timeout": 240,
            "nightly": true
        },
        {
            "integrations": "MimecastV2",
            "playbookID": "Mimecast test"
        },
        {
            "playbookID": "CreateEmailHtmlBody_test_pb",
            "fromversion": "4.1.0"
        },
        {
            "playbookID": "ReadPDFFileV2-Test",
            "timeout": 1000
        },
        {
            "playbookID": "JSONtoCSV-Test"
        },
        {
            "integrations": "Generic SQL",
            "playbookID": "generic-sql",
            "instance_names": "mysql instance",
            "fromversion": "5.0.0"
        },
        {
            "integrations": "Generic SQL",
            "playbookID": "generic-sql",
            "instance_names": "postgreSQL instance",
            "fromversion": "5.0.0"
        },
        {
            "integrations": "Generic SQL",
            "playbookID": "generic-sql",
            "instance_names": "Microsoft SQL instance",
            "fromversion": "5.0.0"
        },
        {
            "integrations": "Generic SQL",
            "playbookID": "generic-sql",
            "instance_names": "Microsoft SQL Server - MS ODBC Driver",
            "fromversion": "5.0.0"
        },
        {
            "integrations": "Generic SQL",
            "playbookID": "generic-sql-oracle",
            "instance_names": "Oracle instance",
            "fromversion": "5.0.0"
        },
        {
            "integrations": "Generic SQL",
            "playbookID": "generic-sql-mssql-encrypted-connection",
            "instance_names": "Microsoft SQL instance using encrypted connection",
            "fromversion": "5.0.0"
        },
        {
            "integrations": "Panorama",
            "instance_names": "palo_alto_firewall_9.0",
            "playbookID": "Panorama Query Logs - Test",
            "fromversion": "5.5.0",
            "timeout": 1500,
            "nightly": true
        },
        {
            "integrations": "Panorama",
            "instance_names": "palo_alto_firewall",
            "playbookID": "palo_alto_firewall_test_pb",
            "fromversion": "5.5.0",
            "timeout": 1000
        },
        {
            "integrations": "Panorama",
            "instance_names": "palo_alto_firewall_9.0",
            "playbookID": "palo_alto_firewall_test_pb",
            "fromversion": "5.5.0",
            "timeout": 1000
        },
        {
            "integrations": "Panorama",
            "instance_names": "palo_alto_panorama",
            "playbookID": "palo_alto_panorama_test_pb",
            "fromversion": "5.5.0",
            "timeout": 1600
        },
        {
            "integrations": "Panorama",
            "instance_names": "palo_alto_panorama_9.0",
            "playbookID": "palo_alto_panorama_test_pb",
            "fromversion": "5.5.0",
            "timeout": 1600
        },
        {
            "integrations": "Panorama",
            "instance_names": "palo_alto_firewall_9.0",
            "playbookID": "PAN-OS URL Filtering enrichment - Test"
        },
        {
            "integrations": "Panorama",
            "instance_names": "panorama_instance_best_practice",
            "playbookID": "Panorama Best Practise - Test"
        },
        {
            "integrations": "Tenable.io",
            "playbookID": "Tenable.io test"
        },
        {
            "playbookID": "URLDecode-Test"
        },
        {
            "playbookID": "GetTime-Test"
        },
        {
            "playbookID": "GetTime-ObjectVsStringTest"
        },
        {
            "integrations": "Tenable.io",
            "playbookID": "Tenable.io Scan Test",
            "nightly": true,
            "timeout": 3600
        },
        {
            "integrations": "Tenable.sc",
            "playbookID": "tenable-sc-scan-test",
            "nightly": true,
            "timeout": 600
        },
        {
            "integrations": "google-vault",
            "playbookID": "Google-Vault-Generic-Test",
            "nightly": true,
            "timeout": 3600,
            "memory_threshold": 180
        },
        {
            "integrations": "google-vault",
            "playbookID": "Google_Vault-Search_And_Display_Results_test",
            "nightly": true,
            "memory_threshold": 180,
            "timeout": 3600
        },
        {
            "playbookID": "Luminate-TestPlaybook",
            "integrations": "Luminate"
        },
        {
            "integrations": "MxToolBox",
            "playbookID": "MxToolbox-test"
        },
        {
            "integrations": "Nessus",
            "playbookID": "Nessus - Test"
        },
        {
            "playbookID": "Palo Alto Networks - Malware Remediation Test",
            "fromversion": "4.5.0"
        },
        {
            "playbookID": "SumoLogic-Test",
            "integrations": "SumoLogic",
            "fromversion": "4.1.0"
        },
        {
            "playbookID": "ParseEmailFiles-test"
        },
        {
            "playbookID": "PAN-OS - Block IP and URL - External Dynamic List v2 Test",
            "integrations": [
                "Panorama",
                "palo_alto_networks_pan_os_edl_management"
            ],
            "instance_names": "palo_alto_firewall_9.0",
            "fromversion": "4.0.0"
        },
        {
            "playbookID": "Test_EDL",
            "integrations": "EDL",
            "fromversion": "5.5.0",
            "pid_threshold": 8
        },
        {
            "playbookID": "Test_export_indicators_service",
            "integrations": "ExportIndicators",
            "fromversion": "5.5.0"
        },
        {
            "playbookID": "PAN-OS - Block IP - Custom Block Rule Test",
            "integrations": "Panorama",
            "instance_names": "palo_alto_panorama",
            "fromversion": "4.0.0"
        },
        {
            "playbookID": "PAN-OS - Block IP - Static Address Group Test",
            "integrations": "Panorama",
            "instance_names": "palo_alto_panorama",
            "fromversion": "4.0.0"
        },
        {
            "playbookID": "PAN-OS - Block URL - Custom URL Category Test",
            "integrations": "Panorama",
            "instance_names": "palo_alto_panorama",
            "fromversion": "4.0.0"
        },
        {
            "playbookID": "Endpoint Malware Investigation - Generic - Test",
            "integrations": [
                "Traps",
                "Cylance Protect v2",
                "Demisto REST API"
            ],
            "fromversion": "5.0.0",
            "timeout": 1200
        },
        {
            "playbookID": "ParseExcel-test"
        },
        {
            "playbookID": "Detonate File - No Files test"
        },
        {
            "integrations": "SentinelOne V2",
            "instance_names": "SentinelOne_v2.0",
            "playbookID": "SentinelOne V2.0 - Test"
        },
        {
            "integrations": "SentinelOne V2",
            "instance_names": "SentinelOne_v2.1",
            "playbookID": "SentinelOne V2.1 - Test"
        },
        {
            "integrations": "InfoArmor VigilanteATI",
            "playbookID": "InfoArmorVigilanteATITest"
        },
        {
            "integrations": "IntSights",
            "instance_names": "intsights_standard_account",
            "playbookID": "IntSights Test",
            "nightly": true
        },
        {
            "integrations": "IntSights",
            "playbookID": "IntSights Mssp Test",
            "instance_names": "intsights_mssp_account",
            "nightly": true
        },
        {
            "integrations": "dnstwist",
            "playbookID": "dnstwistTest"
        },
        {
            "integrations": "BitDam",
            "playbookID": "Detonate File - BitDam Test"
        },
        {
            "integrations": "Threat Grid",
            "playbookID": "Test-Detonate URL - ThreatGrid",
            "timeout": 600
        },
        {
            "integrations": "Threat Grid",
            "playbookID": "ThreatGridTest",
            "timeout": 600
        },
        {
            "integrations": "Signal Sciences WAF",
            "playbookID": "SignalSciences-Test"
        },
        {
            "integrations": "RTIR",
            "playbookID": "RTIR Test"
        },
        {
            "integrations": "RedCanary",
            "playbookID": "RedCanaryTest",
            "nightly": true
        },
        {
            "integrations": "Devo",
            "playbookID": "Devo test",
            "timeout": 500
        },
        {
            "playbookID": "URL Enrichment - Generic v2 - Test",
            "integrations": [
                "Rasterize",
                "VirusTotal - Private API"
            ],
            "instance_names": "virus_total_private_api_general",
            "timeout": 500,
            "pid_threshold": 12
        },
        {
            "playbookID": "CutTransformerTest"
        },
        {
            "playbookID": "Default - Test",
            "integrations": [
                "ThreatQ v2",
                "Demisto REST API"
            ],
            "fromversion": "5.0.0"
        },
        {
            "integrations": "SCADAfence CNM",
            "playbookID": "SCADAfence_test"
        },
        {
            "integrations": "ProtectWise",
            "playbookID": "Protectwise-Test"
        },
        {
            "integrations": "WhatsMyBrowser",
            "playbookID": "WhatsMyBrowser-Test"
        },
        {
            "integrations": "BigFix",
            "playbookID": "BigFixTest"
        },
        {
            "integrations": "Lastline v2",
            "playbookID": "Lastline v2 - Test",
            "nightly": true
        },
        {
            "integrations": "McAfee DXL",
            "playbookID": "McAfee DXL - Test"
        },
        {
            "playbookID": "TextFromHTML_test_playbook"
        },
        {
            "playbookID": "PortListenCheck-test"
        },
        {
            "integrations": "ThreatExchange",
            "playbookID": "ThreatExchange-test"
        },
        {
            "integrations": "Joe Security",
            "playbookID": "JoeSecurityTestPlaybook",
            "timeout": 500,
            "nightly": true
        },
        {
            "integrations": "Joe Security",
            "playbookID": "JoeSecurityTestDetonation",
            "timeout": 2000,
            "nightly": true
        },
        {
            "integrations": "WildFire-v2",
            "playbookID": "Wildfire Test",
            "is_mockable": false
        },
        {
            "integrations": "WildFire-v2",
            "playbookID": "Detonate URL - WildFire-v2 - Test"
        },
        {
            "integrations": "WildFire-v2",
            "playbookID": "Detonate URL - WildFire v2.1 - Test"
        },
        {
            "integrations": "GRR",
            "playbookID": "GRR Test",
            "nightly": true
        },
        {
            "integrations": "VirusTotal",
            "instance_names": "virus_total_general",
            "playbookID": "virusTotal-test-playbook",
            "timeout": 1400,
            "nightly": true
        },
        {
            "integrations": "VirusTotal",
            "instance_names": "virus_total_preferred_vendors",
            "playbookID": "virusTotaI-test-preferred-vendors",
            "timeout": 1400,
            "nightly": true
        },
        {
            "integrations": "Preempt",
            "playbookID": "Preempt Test"
        },
        {
            "integrations": "Gmail",
            "playbookID": "get_original_email_-_gmail_-_test"
        },
        {
            "integrations": [
                "Gmail Single User",
                "Gmail"
            ],
            "playbookID": "Gmail Single User - Test",
            "fromversion": "4.5.0"
        },
        {
            "integrations": "EWS v2",
            "playbookID": "get_original_email_-_ews-_test",
            "instance_names": "ewv2_regular"
        },
        {
            "integrations": [
                "EWS v2",
                "EWS Mail Sender"
            ],
            "playbookID": "EWS search-mailbox test",
            "instance_names": "ewv2_regular",
            "timeout": 300
        },
        {
            "integrations": "PagerDuty v2",
            "playbookID": "PagerDuty Test"
        },
        {
            "playbookID": "test_delete_context"
        },
        {
            "playbookID": "DeleteContext-auto-test"
        },
        {
            "playbookID": "GmailTest",
            "integrations": "Gmail"
        },
        {
            "playbookID": "Gmail Convert Html Test",
            "integrations": "Gmail"
        },
        {
            "playbookID": "reputations.json Test",
            "toversion": "5.0.0"
        },
        {
            "playbookID": "Indicators reputation-.json Test",
            "fromversion": "5.5.0"
        },
        {
            "playbookID": "Test IP Indicator Fields",
            "fromversion": "5.0.0"
        },
        {
            "playbookID": "TestDedupIncidentsPlaybook"
        },
        {
            "playbookID": "TestDedupIncidentsByName"
        },
        {
            "integrations": "McAfee Advanced Threat Defense",
            "playbookID": "Test Playbook McAfee ATD",
            "timeout": 700
        },
        {
            "integrations": "McAfee Advanced Threat Defense",
            "playbookID": "Detonate Remote File From URL -McAfee-ATD - Test",
            "timeout": 700
        },
        {
            "playbookID": "stripChars - Test"
        },
        {
            "integrations": "McAfee Advanced Threat Defense",
            "playbookID": "Test Playbook McAfee ATD Upload File"
        },
        {
            "playbookID": "exporttocsv_script_test"
        },
        {
            "playbookID": "Set - Test"
        },
        {
            "integrations": "Intezer v2",
            "playbookID": "Intezer Testing v2",
            "fromversion": "4.1.0",
            "timeout": 600
        },
        {
            "integrations": [
                "Mail Sender (New)",
                "Gmail"
            ],
            "playbookID": "Mail Sender (New) Test",
            "instance_names": [
                "Mail_Sender_(New)_STARTTLS"
            ]
        },
        {
            "playbookID": "buildewsquery_test"
        },
        {
            "integrations": "Rapid7 Nexpose",
            "playbookID": "nexpose_test",
            "timeout": 240
        },
        {
            "playbookID": "GetIndicatorDBotScore Test"
        },
        {
            "integrations": "EWS Mail Sender",
            "playbookID": "EWS Mail Sender Test"
        },
        {
            "integrations": [
                "EWS Mail Sender",
                "Rasterize"
            ],
            "playbookID": "EWS Mail Sender Test 2"
        },
        {
            "playbookID": "decodemimeheader_-_test"
        },
        {
            "playbookID": "test_url_regex"
        },
        {
            "integrations": "Skyformation",
            "playbookID": "TestSkyformation"
        },
        {
            "integrations": "okta",
            "playbookID": "okta_test_playbook",
            "timeout": 240
        },
        {
            "integrations": "Okta v2",
            "playbookID": "OktaV2-Test",
            "nightly": true,
            "timeout": 300
        },
        {
            "integrations": "Okta IAM",
            "playbookID": "Okta IAM - Test Playbook",
            "fromversion": "6.0.0"
        },
        {
            "playbookID": "Test filters & transformers scripts"
        },
        {
            "integrations": "Salesforce",
            "playbookID": "SalesforceTestPlaybook"
        },
        {
            "integrations": "McAfee ESM v2",
            "instance_names": "v10.2.0",
            "playbookID": "McAfee ESM v2 - Test v10.2.0",
            "fromversion": "5.0.0",
            "is_mockable": false
        },
        {
            "integrations": "McAfee ESM v2",
            "instance_names": "v10.3.0",
            "playbookID": "McAfee ESM v2 - Test v10.3.0",
            "fromversion": "5.0.0",
            "is_mockable": false
        },
        {
            "integrations": "McAfee ESM v2",
            "instance_names": "v11.3",
            "playbookID": "McAfee ESM v2 (v11.3) - Test",
            "fromversion": "5.0.0",
            "timeout": 300,
            "is_mockable": false
        },
        {
            "integrations": "McAfee ESM v2",
            "instance_names": "v10.2.0",
            "playbookID": "McAfee ESM Watchlists - Test v10.2.0",
            "fromversion": "5.0.0"
        },
        {
            "integrations": "McAfee ESM v2",
            "instance_names": "v10.3.0",
            "playbookID": "McAfee ESM Watchlists - Test v10.3.0",
            "fromversion": "5.0.0"
        },
        {
            "integrations": "McAfee ESM v2",
            "instance_names": "v11.3",
            "playbookID": "McAfee ESM Watchlists - Test v11.3",
            "fromversion": "5.0.0"
        },
        {
            "integrations": "GoogleSafeBrowsing",
            "playbookID": "Google Safe Browsing Test",
            "timeout": 240,
            "fromversion": "5.0.0"
        },
        {
            "integrations": "Google Safe Browsing v2",
            "playbookID": "Google Safe Browsing V2 Test",
            "fromversion": "5.5.0"
        },
        {
            "integrations": "EWS v2",
            "playbookID": "EWSv2_empty_attachment_test",
            "instance_names": "ewv2_regular"
        },
        {
            "integrations": "EWS v2",
            "playbookID": "EWS Public Folders Test",
            "instance_names": "ewv2_regular",
            "is_mockable": false
        },
        {
            "integrations": "Symantec Endpoint Protection V2",
            "playbookID": "SymantecEndpointProtection_Test"
        },
        {
            "integrations": "carbonblackprotection",
            "playbookID": "search_endpoints_by_hash_-_carbon_black_protection_-_test",
            "timeout": 500
        },
        {
            "playbookID": "Process Email - Generic - Test - Incident Starter",
            "fromversion": "6.0.0",
            "integrations": "Rasterize",
            "timeout": 240
        },
        {
            "integrations": "CrowdstrikeFalcon",
            "playbookID": "Test - CrowdStrike Falcon",
            "fromversion": "4.1.0",
            "timeout": 500
        },
        {
            "playbookID": "ExposeIncidentOwner-Test"
        },
        {
            "integrations": "google",
            "playbookID": "GsuiteTest"
        },
        {
            "integrations": "OpenPhish",
            "playbookID": "OpenPhish Test Playbook"
        },
        {
            "integrations": "jira-v2",
            "playbookID": "Jira-v2-Test",
            "timeout": 500,
            "is_mockable": false
        },
        {
            "integrations": "ipinfo",
            "playbookID": "IPInfoTest"
        },
        {
            "integrations": "ipinfo_v2",
            "playbookID": "IPInfo_v2Test",
            "fromversion": "5.5.0"
        },
        {
            "playbookID": "VerifyHumanReadableFormat"
        },
        {
            "playbookID": "strings-test"
        },
        {
            "playbookID": "TestCommonPython",
            "timeout": 500
        },
        {
            "playbookID": "TestFileCreateAndUpload"
        },
        {
            "playbookID": "TestIsValueInArray"
        },
        {
            "playbookID": "TestStringReplace"
        },
        {
            "playbookID": "TestHttpPlaybook"
        },
        {
            "integrations": "SplunkPy",
            "playbookID": "SplunkPy parse-raw - Test",
            "memory_threshold": 100,
            "instance_names": "use_default_handler"
        },
        {
            "integrations": "SplunkPy",
            "playbookID": "SplunkPy-Test-V2",
            "memory_threshold": 500,
            "instance_names": "use_default_handler"
        },
        {
            "integrations": "SplunkPy",
            "playbookID": "Splunk-Test",
            "memory_threshold": 200,
            "instance_names": "use_default_handler"
        },
        {
            "integrations": "AnsibleTower",
            "playbookID": "AnsibleTower_Test_playbook",
            "fromversion": "5.0.0"
        },
        {
            "integrations": "SplunkPy",
            "playbookID": "SplunkPySearch_Test",
            "memory_threshold": 200,
            "instance_names": "use_default_handler"
        },
        {
            "integrations": "SplunkPy",
            "playbookID": "SplunkPy KV commands",
            "memory_threshold": 200,
            "instance_names": "use_default_handler"
        },
        {
            "integrations": "SplunkPy",
            "playbookID": "SplunkPy-Test-V2",
            "memory_threshold": 500,
            "instance_names": "use_python_requests_handler"
        },
        {
            "integrations": "SplunkPy",
            "playbookID": "Splunk-Test",
            "memory_threshold": 500,
            "instance_names": "use_python_requests_handler"
        },
        {
            "integrations": "SplunkPy",
            "playbookID": "SplunkPySearch_Test",
            "memory_threshold": 200,
            "instance_names": "use_python_requests_handler"
        },
        {
            "integrations": "SplunkPy",
            "playbookID": "SplunkPy KV commands",
            "memory_threshold": 200,
            "instance_names": "use_python_requests_handler"
        },
        {
            "integrations": "McAfee NSM",
            "playbookID": "McAfeeNSMTest",
            "timeout": 400,
            "nightly": true
        },
        {
            "integrations": "PhishTank V2",
            "playbookID": "PhishTank Testing"
        },
        {
            "integrations": "McAfee Web Gateway",
            "playbookID": "McAfeeWebGatewayTest",
            "timeout": 500
        },
        {
            "integrations": "TCPIPUtils",
            "playbookID": "TCPUtils-Test"
        },
        {
            "playbookID": "listExecutedCommands-Test"
        },
        {
            "integrations": "AWS - Lambda",
            "playbookID": "AWS-Lambda-Test (Read-Only)"
        },
        {
            "integrations": "Service Manager",
            "playbookID": "TestHPServiceManager",
            "timeout": 400
        },
        {
            "integrations": "ServiceNow IAM",
            "playbookID": "ServiceNow IAM - Test Playbook",
            "instance_name": "snow_basic_auth",
            "fromversion": "6.0.0"
        },
        {
            "playbookID": "LanguageDetect-Test",
            "timeout": 300
        },
        {
            "integrations": "Forcepoint",
            "playbookID": "forcepoint test",
            "timeout": 500,
            "nightly": true
        },
        {
            "playbookID": "GeneratePassword-Test"
        },
        {
            "playbookID": "ZipFile-Test"
        },
        {
            "playbookID": "UnzipFile-Test"
        },
        {
            "playbookID": "Test-IsMaliciousIndicatorFound",
            "fromversion": "5.0.0"
        },
        {
            "playbookID": "TestExtractHTMLTables"
        },
        {
            "integrations": "carbonblackliveresponse",
            "playbookID": "Carbon Black Live Response Test",
            "nightly": true,
            "fromversion": "5.0.0",
            "is_mockable": false
        },
        {
            "integrations": "urlscan.io",
            "playbookID": "urlscan_malicious_Test",
            "timeout": 500
        },
        {
            "integrations": "EWS v2",
            "playbookID": "pyEWS_Test",
            "instance_names": "ewv2_regular",
            "is_mockable": false
        },
        {
            "integrations": "EWS v2",
            "playbookID": "pyEWS_Test",
            "instance_names": "ewsv2_separate_process",
            "is_mockable": false
        },
        {
            "integrations": "remedy_sr_beta",
            "playbookID": "remedy_sr_test_pb"
        },
        {
            "integrations": "Netskope",
            "playbookID": "Netskope Test"
        },
        {
            "integrations": "Cylance Protect v2",
            "playbookID": "Cylance Protect v2 Test"
        },
        {
            "integrations": "ReversingLabs Titanium Cloud",
            "playbookID": "ReversingLabsTCTest"
        },
        {
            "integrations": "ReversingLabs A1000",
            "playbookID": "ReversingLabsA1000Test"
        },
        {
            "integrations": "Demisto Lock",
            "playbookID": "DemistoLockTest"
        },
        {
            "playbookID": "test-domain-indicator",
            "timeout": 400
        },
        {
            "playbookID": "Cybereason Test",
            "integrations": "Cybereason",
            "timeout": 1200,
            "fromversion": "4.1.0"
        },
        {
            "integrations": "VirusTotal - Private API",
            "instance_names": "virus_total_private_api_general",
            "playbookID": "File Enrichment - Virus Total Private API Test",
            "nightly": true
        },
        {
            "integrations": "VirusTotal - Private API",
            "instance_names": "virus_total_private_api_general",
            "playbookID": "virusTotalPrivateAPI-test-playbook",
            "timeout": 1400,
            "nightly": true,
            "pid_threshold": 12
        },
        {
            "integrations": [
                "VirusTotal - Private API",
                "VirusTotal"
            ],
            "playbookID": "vt-detonate test",
            "instance_names": [
                "virus_total_private_api_general",
                "virus_total_general"
            ],
            "timeout": 1400,
            "fromversion": "5.5.0",
            "nightly": true,
            "is_mockable": false
        },
        {
            "integrations": "Cisco ASA",
            "playbookID": "Cisco ASA - Test Playbook"
        },
        {
            "integrations": "VirusTotal - Private API",
            "instance_names": "virus_total_private_api_preferred_vendors",
            "playbookID": "virusTotalPrivateAPI-test-preferred-vendors",
            "timeout": 1400,
            "nightly": true
        },
        {
            "integrations": "Cisco Meraki",
            "playbookID": "Cisco-Meraki-Test"
        },
        {
            "integrations": "Microsoft Defender Advanced Threat Protection",
            "playbookID": "Microsoft Defender Advanced Threat Protection - Test prod",
            "instance_names": "microsoft_defender_atp_prod"
        },
        {
            "integrations": "Microsoft Defender Advanced Threat Protection",
            "playbookID": "Microsoft Defender Advanced Threat Protection - Test dev",
            "instance_names": "microsoft_defender_atp_dev"
        },
        {
            "integrations": "Microsoft Defender Advanced Threat Protection",
            "playbookID": "Microsoft Defender Advanced Threat Protection - Test self deployed",
            "instance_names": "microsoft_defender_atp_dev_self_deployed"
        },
        {
            "integrations": "Microsoft Defender Advanced Threat Protection",
            "playbookID": "Microsoft Defender - ATP - Indicators Test",
            "instance_names": "microsoft_defender_atp_dev",
            "is_mockable": false
        },
        {
            "integrations": "Tanium",
            "playbookID": "Tanium Test Playbook",
            "nightly": true,
            "timeout": 1200,
            "pid_threshold": 10
        },
        {
            "integrations": "Recorded Future",
            "playbookID": "Recorded Future Test",
            "nightly": true
        },
        {
            "integrations": "Microsoft Graph",
            "playbookID": "Microsoft Graph Security Test dev",
            "instance_names": "ms_graph_security_dev"
        },
        {
            "integrations": "Microsoft Graph",
            "playbookID": "Microsoft Graph Security Test prod",
            "instance_names": "ms_graph_security_prod"
        },
        {
            "integrations": "Microsoft Graph User",
            "playbookID": "Microsoft Graph User - Test",
            "instance_names": "ms_graph_user_dev"
        },
        {
            "integrations": "Microsoft Graph User",
            "playbookID": "Microsoft Graph User - Test",
            "instance_names": "ms_graph_user_prod"
        },
        {
            "integrations": "Microsoft Graph Groups",
            "playbookID": "Microsoft Graph Groups - Test dev",
            "instance_names": "ms_graph_groups_dev"
        },
        {
            "integrations": "Microsoft Graph Groups",
            "playbookID": "Microsoft Graph Groups - Test prod",
            "instance_names": "ms_graph_groups_prod"
        },
        {
            "integrations": "Microsoft_Graph_Files",
            "playbookID": "test_MsGraphFiles dev",
            "instance_names": "ms_graph_files_dev",
            "fromversion": "5.0.0"
        },
        {
            "integrations": "Microsoft_Graph_Files",
            "playbookID": "test_MsGraphFiles prod",
            "instance_names": "ms_graph_files_prod",
            "fromversion": "5.0.0"
        },
        {
            "integrations": "Microsoft Graph Calendar",
            "playbookID": "Microsoft Graph Calendar - Test dev",
            "instance_names": "ms_graph_calendar_dev"
        },
        {
            "integrations": "Microsoft Graph Calendar",
            "playbookID": "Microsoft Graph Calendar - Test prod",
            "instance_names": "ms_graph_calendar_prod"
        },
        {
            "integrations": "Microsoft Graph Device Management",
            "playbookID": "MSGraph_DeviceManagement_Test_dev",
            "instance_names": "ms_graph_device_management_oproxy_dev",
            "fromversion": "5.0.0"
        },
        {
            "integrations": "Microsoft Graph Device Management",
            "playbookID": "MSGraph_DeviceManagement_Test_prod",
            "instance_names": "ms_graph_device_management_oproxy_prod",
            "fromversion": "5.0.0"
        },
        {
            "integrations": "Microsoft Graph Device Management",
            "playbookID": "MSGraph_DeviceManagement_Test_self_deployed_prod",
            "instance_names": "ms_graph_device_management_self_deployed_prod",
            "fromversion": "5.0.0"
        },
        {
            "integrations": "RedLock",
            "playbookID": "RedLockTest",
            "nightly": true
        },
        {
            "integrations": "Symantec Messaging Gateway",
            "playbookID": "Symantec Messaging Gateway Test"
        },
        {
            "integrations": "ThreatConnect v2",
            "playbookID": "ThreatConnect v2 - Test",
            "fromversion": "5.0.0"
        },
        {
            "integrations": "VxStream",
            "playbookID": "VxStream Test",
            "nightly": true,
            "is_mockable": false
        },
        {
            "integrations": "QRadar",
            "playbookID": "test_Qradar",
            "fromversion": "5.5.0",
            "is_mockable": false
        },
        {
            "integrations": "QRadar_v2",
            "playbookID": "test_Qradar_v2",
            "fromversion": "6.0.0",
            "is_mockable": false
        },
        {
            "integrations": "VMware",
            "playbookID": "VMWare Test"
        },
        {
            "integrations": "Anomali ThreatStream",
            "playbookID": "Anomali_ThreatStream_Test"
        },
        {
            "integrations": "carbonblack-v2",
            "playbookID": "Carbon Black Response Test",
            "fromversion": "5.0.0"
        },
        {
            "integrations": "Cisco Umbrella Investigate",
            "playbookID": "Cisco Umbrella Test"
        },
        {
            "integrations": "icebrg",
            "playbookID": "Icebrg Test",
            "timeout": 500
        },
        {
            "integrations": "Symantec MSS",
            "playbookID": "SymantecMSSTest"
        },
        {
            "integrations": "Remedy AR",
            "playbookID": "Remedy AR Test"
        },
        {
            "integrations": "AWS - IAM",
            "playbookID": "d5cb69b1-c81c-4f27-8a40-3106c0cb2620"
        },
        {
            "integrations": "McAfee Active Response",
            "playbookID": "McAfee-MAR_Test",
            "timeout": 700
        },
        {
            "integrations": "McAfee Threat Intelligence Exchange",
            "playbookID": "McAfee-TIE Test",
            "timeout": 700
        },
        {
            "integrations": "ArcSight Logger",
            "playbookID": "ArcSight Logger test"
        },
        {
            "integrations": "ArcSight ESM v2",
            "playbookID": "ArcSight ESM v2 Test"
        },
        {
            "integrations": "ArcSight ESM v2",
            "playbookID": "test Arcsight - Get events related to the Case"
        },
        {
            "integrations": "XFE_v2",
            "playbookID": "Test_XFE_v2",
            "timeout": 500,
            "nightly": true
        },
        {
            "integrations": "McAfee Threat Intelligence Exchange",
            "playbookID": "search_endpoints_by_hash_-_tie_-_test",
            "timeout": 500
        },
        {
            "integrations": "iDefense_v2",
            "playbookID": "iDefense_v2_Test",
            "fromversion": "5.5.0"
        },
        {
            "integrations": "AWS - SQS",
            "playbookID": "AWS - SQS Test Playbook",
            "fromversion": "5.0.0"
        },
        {
            "integrations": "AbuseIPDB",
            "playbookID": "AbuseIPDB Test"
        },
        {
            "integrations": "AbuseIPDB",
            "playbookID": "AbuseIPDB PopulateIndicators Test"
        },
        {
            "integrations": "LogRhythm",
            "playbookID": "LogRhythm-Test-Playbook",
            "timeout": 200
        },
        {
            "integrations": "FireEye HX",
            "playbookID": "FireEye HX Test",
            "timeout": 800
        },
        {
            "integrations": "FireEyeFeed",
            "playbookID": "playbook-FeedFireEye_test",
            "memory_threshold": 110
        },
        {
            "integrations": "Phish.AI",
            "playbookID": "PhishAi-Test"
        },
        {
            "integrations": "Phish.AI",
            "playbookID": "Test-Detonate URL - Phish.AI"
        },
        {
            "integrations": "Centreon",
            "playbookID": "Centreon-Test-Playbook"
        },
        {
            "playbookID": "ReadFile test"
        },
        {
            "integrations": "AlphaSOC Wisdom",
            "playbookID": "AlphaSOC-Wisdom-Test"
        },
        {
            "integrations": "carbonblack-v2",
            "playbookID": "CBFindIP - Test"
        },
        {
            "integrations": "Jask",
            "playbookID": "Jask_Test",
            "fromversion": "4.1.0"
        },
        {
            "integrations": "Qualys",
            "playbookID": "Qualys-Test"
        },
        {
            "integrations": "Whois",
            "playbookID": "whois_test",
            "fromversion": "4.1.0"
        },
        {
            "integrations": "RSA NetWitness Endpoint",
            "playbookID": "NetWitness Endpoint Test"
        },
        {
            "integrations": "Check Point Sandblast",
            "playbookID": "Sandblast_malicious_test"
        },
        {
            "playbookID": "TestMatchRegexV2"
        },
        {
            "integrations": "ActiveMQ",
            "playbookID": "ActiveMQ Test"
        },
        {
            "playbookID": "RegexGroups Test"
        },
        {
            "integrations": "Cisco ISE",
            "playbookID": "cisco-ise-test-playbook"
        },
        {
            "integrations": "RSA NetWitness v11.1",
            "playbookID": "RSA NetWitness Test"
        },
        {
            "playbookID": "ExifReadTest"
        },
        {
            "integrations": "Cuckoo Sandbox",
            "playbookID": "CuckooTest",
            "timeout": 700
        },
        {
            "integrations": "VxStream",
            "playbookID": "Test-Detonate URL - Crowdstrike",
            "timeout": 1200
        },
        {
            "playbookID": "Detonate File - Generic Test",
            "timeout": 500
        },
        {
            "integrations": [
                "Lastline v2",
                "WildFire-v2",
                "SNDBOX",
                "McAfee Advanced Threat Defense"
            ],
            "playbookID": "Detonate File - Generic Test",
            "timeout": 2400,
            "nightly": true
        },
        {
            "playbookID": "STIXParserTest"
        },
        {
            "playbookID": "VerifyJSON - Test",
            "fromversion": "5.5.0"
        },
        {
            "playbookID": "PowerShellCommon-Test",
            "fromversion": "5.5.0"
        },
        {
            "playbookID": "Detonate URL - Generic Test",
            "timeout": 2000,
            "nightly": true,
            "integrations": [
                "McAfee Advanced Threat Defense",
                "VxStream",
                "Lastline v2"
            ]
        },
        {
            "integrations": [
                "carbonblack-v2",
                "carbonblackliveresponse",
                "Cylance Protect v2"
            ],
            "playbookID": "Retrieve File from Endpoint - Generic V2 Test",
            "fromversion": "5.0.0",
            "is_mockable": false
        },
        {
            "integrations": "Zscaler",
            "playbookID": "Zscaler Test",
            "nightly": true,
            "timeout": 500
        },
        {
            "playbookID": "DemistoUploadFileToIncident Test",
            "integrations": "Demisto REST API"
        },
        {
            "playbookID": "DemistoUploadFile Test",
            "integrations": "Demisto REST API"
        },
        {
            "playbookID": "MaxMind Test",
            "integrations": "MaxMind GeoIP2"
        },
        {
            "playbookID": "Test Sagemaker",
            "integrations": "AWS Sagemaker"
        },
        {
            "playbookID": "C2sec-Test",
            "integrations": "C2sec irisk",
            "fromversion": "5.0.0"
        },
        {
            "playbookID": "Phishing v2 - Test - Incident Starter",
            "fromversion": "6.0.0",
            "timeout": 1200,
            "nightly": false,
            "integrations": [
                "EWS Mail Sender",
                "Demisto REST API",
                "Rasterize"
            ],
            "memory_threshold": 115,
            "pid_threshold": 80
        },
        {
            "playbookID": "Phishing - Core - Test - Incident Starter",
            "fromversion": "6.0.0",
            "timeout": 1700,
            "nightly": false,
            "integrations": [
                "EWS Mail Sender",
                "Demisto REST API",
                "Rasterize"
            ],
            "memory_threshold": 100,
            "pid_threshold": 80
        },
        {
            "integrations": "duo",
            "playbookID": "DUO Test Playbook"
        },
        {
            "playbookID": "SLA Scripts - Test",
            "fromversion": "4.1.0"
        },
        {
            "playbookID": "PcapHTTPExtractor-Test"
        },
        {
            "playbookID": "Ping Test Playbook"
        },
        {
            "playbookID": "Active Directory Test",
            "integrations": "Active Directory Query v2",
            "instance_names": "active_directory_ninja"
        },
        {
            "playbookID": "AD v2 - debug-mode - Test",
            "integrations": "Active Directory Query v2",
            "instance_names": "active_directory_ninja",
            "fromversion": "5.0.0"
        },
        {
            "playbookID": "Docker Hardening Test",
            "fromversion": "5.0.0",
            "runnable_on_docker_only": true
        },
        {
            "integrations": "Active Directory Query v2",
            "instance_names": "active_directory_ninja",
            "playbookID": "Active Directory Query V2 configuration with port"
        },
        {
            "integrations": "Active Directory Query v2",
            "instance_names": "active_directory_ninja",
            "playbookID": "Active Directory - ad-get-user limit check"
        },
        {
            "integrations": "Active Directory Query v2",
            "instance_names": "active_directory_ninja",
            "playbookID": "active directory search user with parentheses test"
        },
        {
            "integrations": "mysql",
            "playbookID": "MySQL Test"
        },
        {
            "playbookID": "Email Address Enrichment - Generic v2.1 - Test",
            "integrations": "Active Directory Query v2",
            "instance_names": "active_directory_ninja"
        },
        {
            "integrations": "Cofense Intelligence",
            "playbookID": "Test - Cofense Intelligence",
            "timeout": 500
        },
        {
            "playbookID": "GDPRContactAuthorities Test"
        },
        {
            "integrations": "Google Resource Manager",
            "playbookID": "GoogleResourceManager-Test",
            "timeout": 500,
            "nightly": true
        },
        {
            "integrations": "SlashNext Phishing Incident Response",
            "playbookID": "SlashNextPhishingIncidentResponse-Test",
            "timeout": 500,
            "nightly": true
        },
        {
            "integrations": "Google Cloud Storage",
            "playbookID": "GCS - Test",
            "timeout": 500,
            "nightly": true,
            "memory_threshold": 80
        },
        {
            "integrations": "GooglePubSub",
            "playbookID": "GooglePubSub_Test",
            "nightly": true,
            "fromversion": "5.0.0"
        },
        {
            "playbookID": "Calculate Severity - Generic v2 - Test",
            "integrations": [
                "Palo Alto Minemeld",
                "Active Directory Query v2"
            ],
            "instance_names": "active_directory_ninja",
            "fromversion": "4.5.0"
        },
        {
            "integrations": "Freshdesk",
            "playbookID": "Freshdesk-Test",
            "timeout": 500,
            "nightly": true
        },
        {
            "playbookID": "Autoextract - Test",
            "fromversion": "4.1.0"
        },
        {
            "playbookID": "FilterByList - Test",
            "fromversion": "4.5.0"
        },
        {
            "playbookID": "Impossible Traveler - Test",
            "integrations": [
                "Ipstack",
                "ipinfo",
                "Rasterize",
                "Active Directory Query v2",
                "Demisto REST API"
            ],
            "instance_names": "active_directory_ninja",
            "fromversion": "5.0.0",
            "timeout": 700
        },
        {
            "playbookID": "Active Directory - Get User Manager Details - Test",
            "integrations": "Active Directory Query v2",
            "instance_names": "active_directory_80k",
            "fromversion": "4.5.0"
        },
        {
            "integrations": "Kafka V2",
            "playbookID": "Kafka Test"
        },
        {
            "playbookID": "File Enrichment - Generic v2 - Test",
            "instance_names": "virus_total_private_api_general",
            "integrations": [
                "VirusTotal - Private API",
                "Cylance Protect v2"
            ],
            "is_mockable": false
        },
        {
            "integrations": [
                "epo",
                "McAfee Active Response"
            ],
            "playbookID": "Endpoint data collection test",
            "timeout": 500
        },
        {
            "integrations": [
                "epo",
                "McAfee Active Response"
            ],
            "playbookID": "MAR - Endpoint data collection test",
            "timeout": 500
        },
        {
            "integrations": "DUO Admin",
            "playbookID": "DuoAdmin API test playbook",
            "fromversion": "5.0.0"
        },
        {
            "integrations": [
                "TAXII Server",
                "TAXIIFeed"
            ],
            "playbookID": "TAXII_Feed_Test",
            "fromversion": "5.5.0",
            "timeout": 300,
            "instance_names": [
                "non_https_cert",
                "instance_execute"
            ]
        },
        {
            "integrations": [
                "TAXII Server",
                "TAXIIFeed"
            ],
            "playbookID": "TAXII_Feed_Test",
            "fromversion": "5.5.0",
            "timeout": 300,
            "instance_names": [
                "https_cert",
                "local_https"
            ]
        },
        {
            "integrations": "TAXII 2 Feed",
            "playbookID": "TAXII 2 Feed Test",
            "fromversion": "5.5.0"
        },
        {
            "integrations": "iDefense Feed",
            "playbookID": "Feed iDefense Test",
            "memory_threshold": 200,
            "fromversion": "5.5.0"
        },
        {
            "integrations": "Traps",
            "playbookID": "Traps test",
            "timeout": 600
        },
        {
            "playbookID": "TestShowScheduledEntries"
        },
        {
            "playbookID": "Calculate Severity - Standard - Test",
            "integrations": "Palo Alto Minemeld",
            "fromversion": "4.5.0"
        },
        {
            "integrations": "Symantec Advanced Threat Protection",
            "playbookID": "Symantec ATP Test"
        },
        {
            "playbookID": "HTTPListRedirects - Test SSL"
        },
        {
            "playbookID": "HTTPListRedirects Basic Test"
        },
        {
            "playbookID": "CheckDockerImageAvailableTest"
        },
        {
            "playbookID": "Extract Indicators From File - Generic v2 - Test",
            "integrations": "Image OCR",
            "timeout": 350,
            "fromversion": "4.5.0"
        },
        {
            "playbookID": "Endpoint Enrichment - Generic v2.1 - Test",
            "integrations": [
                "Cylance Protect v2",
                "carbonblack-v2",
                "epo",
                "Active Directory Query v2"
            ],
            "instance_names": "active_directory_ninja"
        },
        {
            "playbookID": "EmailReputationTest",
            "integrations": "Have I Been Pwned? V2"
        },
        {
            "integrations": "Symantec Deepsight Intelligence",
            "playbookID": "Symantec Deepsight Test"
        },
        {
            "playbookID": "ExtractDomainFromEmailTest"
        },
        {
            "playbookID": "Wait Until Datetime - Test",
            "fromversion": "4.5.0"
        },
        {
            "playbookID": "PAN-OS DAG Configuration Test",
            "integrations": "Panorama",
            "instance_names": "palo_alto_panorama_9.0",
            "timeout": 1500
        },
        {
            "playbookID": "PAN-OS Create Or Edit Rule Test",
            "integrations": "Panorama",
            "instance_names": "palo_alto_panorama_9.0",
            "timeout": 1000
        },
        {
            "playbookID": "PAN-OS EDL Setup v3 Test",
            "integrations": [
                "Panorama",
                "palo_alto_networks_pan_os_edl_management"
            ],
            "instance_names": "palo_alto_firewall_9.0",
            "timeout": 300
        },
        {
            "integrations": "Snowflake",
            "playbookID": "Snowflake-Test"
        },
        {
            "playbookID": "Account Enrichment - Generic v2.1 - Test",
            "integrations": "Active Directory Query v2",
            "instance_names": "active_directory_ninja"
        },
        {
            "integrations": "Cisco Umbrella Investigate",
            "playbookID": "Domain Enrichment - Generic v2 - Test"
        },
        {
            "integrations": "Google BigQuery",
            "playbookID": "Google BigQuery Test"
        },
        {
            "integrations": "Zoom",
            "playbookID": "Zoom_Test"
        },
        {
            "playbookID": "IP Enrichment - Generic v2 - Test",
            "integrations": "Threat Crowd",
            "fromversion": "4.1.0"
        },
        {
            "integrations": "Cherwell",
            "playbookID": "Cherwell Example Scripts - test"
        },
        {
            "integrations": "Cherwell",
            "playbookID": "Cherwell - test"
        },
        {
            "integrations": "CarbonBlackProtectionV2",
            "playbookID": "Carbon Black Enterprise Protection V2 Test"
        },
        {
            "integrations": "Active Directory Query v2",
            "instance_names": "active_directory_ninja",
            "playbookID": "Test ADGetUser Fails with no instances 'Active Directory Query' (old version)"
        },
        {
            "integrations": "ANYRUN",
            "playbookID": "ANYRUN-Test"
        },
        {
            "integrations": "ANYRUN",
            "playbookID": "Detonate File - ANYRUN - Test"
        },
        {
            "integrations": "ANYRUN",
            "playbookID": "Detonate URL - ANYRUN - Test"
        },
        {
            "integrations": "Netcraft",
            "playbookID": "Netcraft test"
        },
        {
            "integrations": "EclecticIQ Platform",
            "playbookID": "EclecticIQ Test"
        },
        {
            "playbookID": "FormattingPerformance - Test",
            "fromversion": "5.0.0"
        },
        {
            "integrations": "AWS - EC2",
            "instance_names": "AWS - EC2",
            "playbookID": "AWS - EC2 Test Playbook",
            "fromversion": "5.0.0",
            "memory_threshold": 90
        },
        {
            "integrations": "AWS - EC2",
            "playbookID": "d66e5f86-e045-403f-819e-5058aa603c32"
        },
        {
            "integrations": "ANYRUN",
            "playbookID": "Detonate File From URL - ANYRUN - Test"
        },
        {
            "integrations": "AWS - CloudTrail",
            "playbookID": "3da2e31b-f114-4d7f-8702-117f3b498de9"
        },
        {
            "integrations": "carbonblackprotection",
            "playbookID": "67b0f25f-b061-4468-8613-43ab13147173"
        },
        {
            "integrations": "DomainTools",
            "playbookID": "DomainTools-Test"
        },
        {
            "integrations": "Exabeam",
            "playbookID": "Exabeam - Test"
        },
        {
            "integrations": "Cisco Spark",
            "playbookID": "Cisco Spark Test New"
        },
        {
            "integrations": "Remedy On-Demand",
            "playbookID": "Remedy-On-Demand-Test"
        },
        {
            "playbookID": "ssdeepreputationtest"
        },
        {
            "playbookID": "TestIsEmailAddressInternal"
        },
        {
            "integrations": "Google Cloud Compute",
            "playbookID": "GoogleCloudCompute-Test"
        },
        {
            "integrations": "AWS - S3",
            "playbookID": "97393cfc-2fc4-4dfe-8b6e-af64067fc436",
            "memory_threshold": 80
        },
        {
            "integrations": "Image OCR",
            "playbookID": "TestImageOCR"
        },
        {
            "integrations": "fireeye",
            "playbookID": "Detonate File - FireEye AX - Test"
        },
        {
            "integrations": [
                "Rasterize",
                "Image OCR"
            ],
            "playbookID": "Rasterize Test",
            "fromversion": "5.0.0"
        },
        {
            "integrations": "Rasterize",
            "playbookID": "RasterizeImageTest",
            "fromversion": "5.0.0"
        },
        {
            "integrations": "Ipstack",
            "playbookID": "Ipstack_Test"
        },
        {
            "integrations": "Perch",
            "playbookID": "Perch-Test"
        },
        {
            "integrations": "Forescout",
            "playbookID": "Forescout-Test"
        },
        {
            "integrations": "GitHub",
            "playbookID": "Git_Integration-Test"
        },
        {
            "integrations": "GitHub IAM",
            "playbookID": "Github IAM - Test Playbook",
            "fromversion": "6.1.0"
        },
        {
            "integrations": "LogRhythmRest",
            "playbookID": "LogRhythm REST test"
        },
        {
            "integrations": "AlienVault USM Anywhere",
            "playbookID": "AlienVaultUSMAnywhereTest"
        },
        {
            "playbookID": "PhishLabsTestPopulateIndicators"
        },
        {
            "playbookID": "Test_HTMLtoMD"
        },
        {
            "integrations": "PhishLabs IOC",
            "playbookID": "PhishLabsIOC TestPlaybook",
            "fromversion": "4.1.0"
        },
        {
            "integrations": "vmray",
            "playbookID": "VMRay-Test"
        },
        {
            "integrations": "PerceptionPoint",
            "playbookID": "PerceptionPoint Test",
            "fromversion": "4.1.0"
        },
        {
            "integrations": "AutoFocus V2",
            "playbookID": "AutoFocus V2 test",
            "fromversion": "5.0.0",
            "timeout": 1000
        },
        {
            "playbookID": "Process Email - Generic for Rasterize"
        },
        {
            "playbookID": "Send Investigation Summary Reports - Test",
            "integrations": "EWS Mail Sender",
            "fromversion": "4.5.0",
            "memory_threshold": 100
        },
        {
            "integrations": "Anomali ThreatStream v2",
            "playbookID": "ThreatStream-Test"
        },
        {
            "integrations": "Flashpoint",
            "playbookID": "Flashpoint_event-Test"
        },
        {
            "integrations": "Flashpoint",
            "playbookID": "Flashpoint_forum-Test"
        },
        {
            "integrations": "Flashpoint",
            "playbookID": "Flashpoint_report-Test"
        },
        {
            "integrations": "Flashpoint",
            "playbookID": "Flashpoint_reputation-Test"
        },
        {
            "integrations": "BluecatAddressManager",
            "playbookID": "Bluecat Address Manager test"
        },
        {
            "integrations": "MailListener - POP3 Beta",
            "playbookID": "MailListener-POP3 - Test"
        },
        {
            "playbookID": "sumList - Test"
        },
        {
            "integrations": "VulnDB",
            "playbookID": "Test-VulnDB"
        },
        {
            "integrations": "Shodan_v2",
            "playbookID": "Test-Shodan_v2",
            "timeout": 1000
        },
        {
            "integrations": "Threat Crowd",
            "playbookID": "ThreatCrowd - Test"
        },
        {
            "integrations": "GoogleDocs",
            "playbookID": "GoogleDocs-test"
        },
        {
            "playbookID": "Request Debugging - Test",
            "fromversion": "5.0.0"
        },
        {
            "playbookID": "Test Convert file hash to corresponding hashes",
            "fromversion": "4.5.0",
            "integrations": "VirusTotal",
            "instance_names": "virus_total_general"
        },
        {
            "playbookID": "PAN-OS Query Logs For Indicators Test",
            "fromversion": "5.5.0",
            "timeout": 1500,
            "integrations": "Panorama",
            "instance_names": "palo_alto_panorama"
        },
        {
            "integrations": "Hybrid Analysis",
            "playbookID": "HybridAnalysis-Test",
            "timeout": 500,
            "fromversion": "4.1.0",
            "is_mockable": false
        },
        {
            "integrations": "Elasticsearch v2",
            "instance_names": "es_v7",
            "playbookID": "Elasticsearch_v2_test"
        },
        {
            "integrations": "ElasticsearchFeed",
            "instance_names": "es_demisto_feed",
            "playbookID": "Elasticsearch_Fetch_Demisto_Indicators_Test",
            "fromversion": "5.5.0"
        },
        {
            "integrations": "ElasticsearchFeed",
            "instance_names": "es_generic_feed",
            "playbookID": "Elasticsearch_Fetch_Custom_Indicators_Test",
            "fromversion": "5.5.0"
        },
        {
            "integrations": "Elasticsearch v2",
            "instance_names": "es_v6",
            "playbookID": "Elasticsearch_v2_test-v6"
        },
        {
            "integrations": "PolySwarm",
            "playbookID": "PolySwarm-Test"
        },
        {
            "integrations": "Kennav2",
            "playbookID": "Kenna Test"
        },
        {
            "integrations": "SecurityAdvisor",
            "playbookID": "SecurityAdvisor-Test",
            "fromversion": "4.5.0"
        },
        {
            "integrations": "Google Key Management Service",
            "playbookID": "Google-KMS-test",
            "pid_threshold": 6,
            "memory_threshold": 60
        },
        {
            "integrations": "SecBI",
            "playbookID": "SecBI - Test"
        },
        {
            "playbookID": "ExtractFQDNFromUrlAndEmail-Test"
        },
        {
            "integrations": "EWS v2",
            "playbookID": "Get EWS Folder Test",
            "fromversion": "4.5.0",
            "instance_names": "ewv2_regular",
            "timeout": 1200
        },
        {
            "integrations": "EWSO365",
            "playbookID": "EWS_O365_test",
            "fromversion": "5.0.0"
        },
        {
            "integrations": "EWSO365",
            "playbookID": "EWS_O365_send_mail_test",
            "fromversion": "5.0.0"
        },
        {
            "integrations": "QRadar_v2",
            "playbookID": "QRadar Indicator Hunting Test",
            "timeout": 600,
            "fromversion": "6.0.0"
        },
        {
            "playbookID": "SetAndHandleEmpty test",
            "fromversion": "4.5.0"
        },
        {
            "integrations": "Tanium v2",
            "playbookID": "Tanium v2 - Test"
        },
        {
            "integrations": "Office 365 Feed",
            "playbookID": "Office365_Feed_Test",
            "fromversion": "5.5.0"
        },
        {
            "integrations": "GoogleCloudTranslate",
            "playbookID": "GoogleCloudTranslate-Test",
            "pid_threshold": 9
        },
        {
            "integrations": "Infoblox",
            "playbookID": "Infoblox Test"
        },
        {
            "integrations": "BPA",
            "playbookID": "Test-BPA",
            "fromversion": "4.5.0"
        },
        {
            "playbookID": "GetValuesOfMultipleFIelds Test",
            "fromversion": "4.5.0"
        },
        {
            "playbookID": "IsInternalHostName Test",
            "fromversion": "4.5.0"
        },
        {
            "playbookID": "DigitalGuardian-Test",
            "integrations": "Digital Guardian",
            "fromversion": "5.0.0"
        },
        {
            "integrations": "SplunkPy",
            "playbookID": "Splunk Indicator Hunting Test",
            "fromversion": "5.0.0",
            "memory_threshold": 500,
            "instance_names": "use_default_handler"
        },
        {
            "integrations": "BPA",
            "playbookID": "Test-BPA_Integration",
            "fromversion": "4.5.0"
        },
        {
            "integrations": "AutoFocus Feed",
            "playbookID": "playbook-FeedAutofocus_test",
            "fromversion": "5.5.0"
        },
        {
            "integrations": "AutoFocus Daily Feed",
            "playbookID": "playbook-FeedAutofocus_daily_test",
            "fromversion": "5.5.0"
        },
        {
            "integrations": "PaloAltoNetworks_PrismaCloudCompute",
            "playbookID": "PaloAltoNetworks_PrismaCloudCompute-Test"
        },
        {
            "integrations": "Recorded Future Feed",
            "playbookID": "RecordedFutureFeed - Test",
            "timeout": 1000,
            "fromversion": "5.5.0",
            "memory_threshold": 86
        },
        {
            "integrations": "Expanse",
            "playbookID": "test-Expanse-Playbook",
            "fromversion": "5.0.0"
        },
        {
            "integrations": "Expanse",
            "playbookID": "test-Expanse",
            "fromversion": "5.0.0"
        },
        {
            "integrations": "DShield Feed",
            "playbookID": "playbook-DshieldFeed_test",
            "fromversion": "5.5.0",
            "is_mockable": false
        },
        {
            "integrations": "AlienVault Reputation Feed",
            "playbookID": "AlienVaultReputationFeed_Test",
            "fromversion": "5.5.0",
            "memory_threshold": 190
        },
        {
            "integrations": "BruteForceBlocker Feed",
            "playbookID": "playbook-BruteForceBlocker_test",
            "fromversion": "5.5.0",
            "memory_threshold": 190
        },
        {
            "integrations": "Carbon Black Enterprise EDR",
            "playbookID": "Carbon Black Enterprise EDR Test",
            "fromversion": "5.0.0"
        },
        {
            "integrations": "MongoDB Key Value Store",
            "playbookID": "MongoDB KeyValueStore - Test",
            "pid_threshold": 12,
            "fromversion": "5.0.0"
        },
        {
            "integrations": "MongoDB Log",
            "playbookID": "MongoDBLog - Test",
            "pid_threshold": 12,
            "fromversion": "5.0.0"
        },
        {
            "integrations": "Google Chronicle Backstory",
            "playbookID": "Google Chronicle Backstory Asset - Test",
            "fromversion": "5.0.0"
        },
        {
            "integrations": "Google Chronicle Backstory",
            "playbookID": "Google Chronicle Backstory IOC Details - Test",
            "fromversion": "5.0.0"
        },
        {
            "integrations": "Google Chronicle Backstory",
            "playbookID": "Google Chronicle Backstory List Alerts - Test",
            "fromversion": "5.0.0"
        },
        {
            "integrations": "Google Chronicle Backstory",
            "playbookID": "Google Chronicle Backstory List IOCs - Test",
            "fromversion": "5.0.0"
        },
        {
            "integrations": "Google Chronicle Backstory",
            "playbookID": "Google Chronicle Backstory Reputation - Test",
            "fromversion": "5.0.0"
        },
        {
            "integrations": "Google Chronicle Backstory",
            "playbookID": "Google Chronicle Backstory List Events - Test",
            "fromversion": "5.0.0"
        },
        {
            "integrations": "Feodo Tracker IP Blocklist Feed",
            "instance_names": "feodo_tracker_ip_currently__active",
            "playbookID": "playbook-feodotrackeripblock_test_currently__active",
            "fromversion": "5.5.0"
        },
        {
            "integrations": "Feodo Tracker IP Blocklist Feed",
            "instance_names": "feodo_tracker_ip_30_days",
            "playbookID": "playbook-feodotrackeripblock_test_30_days",
            "fromversion": "5.5.0"
        },
        {
            "integrations": "Code42",
            "playbookID": "Code42-Test",
            "fromversion": "5.0.0",
            "timeout": 600
        },
        {
            "playbookID": "Code42 File Search Test",
            "integrations": "Code42",
            "fromversion": "5.0.0"
        },
        {
            "playbookID": "FetchIndicatorsFromFile-test",
            "fromversion": "5.5.0"
        },
        {
            "integrations": "RiskSense",
            "playbookID": "RiskSense Get Apps - Test"
        },
        {
            "integrations": "RiskSense",
            "playbookID": "RiskSense Get Host Detail - Test"
        },
        {
            "integrations": "RiskSense",
            "playbookID": "RiskSense Get Host Finding Detail - Test"
        },
        {
            "integrations": "RiskSense",
            "playbookID": "RiskSense Get Hosts - Test"
        },
        {
            "integrations": "RiskSense",
            "playbookID": "RiskSense Get Host Findings - Test"
        },
        {
            "integrations": "RiskSense",
            "playbookID": "RiskSense Get Unique Cves - Test"
        },
        {
            "integrations": "RiskSense",
            "playbookID": "RiskSense Get Unique Open Findings - Test"
        },
        {
            "integrations": "RiskSense",
            "playbookID": "RiskSense Get Apps Detail - Test"
        },
        {
            "integrations": "RiskSense",
            "playbookID": "RiskSense Apply Tag - Test"
        },
        {
            "integrations": "Indeni",
            "playbookID": "Indeni_test",
            "fromversion": "5.0.0"
        },
        {
            "integrations": "SafeBreach v2",
            "playbookID": "playbook-SafeBreach-Test",
            "fromversion": "5.5.0"
        },
        {
            "integrations": "AlienVault OTX TAXII Feed",
            "playbookID": "playbook-feedalienvaultotx_test",
            "fromversion": "5.5.0"
        },
        {
            "playbookID": "ExtractDomainAndFQDNFromUrlAndEmail-Test",
            "fromversion": "5.5.0"
        },
        {
            "integrations": "Cortex Data Lake",
            "playbookID": "Cortex Data Lake Test",
            "instance_names": "cdl_prod",
            "fromversion": "4.5.0"
        },
        {
            "integrations": "Cortex Data Lake",
            "playbookID": "Cortex Data Lake Test",
            "instance_names": "cdl_dev",
            "fromversion": "4.5.0"
        },
        {
            "integrations": "MongoDB",
            "playbookID": "MongoDB - Test"
        },
        {
            "integrations": "DNSDB_v2",
            "playbookID": "DNSDB-Test",
            "fromversion": "5.0.0"
        },
        {
            "playbookID": "DBotCreatePhishingClassifierV2FromFile-Test",
            "timeout": 60000,
            "fromversion": "4.5.0"
        },
        {
            "integrations": "IBM Resilient Systems",
            "playbookID": "IBM Resilient Systems Test"
        },
        {
            "integrations": [
                "Prisma Access",
                "Prisma Access Egress IP feed"
            ],
            "playbookID": "Prisma_Access_Egress_IP_Feed-Test",
            "timeout": 60000,
            "fromversion": "5.5.0",
            "nightly": true
        },
        {
            "integrations": "Prisma Access",
            "playbookID": "Prisma_Access-Test",
            "timeout": 60000,
            "fromversion": "5.5.0",
            "nightly": true
        },
        {
            "playbookID": "EvaluateMLModllAtProduction-Test",
            "fromversion": "4.5.0"
        },
        {
            "integrations": "GCP Whitelist Feed",
            "playbookID": "GCPWhitelist_Feed_Test",
            "fromversion": "5.5.0"
        },
        {
            "integrations": "Azure AD Connect Health Feed",
            "playbookID": "FeedAzureADConnectHealth_Test",
            "fromversion": "5.5.0"
        },
        {
            "integrations": "Zoom Feed",
            "playbookID": "FeedZoom_Test",
            "fromversion": "5.5.0"
        },
        {
            "playbookID": "PCAP Analysis Test",
            "integrations": [
                "ipinfo",
                "WildFire-v2"
            ],
            "fromversion": "5.0.0",
            "timeout": 1200
        },
        {
            "integrations": "Workday",
            "playbookID": "Workday - Test",
            "fromversion": "5.0.0",
            "timeout": 600
        },
        {
            "integrations": "Unit42 Feed",
            "playbookID": "Unit42 Feed - Test",
            "fromversion": "5.5.0",
            "timeout": 600
        },
        {
            "integrations": "CrowdStrikeMalquery",
            "playbookID": "CrowdStrikeMalquery-Test",
            "fromversion": "5.0.0",
            "timeout": 2500
        },
        {
            "integrations": "Sixgill_Darkfeed",
            "playbookID": "Sixgill-Darkfeed_Test",
            "fromversion": "5.5.0"
        },
        {
            "playbookID": "hashIncidentFields-test",
            "fromversion": "4.5.0",
            "timeout": 60000
        },
        {
            "integrations": "RSA Archer v2",
            "playbookID": "Archer v2 - Test",
            "fromversion": "5.0.0"
        },
        {
            "integrations": "WootCloud",
            "playbookID": "TestWootCloudPlaybook",
            "fromversion": "5.0.0"
        },
        {
            "integrations": "Ivanti Heat",
            "playbookID": "Ivanti Heat - Test"
        },
        {
            "integrations": "MicrosoftCloudAppSecurity",
            "playbookID": "MicrosoftCloudAppSecurity-Test"
        },
        {
            "integrations": "Blueliv ThreatCompass",
            "playbookID": "Blueliv_ThreatCompass_test",
            "fromversion": "5.0.0"
        },
        {
            "playbookID": "IncreaseIncidentSeverity-Test",
            "fromversion": "5.0.0"
        },
        {
            "integrations": "TrendMicro Cloud App Security",
            "playbookID": "playbook_TrendmicroCAS_Test",
            "fromversion": "5.0.0",
            "timeout": 300
        },
        {
            "playbookID": "IfThenElse-Test",
            "fromversion": "5.0.0"
        },
        {
            "integrations": "Imperva WAF",
            "playbookID": "Imperva WAF - Test"
        },
        {
            "integrations": "CheckPointFirewall_v2",
            "playbookID": "checkpoint-testplaybook",
            "timeout": 500,
            "nightly": true
        },
        {
            "playbookID": "FailedInstances - Test",
            "integrations": "Whois",
            "fromversion": "4.5.0"
        },
        {
            "integrations": "F5 ASM",
            "playbookID": "playbook-F5_ASM-Test",
            "timeout": 600,
            "fromversion": "5.0.0",
            "nightly": true
        },
        {
            "playbookID": "Hatching Triage - Detonate File",
            "integrations": "Hatching Triage",
            "fromversion": "5.5.0"
        },
        {
            "integrations": "Rundeck",
            "playbookID": "Rundeck_test",
            "fromversion": "5.5.0",
            "is_mockable": false
        },
        {
            "playbookID": "Field polling test",
            "timeout": 600,
            "fromversion": "5.0.0"
        },
        {
            "integrations": "Generic Webhook",
            "playbookID": "Generic Webhook - Test",
            "fromversion": "5.5.0"
        },
        {
            "integrations": "Palo Alto Networks Enterprise DLP",
            "playbookID": "Palo_Alto_Networks_Enterprise_DLP - Test",
            "fromversion": "5.0.0"
        },
        {
            "integrations": "Cryptocurrency",
            "playbookID": "Cryptocurrency-Test",
            "is_mockable": false
        },
        {
            "integrations": "Public DNS Feed",
            "playbookID": "Public_DNS_Feed_Test",
            "fromversion": "5.5.0"
        },
        {
            "integrations": "BitcoinAbuse",
            "playbookID": "BitcoinAbuse-test",
            "fromversion": "5.5.0"
        },
        {
            "integrations": "ExpanseV2",
            "playbookID": "ExpanseV2 Test",
            "fromversion": "6.0.0"
        },
        {
            "integrations": "FeedExpanse",
            "playbookID": "Feed Expanse Test",
            "fromversion": "6.0.0"
        },
        {
            "integrations": "MicrosoftGraphIdentityandAccess",
            "playbookID": "Identity & Access test playbook"
        },
        {
            "integrations": "MicrosoftPolicyAndComplianceAuditLog",
            "playbookID": "Audit Log - Test"
        },
        {
            "integrations": "Nutanix Hypervisor",
            "playbookID": "Nutanix-test"
        },
        {
            "integrations": "Azure Storage",
            "playbookID": "Azure Storage - Test"
        },
        {
            "integrations": "MicrosoftGraphApplications",
            "playbookID": "MSGraph Applications Test"
        },
        {
            "integrations": "EWS Extension Online Powershell v2",
            "playbookID": "EWS Extension: Powershell Online V2 Test",
            "fromversion": "6.0.0",
            "toversion": "6.0.9",
            "timeout": 250
        },
        {
            "integrations": "VirusTotal (API v3)",
            "playbookID": "VirusTotal (API v3) Detonate Test",
            "instance_names": [
                "virus_total_v3",
                "virus_total_v3_premium"
            ],
            "is_mockable": false
        },
        {
            "integrations": "VirusTotal (API v3)",
            "playbookID": "VirusTotalV3-test",
            "instance_names": [
                "virus_total_v3"
            ]
        },
        {
            "integrations": "HostIo",
            "playbookID": "HostIo_Test"
        },
        {
            "playbookID": "CreateCertificate-Test",
            "fromversion": "5.5.0"
        },
        {
            "integrations": "LogPoint SIEM Integration",
            "playbookID": "LogPoint SIEM Integration - Test Playbook 1"
        },
        {
            "integrations": "LogPoint SIEM Integration",
            "playbookID": "LogPoint SIEM Integration - Test Playbook 2"
        },
        {
            "integrations": "Cisco Stealthwatch",
            "fromversion": "5.5.0",
            "playbookID": "Cisco Stealthwatch Test"
        },
        {
            "integrations": "cymulate_v2",
            "playbookID": "Cymulate V2 Test",
            "fromversion": "6.0.0"
        },
        {
            "integrations": "OpenCTI",
            "playbookID": "OpenCTI Test",
            "fromversion": "5.0.0"
        },
        {
            "integrations": "Microsoft Graph API",
            "playbookID": "Microsoft Graph API - Test",
            "fromversion": "5.0.0"
        },
        {
            "integrations": "QRadar v3",
            "playbookID": "QRadar_v3-test",
            "fromversion": "6.0.0"
        },
        {
            "playbookID": "DbotPredictOufOfTheBoxTest",
            "fromversion": "4.5.0",
            "timeout": 1000
        },
        {
            "playbookID": "DbotPredictOufOfTheBoxTestV2",
            "fromversion": "5.5.0",
            "timeout": 1000
        },
        {
            "integrations": "CrowdstrikeFalcon",
            "playbookID": "Get endpoint details - Generic - test",
            "fromversion": "5.5.0"
        },
        {
            "integrations": "CrowdstrikeFalcon",
            "playbookID": "Isolate and unisolate endpoint - test",
            "fromversion": "5.5.0"
        },
        {
            "integrations": "VirusTotal - Premium (API v3)",
            "playbookID": "VirusTotal Premium v3 TestPlaybook",
            "fromversion": "5.5.0"
        },
        {
            "integrations": "Armis",
            "playbookID": "Armis-Test",
            "fromversion": "5.5.0"
        },
        {
            "playbookID": "Tidy - Test",
            "integrations": [
                "AWS - EC2",
                "Demisto REST API",
                "Tidy"
            ],
            "instance_names": [
                "aws_alloacte_host"
            ],
            "fromversion": "6.0.0",
            "nightly": true
        },
        {
            "integrations": "Carbon Black Endpoint Standard",
            "playbookID": "carbonBlackEndpointStandardTestPlaybook",
            "fromversion": "5.5.0",
            "is_mockable": false
        },
        {
<<<<<<< HEAD
            "integrations": "QualysVulnerabilityManagementV2",
            "playbookID": "QualysVulnerabilityManagement-Test",
            "fromversion": "5.5.0",
            "timeout": 2000
=======
            "integrations": "Proofpoint TAP v2",
            "playbookID": "ProofpointTAP-Test"
>>>>>>> 32420558
        },
        {
            "integrations": "ThreatExchange v2",
            "playbookID": "ThreatExchangeV2-test",
            "fromversion": "5.5.0"
        },
        {
            "integrations": "NetscoutAED",
            "playbookID": "NetscoutAED-Test",
            "fromversion": "5.5.0"
        }
    ],
    "skipped_tests": {
        "Github IAM - Test Playbook": "Issue 32383",
        "Calculate Severity - Standard - Test": "Issue 32715",
        "Calculate Severity - Generic v2 - Test": "Issue 32716",
        "Workday - Test": "No credentials Issue 29595",
        "Tidy - Test": "Will run it manually.",
        "Protectwise-Test": "Issue 28168",
        "Phishing Classifier V2 ML Test": "Issue 26066",
        "RedLockTest": "Issue 24600",
        "TestDedupIncidentsPlaybook": "Issue 24344",
        "CreateIndicatorFromSTIXTest": "Issue 24345",
        "Endpoint data collection test": "Uses a deprecated playbook called Endpoint data collection",
        "Prisma_Access_Egress_IP_Feed-Test": "unskip after we will get Prisma Access instance - Issue 27112",
        "Prisma_Access-Test": "unskip after we will get Prisma Access instance - Issue 27112",
        "Test-Shodan_v2": "Issue 23370",
        "Symantec Deepsight Test": "Issue 22971",
        "TestProofpointFeed": "Issue 22229",
        "Symantec Data Loss Prevention - Test": "Issue 20134",
        "NetWitness Endpoint Test": "Issue 19878",
        "InfoArmorVigilanteATITest": "Test issue 17358",
        "ArcSight Logger test": "Issue 19117",
        "3da2e31b-f114-4d7f-8702-117f3b498de9": "Issue 19837",
        "d66e5f86-e045-403f-819e-5058aa603c32": "pr 3220",
        "RecordedFutureFeed - Test": "Issue 18922",
        "IntSights Mssp Test": "Issue #16351",
        "fd93f620-9a2d-4fb6-85d1-151a6a72e46d": "Issue 19854",
        "Test Playbook TrendMicroDDA": "Issue 16501",
        "ssdeepreputationtest": "Issue #20953",
        "C2sec-Test": "Issue #21633",
        "Create Phishing Classifier V2 ML Test": "Issue 26341",
        "DBotCreatePhishingClassifierV2FromFile-Test": "Issue 26456",
        "ThreatConnect v2 - Test": "Issue 26782",
        "Email Address Enrichment - Generic v2.1 - Test": "Issue 26785",
        "Tanium v2 - Test": "Issue 26822",
        "hashIncidentFields-test": "Issue 26850",
        "Fidelis Elevate Network": "Issue 26453",
        "Cortex XDR - IOC - Test": "Issue 25598",
        "Cherwell Example Scripts - test": "Issue 26780",
        "Cherwell - test": "Issue 26780",
        "PAN-OS Query Logs For Indicators Test": "Issue 28753",
        "TCPUtils-Test": "Issue 29677",
        "Polygon-Test": "Issue 29060",
        "AttackIQ - Test": "Issue 29774",
        "Azure Compute - Test": "Issue 28056",
        "forcepoint test": "Issue 28043",
        "Test-VulnDB": "Issue 30875",
        "Malware Domain List Active IPs Feed Test": "Issue 30878",
        "CuckooTest": "Issue 25601",
        "PhishlabsIOC_DRP-Test": "Issue 29589",
        "Carbon Black Live Response Test": "Issue 28237",
        "Carbon Black Enterprise Protection V2 Test": "Issue 32322",
        "Google_Vault-Search_And_Display_Results_test": "Issue 24348",
        "FeedThreatConnect-Test": "Issue 32317",
        "HelloWorldPremium_Scan-Test": "Issue 32512",
        "Palo_Alto_Networks_Enterprise_DLP - Test": "Issue 32568",
        "JoeSecurityTestDetonation": "Issue 25650",
        "JoeSecurityTestPlaybook": "Issue 25649",
        "Cortex Data Lake Test": "Issue 24346",
        "Phishing - Core - Test - Incident Starter": "Issue 26784",
        "Test Playbook McAfee ATD": "Issue 33409",
        "Detonate Remote File From URL -McAfee-ATD - Test": "Issue 33407",
        "Test Playbook McAfee ATD Upload File": "Issue 33408",
        "Extract Indicators From File - Generic v2 - Test": "Issue 30071",
        "Kenna Test": "Missing data",
        "Trend Micro Apex - Test": "Issue 27280",
        "Create ServiceNow Ticket and Mirror Test": "Issue 30587",
        "palo_alto_panorama_test_pb": "Issue 34371",
        "Microsoft Defender - ATP - Indicators Test": "Issue 29279",
        "Active Directory - Get User Manager Details - Test": "Issue 25604",
        "GSuiteAdmin-Test": "Issue 34784",
        "Test-BPA": "Issue 28406",
        "Test-BPA_Integration": "Issue 28236",
        "EWS search-mailbox test": "Issue 27943",
        "TestTOPdeskPlaybook": "Issue 35412",
        "PAN OS EDL Management - Test": "Issue 35652",
        "PAN-OS EDL Setup v3 Test": "Issue 35386",
        "Google-Vault-Generic-Test": "Issue 24347",
        "FireEyeNX-Test": "Issue 33216",
        "GmailTest": "Issue 27057",
        "Gmail Single User - Test": "Issue 27361",
        "AWS - EC2 Test Playbook": "Issue 36486",
        "get_file_sample_by_hash_-_cylance_protect_-_test": "Issue 28823",
        "Carbon Black Enterprise EDR Test": "Issue 29775",
        "VirusTotal (API v3) Detonate Test": "Issue 36004",
        "FailedInstances - Test": "Issue 33218",
        "PAN-OS DAG Configuration Test": "Issue 19205",
        "PAN-OS Create Or Edit Rule Test": "Issue 26465",
        "PAN-OS - Block IP - Static Address Group Test": "Issue 37021",
        "PAN-OS - Block IP - Custom Block Rule Test": "Issue 37023",
        "Centreon-Test-Playbook": "Issue 37022",
        "PAN-OS - Block URL - Custom URL Category Test": "Issue 37024",
        "Service Desk Plus - Generic Polling Test": "Issue 30798",
        "Pwned v2 test": "Issue 26601",
        "TestEmailRepIOPlaybook": "Issue 33219",
        "get_original_email_-_ews-_test": "Issue 27571",
        "PANW Threat Vault - Signature Search - Test": "Issue 30930",
        "TAXII_Feed_Test": "Issue 37588"
    },
    "skipped_integrations": {

        "_comment1": "~~~ NO INSTANCE ~~~",
        "SolarWinds": "No instance - developed by Crest",
        "trustwave secure email gateway": "No instance - developed by Qmasters",
        "ServiceDeskPlus (On-Premise)": "No instance",
        "Forcepoint": "instance issues. Issue 28043",
        "ZeroFox": "Issue 29284",
        "Symantec Management Center": "Issue 23960",
        "Traps": "Issue 24122",
        "Fidelis Elevate Network": "Issue 26453",
        "CrowdStrike Falcon X": "Issue 26209",
        "ArcSight Logger": "Issue 19117",
        "Sophos Central": "No instance",
        "MxToolBox": "No instance",
        "Prisma Access": "Instance will be provided soon by Lior and Prasen - Issue 27112",
        "AlphaSOC Network Behavior Analytics": "No instance",
        "IsItPhishing": "No instance",
        "Verodin": "No instance",
        "EasyVista": "No instance",
        "Pipl": "No instance",
        "Moloch": "No instance",
        "Twilio": "No instance",
        "Zendesk": "No instance",
        "GuardiCore": "No instance",
        "Nessus": "No instance",
        "Cisco CloudLock": "No instance",
        "Vectra v2": "No instance",
        "AWS - IAM": "Issue 21401",
        "GoogleCloudSCC": "No instance, outsourced",
        "FortiGate": "License expired, and not going to get one (issue 14723)",
        "Attivo Botsink": "no instance, not going to get it",
        "VMware": "no License, and probably not going to get it",
        "AWS Sagemaker": "License expired, and probably not going to get it",
        "Symantec MSS": "No instance, probably not going to get it (issue 15513)",
        "Google Cloud Compute": "Can't test yet",
        "FireEye ETP": "No instance",
        "Proofpoint TAP v2": "No instance",
        "remedy_sr_beta": "No instance",
        "fireeye": "Issue 19839",
        "Remedy On-Demand": "Issue 19835",
        "Check Point": "Issue 18643",
        "CheckPointFirewall_v2": "Issue 18643",
        "Preempt": "Issue 20268",
        "Jask": "Issue 18879",
        "vmray": "Issue 18752",
        "Anomali ThreatStream v2": "Issue 19182",
        "Anomali ThreatStream": "Issue 19182",
        "SCADAfence CNM": "Issue 18376",
        "ArcSight ESM v2": "Issue #18328",
        "AlienVault USM Anywhere": "Issue #18273",
        "Dell Secureworks": "No instance",
        "Netskope": "instance is down",
        "Service Manager": "Expired license",
        "carbonblackprotection": "License expired",
        "icebrg": "Issue 14312",
        "Freshdesk": "Trial account expired",
        "Threat Grid": "Issue 16197",
        "Kafka V2": "Can not connect to instance from remote",
        "Check Point Sandblast": "Issue 15948",
        "Remedy AR": "getting 'Not Found' in test button",
        "Salesforce": "Issue 15901",
        "Zscaler": "Issue 17784",
        "RedCanary": "License expired",
        "ANYRUN": "No instance",
        "Snowflake": "Looks like account expired, needs looking into",
        "Cisco Spark": "Issue 18940",
        "Phish.AI": "Issue 17291",
        "MaxMind GeoIP2": "Issue 18932.",
        "Exabeam": "Issue 19371",
        "PaloAltoNetworks_PrismaCloudCompute": "Issue 27112",
        "IBM Resilient Systems": "Issue 23722",
        "Ivanti Heat": "Issue 26259",
        "AWS - Athena - Beta": "Issue 19834",
        "SNDBOX": "Issue 28826",
        "Workday": "License expired Issue: 29595",
        "FireEyeFeed": "License expired Issue: 31838",
        "Akamai WAF": "Issue 32318",
        "FraudWatch": "Issue 34299",
        "Cisco Stealthwatch": "No instance - developed by Qmasters",
        "Armis": "No instance - developed by SOAR Experts",

        "_comment2": "~~~ UNSTABLE ~~~",
        "Tenable.sc": "unstable instance",
        "ThreatConnect v2": "unstable instance",
        "Infoblox": "Unstable instance, issue 25651",

        "_comment3": "~~~ QUOTA ISSUES ~~~",
        "XFE_v2": "Required proper instance, otherwise we get quota errors",
        "Lastline": "issue 20323",
        "Google Resource Manager": "Cannot create projects because have reached allowed quota.",
        "Looker": "Warehouse 'DEMO_WH' cannot be resumed because resource monitor 'LIMITER' has exceeded its quota.",
        "Ipstack": "Issue 26266",

        "_comment4": "~~~ OTHER ~~~",
        "Pentera": "authentication method will not work with testing",
        "AlienVault OTX TAXII Feed": "Issue 29197",
        "EclecticIQ Platform": "Issue 8821",
        "Zoom": "Issue 19832",
        "Forescout": "Can only be run from within PANW network. Look in keeper for - Demisto in the LAB",
        "FortiManager": "Can only be run within PANW network",
        "HelloWorldSimple": "This is just an example integration - no need for test",
        "TestHelloWorldPlaybook": "This is just an example integration - no need for test",
        "Lastline v2": "Temporary skipping, due to quota issues, in order to merge a PR",
        "AttackIQFireDrill": "License issues #29774",
        "SentinelOne V2": "License expired issue #24933",
        "G Suite Security Alert Center": "Developed by crest, need to add permissions to our instance"
    },
    "nightly_integrations": [
        "Lastline v2",
        "TruSTAR",
        "VulnDB"
    ],
    "unmockable_integrations": {
        "NetscoutArborSightline": "Uses timestamp",
        "EwsExtension": "Powershell does not support proxy",
        "EWS Extension Online Powershell v2": "Powershell does not support proxy/ssl",
        "Office 365 Feed": "Client sends a unique uuid as first request of every run",
        "AzureWAF": "Has a command that sends parameters in the path",
        "HashiCorp Vault": "Has a command that sends parameters in the path",
        "urlscan.io": "Uses data that comes in the headers",
        "CloudConvert": "has a command that uploads a file (!cloudconvert-upload)",
        "Symantec Messaging Gateway": "Test playbook uses a random string",
        "AlienVault OTX TAXII Feed": "Client from 'cabby' package generates uuid4 in the request",
        "Generic Webhook": "Does not send HTTP traffic",
        "Microsoft Endpoint Configuration Manager": "Uses Microsoft winRM",
        "SecurityIntelligenceServicesFeed": "Need proxy configuration in server",
        "BPA": "Playbook using GenericPolling which is inconsistent",
        "XsoarPowershellTesting": "Integration which not use network.",
        "Mail Listener v2": "Integration has no proxy checkbox",
        "Cortex XDR - IOC": "'Cortex XDR - IOC - Test' is using also the fetch indicators which is not working in proxy mode",
        "SecurityAndCompliance": "Integration doesn't support proxy",
        "Cherwell": "Submits a file - tests that send files shouldn't be mocked. this problem was fixed but the test is not running anymore because the integration is skipped",
        "Maltiverse": "issue 24335",
        "ActiveMQ": "stomp sdk not supporting proxy.",
        "MITRE ATT&CK": "Using taxii2client package",
        "MongoDB": "Our instance not using SSL",
        "Cortex Data Lake": "Integration requires SSL",
        "Google Key Management Service": "The API requires an SSL secure connection to work.",
        "McAfee ESM-v10": "we have multiple instances with same test playbook, mock recording are per playbook so it keeps failing the playback step",
        "SplunkPy": "we have multiple instances with same test playbook, mock recording are per playbook so it keeps failing the playback step",
        "mysql": "Does not use http",
        "SlackV2": "Integration requires SSL",
        "Whois": "Mocks does not support sockets",
        "Panorama": "Exception: Proxy process took to long to go up. https://circleci.com/gh/demisto/content/24826",
        "Image OCR": "Does not perform network traffic",
        "Server Message Block (SMB) v2": "Does not perform http communication",
        "Active Directory Query v2": "Does not perform http communication",
        "dnstwist": "Does not perform http communication",
        "Generic SQL": "Does not perform http communication",
        "PagerDuty v2": "Integration requires SSL",
        "TCPIPUtils": "Integration requires SSL",
        "Luminate": "Integration has no proxy checkbox",
        "Shodan": "Integration has no proxy checkbox",
        "Google BigQuery": "Integration has no proxy checkbox",
        "ReversingLabs A1000": "Checking",
        "Check Point": "Checking",
        "okta": "Test Module failing, suspect it requires SSL",
        "Okta v2": "dynamic test, need to revisit and better avoid conflicts",
        "Awake Security": "Checking",
        "ArcSight ESM v2": "Checking",
        "Phish.AI": "Checking",
        "Intezer": "Nightly - Checking",
        "ProtectWise": "Nightly - Checking",
        "google-vault": "Nightly - Checking",
        "McAfee NSM": "Nightly - Checking",
        "Forcepoint": "Nightly - Checking",
        "palo_alto_firewall": "Need to check test module",
        "Signal Sciences WAF": "error with certificate",
        "google": "'unsecure' parameter not working",
        "EWS Mail Sender": "Inconsistent test (playback fails, record succeeds)",
        "ReversingLabs Titanium Cloud": "No Unsecure checkbox. proxy trying to connect when disabled.",
        "Recorded Future": "might be dynamic test",
        "AlphaSOC Wisdom": "Test module issue",
        "RedLock": "SSL Issues",
        "Microsoft Graph User": "Test direct access to oproxy",
        "Azure Security Center v2": "Test direct access to oproxy",
        "Azure Compute v2": "Test direct access to oproxy",
        "AWS - CloudWatchLogs": "Issue 20958",
        "AWS - Athena - Beta": "Issue 24926",
        "AWS - CloudTrail": "Issue 24926",
        "AWS - Lambda": "Issue 24926",
        "AWS Sagemaker": "Issue 24926",
        "Gmail Single User": "googleclient sdk has time based challenge exchange",
        "Gmail": "googleclient sdk has time based challenge exchange",
        "GSuiteAdmin": "googleclient sdk has time based challenge exchange",
        "GoogleCloudTranslate": "google translate sdk does not support proxy",
        "Google Chronicle Backstory": "SDK",
        "Google Vision AI": "SDK",
        "Google Cloud Compute": "googleclient sdk has time based challenge exchange",
        "Google Cloud Functions": "googleclient sdk has time based challenge exchange",
        "GoogleDocs": "googleclient sdk has time based challenge exchange",
        "GooglePubSub": "googleclient sdk has time based challenge exchange",
        "Google Resource Manager": "googleclient sdk has time based challenge exchange",
        "Google Cloud Storage": "SDK",
        "GoogleCalendar": "googleclient sdk has time based challenge exchange",
        "GoogleDrive": "googleclient sdk has time based challenge exchange",
        "Syslog Sender": "syslog",
        "syslog": "syslog",
        "MongoDB Log": "Our instance not using SSL",
        "MongoDB Key Value Store": "Our instance not using SSL",
        "GoogleKubernetesEngine": "SDK",
        "TAXIIFeed": "Cannot use proxy",
        "EWSO365": "oproxy dependent",
        "MISP V2": "Cleanup process isn't performed as expected.",
        "Azure Network Security Groups": "Has a command that sends parameters in the path",
        "GitHub": "Cannot use proxy"
    },
    "parallel_integrations": [
        "AWS - EC2",
        "Amazon DynamoDB",
        "AWS - ACM",
        "Cryptocurrency",
        "SNDBOX",
        "Whois",
        "Rasterize",
        "CVE Search v2",
        "VulnDB",
        "CheckPhish",
        "Tanium",
        "LogRhythmRest",
        "ipinfo",
        "ipinfo_v2",
        "Demisto REST API",
        "syslog",
        "ElasticsearchFeed",
        "MITRE ATT&CK",
        "Microsoft Intune Feed",
        "JSON Feed",
        "Plain Text Feed",
        "Fastly Feed",
        "Malware Domain List Active IPs Feed",
        "Blocklist_de Feed",
        "Cloudflare Feed",
        "AzureFeed",
        "SpamhausFeed",
        "Cofense Feed",
        "Bambenek Consulting Feed",
        "AWS Feed",
        "CSVFeed",
        "ProofpointFeed",
        "abuse.ch SSL Blacklist Feed",
        "TAXIIFeed",
        "Office 365 Feed",
        "AutoFocus Feed",
        "Recorded Future Feed",
        "DShield Feed",
        "AlienVault Reputation Feed",
        "BruteForceBlocker Feed",
        "Feodo Tracker IP Blocklist Feed",
        "AlienVault OTX TAXII Feed",
        "Prisma Access Egress IP feed",
        "Lastline v2",
        "McAfee DXL",
        "GCP Whitelist Feed",
        "Cortex Data Lake",
        "Mail Listener v2"
    ],
    "docker_thresholds": {

        "_comment": "Add here docker images which are specific to an integration and require a non-default threshold (such as rasterize or ews). That way there is no need to define this multiple times. You can specify full image name with version or without.",
        "images": {
            "demisto/chromium": {
                "pid_threshold": 11
            },
            "demisto/py-ews:2.0": {
                "memory_threshold": 150
            },
            "demisto/pymisp:1.0.0.52": {
                "memory_threshold": 150
            },
            "demisto/pytan": {
                "pid_threshold": 11
            },
            "demisto/google-k8s-engine:1.0.0.9467": {
                "pid_threshold": 11
            },
            "demisto/threatconnect-tcex": {
                "pid_threshold": 11
            },
            "demisto/taxii2": {
                "pid_threshold": 11
            },
            "demisto/pwsh-infocyte": {
                "pid_threshold": 24,
                "memory_threshold": 140
            },
            "demisto/pwsh-exchange": {
                "pid_threshold": 24,
                "memory_threshold": 140
            },
            "demisto/powershell": {
                "pid_threshold": 24,
                "memory_threshold": 140
            },
            "demisto/powershell-ubuntu": {
                "pid_threshold": 40,
                "memory_threshold": 200
            },
            "demisto/boto3": {
                "memory_threshold": 90
            }
        }
    }
}<|MERGE_RESOLUTION|>--- conflicted
+++ resolved
@@ -3351,15 +3351,14 @@
             "is_mockable": false
         },
         {
-<<<<<<< HEAD
+            "integrations": "Proofpoint TAP v2",
+            "playbookID": "ProofpointTAP-Test"
+        },
+        {
             "integrations": "QualysVulnerabilityManagementV2",
             "playbookID": "QualysVulnerabilityManagement-Test",
             "fromversion": "5.5.0",
             "timeout": 2000
-=======
-            "integrations": "Proofpoint TAP v2",
-            "playbookID": "ProofpointTAP-Test"
->>>>>>> 32420558
         },
         {
             "integrations": "ThreatExchange v2",
