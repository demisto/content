{
    "testTimeout": 160,
    "testInterval": 20,
    "tests": [
	{
            "integrations": "Humio",
            "playbookID": "Humio-Test",
            "fromversion": "5.0.0"
        },
        {
            "integrations": "Bastille Networks",
            "playbookID": "BastilleNetworks-Test"
        },
        {
            "integrations": "MITRE ATT&CK",
            "playbookID": "Mitre Attack List 10 Indicators Feed Test"
        },
        {
            "integrations": "URLhaus",
            "playbookID": "Test_URLhaus",
            "timeout": 1000
        },
        {
            "integrations": "Microsoft Intune Feed",
            "playbookID": "FeedMicrosoftIntune_Test",
            "fromversion": "5.5.0"
        },
        {
            "integrations": "Smokescreen IllusionBLACK",
            "playbookID": "Smokescreen IllusionBLACK-Test",
            "fromversion": "5.0.0"
        },
        {
            "integrations": "Malwarebytes",
            "playbookID": "Malwarebytes-Test",
            "fromversion": "5.0.0"
        },
        {
            "integrations": "Tanium Threat Response",
            "playbookID": "Tanium Threat Response Test"
        },
        {
            "integrations": [
                "Syslog Sender",
                "syslog"
            ],
            "playbookID": "Test Syslog",
            "fromversion": "5.5.0",
            "timeout": 1000
        },
        {
            "integrations": "APIVoid",
            "playbookID": "APIVoid Test"
        },
        {
            "integrations": "Cisco Firepower",
            "playbookID": "Cisco Firepower - Test",
            "timeout": 1000,
            "fromversion": "5.0.0"
        },
        {
            "integrations": "IllusiveNetworks",
            "playbookID": "IllusiveNetworks-Test",
            "fromversion": "5.0.0"
        },
        {
            "integrations": "JSON Feed",
            "playbookID": "JSON_Feed_Test",
            "fromversion": "5.5.0",
            "instance_names": "JSON Feed no_auto_detect"

        },
        {
            "integrations": "JSON Feed",
            "playbookID": "JSON_Feed_Test",
            "fromversion": "5.5.0",
            "instance_names": "JSON Feed_auto_detect"
        },
        {
            "integrations": "Google Cloud Functions",
            "playbookID": "test playbook - Google Cloud Functions",
            "fromversion": "5.0.0"
        },
        {
            "integrations": "Plain Text Feed",
            "playbookID": "PlainText Feed - Test",
            "fromversion": "5.5.0",
            "instance_names": "Plain Text Feed no_auto_detect"
        },
        {
            "integrations": "Plain Text Feed",
            "playbookID": "PlainText Feed - Test",
            "fromversion": "5.5.0",
            "instance_names": "Plain Text Feed_auto_detect"
        },
        {
            "integrations": "Silverfort",
            "playbookID": "Silverfort-test",
            "fromversion": "5.0.0"
        },
        {
            "integrations": "Fastly Feed",
            "playbookID": "Fastly Feed Test",
            "fromversion": "5.5.0"
        },
        {
            "integrations": "Malware Domain List Active IPs Feed",
            "playbookID": "Malware Domain List Active IPs Feed Test",
            "fromversion": "5.5.0"
        },
        {
            "integrations": "Claroty",
            "playbookID": "Claroty - Test",
            "fromversion": "5.0.0"
        },
        {
            "integrations": "Trend Micro Apex",
            "playbookID": "Trend Micro Apex - Test"
        },
        {
            "integrations": "Blocklist_de Feed",
            "playbookID": "Blocklist_de - Test",
            "fromversion": "5.5.0"
        },
        {
            "integrations": "Cloudflare Feed",
            "playbookID": "cloudflare - Test",
            "fromversion": "5.5.0"
        },
        {
            "integrations": "AzureFeed",
            "playbookID": "AzureFeed - Test",
            "fromversion": "5.5.0"
        },
        {
            "playbookID": "CreateIndicatorFromSTIXTest",
            "fromversion": "5.0.0"
        },
        {
            "integrations": "SpamhausFeed",
            "playbookID": "Spamhaus_Feed_Test",
            "fromversion": "5.5.0"
        },
        {
            "integrations": "Cofense Feed",
            "playbookID": "TestCofenseFeed",
            "fromversion": "5.5.0"
        },
        {
            "integrations": "Bambenek Consulting Feed",
            "playbookID": "BambenekConsultingFeed_Test",
            "fromversion": "5.5.0"
        },
        {
            "integrations": "Pipl",
            "playbookID": "Pipl Test"
        },
        {
            "integrations": "AWS Feed",
            "playbookID": "AWS Feed Test",
            "fromversion": "5.5.0"
        },
        {
            "integrations": "Digital Defense FrontlineVM",
            "playbookID": "Digital Defense FrontlineVM - Scan Asset Not Recently Scanned Test"
        },
        {
            "integrations": "Digital Defense FrontlineVM",
            "playbookID": "Digital Defense FrontlineVM - Test Playbook"
        },
        {
            "integrations": "CSVFeed",
            "playbookID": "CSV_Feed_Test",
            "fromversion": "5.5.0",
            "instance_names": "CSVFeed_no_auto_detect"
        },
        {
            "integrations": "CSVFeed",
            "playbookID": "CSV_Feed_Test",
            "fromversion": "5.5.0",
            "instance_names": "CSVFeed_auto_detect"
        },
        {
            "integrations": "ProofpointFeed",
            "playbookID": "TestProofpointFeed",
            "fromversion": "5.5.0"
        },
        {
            "integrations": "Digital Shadows",
            "playbookID": "Digital Shadows - Test"
        },
        {
            "integrations": "Azure Compute v2",
            "playbookID": "Azure Compute - Test",
            "instance_names": "ms_azure_compute_dev"
        },
        {
            "integrations": "Azure Compute v2",
            "playbookID": "Azure Compute - Test",
            "instance_names": "ms_azure_compute_prod"
        },
        {
            "integrations": "Symantec Data Loss Prevention",
            "playbookID": "Symantec Data Loss Prevention - Test",
            "fromversion": "4.5.0"
        },
        {
            "integrations": "Lockpath KeyLight v2",
            "playbookID": "Keylight v2 - Test"
        },
        {
            "integrations": "Azure Security Center v2",
            "playbookID": "Azure SecurityCenter - Test",
            "instance_names": "ms_azure_sc_prod"
        },
        {
            "integrations": "Azure Security Center v2",
            "playbookID": "Azure SecurityCenter - Test",
            "instance_names": "ms_azure_sc_prod"
        },
        {
            "integrations": "JsonWhoIs",
            "playbookID": "JsonWhoIs-Test"
        },
        {
            "integrations": "Maltiverse",
            "playbookID": "Maltiverse Test"
        },
        {
            "integrations": "MicrosoftGraphMail",
            "playbookID": "MicrosoftGraphMail-Test",
            "instance_names": "ms_graph_mail_dev"
        },
        {
            "integrations": "MicrosoftGraphMail",
            "playbookID": "MicrosoftGraphMail-Test",
            "instance_names": "ms_graph_mail_dev_no_oproxy"
        },
        {
            "integrations": "MicrosoftGraphMail",
            "playbookID": "MicrosoftGraphMail-Test",
            "instance_names": "ms_graph_mail_prod"
        },
        {
            "integrations": "CloudShark",
            "playbookID": "CloudShark - Test Playbook",
            "timeout": 500
        },
        {
            "integrations": "Google Vision AI",
            "playbookID": "Google Vision API - Test"
        },
        {
            "integrations": "nmap",
            "playbookID": "Nmap - Test",
            "fromversion": "5.0.0"
        },
        {
            "integrations": "AutoFocus V2",
            "playbookID": "Autofocus Query Samples, Sessions and Tags Test Playbook",
            "fromversion": "4.5.0",
            "timeout": 1000
        },
        {
            "integrations": "HelloWorld",
            "playbookID": "HelloWorld-Test",
            "fromversion": "5.0.0"
        },
        {
            "integrations": "HelloWorld",
            "playbookID": "HelloWorld_Scan-Test",
            "fromversion": "5.0.0",
            "timeout": 2000
        },
        {
            "integrations": "ThreatQ v2",
            "playbookID": "ThreatQ - Test",
            "fromversion": "4.5.0"
        },
        {
            "integrations": "AttackIQFireDrill",
            "playbookID": "AttackIQ - Test"
        },
        {
            "integrations": "PhishLabs IOC EIR",
            "playbookID": "PhishlabsIOC_EIR-Test"
        },
        {
            "integrations": "Amazon DynamoDB",
            "playbookID": "AWS_DynamoDB-Test"
        },
        {
            "integrations": "PhishLabs IOC DRP",
            "playbookID": "PhishlabsIOC_DRP-Test"
        },
        {
            "playbookID": "Create Phishing Classifier V2 ML Test",
            "timeout": 60000,
            "fromversion": "4.5.0"
        },
        {
            "integrations": "ZeroFox",
            "playbookID": "ZeroFox-Test",
            "fromversion": "4.1.0"
        },
        {
            "integrations": "AlienVault OTX v2",
            "playbookID": "Alienvault_OTX_v2 - Test"
        },
        {
            "integrations": "AWS - CloudWatchLogs",
            "playbookID": "AWS - CloudWatchLogs Test Playbook"
        },
        {
            "integrations": "SlackV2",
            "playbookID": "Slack Test Playbook",
            "timeout": 2400,
            "pid_threshold": 5,
            "fromversion": "5.0.0"
        },
        {
            "integrations": "Cortex XDR - IR",
            "playbookID": "Test XDR Playbook",
            "fromversion": "4.1.0"
        },
        {
            "integrations": "Cortex XDR - IOC",
            "playbookID": "Cortex XDR - IOC - Test",
            "fromversion": "5.5.0",
            "timeout": 600
        },
        {
            "integrations": "Cloaken",
            "playbookID": "Cloaken-Test"
        },
        {
            "integrations": "Uptycs",
            "playbookID": "TestUptycs"
        },
        {
            "integrations": "ThreatX",
            "playbookID": "ThreatX-test"
        },
        {
            "integrations": "Akamai WAF SIEM",
            "playbookID": "Akamai_WAF_SIEM-Test"
        },
        {
            "integrations": "AlienVault OTX",
            "playbookID": "AlienVaultOTX Test"
        },
        {
            "integrations": "Cofense Triage v2",
            "playbookID": "Cofense Triage v2 Test"
        },
        {
            "integrations": "Akamai WAF",
            "playbookID": "Akamai_WAF-Test"
        },
        {
            "integrations": "Minerva Labs Anti-Evasion Platform",
            "playbookID": "Minerva Test playbook"
        },
        {
            "integrations": "abuse.ch SSL Blacklist Feed",
            "playbookID": "SSL Blacklist test",
            "fromversion": "5.5.0"
        },
        {
            "integrations": "CheckPhish",
            "playbookID": "CheckPhish-Test"
        },
        {
            "integrations": "Symantec Management Center",
            "playbookID": "SymantecMC_TestPlaybook"
        },
        {
            "integrations": "Tufin",
            "playbookID": "Tufin-Test"
        },
        {
            "integrations": "Looker",
            "playbookID": "Test-Looker"
        },
        {
            "integrations": "Vertica",
            "playbookID": "Vertica Test"
        },
        {
            "integrations": "Server Message Block (SMB)",
            "playbookID": "SMB test"
        },
        {
            "playbookID": "ConvertFile-Test",
            "fromversion": "4.5.0"
        },
        {
            "playbookID": "TestAwsEC2GetPublicSGRules-Test"
        },
        {
            "integrations": "RSA NetWitness Packets and Logs",
            "playbookID": "rsa_packets_and_logs_test"
        },
        {
            "playbookID": "test_similar_incidents"
        },
        {
            "playbookID": "CheckpointFW-test",
            "integrations": "Check Point"
        },
        {
            "playbookID": "RegPathReputationBasicLists_test"
        },
        {
            "playbookID": "EmailDomainSquattingReputation-Test"
        },
        {
            "playbookID": "RandomStringGenerateTest"
        },
        {
            "playbookID": "DocumentationTest",
            "integrations": "ipinfo"
        },
        {
            "playbookID": "playbook-checkEmailAuthenticity-test"
        },
        {
            "playbookID": "HighlightWords_Test"
        },
        {
            "integrations": "Pentera",
            "playbookID": "Pcysys-Test"
        },
        {
            "integrations": "Pentera",
            "playbookID": "Pentera Run Scan and Create Incidents - Test"
        },
        {
            "playbookID": "StringContainsArray_test"
        },
        {
            "integrations": "Fidelis Elevate Network",
            "playbookID": "Fidelis-Test"
        },
        {
            "integrations": "AWS - ACM",
            "playbookID": "ACM-Test"
        },
        {
            "integrations": "Thinkst Canary",
            "playbookID": "CanaryTools Test"
        },
        {
            "integrations": "ThreatMiner",
            "playbookID": "ThreatMiner-Test"
        },
        {
            "playbookID": "StixCreator-Test"
        },
        {
            "playbookID": "CompareIncidentsLabels-test-playbook"
        },
        {
            "integrations": "Have I Been Pwned? V2",
            "playbookID": "Pwned v2 test"
        },
        {
            "integrations": "Alexa Rank Indicator",
            "playbookID": "Alexa Test Playbook"
        },
        {
            "playbookID": "UnEscapeURL-Test"
        },
        {
            "playbookID": "UnEscapeIPs-Test"
        },
        {
            "playbookID": "ExtractDomainFromUrlAndEmail-Test"
        },
        {
            "playbookID": "ConvertKeysToTableFieldFormat_Test"
        },
        {
            "integrations": "CVE Search v2",
            "playbookID": "CVE Search v2 - Test"
        },
        {
            "integrations": "CVE Search v2",
            "playbookID": "cveReputation Test"
        },
        {
            "integrations": "HashiCorp Vault",
            "playbookID": "hashicorp_test"
        },
        {
            "integrations": "AWS - Athena - Beta",
            "playbookID": "Beta-Athena-Test"
        },
        {
            "integrations": "BeyondTrust Password Safe",
            "playbookID": "BeyondTrust-Test"
        },
        {
            "integrations": "Dell Secureworks",
            "playbookID": "secureworks_test"
        },
        {
            "integrations": "ServiceNow",
            "playbookID": "servicenow_test_new"
        },
        {
            "integrations": "ExtraHop",
            "playbookID": "ExtraHop-Test"
        },
        {
            "integrations": "ExtraHop v2",
            "playbookID": "ExtraHop_v2-Test"
        },
        {
            "playbookID": "Test CommonServer"
        },
        {
            "playbookID": "Test-debug-mode",
            "fromversion": "5.0.0"
        },
        {
            "integrations": "CIRCL",
            "playbookID": "CirclIntegrationTest"
        },
        {
            "integrations": "MISP V2",
            "playbookID": "MISP V2 Test"
        },
        {
            "playbookID": "test-LinkIncidentsWithRetry"
        },
        {
            "playbookID": "CopyContextToFieldTest"
        },
        {
            "integrations": "OTRS",
            "playbookID": "OTRS Test",
            "fromversion": "4.1.0"
        },
        {
            "integrations": "Attivo Botsink",
            "playbookID": "AttivoBotsinkTest"
        },
        {
            "playbookID": "CreatePhishingClassifierMLTest",
            "timeout": 2400
        },
        {
            "integrations": "Cymon",
            "playbookID": "playbook-Cymon_Test"
        },
        {
            "integrations": "FortiGate",
            "playbookID": "Fortigate Test"
        },
        {
            "playbookID": "FormattedDateToEpochTest"
        },
        {
            "integrations": "SNDBOX",
            "playbookID": "SNDBOX_Test",
            "timeout": 1000
        },
        {
            "integrations": "SNDBOX",
            "playbookID": "Detonate File - SNDBOX - Test",
            "timeout": 2400,
            "nightly": true
        },
        {
            "integrations": "VxStream",
            "playbookID": "Detonate File - HybridAnalysis - Test",
            "timeout": 2400
        },
        {
            "playbookID": "WordTokenizeTest"
        },
        {
            "integrations": "QRadar",
            "playbookID" :  "test playbook - QRadarCorreltaions",
            "timeout": 600
        },
        {
            "integrations": "Awake Security",
            "playbookID": "awake_security_test_pb"
        },
        {
            "integrations": "Tenable.sc",
            "playbookID": "tenable-sc-test",
            "timeout": 240,
            "nightly": true
        },
        {
            "integrations": "MimecastV2",
            "playbookID": "Mimecast test"
        },
        {
            "playbookID": "CreateEmailHtmlBody_test_pb",
            "fromversion": "4.1.0"
        },
        {
            "playbookID": "ReadPDFFile-Test"
        },
        {
            "playbookID": "ReadPDFFileV2-Test",
            "timeout": 1000
        },
        {
            "playbookID": "JSONtoCSV-Test"
        },
        {
            "integrations": "Generic SQL",
            "playbookID": "generic-sql",
            "instance_names": "mysql instance",
            "fromversion": "5.0.0"
        },
        {
            "integrations": "Generic SQL",
            "playbookID": "generic-sql",
            "instance_names": "postgreSQL instance",
            "fromversion": "5.0.0"
        },
        {
            "integrations": "Generic SQL",
            "playbookID": "generic-sql",
            "instance_names": "Microsoft SQL instance",
            "fromversion": "5.0.0"
        },
        {
            "integrations": "Generic SQL",
            "playbookID": "generic-sql-mssql-encrypted-connection",
            "instance_names": "Microsoft SQL instance using encrypted connection",
            "fromversion": "5.0.0"
        },
        {
            "integrations": "Panorama",
            "instance_names": "palo_alto_firewall",
            "playbookID": "palo_alto_firewall_test_pb",
            "timeout": 1000,
            "nightly": true
        },
        {
            "integrations": "Panorama",
            "instance_names": "palo_alto_panorama",
            "playbookID": "palo_alto_panorama_test_pb",
            "timeout": 1000,
            "nightly": true
        },
        {
            "integrations": "Panorama",
            "instance_names": "palo_alto_panorama",
            "playbookID": "Panorama Query Logs - Test",
            "timeout": 1500,
            "nightly": true
        },
        {
            "integrations": "Panorama",
            "instance_names": "palo_alto_firewall_9.0",
            "playbookID": "palo_alto_firewall_test_pb",
            "timeout": 1000,
            "nightly": true
        },
        {
            "integrations": "Panorama",
            "instance_names": "palo_alto_panorama_9.0",
            "playbookID": "palo_alto_panorama_test_pb",
            "timeout": 1000,
            "nightly": true
        },
        {
            "integrations": "Tenable.io",
            "playbookID": "Tenable.io test"
        },
        {
            "playbookID": "URLDecode-Test"
        },
        {
            "playbookID": "GetTime-Test"
        },
        {
            "playbookID": "GetTime-ObjectVsStringTest"
        },
        {
            "integrations": "Tenable.io",
            "playbookID": "Tenable.io Scan Test",
            "nightly": true,
            "timeout": 900
        },
        {
            "integrations": "Tenable.sc",
            "playbookID": "tenable-sc-scan-test",
            "nightly": true,
            "timeout": 600
        },
        {
            "integrations": "google-vault",
            "playbookID": "Google-Vault-Generic-Test",
            "nightly": true,
            "timeout": 3600,
            "memory_threshold": 130
        },
        {
            "integrations": "google-vault",
            "playbookID": "Google_Vault-Search_And_Display_Results_test",
            "nightly": true,
            "memory_threshold": 130,
            "timeout": 3600
        },
        {
            "playbookID": "Luminate-TestPlaybook",
            "integrations": "Luminate"
        },
        {
            "integrations": "MxToolBox",
            "playbookID": "MxToolbox-test"
        },
        {
            "integrations": "Nessus",
            "playbookID": "Nessus - Test"
        },
        {
            "playbookID": "Palo Alto Networks - Malware Remediation Test",
            "integrations": "Palo Alto Minemeld",
            "fromversion": "4.5.0"
        },
        {
            "playbookID": "SumoLogic-Test",
            "integrations": "SumoLogic",
            "fromversion": "4.1.0"
        },
        {
            "playbookID": "ParseEmailFiles-test"
        },
        {
            "playbookID": "PAN-OS - Block IP and URL - External Dynamic List v2 Test",
            "integrations": ["Panorama", "palo_alto_networks_pan_os_edl_management"],
            "instance_names": "palo_alto_firewall_9.0",
            "fromversion": "4.0.0"
        },
        {
            "playbookID": "Test_EDL",
            "integrations": "EDL",
            "fromversion": "5.5.0"
        },
        {
            "playbookID": "Test_export_indicators_service",
            "integrations": "ExportIndicators",
            "fromversion": "5.5.0"
        },
        {
            "playbookID": "PAN-OS - Block IP - Custom Block Rule Test",
            "integrations": "Panorama",
            "instance_names": "palo_alto_panorama",
            "fromversion": "4.0.0"
        },
        {
            "playbookID": "PAN-OS - Block IP - Static Address Group Test",
            "integrations": "Panorama",
            "instance_names": "palo_alto_panorama",
            "fromversion": "4.0.0"
        },
        {
            "playbookID": "PAN-OS - Block URL - Custom URL Category Test",
            "integrations": "Panorama",
            "instance_names": "palo_alto_panorama",
            "fromversion": "4.0.0"
        },
        {
            "playbookID": "Endpoint Malware Investigation - Generic - Test",
            "integrations": [
                "Traps",
                "Cylance Protect v2",
                "Demisto REST API"
            ],
            "fromversion": "5.0.0",
            "timeout": 1200
        },
        {
            "playbookID": "ParseExcel-test"
        },
        {
            "playbookID": "Detonate File - No Files test"
        },
        {
            "integrations": [
                "Panorama",
                "Check Point"
            ],
            "instance_names": "palo_alto_firewall",
            "playbookID": "blockip_test_playbook"
        },
        {
            "integrations": "Palo Alto Minemeld",
            "playbookID": "minemeld_test"
        },
        {
            "integrations": "SentinelOne V2",
            "playbookID": "SentinelOne V2 - test"
        },
        {
            "integrations": "InfoArmor VigilanteATI",
            "playbookID": "InfoArmorVigilanteATITest"
        },
        {
            "integrations": "IntSights",
            "instance_names": "intsights_standard_account",
            "playbookID": "IntSights Test",
            "nightly": true,
            "timeout": 500
        },
        {
            "integrations": "IntSights",
            "playbookID": "IntSights Mssp Test",
            "instance_names": "intsights_mssp_account",
            "nightly": true,
            "timeout": 500
        },
        {
            "integrations": "dnstwist",
            "playbookID": "dnstwistTest"
        },
        {
            "integrations": "BitDam",
            "playbookID": "Detonate File - BitDam Test"
        },
        {
            "integrations": "Threat Grid",
            "playbookID": "Test-Detonate URL - ThreatGrid",
            "timeout": 600
        },
        {
            "integrations": "Threat Grid",
            "playbookID": "ThreatGridTest",
            "timeout": 600
        },
        {
            "integrations": [
                "Palo Alto Minemeld",
                "Panorama"
            ],
            "instance_names": "palo_alto_firewall",
            "playbookID": "block_indicators_-_generic_-_test"
        },
        {
            "integrations": "Signal Sciences WAF",
            "playbookID": "SignalSciences-Test"
        },
        {
            "integrations": "RTIR",
            "playbookID": "RTIR Test"
        },
        {
            "integrations": "RedCanary",
            "playbookID": "RedCanaryTest",
            "nightly": true
        },
        {
            "integrations": "Devo",
            "playbookID": "Devo test",
            "timeout": 500
        },
        {
            "playbookID": "URL Enrichment - Generic v2 - Test",
            "integrations": [
                "Rasterize",
                "VirusTotal - Private API"
            ],
            "instance_names": "virus_total_private_api_general",
            "timeout": 500,
            "pid_threshold": 12
        },
        {
            "playbookID": "CutTransformerTest"
        },
        {
            "playbookID": "Default - Test",
            "integrations": [
                "ThreatQ v2",
                "Demisto REST API"
            ],
            "fromversion": "5.0.0"
        },
        {
            "integrations": "SCADAfence CNM",
            "playbookID": "SCADAfence_test"
        },
        {
            "integrations": "ProtectWise",
            "playbookID": "Protectwise-Test"
        },
        {
            "integrations": "WhatsMyBrowser",
            "playbookID": "WhatsMyBrowser-Test"
        },
        {
            "integrations": "BigFix",
            "playbookID": "BigFixTest"
        },
        {
            "integrations": "Lastline v2",
            "playbookID": "Lastline v2 - Test",
            "nightly": true
        },
        {
            "integrations": "epo",
            "playbookID": "Test Playbook McAfee ePO"
        },
        {
            "integrations": "McAfee DXL",
            "playbookID": "McAfee DXL - Test"
        },
        {
            "integrations": "activedir",
            "playbookID": "calculate_severity_-_critical_assets_-_test"
        },
        {
            "playbookID": "TextFromHTML_test_playbook"
        },
        {
            "playbookID": "PortListenCheck-test"
        },
        {
            "integrations": "ThreatExchange",
            "playbookID": "ThreatExchange-test"
        },
        {
            "integrations": "ThreatExchange",
            "playbookID": "extract_indicators_-_generic_-_test",
            "timeout": 240
        },
        {
            "integrations": "Joe Security",
            "playbookID": "JoeSecurityTestPlaybook",
            "timeout": 500,
            "nightly": true
        },
        {
            "integrations": "Joe Security",
            "playbookID": "JoeSecurityTestDetonation",
            "timeout": 2000,
            "nightly": true
        },
        {
            "integrations": "WildFire-v2",
            "playbookID": "Wildfire Test"
        },
        {
            "integrations": "WildFire-v2",
            "playbookID": "Detonate URL - WildFire-v2 - Test"
        },
        {
            "integrations": "GRR",
            "playbookID": "GRR Test",
            "nightly": true
        },
        {
            "integrations": "VirusTotal",
            "instance_names": "virus_total_general",
            "playbookID": "virusTotal-test-playbook",
            "timeout": 1400,
            "nightly": true
        },
        {
            "integrations": "VirusTotal",
            "instance_names": "virus_total_preferred_vendors",
            "playbookID": "virusTotaI-test-preferred-vendors",
            "timeout": 1400,
            "nightly": true
        },
        {
            "integrations": "Preempt",
            "playbookID": "Preempt Test"
        },
        {
            "integrations": "Gmail",
            "playbookID": "get_original_email_-_gmail_-_test"
        },
        {
            "integrations": [
                "Gmail Single User",
                "Gmail"
            ],
            "playbookID": "Gmail Single User - Test",
            "fromversion": "4.5.0"
        },
        {
            "integrations": "EWS v2",
            "playbookID": "get_original_email_-_ews-_test",
            "instance_names": "ewv2_regular"
        },
        {
            "integrations": [
                "EWS v2",
                "EWS Mail Sender"
            ],
            "playbookID": "EWS search-mailbox test",
            "instance_names": "ewv2_regular",
            "timeout": 300
        },
        {
            "integrations": "PagerDuty v2",
            "playbookID": "PagerDuty Test"
        },
        {
            "playbookID": "test_delete_context"
        },
        {
            "playbookID": "DeleteContext-auto-test"
        },
        {
            "playbookID": "GmailTest",
            "integrations": "Gmail"
        },
        {
            "playbookID": "Gmail Convert Html Test",
            "integrations": "Gmail"
        },
        {
            "playbookID": "reputations.json Test",
            "toversion": "5.0.0"
        },
        {
            "playbookID": "Indicators reputation-.json Test",
            "fromversion": "5.5.0"
        },
        {
            "playbookID": "Test IP Indicator Fields",
            "fromversion": "5.0.0"
        },
        {
            "integrations": "Shodan",
            "playbookID": "ShodanTest"
        },
        {
            "playbookID": "dedup_-_generic_-_test"
        },
        {
            "playbookID": "Dedup - Generic v2 - Test",
            "fromversion": "5.0.0"
        },
        {
            "playbookID": "TestDedupIncidentsPlaybook"
        },
        {
            "playbookID": "TestDedupIncidentsByName"
        },
        {
            "integrations": "McAfee Advanced Threat Defense",
            "playbookID": "Test Playbook McAfee ATD",
            "timeout": 700
        },
        {
            "playbookID": "stripChars - Test"
        },
        {
            "integrations": "McAfee Advanced Threat Defense",
            "playbookID": "Test Playbook McAfee ATD Upload File"
        },
        {
            "playbookID": "exporttocsv_script_test"
        },
        {
            "playbookID": "Set - Test"
        },
        {
            "integrations": "Intezer v2",
            "playbookID": "Intezer Testing v2",
            "fromversion": "4.1.0",
            "timeout": 700
        },
        {
            "integrations": "FalconIntel",
            "playbookID": "CrowdStrike Falcon Intel v2"
        },
        {
            "playbookID": "ContextGetters_Test"
        },
        {
            "integrations": [
                "Mail Sender (New)",
                "Gmail"
            ],
            "playbookID": "Mail Sender (New) Test",
            "instance_names": [
                "Mail_Sender_(New)_STARTTLS"
            ]
        },
        {
            "integrations": [
                "Mail Sender (New)",
                "Gmail"
            ],
            "playbookID": "Mail Sender (New) Test",
            "instance_names": [
                "Mail_Sender_(New)_SSL/TLS"
            ]
        },
        {
            "playbookID": "buildewsquery_test"
        },
        {
            "integrations": "Rapid7 Nexpose",
            "playbookID": "nexpose_test",
            "timeout": 240
        },
        {
            "playbookID": "GetIndicatorDBotScore Test"
        },
        {
            "integrations": "EWS Mail Sender",
            "playbookID": "EWS Mail Sender Test"
        },
        {
            "integrations": [
                "EWS Mail Sender",
                "Rasterize"
            ],
            "playbookID": "EWS Mail Sender Test 2"
        },
        {
            "playbookID": "decodemimeheader_-_test"
        },
        {
            "integrations": "CVE Search v2",
            "playbookID": "cve_enrichment_-_generic_-_test"
        },
        {
            "playbookID": "test_url_regex"
        },
        {
            "integrations": "Skyformation",
            "playbookID": "TestSkyformation"
        },
        {
            "integrations": "okta",
            "playbookID": "okta_test_playbook",
            "timeout": 240
        },
        {
            "integrations": "Okta v2",
            "playbookID": "OktaV2-Test",
            "nightly": true,
            "timeout": 300
        },
        {
            "playbookID": "Test filters & transformers scripts"
        },
        {
            "integrations": "Salesforce",
            "playbookID": "SalesforceTestPlaybook"
        },
        {
            "integrations": "McAfee ESM-v10",
            "instance_names": "v10.2.0",
            "playbookID": "McAfeeESMTest",
            "timeout": 500
        },
        {
            "integrations": "McAfee ESM-v10",
            "instance_names": "v10.3.0",
            "playbookID": "McAfeeESMTest",
            "timeout": 500
        },
        {
            "integrations": "McAfee ESM-v10",
            "instance_names": "v11.1.3",
            "playbookID": "McAfeeESMTest",
            "timeout": 500
        },
        {
            "integrations": "GoogleSafeBrowsing",
            "playbookID": "Google Safe Browsing Test",
            "timeout": 240
        },
        {
            "integrations": "EWS v2",
            "playbookID": "EWSv2_empty_attachment_test",
            "instance_names": "ewv2_regular"
        },
        {
            "integrations": "EWS v2",
            "playbookID": "EWS Public Folders Test",
            "instance_names": "ewv2_regular"
        },
        {
            "playbookID": "TestWordFileToIOC",
            "timeout": 300
        },
        {
            "integrations": "Symantec Endpoint Protection V2",
            "playbookID": "SymantecEndpointProtection_Test"
        },
        {
            "integrations": "carbonblackprotection",
            "playbookID": "search_endpoints_by_hash_-_carbon_black_protection_-_test",
            "timeout": 500
        },
        {
            "playbookID": "process_email_-_generic_-_test",
            "integrations": "Rasterize",
            "timeout": 240
        },
        {
            "integrations": "activedir",
            "playbookID": "account_enrichment_-_generic_test"
        },
        {
            "integrations": "FalconHost",
            "playbookID": "search_endpoints_by_hash_-_crowdstrike_-_test",
            "timeout": 500
        },
        {
            "integrations": "FalconHost",
            "playbookID": "CrowdStrike Endpoint Enrichment - Test"
        },
        {
            "integrations": "FalconHost",
            "playbookID": "FalconHost Test"
        },
        {
            "integrations": "CrowdstrikeFalcon",
            "playbookID": "Test - CrowdStrike Falcon",
            "fromversion": "4.1.0"
        },
        {
            "playbookID": "ExposeIncidentOwner-Test"
        },
        {
            "integrations": "google",
            "playbookID": "GsuiteTest"
        },
        {
            "integrations": "OpenPhish",
            "playbookID": "OpenPhish Test Playbook"
        },
        {
            "integrations": "RSA Archer",
            "playbookID": "Archer-Test-Playbook",
            "nightly": true
        },
        {
            "integrations": "jira",
            "playbookID": "Jira-Test"
        },
        {
            "integrations": "jira-v2",
            "playbookID": "Jira-v2-Test",
            "timeout": 500
        },
        {
            "integrations": "ipinfo",
            "playbookID": "IPInfoTest"
        },
        {
            "integrations": "jira",
            "playbookID": "VerifyHumanReadableFormat"
        },
        {
            "playbookID": "ExtractURL Test"
        },
        {
            "playbookID": "strings-test"
        },
        {
            "playbookID": "TestCommonPython"
        },
        {
            "playbookID": "TestFileCreateAndUpload"
        },
        {
            "playbookID": "TestIsValueInArray"
        },
        {
            "playbookID": "TestStringReplace"
        },
        {
            "playbookID": "TestHttpPlaybook"
        },
        {
            "integrations": "SplunkPy",
            "playbookID": "SplunkPy-Test-V2",
            "memory_threshold": 500,
            "instance_names": "use_default_handler"
        },
        {
            "integrations": "SplunkPy",
            "playbookID": "Splunk-Test",
            "memory_threshold": 500,
            "instance_names": "use_default_handler"
        },
        {
            "integrations": "SplunkPy",
            "playbookID": "SplunkPySearch_Test",
            "memory_threshold": 200,
            "instance_names": "use_default_handler"
        },
        {
            "integrations": "SplunkPy",
            "playbookID": "SplunkPy-Test-V2",
            "memory_threshold": 500,
            "instance_names": "use_python_requests_handler"
        },
        {
            "integrations": "SplunkPy",
            "playbookID": "Splunk-Test",
            "memory_threshold": 500,
            "instance_names": "use_python_requests_handler"
        },
        {
            "integrations": "SplunkPy",
            "playbookID": "SplunkPySearch_Test",
            "memory_threshold": 200,
            "instance_names": "use_python_requests_handler"
        },
        {
            "integrations": "McAfee NSM",
            "playbookID": "McAfeeNSMTest",
            "timeout": 400,
            "nightly": true
        },
        {
            "integrations": "PhishTank",
            "playbookID": "PhishTank Testing"
        },
        {
            "integrations": "McAfee Web Gateway",
            "playbookID": "McAfeeWebGatewayTest",
            "timeout": 500
        },
        {
            "integrations": "TCPIPUtils",
            "playbookID": "TCPUtils-Test"
        },
        {
            "playbookID": "ProofpointDecodeURL-Test",
            "timeout": 300
        },
        {
            "playbookID": "listExecutedCommands-Test"
        },
        {
            "integrations": "AWS - Lambda",
            "playbookID": "AWS-Lambda-Test (Read-Only)"
        },
        {
            "integrations": "Service Manager",
            "playbookID": "TestHPServiceManager",
            "timeout": 400
        },
        {
            "playbookID": "LanguageDetect-Test",
            "timeout": 300
        },
        {
            "integrations": "Forcepoint",
            "playbookID": "forcepoint test",
            "timeout": 500,
            "nightly": true
        },
        {
            "playbookID": "GeneratePassword-Test"
        },
        {
            "playbookID": "ZipFile-Test"
        },
        {
            "playbookID": "UnzipFile-Test"
        },
        {
            "playbookID": "ExtractDomainTest"
        },
        {
            "playbookID": "Test-IsMaliciousIndicatorFound",
            "integrations": "VirusTotal",
            "instance_names": "virus_total_general",
            "fromversion": "5.0.0"
        },
        {
            "playbookID": "TestExtractHTMLTables"
        },
        {
            "integrations": "carbonblackliveresponse",
            "playbookID": "Carbon Black Live Response Test",
            "nightly": true
        },
        {
            "integrations": "urlscan.io",
            "playbookID": "urlscan_malicious_Test",
            "timeout": 500
        },
        {
            "integrations": "EWS v2",
            "playbookID": "pyEWS_Test",
            "instance_names": "ewv2_regular"
        },
        {
            "integrations": "EWS v2",
            "playbookID": "pyEWS_Test",
            "instance_names": "ewsv2_separate_process"
        },
        {
            "integrations": "remedy_sr_beta",
            "playbookID": "remedy_sr_test_pb"
        },
        {
            "integrations": "Netskope",
            "playbookID": "Netskope Test"
        },
        {
            "integrations": "Cylance Protect v2",
            "playbookID": "Cylance Protect v2 Test"
        },
        {
            "integrations": "ReversingLabs Titanium Cloud",
            "playbookID": "ReversingLabsTCTest"
        },
        {
            "integrations": "ReversingLabs A1000",
            "playbookID": "ReversingLabsA1000Test"
        },
        {
            "integrations": "Demisto Lock",
            "playbookID": "DemistoLockTest"
        },
        {
            "playbookID": "test-domain-indicator",
            "timeout": 400
        },
        {
            "playbookID": "Cybereason Test",
            "integrations": "Cybereason",
            "timeout": 1200,
            "fromversion": "4.1.0"
        },
        {
            "integrations": "VirusTotal - Private API",
            "instance_names": "virus_total_private_api_general",
            "playbookID": "File Enrichment - Virus Total Private API Test",
            "nightly": true
        },
        {
            "integrations": "VirusTotal - Private API",
            "instance_names": "virus_total_private_api_general",
            "playbookID": "virusTotalPrivateAPI-test-playbook",
            "timeout": 1400,
            "nightly": true,
            "pid_threshold": 12
        },
        {
            "integrations": [
                "VirusTotal - Private API",
                "VirusTotal"
            ],
            "playbookID": "vt-detonate test",
            "instance_names": [
                "virus_total_private_api_general",
                "virus_total_general"
            ],
            "timeout": 1400,
            "nightly": true
        },
        {
            "integrations": "Cisco ASA",
            "playbookID": "Cisco ASA - Test Playbook"
        },
        {
            "integrations": "VirusTotal - Private API",
            "instance_names": "virus_total_private_api_preferred_vendors",
            "playbookID": "virusTotalPrivateAPI-test-preferred-vendors",
            "timeout": 1400,
            "nightly": true
        },
        {
            "integrations": "Cisco Meraki",
            "playbookID": "Cisco-Meraki-Test"
        },
        {
            "integrations": "Microsoft Defender Advanced Threat Protection",
            "playbookID": "Microsoft Defender Advanced Threat Protection - Test",
            "instance_names": "microsoft_defender_atp_prod"
        },
        {
            "integrations": "Microsoft Defender Advanced Threat Protection",
            "playbookID": "Microsoft Defender Advanced Threat Protection - Test",
            "instance_names": "microsoft_defender_atp_dev"
        },
        {
            "integrations": "Tanium",
            "playbookID": "Tanium Test Playbook",
            "nightly": true,
            "timeout": 1200,
            "pid_threshold": 10
        },
        {
            "integrations": "Recorded Future",
            "playbookID": "Recorded Future Test",
            "nightly": true
        },
        {
            "integrations": "Microsoft Graph",
            "playbookID": "Microsoft Graph Test",
            "instance_names": "ms_graph_security_dev"
        },
        {
            "integrations": "Microsoft Graph",
            "playbookID": "Microsoft Graph Test",
            "instance_names": "ms_graph_security_prod"
        },
        {
            "integrations": "Microsoft Graph User",
            "playbookID": "Microsoft Graph - Test",
            "instance_names": "ms_graph_user_dev"
        },
        {
            "integrations": "Microsoft Graph User",
            "playbookID": "Microsoft Graph - Test",
            "instance_names": "ms_graph_user_prod"
        },
        {
            "integrations": "Microsoft Graph Groups",
            "playbookID": "Microsoft Graph Groups - Test",
            "instance_names": "ms_graph_groups_dev"
        },
        {
            "integrations": "Microsoft Graph Groups",
            "playbookID": "Microsoft Graph Groups - Test",
            "instance_names": "ms_graph_groups_prod"
        },
        {
            "integrations": "Microsoft_Graph_Files",
            "playbookID": "test_MsGraphFiles",
            "instance_names": "ms_graph_files_dev",
            "fromversion": "5.0.0"
        },
        {
            "integrations": "Microsoft_Graph_Files",
            "playbookID": "test_MsGraphFiles",
            "instance_names": "ms_graph_files_prod",
            "fromversion": "5.0.0"
        },
        {
            "integrations": "Microsoft Graph Calendar",
            "playbookID": "Microsoft Graph Calendar - Test",
            "instance_names": "ms_graph_calendar_dev"
        },
        {
            "integrations": "Microsoft Graph Calendar",
            "playbookID": "Microsoft Graph Calendar - Test",
            "instance_names": "ms_graph_calendar_prod"
        },
        {
            "integrations": "Microsoft Graph Device Management",
            "playbookID": "MSGraph_DeviceManagement_Test",
            "instance_names": "ms_graph_device_management_oproxy_dev",
            "fromversion": "5.0.0"
        },
        {
            "integrations": "Microsoft Graph Device Management",
            "playbookID": "MSGraph_DeviceManagement_Test",
            "instance_names": "ms_graph_device_management_oproxy_prod",
            "fromversion": "5.0.0"
        },
        {
            "integrations": "Microsoft Graph Device Management",
            "playbookID": "MSGraph_DeviceManagement_Test",
            "instance_names": "ms_graph_device_management_self_deployed_prod",
            "fromversion": "5.0.0"
        },
        {
            "integrations": "RedLock",
            "playbookID": "RedLockTest",
            "nightly": true
        },
        {
            "integrations": "Symantec Messaging Gateway",
            "playbookID": "Symantec Messaging Gateway Test"
        },
        {
            "integrations": "ThreatConnect",
            "playbookID": "test-ThreatConnect"
        },
        {
            "integrations": "VxStream",
            "playbookID": "VxStream Test",
            "nightly": true
        },
        {
            "integrations": "Cylance Protect",
            "playbookID": "get_file_sample_by_hash_-_cylance_protect_-_test",
            "timeout": 240
        },
        {
            "integrations": "Cylance Protect",
            "playbookID": "endpoint_enrichment_-_generic_test"
        },
        {
            "integrations": "QRadar",
            "playbookID": "test_Qradar"
        },
        {
            "integrations": "VMware",
            "playbookID": "VMWare Test"
        },
        {
            "integrations": "Anomali ThreatStream",
            "playbookID": "Anomali_ThreatStream_Test"
        },
        {
            "integrations": "Farsight DNSDB",
            "playbookID": "DNSDBTest"
        },
        {
            "integrations": "carbonblack-v2",
            "playbookID": "Carbon Black Response Test",
            "fromversion": "5.0.0"
        },
        {
            "integrations": "Cisco Umbrella Investigate",
            "playbookID": "Cisco Umbrella Test"
        },
        {
            "integrations": "icebrg",
            "playbookID": "Icebrg Test",
            "timeout": 500
        },
        {
            "integrations": "Symantec MSS",
            "playbookID": "SymantecMSSTest"
        },
        {
            "integrations": "Remedy AR",
            "playbookID": "Remedy AR Test"
        },
        {
            "integrations": "AWS - IAM",
            "playbookID": "d5cb69b1-c81c-4f27-8a40-3106c0cb2620"
        },
        {
            "integrations": "McAfee Active Response",
            "playbookID": "McAfee-MAR_Test",
            "timeout": 700
        },
        {
            "integrations": "McAfee Threat Intelligence Exchange",
            "playbookID": "McAfee-TIE Test",
            "timeout": 700
        },
        {
            "integrations": "ArcSight Logger",
            "playbookID": "ArcSight Logger test"
        },
        {
            "integrations": "ArcSight ESM v2",
            "playbookID": "ArcSight ESM v2 Test"
        },
        {
            "integrations": "ArcSight ESM v2",
            "playbookID": "test Arcsight - Get events related to the Case"
        },
        {
            "integrations": "XFE",
            "playbookID": "XFE Test",
            "timeout": 140,
            "nightly": true
        },
        {
            "integrations": "XFE_v2",
            "playbookID": "Test_XFE_v2",
            "timeout": 500,
            "nightly": true
        },
        {
            "integrations": "McAfee Threat Intelligence Exchange",
            "playbookID": "search_endpoints_by_hash_-_tie_-_test",
            "timeout": 500
        },
        {
            "integrations": "iDefense",
            "playbookID": "iDefenseTest",
            "timeout": 300
        },
        {
            "integrations": "AbuseIPDB",
            "playbookID": "AbuseIPDB Test",
            "nightly": true
        },
        {
            "integrations": "AbuseIPDB",
            "playbookID": "AbuseIPDB PopulateIndicators Test",
            "nightly": true
        },
        {
            "integrations": "jira",
            "playbookID": "JiraCreateIssue-example-test"
        },
        {
            "integrations": "LogRhythm",
            "playbookID": "LogRhythm-Test-Playbook",
            "timeout": 200
        },
        {
            "integrations": "FireEye HX",
            "playbookID": "FireEye HX Test"
        },
        {
            "integrations": "Phish.AI",
            "playbookID": "PhishAi-Test"
        },
        {
            "integrations": "Phish.AI",
            "playbookID": "Test-Detonate URL - Phish.AI"
        },
        {
            "integrations": "Centreon",
            "playbookID": "Centreon-Test-Playbook"
        },
        {
            "playbookID": "ReadFile test"
        },
        {
            "integrations": "TruSTAR",
            "playbookID": "TruSTAR Test"
        },
        {
            "integrations": "AlphaSOC Wisdom",
            "playbookID": "AlphaSOC-Wisdom-Test"
        },
        {
            "integrations": "carbonblack-v2",
            "playbookID": "CBFindIP - Test"
        },
        {
            "integrations": "Jask",
            "playbookID": "Jask_Test",
            "fromversion": "4.1.0"
        },
        {
            "integrations": "Qualys",
            "playbookID": "Qualys-Test"
        },
        {
            "integrations": "Whois",
            "playbookID": "whois_test",
            "fromversion": "4.1.0"
        },
        {
            "integrations": "RSA NetWitness Endpoint",
            "playbookID": "NetWitness Endpoint Test"
        },
        {
            "integrations": "Check Point Sandblast",
            "playbookID": "Sandblast_malicious_test"
        },
        {
            "playbookID": "TestMatchRegex"
        },
        {
            "integrations": "ActiveMQ",
            "playbookID": "ActiveMQ Test"
        },
        {
            "playbookID": "RegexGroups Test"
        },
        {
            "integrations": "Cisco ISE",
            "playbookID": "cisco-ise-test-playbook"
        },
        {
            "integrations": "RSA NetWitness v11.1",
            "playbookID": "RSA NetWitness Test"
        },
        {
            "playbookID": "ExifReadTest"
        },
        {
            "integrations": "Cuckoo Sandbox",
            "playbookID": "CuckooTest",
            "timeout": 700
        },
        {
            "integrations": "VxStream",
            "playbookID": "Test-Detonate URL - Crowdstrike",
            "timeout": 1200
        },
        {
            "playbookID": "Detonate File - Generic Test",
            "timeout": 500
        },
        {
            "integrations": [
                "Lastline v2",
                "WildFire-v2",
                "SNDBOX",
                "VxStream",
                "McAfee Advanced Threat Defense"
            ],
            "playbookID": "Detonate File - Generic Test",
            "timeout": 2400,
            "nightly": true
        },
        {
            "playbookID": "detonate_file_-_generic_test",
            "toversion": "3.6.0"
        },
        {
            "playbookID": "STIXParserTest"
        },
        {
            "playbookID": "VerifyJSON - Test",
            "fromversion": "5.5.0"
        },
        {
            "playbookID": "PowerShellCommon-Test",
            "fromversion": "5.5.0"
        },
        {
            "playbookID": "Detonate URL - Generic Test",
            "timeout": 2000,
            "nightly": true,
            "integrations": [
                "McAfee Advanced Threat Defense",
                "VxStream",
                "Lastline v2"
            ]
        },
        {
            "playbookID": "ReadPDFFile-Test"
        },
        {
            "integrations": [
                "FalconHost",
                "McAfee Threat Intelligence Exchange",
                "carbonblackprotection",
                "carbonblack"
            ],
            "playbookID": "search_endpoints_by_hash_-_generic_-_test",
            "timeout": 500,
            "toversion": "4.4.9"
        },
        {
            "integrations": "Zscaler",
            "playbookID": "Zscaler Test",
            "nightly": true,
            "timeout": 500
        },
        {
            "playbookID": "DemistoUploadFileToIncident Test",
            "integrations": "Demisto REST API"
        },
        {
            "playbookID": "DemistoUploadFile Test",
            "integrations": "Demisto REST API"
        },
        {
            "playbookID": "MaxMind Test",
            "integrations": "MaxMind GeoIP2"
        },
        {
            "playbookID": "Test Sagemaker",
            "integrations": "AWS Sagemaker"
        },
        {
            "playbookID": "C2sec-Test",
            "integrations": "C2sec irisk",
            "fromversion": "5.0.0"
        },
        {
            "playbookID": "Phishing v2 Test - Attachment",
            "timeout": 1200,
            "nightly": true,
            "integrations": [
                "EWS Mail Sender",
                "Have I Been Pwned? V2",
                "Demisto REST API",
                "Palo Alto Minemeld",
                "Rasterize"
            ]
        },
        {
            "playbookID": "Phishing v2 Test - Inline",
            "timeout": 1200,
            "nightly": true,
            "integrations": [
                "EWS Mail Sender",
                "Have I Been Pwned? V2",
                "Demisto REST API",
                "Palo Alto Minemeld",
                "Rasterize"
            ]
        },
        {
            "integrations": "duo",
            "playbookID": "DUO Test Playbook"
        },
        {
            "playbookID": "SLA Scripts - Test",
            "fromversion": "4.1.0"
        },
        {
            "playbookID": "PcapHTTPExtractor-Test"
        },
        {
            "playbookID": "Ping Test Playbook"
        },
        {
            "playbookID": "Active Directory Test",
            "integrations": "Active Directory Query v2",
            "instance_names": "active_directory_ninja"
        },
        {
            "playbookID": "AD v2 - debug-mode - Test",
            "integrations": "Active Directory Query v2",
            "instance_names": "active_directory_ninja",
            "fromversion": "5.0.0"
        },
        {
            "playbookID": "Docker Hardening Test",
            "_comment": "Not testing on 5.5 yet. Waiting for #20951",
            "fromversion": "5.0.0",
            "toversion": "5.4.9"
        },
        {
            "integrations": "Active Directory Query v2",
            "instance_names": "active_directory_ninja",
            "playbookID": "Active Directory Query V2 configuration with port"
        },
        {
            "integrations": "mysql",
            "playbookID": "MySQL Test"
        },
        {
            "playbookID": "Email Address Enrichment - Generic v2 - Test"
        },
        {
            "playbookID": "Email Address Enrichment - Generic v2.1 - Test",
            "integrations": "Active Directory Query v2",
            "instance_names": "active_directory_ninja"
        },
        {
            "integrations": "Cofense Intelligence",
            "playbookID": "Test - Cofense Intelligence",
            "timeout": 500
        },
        {
            "playbookID": "GDPRContactAuthorities Test"
        },
        {
            "integrations": "Google Resource Manager",
            "playbookID": "GoogleResourceManager-Test",
            "timeout": 500,
            "nightly": true
        },
        {
            "integrations": "SlashNext Phishing Incident Response",
            "playbookID": "SlashNextPhishingIncidentResponse-Test",
            "timeout": 500,
            "nightly": true
        },
        {
            "integrations": "Google Cloud Storage",
            "playbookID": "GCS - Test",
            "timeout": 500,
            "nightly": true,
            "memory_threshold": 80
        },
        {
            "integrations": "GooglePubSub",
            "playbookID": "GooglePubSub_Test",
            "nightly": true,
            "fromversion": "5.0.0"
        },
        {
            "playbookID": "Calculate Severity - Generic v2 - Test",
            "integrations": [
                "Palo Alto Minemeld",
                "Active Directory Query v2"
            ],
            "instance_names": "active_directory_ninja",
            "fromversion": "4.5.0"
        },
        {
            "integrations": "Freshdesk",
            "playbookID": "Freshdesk-Test",
            "timeout": 500,
            "nightly": true
        },
        {
            "playbookID": "Autoextract - Test",
            "fromversion": "4.1.0"
        },
        {
            "playbookID": "FilterByList - Test",
            "fromversion": "4.5.0"
        },
        {
            "playbookID": "Impossible Traveler - Test",
            "integrations": [
                "Ipstack",
                "ipinfo",
                "Rasterize",
                "Active Directory Query v2",
                "Demisto REST API"
            ],
            "instance_names": "active_directory_ninja",
            "fromversion": "5.0.0",
            "timeout": 700
        },
        {
            "playbookID": "Active Directory - Get User Manager Details - Test",
            "integrations": "Active Directory Query v2",
            "instance_names": "active_directory_80k",
            "fromversion": "4.5.0"
        },
        {
            "integrations": "Kafka V2",
            "playbookID": "Kafka Test"
        },
        {
            "playbookID": "File Enrichment - Generic v2 - Test",
            "instance_names": "virus_total_private_api_general",
            "integrations": [
                "VirusTotal - Private API",
                "Cylance Protect v2"
            ]
        },
        {
            "integrations": ["epo", "McAfee Active Response"],
            "playbookID": "Endpoint data collection test",
            "timeout": 500
        },
        {
            "playbookID": "Phishing - Core - Test",
            "integrations": [
                "EWS Mail Sender",
                "Demisto REST API",
                "Palo Alto Minemeld",
                "Rasterize"
            ],
            "fromversion": "4.5.0",
            "timeout": 1700
        },
        {"integrations": ["epo", "McAfee Active Response"],
            "playbookID": "MAR - Endpoint data collection test",
            "timeout": 500
        },
        {
            "integrations": "DUO Admin",
            "playbookID": "DuoAdmin API test playbook"
        },
        {
            "integrations": "TAXIIFeed",
            "playbookID": "TAXII_Feed_Test",
            "fromversion": "5.5.0",
            "timeout": 600
        },
        {
            "integrations": "Traps",
            "playbookID": "Traps test",
            "timeout": 600
        },
        {
            "playbookID": "TestShowScheduledEntries"
        },
        {
            "playbookID": "Calculate Severity - Standard - Test",
            "integrations": "Palo Alto Minemeld",
            "fromversion": "4.5.0"
        },
        {
            "integrations": "Symantec Advanced Threat Protection",
            "playbookID": "Symantec ATP Test"
        },
        {
            "playbookID": "HTTPListRedirects - Test SSL"
        },
        {
            "playbookID": "HTTPListRedirects Basic Test"
        },
        {
            "playbookID": "CheckDockerImageAvailableTest"
        },
        {
            "playbookID": "ExtractDomainFromEmailTest"
        },
        {
            "playbookID": "Account Enrichment - Generic v2 - Test",
            "integrations": "activedir"
        },
        {
            "playbookID": "Extract Indicators From File - Generic v2 - Test",
            "integrations": "Image OCR",
            "timeout": 300,
            "fromversion": "4.1.0",
            "toversion": "4.4.9"
        },
        {
            "playbookID": "Extract Indicators From File - Generic v2 - Test",
            "integrations": "Image OCR",
            "timeout": 350,
            "fromversion": "4.5.0"
        },
        {
            "playbookID": "Endpoint Enrichment - Generic v2.1 - Test",
            "integrations": [
                "FalconHost",
                "Cylance Protect v2",
                "carbonblack-v2",
                "epo",
                "Active Directory Query v2"
            ],
            "instance_names": "active_directory_ninja"
        },
        {
            "playbookID": "EmailReputationTest",
            "integrations": "Have I Been Pwned? V2"
        },
        {
            "integrations": "Symantec Deepsight Intelligence",
            "playbookID": "Symantec Deepsight Test"
        },
        {
            "playbookID": "ExtractDomainFromEmailTest"
        },
        {
            "playbookID": "Wait Until Datetime - Test",
            "fromversion": "4.5.0"
        },
        {
            "playbookID": "PAN OS EDL Management - Test",
            "integrations": "palo_alto_networks_pan_os_edl_management"
        },
        {
            "playbookID": "PAN-OS DAG Configuration Test",
            "integrations": "Panorama",
            "instance_names": "palo_alto_panorama",
            "timeout": 1000
        },
        {
            "playbookID": "PAN-OS Create Or Edit Rule Test",
            "integrations": "Panorama",
            "instance_names": "palo_alto_panorama",
            "timeout": 1000
        },
        {
            "playbookID": "PAN-OS EDL Setup v3 Test",
            "integrations": ["Panorama", "palo_alto_networks_pan_os_edl_management"],
            "instance_names": "palo_alto_firewall_9.0",
            "timeout": 1000
        },
        {
            "integrations": "Snowflake",
            "playbookID": "Snowflake-Test"
        },
        {
            "playbookID": "Account Enrichment - Generic v2.1 - Test",
            "integrations": "Active Directory Query v2",
            "instance_names": "active_directory_ninja"
        },
        {
            "integrations": "Cisco Umbrella Investigate",
            "playbookID": "Domain Enrichment - Generic v2 - Test"
        },
        {
            "integrations": "Google BigQuery",
            "playbookID": "Google BigQuery Test"
        },
        {
            "integrations": "Zoom",
            "playbookID": "Zoom_Test"
        },
        {
            "integrations": "Palo Alto Networks Cortex",
            "playbookID": "Palo Alto Networks Cortex Test",
            "fromversion": "4.1.0"
        },
        {
            "playbookID": "IP Enrichment - Generic v2 - Test",
            "integrations": "Threat Crowd",
            "fromversion": "4.1.0"
        },
        {
            "integrations": "Cherwell",
            "playbookID": "Cherwell Example Scripts - test"
        },
        {
            "integrations": "Cherwell",
            "playbookID": "Cherwell - test"
        },
        {
            "integrations": "CarbonBlackProtectionV2",
            "playbookID": "Carbon Black Enterprise Protection V2 Test"
        },
        {
            "integrations": "Active Directory Query v2",
            "instance_names": "active_directory_ninja",
            "playbookID": "Test ADGetUser Fails with no instances 'Active Directory Query' (old version)"
        },
        {
            "integrations": "ANYRUN",
            "playbookID": "ANYRUN-Test"
        },
        {
            "integrations": "ANYRUN",
            "playbookID": "Detonate File - ANYRUN - Test"
        },
        {
            "integrations": "ANYRUN",
            "playbookID": "Detonate URL - ANYRUN - Test"
        },
        {
            "integrations": "Netcraft",
            "playbookID": "Netcraft test"
        },
        {
            "integrations": "EclecticIQ Platform",
            "playbookID": "EclecticIQ Test"
        },
        {
            "playbookID": "FormattingPerformance - Test",
            "fromversion": "5.0.0"
        },
        {
            "integrations": "AWS - EC2",
            "playbookID": "2142f8de-29d5-4288-8426-0db39abe988b",
            "memory_threshold": 75
        },
        {
            "integrations": "AWS - EC2",
            "playbookID": "d66e5f86-e045-403f-819e-5058aa603c32"
        },
        {
            "integrations": "ANYRUN",
            "playbookID": "Detonate File From URL - ANYRUN - Test"
        },
        {
            "integrations": "AWS - CloudTrail",
            "playbookID": "3da2e31b-f114-4d7f-8702-117f3b498de9"
        },
        {
            "integrations": "carbonblackprotection",
            "playbookID": "67b0f25f-b061-4468-8613-43ab13147173"
        },
        {
            "integrations": "DomainTools",
            "playbookID": "DomainTools-Test"
        },
        {
            "integrations": "Exabeam",
            "playbookID": "Exabeam - Test"
        },
        {
            "integrations": "DomainTools Iris",
            "playbookID": "DomainTools Iris - Test",
            "fromversion": "4.1.0"
        },
        {
            "integrations": "Cisco Spark",
            "playbookID": "Cisco Spark Test New"
        },
        {
            "playbookID": "get_file_sample_from_path_-_d2_-_test"
        },
        {
            "integrations": "Remedy On-Demand",
            "playbookID": "Remedy-On-Demand-Test"
        },
        {
            "playbookID": "ssdeepreputationtest"
        },
        {
            "playbookID": "TestIsEmailAddressInternal"
        },
        {
            "integrations": "Google Cloud Compute",
            "playbookID": "GoogleCloudCompute-Test"
        },
        {
            "integrations": "AWS - S3",
            "playbookID": "97393cfc-2fc4-4dfe-8b6e-af64067fc436"
        },
        {
            "integrations": "Image OCR",
            "playbookID": "TestImageOCR"
        },
        {
            "integrations": "fireeye",
            "playbookID": "Detonate File - FireEye AX - Test"
        },
        {
            "integrations": [
                "Rasterize",
                "Image OCR"
            ],
            "playbookID": "Rasterize Test",
            "fromversion": "5.0.0"
        },
        {
            "integrations": [
                "Rasterize",
                "Image OCR"
            ],
            "playbookID": "Rasterize 4.5 Test",
            "toversion": "4.5.9"
        },
        {
            "integrations": "Rasterize",
            "playbookID": "RasterizeImageTest"
        },
        {
            "integrations": "Ipstack",
            "playbookID": "Ipstack_Test"
        },
        {
            "integrations": "Perch",
            "playbookID": "Perch-Test"
        },
        {
            "integrations": "Forescout",
            "playbookID": "Forescout-Test"
        },
        {
            "integrations": "GitHub",
            "playbookID": "Git_Integration-Test"
        },
        {
            "integrations": "LogRhythmRest",
            "playbookID": "LogRhythm REST test"
        },
        {
            "integrations": "AlienVault USM Anywhere",
            "playbookID": "AlienVaultUSMAnywhereTest"
        },
        {
            "playbookID": "PhishLabsTestPopulateIndicators"
        },
        {
            "playbookID": "Test_HTMLtoMD"
        },
        {
            "integrations": "PhishLabs IOC",
            "playbookID": "PhishLabsIOC TestPlaybook",
            "fromversion": "4.1.0"
        },
        {
            "integrations": "vmray",
            "playbookID": "VMRay-Test"
        },
        {
            "integrations": "PerceptionPoint",
            "playbookID": "PerceptionPoint Test",
            "fromversion": "4.1.0"
        },
        {
            "integrations": "AutoFocus V2",
            "playbookID": "AutoFocus V2 test",
            "fromversion": "5.0.0",
            "timeout": 1000
        },
        {
            "playbookID": "Process Email - Generic for Rasterize"
        },
        {
            "playbookID": "Send Investigation Summary Reports - Test",
            "integrations": "EWS Mail Sender",
            "fromversion": "4.5.0"
        },
        {
            "integrations": "Anomali ThreatStream v2",
            "playbookID": "ThreatStream-Test"
        },
        {
            "integrations": "Flashpoint",
            "playbookID": "Flashpoint_event-Test"
        },
        {
            "integrations": "Flashpoint",
            "playbookID": "Flashpoint_forum-Test"
        },
        {
            "integrations": "Flashpoint",
            "playbookID": "Flashpoint_report-Test"
        },
        {
            "integrations": "Flashpoint",
            "playbookID": "Flashpoint_reputation-Test"
        },
        {
            "integrations": "BluecatAddressManager",
            "playbookID": "Bluecat Address Manager test"
        },
        {
            "integrations": "MailListener - POP3 Beta",
            "playbookID": "MailListener-POP3 - Test"
        },
        {
            "playbookID": "sumList - Test"
        },
        {
            "integrations": "VulnDB",
            "playbookID": "Test-VulnDB"
        },
        {
            "integrations": "Shodan_v2",
            "playbookID": "Test-Shodan_v2",
            "timeout": 1000
        },
        {
            "integrations": "Threat Crowd",
            "playbookID": "ThreatCrowd - Test"
        },
        {
            "integrations": "GoogleDocs",
            "playbookID": "GoogleDocs-test"
        },
        {
            "playbookID": "Request Debugging - Test",
            "fromversion": "5.0.0"
        },
        {
            "playbookID": "Test Convert file hash to corresponding hashes",
            "fromversion": "4.5.0",
            "integrations": "VirusTotal",
            "instance_names": "virus_total_general"
        },
        {
            "playbookID": "PANW - Hunting and threat detection by indicator type Test",
            "fromversion": "5.0.0",
            "timeout": 1200,
            "integrations": [
                "Panorama",
                "Palo Alto Networks Cortex",
                "AutoFocus V2",
                "VirusTotal"
            ],
            "instance_names": [
                "palo_alto_panorama",
                "virus_total_general"
            ]
        },
        {
            "playbookID": "PAN-OS Query Logs For Indicators Test",
            "fromversion": "4.5.0",
            "timeout": 1500,
            "integrations": "Panorama",
            "instance_names": "palo_alto_panorama"
        },
        {
            "integrations": "Hybrid Analysis",
            "playbookID": "HybridAnalysis-Test",
            "timeout": 500,
            "fromversion": "4.1.0"
        },
        {
            "integrations": "Elasticsearch v2",
            "instance_names": "es_v7",
            "playbookID": "Elasticsearch_v2_test"
        },
        {
            "integrations": "ElasticsearchFeed",
            "instance_names": "es_demisto_feed",
            "playbookID": "Elasticsearch_Fetch_Demisto_Indicators_Test",
            "fromversion": "5.5.0"
        },
        {
            "integrations": "ElasticsearchFeed",
            "instance_names": "es_generic_feed",
            "playbookID": "Elasticsearch_Fetch_Custom_Indicators_Test",
            "fromversion": "5.5.0"
        },
        {
            "integrations": "Elasticsearch v2",
            "instance_names": "es_v6",
            "playbookID": "Elasticsearch_v2_test-v6"
        },
        {
            "integrations": "IronDefense",
            "playbookID": "IronDefenseTest"
        },
        {
            "integrations": "PolySwarm",
            "playbookID": "PolySwarm-Test"
        },
        {
            "integrations": "Kennav2",
            "playbookID": "Kenna Test"
        },
        {
            "integrations": "SecurityAdvisor",
            "playbookID": "SecurityAdvisor-Test",
            "fromversion": "4.5.0"
        },
        {
            "integrations": "Google Key Management Service",
            "playbookID": "Google-KMS-test",
            "pid_threshold": 6,
            "memory_threshold": 60
        },
        {
            "integrations": "SecBI",
            "playbookID": "SecBI - Test"
        },
        {
            "playbookID": "ExtractFQDNFromUrlAndEmail-Test"
        },
        {
            "integrations": "EWS v2",
            "playbookID": "Get EWS Folder Test",
            "fromversion": "4.5.0",
            "instance_names": "ewv2_regular",
            "timeout": 1200
        },
        {
            "integrations": "EWSO365",
            "playbookID": "EWS_O365_test",
            "fromversion": "5.0.0"
        },
        {
            "integrations": "QRadar",
            "playbookID": "QRadar Indicator Hunting Test",
            "timeout": 1200,
            "fromversion": "5.0.0"
        },
        {
            "playbookID": "SetAndHandleEmpty test",
            "fromversion": "4.5.0"
        },
        {
            "integrations": "Tanium v2",
            "playbookID": "Tanium v2 - Test"
        },
        {
            "integrations": "Office 365 Feed",
            "playbookID": "Office365_Feed_Test",
            "fromversion": "5.5.0"
        },
        {
            "integrations": "GoogleCloudTranslate",
            "playbookID": "GoogleCloudTranslate-Test",
            "pid_threshold": 8
        },
        {
            "integrations": "Infoblox",
            "playbookID": "Infoblox Test"
        },
        {
            "integrations": "BPA",
            "playbookID": "Test-BPA",
            "fromversion": "4.5.0"
        },
        {
            "playbookID": "GetValuesOfMultipleFIelds Test",
            "fromversion": "4.5.0"
        },
        {
            "playbookID": "IsInternalHostName Test",
            "fromversion": "4.5.0"
        },
        {
            "playbookID": "DigitalGuardian-Test",
            "integrations": "Digital Guardian",
            "fromversion": "5.0.0"
        },
        {
            "integrations": "SplunkPy",
            "playbookID": "Splunk Indicator Hunting Test",
            "fromversion": "5.0.0",
            "memory_threshold": 500,
            "instance_names": "use_default_handler"
        },
        {
            "integrations": "BPA",
            "playbookID": "Test-BPA_Integration",
            "fromversion": "4.5.0"
        },
        {
            "integrations": "Sixgill",
            "playbookID": "Sixgill-Test",
            "fromversion": "5.0.0"
        },
        {
            "integrations": "AutoFocus Feed",
            "playbookID": "playbook-FeedAutofocus_test",
            "fromversion": "5.5.0"
        },
        {
            "integrations": "PaloAltoNetworks_PrismaCloudCompute",
            "playbookID": "PaloAltoNetworks_PrismaCloudCompute-Test"
        },
        {
            "playbookID": "Indicator Feed - Test",
            "fromversion": "5.5.0"
        },
        {
            "integrations": "Recorded Future Feed",
            "playbookID": "RecordedFutureFeed - Test",
            "timeout": 1000,
            "fromversion": "5.5.0",
            "memory_threshold": 86
        },
        {
            "integrations": "Expanse",
            "playbookID": "test-Expanse-Playbook",
            "fromversion": "5.0.0"
        },
        {
            "integrations": "Expanse",
            "playbookID": "test-Expanse",
            "fromversion": "5.0.0"
        },
        {
            "integrations": "DShield Feed",
            "playbookID": "playbook-DshieldFeed_test",
            "fromversion": "5.5.0"
        },
        {
            "integrations": "AlienVault Reputation Feed",
            "playbookID": "AlienVaultReputationFeed_Test",
            "fromversion": "5.5.0",
            "timeout": 9000
        },
        {
            "integrations": "BruteForceBlocker Feed",
            "playbookID": "playbook-BruteForceBlocker_test",
            "fromversion": "5.5.0"
        },
        {
            "integrations": "illuminate",
            "playbookID": "illuminate Integration Test"
        },
        {
            "integrations": "Carbon Black Enterprise EDR",
            "playbookID": "Carbon Black Enterprise EDR Test",
            "fromversion": "5.0.0"
        },
        {
            "integrations": "illuminate",
            "playbookID": "illuminate Integration Demonstration - Test"
        },
        {
            "integrations": "MongoDB Key Value Store",
            "playbookID": "MongoDB KeyValueStore - Test",
            "pid_threshold": 12,
            "fromversion": "5.0.0"
        },
        {
            "integrations": "MongoDB Log",
            "playbookID": "MongoDBLog - Test",
            "pid_threshold": 12,
            "fromversion": "5.0.0"
        },
        {
            "integrations": "Google Chronicle Backstory",
            "playbookID": "Google Chronicle Backstory Asset - Test",
            "fromversion": "5.0.0"
        },
        {
            "integrations": "Google Chronicle Backstory",
            "playbookID": "Google Chronicle Backstory IOC Details - Test",
            "fromversion": "5.0.0"
        },
        {
            "integrations": "Google Chronicle Backstory",
            "playbookID": "Google Chronicle Backstory List Alerts - Test",
            "fromversion": "5.0.0"
        },
        {
            "integrations": "Google Chronicle Backstory",
            "playbookID": "Google Chronicle Backstory List IOCs - Test",
            "fromversion": "5.0.0"
        },
        {
            "integrations": "Google Chronicle Backstory",
            "playbookID": "Google Chronicle Backstory Reputation - Test",
            "fromversion": "5.0.0"
        },
        {
            "integrations": "Feodo Tracker Hashes Feed",
            "playbookID": "playbook-feodoteackerhash_test",
            "fromversion": "5.5.0",
            "memory_threshold": 130,
            "timeout": 600
        },
        {
            "integrations": "Feodo Tracker IP Blocklist Feed",
            "instance_names": "feodo_tracker_ip_currently__active",
            "playbookID": "playbook-feodotrackeripblock_test",
            "fromversion": "5.5.0"
        },
        {
            "integrations": "Feodo Tracker IP Blocklist Feed",
            "instance_names": "feodo_tracker_ip_30_days",
            "playbookID": "playbook-feodotrackeripblock_test",
            "fromversion": "5.5.0"
        },
        {
            "integrations": "Code42",
            "playbookID": "Code42-Test",
            "timeout": 600
        },
        {
            "playbookID": "Code42 File Search Test",
            "integrations": "Code42"
        },
        {
            "playbookID": "FetchIndicatorsFromFile-test",
            "fromversion": "5.5.0"
        },
        {
            "integrations": "RiskSense",
            "playbookID": "RiskSense Get Apps - Test"
        },
        {
            "integrations": "RiskSense",
            "playbookID": "RiskSense Get Host Detail - Test"
        },
        {
            "integrations": "RiskSense",
            "playbookID": "RiskSense Get Host Finding Detail - Test"
        },
        {
            "integrations": "RiskSense",
            "playbookID": "RiskSense Get Hosts - Test"
        },
        {
            "integrations": "RiskSense",
            "playbookID": "RiskSense Get Host Findings - Test"
        },
        {
            "integrations": "RiskSense",
            "playbookID": "RiskSense Get Unique Cves - Test"
        },
        {
            "integrations": "RiskSense",
            "playbookID": "RiskSense Get Unique Open Findings - Test"
        },
        {
            "integrations": "RiskSense",
            "playbookID": "RiskSense Get Apps Detail - Test"
        },
        {
            "integrations": "Indeni",
            "playbookID": "Indeni_test",
            "fromversion": "5.0.0"
        },
        {
            "integrations": "CounterCraft Deception Director",
            "playbookID": "CounterCraft - Test",
            "fromversion": "5.0.0"
        },
        {
            "integrations": "SafeBreach v2",
            "playbookID": "playbook-SafeBreach-Test",
            "fromversion": "5.5.0"
        },
        {
            "playbookID": "DbotPredictOufOfTheBoxTest",
            "fromversion": "4.5.0",
            "timeout": 1000
        },
        {
            "integrations": "AlienVault OTX TAXII Feed",
            "playbookID": "playbook-feedalienvaultotx_test",
            "fromversion": "5.5.0"
        },
        {
            "playbookID": "ExtractDomainAndFQDNFromUrlAndEmail-Test",
            "fromversion": "5.5.0"
        },
        {
            "integrations": "Cortex Data Lake",
            "playbookID": "Cortex Data Lake Test",
            "instance_names": "cdl_prod",
            "fromversion": "4.5.0"
        },
        {
            "integrations": "Cortex Data Lake",
            "playbookID": "Cortex Data Lake Test",
            "instance_names": "cdl_dev",
            "fromversion": "4.5.0"
        },
        {
            "integrations": "MongoDB",
            "playbookID": "MongoDB - Test"
        },
        {
            "playbookID": "DBotCreatePhishingClassifierV2FromFile-Test",
            "timeout": 60000,
            "fromversion": "4.5.0"
        },
        {
            "integrations": "Logz.io",
            "playbookID": "Logzio - Test",
            "fromversion": "5.0.0"
        },
        {
            "integrations": "IBM Resilient Systems",
            "playbookID": "IBM Resilient Systems Test"
        },
        {
            "integrations": ["Prisma Access", "Prisma Access Egress IP feed"],
            "playbookID": "Prisma_Access_Egress_IP_Feed-Test",
            "timeout": 60000,
            "fromversion": "5.5.0",
            "nightly": true
        },
        {
            "integrations": "Prisma Access",
            "playbookID": "Prisma_Access-Test",
            "timeout": 60000,
            "fromversion": "5.5.0",
            "nightly": true
        },
        {
            "playbookID": "EvaluateMLModllAtProduction-Test",
            "fromversion": "4.5.0"
        },
        {
            "integrations": "Zabbix",
            "playbookID": "Zabbix - Test"
        },
        {
            "integrations": "GCP Whitelist Feed",
            "playbookID": "GCPWhitelist_Feed_Test",
            "fromversion": "5.5.0"
        },
        {
            "integrations": "Endace",
            "playbookID": "Endace-Test",
            "fromversion": "5.0.0"
        },
        {
            "integrations": "Deep Instinct",
            "playbookID": "Deep_Instinct-Test",
            "fromversion": "5.0.0"
        }

    ],
    "skipped_tests": {
        "RedLockTest": "Issue 24600",
        "Test - Cofense Intelligence": "Issue 25498",
        "Digital Defense FrontlineVM - Scan Asset Not Recently Scanned Test": "Issue 25477",
        "Test-IsMaliciousIndicatorFound": "Issue 24398",
        "SentinelOne V2 - test": "Issue 24933",
<<<<<<< HEAD
        "Wildfire Test": "Issue 24936",
=======
        "DuoAdmin API test playbook": "Issue 24937",
>>>>>>> 93bc55cd
        "SignalSciences-Test": "Issue 24934",
        "Maltiverse Test": "Issue 24335",
        "TestDedupIncidentsPlaybook": "Issue 24344",
        "Prisma_Access_Egress_IP_Feed-Test": "unskip after we will get PrismaAccess instance",
        "Prisma_Access-Test": "unskip after we will get PrismaAccess instance",
        "PAN-OS EDL Setup V2 Test": "Issue 23854",
        "PAN-OS - Block IP and URL - External Dynamic List Test": "Issue 23854",
        "Symantec Deepsight Test": "Issue 22971",
        "Akamai_WAF_SIEM-Test": "Issue 22225",
        "test_MsGraphFiles": "Issue 22853 ",
        "Cybereason Test": "Issue 22683",
        "Bluecat Address Manager test": "Issue 22616",
        "test-Expanse": "Expanse should provide domain that they have in their system",
        "TestProofpointFeed": "Issue 22229",
        "Test-Detonate URL - Crowdstrike": "Issue 19439",
        "Git_Integration-Test": "Issue 20029",
        "Symantec Data Loss Prevention - Test": "Issue 20134",
        "PAN-OS Create Or Edit Rule Test": "Issue 20037",
        "NetWitness Endpoint Test": "Issue 19878",
        "TestUptycs": "Issue 19750",
        "InfoArmorVigilanteATITest": "Test issue 17358",
        "Lastline - testplaybook": "Checking the integration via Generic detonation playbooks, don't want to load the daily quota",
        "ArcSight Logger test": "Issue 19117",
        "TruSTAR Test": "Issue 19777",
        "TestDedupIncidentsByName": "skipped on purpose - this is part of the TestDedupIncidentsPlaybook - no need to execute separately as a test",
        "3da2e31b-f114-4d7f-8702-117f3b498de9": "Issue 19837",
        "d66e5f86-e045-403f-819e-5058aa603c32": "pr 3220",
        "get_file_sample_from_path_-_d2_-_test": "Issue 19844",
        "RecordedFutureFeed - Test": "Issue 18922",
        "IntSights Mssp Test": "Issue #16351",
        "CheckPhish-Test": "Issue 19188",
        "fd93f620-9a2d-4fb6-85d1-151a6a72e46d": "Issue 19854",
        "PAN-OS DAG Configuration Test": "Issue #19205",
        "DeleteContext-auto-subplaybook-test": "used in DeleteContext-auto-test as sub playbook",
        "Test Playbook TrendMicroDDA": "Issue 16501",
        "ssdeepreputationtest": "Issue #20953",
        "C2sec-Test": "Issue #21633",
        "TAXII_Feed_Test": "Issue #22423",
        "PAN-OS Query Logs For Indicators Test": "Issue #23505",
        "Panorama Query Logs - Test": "Issue #23505",
        "palo_alto_panorama_test_pb": "Issue #22835",
        "VxStream Test": "Issue #23795",
        "GCS Bucket Management - Test": "used in GCS - Test as sub playbook",
        "GCS Object Operations - Test": "used in GCS - Test as sub playbook",
        "GCS Bucket Policy (ACL) - Test": "used in GCS - Test as sub playbook",
        "GCS Object Policy (ACL) - Test": "used in GCS - Test as sub playbook",
        "Send Email To Recipients": "used in EWS Mail Sender Test 2 as sub playbook",

        "_comment": "~~~ DEPRECATED ~~~",
        "Endpoint Enrichment - Generic v2 - Test": "DEPRECATED"
    },
    "skipped_integrations": {
        "_comment1": "~~~ NO INSTANCE ~~~",
        "Traps": "Issue 24122",
        "McAfee Advanced Threat Defense": "Issue 16909",
        "Cisco Umbrella Investigate": "Issue 24338",
        "Deep Instinct": "The partner didn't provide an instance",
        "Cofense Triage v2": "No instance - partner integration",
        "ArcSight Logger": "Issue 24303",
        "AttackIQFireDrill": "Issue 24281",
        "MxToolBox": "No instance",
        "Skyformation": "No instance, old partner",
        "PrismaAccess": "Instance will be provided soon by Lior and Prasen",
        "AlphaSOC Network Behavior Analytics": "No instance",
        "IsItPhishing": "No instance",
        "Verodin": "No instance",
        "EasyVista": "No instance",
        "Pipl": "No instance",
        "Moloch": "No instance",
        "Twilio": "No instance",
        "Zendesk": "No instance",
        "GuardiCore": "No instance",
        "Nessus": "No instance",
        "Cisco CloudLock": "No instance",
        "SentinelOne": "No instance",
        "Vectra v2": "No instance",
        "Trend Micro Apex": "Issue 23632",
        "Awake Security": "Issue 23376",
        "ExtraHop": "No license, issue 23731",
        "RiskSense": "We should get an instance talk to Francesco",
        "Palo Alto Networks Cortex": "Issue 22300",
        "AWS - IAM": "Issue 21401",
        "FortiGate": "License expired, and not going to get one (issue 14723)",
        "IronDefense": "Test depends on making requests to a non-public API",
        "Attivo Botsink": "no instance, not going to get it",
        "VMware": "no License, and probably not going to get it",
        "AWS Sagemaker": "License expired, and probably not going to get it",
        "Symantec MSS": "No instance, probably not going to get it (issue 15513)",
        "Google Cloud Compute": "Can't test yet",
        "Cymon": "The service was discontinued since April 30th, 2019.",
        "FireEye ETP": "No instance",
        "ProofpointTAP_v2": "No instance",
        "remedy_sr_beta": "No instance",
        "ExtraHop v2": "No instance",
        "Fidelis Elevate Network": "Issue 20735",
        "Minerva Labs Anti-Evasion Platform": "Issue 18835",
        "PolySwarm": "contribution",
        "Silverfort": "contribution",
        "fireeye": "Issue 19839",
        "DomainTools": "Issue 8298",
        "Remedy On-Demand": "Issue 19835",
        "DomainTools Iris": "Issue 20433",
        "Check Point": "Issue 18643",
        "Preempt": "Issue 20268",
        "iDefense": "Issue 20095",
        "Joe Security": "Issue 17996",
        "ZeroFox": "Issue 19161",
        "Jask": "Issue 18879",
        "vmray": "Issue 18752",
        "Anomali ThreatStream v2": "Issue 19182",
        "Anomali ThreatStream": "Issue 19182",
        "SCADAfence CNM": "Issue 18376",
        "ArcSight ESM v2": "Issue #18328",
        "AlienVault USM Anywhere": "Issue #18273",
        "Tufin": "Issue 16441",
        "Dell Secureworks": "Instance locally installed on @liorblob PC",
        "MimecastV2": "Issue 14593",
        "Netskope": "instance is down",
        "Farsight DNSDB": "Issue 15512",
        "Service Manager": "Expired license",
        "carbonblackprotection": "License expired",
        "icebrg": "Issue 14312",
        "Freshdesk": "Trial account expired",
        "Threat Grid": "Issue 16197",
        "Kafka V2": "Can not connect to instance from remote",
        "Check Point Sandblast": "Issue 15948",
        "Remedy AR": "getting 'Not Found' in test button",
        "Salesforce": "Issue 15901",
        "Zscaler": "Issue 17784",
        "RedCanary": "License expired",
        "ANYRUN": "No instance",
        "Snowflake": "Looks like account expired, needs looking into",
        "Cisco Spark": "Issue 18940",
        "Phish.AI": "Issue 17291",
        "MaxMind GeoIP2": "Issue 18932.",
        "Exabeam": "Issue 19371",
        "McAfee ESM-v10": "Issue 20225",
        "PaloAltoNetworks_PrismaCloudCompute": "Instance not set up yet",
        "Code42": "Instance not set up yet",
        "SecBI": "Issue 22545",
        "IBM Resilient Systems": "Issue 23722",
        "VxStream": "Issue #23795",

        "_comment2": "~~~ UNSTABLE ~~~",
        "ServiceNow": "Instance goes to hibernate every few hours",
        "Tenable.sc": "unstable instance",
        "VirusTotal - Private API": "Issue 22638",

        "_comment3": "~~~ QUOTA ISSUES ~~~",
        "JsonWhoIs": "Issue 25371: Out of quota",
        "XFE_v2": "Issue 22715",
        "XFE": "We have the new integration XFE_v2, so n`o need to test the old one because they use the same quote",
        "AlphaSOC Wisdom": "API key has expired",
        "AWS - Athena - Beta": "Issue 19834",
        "Lastline": "issue 20323",
        "Google Resource Manager": "Cannot create projects because have reached alloted quota.",
        "Looker": "Warehouse 'DEMO_WH' cannot be resumed because resource monitor 'LIMITER' has exceeded its quota.",
        "Ipstack": "reached out our monthly quota (08/03/2020)",

        "_comment4": "~~~ NO INSTANCE - SUPPORTED BY THE COMMUNITY ~~~",
        "Zabbix": "Supported by external developer",
        "SafeBreach v2": "it is a partner integration, no instance",
        "IllusiveNetworks": "supported by partner",
        "Humio": "supported by the partner",
        "Digital Guardian": "partner integration",


         "_comment5": "~~~ OTHER ~~~",
        "Endace": "Issue 24304",
        "Pentera": "authentication method will not work with testing",
        "EclecticIQ Platform": "Issue 8821",
        "BitDam": "Issue #17247",
        "Zoom": "Issue 19832",
        "urlscan.io": "Issue 21831",
        "Forescout": "Can only be run from within PANW network. Look in keeper for - Demisto in the LAB",
        "HelloWorldSimple": "This is just an example integration - no need for test",
        "TestHelloWorldPlaybook": "This is just an example integration - no need for test",
        "Lockpath KeyLight": "Deprecated. No tests.",
        "Cymulate": "Partner didn't provided test playbook"
    },
    "nightly_integrations": [
        "Lastline v2",
        "TruSTAR",
        "SlackV2",
        "VulnDB"
    ],
    "unmockable_integrations": {
        "SNDBOX": "Submits a file - tests that send files shouldn't be mocked",
        "Maltiverse": "issue 24335",
        "MITRE ATT&CK": "Using taxii2client package",
        "MongoDB": "Our instance not using SSL",
        "Cortex Data Lake": "Integration requires SSL",
        "Google Key Management Service": "The API requires an SSL secure connection to work.",
        "McAfee ESM-v10": "we have multiple instances with same test playbook, mock recording are per playbook so it keeps failing the playback step",
        "mysql": "Does not use http",
        "SlackV2": "Integration requires SSL",
        "Whois": "Mocks does not support sockets",
        "Panorama": "Exception: Proxy process took to long to go up. https://circleci.com/gh/demisto/content/24826",
        "Image OCR": "Does not perform network traffic",
        "Server Message Block (SMB)": "Does not perform http communication",
        "Active Directory Query v2": "Does not perform http communication",
        "dnstwist": "Does not peform http communication",
        "VxStream": "Issue 15544",
        "PagerDuty v2": "Integration requires SSL",
        "TCPIPUtils": "Integration requires SSL",
        "Luminate": "Integration has no proxy checkbox",
        "Shodan": "Integration has no proxy checkbox",
        "Google BigQuery": "Integration has no proxy checkbox",
        "ReversingLabs A1000": "Checking",
        "Check Point": "Checking",
        "okta": "Test Module failing, suspect it requires SSL",
        "Okta v2": "dynamic test, need to revisit and better avoid conflicts",
        "Awake Security": "Checking",
        "ArcSight ESM v2": "Checking",
        "Phish.AI": "Checking",
        "Intezer": "Nightly - Checking",
        "ProtectWise": "Nightly - Checking",
        "google-vault": "Nightly - Checking",
        "RSA Archer": "Nightly - Checking",
        "McAfee NSM": "Nightly - Checking",
        "Forcepoint": "Nightly - Checking",
        "palo_alto_firewall": "Need to check test module",
        "Signal Sciences WAF": "error with certificate",
        "google": "'unsecure' parameter not working",
        "EWS Mail Sender": "Inconsistent test (playback fails, record succeeds)",
        "ReversingLabs Titanium Cloud": "No Unsecure checkbox. proxy trying to connect when disabled.",
        "Anomali ThreatStream": "'proxy' parameter not working",
        "Palo Alto Networks Cortex": "SDK",
        "Recorded Future": "might be dynamic test",
        "AlphaSOC Wisdom": "Test module issue",
        "RedLock": "SSL Issues",
        "Microsoft Graph": "Test direct access to oproxy",
        "MicrosoftGraphMail": "Test direct access to oproxy",
        "Microsoft Graph User": "Test direct access to oproxy",
        "Microsoft_Graph_Files": "Test direct access to oproxy",
        "Microsoft Graph Groups": "Test direct access to oproxy",
        "Microsoft Defender Advanced Threat Protection": "Test direct access to oproxy",
        "Azure Security Center v2": "Test direct access to oproxy",
        "Microsoft Graph Calendar": "Test direct access to oproxy",
        "Microsoft Graph Device Management": "Test direct access to oproxy",
        "Azure Compute v2": "Test direct access to oproxy",
        "AWS - CloudWatchLogs": "Issue 20958",
        "AWS - AccessAnalyzer": "Issue 24926",
        "AWS - ACM": "Issue 24926",
        "AWS - Athena - Beta": "Issue 24926",
        "AWS - CloudTrail": "Issue 24926",
        "AWS - EC2": "Issue 24926",
        "AWS - GuardDuty": "Issue 24926",
        "AWS - IAM": "Issue 24926",
        "AWS - Lambda": "Issue 24926",
        "AWS - Route53": "Issue 24926",
        "AWS - S3": "Issue 24926",
        "AWS - SQS": "Issue 24926",
        "Amazon DynamoDB": "Issue 24926",
        "AWS Sagemaker": "Issue 24926",
        "Gmail Single User": "googleclient sdk has time based challenge exchange",
        "Gmail": "googleclient sdk has time based challenge exchange",
        "GoogleCloudTranslate": "google translate sdk does not support proxy",
        "Google Chronicle Backstory": "SDK",
        "Google Vision AI": "SDK",
        "Google Cloud Compute": "googleclient sdk has time based challenge exchange",
        "Google Cloud Functions": "googleclient sdk has time based challenge exchange",
        "GoogleDocs": "googleclient sdk has time based challenge exchange",
        "GooglePubSub": "googleclient sdk has time based challenge exchange",
        "Google Resource Manager": "googleclient sdk has time based challenge exchange",
        "Google Cloud Storage": "SDK",
        "Syslog Sender": "syslog",
        "syslog": "syslog",
        "MongoDB Log": "Our instance not using SSL",
        "MongoDB Key Value Store": "Our instance not using SSL"
    },
    "docker_thresholds": {
        "_comment": "Add here docker images which are specific to an integration and require a non-default threshold (such as rasterize or ews). That way there is no need to define this multiple times. You can specify full image name with version or without.",
        "images": {
            "demisto/chromium": {
                "pid_threshold": 11
            },
            "demisto/py-ews:2.0": {
                "memory_threshold": 150
            },
            "demisto/pytan": {
                "pid_threshold": 11
            }
        }
    }
}<|MERGE_RESOLUTION|>--- conflicted
+++ resolved
@@ -2846,11 +2846,6 @@
         "Digital Defense FrontlineVM - Scan Asset Not Recently Scanned Test": "Issue 25477",
         "Test-IsMaliciousIndicatorFound": "Issue 24398",
         "SentinelOne V2 - test": "Issue 24933",
-<<<<<<< HEAD
-        "Wildfire Test": "Issue 24936",
-=======
-        "DuoAdmin API test playbook": "Issue 24937",
->>>>>>> 93bc55cd
         "SignalSciences-Test": "Issue 24934",
         "Maltiverse Test": "Issue 24335",
         "TestDedupIncidentsPlaybook": "Issue 24344",
