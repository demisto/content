{
    "testTimeout": 160,
    "testInterval": 20,
    "tests": [
        {
            "integrations": "SecurityIntelligenceServicesFeed",
            "playbookID": "SecurityIntelligenceServicesFeed - Test",
            "fromversion": "5.5.0"
        },
        {
            "integrations": [
                "Mail Listener v2",
                "Mail Sender (New)"
            ],
            "playbookID": "Mail-Listener Test Playbook",
            "fromversion": "5.0.0",
            "instance_names": [
                "Mail_Sender_(New)_STARTTLS"
            ]
        },
        {
            "integrations": "AWS - Security Hub",
            "playbookID": "AWS-securityhub Test"
        },
        {
            "integrations": "Microsoft Advanced Threat Analytics",
            "playbookID": "Microsoft Advanced Threat Analytics - Test",
            "fromversion": "5.0.0"
        },
        {
            "integrations": "Humio",
            "playbookID": "Humio-Test",
            "fromversion": "5.0.0"
        },
        {
            "integrations": "Infinipoint",
            "playbookID": "Infinipoint-Test",
            "fromversion": "5.0.0"
        },
        {
            "integrations": "Zimperium",
            "playbookID": "Zimperium_Test",
            "fromversion": "5.0.0"
        },
        {
            "integrations": "ServiceDeskPlus",
            "playbookID": "Service Desk Plus Test",
            "fromversion": "5.0.0"
        },
        {
            "integrations": "ServiceDeskPlus",
            "playbookID": "Service Desk Plus - Generic Polling Test",
            "fromversion": "5.0.0"
        },
        {
            "integrations": "ThreatConnect Feed",
            "playbookID": "FeedThreatConnect-Test",
            "fromversion": "5.5.0"
        },
        {
            "integrations": "Group-IB TDS Polygon",
            "playbookID": "Polygon-Test",
            "timeout": 1000,
            "fromversion": "5.0.0"
        },
        {
            "integrations": "Bastille Networks",
            "playbookID": "BastilleNetworks-Test"
        },
        {
            "integrations": "MITRE ATT&CK",
            "playbookID": "Mitre Attack List 10 Indicators Feed Test",
            "fromversion": "5.5.0"
        },
        {
            "integrations": "Sepio",
            "playbookID": "SepioPrimeAPI-Test"
        },
        {
            "integrations": "URLhaus",
            "playbookID": "Test_URLhaus",
            "timeout": 1000
        },
        {
            "integrations": "Microsoft Intune Feed",
            "playbookID": "FeedMicrosoftIntune_Test",
            "fromversion": "5.5.0"
        },
        {
            "integrations": "Druva Ransomware Response",
            "playbookID": "Druva-Test"
        },
        {
            "integrations": "Smokescreen IllusionBLACK",
            "playbookID": "Smokescreen IllusionBLACK-Test",
            "fromversion": "5.0.0"
        },
        {
            "integrations": "Tanium Threat Response",
            "playbookID": "Tanium Threat Response Test"
        },
        {
            "integrations": [
                "Syslog Sender",
                "syslog"
            ],
            "playbookID": "Test Syslog",
            "fromversion": "5.5.0",
            "timeout": 600
        },
        {
            "integrations": "APIVoid",
            "playbookID": "APIVoid Test"
        },
        {
            "integrations": "Cisco Firepower",
            "playbookID": "Cisco Firepower - Test",
            "timeout": 1000,
            "fromversion": "5.0.0"
        },
        {
            "integrations": "IllusiveNetworks",
            "playbookID": "IllusiveNetworks-Test",
            "fromversion": "5.0.0"
        },
        {
            "integrations": "JSON Feed",
            "playbookID": "JSON_Feed_Test",
            "fromversion": "5.5.0",
            "instance_names": "JSON Feed no_auto_detect"
        },
        {
            "integrations": "JSON Feed",
            "playbookID": "JSON_Feed_Test",
            "fromversion": "5.5.0",
            "instance_names": "JSON Feed_auto_detect"
        },
        {
            "integrations": "Google Cloud Functions",
            "playbookID": "test playbook - Google Cloud Functions",
            "fromversion": "5.0.0"
        },
        {
            "integrations": "Plain Text Feed",
            "playbookID": "PlainText Feed - Test",
            "fromversion": "5.5.0",
            "instance_names": "Plain Text Feed no_auto_detect"
        },
        {
            "integrations": "Plain Text Feed",
            "playbookID": "PlainText Feed - Test",
            "fromversion": "5.5.0",
            "instance_names": "Plain Text Feed_auto_detect"
        },
        {
            "integrations": "Silverfort",
            "playbookID": "Silverfort-test",
            "fromversion": "5.0.0"
        },
        {
            "integrations": "GoogleKubernetesEngine",
            "playbookID": "GoogleKubernetesEngine_Test",
            "timeout": 600,
            "fromversion": "5.5.0"
        },
        {
            "integrations": "Fastly Feed",
            "playbookID": "Fastly Feed Test",
            "fromversion": "5.5.0"
        },
        {
            "integrations": "Malware Domain List Active IPs Feed",
            "playbookID": "Malware Domain List Active IPs Feed Test",
            "fromversion": "5.5.0"
        },
        {
            "integrations": "Claroty",
            "playbookID": "Claroty - Test",
            "fromversion": "5.0.0"
        },
        {
            "integrations": "Trend Micro Apex",
            "playbookID": "Trend Micro Apex - Test"
        },
        {
            "integrations": "Blocklist_de Feed",
            "playbookID": "Blocklist_de - Test",
            "fromversion": "5.5.0"
        },
        {
            "integrations": "Cloudflare Feed",
            "playbookID": "cloudflare - Test",
            "fromversion": "5.5.0"
        },
        {
            "integrations": "AzureFeed",
            "playbookID": "AzureFeed - Test",
            "fromversion": "5.5.0"
        },
        {
            "playbookID": "CreateIndicatorFromSTIXTest",
            "fromversion": "5.0.0"
        },
        {
            "integrations": "SpamhausFeed",
            "playbookID": "Spamhaus_Feed_Test",
            "fromversion": "5.5.0"
        },
        {
            "integrations": "Cofense Feed",
            "playbookID": "TestCofenseFeed",
            "fromversion": "5.5.0"
        },
        {
            "integrations": "Bambenek Consulting Feed",
            "playbookID": "BambenekConsultingFeed_Test",
            "fromversion": "5.5.0"
        },
        {
            "integrations": "Pipl",
            "playbookID": "Pipl Test"
        },
        {
            "integrations": "AWS Feed",
            "playbookID": "AWS Feed Test",
            "fromversion": "5.5.0"
        },
        {
            "integrations": "QuestKace",
            "playbookID": "QuestKace test",
            "fromversion": "5.0.0"
        },
        {
            "integrations": "Digital Defense FrontlineVM",
            "playbookID": "Digital Defense FrontlineVM - Scan Asset Not Recently Scanned Test"
        },
        {
            "integrations": "Digital Defense FrontlineVM",
            "playbookID": "Digital Defense FrontlineVM - Test Playbook"
        },
        {
            "integrations": "CSVFeed",
            "playbookID": "CSV_Feed_Test",
            "fromversion": "5.5.0",
            "instance_names": "CSVFeed_no_auto_detect"
        },
        {
            "integrations": "CSVFeed",
            "playbookID": "CSV_Feed_Test",
            "fromversion": "5.5.0",
            "instance_names": "CSVFeed_auto_detect"
        },
        {
            "integrations": "ProofpointFeed",
            "playbookID": "TestProofpointFeed",
            "fromversion": "5.5.0"
        },
        {
            "integrations": "Digital Shadows",
            "playbookID": "Digital Shadows - Test"
        },
        {
            "integrations": "Azure Compute v2",
            "playbookID": "Azure Compute - Test",
            "instance_names": "ms_azure_compute_dev"
        },
        {
            "integrations": "Azure Compute v2",
            "playbookID": "Azure Compute - Test",
            "instance_names": "ms_azure_compute_prod"
        },
        {
            "integrations": "Symantec Data Loss Prevention",
            "playbookID": "Symantec Data Loss Prevention - Test",
            "fromversion": "4.5.0"
        },
        {
            "integrations": "Lockpath KeyLight v2",
            "playbookID": "Keylight v2 - Test"
        },
        {
            "integrations": "Azure Security Center v2",
            "playbookID": "Azure SecurityCenter - Test",
            "instance_names": "ms_azure_sc_prod"
        },
        {
            "integrations": "Azure Security Center v2",
            "playbookID": "Azure SecurityCenter - Test",
            "instance_names": "ms_azure_sc_dev"
        },
        {
            "integrations": "Azure Security Center v2",
            "playbookID": "Azure SecurityCenter - Test",
            "instance_names": "ms_azure_sc_self_deployed"
        },
        {
            "integrations": "JsonWhoIs",
            "playbookID": "JsonWhoIs-Test"
        },
        {
            "integrations": "Maltiverse",
            "playbookID": "Maltiverse Test"
        },
        {
            "integrations": "MicrosoftGraphMail",
            "playbookID": "MicrosoftGraphMail-Test",
            "instance_names": "ms_graph_mail_dev"
        },
        {
            "integrations": "MicrosoftGraphMail",
            "playbookID": "MicrosoftGraphMail-Test",
            "instance_names": "ms_graph_mail_dev_no_oproxy"
        },
        {
            "integrations": "MicrosoftGraphMail",
            "playbookID": "MicrosoftGraphMail-Test",
            "instance_names": "ms_graph_mail_prod"
        },
        {
            "integrations": "CloudShark",
            "playbookID": "CloudShark - Test Playbook"
        },
        {
            "integrations": "Google Vision AI",
            "playbookID": "Google Vision API - Test"
        },
        {
            "integrations": "nmap",
            "playbookID": "Nmap - Test",
            "fromversion": "5.0.0"
        },
        {
            "integrations": "AutoFocus V2",
            "playbookID": "Autofocus Query Samples, Sessions and Tags Test Playbook",
            "fromversion": "4.5.0",
            "timeout": 1000
        },
        {
            "integrations": "HelloWorld",
            "playbookID": "HelloWorld-Test",
            "fromversion": "5.0.0"
        },
        {
            "integrations": "HelloWorld",
            "playbookID": "HelloWorld_Scan-Test",
            "fromversion": "5.0.0",
            "timeout": 400
        },
        {
            "integrations": "ThreatQ v2",
            "playbookID": "ThreatQ - Test",
            "fromversion": "4.5.0"
        },
        {
            "integrations": "AttackIQFireDrill",
            "playbookID": "AttackIQ - Test"
        },
        {
            "integrations": "PhishLabs IOC EIR",
            "playbookID": "PhishlabsIOC_EIR-Test"
        },
        {
            "integrations": "Amazon DynamoDB",
            "playbookID": "AWS_DynamoDB-Test"
        },
        {
            "integrations": "PhishLabs IOC DRP",
            "playbookID": "PhishlabsIOC_DRP-Test"
        },
        {
            "playbookID": "Create Phishing Classifier V2 ML Test",
            "timeout": 60000,
            "fromversion": "4.5.0"
        },
        {
            "integrations": "ZeroFox",
            "playbookID": "ZeroFox-Test",
            "fromversion": "4.1.0"
        },
        {
            "integrations": "AlienVault OTX v2",
            "playbookID": "Alienvault_OTX_v2 - Test"
        },
        {
            "integrations": "AWS - CloudWatchLogs",
            "playbookID": "AWS - CloudWatchLogs Test Playbook",
            "fromversion": "5.0.0"
        },
        {
            "integrations": "SlackV2",
            "playbookID": "Slack Test Playbook",
            "timeout": 400,
            "pid_threshold": 5,
            "fromversion": "5.0.0"
        },
        {
            "integrations": "Cortex XDR - IR",
            "playbookID": "Test XDR Playbook",
            "fromversion": "4.1.0"
        },
        {
            "integrations": "Cortex XDR - IOC",
            "playbookID": "Cortex XDR - IOC - Test",
            "fromversion": "5.5.0",
            "timeout": 1200
        },
        {
            "integrations": "Cloaken",
            "playbookID": "Cloaken-Test"
        },
        {
            "integrations": "Uptycs",
            "playbookID": "TestUptycs"
        },
        {
            "integrations": "ThreatX",
            "playbookID": "ThreatX-test",
            "timeout": 600
        },
        {
            "integrations": "Akamai WAF SIEM",
            "playbookID": "Akamai_WAF_SIEM-Test"
        },
        {
            "integrations": "Cofense Triage v2",
            "playbookID": "Cofense Triage v2 Test"
        },
        {
            "integrations": "Akamai WAF",
            "playbookID": "Akamai_WAF-Test"
        },
        {
            "integrations": "Minerva Labs Anti-Evasion Platform",
            "playbookID": "Minerva Test playbook"
        },
        {
            "integrations": "abuse.ch SSL Blacklist Feed",
            "playbookID": "SSL Blacklist test",
            "fromversion": "5.5.0"
        },
        {
            "integrations": "CheckPhish",
            "playbookID": "CheckPhish-Test"
        },
        {
            "integrations": "Symantec Management Center",
            "playbookID": "SymantecMC_TestPlaybook"
        },
        {
            "integrations": "Tufin",
            "playbookID": "Tufin-Test"
        },
        {
            "integrations": "Looker",
            "playbookID": "Test-Looker"
        },
        {
            "integrations": "Vertica",
            "playbookID": "Vertica Test"
        },
        {
            "integrations": "Server Message Block (SMB)",
            "playbookID": "SMB test"
        },
        {
            "playbookID": "ConvertFile-Test",
            "fromversion": "4.5.0"
        },
        {
            "playbookID": "TestAwsEC2GetPublicSGRules-Test"
        },
        {
            "integrations": "RSA NetWitness Packets and Logs",
            "playbookID": "rsa_packets_and_logs_test"
        },
        {
            "playbookID": "CheckpointFW-test",
            "integrations": "Check Point"
        },
        {
            "playbookID": "RegPathReputationBasicLists_test"
        },
        {
            "playbookID": "EmailDomainSquattingReputation-Test"
        },
        {
            "playbookID": "RandomStringGenerateTest"
        },
        {
            "playbookID": "playbook-checkEmailAuthenticity-test"
        },
        {
            "playbookID": "HighlightWords_Test"
        },
        {
            "integrations": "Pentera",
            "playbookID": "Pcysys-Test"
        },
        {
            "integrations": "Pentera",
            "playbookID": "Pentera Run Scan and Create Incidents - Test"
        },
        {
            "playbookID": "StringContainsArray_test"
        },
        {
            "integrations": "Fidelis Elevate Network",
            "playbookID": "Fidelis-Test"
        },
        {
            "integrations": "AWS - ACM",
            "playbookID": "ACM-Test"
        },
        {
            "integrations": "Thinkst Canary",
            "playbookID": "CanaryTools Test"
        },
        {
            "integrations": "ThreatMiner",
            "playbookID": "ThreatMiner-Test"
        },
        {
            "playbookID": "StixCreator-Test"
        },
        {
            "playbookID": "CompareIncidentsLabels-test-playbook"
        },
        {
            "integrations": "Have I Been Pwned? V2",
            "playbookID": "Pwned v2 test"
        },
        {
            "integrations": "Alexa Rank Indicator",
            "playbookID": "Alexa Test Playbook"
        },
        {
            "playbookID": "UnEscapeURL-Test"
        },
        {
            "playbookID": "UnEscapeIPs-Test"
        },
        {
            "playbookID": "ExtractDomainFromUrlAndEmail-Test"
        },
        {
            "playbookID": "ConvertKeysToTableFieldFormat_Test"
        },
        {
            "integrations": "CVE Search v2",
            "playbookID": "CVE Search v2 - Test"
        },
        {
            "integrations": "CVE Search v2",
            "playbookID": "cveReputation Test"
        },
        {
            "integrations": "HashiCorp Vault",
            "playbookID": "hashicorp_test",
            "fromversion": "5.0.0"
        },
        {
            "integrations": "AWS - Athena - Beta",
            "playbookID": "Beta-Athena-Test"
        },
        {
            "integrations": "BeyondTrust Password Safe",
            "playbookID": "BeyondTrust-Test"
        },
        {
            "integrations": "Dell Secureworks",
            "playbookID": "secureworks_test"
        },
        {
            "integrations": "ServiceNow",
            "playbookID": "servicenow_test_new"
        },
        {
            "integrations": "ExtraHop v2",
            "playbookID": "ExtraHop_v2-Test"
        },
        {
            "playbookID": "Test CommonServer"
        },
        {
            "playbookID": "Test-debug-mode",
            "fromversion": "5.0.0"
        },
        {
            "integrations": "CIRCL",
            "playbookID": "CirclIntegrationTest"
        },
        {
            "integrations": "MISP V2",
            "playbookID": "MISP V2 Test"
        },
        {
            "playbookID": "test-LinkIncidentsWithRetry"
        },
        {
            "playbookID": "CopyContextToFieldTest"
        },
        {
            "integrations": "OTRS",
            "playbookID": "OTRS Test",
            "fromversion": "4.1.0"
        },
        {
            "integrations": "Attivo Botsink",
            "playbookID": "AttivoBotsinkTest"
        },
        {
            "integrations": "FortiGate",
            "playbookID": "Fortigate Test"
        },
        {
            "playbookID": "FormattedDateToEpochTest"
        },
        {
            "integrations": "SNDBOX",
            "playbookID": "SNDBOX_Test",
            "timeout": 1000
        },
        {
            "integrations": "SNDBOX",
            "playbookID": "Detonate File - SNDBOX - Test",
            "timeout": 1000,
            "nightly": true
        },
        {
            "integrations": "VxStream",
            "playbookID": "Detonate File - HybridAnalysis - Test",
            "timeout": 2400
        },
        {
            "playbookID": "WordTokenizeTest",
            "toversion": "4.5.9"
        },
        {
            "integrations": "QRadar",
            "playbookID": "test playbook - QRadarCorrelations",
            "timeout": 600,
            "fromversion": "5.0.0"
        },
        {
            "integrations": "Awake Security",
            "playbookID": "awake_security_test_pb"
        },
        {
            "integrations": "Tenable.sc",
            "playbookID": "tenable-sc-test",
            "timeout": 240,
            "nightly": true
        },
        {
            "integrations": "MimecastV2",
            "playbookID": "Mimecast test"
        },
        {
            "playbookID": "CreateEmailHtmlBody_test_pb",
            "fromversion": "4.1.0"
        },
        {
            "playbookID": "ReadPDFFileV2-Test",
            "timeout": 1000
        },
        {
            "playbookID": "JSONtoCSV-Test"
        },
        {
            "integrations": "Generic SQL",
            "playbookID": "generic-sql",
            "instance_names": "mysql instance",
            "fromversion": "5.0.0"
        },
        {
            "integrations": "Generic SQL",
            "playbookID": "generic-sql",
            "instance_names": "postgreSQL instance",
            "fromversion": "5.0.0"
        },
        {
            "integrations": "Generic SQL",
            "playbookID": "generic-sql",
            "instance_names": "Microsoft SQL instance",
            "fromversion": "5.0.0"
        },
        {
            "integrations": "Generic SQL",
            "playbookID": "generic-sql-oracle",
            "instance_names": "Oracle instance",
            "fromversion": "5.0.0"
        },
        {
            "integrations": "Generic SQL",
            "playbookID": "generic-sql-mssql-encrypted-connection",
            "instance_names": "Microsoft SQL instance using encrypted connection",
            "fromversion": "5.0.0"
        },
        {
            "integrations": "Panorama",
            "instance_names": "palo_alto_panorama",
            "playbookID": "palo_alto_panorama_test_pb",
            "timeout": 1000,
            "nightly": true
        },
        {
            "integrations": "Panorama",
            "instance_names": "palo_alto_panorama",
            "playbookID": "Panorama Query Logs - Test",
            "fromversion": "5.5.0",
            "timeout": 1500,
            "nightly": true
        },
        {
            "integrations": "Panorama",
            "instance_names": "palo_alto_firewall_9.0",
            "playbookID": "palo_alto_firewall_test_pb",
            "timeout": 1000,
            "nightly": true
        },
        {
            "integrations": "Panorama",
            "instance_names": "palo_alto_panorama_9.0",
            "playbookID": "palo_alto_panorama_test_pb",
            "timeout": 1000,
            "nightly": true
        },
        {
            "integrations": "Panorama",
            "instance_names": "palo_alto_firewall_9.0",
            "playbookID": "PAN-OS URL Filtering enrichment - Test"
        },
        {
            "integrations": "Panorama",
            "instance_names": "panorama_instance_best_practice",
            "playbookID": "Panorama Best Practise - Test"
        },
        {
            "integrations": "Tenable.io",
            "playbookID": "Tenable.io test"
        },
        {
            "playbookID": "URLDecode-Test"
        },
        {
            "playbookID": "GetTime-Test"
        },
        {
            "playbookID": "GetTime-ObjectVsStringTest"
        },
        {
            "integrations": "Tenable.io",
            "playbookID": "Tenable.io Scan Test",
            "nightly": true,
            "timeout": 900
        },
        {
            "integrations": "Tenable.sc",
            "playbookID": "tenable-sc-scan-test",
            "nightly": true,
            "timeout": 600
        },
        {
            "integrations": "google-vault",
            "playbookID": "Google-Vault-Generic-Test",
            "nightly": true,
            "timeout": 3600,
            "memory_threshold": 130
        },
        {
            "integrations": "google-vault",
            "playbookID": "Google_Vault-Search_And_Display_Results_test",
            "nightly": true,
            "memory_threshold": 130,
            "timeout": 3600
        },
        {
            "playbookID": "Luminate-TestPlaybook",
            "integrations": "Luminate"
        },
        {
            "integrations": "MxToolBox",
            "playbookID": "MxToolbox-test"
        },
        {
            "integrations": "Nessus",
            "playbookID": "Nessus - Test"
        },
        {
            "playbookID": "Palo Alto Networks - Malware Remediation Test",
            "fromversion": "4.5.0"
        },
        {
            "playbookID": "SumoLogic-Test",
            "integrations": "SumoLogic",
            "fromversion": "4.1.0"
        },
        {
            "playbookID": "ParseEmailFiles-test"
        },
        {
            "playbookID": "PAN-OS - Block IP and URL - External Dynamic List v2 Test",
            "integrations": [
                "Panorama",
                "palo_alto_networks_pan_os_edl_management"
            ],
            "instance_names": "palo_alto_firewall_9.0",
            "fromversion": "4.0.0"
        },
        {
            "playbookID": "Test_EDL",
            "integrations": "EDL",
            "fromversion": "5.5.0"
        },
        {
            "playbookID": "Test_export_indicators_service",
            "integrations": "ExportIndicators",
            "fromversion": "5.5.0"
        },
        {
            "playbookID": "PAN-OS - Block IP - Custom Block Rule Test",
            "integrations": "Panorama",
            "instance_names": "palo_alto_panorama",
            "fromversion": "4.0.0"
        },
        {
            "playbookID": "PAN-OS - Block IP - Static Address Group Test",
            "integrations": "Panorama",
            "instance_names": "palo_alto_panorama",
            "fromversion": "4.0.0"
        },
        {
            "playbookID": "PAN-OS - Block URL - Custom URL Category Test",
            "integrations": "Panorama",
            "instance_names": "palo_alto_panorama",
            "fromversion": "4.0.0"
        },
        {
            "playbookID": "Endpoint Malware Investigation - Generic - Test",
            "integrations": [
                "Traps",
                "Cylance Protect v2",
                "Demisto REST API"
            ],
            "fromversion": "5.0.0",
            "timeout": 1200
        },
        {
            "playbookID": "ParseExcel-test"
        },
        {
            "playbookID": "Detonate File - No Files test"
        },
        {
            "integrations": "SentinelOne V2",
            "playbookID": "SentinelOne V2 - test"
        },
        {
            "integrations": "InfoArmor VigilanteATI",
            "playbookID": "InfoArmorVigilanteATITest"
        },
        {
            "integrations": "IntSights",
            "instance_names": "intsights_standard_account",
            "playbookID": "IntSights Test",
            "nightly": true
        },
        {
            "integrations": "IntSights",
            "playbookID": "IntSights Mssp Test",
            "instance_names": "intsights_mssp_account",
            "nightly": true
        },
        {
            "integrations": "dnstwist",
            "playbookID": "dnstwistTest"
        },
        {
            "integrations": "BitDam",
            "playbookID": "Detonate File - BitDam Test"
        },
        {
            "integrations": "Threat Grid",
            "playbookID": "Test-Detonate URL - ThreatGrid",
            "timeout": 600
        },
        {
            "integrations": "Threat Grid",
            "playbookID": "ThreatGridTest",
            "timeout": 600
        },
        {
            "integrations": [
                "Palo Alto Minemeld",
                "Panorama"
            ],
            "instance_names": "palo_alto_firewall",
            "playbookID": "block_indicators_-_generic_-_test"
        },
        {
            "integrations": "Signal Sciences WAF",
            "playbookID": "SignalSciences-Test"
        },
        {
            "integrations": "RTIR",
            "playbookID": "RTIR Test"
        },
        {
            "integrations": "RedCanary",
            "playbookID": "RedCanaryTest",
            "nightly": true
        },
        {
            "integrations": "Devo",
            "playbookID": "Devo test",
            "timeout": 500
        },
        {
            "playbookID": "URL Enrichment - Generic v2 - Test",
            "integrations": [
                "Rasterize",
                "VirusTotal - Private API"
            ],
            "instance_names": "virus_total_private_api_general",
            "timeout": 500,
            "pid_threshold": 12
        },
        {
            "playbookID": "CutTransformerTest"
        },
        {
            "playbookID": "Default - Test",
            "integrations": [
                "ThreatQ v2",
                "Demisto REST API"
            ],
            "fromversion": "5.0.0"
        },
        {
            "integrations": "SCADAfence CNM",
            "playbookID": "SCADAfence_test"
        },
        {
            "integrations": "ProtectWise",
            "playbookID": "Protectwise-Test"
        },
        {
            "integrations": "WhatsMyBrowser",
            "playbookID": "WhatsMyBrowser-Test"
        },
        {
            "integrations": "BigFix",
            "playbookID": "BigFixTest"
        },
        {
            "integrations": "Lastline v2",
            "playbookID": "Lastline v2 - Test",
            "nightly": true
        },
        {
            "integrations": "McAfee DXL",
            "playbookID": "McAfee DXL - Test"
        },
        {
            "playbookID": "TextFromHTML_test_playbook"
        },
        {
            "playbookID": "PortListenCheck-test"
        },
        {
            "integrations": "ThreatExchange",
            "playbookID": "ThreatExchange-test"
        },
        {
            "integrations": "Joe Security",
            "playbookID": "JoeSecurityTestPlaybook",
            "timeout": 500,
            "nightly": true
        },
        {
            "integrations": "Joe Security",
            "playbookID": "JoeSecurityTestDetonation",
            "timeout": 2000,
            "nightly": true
        },
        {
            "integrations": "WildFire-v2",
            "playbookID": "Wildfire Test"
        },
        {
            "integrations": "WildFire-v2",
            "playbookID": "Detonate URL - WildFire-v2 - Test"
        },
        {
            "integrations": "WildFire-v2",
            "playbookID": "Detonate URL - WildFire v2.1 - Test"
        },
        {
            "integrations": "GRR",
            "playbookID": "GRR Test",
            "nightly": true
        },
        {
            "integrations": "VirusTotal",
            "instance_names": "virus_total_general",
            "playbookID": "virusTotal-test-playbook",
            "timeout": 1400,
            "nightly": true
        },
        {
            "integrations": "VirusTotal",
            "instance_names": "virus_total_preferred_vendors",
            "playbookID": "virusTotaI-test-preferred-vendors",
            "timeout": 1400,
            "nightly": true
        },
        {
            "integrations": "Preempt",
            "playbookID": "Preempt Test"
        },
        {
            "integrations": "Gmail",
            "playbookID": "get_original_email_-_gmail_-_test"
        },
        {
            "integrations": [
                "Gmail Single User",
                "Gmail"
            ],
            "playbookID": "Gmail Single User - Test",
            "fromversion": "4.5.0"
        },
        {
            "integrations": "EWS v2",
            "playbookID": "get_original_email_-_ews-_test",
            "instance_names": "ewv2_regular"
        },
        {
            "integrations": [
                "EWS v2",
                "EWS Mail Sender"
            ],
            "playbookID": "EWS search-mailbox test",
            "instance_names": "ewv2_regular",
            "timeout": 300
        },
        {
            "integrations": "PagerDuty v2",
            "playbookID": "PagerDuty Test"
        },
        {
            "playbookID": "test_delete_context"
        },
        {
            "playbookID": "DeleteContext-auto-test"
        },
        {
            "playbookID": "GmailTest",
            "integrations": "Gmail"
        },
        {
            "playbookID": "Gmail Convert Html Test",
            "integrations": "Gmail"
        },
        {
            "playbookID": "reputations.json Test",
            "toversion": "5.0.0"
        },
        {
            "playbookID": "Indicators reputation-.json Test",
            "fromversion": "5.5.0"
        },
        {
            "playbookID": "Test IP Indicator Fields",
            "fromversion": "5.0.0"
        },
        {
            "playbookID": "Dedup - Generic v2 - Test",
            "fromversion": "5.0.0"
        },
        {
            "playbookID": "TestDedupIncidentsPlaybook"
        },
        {
            "playbookID": "TestDedupIncidentsByName"
        },
        {
            "integrations": "McAfee Advanced Threat Defense",
            "playbookID": "Test Playbook McAfee ATD",
            "timeout": 700
        },
        {
            "playbookID": "stripChars - Test"
        },
        {
            "integrations": "McAfee Advanced Threat Defense",
            "playbookID": "Test Playbook McAfee ATD Upload File"
        },
        {
            "playbookID": "exporttocsv_script_test"
        },
        {
            "playbookID": "Set - Test"
        },
        {
            "integrations": "Intezer v2",
            "playbookID": "Intezer Testing v2",
            "fromversion": "4.1.0",
            "timeout": 600
        },
        {
            "integrations": "FalconIntel",
            "playbookID": "CrowdStrike Falcon Intel v2"
        },
        {
            "integrations": [
                "Mail Sender (New)",
                "Gmail"
            ],
            "playbookID": "Mail Sender (New) Test",
            "instance_names": [
                "Mail_Sender_(New)_STARTTLS"
            ]
        },
        {
            "integrations": [
                "Mail Sender (New)",
                "Gmail"
            ],
            "playbookID": "Mail Sender (New) Test",
            "instance_names": [
                "Mail_Sender_(New)_SSL/TLS"
            ]
        },
        {
            "playbookID": "buildewsquery_test"
        },
        {
            "integrations": "Rapid7 Nexpose",
            "playbookID": "nexpose_test",
            "timeout": 240
        },
        {
            "playbookID": "GetIndicatorDBotScore Test"
        },
        {
            "integrations": "EWS Mail Sender",
            "playbookID": "EWS Mail Sender Test"
        },
        {
            "integrations": [
                "EWS Mail Sender",
                "Rasterize"
            ],
            "playbookID": "EWS Mail Sender Test 2"
        },
        {
            "playbookID": "decodemimeheader_-_test"
        },
        {
            "playbookID": "test_url_regex"
        },
        {
            "integrations": "Skyformation",
            "playbookID": "TestSkyformation"
        },
        {
            "integrations": "okta",
            "playbookID": "okta_test_playbook",
            "timeout": 240
        },
        {
            "integrations": "Okta v2",
            "playbookID": "OktaV2-Test",
            "nightly": true,
            "timeout": 300
        },
        {
            "playbookID": "Test filters & transformers scripts"
        },
        {
            "integrations": "Salesforce",
            "playbookID": "SalesforceTestPlaybook"
        },
        {
            "integrations": "McAfee ESM v2",
            "instance_names": "v10.2.0",
            "playbookID": "McAfee ESM v2 - Test",
            "fromversion": "5.0.0"
        },
        {
            "integrations": "McAfee ESM v2",
            "instance_names": "v10.3.0",
            "playbookID": "McAfee ESM v2 - Test",
            "fromversion": "5.0.0"
        },
        {
            "integrations": "McAfee ESM v2",
            "instance_names": "v11.3",
            "playbookID": "McAfee ESM v2 (v11.3) - Test",
            "fromversion": "5.0.0"
        },
        {
            "integrations": "GoogleSafeBrowsing",
            "playbookID": "Google Safe Browsing Test",
            "timeout": 240,
            "fromversion": "5.0.0"
        },
        {
            "integrations": "EWS v2",
            "playbookID": "EWSv2_empty_attachment_test",
            "instance_names": "ewv2_regular"
        },
        {
            "integrations": "EWS v2",
            "playbookID": "EWS Public Folders Test",
            "instance_names": "ewv2_regular"
        },
        {
            "integrations": "Symantec Endpoint Protection V2",
            "playbookID": "SymantecEndpointProtection_Test"
        },
        {
            "integrations": "carbonblackprotection",
            "playbookID": "search_endpoints_by_hash_-_carbon_black_protection_-_test",
            "timeout": 500
        },
        {
            "playbookID": "Process Email - Generic - Test - Incident Starter",
            "fromversion": "6.0.0",
            "integrations": "Rasterize",
            "timeout": 240
        },
        {
            "integrations": "FalconHost",
            "playbookID": "search_endpoints_by_hash_-_crowdstrike_-_test",
            "timeout": 500
        },
        {
            "integrations": "FalconHost",
            "playbookID": "CrowdStrike Endpoint Enrichment - Test"
        },
        {
            "integrations": "FalconHost",
            "playbookID": "FalconHost Test"
        },
        {
            "integrations": "CrowdstrikeFalcon",
            "playbookID": "Test - CrowdStrike Falcon",
            "fromversion": "4.1.0"
        },
        {
            "playbookID": "ExposeIncidentOwner-Test"
        },
        {
            "integrations": "google",
            "playbookID": "GsuiteTest"
        },
        {
            "integrations": "OpenPhish",
            "playbookID": "OpenPhish Test Playbook"
        },
        {
            "integrations": "RSA Archer",
            "playbookID": "Archer-Test-Playbook",
            "nightly": true
        },
        {
            "integrations": "jira-v2",
            "playbookID": "Jira-v2-Test",
            "timeout": 500
        },
        {
            "integrations": "ipinfo",
            "playbookID": "IPInfoTest"
        },
        {
            "playbookID": "VerifyHumanReadableFormat"
        },
        {
            "playbookID": "strings-test"
        },
        {
            "playbookID": "TestCommonPython",
            "timeout": 500
        },
        {
            "playbookID": "TestFileCreateAndUpload"
        },
        {
            "playbookID": "TestIsValueInArray"
        },
        {
            "playbookID": "TestStringReplace"
        },
        {
            "playbookID": "TestHttpPlaybook"
        },
        {
            "integrations": "SplunkPy",
            "playbookID": "SplunkPy parse-raw - Test",
            "instance_names": "use_default_handler"
        },
        {
            "integrations": "SplunkPy",
            "playbookID": "SplunkPy-Test-V2",
            "memory_threshold": 500,
            "instance_names": "use_default_handler"
        },
        {
            "integrations": "SplunkPy",
            "playbookID": "Splunk-Test",
            "memory_threshold": 200,
            "instance_names": "use_default_handler"
        },
        {
            "integrations": "SplunkPy",
            "playbookID": "SplunkPySearch_Test",
            "memory_threshold": 200,
            "instance_names": "use_default_handler"
        },
        {
            "integrations": "SplunkPy",
            "playbookID": "SplunkPy KV commands",
            "memory_threshold": 200,
            "instance_names": "use_default_handler"
        },
        {
            "integrations": "SplunkPy",
            "playbookID": "SplunkPy-Test-V2",
            "memory_threshold": 500,
            "instance_names": "use_python_requests_handler"
        },
        {
            "integrations": "SplunkPy",
            "playbookID": "Splunk-Test",
            "memory_threshold": 500,
            "instance_names": "use_python_requests_handler"
        },
        {
            "integrations": "SplunkPy",
            "playbookID": "SplunkPySearch_Test",
            "memory_threshold": 200,
            "instance_names": "use_python_requests_handler"
        },
        {
            "integrations": "SplunkPy",
            "playbookID": "SplunkPy KV commands",
            "memory_threshold": 200,
            "instance_names": "use_python_requests_handler"
        },
        {
            "integrations": "McAfee NSM",
            "playbookID": "McAfeeNSMTest",
            "timeout": 400,
            "nightly": true
        },
        {
            "integrations": "PhishTank",
            "playbookID": "PhishTank Testing"
        },
        {
            "integrations": "McAfee Web Gateway",
            "playbookID": "McAfeeWebGatewayTest",
            "timeout": 500
        },
        {
            "integrations": "TCPIPUtils",
            "playbookID": "TCPUtils-Test"
        },
        {
            "playbookID": "listExecutedCommands-Test"
        },
        {
            "integrations": "AWS - Lambda",
            "playbookID": "AWS-Lambda-Test (Read-Only)"
        },
        {
            "integrations": "Service Manager",
            "playbookID": "TestHPServiceManager",
            "timeout": 400
        },
        {
            "playbookID": "LanguageDetect-Test",
            "timeout": 300
        },
        {
            "integrations": "Forcepoint",
            "playbookID": "forcepoint test",
            "timeout": 500,
            "nightly": true
        },
        {
            "playbookID": "GeneratePassword-Test"
        },
        {
            "playbookID": "ZipFile-Test"
        },
        {
            "playbookID": "UnzipFile-Test"
        },
        {
            "playbookID": "Test-IsMaliciousIndicatorFound",
            "fromversion": "5.0.0"
        },
        {
            "playbookID": "TestExtractHTMLTables"
        },
        {
            "integrations": "carbonblackliveresponse",
            "playbookID": "Carbon Black Live Response Test",
            "nightly": true,
            "fromversion": "5.0.0"
        },
        {
            "integrations": "urlscan.io",
            "playbookID": "urlscan_malicious_Test",
            "timeout": 500
        },
        {
            "integrations": "EWS v2",
            "playbookID": "pyEWS_Test",
            "instance_names": "ewv2_regular"
        },
        {
            "integrations": "EWS v2",
            "playbookID": "pyEWS_Test",
            "instance_names": "ewsv2_separate_process"
        },
        {
            "integrations": "remedy_sr_beta",
            "playbookID": "remedy_sr_test_pb"
        },
        {
            "integrations": "Netskope",
            "playbookID": "Netskope Test"
        },
        {
            "integrations": "Cylance Protect v2",
            "playbookID": "Cylance Protect v2 Test"
        },
        {
            "integrations": "ReversingLabs Titanium Cloud",
            "playbookID": "ReversingLabsTCTest"
        },
        {
            "integrations": "ReversingLabs A1000",
            "playbookID": "ReversingLabsA1000Test"
        },
        {
            "integrations": "Demisto Lock",
            "playbookID": "DemistoLockTest"
        },
        {
            "playbookID": "test-domain-indicator",
            "timeout": 400
        },
        {
            "playbookID": "Cybereason Test",
            "integrations": "Cybereason",
            "timeout": 1200,
            "fromversion": "4.1.0"
        },
        {
            "integrations": "VirusTotal - Private API",
            "instance_names": "virus_total_private_api_general",
            "playbookID": "File Enrichment - Virus Total Private API Test",
            "nightly": true
        },
        {
            "integrations": "VirusTotal - Private API",
            "instance_names": "virus_total_private_api_general",
            "playbookID": "virusTotalPrivateAPI-test-playbook",
            "timeout": 1400,
            "nightly": true,
            "pid_threshold": 12
        },
        {
            "integrations": [
                "VirusTotal - Private API",
                "VirusTotal"
            ],
            "playbookID": "vt-detonate test",
            "instance_names": [
                "virus_total_private_api_general",
                "virus_total_general"
            ],
            "timeout": 1400,
            "fromversion": "5.5.0",
            "nightly": true
        },
        {
            "integrations": "Cisco ASA",
            "playbookID": "Cisco ASA - Test Playbook"
        },
        {
            "integrations": "VirusTotal - Private API",
            "instance_names": "virus_total_private_api_preferred_vendors",
            "playbookID": "virusTotalPrivateAPI-test-preferred-vendors",
            "timeout": 1400,
            "nightly": true
        },
        {
            "integrations": "Cisco Meraki",
            "playbookID": "Cisco-Meraki-Test"
        },
        {
            "integrations": "Microsoft Defender Advanced Threat Protection",
            "playbookID": "Microsoft Defender Advanced Threat Protection - Test",
            "instance_names": "microsoft_defender_atp_prod"
        },
        {
            "integrations": "Microsoft Defender Advanced Threat Protection",
            "playbookID": "Microsoft Defender Advanced Threat Protection - Test",
            "instance_names": "microsoft_defender_atp_dev"
        },
        {
            "integrations": "Microsoft Defender Advanced Threat Protection",
            "playbookID": "Microsoft Defender Advanced Threat Protection - Test",
            "instance_names": "microsoft_defender_atp_dev_self_deployed"
        },
        {
            "integrations": "Microsoft Defender Advanced Threat Protection",
            "playbookID": "Microsoft Defender - ATP - Indicators Test",
            "instance_names": "microsoft_defender_atp_prod"
        },
        {
            "integrations": "Microsoft Defender Advanced Threat Protection",
            "playbookID": "Microsoft Defender - ATP - Indicators Test",
            "instance_names": "microsoft_defender_atp_dev"
        },
        {
            "integrations": "Microsoft Defender Advanced Threat Protection",
            "playbookID": "Microsoft Defender - ATP - Indicators Test",
            "instance_names": "microsoft_defender_atp_dev_self_deployed"
        },
        {
            "integrations": "Tanium",
            "playbookID": "Tanium Test Playbook",
            "nightly": true,
            "timeout": 1200,
            "pid_threshold": 10
        },
        {
            "integrations": "Recorded Future",
            "playbookID": "Recorded Future Test",
            "nightly": true
        },
        {
            "integrations": "Microsoft Graph",
            "playbookID": "Microsoft Graph Test",
            "instance_names": "ms_graph_security_dev"
        },
        {
            "integrations": "Microsoft Graph",
            "playbookID": "Microsoft Graph Test",
            "instance_names": "ms_graph_security_prod"
        },
        {
            "integrations": "Microsoft Graph User",
            "playbookID": "Microsoft Graph User - Test",
            "instance_names": "ms_graph_user_dev"
        },
        {
            "integrations": "Microsoft Graph User",
            "playbookID": "Microsoft Graph User - Test",
            "instance_names": "ms_graph_user_prod"
        },
        {
            "integrations": "Microsoft Graph Groups",
            "playbookID": "Microsoft Graph Groups - Test",
            "instance_names": "ms_graph_groups_dev"
        },
        {
            "integrations": "Microsoft Graph Groups",
            "playbookID": "Microsoft Graph Groups - Test",
            "instance_names": "ms_graph_groups_prod"
        },
        {
            "integrations": "Microsoft_Graph_Files",
            "playbookID": "test_MsGraphFiles",
            "instance_names": "ms_graph_files_dev",
            "fromversion": "5.0.0"
        },
        {
            "integrations": "Microsoft_Graph_Files",
            "playbookID": "test_MsGraphFiles",
            "instance_names": "ms_graph_files_prod",
            "fromversion": "5.0.0"
        },
        {
            "integrations": "Microsoft Graph Calendar",
            "playbookID": "Microsoft Graph Calendar - Test",
            "instance_names": "ms_graph_calendar_dev"
        },
        {
            "integrations": "Microsoft Graph Calendar",
            "playbookID": "Microsoft Graph Calendar - Test",
            "instance_names": "ms_graph_calendar_prod"
        },
        {
            "integrations": "Microsoft Graph Device Management",
            "playbookID": "MSGraph_DeviceManagement_Test",
            "instance_names": "ms_graph_device_management_oproxy_dev",
            "fromversion": "5.0.0"
        },
        {
            "integrations": "Microsoft Graph Device Management",
            "playbookID": "MSGraph_DeviceManagement_Test",
            "instance_names": "ms_graph_device_management_oproxy_prod",
            "fromversion": "5.0.0"
        },
        {
            "integrations": "Microsoft Graph Device Management",
            "playbookID": "MSGraph_DeviceManagement_Test",
            "instance_names": "ms_graph_device_management_self_deployed_prod",
            "fromversion": "5.0.0"
        },
        {
            "integrations": "RedLock",
            "playbookID": "RedLockTest",
            "nightly": true
        },
        {
            "integrations": "Symantec Messaging Gateway",
            "playbookID": "Symantec Messaging Gateway Test"
        },
        {
            "integrations": "ThreatConnect v2",
            "playbookID": "ThreatConnect v2 - Test",
            "fromversion": "5.0.0"
        },
        {
            "integrations": "VxStream",
            "playbookID": "VxStream Test",
            "nightly": true
        },
        {
            "integrations": "Cylance Protect",
            "playbookID": "get_file_sample_by_hash_-_cylance_protect_-_test",
            "timeout": 240
        },
        {
            "integrations": "Cylance Protect",
            "playbookID": "endpoint_enrichment_-_generic_test"
        },
        {
            "integrations": "QRadar",
            "playbookID": "test_Qradar",
            "fromversion": "5.5.0"
        },
        {
            "integrations": "QRadar_v2",
            "playbookID": "test_Qradar_v2",
            "fromversion": "6.0.0"
        },
        {
            "integrations": "VMware",
            "playbookID": "VMWare Test"
        },
        {
            "integrations": "Anomali ThreatStream",
            "playbookID": "Anomali_ThreatStream_Test"
        },
        {
            "integrations": "carbonblack-v2",
            "playbookID": "Carbon Black Response Test",
            "fromversion": "5.0.0"
        },
        {
            "integrations": "Cisco Umbrella Investigate",
            "playbookID": "Cisco Umbrella Test"
        },
        {
            "integrations": "icebrg",
            "playbookID": "Icebrg Test",
            "timeout": 500
        },
        {
            "integrations": "Symantec MSS",
            "playbookID": "SymantecMSSTest"
        },
        {
            "integrations": "Remedy AR",
            "playbookID": "Remedy AR Test"
        },
        {
            "integrations": "AWS - IAM",
            "playbookID": "d5cb69b1-c81c-4f27-8a40-3106c0cb2620"
        },
        {
            "integrations": "McAfee Active Response",
            "playbookID": "McAfee-MAR_Test",
            "timeout": 700
        },
        {
            "integrations": "McAfee Threat Intelligence Exchange",
            "playbookID": "McAfee-TIE Test",
            "timeout": 700
        },
        {
            "integrations": "ArcSight Logger",
            "playbookID": "ArcSight Logger test"
        },
        {
            "integrations": "ArcSight ESM v2",
            "playbookID": "ArcSight ESM v2 Test"
        },
        {
            "integrations": "ArcSight ESM v2",
            "playbookID": "test Arcsight - Get events related to the Case"
        },
        {
            "integrations": "XFE",
            "playbookID": "XFE Test",
            "timeout": 140,
            "nightly": true
        },
        {
            "integrations": "XFE_v2",
            "playbookID": "Test_XFE_v2",
            "timeout": 500,
            "nightly": true
        },
        {
            "integrations": "McAfee Threat Intelligence Exchange",
            "playbookID": "search_endpoints_by_hash_-_tie_-_test",
            "timeout": 500
        },
        {
            "integrations": "iDefense",
            "playbookID": "iDefenseTest",
            "timeout": 300
        },
        {
            "integrations": "AbuseIPDB",
            "playbookID": "AbuseIPDB Test",
            "nightly": true
        },
        {
            "integrations": "AbuseIPDB",
            "playbookID": "AbuseIPDB PopulateIndicators Test",
            "nightly": true
        },
        {
            "integrations": "LogRhythm",
            "playbookID": "LogRhythm-Test-Playbook",
            "timeout": 200
        },
        {
            "integrations": "FireEye HX",
            "playbookID": "FireEye HX Test"
        },
        {
            "integrations": "Phish.AI",
            "playbookID": "PhishAi-Test"
        },
        {
            "integrations": "Phish.AI",
            "playbookID": "Test-Detonate URL - Phish.AI"
        },
        {
            "integrations": "Centreon",
            "playbookID": "Centreon-Test-Playbook"
        },
        {
            "playbookID": "ReadFile test"
        },
        {
            "integrations": "AlphaSOC Wisdom",
            "playbookID": "AlphaSOC-Wisdom-Test"
        },
        {
            "integrations": "carbonblack-v2",
            "playbookID": "CBFindIP - Test"
        },
        {
            "integrations": "Jask",
            "playbookID": "Jask_Test",
            "fromversion": "4.1.0"
        },
        {
            "integrations": "Qualys",
            "playbookID": "Qualys-Test"
        },
        {
            "integrations": "Whois",
            "playbookID": "whois_test",
            "fromversion": "4.1.0"
        },
        {
            "integrations": "RSA NetWitness Endpoint",
            "playbookID": "NetWitness Endpoint Test"
        },
        {
            "integrations": "Check Point Sandblast",
            "playbookID": "Sandblast_malicious_test"
        },
        {
            "playbookID": "TestMatchRegexV2"
        },
        {
            "integrations": "ActiveMQ",
            "playbookID": "ActiveMQ Test"
        },
        {
            "playbookID": "RegexGroups Test"
        },
        {
            "integrations": "Cisco ISE",
            "playbookID": "cisco-ise-test-playbook"
        },
        {
            "integrations": "RSA NetWitness v11.1",
            "playbookID": "RSA NetWitness Test"
        },
        {
            "playbookID": "ExifReadTest"
        },
        {
            "integrations": "Cuckoo Sandbox",
            "playbookID": "CuckooTest",
            "timeout": 700
        },
        {
            "integrations": "VxStream",
            "playbookID": "Test-Detonate URL - Crowdstrike",
            "timeout": 1200
        },
        {
            "playbookID": "Detonate File - Generic Test",
            "timeout": 500
        },
        {
            "integrations": [
                "Lastline v2",
                "WildFire-v2",
                "SNDBOX",
                "VxStream",
                "McAfee Advanced Threat Defense"
            ],
            "playbookID": "Detonate File - Generic Test",
            "timeout": 2400,
            "nightly": true
        },
        {
            "playbookID": "detonate_file_-_generic_test",
            "toversion": "3.6.0"
        },
        {
            "playbookID": "STIXParserTest"
        },
        {
            "playbookID": "VerifyJSON - Test",
            "fromversion": "5.5.0"
        },
        {
            "playbookID": "PowerShellCommon-Test",
            "fromversion": "5.5.0"
        },
        {
            "playbookID": "Detonate URL - Generic Test",
            "timeout": 2000,
            "nightly": true,
            "integrations": [
                "McAfee Advanced Threat Defense",
                "VxStream",
                "Lastline v2"
            ]
        },
        {
            "integrations": [
                "FalconHost",
                "McAfee Threat Intelligence Exchange",
                "carbonblackprotection",
                "carbonblack"
            ],
            "playbookID": "search_endpoints_by_hash_-_generic_-_test",
            "timeout": 500,
            "toversion": "4.4.9"
        },
        {
            "integrations": "Zscaler",
            "playbookID": "Zscaler Test",
            "nightly": true,
            "timeout": 500
        },
        {
            "playbookID": "DemistoUploadFileToIncident Test",
            "integrations": "Demisto REST API"
        },
        {
            "playbookID": "DemistoUploadFile Test",
            "integrations": "Demisto REST API"
        },
        {
            "playbookID": "MaxMind Test",
            "integrations": "MaxMind GeoIP2"
        },
        {
            "playbookID": "Test Sagemaker",
            "integrations": "AWS Sagemaker"
        },
        {
            "playbookID": "C2sec-Test",
            "integrations": "C2sec irisk",
            "fromversion": "5.0.0"
        },
        {
            "playbookID": "Phishing v2 - Test - Incident Starter",
            "fromversion": "6.0.0",
            "timeout": 1200,
            "nightly": true,
            "integrations": [
                "EWS Mail Sender",
                "Demisto REST API",
                "Rasterize"
            ]
        },
        {
            "playbookID": "Phishing - Core - Test - Incident Starter",
            "fromversion": "6.0.0",
            "timeout": 1700,
            "nightly": true,
            "integrations": [
                "EWS Mail Sender",
                "Demisto REST API",
                "Rasterize"
            ]
        },
        {
            "integrations": "duo",
            "playbookID": "DUO Test Playbook"
        },
        {
            "playbookID": "SLA Scripts - Test",
            "fromversion": "4.1.0"
        },
        {
            "playbookID": "PcapHTTPExtractor-Test"
        },
        {
            "playbookID": "Ping Test Playbook"
        },
        {
            "playbookID": "Active Directory Test",
            "integrations": "Active Directory Query v2",
            "instance_names": "active_directory_ninja"
        },
        {
            "playbookID": "AD v2 - debug-mode - Test",
            "integrations": "Active Directory Query v2",
            "instance_names": "active_directory_ninja",
            "fromversion": "5.0.0"
        },
        {
            "playbookID": "Docker Hardening Test",
            "fromversion": "5.0.0"
        },
        {
            "integrations": "Active Directory Query v2",
            "instance_names": "active_directory_ninja",
            "playbookID": "Active Directory Query V2 configuration with port"
        },
        {
            "integrations": "Active Directory Query v2",
            "instance_names": "active_directory_ninja",
            "playbookID": "Active Directory - ad-get-user limit check"
        },
        {
            "integrations": "mysql",
            "playbookID": "MySQL Test"
        },
        {
            "playbookID": "Email Address Enrichment - Generic v2.1 - Test",
            "integrations": "Active Directory Query v2",
            "instance_names": "active_directory_ninja"
        },
        {
            "integrations": "Cofense Intelligence",
            "playbookID": "Test - Cofense Intelligence",
            "timeout": 500
        },
        {
            "playbookID": "GDPRContactAuthorities Test"
        },
        {
            "integrations": "Google Resource Manager",
            "playbookID": "GoogleResourceManager-Test",
            "timeout": 500,
            "nightly": true
        },
        {
            "integrations": "SlashNext Phishing Incident Response",
            "playbookID": "SlashNextPhishingIncidentResponse-Test",
            "timeout": 500,
            "nightly": true
        },
        {
            "integrations": "Google Cloud Storage",
            "playbookID": "GCS - Test",
            "timeout": 500,
            "nightly": true,
            "memory_threshold": 80
        },
        {
            "integrations": "GooglePubSub",
            "playbookID": "GooglePubSub_Test",
            "nightly": true,
            "fromversion": "5.0.0"
        },
        {
            "playbookID": "Calculate Severity - Generic v2 - Test",
            "integrations": [
                "Palo Alto Minemeld",
                "Active Directory Query v2"
            ],
            "instance_names": "active_directory_ninja",
            "fromversion": "4.5.0"
        },
        {
            "integrations": "Freshdesk",
            "playbookID": "Freshdesk-Test",
            "timeout": 500,
            "nightly": true
        },
        {
            "playbookID": "Autoextract - Test",
            "fromversion": "4.1.0"
        },
        {
            "playbookID": "FilterByList - Test",
            "fromversion": "4.5.0"
        },
        {
            "playbookID": "Impossible Traveler - Test",
            "integrations": [
                "Ipstack",
                "ipinfo",
                "Rasterize",
                "Active Directory Query v2",
                "Demisto REST API"
            ],
            "instance_names": "active_directory_ninja",
            "fromversion": "5.0.0",
            "timeout": 700
        },
        {
            "playbookID": "Active Directory - Get User Manager Details - Test",
            "integrations": "Active Directory Query v2",
            "instance_names": "active_directory_80k",
            "fromversion": "4.5.0"
        },
        {
            "integrations": "Kafka V2",
            "playbookID": "Kafka Test"
        },
        {
            "playbookID": "File Enrichment - Generic v2 - Test",
            "instance_names": "virus_total_private_api_general",
            "integrations": [
                "VirusTotal - Private API",
                "Cylance Protect v2"
            ]
        },
        {
            "integrations": [
                "epo",
                "McAfee Active Response"
            ],
            "playbookID": "Endpoint data collection test",
            "timeout": 500
        },
        {
            "integrations": [
                "epo",
                "McAfee Active Response"
            ],
            "playbookID": "MAR - Endpoint data collection test",
            "timeout": 500
        },
        {
            "integrations": "DUO Admin",
            "playbookID": "DuoAdmin API test playbook",
            "fromversion": "5.0.0"
        },
        {
            "integrations": [
                "TAXII Server",
                "TAXIIFeed"
            ],
            "playbookID": "TAXII_Feed_Test",
            "fromversion": "5.5.0",
            "timeout": 300
        },
        {
            "integrations": "TAXII 2 Feed",
            "playbookID": "TAXII 2 Feed Test",
            "fromversion": "5.5.0"
        },
        {
            "integrations": "Traps",
            "playbookID": "Traps test",
            "timeout": 600
        },
        {
            "playbookID": "TestShowScheduledEntries"
        },
        {
            "playbookID": "Calculate Severity - Standard - Test",
            "integrations": "Palo Alto Minemeld",
            "fromversion": "4.5.0"
        },
        {
            "integrations": "Symantec Advanced Threat Protection",
            "playbookID": "Symantec ATP Test"
        },
        {
            "playbookID": "HTTPListRedirects - Test SSL"
        },
        {
            "playbookID": "HTTPListRedirects Basic Test"
        },
        {
            "playbookID": "CheckDockerImageAvailableTest"
        },
        {
            "playbookID": "ExtractDomainFromEmailTest"
        },
        {
            "playbookID": "Extract Indicators From File - Generic v2 - Test",
            "integrations": "Image OCR",
            "timeout": 300,
            "fromversion": "4.1.0",
            "toversion": "4.4.9"
        },
        {
            "playbookID": "Extract Indicators From File - Generic v2 - Test",
            "integrations": "Image OCR",
            "timeout": 350,
            "fromversion": "4.5.0"
        },
        {
            "playbookID": "Endpoint Enrichment - Generic v2.1 - Test",
            "integrations": [
                "FalconHost",
                "Cylance Protect v2",
                "carbonblack-v2",
                "epo",
                "Active Directory Query v2"
            ],
            "instance_names": "active_directory_ninja"
        },
        {
            "playbookID": "EmailReputationTest",
            "integrations": "Have I Been Pwned? V2"
        },
        {
            "integrations": "Symantec Deepsight Intelligence",
            "playbookID": "Symantec Deepsight Test"
        },
        {
            "playbookID": "ExtractDomainFromEmailTest"
        },
        {
            "playbookID": "Wait Until Datetime - Test",
            "fromversion": "4.5.0"
        },
        {
            "playbookID": "PAN OS EDL Management - Test",
            "integrations": "palo_alto_networks_pan_os_edl_management"
        },
        {
            "playbookID": "PAN-OS DAG Configuration Test",
            "integrations": "Panorama",
            "instance_names": "palo_alto_panorama_9.0",
            "timeout": 1500
        },
        {
            "playbookID": "PAN-OS Create Or Edit Rule Test",
            "integrations": "Panorama",
            "instance_names": "palo_alto_panorama_9.0",
            "timeout": 1000
        },
        {
            "playbookID": "PAN-OS EDL Setup v3 Test",
            "integrations": [
                "Panorama",
                "palo_alto_networks_pan_os_edl_management"
            ],
            "instance_names": "palo_alto_firewall_9.0",
            "timeout": 300
        },
        {
            "integrations": "Snowflake",
            "playbookID": "Snowflake-Test"
        },
        {
            "playbookID": "Account Enrichment - Generic v2.1 - Test",
            "integrations": "Active Directory Query v2",
            "instance_names": "active_directory_ninja"
        },
        {
            "integrations": "Cisco Umbrella Investigate",
            "playbookID": "Domain Enrichment - Generic v2 - Test"
        },
        {
            "integrations": "Google BigQuery",
            "playbookID": "Google BigQuery Test"
        },
        {
            "integrations": "Zoom",
            "playbookID": "Zoom_Test"
        },
        {
            "playbookID": "IP Enrichment - Generic v2 - Test",
            "integrations": "Threat Crowd",
            "fromversion": "4.1.0"
        },
        {
            "integrations": "Cherwell",
            "playbookID": "Cherwell Example Scripts - test"
        },
        {
            "integrations": "Cherwell",
            "playbookID": "Cherwell - test"
        },
        {
            "integrations": "CarbonBlackProtectionV2",
            "playbookID": "Carbon Black Enterprise Protection V2 Test"
        },
        {
            "integrations": "Active Directory Query v2",
            "instance_names": "active_directory_ninja",
            "playbookID": "Test ADGetUser Fails with no instances 'Active Directory Query' (old version)"
        },
        {
            "integrations": "ANYRUN",
            "playbookID": "ANYRUN-Test"
        },
        {
            "integrations": "ANYRUN",
            "playbookID": "Detonate File - ANYRUN - Test"
        },
        {
            "integrations": "ANYRUN",
            "playbookID": "Detonate URL - ANYRUN - Test"
        },
        {
            "integrations": "Netcraft",
            "playbookID": "Netcraft test"
        },
        {
            "integrations": "EclecticIQ Platform",
            "playbookID": "EclecticIQ Test"
        },
        {
            "playbookID": "FormattingPerformance - Test",
            "fromversion": "5.0.0"
        },
        {
            "integrations": "AWS - EC2",
            "playbookID": "2142f8de-29d5-4288-8426-0db39abe988b",
            "memory_threshold": 75
        },
        {
            "integrations": "AWS - EC2",
            "playbookID": "d66e5f86-e045-403f-819e-5058aa603c32"
        },
        {
            "integrations": "ANYRUN",
            "playbookID": "Detonate File From URL - ANYRUN - Test"
        },
        {
            "integrations": "AWS - CloudTrail",
            "playbookID": "3da2e31b-f114-4d7f-8702-117f3b498de9"
        },
        {
            "integrations": "carbonblackprotection",
            "playbookID": "67b0f25f-b061-4468-8613-43ab13147173"
        },
        {
            "integrations": "DomainTools",
            "playbookID": "DomainTools-Test"
        },
        {
            "integrations": "Exabeam",
            "playbookID": "Exabeam - Test"
        },
        {
            "integrations": "Cisco Spark",
            "playbookID": "Cisco Spark Test New"
        },
        {
            "integrations": "Remedy On-Demand",
            "playbookID": "Remedy-On-Demand-Test"
        },
        {
            "playbookID": "ssdeepreputationtest"
        },
        {
            "playbookID": "TestIsEmailAddressInternal"
        },
        {
            "integrations": "Google Cloud Compute",
            "playbookID": "GoogleCloudCompute-Test"
        },
        {
            "integrations": "AWS - S3",
            "playbookID": "97393cfc-2fc4-4dfe-8b6e-af64067fc436"
        },
        {
            "integrations": "Image OCR",
            "playbookID": "TestImageOCR"
        },
        {
            "integrations": "fireeye",
            "playbookID": "Detonate File - FireEye AX - Test"
        },
        {
            "integrations": [
                "Rasterize",
                "Image OCR"
            ],
            "playbookID": "Rasterize Test",
            "fromversion": "5.0.0"
        },
        {
            "integrations": [
                "Rasterize",
                "Image OCR"
            ],
            "playbookID": "Rasterize 4.5 Test",
            "toversion": "4.5.9"
        },
        {
            "integrations": "Rasterize",
            "playbookID": "RasterizeImageTest",
            "fromversion": "5.0.0"
        },
        {
            "integrations": "Ipstack",
            "playbookID": "Ipstack_Test"
        },
        {
            "integrations": "Perch",
            "playbookID": "Perch-Test"
        },
        {
            "integrations": "Forescout",
            "playbookID": "Forescout-Test"
        },
        {
            "integrations": "GitHub",
            "playbookID": "Git_Integration-Test"
        },
        {
            "integrations": "LogRhythmRest",
            "playbookID": "LogRhythm REST test"
        },
        {
            "integrations": "AlienVault USM Anywhere",
            "playbookID": "AlienVaultUSMAnywhereTest"
        },
        {
            "playbookID": "PhishLabsTestPopulateIndicators"
        },
        {
            "playbookID": "Test_HTMLtoMD"
        },
        {
            "integrations": "PhishLabs IOC",
            "playbookID": "PhishLabsIOC TestPlaybook",
            "fromversion": "4.1.0"
        },
        {
            "integrations": "vmray",
            "playbookID": "VMRay-Test"
        },
        {
            "integrations": "PerceptionPoint",
            "playbookID": "PerceptionPoint Test",
            "fromversion": "4.1.0"
        },
        {
            "integrations": "AutoFocus V2",
            "playbookID": "AutoFocus V2 test",
            "fromversion": "5.0.0",
            "timeout": 1000
        },
        {
            "playbookID": "Process Email - Generic for Rasterize"
        },
        {
            "playbookID": "Send Investigation Summary Reports - Test",
            "integrations": "EWS Mail Sender",
            "fromversion": "4.5.0"
        },
        {
            "integrations": "Anomali ThreatStream v2",
            "playbookID": "ThreatStream-Test"
        },
        {
            "integrations": "Flashpoint",
            "playbookID": "Flashpoint_event-Test"
        },
        {
            "integrations": "Flashpoint",
            "playbookID": "Flashpoint_forum-Test"
        },
        {
            "integrations": "Flashpoint",
            "playbookID": "Flashpoint_report-Test"
        },
        {
            "integrations": "Flashpoint",
            "playbookID": "Flashpoint_reputation-Test"
        },
        {
            "integrations": "BluecatAddressManager",
            "playbookID": "Bluecat Address Manager test"
        },
        {
            "integrations": "MailListener - POP3 Beta",
            "playbookID": "MailListener-POP3 - Test"
        },
        {
            "playbookID": "sumList - Test"
        },
        {
            "integrations": "VulnDB",
            "playbookID": "Test-VulnDB"
        },
        {
            "integrations": "Shodan_v2",
            "playbookID": "Test-Shodan_v2",
            "timeout": 1000
        },
        {
            "integrations": "Threat Crowd",
            "playbookID": "ThreatCrowd - Test"
        },
        {
            "integrations": "GoogleDocs",
            "playbookID": "GoogleDocs-test"
        },
        {
            "playbookID": "Request Debugging - Test",
            "fromversion": "5.0.0"
        },
        {
            "playbookID": "Test Convert file hash to corresponding hashes",
            "fromversion": "4.5.0",
            "integrations": "VirusTotal",
            "instance_names": "virus_total_general"
        },
        {
            "playbookID": "PANW - Hunting and threat detection by indicator type Test",
            "fromversion": "5.0.0",
            "timeout": 1200,
            "integrations": [
                "Panorama",
                "Palo Alto Networks Cortex",
                "AutoFocus V2",
                "VirusTotal"
            ],
            "instance_names": [
                "palo_alto_panorama",
                "virus_total_general"
            ]
        },
        {
            "playbookID": "PAN-OS Query Logs For Indicators Test",
            "fromversion": "5.5.0",
            "timeout": 1500,
            "integrations": "Panorama",
            "instance_names": "palo_alto_panorama"
        },
        {
            "integrations": "Hybrid Analysis",
            "playbookID": "HybridAnalysis-Test",
            "timeout": 500,
            "fromversion": "4.1.0"
        },
        {
            "integrations": "Elasticsearch v2",
            "instance_names": "es_v7",
            "playbookID": "Elasticsearch_v2_test"
        },
        {
            "integrations": "ElasticsearchFeed",
            "instance_names": "es_demisto_feed",
            "playbookID": "Elasticsearch_Fetch_Demisto_Indicators_Test",
            "fromversion": "5.5.0"
        },
        {
            "integrations": "ElasticsearchFeed",
            "instance_names": "es_generic_feed",
            "playbookID": "Elasticsearch_Fetch_Custom_Indicators_Test",
            "fromversion": "5.5.0"
        },
        {
            "integrations": "Elasticsearch v2",
            "instance_names": "es_v6",
            "playbookID": "Elasticsearch_v2_test-v6"
        },
        {
            "integrations": "IronDefense",
            "playbookID": "IronDefenseTest"
        },
        {
            "integrations": "PolySwarm",
            "playbookID": "PolySwarm-Test"
        },
        {
            "integrations": "Kennav2",
            "playbookID": "Kenna Test"
        },
        {
            "integrations": "SecurityAdvisor",
            "playbookID": "SecurityAdvisor-Test",
            "fromversion": "4.5.0"
        },
        {
            "integrations": "Google Key Management Service",
            "playbookID": "Google-KMS-test",
            "pid_threshold": 6,
            "memory_threshold": 60
        },
        {
            "integrations": "SecBI",
            "playbookID": "SecBI - Test"
        },
        {
            "playbookID": "ExtractFQDNFromUrlAndEmail-Test"
        },
        {
            "integrations": "EWS v2",
            "playbookID": "Get EWS Folder Test",
            "fromversion": "4.5.0",
            "instance_names": "ewv2_regular",
            "timeout": 1200
        },
        {
            "integrations": "EWSO365",
            "playbookID": "EWS_O365_test",
            "fromversion": "5.0.0"
        },
        {
            "integrations": "EWSO365",
            "playbookID": "EWS_O365_send_mail_test",
            "fromversion": "5.0.0"
        },
        {
            "integrations": "QRadar",
            "playbookID": "QRadar Indicator Hunting Test",
            "timeout": 600,
            "fromversion": "5.0.0"
        },
        {
            "playbookID": "SetAndHandleEmpty test",
            "fromversion": "4.5.0"
        },
        {
            "integrations": "Tanium v2",
            "playbookID": "Tanium v2 - Test"
        },
        {
            "integrations": "Office 365 Feed",
            "playbookID": "Office365_Feed_Test",
            "fromversion": "5.5.0"
        },
        {
            "integrations": "GoogleCloudTranslate",
            "playbookID": "GoogleCloudTranslate-Test",
            "pid_threshold": 8
        },
        {
            "integrations": "Infoblox",
            "playbookID": "Infoblox Test"
        },
        {
            "integrations": "BPA",
            "playbookID": "Test-BPA",
            "fromversion": "4.5.0"
        },
        {
            "playbookID": "GetValuesOfMultipleFIelds Test",
            "fromversion": "4.5.0"
        },
        {
            "playbookID": "IsInternalHostName Test",
            "fromversion": "4.5.0"
        },
        {
            "playbookID": "DigitalGuardian-Test",
            "integrations": "Digital Guardian",
            "fromversion": "5.0.0"
        },
        {
            "integrations": "SplunkPy",
            "playbookID": "Splunk Indicator Hunting Test",
            "fromversion": "5.0.0",
            "memory_threshold": 500,
            "instance_names": "use_default_handler"
        },
        {
            "integrations": "BPA",
            "playbookID": "Test-BPA_Integration",
            "fromversion": "4.5.0"
        },
        {
            "integrations": "AutoFocus Feed",
            "playbookID": "playbook-FeedAutofocus_test",
            "fromversion": "5.5.0"
        },
        {
            "integrations": "AutoFocus Daily Feed",
            "playbookID": "playbook-FeedAutofocus_daily_test",
            "fromversion": "5.5.0"
        },
        {
            "integrations": "PaloAltoNetworks_PrismaCloudCompute",
            "playbookID": "PaloAltoNetworks_PrismaCloudCompute-Test"
        },
        {
            "integrations": "Recorded Future Feed",
            "playbookID": "RecordedFutureFeed - Test",
            "timeout": 1000,
            "fromversion": "5.5.0",
            "memory_threshold": 86
        },
        {
            "integrations": "Expanse",
            "playbookID": "test-Expanse-Playbook",
            "fromversion": "5.0.0"
        },
        {
            "integrations": "Expanse",
            "playbookID": "test-Expanse",
            "fromversion": "5.0.0"
        },
        {
            "integrations": "DShield Feed",
            "playbookID": "playbook-DshieldFeed_test",
            "fromversion": "5.5.0"
        },
        {
            "integrations": "AlienVault Reputation Feed",
            "playbookID": "AlienVaultReputationFeed_Test",
            "fromversion": "5.5.0",
            "memory_threshold": 190
        },
        {
            "integrations": "BruteForceBlocker Feed",
            "playbookID": "playbook-BruteForceBlocker_test",
            "fromversion": "5.5.0"
        },
        {
            "integrations": "illuminate",
            "playbookID": "illuminate Integration Test"
        },
        {
            "integrations": "Carbon Black Enterprise EDR",
            "playbookID": "Carbon Black Enterprise EDR Test",
            "fromversion": "5.0.0"
        },
        {
            "integrations": "illuminate",
            "playbookID": "illuminate Integration Demonstration - Test"
        },
        {
            "integrations": "MongoDB Key Value Store",
            "playbookID": "MongoDB KeyValueStore - Test",
            "pid_threshold": 12,
            "fromversion": "5.0.0"
        },
        {
            "integrations": "MongoDB Log",
            "playbookID": "MongoDBLog - Test",
            "pid_threshold": 12,
            "fromversion": "5.0.0"
        },
        {
            "integrations": "Google Chronicle Backstory",
            "playbookID": "Google Chronicle Backstory Asset - Test",
            "fromversion": "5.0.0"
        },
        {
            "integrations": "Google Chronicle Backstory",
            "playbookID": "Google Chronicle Backstory IOC Details - Test",
            "fromversion": "5.0.0"
        },
        {
            "integrations": "Google Chronicle Backstory",
            "playbookID": "Google Chronicle Backstory List Alerts - Test",
            "fromversion": "5.0.0"
        },
        {
            "integrations": "Google Chronicle Backstory",
            "playbookID": "Google Chronicle Backstory List IOCs - Test",
            "fromversion": "5.0.0"
        },
        {
            "integrations": "Google Chronicle Backstory",
            "playbookID": "Google Chronicle Backstory Reputation - Test",
            "fromversion": "5.0.0"
        },
        {
            "integrations": "Google Chronicle Backstory",
            "playbookID": "Google Chronicle Backstory List Events - Test",
            "fromversion": "5.0.0"
        },
        {
            "integrations": "Feodo Tracker Hashes Feed",
            "playbookID": "playbook-feodoteackerhash_test",
            "fromversion": "5.5.0",
            "memory_threshold": 150,
            "timeout": 600
        },
        {
            "integrations": "Feodo Tracker IP Blocklist Feed",
            "instance_names": "feodo_tracker_ip_currently__active",
            "playbookID": "playbook-feodotrackeripblock_test",
            "fromversion": "5.5.0"
        },
        {
            "integrations": "Feodo Tracker IP Blocklist Feed",
            "instance_names": "feodo_tracker_ip_30_days",
            "playbookID": "playbook-feodotrackeripblock_test",
            "fromversion": "5.5.0"
        },
        {
            "integrations": "Code42",
            "playbookID": "Code42-Test",
            "timeout": 600
        },
        {
            "playbookID": "Code42 File Search Test",
            "integrations": "Code42"
        },
        {
            "playbookID": "FetchIndicatorsFromFile-test",
            "fromversion": "5.5.0"
        },
        {
            "integrations": "RiskSense",
            "playbookID": "RiskSense Get Apps - Test"
        },
        {
            "integrations": "RiskSense",
            "playbookID": "RiskSense Get Host Detail - Test"
        },
        {
            "integrations": "RiskSense",
            "playbookID": "RiskSense Get Host Finding Detail - Test"
        },
        {
            "integrations": "RiskSense",
            "playbookID": "RiskSense Get Hosts - Test"
        },
        {
            "integrations": "RiskSense",
            "playbookID": "RiskSense Get Host Findings - Test"
        },
        {
            "integrations": "RiskSense",
            "playbookID": "RiskSense Get Unique Cves - Test"
        },
        {
            "integrations": "RiskSense",
            "playbookID": "RiskSense Get Unique Open Findings - Test"
        },
        {
            "integrations": "RiskSense",
            "playbookID": "RiskSense Get Apps Detail - Test"
        },
        {
            "integrations": "RiskSense",
            "playbookID": "RiskSense Apply Tag - Test"
        },
        {
            "integrations": "Indeni",
            "playbookID": "Indeni_test",
            "fromversion": "5.0.0"
        },
        {
            "integrations": "CounterCraft Deception Director",
            "playbookID": "CounterCraft - Test",
            "fromversion": "5.0.0"
        },
        {
            "integrations": "SafeBreach v2",
            "playbookID": "playbook-SafeBreach-Test",
            "fromversion": "5.5.0"
        },
        {
            "playbookID": "DbotPredictOufOfTheBoxTest",
            "fromversion": "4.5.0",
            "timeout": 1000
        },
        {
            "integrations": "AlienVault OTX TAXII Feed",
            "playbookID": "playbook-feedalienvaultotx_test",
            "fromversion": "5.5.0"
        },
        {
            "playbookID": "ExtractDomainAndFQDNFromUrlAndEmail-Test",
            "fromversion": "5.5.0"
        },
        {
            "integrations": "Cortex Data Lake",
            "playbookID": "Cortex Data Lake Test",
            "instance_names": "cdl_prod",
            "fromversion": "4.5.0"
        },
        {
            "integrations": "Cortex Data Lake",
            "playbookID": "Cortex Data Lake Test",
            "instance_names": "cdl_dev",
            "fromversion": "4.5.0"
        },
        {
            "integrations": "MongoDB",
            "playbookID": "MongoDB - Test"
        },
        {
            "integrations": "DNSDB_v2",
            "playbookID": "DNSDB-Test"
        },
        {
            "playbookID": "DBotCreatePhishingClassifierV2FromFile-Test",
            "timeout": 60000,
            "fromversion": "4.5.0"
        },
        {
            "integrations": "IBM Resilient Systems",
            "playbookID": "IBM Resilient Systems Test"
        },
        {
            "integrations": [
                "Prisma Access",
                "Prisma Access Egress IP feed"
            ],
            "playbookID": "Prisma_Access_Egress_IP_Feed-Test",
            "timeout": 60000,
            "fromversion": "5.5.0",
            "nightly": true
        },
        {
            "integrations": "Prisma Access",
            "playbookID": "Prisma_Access-Test",
            "timeout": 60000,
            "fromversion": "5.5.0",
            "nightly": true
        },
        {
            "playbookID": "EvaluateMLModllAtProduction-Test",
            "fromversion": "4.5.0"
        },
        {
            "integrations": "Zabbix",
            "playbookID": "Zabbix - Test"
        },
        {
            "integrations": "GCP Whitelist Feed",
            "playbookID": "GCPWhitelist_Feed_Test",
            "fromversion": "5.5.0"
        },
        {
            "integrations": "Endace",
            "playbookID": "Endace-Test",
            "fromversion": "5.0.0"
        },
        {
            "integrations": "Deep Instinct",
            "playbookID": "Deep_Instinct-Test",
            "fromversion": "5.0.0"
        },
        {
            "integrations": "Recorded Future v2",
            "playbookID": "Recorded Future Test Playbook",
            "fromversion": "5.0.0"
        },
        {
            "integrations": "CyberTotal",
            "playbookID": "CyberTotal_TestPlaybook",
            "fromversion": "5.5.0"
        },
        {
            "integrations": "Azure AD Connect Health Feed",
            "playbookID": "FeedAzureADConnectHealth_Test",
            "fromversion": "5.5.0"
        },
        {
            "integrations": "Zoom Feed",
            "playbookID": "FeedZoom_Test",
            "fromversion": "5.5.0"
        },
        {
            "playbookID": "PCAP Search test",
            "fromversion": "5.0.0"
        },
        {
            "playbookID": "PCAP Parsing And Indicator Enrichment Test",
            "fromversion": "5.0.0",
            "integrations": "VirusTotal",
            "instance_names": "virus_total_general"
        },
        {
            "playbookID": "PCAP File Carving Test",
            "integrations": [
                "VirusTotal",
                "WildFire-v2"
            ],
            "instance_names": "virus_total_general",
            "fromversion": "5.0.0"
        },
        {
            "playbookID": "PCAP Analysis Test",
            "integrations": [
                "Recorded Future v2",
                "WildFire-v2"
            ],
            "fromversion": "5.0.0",
            "timeout": 1200
        },
        {
            "integrations": "VirusTotal",
            "instance_names": "virus_total_general",
            "playbookID": "PCAP Parsing And Indicator Enrichment Test",
            "fromversion": "5.0.0"
        },
        {
            "integrations": "Workday",
            "playbookID": "Workday - Test",
            "fromversion": "5.0.0",
            "timeout": 600
        },
        {
            "integrations": "Unit42 Feed",
            "playbookID": "Unit42 Feed - Test",
            "fromversion": "5.5.0",
            "timeout": 600
        },
        {
            "integrations": "CrowdStrikeMalquery",
            "playbookID": "CrowdStrikeMalquery-Test",
            "fromversion": "5.0.0",
            "timeout": 1500
        },
        {
            "integrations": "Sixgill_Darkfeed",
            "playbookID": "Sixgill-Darkfeed_Test",
            "fromversion": "5.5.0"
        },
        {
            "playbookID": "hashIncidentFields-test",
            "fromversion": "4.5.0",
            "timeout": 60000
        },
        {
            "integrations": "TruSTAR v2",
            "playbookID": "TruSTAR v2-Test",
            "fromversion": "5.0.0",
            "timeout": 500
        },
        {
            "integrations": "RSA Archer v2",
            "playbookID": "Archer v2 - Test",
            "fromversion": "5.0.0"
        },
        {
            "integrations": "Ivanti Heat",
            "playbookID": "Ivanti Heat - Test"
        },
        {
            "integrations": "MicrosoftCloudAppSecurity",
            "playbookID": "MicrosoftCloudAppSecurity-Test"
        },
        {
            "integrations": "Blueliv ThreatCompass",
            "playbookID": "Blueliv_ThreatCompass_test",
            "fromversion": "5.0.0"
        },
        {
            "playbookID": "IncreaseIncidentSeverity-Test",
            "fromversion": "5.0.0"
        },
        {
            "playbookID": "IfThenElse-Test",
            "fromversion": "5.0.0"
        },
        {
            "integrations": "Imperva WAF",
            "playbookID": "Imperva WAF - Test"
        },
        {
            "playbookID": "FailedInstances - Test",
            "integrations": "Whois",
            "fromversion": "4.5.0"
        }
    ],
    "skipped_tests": {
        "PCAP File Carving Test": "Merged with PCAP Analysis Test",
        "PCAP Parsing And Indicator Enrichment Test": "Merged with PCAP Analysis Test",
        "PCAP Search test": "Merged with PCAP Analysis Test",
        "Blueliv_ThreatContext_test": "community pack",
        "Protectwise-Test": "Issue 28168",
        "Phishing Classifier V2 ML Test": "Issue 26066",
        "CuckooTest": "Issue 25601",
        "RedLockTest": "Issue 24600",
        "SentinelOne V2 - test": "Issue 24933",
        "TestDedupIncidentsPlaybook": "Issue 24344",
        "CreateIndicatorFromSTIXTest": "Issue 24345",
        "SNDBOX_Test": "Issue 24349",
        "Endpoint data collection test": "Uses a deprecated playbook called Endpoint data collection",
        "Prisma_Access_Egress_IP_Feed-Test": "unskip after we will get Prisma Access instance - Issue 27112",
        "Prisma_Access-Test": "unskip after we will get Prisma Access instance - Issue 27112",
        "Test-Shodan_v2": "Issue 23370",
        "Symantec Deepsight Test": "Issue 22971",
        "TestProofpointFeed": "Issue 22229",
        "Git_Integration-Test": "Issue 20029",
        "Symantec Data Loss Prevention - Test": "Issue 20134",
        "NetWitness Endpoint Test": "Issue 19878",
        "TestUptycs": "Issue 19750",
        "InfoArmorVigilanteATITest": "Test issue 17358",
        "ArcSight Logger test": "Issue 19117",
        "TestDedupIncidentsByName": "skipped on purpose - this is part of the TestDedupIncidentsPlaybook - no need to execute separately as a test",
        "3da2e31b-f114-4d7f-8702-117f3b498de9": "Issue 19837",
        "d66e5f86-e045-403f-819e-5058aa603c32": "pr 3220",
        "RecordedFutureFeed - Test": "Issue 18922",
        "IntSights Mssp Test": "Issue #16351",
        "fd93f620-9a2d-4fb6-85d1-151a6a72e46d": "Issue 19854",
        "DeleteContext-auto-subplaybook-test": "used in DeleteContext-auto-test as sub playbook",
        "Test Playbook TrendMicroDDA": "Issue 16501",
        "Process Email - Generic - Test - Actual Incident": "Should never run as standalone. Issue #25947",
        "Phishing v2 - Test - Actual Incident": "Should never run as standalone. Issue #25947",
        "Phishing - Core - Test - Actual Incident": "Should never run as standalone. Issue #25947",
        "ssdeepreputationtest": "Issue #20953",
        "C2sec-Test": "Issue #21633",
        "palo_alto_panorama_test_pb": "Issue #22835",
        "GCS Bucket Management - Test": "used in GCS - Test as sub playbook",
        "GCS Object Operations - Test": "used in GCS - Test as sub playbook",
        "GCS Bucket Policy (ACL) - Test": "used in GCS - Test as sub playbook",
        "GCS Object Policy (ACL) - Test": "used in GCS - Test as sub playbook",
        "Send Email To Recipients": "used in EWS Mail Sender Test 2 as sub playbook",
        "Create Phishing Classifier V2 ML Test": "Issue 26341",
        "Account Enrichment - Generic v2 - Test": "Issue 26452",
        "Office365_Feed_Test": "Issue 26455",
        "DBotCreatePhishingClassifierV2FromFile-Test": "Issue 26456",
        "Google Chronicle Backstory Asset - Test": "Issue 26460",
        "HybridAnalysis-Test": "Issue 26599",
        "Tenable.io test": "Issue 26727",
        "Tenable.io Scan Test": "Issue 26727",
        "ThreatConnect v2 - Test": "Issue 26782",
        "Pwned v2 test": "Issue 26601",
        "Email Address Enrichment - Generic v2.1 - Test": "Issue 26785",
        "Tanium v2 - Test": "Issue 26822",
        "hashIncidentFields-test": "Issue 26850",
        "Mail Sender (New) Test": "Issue 25602",
        "Luminate-TestPlaybook": "Issue 27016",
        "AutoFocus V2 test": "Issue 26464",
        "test-Expanse": "Issue 27279",
        "Fidelis Elevate Network": "Issue 26453",
        "SepioPrimeAPI-Test": "Issue 27240",
        "Cortex XDR - IOC - Test": "Issue 25598",
        "Cherwell Example Scripts - test": "Issue 27107",
        "Cherwell - test": "Issue 26780",
        "MISP V2 Test": "Issue 26905",
<<<<<<< HEAD
        "pyEWS_Test": "Issue 28339"
=======
        "Logzio - Test": "Issue 26729",
        "pyEWS_Test": "Issue 28339",
        "DuoAdmin API test playbook": "Issue 24937"
>>>>>>> c913ca4e
    },
    "skipped_integrations": {

        "_comment1": "~~~ NO INSTANCE ~~~",
        "Symantec Management Center": "Issue 23960",
        "PerceptionPoint": "Issue 25795",
        "Infoblox": "Issue 25651",
        "IntSights": "Issue 26742",
        "Traps": "Issue 24122",
        "Fidelis Elevate Network": "Issue 26453",
        "McAfee Advanced Threat Defense": "Issue 16909",
        "CrowdStrike Falcon X": "Issue 26209",
        "Deep Instinct": "The partner didn't provide an instance",
        "Cofense Triage v2": "No instance - partner integration",
        "ArcSight Logger": "Issue 24303",
        "MxToolBox": "No instance",
        "Skyformation": "No instance, old partner",
        "Prisma Access": "Instance will be provided soon by Lior and Prasen - Issue 27112",
        "AlphaSOC Network Behavior Analytics": "No instance",
        "IsItPhishing": "No instance",
        "Verodin": "No instance",
        "EasyVista": "No instance",
        "Pipl": "No instance",
        "Moloch": "No instance",
        "Twilio": "No instance",
        "Zendesk": "No instance",
        "GuardiCore": "No instance",
        "Nessus": "No instance",
        "Cisco CloudLock": "No instance",
        "SentinelOne": "No instance",
        "Vectra v2": "No instance",
        "Awake Security": "Issue 23376",
        "ExtraHop": "No license, issue 23731",
        "RiskSense": "We should get an instance talk to Francesco",
        "Palo Alto Networks Cortex": "Issue 22300",
        "AWS - IAM": "Issue 21401",
        "FortiGate": "License expired, and not going to get one (issue 14723)",
        "IronDefense": "Test depends on making requests to a non-public API",
        "Attivo Botsink": "no instance, not going to get it",
        "VMware": "no License, and probably not going to get it",
        "AWS Sagemaker": "License expired, and probably not going to get it",
        "Symantec MSS": "No instance, probably not going to get it (issue 15513)",
        "Google Cloud Compute": "Can't test yet",
        "Cymon": "The service was discontinued since April 30th, 2019.",
        "FireEye ETP": "No instance",
        "ProofpointTAP_v2": "No instance",
        "remedy_sr_beta": "No instance",
        "ExtraHop v2": "No instance",
        "Minerva Labs Anti-Evasion Platform": "Issue 18835",
        "PolySwarm": "contribution",
        "Blueliv ThreatContext": "contribution",
        "Silverfort": "contribution",
        "Druva Ransomware Response": "contribution",
        "fireeye": "Issue 19839",
        "DomainTools": "Issue 8298",
        "Remedy On-Demand": "Issue 19835",
        "Check Point": "Issue 18643",
        "Preempt": "Issue 20268",
        "iDefense": "Issue 20095",
        "Jask": "Issue 18879",
        "vmray": "Issue 18752",
        "Anomali ThreatStream v2": "Issue 19182",
        "Anomali ThreatStream": "Issue 19182",
        "SCADAfence CNM": "Issue 18376",
        "ArcSight ESM v2": "Issue #18328",
        "AlienVault USM Anywhere": "Issue #18273",
        "Tufin": "Issue 16441",
        "Dell Secureworks": "Instance locally installed on @liorblob PC",
        "Netskope": "instance is down",
        "Service Manager": "Expired license",
        "carbonblackprotection": "License expired",
        "icebrg": "Issue 14312",
        "Freshdesk": "Trial account expired",
        "Threat Grid": "Issue 16197",
        "Kafka V2": "Can not connect to instance from remote",
        "Check Point Sandblast": "Issue 15948",
        "Remedy AR": "getting 'Not Found' in test button",
        "Salesforce": "Issue 15901",
        "Zscaler": "Issue 17784",
        "RedCanary": "License expired",
        "ANYRUN": "No instance",
        "Snowflake": "Looks like account expired, needs looking into",
        "Cisco Spark": "Issue 18940",
        "Phish.AI": "Issue 17291",
        "MaxMind GeoIP2": "Issue 18932.",
        "Exabeam": "Issue 19371",
        "McAfee ESM-v10": "Issue 20225",
        "PaloAltoNetworks_PrismaCloudCompute": "Issue 27112",
        "Code42": "Instance not set up yet",
        "SecBI": "Issue 22545",
        "IBM Resilient Systems": "Issue 23722",
        "VxStream": "Issue #23795",
        "Ivanti Heat": "Issue 26259",
        "Bambenek Consulting Feed": "Issue 26184",
        "AWS - Athena - Beta": "Issue 19834",
        "Blueliv ThreatCompass": "Community contribution",

        "_comment2": "~~~ UNSTABLE ~~~",
        "ServiceNow": "Instance goes to hibernate every few hours",
        "Tenable.sc": "unstable instance",
        "ThreatConnect v2": "unstable instance",

        "_comment3": "~~~ QUOTA ISSUES ~~~",
        "Joe Security": "Issue 25650",
        "XFE_v2": "Issue 22715",
        "Lastline": "issue 20323",
        "Google Resource Manager": "Cannot create projects because have reached alloted quota.",
        "Looker": "Warehouse 'DEMO_WH' cannot be resumed because resource monitor 'LIMITER' has exceeded its quota.",
        "Ipstack": "Issue 26266",

        "_comment4": "~~~ NO INSTANCE - SUPPORTED BY THE COMMUNITY ~~~",
        "Zabbix": "Supported by external developer",
        "SafeBreach v2": "it is a partner integration, no instance",
        "IllusiveNetworks": "supported by partner",
        "Recorded Future v2": "supported by partner",
        "Humio": "supported by the partner",
        "Digital Guardian": "partner integration",

        "_comment5": "~~~ OTHER ~~~",
        "XFE": "We have the new integration XFE_v2, so no need to test the old one because they use the same quote",
        "Endace": "Issue 24304",
        "Pentera": "authentication method will not work with testing",
        "EclecticIQ Platform": "Issue 8821",
        "BitDam": "Issue #17247",
        "Zoom": "Issue 19832",
        "Forescout": "Can only be run from within PANW network. Look in keeper for - Demisto in the LAB",
        "HelloWorldSimple": "This is just an example integration - no need for test",
        "TestHelloWorldPlaybook": "This is just an example integration - no need for test",
        "Cymulate": "Partner didn't provided test playbook",
        "Lastline v2": "Temporary skipping, due to quota issues, in order to merge a PR",
        "Palo Alto Minemeld": "Issue #26878"
    },
    "nightly_integrations": [
        "Lastline v2",
        "TruSTAR",
        "SlackV2",
        "VulnDB"
    ],
    "unmockable_integrations": {
        "SecurityIntelligenceServicesFeed": "Need proxy configuration in server",
        "BPA": "Playbook using GenericPolling which is inconsistent",
        "Mail Listener v2": "Integration has no proxy checkbox",
        "Cortex XDR - IOC": "'Cortex XDR - IOC - Test' is using also the fetch indicators which is not working in proxy mode",
        "AWS - Security Hub": "Issue 24926",
        "Cherwell": "Submits a file - tests that send files shouldn't be mocked",
        "SNDBOX": "Submits a file - tests that send files shouldn't be mocked",
        "Joe Security": "Submits a file - tests that send files shouldn't be mocked",
        "Maltiverse": "issue 24335",
        "MITRE ATT&CK": "Using taxii2client package",
        "MongoDB": "Our instance not using SSL",
        "Cortex Data Lake": "Integration requires SSL",
        "Google Key Management Service": "The API requires an SSL secure connection to work.",
        "McAfee ESM-v10": "we have multiple instances with same test playbook, mock recording are per playbook so it keeps failing the playback step",
        "SplunkPy": "we have multiple instances with same test playbook, mock recording are per playbook so it keeps failing the playback step",
        "McAfee ESM v2": "we have multiple instances with same test playbook, mock recording are per playbook so it keeps failing the playback step",
        "mysql": "Does not use http",
        "SlackV2": "Integration requires SSL",
        "Whois": "Mocks does not support sockets",
        "Panorama": "Exception: Proxy process took to long to go up. https://circleci.com/gh/demisto/content/24826",
        "Image OCR": "Does not perform network traffic",
        "Server Message Block (SMB)": "Does not perform http communication",
        "Active Directory Query v2": "Does not perform http communication",
        "dnstwist": "Does not perform http communication",
        "Generic SQL": "Does not perform http communication",
        "VxStream": "Issue 15544",
        "PagerDuty v2": "Integration requires SSL",
        "TCPIPUtils": "Integration requires SSL",
        "Luminate": "Integration has no proxy checkbox",
        "Shodan": "Integration has no proxy checkbox",
        "Google BigQuery": "Integration has no proxy checkbox",
        "ReversingLabs A1000": "Checking",
        "Check Point": "Checking",
        "okta": "Test Module failing, suspect it requires SSL",
        "Okta v2": "dynamic test, need to revisit and better avoid conflicts",
        "Awake Security": "Checking",
        "ArcSight ESM v2": "Checking",
        "Phish.AI": "Checking",
        "Intezer": "Nightly - Checking",
        "ProtectWise": "Nightly - Checking",
        "google-vault": "Nightly - Checking",
        "McAfee NSM": "Nightly - Checking",
        "Forcepoint": "Nightly - Checking",
        "palo_alto_firewall": "Need to check test module",
        "Signal Sciences WAF": "error with certificate",
        "google": "'unsecure' parameter not working",
        "EWS Mail Sender": "Inconsistent test (playback fails, record succeeds)",
        "ReversingLabs Titanium Cloud": "No Unsecure checkbox. proxy trying to connect when disabled.",
        "Anomali ThreatStream": "'proxy' parameter not working",
        "Palo Alto Networks Cortex": "SDK",
        "Recorded Future": "might be dynamic test",
        "AlphaSOC Wisdom": "Test module issue",
        "RedLock": "SSL Issues",
        "Microsoft Graph": "Test direct access to oproxy",
        "MicrosoftGraphMail": "Test direct access to oproxy",
        "Microsoft Graph User": "Test direct access to oproxy",
        "Microsoft_Graph_Files": "Test direct access to oproxy",
        "Microsoft Graph Groups": "Test direct access to oproxy",
        "Microsoft Defender Advanced Threat Protection": "Test direct access to oproxy",
        "Azure Security Center v2": "Test direct access to oproxy",
        "Microsoft Graph Calendar": "Test direct access to oproxy",
        "Microsoft Graph Device Management": "Test direct access to oproxy",
        "Azure Compute v2": "Test direct access to oproxy",
        "AWS - CloudWatchLogs": "Issue 20958",
        "AWS - AccessAnalyzer": "Issue 24926",
        "AWS - ACM": "Issue 24926",
        "AWS - Athena - Beta": "Issue 24926",
        "AWS - CloudTrail": "Issue 24926",
        "AWS - EC2": "Issue 24926",
        "AWS - GuardDuty": "Issue 24926",
        "AWS - IAM": "Issue 24926",
        "AWS - Lambda": "Issue 24926",
        "AWS - Route53": "Issue 24926",
        "AWS - S3": "Issue 24926",
        "AWS - SQS": "Issue 24926",
        "Amazon DynamoDB": "Issue 24926",
        "AWS Sagemaker": "Issue 24926",
        "Gmail Single User": "googleclient sdk has time based challenge exchange",
        "Gmail": "googleclient sdk has time based challenge exchange",
        "GoogleCloudTranslate": "google translate sdk does not support proxy",
        "Google Chronicle Backstory": "SDK",
        "Google Vision AI": "SDK",
        "Google Cloud Compute": "googleclient sdk has time based challenge exchange",
        "Google Cloud Functions": "googleclient sdk has time based challenge exchange",
        "GoogleDocs": "googleclient sdk has time based challenge exchange",
        "GooglePubSub": "googleclient sdk has time based challenge exchange",
        "Google Resource Manager": "googleclient sdk has time based challenge exchange",
        "Google Cloud Storage": "SDK",
        "Syslog Sender": "syslog",
        "syslog": "syslog",
        "MongoDB Log": "Our instance not using SSL",
        "MongoDB Key Value Store": "Our instance not using SSL",
        "GoogleKubernetesEngine": "SDK",
        "TAXIIFeed": "Cannot use proxy",
        "EWSO365": "oproxy dependent",
        "QRadar": "Playbooks has parallel steps which are causing inconsistent results"
    },
    "parallel_integrations": [
        "SNDBOX",
        "Whois",
        "Rasterize",
        "CVE Search v2",
        "VulnDB",
        "CheckPhish",
        "Tanium",
        "LogRhythmRest",
        "ipinfo",
        "Demisto REST API",
        "syslog",
        "ElasticsearchFeed",
        "MITRE ATT&CK",
        "Microsoft Intune Feed",
        "JSON Feed",
        "Plain Text Feed",
        "Fastly Feed",
        "Malware Domain List Active IPs Feed",
        "Blocklist_de Feed",
        "Cloudflare Feed",
        "AzureFeed",
        "SpamhausFeed",
        "Cofense Feed",
        "Bambenek Consulting Feed",
        "AWS Feed",
        "CSVFeed",
        "ProofpointFeed",
        "abuse.ch SSL Blacklist Feed",
        "TAXIIFeed",
        "Office 365 Feed",
        "AutoFocus Feed",
        "Recorded Future Feed",
        "DShield Feed",
        "AlienVault Reputation Feed",
        "BruteForceBlocker Feed",
        "Feodo Tracker Hashes Feed",
        "Feodo Tracker IP Blocklist Feed",
        "Feodo Tracker IP Blocklist Feed",
        "AlienVault OTX TAXII Feed",
        "Prisma Access Egress IP feed",
        "Lastline v2",
        "McAfee DXL",
        "GCP Whitelist Feed",
        "Cortex Data Lake",
        "AWS - Security Hub",
        "Mail Listener v2"
    ],
    "docker_thresholds": {

        "_comment": "Add here docker images which are specific to an integration and require a non-default threshold (such as rasterize or ews). That way there is no need to define this multiple times. You can specify full image name with version or without.",
        "images": {
            "demisto/chromium": {
                "pid_threshold": 11
            },
            "demisto/py-ews:2.0": {
                "memory_threshold": 150
            },
            "demisto/pytan": {
                "pid_threshold": 11
            },
            "demisto/google-k8s-engine:1.0.0.9467": {
                "pid_threshold": 11
            },
            "demisto/threatconnect-tcex": {
                "pid_threshold": 11
            }
        }
    }
}<|MERGE_RESOLUTION|>--- conflicted
+++ resolved
@@ -3068,13 +3068,8 @@
         "Cherwell Example Scripts - test": "Issue 27107",
         "Cherwell - test": "Issue 26780",
         "MISP V2 Test": "Issue 26905",
-<<<<<<< HEAD
-        "pyEWS_Test": "Issue 28339"
-=======
-        "Logzio - Test": "Issue 26729",
         "pyEWS_Test": "Issue 28339",
         "DuoAdmin API test playbook": "Issue 24937"
->>>>>>> c913ca4e
     },
     "skipped_integrations": {
 
