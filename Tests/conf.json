{
    "testTimeout": 160,
    "testInterval": 20,
    "tests": [
        {
            "integrations": "LogRhythmRest V2",
            "playbookID": "LogRhythmRestV2-test"
        },
        {
            "playbookID": "Base64Decode - Test"
        },
        {
            "playbookID": "SupportMultithreading - Test",
            "is_mockable": false
        },
        {
            "fromversion": "5.0.0",
            "integrations": [
                "WildFire-v2"
            ],
            "playbookID": "Detonate File - WildFire - Test"
        },
        {
            "integrations": [
                "Microsoft Management Activity API (O365 Azure Events)"
            ],
            "playbookID": "MicrosoftManagementActivity - Test"
        },
        {
            "integrations": "Microsoft Teams Management",
            "playbookID": "Microsoft Teams Management - Test",
            "is_mockable": false,
            "timeout": 700
        },
        {
            "playbookID": "SetIfEmpty - non-ascii chars - Test"
        },
        {
            "integrations": "Tripwire",
            "playbookID": "TestplaybookTripwire",
            "fromversion": "5.0.0"
        },
        {
            "playbookID": "Generic Polling Test",
            "timeout": 250
        },
        {
            "integrations": "Cisco Umbrella Enforcement",
            "playbookID": "Cisco Umbrella Enforcement-Test",
            "fromversion": "5.0.0"
        },
        {
            "integrations": "GSuiteAdmin",
            "playbookID": "GSuiteAdmin-Test",
            "fromversion": "5.0.0"
        },
        {
            "integrations": "GSuiteAuditor",
            "playbookID": "GSuiteAuditor-Test",
            "fromversion": "5.5.0"
        },
        {
            "integrations": "AzureWAF",
            "instance_names": "azure_waf_prod",
            "playbookID": "Azure WAF - Test",
            "fromversion": "5.0.0"
        },
        {
            "integrations": [
                "Azure Active Directory Identity Protection",
                "Demisto REST API"
            ],
            "playbookID": "AzureADTest",
            "fromversion": "6.0.0",
            "timeout": 3000,
            "is_mockable": false
        },
        {
            "integrations": "GoogleCalendar",
            "playbookID": "GoogleCalendar-Test",
            "fromversion": "5.0.0"
        },
        {
            "integrations": "GoogleDrive",
            "playbookID": "GoogleDrive-Test",
            "fromversion": "5.0.0"
        },
        {
            "integrations": "FireEye Central Management",
            "playbookID": "FireEye Central Management - Test",
            "fromversion": "5.5.0",
            "timeout": 500
        },
        {
            "integrations": "FireEyeNX",
            "playbookID": "FireEyeNX-Test"
        },
        {
            "integrations": "EmailRepIO",
            "playbookID": "TestEmailRepIOPlaybook",
            "fromversion": "5.0.0"
        },
        {
            "integrations": "XsoarPowershellTesting",
            "playbookID": "XsoarPowershellTesting-Test"
        },
        {
            "integrations": "Palo Alto Networks Threat Vault",
            "playbookID": "PANW Threat Vault - Signature Search - Test",
            "fromversion": "5.0.0"
        },
        {
            "integrations": "Microsoft Endpoint Configuration Manager",
            "playbookID": "Microsoft ECM - Test",
            "fromversion": "5.5.0",
            "timeout": 400
        },
        {
            "integrations": "CrowdStrike Falcon Intel v2",
            "playbookID": "CrowdStrike Falcon Intel v2 - Test",
            "fromversion": "5.0.0"
        },
        {
            "integrations": "SecurityAndCompliance",
            "playbookID": "O365-SecurityAndCompliance-Test",
            "fromversion": "5.5.0",
            "memory_threshold": 300,
            "timeout": 1500
        },
        {
            "integrations": "SecurityAndCompliance",
            "playbookID": "O365-SecurityAndCompliance-ContextResults-Test",
            "fromversion": "5.5.0",
            "memory_threshold": 300,
            "timeout": 1500
        },
        {
            "integrations": "EwsExtension",
            "playbookID": "O365 - EWS - Extension - Test",
            "fromversion": "6.0.0",
            "timeout": 500
        },
        {
            "integrations": "Majestic Million",
            "playbookID": "Majestic Million Test Playbook",
            "fromversion": "5.5.0",
            "memory_threshold": 300,
            "timeout": 500
        },
        {
            "integrations": "Anomali Enterprise",
            "playbookID": "Anomali Match Forensic Search - Test",
            "fromversion": "5.0.0"
        },
        {
            "integrations": [
                "Mail Listener v2",
                "Mail Sender (New)"
            ],
            "playbookID": "Mail-Listener Test Playbook",
            "fromversion": "5.0.0",
            "instance_names": [
                "Mail_Sender_(New)_STARTTLS"
            ]
        },
        {
            "integrations": "GraphQL",
            "fromversion": "5.0.0",
            "instance_names": "fetch_schema",
            "playbookID": "GraphQL - Test"
        },
        {
            "integrations": "GraphQL",
            "fromversion": "5.0.0",
            "instance_names": "no_fetch_schema",
            "playbookID": "GraphQL - Test"
        },
        {
            "integrations": "Azure Network Security Groups",
            "fromversion": "5.0.0",
            "instance_names": "azure_nsg_prod",
            "playbookID": "Azure NSG - Test"
        },
        {
            "integrations": "OpenCTI Feed",
            "playbookID": "OpenCTI Feed Test",
            "fromversion": "5.5.0"
        },
        {
            "integrations": "AWS - Security Hub",
            "playbookID": "AWS-securityhub Test",
            "timeout": 800
        },
        {
            "integrations": "Microsoft Advanced Threat Analytics",
            "playbookID": "Microsoft Advanced Threat Analytics - Test",
            "fromversion": "5.0.0",
            "is_mockable": false
        },
        {
            "integrations": "Zimperium",
            "playbookID": "Zimperium_Test",
            "fromversion": "5.0.0"
        },
        {
            "integrations": "ServiceDeskPlus",
            "playbookID": "Service Desk Plus Test",
            "instance_names": "sdp_instance_1",
            "fromversion": "5.0.0",
            "toversion": "5.9.9",
            "is_mockable": false
        },
        {
            "integrations": "ServiceDeskPlus",
            "playbookID": "Service Desk Plus - Generic Polling Test",
            "instance_names": "sdp_instance_1",
            "fromversion": "5.0.0",
            "toversion": "5.9.9"
        },
        {
            "integrations": "ServiceDeskPlus",
            "playbookID": "Service Desk Plus Test",
            "instance_names": "sdp_instance_2",
            "fromversion": "6.0.0",
            "is_mockable": false
        },
        {
            "integrations": "ServiceDeskPlus",
            "playbookID": "Service Desk Plus - Generic Polling Test",
            "instance_names": "sdp_instance_2",
            "fromversion": "6.0.0"
        },
        {
            "integrations": "ThreatConnect Feed",
            "playbookID": "FeedThreatConnect-Test",
            "fromversion": "5.5.0"
        },
        {
            "integrations": "MITRE ATT&CK",
            "playbookID": "Mitre Attack List 10 Indicators Feed Test",
            "fromversion": "5.5.0"
        },
        {
            "integrations": "URLhaus",
            "playbookID": "Test_URLhaus",
            "timeout": 1000
        },
        {
            "integrations": "Microsoft Intune Feed",
            "playbookID": "FeedMicrosoftIntune_Test",
            "fromversion": "5.5.0"
        },
        {
            "integrations": "Tanium Threat Response",
            "playbookID": "Tanium Threat Response Test"
        },
        {
            "integrations": [
                "Syslog Sender",
                "syslog"
            ],
            "playbookID": "Test Syslog",
            "fromversion": "5.5.0",
            "timeout": 600
        },
        {
            "integrations": "APIVoid",
            "playbookID": "APIVoid Test"
        },
        {
            "integrations": "CloudConvert",
            "playbookID": "CloudConvert-test",
            "fromversion": "5.0.0",
            "timeout": 3000
        },
        {
            "integrations": "Cisco Firepower",
            "playbookID": "Cisco Firepower - Test",
            "timeout": 1000,
            "fromversion": "5.0.0"
        },
        {
            "integrations": "IllusiveNetworks",
            "playbookID": "IllusiveNetworks-Test",
            "fromversion": "5.0.0",
            "timeout": 500
        },
        {
            "integrations": "JSON Feed",
            "playbookID": "JSON_Feed_Test",
            "fromversion": "5.5.0",
            "instance_names": "JSON Feed no_auto_detect"
        },
        {
            "integrations": "JSON Feed",
            "playbookID": "JSON_Feed_Test",
            "fromversion": "5.5.0",
            "instance_names": "JSON Feed_auto_detect"
        },
        {
            "integrations": "JSON Feed",
            "playbookID": "JSON_Feed_Test",
            "fromversion": "5.5.0",
            "instance_names": "JSON Feed_post"
        },
        {
            "integrations": "Google Cloud Functions",
            "playbookID": "test playbook - Google Cloud Functions",
            "fromversion": "5.0.0"
        },
        {
            "integrations": "Plain Text Feed",
            "playbookID": "PlainText Feed - Test",
            "fromversion": "5.5.0",
            "instance_names": "Plain Text Feed no_auto_detect"
        },
        {
            "integrations": "Plain Text Feed",
            "playbookID": "PlainText Feed - Test",
            "fromversion": "5.5.0",
            "instance_names": "Plain Text Feed_auto_detect"
        },
        {
            "integrations": "Silverfort",
            "playbookID": "Silverfort-test",
            "fromversion": "5.0.0"
        },
        {
            "integrations": "GoogleKubernetesEngine",
            "playbookID": "GoogleKubernetesEngine_Test",
            "timeout": 600,
            "fromversion": "5.5.0"
        },
        {
            "integrations": "Fastly Feed",
            "playbookID": "Fastly Feed Test",
            "fromversion": "5.5.0"
        },
        {
            "integrations": "Malware Domain List Active IPs Feed",
            "playbookID": "Malware Domain List Active IPs Feed Test",
            "fromversion": "5.5.0"
        },
        {
            "integrations": "Claroty",
            "playbookID": "Claroty - Test",
            "fromversion": "5.0.0"
        },
        {
            "integrations": "Trend Micro Apex",
            "playbookID": "Trend Micro Apex - Test",
            "is_mockable": false
        },
        {
            "integrations": "Blocklist_de Feed",
            "playbookID": "Blocklist_de - Test",
            "fromversion": "5.5.0"
        },
        {
            "integrations": "Cloudflare Feed",
            "playbookID": "cloudflare - Test",
            "fromversion": "5.5.0"
        },
        {
            "integrations": "AzureFeed",
            "playbookID": "AzureFeed - Test",
            "fromversion": "5.5.0"
        },
        {
            "playbookID": "CreateIndicatorFromSTIXTest",
            "fromversion": "5.0.0"
        },
        {
            "integrations": "SpamhausFeed",
            "playbookID": "Spamhaus_Feed_Test",
            "fromversion": "5.5.0"
        },
        {
            "integrations": "Cofense Feed",
            "playbookID": "TestCofenseFeed",
            "fromversion": "5.5.0"
        },
        {
            "integrations": "Bambenek Consulting Feed",
            "playbookID": "BambenekConsultingFeed_Test",
            "fromversion": "5.5.0"
        },
        {
            "integrations": "Pipl",
            "playbookID": "Pipl Test"
        },
        {
            "integrations": "AWS Feed",
            "playbookID": "AWS Feed Test",
            "fromversion": "5.5.0"
        },
        {
            "integrations": "QuestKace",
            "playbookID": "QuestKace test",
            "fromversion": "5.0.0"
        },
        {
            "integrations": "Digital Defense FrontlineVM",
            "playbookID": "Digital Defense FrontlineVM - Scan Asset Not Recently Scanned Test"
        },
        {
            "integrations": "Digital Defense FrontlineVM",
            "playbookID": "Digital Defense FrontlineVM - Test Playbook"
        },
        {
            "integrations": "CSVFeed",
            "playbookID": "CSV_Feed_Test",
            "fromversion": "5.5.0",
            "instance_names": "CSVFeed_no_auto_detect"
        },
        {
            "integrations": "CSVFeed",
            "playbookID": "CSV_Feed_Test",
            "fromversion": "5.5.0",
            "instance_names": "CSVFeed_auto_detect"
        },
        {
            "integrations": "ProofpointFeed",
            "playbookID": "TestProofpointFeed",
            "fromversion": "5.5.0"
        },
        {
            "integrations": "Digital Shadows",
            "playbookID": "Digital Shadows - Test"
        },
        {
            "integrations": "Azure Compute v2",
            "playbookID": "Azure Compute - Test",
            "instance_names": "ms_azure_compute_dev"
        },
        {
            "integrations": "Azure Compute v2",
            "playbookID": "Azure Compute - Test",
            "instance_names": "ms_azure_compute_prod",
            "is_mockable": false
        },
        {
            "integrations": "Azure Compute v2",
            "playbookID": "Azure Compute - Login Test",
            "instance_names": "ms_azure_compute_prod",
            "is_mockable": false
        },
        {
            "integrations": "Azure Compute v2",
            "playbookID": "Azure Compute - Login Test",
            "instance_names": "ms_azure_compute_self_deployed"
        },
        {
            "integrations": "Symantec Data Loss Prevention",
            "playbookID": "Symantec Data Loss Prevention - Test",
            "fromversion": "4.5.0"
        },
        {
            "integrations": "Lockpath KeyLight v2",
            "playbookID": "Keylight v2 - Test"
        },
        {
            "integrations": "Azure Security Center v2",
            "playbookID": "Azure SecurityCenter - Test",
            "instance_names": "ms_azure_sc_prod",
            "is_mockable": false
        },
        {
            "integrations": "Azure Security Center v2",
            "playbookID": "Azure SecurityCenter - Test",
            "instance_names": "ms_azure_sc_dev"
        },
        {
            "integrations": "Azure Security Center v2",
            "playbookID": "Azure SecurityCenter - Test",
            "instance_names": "ms_azure_sc_self_deployed"
        },
        {
            "integrations": "JsonWhoIs",
            "playbookID": "JsonWhoIs-Test"
        },
        {
            "integrations": "Maltiverse",
            "playbookID": "Maltiverse Test"
        },
        {
            "integrations": "Box v2",
            "playbookID": "BoxV2_TestPlaybook"
        },
        {
            "integrations": "MicrosoftGraphMail",
            "playbookID": "MicrosoftGraphMail-Test_dev",
            "instance_names": "ms_graph_mail_dev"
        },
        {
            "integrations": "MicrosoftGraphMail",
            "playbookID": "MicrosoftGraphMail-Test_dev_no_oproxy",
            "instance_names": "ms_graph_mail_dev_no_oproxy"
        },
        {
            "integrations": "MicrosoftGraphMail",
            "playbookID": "MicrosoftGraphMail-Test_prod",
            "instance_names": "ms_graph_mail_prod",
            "is_mockable": false
        },
        {
            "integrations": "CloudShark",
            "playbookID": "CloudShark - Test Playbook"
        },
        {
            "integrations": "Google Vision AI",
            "playbookID": "Google Vision API - Test"
        },
        {
            "integrations": "nmap",
            "playbookID": "Nmap - Test",
            "fromversion": "5.0.0"
        },
        {
            "integrations": "AutoFocus V2",
            "playbookID": "Autofocus Query Samples, Sessions and Tags Test Playbook",
            "fromversion": "4.5.0",
            "timeout": 1000
        },
        {
            "integrations": "HelloWorld",
            "playbookID": "HelloWorld-Test",
            "fromversion": "5.0.0"
        },
        {
            "integrations": "HelloWorld",
            "playbookID": "Sanity Test - Playbook with integration",
            "fromversion": "5.0.0"
        },
        {
            "integrations": "HelloWorld",
            "playbookID": "Sanity Test - Playbook with mocked integration",
            "fromversion": "5.0.0"
        },
        {
            "playbookID": "Sanity Test - Playbook with no integration",
            "fromversion": "5.0.0"
        },
        {
            "integrations": "Gmail",
            "playbookID": "Sanity Test - Playbook with Unmockable Integration",
            "fromversion": "5.0.0"
        },
        {
            "integrations": "HelloWorld",
            "playbookID": "HelloWorld_Scan-Test",
            "fromversion": "5.0.0",
            "timeout": 400
        },
        {
            "integrations": "HelloWorldPremium",
            "playbookID": "HelloWorldPremium_Scan-Test",
            "fromversion": "5.0.0",
            "timeout": 400
        },
        {
            "integrations": "HelloWorldPremium",
            "playbookID": "HelloWorldPremium-Test",
            "fromversion": "5.0.0"
        },
        {
            "integrations": "ThreatQ v2",
            "playbookID": "ThreatQ - Test",
            "fromversion": "4.5.0"
        },
        {
            "integrations": "AttackIQFireDrill",
            "playbookID": "AttackIQ - Test"
        },
        {
            "integrations": "PhishLabs IOC EIR",
            "playbookID": "PhishlabsIOC_EIR-Test"
        },
        {
            "integrations": "Amazon DynamoDB",
            "playbookID": "AWS_DynamoDB-Test"
        },
        {
            "integrations": "PhishLabs IOC DRP",
            "playbookID": "PhishlabsIOC_DRP-Test"
        },
        {
            "playbookID": "Create Phishing Classifier V2 ML Test",
            "timeout": 60000,
            "fromversion": "6.1.0",
            "instance_names": "ml_dummy_prod",
            "integrations": "AzureWAF"
        },
        {
            "integrations": "ZeroFox",
            "playbookID": "ZeroFox-Test",
            "fromversion": "4.1.0"
        },
        {
            "integrations": "AlienVault OTX v2",
            "playbookID": "Alienvault_OTX_v2 - Test"
        },
        {
            "integrations": "AWS - CloudWatchLogs",
            "playbookID": "AWS - CloudWatchLogs Test Playbook",
            "fromversion": "5.0.0"
        },
        {
            "integrations": "SlackV2",
            "playbookID": "Slack Test Playbook",
            "timeout": 400,
            "pid_threshold": 5,
            "fromversion": "5.0.0"
        },
        {
            "integrations": "SlackV3",
            "playbookID": "SlackV3 TestPB",
            "timeout": 400,
            "pid_threshold": 8,
            "fromversion": "5.5.0"
        },
        {
            "integrations": "Cortex XDR - IR",
            "playbookID": "Test XDR Playbook",
            "fromversion": "4.1.0",
            "timeout": 1500
        },
        {
            "integrations": "Cortex XDR - IOC",
            "playbookID": "Cortex XDR - IOC - Test",
            "fromversion": "5.5.0",
            "timeout": 1200
        },
        {
            "integrations": "Cloaken",
            "playbookID": "Cloaken-Test",
            "is_mockable": false
        },
        {
            "integrations": "ThreatX",
            "playbookID": "ThreatX-test",
            "timeout": 600
        },
        {
            "integrations": "Akamai WAF SIEM",
            "playbookID": "Akamai_WAF_SIEM-Test"
        },
        {
            "integrations": "Cofense Triage v2",
            "playbookID": "Cofense Triage v2 Test"
        },
        {
            "integrations": "Akamai WAF",
            "playbookID": "Akamai_WAF-Test"
        },
        {
            "integrations": "abuse.ch SSL Blacklist Feed",
            "playbookID": "SSL Blacklist test",
            "fromversion": "5.5.0"
        },
        {
            "integrations": "CheckPhish",
            "playbookID": "CheckPhish-Test"
        },
        {
            "integrations": "Symantec Management Center",
            "playbookID": "SymantecMC_TestPlaybook"
        },
        {
            "integrations": "Looker",
            "playbookID": "Test-Looker"
        },
        {
            "integrations": "Vertica",
            "playbookID": "Vertica Test"
        },
        {
            "integrations": "Server Message Block (SMB) v2",
            "playbookID": "SMB_v2-Test"
        },
        {
            "playbookID": "ConvertFile-Test",
            "fromversion": "4.5.0"
        },
        {
            "playbookID": "TestAwsEC2GetPublicSGRules-Test"
        },
        {
            "integrations": "RSA NetWitness Packets and Logs",
            "playbookID": "rsa_packets_and_logs_test"
        },
        {
            "playbookID": "CheckpointFW-test",
            "integrations": "Check Point"
        },
        {
            "playbookID": "RegPathReputationBasicLists_test"
        },
        {
            "playbookID": "EmailDomainSquattingReputation-Test"
        },
        {
            "playbookID": "RandomStringGenerateTest"
        },
        {
            "playbookID": "playbook-checkEmailAuthenticity-test"
        },
        {
            "playbookID": "HighlightWords_Test"
        },
        {
            "playbookID": "StringContainsArray_test"
        },
        {
            "integrations": "Fidelis Elevate Network",
            "playbookID": "Fidelis-Test"
        },
        {
            "integrations": "AWS - ACM",
            "playbookID": "ACM-Test"
        },
        {
            "integrations": "Thinkst Canary",
            "playbookID": "CanaryTools Test"
        },
        {
            "integrations": "ThreatMiner",
            "playbookID": "ThreatMiner-Test"
        },
        {
            "playbookID": "StixCreator-Test"
        },
        {
            "playbookID": "CompareIncidentsLabels-test-playbook"
        },
        {
            "integrations": "Have I Been Pwned? V2",
            "playbookID": "Pwned v2 test"
        },
        {
            "integrations": "Alexa Rank Indicator",
            "playbookID": "Alexa Test Playbook"
        },
        {
            "playbookID": "UnEscapeURL-Test"
        },
        {
            "playbookID": "UnEscapeIPs-Test"
        },
        {
            "playbookID": "ExtractDomainFromUrlAndEmail-Test"
        },
        {
            "playbookID": "ConvertKeysToTableFieldFormat_Test"
        },
        {
            "integrations": "CVE Search v2",
            "playbookID": "CVE Search v2 - Test"
        },
        {
            "integrations": "CVE Search v2",
            "playbookID": "cveReputation Test"
        },
        {
            "integrations": "HashiCorp Vault",
            "playbookID": "hashicorp_test",
            "fromversion": "5.0.0"
        },
        {
            "integrations": "AWS - Athena - Beta",
            "playbookID": "Beta-Athena-Test"
        },
        {
            "integrations": "BeyondTrust Password Safe",
            "playbookID": "BeyondTrust-Test"
        },
        {
            "integrations": "Dell Secureworks",
            "playbookID": "secureworks_test"
        },
        {
            "integrations": "ServiceNow v2",
            "playbookID": "servicenow_test_v2",
            "instance_names": "snow_basic_auth",
            "is_mockable": false
        },
        {
            "integrations": "ServiceNow v2",
            "playbookID": "ServiceNow_OAuth_Test",
            "instance_names": "snow_oauth"
        },
        {
            "playbookID": "Create ServiceNow Ticket and Mirror Test",
            "integrations": "ServiceNow v2",
            "instance_names": "snow_basic_auth",
            "fromversion": "6.0.0",
            "timeout": 500
        },
        {
            "playbookID": "Create ServiceNow Ticket and State Polling Test",
            "integrations": "ServiceNow v2",
            "instance_names": "snow_basic_auth",
            "fromversion": "6.0.0",
            "timeout": 500
        },
        {
            "integrations": "ServiceNow CMDB",
            "playbookID": "ServiceNow_CMDB_Test",
            "instance_names": "snow_cmdb_basic_auth"
        },
        {
            "integrations": "ServiceNow CMDB",
            "playbookID": "ServiceNow_CMDB_OAuth_Test",
            "instance_names": "snow_cmdb_oauth"
        },
        {
            "integrations": "ExtraHop v2",
            "playbookID": "ExtraHop_v2-Test"
        },
        {
            "playbookID": "Test CommonServer"
        },
        {
            "playbookID": "Test-debug-mode",
            "fromversion": "5.0.0"
        },
        {
            "integrations": "CIRCL",
            "playbookID": "CirclIntegrationTest"
        },
        {
            "integrations": "MISP V3",
            "playbookID": "MISP V3 Test",
            "timeout": 300,
            "fromversion": "5.5.0"
        },
        {
            "playbookID": "test-LinkIncidentsWithRetry"
        },
        {
            "playbookID": "CopyContextToFieldTest"
        },
        {
            "integrations": "OTRS",
            "playbookID": "OTRS Test",
            "fromversion": "4.1.0"
        },
        {
            "integrations": "Attivo Botsink",
            "playbookID": "AttivoBotsinkTest"
        },
        {
            "integrations": "FortiGate",
            "playbookID": "Fortigate Test"
        },
        {
            "playbookID": "FormattedDateToEpochTest"
        },
        {
            "integrations": "SNDBOX",
            "playbookID": "SNDBOX_Test",
            "timeout": 1000
        },
        {
            "integrations": "SNDBOX",
            "playbookID": "Detonate File - SNDBOX - Test",
            "timeout": 1000,
            "nightly": true
        },
        {
            "integrations": "VxStream",
            "playbookID": "Detonate File - HybridAnalysis - Test",
            "timeout": 2400
        },
        {
            "integrations": "Awake Security",
            "playbookID": "awake_security_test_pb"
        },
        {
            "integrations": "Tenable.sc",
            "playbookID": "tenable-sc-test",
            "timeout": 240,
            "nightly": true
        },
        {
            "integrations": "MimecastV2",
            "playbookID": "Mimecast test"
        },
        {
            "playbookID": "CreateEmailHtmlBody_test_pb",
            "fromversion": "4.1.0"
        },
        {
            "playbookID": "ReadPDFFileV2-Test",
            "timeout": 1000
        },
        {
            "playbookID": "JSONtoCSV-Test"
        },
        {
            "integrations": "Generic SQL",
            "playbookID": "generic-sql",
            "instance_names": "mysql instance",
            "fromversion": "5.0.0"
        },
        {
            "integrations": "Generic SQL",
            "playbookID": "generic-sql",
            "instance_names": "postgreSQL instance",
            "fromversion": "5.0.0"
        },
        {
            "integrations": "Generic SQL",
            "playbookID": "generic-sql",
            "instance_names": "Microsoft SQL instance",
            "fromversion": "5.0.0"
        },
        {
            "integrations": "Generic SQL",
            "playbookID": "generic-sql",
            "instance_names": "Microsoft SQL Server - MS ODBC Driver",
            "fromversion": "5.0.0"
        },
        {
            "integrations": "Generic SQL",
            "playbookID": "generic-sql-oracle",
            "instance_names": "Oracle instance",
            "fromversion": "5.0.0"
        },
        {
            "integrations": "Generic SQL",
            "playbookID": "generic-sql-mssql-encrypted-connection",
            "instance_names": "Microsoft SQL instance using encrypted connection",
            "fromversion": "5.0.0"
        },
        {
            "integrations": "Panorama",
            "instance_names": "palo_alto_firewall_9.0",
            "playbookID": "Panorama Query Logs - Test",
            "fromversion": "6.1.0",
            "timeout": 1500,
            "nightly": true
        },
        {
            "integrations": "Panorama",
            "instance_names": "palo_alto_firewall",
            "playbookID": "palo_alto_firewall_test_pb",
            "fromversion": "6.1.0",
            "timeout": 1000
        },
        {
            "integrations": "Panorama",
            "instance_names": "palo_alto_firewall_9.0",
            "playbookID": "palo_alto_firewall_test_pb",
            "fromversion": "6.1.0",
            "timeout": 1000
        },
        {
            "integrations": "Panorama",
            "instance_names": "palo_alto_panorama",
            "playbookID": "palo_alto_panorama_test_pb",
            "fromversion": "6.1.0",
            "timeout": 2400
        },
        {
            "integrations": "Panorama",
            "instance_names": "palo_alto_panorama_9.0",
            "playbookID": "palo_alto_panorama_test_pb",
            "fromversion": "6.1.0",
            "timeout": 2400
        },
        {
            "integrations": "Panorama",
            "instance_names": "palo_alto_firewall_9.0",
            "playbookID": "PAN-OS URL Filtering enrichment - Test",
            "fromversion": "6.1.0"
        },
        {
            "integrations": "Panorama",
            "instance_names": "panorama_instance_best_practice",
            "playbookID": "Panorama Best Practise - Test",
            "fromversion": "6.1.0"
        },
        {
            "integrations": "Tenable.io",
            "playbookID": "Tenable.io test"
        },
        {
            "playbookID": "URLDecode-Test"
        },
        {
            "playbookID": "GetTime-Test"
        },
        {
            "playbookID": "GetTime-ObjectVsStringTest"
        },
        {
            "integrations": "Tenable.io",
            "playbookID": "Tenable.io Scan Test",
            "nightly": true,
            "timeout": 3600
        },
        {
            "integrations": "Tenable.sc",
            "playbookID": "tenable-sc-scan-test",
            "nightly": true,
            "timeout": 600
        },
        {
            "integrations": "google-vault",
            "playbookID": "Google-Vault-Generic-Test",
            "nightly": true,
            "timeout": 3600,
            "memory_threshold": 180
        },
        {
            "integrations": "google-vault",
            "playbookID": "Google_Vault-Search_And_Display_Results_test",
            "nightly": true,
            "memory_threshold": 180,
            "timeout": 3600
        },
        {
            "playbookID": "Luminate-TestPlaybook",
            "integrations": "Luminate"
        },
        {
            "integrations": "MxToolBox",
            "playbookID": "MxToolbox-test"
        },
        {
            "integrations": "Nessus",
            "playbookID": "Nessus - Test"
        },
        {
            "playbookID": "Palo Alto Networks - Malware Remediation Test",
            "fromversion": "4.5.0"
        },
        {
            "playbookID": "SumoLogic-Test",
            "integrations": "SumoLogic",
            "fromversion": "4.1.0"
        },
        {
            "playbookID": "ParseEmailFiles-test"
        },
        {
            "playbookID": "PAN-OS - Block IP and URL - External Dynamic List v2 Test",
            "integrations": [
                "Panorama",
                "palo_alto_networks_pan_os_edl_management"
            ],
            "instance_names": "palo_alto_firewall_9.0",
            "fromversion": "6.1.0"
        },
        {
            "playbookID": "Test_EDL",
            "integrations": "EDL",
            "instance_names": "edl_update",
            "fromversion": "5.5.0",
            "pid_threshold": 8
        },
        {
            "playbookID": "Test_export_indicators_service",
            "instance_names": "eis_on_demand",
            "integrations": "ExportIndicators",
            "fromversion": "5.5.0"
        },
        {
            "playbookID": "PAN-OS - Block IP - Custom Block Rule Test",
            "integrations": "Panorama",
            "instance_names": "panorama_instance_security_team",
            "fromversion": "6.1.0"
        },
        {
            "playbookID": "PAN-OS - Block IP - Static Address Group Test",
            "integrations": "Panorama",
            "instance_names": "panorama_instance_security_team",
            "fromversion": "6.1.0"
        },
        {
            "playbookID": "Block IP - Generic V3_Test",
            "fromversion": "6.0.0"
        },
        {
            "playbookID": "PAN-OS - Block URL - Custom URL Category Test",
            "integrations": "Panorama",
            "instance_names": "panorama_instance_security_team",
            "fromversion": "6.1.0"
        },
        {
            "playbookID": "Endpoint Malware Investigation - Generic - Test",
            "integrations": [
                "Traps",
                "Cylance Protect v2",
                "Demisto REST API"
            ],
            "fromversion": "5.0.0",
            "timeout": 1200
        },
        {
            "playbookID": "ParseExcel-test"
        },
        {
            "playbookID": "ParseHTMLIndicators-Test"
        },
        {
            "playbookID": "Detonate File - No Files test"
        },
        {
            "integrations": "SentinelOne V2",
            "instance_names": "SentinelOne_v2.0",
            "playbookID": "SentinelOne V2.0 - Test"
        },
        {
            "integrations": "SentinelOne V2",
            "instance_names": "SentinelOne_v2.1",
            "playbookID": "SentinelOne V2.1 - Test"
        },
        {
            "integrations": "InfoArmor VigilanteATI",
            "playbookID": "InfoArmorVigilanteATITest"
        },
        {
            "integrations": "IntSights",
            "instance_names": "intsights_standard_account",
            "playbookID": "IntSights Test",
            "nightly": true
        },
        {
            "integrations": "IntSights",
            "playbookID": "IntSights Mssp Test",
            "instance_names": "intsights_mssp_account",
            "nightly": true
        },
        {
            "integrations": "dnstwist",
            "playbookID": "dnstwistTest"
        },
        {
            "integrations": "BitDam",
            "playbookID": "Detonate File - BitDam Test"
        },
        {
            "integrations": "Threat Grid",
            "playbookID": "Test-Detonate URL - ThreatGrid",
            "timeout": 600
        },
        {
            "integrations": "Threat Grid",
            "playbookID": "ThreatGridTest",
            "timeout": 600
        },
        {
            "integrations": "Signal Sciences WAF",
            "playbookID": "SignalSciences-Test"
        },
        {
            "integrations": "RTIR",
            "playbookID": "RTIR Test"
        },
        {
            "integrations": "RedCanary",
            "playbookID": "RedCanaryTest",
            "nightly": true
        },
        {
            "playbookID": "URL Enrichment - Generic v2 - Test",
            "integrations": [
                "Rasterize",
                "VirusTotal - Private API"
            ],
            "instance_names": "virus_total_private_api_general",
            "timeout": 500,
            "pid_threshold": 12
        },
        {
            "playbookID": "CutTransformerTest"
        },
        {
            "playbookID": "TestEditServerConfig"
        },
        {
            "playbookID": "MarketplacePackInstaller_Test",
            "integrations": "Demisto REST API",
            "fromversion": "6.0.0"
        },
        {
            "playbookID": "Default - Test",
            "integrations": [
                "ThreatQ v2",
                "Demisto REST API"
            ],
            "fromversion": "5.0.0"
        },
        {
            "integrations": "SCADAfence CNM",
            "playbookID": "SCADAfence_test"
        },
        {
            "integrations": "ProtectWise",
            "playbookID": "Protectwise-Test"
        },
        {
            "integrations": "WhatsMyBrowser",
            "playbookID": "WhatsMyBrowser-Test"
        },
        {
            "integrations": "BigFix",
            "playbookID": "BigFixTest"
        },
        {
            "integrations": "Lastline v2",
            "playbookID": "Lastline v2 - Test",
            "nightly": true
        },
        {
            "integrations": "McAfee DXL",
            "playbookID": "McAfee DXL - Test"
        },
        {
            "playbookID": "TextFromHTML_test_playbook"
        },
        {
            "playbookID": "PortListenCheck-test"
        },
        {
            "integrations": "ThreatExchange",
            "playbookID": "ThreatExchange-test"
        },
        {
            "integrations": "Joe Security",
            "playbookID": "JoeSecurityTestPlaybook",
            "timeout": 500,
            "nightly": true
        },
        {
            "integrations": "Joe Security",
            "playbookID": "JoeSecurityTestDetonation",
            "timeout": 2000,
            "nightly": true
        },
        {
            "integrations": "WildFire-v2",
            "playbookID": "Wildfire Test",
            "is_mockable": false,
            "fromversion": "5.0.0",
            "toversion": "6.1.9"
        },
        {
            "integrations": "WildFire-v2",
            "playbookID": "Wildfire Test With Polling",
            "is_mockable": false,
            "fromversion": "6.2.0",
            "timeout": 1100
        },
        {
            "integrations": "WildFire-v2",
            "playbookID": "Detonate URL - WildFire-v2 - Test"
        },
        {
            "integrations": "WildFire-v2",
            "playbookID": "Detonate URL - WildFire v2.1 - Test"
        },
        {
            "integrations": "GRR",
            "playbookID": "GRR Test",
            "nightly": true
        },
        {
            "integrations": "VirusTotal",
            "instance_names": "virus_total_general",
            "playbookID": "virusTotal-test-playbook",
            "timeout": 1400,
            "nightly": true
        },
        {
            "integrations": "VirusTotal",
            "instance_names": "virus_total_preferred_vendors",
            "playbookID": "virusTotaI-test-preferred-vendors",
            "timeout": 1400,
            "nightly": true
        },
        {
            "integrations": "Preempt",
            "playbookID": "Preempt Test"
        },
        {
            "integrations": "Gmail",
            "playbookID": "get_original_email_-_gmail_-_test"
        },
        {
            "integrations": [
                "Gmail Single User",
                "Gmail"
            ],
            "playbookID": "Gmail Single User - Test",
            "fromversion": "4.5.0"
        },
        {
            "integrations": "EWS v2",
            "playbookID": "get_original_email_-_ews-_test",
            "instance_names": "ewv2_regular"
        },
        {
            "integrations": [
                "EWS v2",
                "EWS Mail Sender"
            ],
            "playbookID": "EWS search-mailbox test",
            "instance_names": "ewv2_regular",
            "timeout": 300
        },
        {
            "integrations": "PagerDuty v2",
            "playbookID": "PagerDuty Test"
        },
        {
            "playbookID": "test_delete_context"
        },
        {
            "playbookID": "DeleteContext-auto-test"
        },
        {
            "playbookID": "GmailTest",
            "integrations": "Gmail"
        },
        {
            "playbookID": "Gmail Convert Html Test",
            "integrations": "Gmail"
        },
        {
            "playbookID": "reputations.json Test",
            "toversion": "5.0.0"
        },
        {
            "playbookID": "Indicators reputation-.json Test",
            "fromversion": "5.5.0"
        },
        {
            "playbookID": "Test IP Indicator Fields",
            "fromversion": "5.0.0"
        },
        {
            "playbookID": "TestDedupIncidentsPlaybook"
        },
        {
            "playbookID": "TestDedupIncidentsByName"
        },
        {
            "integrations": "McAfee Advanced Threat Defense",
            "playbookID": "Test Playbook McAfee ATD",
            "timeout": 700
        },
        {
            "integrations": "McAfee Advanced Threat Defense",
            "playbookID": "Detonate Remote File From URL -McAfee-ATD - Test",
            "timeout": 700
        },
        {
            "playbookID": "stripChars - Test"
        },
        {
            "integrations": "McAfee Advanced Threat Defense",
            "playbookID": "Test Playbook McAfee ATD Upload File"
        },
        {
            "playbookID": "exporttocsv_script_test"
        },
        {
            "playbookID": "Set - Test"
        },
        {
            "integrations": "Intezer v2",
            "playbookID": "Intezer Testing v2",
            "fromversion": "4.1.0",
            "timeout": 600
        },
        {
            "integrations": [
                "Mail Sender (New)",
                "Gmail"
            ],
            "playbookID": "Mail Sender (New) Test",
            "instance_names": [
                "Mail_Sender_(New)_STARTTLS"
            ]
        },
        {
            "playbookID": "buildewsquery_test"
        },
        {
            "integrations": "Rapid7 Nexpose",
            "playbookID": "nexpose_test",
            "timeout": 240
        },
        {
            "playbookID": "GetIndicatorDBotScore Test"
        },
        {
            "integrations": "EWS Mail Sender",
            "playbookID": "EWS Mail Sender Test"
        },
        {
            "integrations": [
                "EWS Mail Sender",
                "Rasterize"
            ],
            "playbookID": "EWS Mail Sender Test 2"
        },
        {
            "playbookID": "decodemimeheader_-_test"
        },
        {
            "playbookID": "test_url_regex"
        },
        {
            "integrations": "Skyformation",
            "playbookID": "TestSkyformation"
        },
        {
            "integrations": "okta",
            "playbookID": "okta_test_playbook",
            "timeout": 240
        },
        {
            "integrations": "Okta v2",
            "playbookID": "OktaV2-Test",
            "nightly": true,
            "timeout": 300
        },
        {
            "integrations": "Okta IAM",
            "playbookID": "Okta IAM - Test Playbook",
            "fromversion": "6.0.0"
        },
        {
            "playbookID": "Test filters & transformers scripts"
        },
        {
            "integrations": "Salesforce",
            "playbookID": "SalesforceTestPlaybook"
        },
        {
            "integrations": "McAfee ESM v2",
            "instance_names": "v10.2.0",
            "playbookID": "McAfee ESM v2 - Test v10.2.0",
            "fromversion": "5.0.0",
            "is_mockable": false
        },
        {
            "integrations": "McAfee ESM v2",
            "instance_names": "v11.1.3",
            "playbookID": "McAfee ESM v2 - Test v11.1.3",
            "fromversion": "5.0.0",
            "is_mockable": false
        },
        {
            "integrations": "McAfee ESM v2",
            "instance_names": "v11.3",
            "playbookID": "McAfee ESM v2 (v11.3) - Test",
            "fromversion": "5.0.0",
            "timeout": 300,
            "is_mockable": false
        },
        {
            "integrations": "McAfee ESM v2",
            "instance_names": "v10.2.0",
            "playbookID": "McAfee ESM Watchlists - Test v10.2.0",
            "fromversion": "5.0.0"
        },
        {
            "integrations": "McAfee ESM v2",
            "instance_names": "v11.1.3",
            "playbookID": "McAfee ESM Watchlists - Test v11.1.3",
            "fromversion": "5.0.0"
        },
        {
            "integrations": "McAfee ESM v2",
            "instance_names": "v11.3",
            "playbookID": "McAfee ESM Watchlists - Test v11.3",
            "fromversion": "5.0.0"
        },
        {
            "integrations": "GoogleSafeBrowsing",
            "playbookID": "Google Safe Browsing Test",
            "timeout": 240,
            "fromversion": "5.0.0"
        },
        {
            "integrations": "Google Safe Browsing v2",
            "playbookID": "Google Safe Browsing V2 Test",
            "fromversion": "5.5.0"
        },
        {
            "integrations": "EWS v2",
            "playbookID": "EWSv2_empty_attachment_test",
            "instance_names": "ewv2_regular"
        },
        {
            "integrations": "EWS v2",
            "playbookID": "EWS Public Folders Test",
            "instance_names": "ewv2_regular",
            "is_mockable": false
        },
        {
            "integrations": "Symantec Endpoint Protection V2",
            "playbookID": "SymantecEndpointProtection_Test"
        },
        {
            "integrations": "carbonblackprotection",
            "playbookID": "search_endpoints_by_hash_-_carbon_black_protection_-_test",
            "timeout": 500
        },
        {
            "playbookID": "Process Email - Generic - Test - Incident Starter",
            "fromversion": "6.0.0",
            "integrations": "Rasterize",
            "timeout": 240
        },
        {
            "integrations": "CrowdstrikeFalcon",
            "playbookID": "Test - CrowdStrike Falcon",
            "fromversion": "4.1.0",
            "timeout": 500
        },
        {
            "playbookID": "ExposeIncidentOwner-Test"
        },
        {
            "integrations": "google",
            "playbookID": "GsuiteTest"
        },
        {
            "integrations": "OpenPhish",
            "playbookID": "OpenPhish Test Playbook"
        },
        {
            "integrations": "jira-v2",
            "playbookID": "Jira-v2-Test",
            "timeout": 500,
            "is_mockable": false
        },
        {
            "integrations": "ipinfo",
            "playbookID": "IPInfoTest"
        },
        {
            "integrations": "ipinfo_v2",
            "playbookID": "IPInfo_v2Test",
            "fromversion": "5.5.0"
        },
        {
            "integrations": "GoogleMaps",
            "playbookID": "GoogleMapsTest",
            "fromversion": "6.0.0"
        },
        {
            "playbookID": "VerifyHumanReadableFormat"
        },
        {
            "playbookID": "strings-test"
        },
        {
            "playbookID": "TestCommonPython",
            "timeout": 500
        },
        {
            "playbookID": "TestFileCreateAndUpload"
        },
        {
            "playbookID": "TestIsValueInArray"
        },
        {
            "playbookID": "TestStringReplace"
        },
        {
            "playbookID": "TestHttpPlaybook"
        },
        {
            "integrations": "SplunkPy",
            "playbookID": "SplunkPy parse-raw - Test",
            "memory_threshold": 100,
            "instance_names": "use_default_handler"
        },
        {
            "integrations": "SplunkPy",
            "playbookID": "SplunkPy-Test-V2_default_handler",
            "memory_threshold": 500,
            "instance_names": "use_default_handler"
        },
        {
            "integrations": "SplunkPy",
            "playbookID": "Splunk-Test_default_handler",
            "memory_threshold": 200,
            "instance_names": "use_default_handler"
        },
        {
            "integrations": "AnsibleTower",
            "playbookID": "AnsibleTower_Test_playbook",
            "fromversion": "5.0.0"
        },
        {
            "integrations": "SplunkPy",
            "playbookID": "SplunkPySearch_Test_default_handler",
            "memory_threshold": 200,
            "instance_names": "use_default_handler"
        },
        {
            "integrations": "SplunkPy",
            "playbookID": "SplunkPy_KV_commands_default_handler",
            "memory_threshold": 200,
            "instance_names": "use_default_handler",
            "is_mockable": false
        },
        {
            "integrations": "SplunkPy",
            "playbookID": "SplunkPy-Test-V2_requests_handler",
            "memory_threshold": 500,
            "instance_names": "use_python_requests_handler"
        },
        {
            "integrations": "SplunkPy",
            "playbookID": "Splunk-Test_requests_handler",
            "memory_threshold": 500,
            "instance_names": "use_python_requests_handler",
            "is_mockable": false
        },
        {
            "integrations": "SplunkPy",
            "playbookID": "SplunkPySearch_Test_requests_handler",
            "memory_threshold": 200,
            "instance_names": "use_python_requests_handler",
            "is_mockable": false
        },
        {
            "integrations": "SplunkPy",
            "playbookID": "SplunkPy_KV_commands_requests_handler",
            "memory_threshold": 200,
            "instance_names": "use_python_requests_handler"
        },
        {
            "integrations": "McAfee NSM",
            "playbookID": "McAfeeNSMTest",
            "timeout": 400,
            "nightly": true
        },
        {
            "integrations": "PhishTank V2",
            "playbookID": "PhishTank Testing"
        },
        {
            "integrations": "McAfee Web Gateway",
            "playbookID": "McAfeeWebGatewayTest",
            "timeout": 500
        },
        {
            "integrations": "TCPIPUtils",
            "playbookID": "TCPUtils-Test"
        },
        {
            "playbookID": "listExecutedCommands-Test"
        },
        {
            "integrations": "AWS - Lambda",
            "playbookID": "AWS-Lambda-Test (Read-Only)"
        },
        {
            "integrations": "Service Manager",
            "playbookID": "TestHPServiceManager",
            "timeout": 400
        },
        {
            "integrations": "ServiceNow IAM",
            "playbookID": "ServiceNow IAM - Test Playbook",
            "instance_name": "snow_basic_auth",
            "fromversion": "6.0.0"
        },
        {
            "playbookID": "LanguageDetect-Test",
            "timeout": 300
        },
        {
            "integrations": "Forcepoint",
            "playbookID": "forcepoint test",
            "timeout": 500,
            "nightly": true
        },
        {
            "playbookID": "GeneratePassword-Test"
        },
        {
            "playbookID": "ZipFile-Test"
        },
        {
            "playbookID": "UnzipFile-Test"
        },
        {
            "playbookID": "Test-IsMaliciousIndicatorFound",
            "fromversion": "5.0.0"
        },
        {
            "playbookID": "TestExtractHTMLTables"
        },
        {
            "integrations": "carbonblackliveresponse",
            "playbookID": "Carbon Black Live Response Test",
            "nightly": true,
            "fromversion": "5.0.0",
            "is_mockable": false
        },
        {
            "integrations": "urlscan.io",
            "playbookID": "urlscan_malicious_Test",
            "timeout": 500
        },
        {
            "integrations": "EWS v2",
            "playbookID": "pyEWS_Test",
            "instance_names": "ewv2_regular",
            "is_mockable": false
        },
        {
            "integrations": "EWS v2",
            "playbookID": "pyEWS_Test",
            "instance_names": "ewsv2_separate_process",
            "is_mockable": false
        },
        {
            "integrations": "remedy_sr_beta",
            "playbookID": "remedy_sr_test_pb"
        },
        {
            "integrations": "Netskope",
            "playbookID": "Netskope Test"
        },
        {
            "integrations": "Cylance Protect v2",
            "playbookID": "Cylance Protect v2 Test"
        },
        {
            "integrations": "ReversingLabs Titanium Cloud",
            "playbookID": "ReversingLabsTCTest"
        },
        {
            "integrations": "ReversingLabs A1000",
            "playbookID": "ReversingLabsA1000Test"
        },
        {
            "integrations": "Demisto Lock",
            "playbookID": "DemistoLockTest"
        },
        {
            "playbookID": "test-domain-indicator",
            "timeout": 400
        },
        {
            "playbookID": "Cybereason Test",
            "integrations": "Cybereason",
            "timeout": 1200,
            "fromversion": "4.1.0"
        },
        {
            "integrations": "VirusTotal - Private API",
            "instance_names": "virus_total_private_api_general",
            "playbookID": "File Enrichment - Virus Total Private API Test",
            "nightly": true
        },
        {
            "integrations": "VirusTotal - Private API",
            "instance_names": "virus_total_private_api_general",
            "playbookID": "virusTotalPrivateAPI-test-playbook",
            "timeout": 1400,
            "nightly": true,
            "pid_threshold": 12
        },
        {
            "integrations": [
                "VirusTotal - Private API",
                "VirusTotal"
            ],
            "playbookID": "vt-detonate test",
            "instance_names": [
                "virus_total_private_api_general",
                "virus_total_general"
            ],
            "timeout": 1400,
            "fromversion": "5.5.0",
            "nightly": true,
            "is_mockable": false
        },
        {
            "integrations": "Cisco ASA",
            "playbookID": "Cisco ASA - Test Playbook"
        },
        {
            "integrations": "VirusTotal - Private API",
            "instance_names": "virus_total_private_api_preferred_vendors",
            "playbookID": "virusTotalPrivateAPI-test-preferred-vendors",
            "timeout": 1400,
            "nightly": true
        },
        {
            "integrations": "Cisco Meraki",
            "playbookID": "Cisco-Meraki-Test"
        },
        {
            "integrations": "Microsoft Defender Advanced Threat Protection",
            "playbookID": "Microsoft Defender Advanced Threat Protection - Test prod",
            "instance_names": "microsoft_defender_atp_prod",
            "is_mockable": false
        },
        {
            "integrations": "Microsoft Defender Advanced Threat Protection",
            "playbookID": "Microsoft Defender Advanced Threat Protection - Test dev",
            "instance_names": "microsoft_defender_atp_dev"
        },
        {
            "integrations": "Microsoft Defender Advanced Threat Protection",
            "playbookID": "Microsoft Defender Advanced Threat Protection - Test self deployed",
            "instance_names": "microsoft_defender_atp_dev_self_deployed"
        },
        {
            "integrations": "Microsoft Defender Advanced Threat Protection",
            "playbookID": "Microsoft Defender - ATP - Indicators Test",
            "instance_names": "microsoft_defender_atp_dev",
            "is_mockable": false
        },
        {
            "integrations": "Microsoft Defender Advanced Threat Protection",
            "playbookID": "Microsoft Defender - ATP - Indicators SC Test",
            "instance_names": "microsoft_defender_atp_dev_self_deployed"
        },
        {
            "integrations": "Microsoft Defender Advanced Threat Protection",
            "playbookID": "Microsoft Defender - ATP - Indicators SC Test",
            "instance_names": "microsoft_defender_atp_dev"
        },
        {
            "integrations": "Microsoft Defender Advanced Threat Protection",
            "playbookID": "Microsoft Defender - ATP - Indicators SC Test",
            "instance_names": "microsoft_defender_atp_prod"
        },
        {
            "integrations": "Microsoft 365 Defender",
            "playbookID": "Microsoft_365_Defender-Test",
            "instance_names": "ms_365_defender_device_code"
        },
        {
            "integrations": "Microsoft 365 Defender",
            "playbookID": "Microsoft_365_Defender-Test",
            "instance_names": "ms_365_defender_client_cred"
        },
        {
            "integrations": "Tanium",
            "playbookID": "Tanium Test Playbook",
            "timeout": 1200,
            "pid_threshold": 10
        },
        {
            "integrations": "Recorded Future",
            "playbookID": "Recorded Future Test",
            "nightly": true
        },
        {
            "integrations": "Microsoft Graph",
            "playbookID": "Microsoft Graph Security Test dev",
            "instance_names": "ms_graph_security_dev"
        },
        {
            "integrations": "Microsoft Graph",
            "playbookID": "Microsoft Graph Security Test prod",
            "instance_names": "ms_graph_security_prod",
            "is_mockable": false
        },
        {
            "integrations": "Microsoft Graph User",
            "playbookID": "Microsoft Graph User - Test",
            "instance_names": "ms_graph_user_dev"
        },
        {
            "integrations": "Microsoft Graph User",
            "playbookID": "Microsoft Graph User - Test",
            "instance_names": "ms_graph_user_prod",
            "is_mockable": false
        },
        {
            "integrations": "Microsoft Graph Groups",
            "playbookID": "Microsoft Graph Groups - Test dev",
            "instance_names": "ms_graph_groups_dev"
        },
        {
            "integrations": "Microsoft Graph Groups",
            "playbookID": "Microsoft Graph Groups - Test prod",
            "instance_names": "ms_graph_groups_prod",
            "is_mockable": false
        },
        {
            "integrations": "Microsoft_Graph_Files",
            "playbookID": "test_MsGraphFiles dev",
            "instance_names": "ms_graph_files_dev",
            "fromversion": "5.0.0"
        },
        {
            "integrations": "Microsoft_Graph_Files",
            "playbookID": "test_MsGraphFiles prod",
            "instance_names": "ms_graph_files_prod",
            "fromversion": "5.0.0",
            "is_mockable": false
        },
        {
            "integrations": "Microsoft Graph Calendar",
            "playbookID": "Microsoft Graph Calendar - Test dev",
            "instance_names": "ms_graph_calendar_dev"
        },
        {
            "integrations": "Microsoft Graph Calendar",
            "playbookID": "Microsoft Graph Calendar - Test prod",
            "instance_names": "ms_graph_calendar_prod",
            "is_mockable": false
        },
        {
            "integrations": "Microsoft Graph Device Management",
            "playbookID": "MSGraph_DeviceManagement_Test_dev",
            "instance_names": "ms_graph_device_management_oproxy_dev",
            "fromversion": "5.0.0"
        },
        {
            "integrations": "Microsoft Graph Device Management",
            "playbookID": "MSGraph_DeviceManagement_Test_prod",
            "instance_names": "ms_graph_device_management_oproxy_prod",
            "fromversion": "5.0.0",
            "is_mockable": false
        },
        {
            "integrations": "Microsoft Graph Device Management",
            "playbookID": "MSGraph_DeviceManagement_Test_self_deployed_prod",
            "instance_names": "ms_graph_device_management_self_deployed_prod",
            "fromversion": "5.0.0"
        },
        {
            "integrations": "RedLock",
            "playbookID": "RedLockTest",
            "nightly": true
        },
        {
            "integrations": "Symantec Messaging Gateway",
            "playbookID": "Symantec Messaging Gateway Test"
        },
        {
            "integrations": "ThreatConnect v2",
            "playbookID": "ThreatConnect v2 - Test",
            "fromversion": "5.0.0"
        },
        {
            "integrations": "VxStream",
            "playbookID": "VxStream Test",
            "nightly": true,
            "is_mockable": false
        },
        {
            "integrations": "QRadar_v2",
            "playbookID": "test_Qradar_v2",
            "fromversion": "6.0.0",
            "is_mockable": false
        },
        {
            "integrations": "VMware",
            "playbookID": "VMWare Test"
        },
        {
            "integrations": "carbonblack-v2",
            "playbookID": "Carbon Black Response Test",
            "fromversion": "5.0.0"
        },
        {
            "integrations": "VMware Carbon Black EDR v2",
            "playbookID": "Carbon Black Edr - Test",
            "is_mockable": false,
            "fromversion": "5.5.0"
        },
        {
            "integrations": "Cisco Umbrella Investigate",
            "playbookID": "Cisco Umbrella Test"
        },
        {
            "integrations": "icebrg",
            "playbookID": "Icebrg Test",
            "timeout": 500
        },
        {
            "integrations": "Symantec MSS",
            "playbookID": "SymantecMSSTest"
        },
        {
            "integrations": "Remedy AR",
            "playbookID": "Remedy AR Test"
        },
        {
            "integrations": "AWS - IAM",
            "playbookID": "AWS - IAM Test Playbook"
        },
        {
            "integrations": "McAfee Active Response",
            "playbookID": "McAfee-MAR_Test",
            "timeout": 700
        },
        {
            "integrations": "McAfee Threat Intelligence Exchange",
            "playbookID": "McAfee-TIE Test",
            "timeout": 700
        },
        {
            "integrations": "ArcSight Logger",
            "playbookID": "ArcSight Logger test"
        },
        {
            "integrations": "ArcSight ESM v2",
            "playbookID": "ArcSight ESM v2 Test"
        },
        {
            "integrations": "ArcSight ESM v2",
            "playbookID": "test Arcsight - Get events related to the Case"
        },
        {
            "integrations": "XFE_v2",
            "playbookID": "Test_XFE_v2",
            "timeout": 500,
            "nightly": true
        },
        {
            "integrations": "McAfee Threat Intelligence Exchange",
            "playbookID": "search_endpoints_by_hash_-_tie_-_test",
            "timeout": 500
        },
        {
            "integrations": "iDefense_v2",
            "playbookID": "iDefense_v2_Test",
            "fromversion": "5.5.0"
        },
        {
            "integrations": "AWS - SQS",
            "playbookID": "AWS - SQS Test Playbook",
            "fromversion": "5.0.0"
        },
        {
            "integrations": "AbuseIPDB",
            "playbookID": "AbuseIPDB Test"
        },
        {
            "integrations": "AbuseIPDB",
            "playbookID": "AbuseIPDB PopulateIndicators Test"
        },
        {
            "integrations": "LogRhythm",
            "playbookID": "LogRhythm-Test-Playbook",
            "timeout": 200
        },
        {
            "integrations": "FireEye HX",
            "playbookID": "FireEye HX Test",
            "timeout": 800
        },
        {
            "integrations": "FireEyeFeed",
            "playbookID": "playbook-FeedFireEye_test",
            "memory_threshold": 110
        },
        {
            "integrations": "Phish.AI",
            "playbookID": "PhishAi-Test"
        },
        {
            "integrations": "Phish.AI",
            "playbookID": "Test-Detonate URL - Phish.AI"
        },
        {
            "integrations": "Centreon",
            "playbookID": "Centreon-Test-Playbook"
        },
        {
            "playbookID": "ReadFile test"
        },
        {
            "integrations": "AlphaSOC Wisdom",
            "playbookID": "AlphaSOC-Wisdom-Test"
        },
        {
            "integrations": "carbonblack-v2",
            "playbookID": "CBFindIP - Test"
        },
        {
            "integrations": "Jask",
            "playbookID": "Jask_Test",
            "fromversion": "4.1.0"
        },
        {
            "integrations": "Whois",
            "playbookID": "whois_test",
            "fromversion": "4.1.0"
        },
        {
            "integrations": "RSA NetWitness Endpoint",
            "playbookID": "NetWitness Endpoint Test"
        },
        {
            "integrations": "Check Point Sandblast",
            "playbookID": "Sandblast_malicious_test"
        },
        {
            "playbookID": "TestMatchRegexV2"
        },
        {
            "integrations": "ActiveMQ",
            "playbookID": "ActiveMQ Test"
        },
        {
            "playbookID": "RegexGroups Test"
        },
        {
            "integrations": "Cisco ISE",
            "playbookID": "cisco-ise-test-playbook"
        },
        {
            "integrations": "RSA NetWitness v11.1",
            "playbookID": "RSA NetWitness Test"
        },
        {
            "playbookID": "ExifReadTest"
        },
        {
            "integrations": "Cuckoo Sandbox",
            "playbookID": "CuckooTest",
            "timeout": 700
        },
        {
            "integrations": "VxStream",
            "playbookID": "Test-Detonate URL - Crowdstrike",
            "timeout": 1200
        },
        {
            "playbookID": "Detonate File - Generic Test",
            "timeout": 500
        },
        {
            "integrations": [
                "Lastline v2",
                "WildFire-v2",
                "SNDBOX",
                "McAfee Advanced Threat Defense"
            ],
            "playbookID": "Detonate File - Generic Test",
            "timeout": 2400,
            "nightly": true
        },
        {
            "playbookID": "STIXParserTest"
        },
        {
            "playbookID": "VerifyJSON - Test",
            "fromversion": "5.5.0"
        },
        {
            "playbookID": "PowerShellCommon-Test",
            "fromversion": "5.5.0"
        },
        {
            "playbookID": "GetIndicatorDBotScoreFromCache-Test",
            "fromversion": "6.0.0"
        },
        {
            "playbookID": "Detonate URL - Generic Test",
            "timeout": 2000,
            "nightly": true,
            "integrations": [
                "McAfee Advanced Threat Defense",
                "VxStream",
                "Lastline v2"
            ]
        },
        {
            "integrations": [
                "carbonblack-v2",
                "carbonblackliveresponse",
                "Cylance Protect v2"
            ],
            "playbookID": "Retrieve File from Endpoint - Generic V2 Test",
            "fromversion": "5.0.0",
            "is_mockable": false
        },
        {
            "integrations": "Zscaler",
            "playbookID": "Zscaler Test",
            "nightly": true,
            "timeout": 500
        },
        {
            "playbookID": "DemistoUploadFileV2 Test",
            "integrations": "Demisto REST API"
        },
        {
            "playbookID": "MaxMind Test",
            "integrations": "MaxMind GeoIP2"
        },
        {
            "playbookID": "Test Sagemaker",
            "integrations": "AWS Sagemaker"
        },
        {
            "playbookID": "C2sec-Test",
            "integrations": "C2sec irisk",
            "fromversion": "5.0.0"
        },
        {
            "playbookID": "AlexaV2 Test Playbook",
            "integrations": "Alexa Rank Indicator v2",
            "fromversion": "5.5.0"
        },
        {
            "playbookID": "Phishing v2 - Test - Incident Starter",
            "fromversion": "6.0.0",
            "timeout": 1200,
            "nightly": false,
            "integrations": [
                "EWS Mail Sender",
                "Demisto REST API",
                "Rasterize"
            ],
            "memory_threshold": 150,
            "pid_threshold": 80
        },
        {
            "playbookID": "Phishing - Core - Test - Incident Starter",
            "fromversion": "6.0.0",
            "timeout": 1700,
            "nightly": false,
            "integrations": [
                "EWS Mail Sender",
                "Demisto REST API",
                "Rasterize"
            ],
            "memory_threshold": 160,
            "pid_threshold": 80
        },
        {
            "integrations": "duo",
            "playbookID": "DUO Test Playbook"
        },
        {
            "playbookID": "SLA Scripts - Test",
            "fromversion": "4.1.0"
        },
        {
            "playbookID": "test_manageOOOUsers",
            "fromversion": "5.5.0"
        },
        {
            "playbookID": "PcapHTTPExtractor-Test"
        },
        {
            "playbookID": "Ping Test Playbook"
        },
        {
            "playbookID": "ParseWordDoc-Test"
        },
        {
            "playbookID": "PDFUnlocker-Test",
            "fromversion": "6.0.0"
        },
        {
            "playbookID": "Active Directory Test",
            "integrations": "Active Directory Query v2",
            "instance_names": "active_directory_ninja"
        },
        {
            "playbookID": "AD v2 - debug-mode - Test",
            "integrations": "Active Directory Query v2",
            "instance_names": "active_directory_ninja",
            "fromversion": "5.0.0"
        },
        {
            "playbookID": "Docker Hardening Test",
            "fromversion": "5.0.0",
            "runnable_on_docker_only": true
        },
        {
            "integrations": "Active Directory Query v2",
            "instance_names": "active_directory_ninja",
            "playbookID": "Active Directory Query V2 configuration with port"
        },
        {
            "integrations": "Active Directory Query v2",
            "instance_names": "active_directory_ninja",
            "playbookID": "Active Directory - ad-get-user limit check"
        },
        {
            "integrations": "Active Directory Query v2",
            "instance_names": "active_directory_ninja",
            "playbookID": "active directory search user with parentheses test"
        },
        {
            "integrations": "mysql",
            "playbookID": "MySQL Test"
        },
        {
            "playbookID": "Email Address Enrichment - Generic v2.1 - Test",
            "integrations": "Active Directory Query v2",
            "instance_names": "active_directory_ninja"
        },
        {
            "integrations": "Cofense Intelligence",
            "playbookID": "Test - Cofense Intelligence",
            "timeout": 500
        },
        {
            "playbookID": "GDPRContactAuthorities Test"
        },
        {
            "integrations": "Google Resource Manager",
            "playbookID": "GoogleResourceManager-Test",
            "timeout": 500,
            "nightly": true
        },
        {
            "integrations": "SlashNext Phishing Incident Response",
            "playbookID": "SlashNextPhishingIncidentResponse-Test",
            "timeout": 500,
            "nightly": true
        },
        {
            "integrations": "Google Cloud Storage",
            "playbookID": "GCS - Test",
            "timeout": 500,
            "nightly": true,
            "memory_threshold": 80
        },
        {
            "integrations": "GooglePubSub",
            "playbookID": "GooglePubSub_Test",
            "nightly": true,
            "timeout": 500,
            "fromversion": "5.0.0"
        },
        {
            "playbookID": "Calculate Severity - Generic v2 - Test",
            "integrations": [
                "Palo Alto Minemeld",
                "Active Directory Query v2"
            ],
            "instance_names": "active_directory_ninja",
            "fromversion": "4.5.0"
        },
        {
            "integrations": "Freshdesk",
            "playbookID": "Freshdesk-Test",
            "timeout": 500,
            "nightly": true
        },
        {
            "playbookID": "Autoextract - Test",
            "fromversion": "4.1.0"
        },
        {
            "playbookID": "FilterByList - Test",
            "fromversion": "4.5.0"
        },
        {
            "playbookID": "Impossible Traveler - Test",
            "integrations": [
                "Ipstack",
                "ipinfo",
                "Rasterize",
                "Active Directory Query v2",
                "Demisto REST API"
            ],
            "instance_names": "active_directory_ninja",
            "fromversion": "5.0.0",
            "timeout": 700
        },
        {
            "playbookID": "Active Directory - Get User Manager Details - Test",
            "integrations": "Active Directory Query v2",
            "instance_names": "active_directory_80k",
            "fromversion": "4.5.0"
        },
        {
            "integrations": "Kafka V2",
            "playbookID": "Kafka Test"
        },
        {
            "playbookID": "File Enrichment - Generic v2 - Test",
            "instance_names": "virus_total_private_api_general",
            "integrations": [
                "VirusTotal - Private API",
                "Cylance Protect v2"
            ],
            "is_mockable": false
        },
        {
            "integrations": [
                "epo",
                "McAfee Active Response"
            ],
            "playbookID": "Endpoint data collection test",
            "timeout": 500
        },
        {
            "integrations": [
                "epo",
                "McAfee Active Response"
            ],
            "playbookID": "MAR - Endpoint data collection test",
            "timeout": 500
        },
        {
            "integrations": "DUO Admin",
            "playbookID": "DuoAdmin API test playbook",
            "fromversion": "5.0.0"
        },
        {
            "integrations": [
                "TAXII Server",
                "TAXIIFeed"
            ],
            "playbookID": "TAXII_Feed_Test",
            "fromversion": "5.5.0",
            "timeout": 300,
            "instance_names": [
                "non_https_cert",
                "instance_execute"
            ]
        },
        {
            "integrations": [
                "TAXII Server",
                "TAXIIFeed"
            ],
            "playbookID": "TAXII_Feed_Test",
            "fromversion": "5.5.0",
            "timeout": 300,
            "instance_names": [
                "https_cert",
                "local_https"
            ]
        },
        {
            "integrations": "TAXII 2 Feed",
            "playbookID": "TAXII 2 Feed Test",
            "fromversion": "5.5.0"
        },
        {
            "integrations": "iDefense Feed",
            "playbookID": "Feed iDefense Test",
            "memory_threshold": 200,
            "fromversion": "5.5.0"
        },
        {
            "integrations": "Traps",
            "playbookID": "Traps test",
            "timeout": 600
        },
        {
            "playbookID": "TestShowScheduledEntries"
        },
        {
            "playbookID": "Calculate Severity - Standard - Test",
            "integrations": "Palo Alto Minemeld",
            "fromversion": "4.5.0"
        },
        {
            "integrations": "Symantec Advanced Threat Protection",
            "playbookID": "Symantec ATP Test"
        },
        {
            "playbookID": "HTTPListRedirects - Test SSL"
        },
        {
            "playbookID": "HTTPListRedirects Basic Test"
        },
        {
            "playbookID": "CheckDockerImageAvailableTest"
        },
        {
            "playbookID": "Extract Indicators From File - Generic v2 - Test",
            "integrations": [
                "Image OCR",
                "Rasterize"
            ],
            "timeout": 350,
            "memory_threshold": 200,
            "fromversion": "4.5.0"
        },
        {
            "playbookID": "Endpoint Enrichment - Generic v2.1 - Test",
            "integrations": [
                "Cylance Protect v2",
                "carbonblack-v2",
                "epo",
                "Active Directory Query v2"
            ],
            "instance_names": "active_directory_ninja"
        },
        {
            "playbookID": "EmailReputationTest",
            "integrations": "Have I Been Pwned? V2"
        },
        {
            "integrations": "Symantec Deepsight Intelligence",
            "playbookID": "Symantec Deepsight Test"
        },
        {
            "playbookID": "ExtractDomainFromEmailTest"
        },
        {
            "playbookID": "Wait Until Datetime - Test",
            "fromversion": "4.5.0"
        },
        {
            "playbookID": "PAN-OS DAG Configuration Test",
            "integrations": "Panorama",
            "instance_names": "palo_alto_panorama_9.0",
            "timeout": 1500
        },
        {
            "playbookID": "PAN-OS EDL Setup v3 Test",
            "integrations": [
                "Panorama",
                "palo_alto_networks_pan_os_edl_management"
            ],
            "instance_names": "palo_alto_firewall_9.0",
            "timeout": 300
        },
        {
            "integrations": "Snowflake",
            "playbookID": "Snowflake-Test"
        },
        {
            "playbookID": "Account Enrichment - Generic v2.1 - Test",
            "integrations": "Active Directory Query v2",
            "instance_names": "active_directory_ninja"
        },
        {
            "integrations": "Cisco Umbrella Investigate",
            "playbookID": "Domain Enrichment - Generic v2 - Test"
        },
        {
            "integrations": "Google BigQuery",
            "playbookID": "Google BigQuery Test"
        },
        {
            "integrations": "Zoom",
            "playbookID": "Zoom_Test"
        },
        {
            "playbookID": "IP Enrichment - Generic v2 - Test",
            "integrations": "Threat Crowd",
            "fromversion": "4.1.0"
        },
        {
            "integrations": "Cherwell",
            "playbookID": "Cherwell Example Scripts - test"
        },
        {
            "integrations": "Cherwell",
            "playbookID": "Cherwell - test"
        },
        {
            "integrations": "CarbonBlackProtectionV2",
            "playbookID": "Carbon Black Enterprise Protection V2 Test"
        },
        {
            "integrations": "Active Directory Query v2",
            "instance_names": "active_directory_ninja",
            "playbookID": "Test ADGetUser Fails with no instances 'Active Directory Query' (old version)"
        },
        {
            "integrations": "MITRE ATT&CK v2",
            "playbookID": "FeedMitreAttackv2_test",
            "memory_threshold": 150
        },
        {
            "integrations": "MITRE ATT&CK v2",
            "playbookID": "ExtractAttackPattern-Test",
            "memory_threshold": 150,
            "fromversion": "6.2.0"
        },
        {
            "integrations": "ANYRUN",
            "playbookID": "ANYRUN-Test"
        },
        {
            "integrations": "ANYRUN",
            "playbookID": "Detonate File - ANYRUN - Test"
        },
        {
            "integrations": "ANYRUN",
            "playbookID": "Detonate URL - ANYRUN - Test"
        },
        {
            "integrations": "Netcraft",
            "playbookID": "Netcraft test"
        },
        {
            "integrations": "EclecticIQ Platform",
            "playbookID": "EclecticIQ Test"
        },
        {
            "playbookID": "FormattingPerformance - Test",
            "fromversion": "5.0.0"
        },
        {
            "integrations": "AWS - EC2",
            "instance_names": "AWS - EC2",
            "playbookID": "AWS - EC2 Test Playbook",
            "fromversion": "5.0.0",
            "memory_threshold": 90
        },
        {
            "integrations": "AWS - EC2",
            "playbookID": "d66e5f86-e045-403f-819e-5058aa603c32"
        },
        {
            "integrations": "ANYRUN",
            "playbookID": "Detonate File From URL - ANYRUN - Test"
        },
        {
            "integrations": "AWS - CloudTrail",
            "playbookID": "3da2e31b-f114-4d7f-8702-117f3b498de9"
        },
        {
            "integrations": "carbonblackprotection",
            "playbookID": "67b0f25f-b061-4468-8613-43ab13147173"
        },
        {
            "integrations": "DomainTools",
            "playbookID": "DomainTools-Test"
        },
        {
            "integrations": "Exabeam",
            "playbookID": "Exabeam - Test"
        },
        {
            "integrations": "Cisco Spark",
            "playbookID": "Cisco Spark Test New"
        },
        {
            "integrations": "Remedy On-Demand",
            "playbookID": "Remedy-On-Demand-Test"
        },
        {
            "playbookID": "ssdeepreputationtest"
        },
        {
            "playbookID": "TestIsEmailAddressInternal"
        },
        {
            "integrations": "Google Cloud Compute",
            "playbookID": "GoogleCloudCompute-Test"
        },
        {
            "integrations": "AWS - S3",
            "playbookID": "97393cfc-2fc4-4dfe-8b6e-af64067fc436",
            "memory_threshold": 80
        },
        {
            "integrations": "Image OCR",
            "playbookID": "TestImageOCR"
        },
        {
            "integrations": "fireeye",
            "playbookID": "Detonate File - FireEye AX - Test"
        },
        {
            "integrations": [
                "Rasterize",
                "Image OCR"
            ],
            "playbookID": "Rasterize Test",
            "fromversion": "5.0.0"
        },
        {
            "integrations": "Rasterize",
            "playbookID": "RasterizeImageTest",
            "fromversion": "5.0.0"
        },
        {
            "integrations": "Ipstack",
            "playbookID": "Ipstack_Test"
        },
        {
            "integrations": "Perch",
            "playbookID": "Perch-Test"
        },
        {
            "integrations": "Forescout",
            "playbookID": "Forescout-Test"
        },
        {
            "integrations": "GitHub",
            "playbookID": "Git_Integration-Test"
        },
        {
            "integrations": "GitHub IAM",
            "playbookID": "Github IAM - Test Playbook",
            "fromversion": "6.1.0"
        },
        {
            "integrations": "LogRhythmRest",
            "playbookID": "LogRhythm REST test"
        },
        {
            "integrations": "AlienVault USM Anywhere",
            "playbookID": "AlienVaultUSMAnywhereTest"
        },
        {
            "playbookID": "PhishLabsTestPopulateIndicators"
        },
        {
            "playbookID": "Test_HTMLtoMD"
        },
        {
            "integrations": "PhishLabs IOC",
            "playbookID": "PhishLabsIOC TestPlaybook",
            "fromversion": "4.1.0"
        },
        {
            "integrations": "PerceptionPoint",
            "playbookID": "PerceptionPoint Test",
            "fromversion": "4.1.0"
        },
        {
            "integrations": "vmray",
            "playbookID": "VMRay-Test-File",
            "fromversion": "5.5.0"
        },
        {
            "integrations": "vmray",
            "playbookID": "File Enrichment - VMRay - Test",
            "fromversion": "5.0.0"
        },
        {
            "integrations": "AutoFocus V2",
            "playbookID": "AutoFocus V2 test",
            "fromversion": "5.0.0",
            "timeout": 1000
        },
        {
            "playbookID": "Process Email - Generic for Rasterize"
        },
        {
            "playbookID": "Send Investigation Summary Reports - Test",
            "integrations": "EWS Mail Sender",
            "fromversion": "4.5.0",
            "memory_threshold": 100
        },
        {
            "integrations": "Flashpoint",
            "playbookID": "Flashpoint_event-Test"
        },
        {
            "integrations": "Flashpoint",
            "playbookID": "Flashpoint_forum-Test"
        },
        {
            "integrations": "Flashpoint",
            "playbookID": "Flashpoint_report-Test"
        },
        {
            "integrations": "Flashpoint",
            "playbookID": "Flashpoint_reputation-Test"
        },
        {
            "integrations": "BluecatAddressManager",
            "playbookID": "Bluecat Address Manager test"
        },
        {
            "integrations": "MailListener - POP3 Beta",
            "playbookID": "MailListener-POP3 - Test"
        },
        {
            "playbookID": "sumList - Test"
        },
        {
            "integrations": "VulnDB",
            "playbookID": "Test-VulnDB"
        },
        {
            "integrations": "Shodan_v2",
            "playbookID": "Test-Shodan_v2",
            "timeout": 1000
        },
        {
            "integrations": "Threat Crowd",
            "playbookID": "ThreatCrowd - Test"
        },
        {
            "integrations": "GoogleDocs",
            "playbookID": "GoogleDocs-test"
        },
        {
            "playbookID": "Request Debugging - Test",
            "fromversion": "5.0.0"
        },
        {
            "integrations": "Kaspersky Security Center",
            "playbookID": "Kaspersky Security Center - Test",
            "fromversion": "5.5.0"
        },
        {
            "playbookID": "Test Convert file hash to corresponding hashes",
            "fromversion": "4.5.0",
            "integrations": "VirusTotal",
            "instance_names": "virus_total_general"
        },
        {
            "playbookID": "PAN-OS Query Logs For Indicators Test",
            "fromversion": "5.5.0",
            "timeout": 1500,
            "integrations": "Panorama",
            "instance_names": "palo_alto_panorama"
        },
        {
            "integrations": "Hybrid Analysis",
            "playbookID": "HybridAnalysis-Test",
            "timeout": 500,
            "fromversion": "4.1.0",
            "is_mockable": false
        },
        {
            "integrations": "Elasticsearch v2",
            "instance_names": "es_v7",
            "playbookID": "Elasticsearch_v2_test"
        },
        {
            "integrations": "ElasticsearchFeed",
            "instance_names": "es_demisto_feed",
            "playbookID": "Elasticsearch_Fetch_Demisto_Indicators_Test",
            "fromversion": "5.5.0"
        },
        {
            "integrations": "ElasticsearchFeed",
            "instance_names": "es_generic_feed",
            "playbookID": "Elasticsearch_Fetch_Custom_Indicators_Test",
            "fromversion": "5.5.0"
        },
        {
            "integrations": "Elasticsearch v2",
            "instance_names": "es_v6",
            "playbookID": "Elasticsearch_v2_test-v6"
        },
        {
            "integrations": "PolySwarm",
            "playbookID": "PolySwarm-Test"
        },
        {
            "integrations": "Kennav2",
            "playbookID": "Kenna Test"
        },
        {
            "integrations": "SecurityAdvisor",
            "playbookID": "SecurityAdvisor-Test",
            "fromversion": "4.5.0"
        },
        {
            "integrations": "Google Key Management Service",
            "playbookID": "Google-KMS-test",
            "pid_threshold": 6,
            "memory_threshold": 60
        },
        {
            "integrations": "SecBI",
            "playbookID": "SecBI - Test"
        },
        {
            "playbookID": "ExtractFQDNFromUrlAndEmail-Test"
        },
        {
            "integrations": "EWS v2",
            "playbookID": "Get EWS Folder Test",
            "fromversion": "4.5.0",
            "instance_names": "ewv2_regular",
            "timeout": 1200
        },
        {
            "integrations": "EWSO365",
            "playbookID": "EWS_O365_test",
            "fromversion": "5.0.0"
        },
        {
            "integrations": "EWSO365",
            "playbookID": "EWS_O365_send_mail_test",
            "fromversion": "5.0.0"
        },
        {
            "integrations": "QRadar_v2",
            "playbookID": "QRadar Indicator Hunting Test",
            "timeout": 600,
            "fromversion": "6.0.0"
        },
        {
            "integrations": "QRadar v3",
            "playbookID": "QRadar - Get Offense Logs Test",
            "timeout": 600,
            "fromversion": "6.0.0"
        },
        {
            "playbookID": "SetAndHandleEmpty test",
            "fromversion": "4.5.0"
        },
        {
            "integrations": "Tanium v2",
            "playbookID": "Tanium v2 - Test"
        },
        {
            "integrations": "Office 365 Feed",
            "playbookID": "Office365_Feed_Test",
            "fromversion": "5.5.0"
        },
        {
            "integrations": "GoogleCloudTranslate",
            "playbookID": "GoogleCloudTranslate-Test",
            "pid_threshold": 9
        },
        {
            "integrations": "Infoblox",
            "playbookID": "Infoblox Test"
        },
        {
            "integrations": "BPA",
            "playbookID": "Test-BPA",
            "fromversion": "4.5.0"
        },
        {
            "playbookID": "GetValuesOfMultipleFIelds Test",
            "fromversion": "4.5.0"
        },
        {
            "playbookID": "IsInternalHostName Test",
            "fromversion": "4.5.0"
        },
        {
            "playbookID": "DigitalGuardian-Test",
            "integrations": "Digital Guardian",
            "fromversion": "5.0.0"
        },
        {
            "integrations": "SplunkPy",
            "playbookID": "Splunk Indicator Hunting Test",
            "fromversion": "5.0.0",
            "memory_threshold": 500,
            "instance_names": "use_default_handler"
        },
        {
            "integrations": "BPA",
            "playbookID": "Test-BPA_Integration",
            "fromversion": "4.5.0"
        },
        {
            "integrations": "AutoFocus Feed",
            "playbookID": "playbook-FeedAutofocus_test",
            "fromversion": "5.5.0"
        },
        {
            "integrations": "AutoFocus Daily Feed",
            "playbookID": "playbook-FeedAutofocus_daily_test",
            "fromversion": "5.5.0"
        },
        {
            "integrations": "PaloAltoNetworks_PrismaCloudCompute",
            "playbookID": "PaloAltoNetworks_PrismaCloudCompute-Test"
        },
        {
            "integrations": "SaasSecurity",
            "playbookID": "SaasSecurity-Test"
        },
        {
            "integrations": "Recorded Future Feed",
            "playbookID": "RecordedFutureFeed - Test",
            "timeout": 1000,
            "fromversion": "5.5.0",
            "memory_threshold": 86
        },
        {
            "integrations": "Expanse",
            "playbookID": "test-Expanse-Playbook",
            "fromversion": "5.0.0"
        },
        {
            "integrations": "Expanse",
            "playbookID": "test-Expanse",
            "fromversion": "5.0.0"
        },
        {
            "integrations": "DShield Feed",
            "playbookID": "playbook-DshieldFeed_test",
            "fromversion": "5.5.0",
            "is_mockable": false
        },
        {
            "integrations": "AlienVault Reputation Feed",
            "playbookID": "AlienVaultReputationFeed_Test",
            "fromversion": "5.5.0",
            "memory_threshold": 190
        },
        {
            "integrations": "BruteForceBlocker Feed",
            "playbookID": "playbook-BruteForceBlocker_test",
            "fromversion": "5.5.0",
            "memory_threshold": 190
        },
        {
            "integrations": "F5Silverline",
            "playbookID": "F5Silverline_TestPlaybook",
            "fromversion": "6.0.0",
            "memory_threshold": 190
        },
        {
            "integrations": "Carbon Black Enterprise EDR",
            "playbookID": "Carbon Black Enterprise EDR Test",
            "fromversion": "5.0.0"
        },
        {
            "integrations": "MongoDB Key Value Store",
            "playbookID": "MongoDB KeyValueStore - Test",
            "pid_threshold": 12,
            "fromversion": "5.0.0"
        },
        {
            "integrations": "MongoDB Log",
            "playbookID": "MongoDBLog - Test",
            "pid_threshold": 12,
            "fromversion": "5.0.0"
        },
        {
            "integrations": "Google Chronicle Backstory",
            "playbookID": "Google Chronicle Backstory Asset - Test",
            "fromversion": "5.0.0"
        },
        {
            "integrations": "Google Chronicle Backstory",
            "playbookID": "Google Chronicle Backstory IOC Details - Test",
            "fromversion": "5.0.0"
        },
        {
            "integrations": "Google Chronicle Backstory",
            "playbookID": "Google Chronicle Backstory List Alerts - Test",
            "fromversion": "5.0.0"
        },
        {
            "integrations": "Google Chronicle Backstory",
            "playbookID": "Google Chronicle Backstory List IOCs - Test",
            "fromversion": "5.0.0"
        },
        {
            "integrations": "Google Chronicle Backstory",
            "playbookID": "Google Chronicle Backstory Reputation - Test",
            "fromversion": "5.0.0"
        },
        {
            "integrations": "Google Chronicle Backstory",
            "playbookID": "Google Chronicle Backstory List Events - Test",
            "fromversion": "5.0.0"
        },
        {
            "integrations": "Feodo Tracker IP Blocklist Feed",
            "instance_names": "feodo_tracker_ip_currently__active",
            "playbookID": "playbook-feodotrackeripblock_test_currently__active",
            "fromversion": "5.5.0"
        },
        {
            "integrations": "Feodo Tracker IP Blocklist Feed",
            "instance_names": "feodo_tracker_ip_30_days",
            "playbookID": "playbook-feodotrackeripblock_test_30_days",
            "fromversion": "5.5.0"
        },
        {
            "integrations": "Code42",
            "playbookID": "Code42-Test",
            "fromversion": "5.0.0",
            "timeout": 600
        },
        {
            "playbookID": "Code42 File Search Test",
            "integrations": "Code42",
            "fromversion": "5.0.0"
        },
        {
            "playbookID": "FetchIndicatorsFromFile-test",
            "fromversion": "5.5.0"
        },
        {
            "integrations": "RiskSense",
            "playbookID": "RiskSense Get Apps - Test"
        },
        {
            "integrations": "RiskSense",
            "playbookID": "RiskSense Get Host Detail - Test"
        },
        {
            "integrations": "RiskSense",
            "playbookID": "RiskSense Get Host Finding Detail - Test"
        },
        {
            "integrations": "RiskSense",
            "playbookID": "RiskSense Get Hosts - Test"
        },
        {
            "integrations": "RiskSense",
            "playbookID": "RiskSense Get Host Findings - Test"
        },
        {
            "integrations": "RiskSense",
            "playbookID": "RiskSense Get Unique Cves - Test"
        },
        {
            "integrations": "RiskSense",
            "playbookID": "RiskSense Get Unique Open Findings - Test"
        },
        {
            "integrations": "RiskSense",
            "playbookID": "RiskSense Get Apps Detail - Test"
        },
        {
            "integrations": "RiskSense",
            "playbookID": "RiskSense Apply Tag - Test"
        },
        {
            "integrations": "Indeni",
            "playbookID": "Indeni_test",
            "fromversion": "5.0.0"
        },
        {
            "integrations": "SafeBreach v2",
            "playbookID": "playbook-SafeBreach-Test",
            "fromversion": "5.5.0"
        },
        {
            "integrations": "AlienVault OTX TAXII Feed",
            "playbookID": "playbook-feedalienvaultotx_test",
            "fromversion": "5.5.0"
        },
        {
            "playbookID": "ExtractDomainAndFQDNFromUrlAndEmail-Test",
            "fromversion": "5.5.0"
        },
        {
            "integrations": "Cortex Data Lake",
            "playbookID": "Cortex Data Lake Test",
            "instance_names": "cdl_prod",
            "fromversion": "4.5.0"
        },
        {
            "integrations": "Cortex Data Lake",
            "playbookID": "Cortex Data Lake Test",
            "instance_names": "cdl_dev",
            "fromversion": "4.5.0"
        },
        {
            "integrations": "MongoDB",
            "playbookID": "MongoDB - Test"
        },
        {
            "integrations": "DNSDB_v2",
            "playbookID": "DNSDB-Test",
            "fromversion": "5.0.0"
        },
        {
            "playbookID": "DBotCreatePhishingClassifierV2FromFile-Test",
            "timeout": 60000,
            "fromversion": "6.1.0",
            "instance_names": "ml_dummy_prod",
            "integrations": "AzureWAF"
        },
        {
            "integrations": "IBM Resilient Systems",
            "playbookID": "IBM Resilient Systems Test"
        },
        {
            "integrations": [
                "Prisma Access",
                "Prisma Access Egress IP feed"
            ],
            "playbookID": "Prisma_Access_Egress_IP_Feed-Test",
            "timeout": 60000,
            "fromversion": "5.5.0",
            "nightly": true
        },
        {
            "integrations": "Prisma Access",
            "playbookID": "Prisma_Access-Test",
            "timeout": 60000,
            "fromversion": "5.5.0",
            "nightly": true
        },
        {
            "playbookID": "EvaluateMLModllAtProduction-Test",
            "fromversion": "5.5.0"
        },
        {
            "integrations": "Google IP Ranges Feed",
            "playbookID": "Fetch Indicators Test",
            "fromversion": "6.0.0"
        },
        {
            "integrations": "Azure AD Connect Health Feed",
            "playbookID": "FeedAzureADConnectHealth_Test",
            "fromversion": "5.5.0"
        },
        {
            "integrations": "Zoom Feed",
            "playbookID": "FeedZoom_Test",
            "fromversion": "5.5.0"
        },
        {
            "playbookID": "PCAP Analysis Test",
            "integrations": [
                "ipinfo",
                "WildFire-v2"
            ],
            "fromversion": "5.0.0",
            "timeout": 1200
        },
        {
            "integrations": "Workday",
            "playbookID": "Workday - Test",
            "fromversion": "5.0.0",
            "timeout": 600
        },
        {
            "integrations": "Unit42 Feed",
            "playbookID": "Unit42 Feed - Test",
            "fromversion": "5.5.0",
            "timeout": 600
        },
        {
            "integrations": "CrowdStrikeMalquery",
            "playbookID": "CrowdStrikeMalquery-Test",
            "fromversion": "5.0.0",
            "timeout": 2500
        },
        {
            "integrations": "Sixgill_Darkfeed",
            "playbookID": "Sixgill-Darkfeed_Test",
            "fromversion": "5.5.0"
        },
        {
            "playbookID": "hashIncidentFields-test",
            "fromversion": "4.5.0",
            "timeout": 60000
        },
        {
            "integrations": "RSA Archer v2",
            "playbookID": "Archer v2 - Test",
            "fromversion": "5.0.0",
            "timeout": 600
        },
        {
            "integrations": "WootCloud",
            "playbookID": "TestWootCloudPlaybook",
            "fromversion": "5.0.0"
        },
        {
            "integrations": "Ivanti Heat",
            "playbookID": "Ivanti Heat - Test"
        },
        {
            "integrations": "MicrosoftCloudAppSecurity",
            "playbookID": "MicrosoftCloudAppSecurity-Test"
        },
        {
            "integrations": "Blueliv ThreatCompass",
            "playbookID": "Blueliv_ThreatCompass_test",
            "fromversion": "5.0.0"
        },
        {
            "playbookID": "IncreaseIncidentSeverity-Test",
            "fromversion": "5.0.0"
        },
        {
            "integrations": "TrendMicro Cloud App Security",
            "playbookID": "playbook_TrendmicroCAS_Test",
            "fromversion": "5.0.0",
            "timeout": 300
        },
        {
            "playbookID": "IfThenElse-Test",
            "fromversion": "5.0.0"
        },
        {
            "integrations": "Imperva WAF",
            "playbookID": "Imperva WAF - Test"
        },
        {
            "integrations": "CheckPointFirewall_v2",
            "playbookID": "checkpoint-testplaybook",
            "timeout": 500,
            "nightly": true
        },
        {
            "playbookID": "FailedInstances - Test",
            "integrations": "Whois",
            "fromversion": "4.5.0"
        },
        {
            "integrations": "F5 ASM",
            "playbookID": "playbook-F5_ASM-Test",
            "timeout": 600,
            "fromversion": "5.0.0",
            "nightly": true
        },
        {
            "playbookID": "Hatching Triage - Detonate File",
            "integrations": "Hatching Triage",
            "fromversion": "5.5.0"
        },
        {
            "integrations": "Rundeck",
            "playbookID": "Rundeck_test",
            "fromversion": "5.5.0",
            "is_mockable": false
        },
        {
            "playbookID": "Field polling test",
            "timeout": 600,
            "fromversion": "5.0.0"
        },
        {
            "integrations": "Generic Webhook",
            "playbookID": "Generic Webhook - Test",
            "fromversion": "5.5.0"
        },
        {
            "integrations": "Palo Alto Networks Enterprise DLP",
            "playbookID": "Palo_Alto_Networks_Enterprise_DLP - Test",
            "fromversion": "5.0.0"
        },
        {
            "integrations": "Cryptocurrency",
            "playbookID": "Cryptocurrency-Test",
            "is_mockable": false
        },
        {
            "integrations": "Public DNS Feed",
            "playbookID": "Public_DNS_Feed_Test",
            "fromversion": "5.5.0"
        },
        {
            "integrations": "BitcoinAbuse",
            "playbookID": "BitcoinAbuse-test",
            "fromversion": "5.5.0"
        },
        {
            "integrations": "ExpanseV2",
            "playbookID": "ExpanseV2 Test",
            "fromversion": "6.0.0"
        },
        {
            "integrations": "FeedExpanse",
            "playbookID": "Feed Expanse Test",
            "fromversion": "6.0.0"
        },
        {
            "integrations": "MicrosoftGraphIdentityandAccess",
            "playbookID": "Identity & Access test playbook"
        },
        {
            "integrations": "MicrosoftPolicyAndComplianceAuditLog",
            "playbookID": "Audit Log - Test"
        },
        {
            "integrations": "Nutanix Hypervisor",
            "playbookID": "Nutanix-test"
        },
        {
            "integrations": "Azure Storage",
            "playbookID": "Azure Storage - Test"
        },
        {
            "integrations": "MicrosoftGraphApplications",
            "playbookID": "MSGraph Applications Test"
        },
        {
            "integrations": "EWS Extension Online Powershell v2",
            "playbookID": "EWS Extension: Powershell Online V2 Test",
            "fromversion": "6.0.0",
            "toversion": "6.0.9",
            "timeout": 250
        },
        {
            "integrations": "VirusTotal (API v3)",
            "playbookID": "VirusTotal (API v3) Detonate Test",
            "instance_names": [
                "virus_total_v3",
                "virus_total_v3_premium"
            ],
            "is_mockable": false
        },
        {
            "integrations": "VirusTotal (API v3)",
            "playbookID": "VirusTotalV3-test",
            "instance_names": [
                "virus_total_v3"
            ],
            "fromversion": "5.5.0"
        },
        {
            "integrations": "HostIo",
            "playbookID": "HostIo_Test"
        },
        {
            "playbookID": "CreateCertificate-Test",
            "fromversion": "5.5.0"
        },
        {
            "integrations": "LogPoint SIEM Integration",
            "playbookID": "LogPoint SIEM Integration - Test Playbook 1"
        },
        {
            "integrations": "LogPoint SIEM Integration",
            "playbookID": "LogPoint SIEM Integration - Test Playbook 2"
        },
        {
            "integrations": "Cisco Stealthwatch",
            "fromversion": "5.5.0",
            "playbookID": "Cisco Stealthwatch Test"
        },
        {
            "integrations": "cymulate_v2",
            "playbookID": "Cymulate V2 Test",
            "fromversion": "6.0.0"
        },
        {
            "integrations": "OpenCTI",
            "playbookID": "OpenCTI Test",
            "fromversion": "5.0.0"
        },
        {
            "integrations": "Microsoft Graph API",
            "playbookID": "Microsoft Graph API - Test",
            "fromversion": "5.0.0"
        },
        {
            "integrations": "QRadar v3",
            "playbookID": "QRadar_v3-test",
            "fromversion": "6.0.0"
        },
        {
            "playbookID": "DbotPredictOufOfTheBoxTest",
            "fromversion": "4.5.0",
            "timeout": 1000
        },
        {
            "playbookID": "DbotPredictOufOfTheBoxTestV2",
            "fromversion": "5.5.0",
            "timeout": 1000
        },
        {
            "integrations": "HPEArubaClearPass",
            "playbookID": "HPEArubaClearPass_TestPlaybook",
            "fromversion": "6.0.0"
        },
        {
            "integrations": "CrowdstrikeFalcon",
            "playbookID": "Get endpoint details - Generic - test",
            "fromversion": "5.5.0"
        },
        {
            "integrations": "CrowdstrikeFalcon",
            "playbookID": "Isolate and unisolate endpoint - test",
            "fromversion": "5.5.0"
        },
        {
            "integrations": "VirusTotal - Premium (API v3)",
            "playbookID": "VirusTotal Premium v3 TestPlaybook",
            "fromversion": "5.5.0"
        },
        {
            "integrations": "Armis",
            "playbookID": "Armis-Test",
            "fromversion": "5.5.0"
        },
        {
            "playbookID": "Tidy - Test",
            "integrations": [
                "AWS - EC2",
                "Demisto REST API",
                "Tidy"
            ],
            "instance_names": [
                "aws_alloacte_host"
            ],
            "fromversion": "6.0.0",
            "nightly": true
        },
        {
            "integrations": "Trend Micro Deep Security",
            "playbookID": "Trend Micro Deep Security - Test"
        },
        {
            "integrations": "Carbon Black Endpoint Standard",
            "playbookID": "carbonBlackEndpointStandardTestPlaybook",
            "fromversion": "5.5.0",
            "is_mockable": false
        },
        {
            "integrations": "Proofpoint TAP v2",
            "playbookID": "ProofpointTAP-Test"
        },
        {
            "integrations": "QualysV2",
            "playbookID": "QualysVulnerabilityManagement-Test",
            "fromversion": "5.5.0",
            "timeout": 3000
        },
        {
            "integrations": "ThreatExchange v2",
            "playbookID": "ThreatExchangeV2-test",
            "fromversion": "5.5.0"
        },
        {
            "integrations": "NetscoutAED",
            "playbookID": "NetscoutAED-Test",
            "fromversion": "5.5.0"
        },
        {
            "integrations": "VMware Workspace ONE UEM (AirWatch MDM)",
            "playbookID": "VMware Workspace ONE UEM (AirWatch MDM)-Test",
            "fromversion": "6.0.0"
        },
        {
            "integrations": "CarbonBlackLiveResponseCloud",
            "playbookID": "CarbonBlackLiveResponseCloud-Test",
            "fromversion": "5.5.0",
            "is_mockable": false
        },
        {
            "playbookID": "EDL Performance Test",
            "instance_names": "edl_auto",
            "integrations": [
                "EDL",
                "Create-Mock-Feed-Relationships"
            ],
            "fromversion": "6.0.0",
            "timeout": 3500,
            "memory_threshold": 900,
            "pid_threshold": 12,
            "context_print_dt": "EDLHey"
        },
        {
            "playbookID": "Export Indicators Performance Test",
            "instance_names": "eis_auto",
            "integrations": [
                "ExportIndicators",
                "Create-Mock-Feed-Relationships"
            ],
            "fromversion": "6.0.0",
            "timeout": 3500,
            "memory_threshold": 900,
            "pid_threshold": 12,
            "context_print_dt": "EISHey"
        },
        {
            "integrations": "jamf v2",
            "playbookID": "Jamf_v2_test",
            "fromversion": "5.5.0"
        },
        {
            "integrations": "GuardiCore v2",
            "playbookID": "GuardiCoreV2-Test",
            "fromversion": "6.0.0"
        },
        {
            "playbookID": "DBot Build Phishing Classifier Test - Multiple Algorithms",
            "timeout": 60000,
            "fromversion": "6.1.0",
            "instance_names": "ml_dummy_prod",
            "integrations": "AzureWAF"
        },
        {
            "integrations": [
                "AutoFocus Daily Feed",
                "Demisto REST API"
            ],
            "playbookID": "Fetch Indicators Test",
            "fromversion": "6.0.0",
            "is_mockable": false,
            "timeout": 2400
        },
        {
            "integrations": "SOCRadarIncidents",
            "playbookID": "SOCRadarIncidents-Test"
        },
        {
            "integrations": "SOCRadarThreatFusion",
            "playbookID": "SOCRadarThreatFusion-Test"
        },
        {
            "integrations": "TheHive Project",
            "playbookID": "Playbook_TheHiveProject_Test",
            "fromversion": "6.0.0"
        },
        {
            "integrations": [
                "ServiceNow v2",
                "Demisto REST API"
            ],
            "playbookID": "Fetch Incidents Test",
            "instance_names": "snow_basic_auth",
            "fromversion": "6.0.0",
            "is_mockable": false,
            "timeout": 2400
        },
        {
            "integrations": ["MalwareBazaar Feed", "Demisto REST API"],
            "playbookID": "Fetch Indicators Test",
            "fromversion": "6.0.0",
            "is_mockable": false,
            "instance_names": "malwarebazzar_auto",
            "timeout": 2400
        },
        {
            "playbookID": "SolarWinds-Test",
            "fromversion": "5.5.0",
            "integrations": [
                "SolarWinds"
            ]
        },
        {
            "playbookID": "BastilleNetworks-Test",
            "fromversion": "5.0.0",
            "integrations": [
                "Bastille Networks"
            ]
        },
        {
            "playbookID": "bc993d1a-98f5-4554-8075-68a38004c119",
            "fromversion": "5.0.0",
            "integrations": [
                "Gamma"
            ]
        },
        {
            "playbookID": "Service Desk Plus (On-Premise) Test",
            "fromversion": "5.0.0",
            "integrations": [
                "ServiceDeskPlus (On-Premise)"
            ]
        },
        {
            "playbookID": "IronDefense Test",
            "fromversion": "5.0.0",
            "integrations": [
                "IronDefense"
            ]
        },
        {
            "playbookID": "AgariPhishingDefense-Test",
            "fromversion": "5.0.0",
            "integrations": [
                "Agari Phishing Defense"
            ]
        },
        {
            "playbookID": "SecurityIntelligenceServicesFeed - Test",
            "fromversion": "5.5.0",
            "integrations": [
                "SecurityIntelligenceServicesFeed"
            ]
        },
        {
            "playbookID": "FeedTalosTestPlaybook",
            "fromversion": "5.5.0",
            "integrations": [
                "Talos Feed"
            ]
        },
        {
            "playbookID": "Netscout Arbor Sightline - Test Playbook",
            "fromversion": "5.5.0",
            "integrations": [
                "NetscoutArborSightline"
            ]
        },
        {
            "playbookID": "test_MsGraphFiles",
            "fromversion": "5.0.0",
            "integrations": [
                "Microsoft_Graph_Files"
            ]
        },
        {
            "playbookID": "AlphaVantage Test Playbook",
            "fromversion": "6.0.0",
            "integrations": [
                "AlphaVantage"
            ]
        },
        {
            "playbookID": "Azure SQL - Test",
            "fromversion": "5.0.0",
            "integrations": [
                "Azure SQL Management"
            ]
        },
        {
            "playbookID": "Sophos Central Test",
            "fromversion": "5.0.0",
            "integrations": [
                "Sophos Central"
            ]
        },
        {
            "playbookID": "Microsoft Graph Groups - Test",
            "fromversion": "5.0.0",
            "integrations": [
                "Microsoft Graph Groups"
            ]
        },
        {
            "playbookID": "Humio-Test",
            "fromversion": "5.0.0",
            "integrations": [
                "Humio"
            ]
        },
        {
            "playbookID": "Blueliv_ThreatContext_test",
            "fromversion": "5.0.0",
            "integrations": [
                "Blueliv ThreatContext"
            ]
        },
        {
            "playbookID": "Darktrace Test Playbook",
            "fromversion": "6.0.0",
            "integrations": [
                "Darktrace"
            ]
        },
        {
            "playbookID": "Recorded Future Test Playbook",
            "fromversion": "5.0.0",
            "integrations": [
                "Recorded Future v2"
            ]
        },
        {
            "playbookID": "get_file_sample_by_hash_-_cylance_protect_-_test",
            "fromversion": "5.0.0",
            "integrations": [
                "Cylance Protect v2"
            ]
        },
        {
            "playbookID": "EDL Indicator Performance Test",
            "fromversion": "6.0.0"
        },
        {
            "playbookID": "EDL Performance Test - Concurrency",
            "fromversion": "6.0.0"
        },
        {
            "playbookID": "Venafi - Test",
            "fromversion": "5.0.0",
            "integrations": [
                "Venafi"
            ]
        },
        {
            "playbookID": "3da36d51-3cdf-4120-882a-cee03b038b89",
            "fromversion": "5.0.0",
            "integrations": [
                "FortiManager"
            ]
        },
        {
            "playbookID": "X509Certificate Test Playbook",
            "fromversion": "6.0.0"
        },
        {
            "playbookID": "Pcysys-Test",
            "fromversion": "5.0.0",
            "integrations": [
                "Pentera"
            ]
        },
        {
            "playbookID": "Pentera Run Scan and Create Incidents - Test",
            "fromversion": "5.0.0",
            "integrations": [
                "Pentera"
            ]
        },
        {
            "playbookID": "Google Chronicle Backstory List Detections - Test",
            "fromversion": "5.0.0",
            "integrations": [
                "Google Chronicle Backstory"
            ]
        },
        {
            "playbookID": "Google Chronicle Backstory List Rules - Test",
            "fromversion": "5.0.0",
            "integrations": [
                "Google Chronicle Backstory"
            ]
        },
        {
            "playbookID": "McAfee ESM v2 - Test",
            "fromversion": "5.0.0",
            "integrations": [
                "McAfee ESM v2"
            ]
        },
        {
            "playbookID": "McAfee ESM Watchlists - Test",
            "fromversion": "5.0.0",
            "integrations": [
                "McAfee ESM v2"
            ]
        },
        {
            "playbookID": "Acalvio Sample Playbook",
            "fromversion": "5.0.0",
            "integrations": [
                "Acalvio ShadowPlex"
            ]
        },
        {
            "playbookID": "playbook-SophosXGFirewall-test",
            "fromversion": "5.0.0",
            "integrations": [
                "sophos_firewall"
            ]
        },
        {
            "playbookID": "CircleCI-Test",
            "fromversion": "5.5.0",
            "integrations": [
                "CircleCI"
            ]
        },
        {
            "playbookID": "XMCyberIntegration-Test",
            "fromversion": "6.0.0",
            "integrations": [
                "XMCyber"
            ]
        },
        {
            "playbookID": "a60ae34e-7a00-4a06-81ca-2ca6ea1d58ba",
            "fromversion": "6.0.0",
            "integrations": [
                "AnsibleAlibabaCloud"
            ]
        },
        {
            "playbookID": "Carbon Black Enterprise EDR Process Search Test",
            "fromversion": "5.0.0",
            "integrations": [
                "Carbon Black Enterprise EDR"
            ]
        },
        {
            "playbookID": "Logzio - Test",
            "fromversion": "5.0.0",
            "integrations": [
                "Logz.io"
            ]
        },
        {
            "playbookID": "PAN-OS Create Or Edit Rule Test",
            "fromversion": "6.1.0",
            "integrations": [
                "Panorama"
            ]
        },
        {
            "playbookID": "GoogleCloudSCC-Test",
            "fromversion": "5.0.0",
            "integrations": [
                "GoogleCloudSCC"
            ]
        },
        {
            "playbookID": "SailPointIdentityNow-Test",
            "fromversion": "6.0.0",
            "integrations": [
                "SailPointIdentityNow"
            ]
        },
        {
            "playbookID": "playbook-Cyberint_Test",
            "fromversion": "5.0.0",
            "integrations": [
                "cyberint"
            ]
        },
        {
            "playbookID": "Druva-Test",
            "fromversion": "5.0.0",
            "integrations": [
                "Druva Ransomware Response"
            ]
        },
        {
            "playbookID": "LogPoint SIEM Integration - Test Playbook 3",
            "fromversion": "6.0.0",
            "integrations": [
                "LogPoint SIEM Integration"
            ]
        },
        {
            "playbookID": "TestGraPlayBook",
            "fromversion": "5.0.0",
            "integrations": [
                "Gurucul-GRA"
            ]
        },
        {
            "playbookID": "TestGreatHornPlaybook",
            "fromversion": "6.0.0",
            "integrations": [
                "GreatHorn"
            ]
        },
        {
            "playbookID": "Microsoft Defender Advanced Threat Protection - Test",
            "fromversion": "5.0.0",
            "integrations": [
                "Microsoft Defender Advanced Threat Protection"
            ]
        },
        {
            "playbookID": "Polygon-Test",
            "fromversion": "5.0.0",
            "integrations": [
                "Group-IB TDS Polygon"
            ]
        },
        {
            "playbookID": "TrustwaveSEG-Test",
            "fromversion": "5.0.0",
            "integrations": [
                "trustwave secure email gateway"
            ]
        },
        {
            "playbookID": "MicrosoftGraphMail-Test",
            "fromversion": "5.0.0",
            "integrations": [
                "MicrosoftGraphMail"
            ]
        },
        {
            "playbookID": "PassiveTotal_v2-Test",
            "fromversion": "5.0.0",
            "integrations": [
                "PassiveTotal v2",
                "PassiveTotal"
            ]
        },
        {
            "playbookID": "02ea5cef-3169-4b17-8f4d-604b44e6348a",
            "fromversion": "5.0.0",
            "integrations": [
                "Cognni"
            ]
        },
        {
            "playbookID": "playbook-InsightIDR-test",
            "fromversion": "5.0.0",
            "integrations": [
                "Rapid7 InsightIDR"
            ]
        },
        {
            "playbookID": "Cofense Intelligence v2 test",
            "fromversion": "5.5.0",
            "integrations": [
                "CofenseIntelligenceV2"
            ]
        },
        {
            "playbookID": "opsgenie-test-playbook",
            "fromversion": "6.0.0",
            "integrations": [
                "Opsgeniev2"
            ]
        },
        {
            "playbookID": "FraudWatch-Test",
            "fromversion": "5.0.0",
            "integrations": [
                "FraudWatch"
            ]
        },
        {
            "playbookID": "SepioPrimeAPI-Test",
            "fromversion": "5.0.0",
            "integrations": [
                "Sepio"
            ]
        },
        {
            "playbookID": "SX - PC - Test Playbook",
            "fromversion": "5.5.0",
            "integrations": [
                "PingCastle"
            ]
        },
        {
            "playbookID": "JARM-Test",
            "fromversion": "5.0.0",
            "integrations": [
                "JARM"
            ]
        },
        {
            "playbookID": "Playbook-HYASInsight-Test",
            "fromversion": "6.0.0",
            "integrations": [
                "HYAS Insight"
            ]
        },
        {
            "playbookID": "ConcentricAI Demo Playbook",
            "fromversion": "6.0.0",
            "integrations": [
                "ConcentricAI"
            ]
        },
        {
            "playbookID": "Cyberpion-Test",
            "fromversion": "6.0.0",
            "integrations": [
                "Cyberpion"
            ]
        },
        {
            "playbookID": "CrowdStrike OpenAPI - Test",
            "fromversion": "6.0.0",
            "integrations": [
                "CrowdStrike OpenAPI"
            ]
        },
        {
            "playbookID": "Smokescreen IllusionBLACK-Test",
            "fromversion": "5.0.0",
            "integrations": [
                "Smokescreen IllusionBLACK"
            ]
        },
        {
            "playbookID": "TestCymptomPlaybook",
            "fromversion": "5.0.0",
            "integrations": [
                "Cymptom"
            ]
        },
        {
            "playbookID": "GitLab-test-playbook",
            "fromversion": "6.0.0",
            "integrations": [
                "GitLab",
                "LGTM",
                "MinIO",
                "Docker Engine API"
            ]
        },
        {
            "playbookID": "LGTM-test-playbook",
            "fromversion": "6.0.0",
            "integrations": [
                "GitLab",
                "LGTM",
                "MinIO",
                "Docker Engine API"
            ]
        },
        {
            "playbookID": "playbook-MinIO-Test",
            "fromversion": "6.0.0",
            "integrations": [
                "GitLab",
                "LGTM",
                "MinIO",
                "Docker Engine API"
            ]
        },
        {
            "playbookID": "MSGraph_DeviceManagement_Test",
            "fromversion": "5.0.0",
            "integrations": [
                "Microsoft Graph Device Management"
            ]
        },
        {
            "playbookID": "G Suite Security Alert Center-Test",
            "fromversion": "5.0.0",
            "integrations": [
                "G Suite Security Alert Center"
            ]
        },
        {
            "playbookID": "VerifyOOBV2Predictions-Test",
            "fromversion": "5.5.0"
        },
        {
            "playbookID": "PAN OS EDL Management - Test",
            "fromversion": "5.0.0",
            "integrations": [
                "palo_alto_networks_pan_os_edl_management"
            ]
        },
        {
            "playbookID": "Group-IB Threat Intelligence & Attribution-Test",
            "fromversion": "6.0.0",
            "integrations": [
                "Group-IB Threat Intelligence & Attribution Feed",
                "Group-IB Threat Intelligence & Attribution"
            ]
        },
        {
            "playbookID": "CounterCraft - Test",
            "fromversion": "5.0.0",
            "integrations": [
                "CounterCraft Deception Director"
            ]
        },
        {
            "playbookID": "Microsoft Graph Security Test",
            "fromversion": "5.0.0",
            "integrations": [
                "Microsoft Graph"
            ]
        },
        {
            "playbookID": "Azure Kubernetes Services - Test",
            "fromversion": "5.0.0",
            "integrations": [
                "Azure Kubernetes Services"
            ]
        },
        {
            "playbookID": "Cortex XDR - IOC - Test without fetch",
            "fromversion": "5.5.0",
            "integrations": [
                "Cortex XDR - IR",
                "Cortex XDR - IOC"
            ]
        },
        {
            "playbookID": "PaloAltoNetworks_IoT-Test",
            "fromversion": "5.0.0",
            "integrations": [
                "Palo Alto Networks IoT"
            ]
        },
        {
            "playbookID": "GreyNoise-Test",
            "fromversion": "5.5.0",
            "integrations": [
                "GreyNoise Community",
                "GreyNoise"
            ]
        },
        {
            "playbookID": "xMatters-Test",
            "fromversion": "5.5.0",
            "integrations": [
                "xMatters"
            ]
        },
        {
            "playbookID": "TestCentrifyPlaybook",
            "fromversion": "6.0.0",
            "integrations": [
                "Centrify Vault"
            ]
        },
        {
            "playbookID": "Infinipoint-Test",
            "fromversion": "5.0.0",
            "integrations": [
                "Infinipoint"
            ]
        },
        {
            "playbookID": "CyrenThreatInDepth-Test",
            "fromversion": "6.0.0",
            "integrations": [
                "CyrenThreatInDepth"
            ]
        },
        {
            "playbookID": "CVSS Calculator Test",
            "fromversion": "5.0.0"
        },
        {
            "playbookID": "7d8ac1af-2d1e-4ed9-875c-d3257d2c6830",
            "fromversion": "6.0.0",
            "integrations": [
                "AnsibleHCloud"
            ]
        },
        {
            "playbookID": "Archer-Test-Playbook",
            "fromversion": "5.0.0",
            "integrations": [
                "RSA Archer",
                "RSA Archer v2"
            ]
        },
        {
            "playbookID": "SMB test",
            "fromversion": "5.0.0",
            "integrations": [
                "Server Message Block (SMB) v2",
                "Server Message Block (SMB)"
            ]
        },
        {
            "playbookID": "Cymulate V1 Test",
            "fromversion": "6.0.0",
            "integrations": [
                "cymulate_v2",
                "Cymulate"
            ]
        },
        {
            "playbookID": "TestUptycs",
            "fromversion": "5.0.0",
            "integrations": [
                "Uptycs"
            ]
        },
        {
            "playbookID": "Microsoft Graph Calendar - Test",
            "fromversion": "5.0.0",
            "integrations": [
                "Microsoft Graph Calendar"
            ]
        },
        {
            "playbookID": "VMRay-Test-URL",
            "fromversion": "5.5.0",
            "integrations": [
                "vmray"
            ]
        },
        {
            "playbookID": "Thycotic-Test",
            "fromversion": "6.0.0",
            "integrations": [
                "Thycotic"
            ]
        },
        {
            "playbookID": "Test Playbook TrendMicroDDA",
            "fromversion": "5.0.0",
            "integrations": [
                "Trend Micro Deep Discovery Analyzer Beta"
            ]
        },
        {
            "playbookID": "CrowdStrike_Falcon_X_-Test-Detonate_URL",
            "fromversion": "5.0.0",
            "integrations": [
                "CrowdStrike Falcon X"
            ]
        },
        {
            "playbookID": "CrowdStrike_Falcon_X_-Test-Detonate_File",
            "fromversion": "5.0.0",
            "integrations": [
                "CrowdStrike Falcon X"
            ]
        },
        {
            "playbookID": "Phishing - Core - Test - Actual Incident",
            "fromversion": "6.0.0",
            "timeout": 4600,
            "integrations": [
                "EWS Mail Sender",
                "Demisto REST API",
                "Rasterize"
            ],
            "memory_threshold": 200
        },
        {
            "playbookID": "Phishing v2 - Test - Actual Incident",
            "fromversion": "6.0.0"
        },
        {
            "playbookID": "PCAP Search test",
            "fromversion": "5.0.0"
        },
        {
            "playbookID": "PCAP Parsing And Indicator Enrichment Test",
            "fromversion": "5.0.0"
        },
        {
            "playbookID": "PCAP File Carving Test",
            "fromversion": "5.0.0"
        },
        {
            "playbookID": "Trello Test",
            "fromversion": "6.0.0",
            "integrations": [
                "Trello"
            ]
        },
        {
            "playbookID": "Google Drive Permissions Test",
            "fromversion": "5.0.0",
            "integrations": [
                "GoogleDrive"
            ]
        },
        {
            "playbookID": "RiskIQDigitalFootprint-Test",
            "fromversion": "5.5.0",
            "integrations": [
                "RiskIQDigitalFootprint"
            ]
        },
        {
            "playbookID": "playbook-feodoteackerhash_test",
            "fromversion": "5.5.0",
            "integrations": [
                "Feodo Tracker IP Blocklist Feed",
                "Feodo Tracker Hashes Feed"
            ]
        },
        {
            "playbookID": "playbook-feodotrackeripblock_test",
            "fromversion": "5.5.0",
            "integrations": [
                "Feodo Tracker IP Blocklist Feed",
                "Feodo Tracker Hashes Feed"
            ]
        },
        {
            "playbookID": "CyberTotal_TestPlaybook",
            "fromversion": "5.0.0",
            "integrations": [
                "CyberTotal"
            ]
        },
        {
            "playbookID": "Deep_Instinct-Test",
            "fromversion": "5.0.0",
            "integrations": [
                "Deep Instinct"
            ]
        },
        {
            "playbookID": "Zabbix - Test",
            "fromversion": "5.0.0",
            "integrations": [
                "Zabbix"
            ]
        },
        {
            "playbookID": "GCS Object Policy (ACL) - Test",
            "fromversion": "5.0.0",
            "integrations": [
                "Google Cloud Storage"
            ]
        },
        {
            "playbookID": "GCS Bucket Management - Test",
            "fromversion": "5.0.0",
            "integrations": [
                "Google Cloud Storage"
            ]
        },
        {
            "playbookID": "GCS Bucket Policy (ACL) - Test",
            "fromversion": "5.0.0",
            "integrations": [
                "Google Cloud Storage"
            ]
        },
        {
            "playbookID": "GCS Object Operations - Test",
            "fromversion": "5.0.0",
            "integrations": [
                "Google Cloud Storage"
            ]
        },
        {
            "playbookID": "OpenLDAP - Test",
            "fromversion": "5.0.0",
            "integrations": [
                "OpenLDAP"
            ]
        },
        {
            "playbookID": "Splunk-Test",
            "fromversion": "5.0.0",
            "integrations": [
                "SplunkPy"
            ]
        },
        {
            "playbookID": "SplunkPySearch_Test",
            "fromversion": "5.0.0",
            "integrations": [
                "SplunkPy"
            ]
        },
        {
            "playbookID": "SplunkPy KV commands",
            "fromversion": "5.0.0",
            "integrations": [
                "SplunkPy"
            ]
        },
        {
            "playbookID": "SplunkPy-Test-V2",
            "fromversion": "5.0.0",
            "integrations": [
                "SplunkPy"
            ]
        },
        {
            "playbookID": "FireEye-Detection-on-Demand-Test",
            "fromversion": "6.0.0",
            "integrations": [
                "FireEye Detection on Demand"
            ]
        },
        {
            "playbookID": "TestIPQualityScorePlaybook",
            "fromversion": "5.0.0",
            "integrations": [
                "IPQualityScore"
            ]
        },
        {
            "playbookID": "Send Email To Recipients",
            "fromversion": "5.0.0",
            "integrations": [
                "EWS Mail Sender"
            ]
        },
        {
            "playbookID": "Endace-Test",
            "fromversion": "5.0.0",
            "integrations": [
                "Endace"
            ]
        },
        {
            "playbookID": "StringToArray_test",
            "fromversion": "6.0.0"
        },
        {
            "playbookID": "URLSSLVerification_test",
            "fromversion": "5.0.0"
        },
        {
            "playbookID": "playbook-SearchIncidentsV2InsideGenericPollng-Test",
            "fromversion": "5.0.0"
        },
        {
            "playbookID": "IsRFC1918-Test",
            "fromversion": "5.0.0"
        },
        {
            "playbookID": "Base64 File in List Test",
            "fromversion": "5.0.0"
        },
        {
            "playbookID": "DbotAverageScore-Test",
            "fromversion": "5.0.0"
        },
        {
            "playbookID": "ExtractEmailV2-Test",
            "fromversion": "5.5.0"
        },
        {
            "playbookID": "IsUrlPartOfDomain Test",
            "fromversion": "5.0.0"
        },
        {
            "playbookID": "URLEncode-Test",
            "fromversion": "5.0.0"
        },
        {
            "playbookID": "IsIPInRanges - Test",
            "fromversion": "5.0.0"
        },
        {
            "playbookID": "Delete Context Subplaybook Test",
            "fromversion": "5.0.0"
        },
        {
            "playbookID": "TruSTAR v2-Test",
            "fromversion": "5.0.0",
            "integrations": [
                "TruSTAR v2",
                "TruSTAR"
            ]
        },
        {
            "playbookID": "Relationships scripts - Test",
            "fromversion": "6.2.0"
        },
        {
            "playbookID": "Test-CreateDBotScore-With-Reliability",
            "fromversion": "6.0.0"
        },
        {
            "playbookID": "ValidateContent - Test",
            "fromversion": "5.5.0"
        },
        {
            "playbookID": "DeleteContext-auto-subplaybook-test",
            "fromversion": "5.0.0"
        },
        {
            "playbookID": "Process Email - Generic - Test - Actual Incident",
            "fromversion": "6.0.0",
            "integrations": [
                "XsoarPowershellTesting",
                "Create-Mock-Feed-Relationships"
            ],
            "memory_threshold": 160
        },
        {
            "playbookID": "Analyst1 Integration Demonstration - Test",
            "fromversion": "5.0.0",
            "integrations": [
                "Analyst1",
                "illuminate"
            ]
        },
        {
            "playbookID": "Analyst1 Integration Test",
            "fromversion": "5.0.0",
            "integrations": [
                "Analyst1",
                "illuminate"
            ]
        },
        {
            "playbookID": "Cofense Triage v3-Test",
            "fromversion": "6.0.0",
            "integrations": [
                "Cofense Triage v2",
                "Cofense Triage v3",
                "Cofense Triage"
            ]
        },
        {
            "playbookID": "SailPointIdentityIQ-Test",
            "fromversion": "6.0.0",
            "integrations": [
                "SailPointIdentityIQ"
            ]
        },
        {
            "playbookID": "Test - ExtFilter",
            "fromversion": "5.0.0"
        },
        {
            "playbookID": "Test - ExtFilter Main",
            "fromversion": "5.0.0"
        },
        {
            "playbookID": "Microsoft Teams - Test",
            "fromversion": "5.0.0",
            "integrations": [
                "Microsoft Teams Management",
                "Microsoft Teams"
            ]
        },
        {
            "playbookID": "TestTOPdeskPlaybook",
            "fromversion": "5.0.0",
            "integrations": [
                "TOPdesk"
            ]
        },
        {
            "integrations": "Cortex XDR - XQL Query Engine",
            "playbookID": "Cortex XDR - XQL Query - Test",
            "fromversion": "6.2.0"
        },
        {
            "playbookID": "ListUsedDockerImages - Test",
            "fromversion": "6.1.0"
        },
        {
            "integrations": "CustomIndicatorDemo",
            "playbookID": "playbook-CustomIndicatorDemo-test"
        },
        {
            "integrations": "Azure Sentinel",
            "fromversion": "5.5.0",
            "is_mockable": false,
            "playbookID": "TestAzureSentinelPlaybookV2"
        },
        {
            "integrations": "AnsibleAlibabaCloud",
            "playbookID": "Test-AlibabaCloud"
        },
        {
            "integrations": "AnsibleAzure",
            "playbookID": "Test-AnsibleAzure"
        },
        {
            "integrations": "AnsibleCiscoIOS",
            "playbookID": "Test-AnsibleCiscoIOS"
        },
        {
            "integrations": "AnsibleCiscoNXOS",
            "playbookID": "Test-AnsibleCiscoNXOS"
        },
        {
            "integrations": "AnsibleHCloud",
            "playbookID": "Test-AnsibleHCloud"
        },
        {
            "integrations": "AnsibleKubernetes",
            "playbookID": "Test-AnsibleKubernetes"
        },
        {
            "integrations": "AnsibleLinux",
            "playbookID": "Test-AnsibleLinux"
        },
        {
            "integrations": "AnsibleMicrosoftWindows",
            "playbookID": "Test-AnsibleWindows"
        },
        {
            "integrations": "AnsibleVMware",
            "playbookID": "Test-AnsibleVMware"
        },
        {
            "integrations": "Anomali ThreatStream",
            "playbookID": "Anomali_ThreatStream_Test"
        },
        {
            "integrations": "Anomali ThreatStream v2",
            "playbookID": "ThreatStream-Test"
        },
        {
            "integrations": "Anomali ThreatStream v3",
            "fromversion": "6.0.0",
            "playbookID": "ThreatStream-Test"
        },
        {
            "integrations": ["AutoFocusTagsFeed", "Demisto REST API"],
            "playbookID": "AutoFocusTagsFeed-test",
            "timeout": 300
        },
        {
            "integrations": ["Unit42IntelObjectsFeed", "Demisto REST API"],
            "playbookID": "Unit42 Intel Objects Feed - Test",
            "timeout": 300
        },
        {
            "playbookID": "Tanium Threat Response V2 Test",
            "integrations": ["Tanium Threat Response v2", "Demisto REST API"],
            "fromversion": "6.0.0",
            "timeout": 3000
        },
        {
            "playbookID": "IndicatorMaliciousRatioCalculation_test",
            "fromversion": "5.0.0"
        },
        {
            "playbookID": "MISPfeed Test",
            "fromversion": "5.5.0",
            "integrations": [
                "MISP Feed"
            ]
        },
        {
            "integrations": [
                "MISP Feed",
                "Demisto REST API"
            ],
            "playbookID": "Fetch Indicators Test",
            "fromversion": "6.0.0",
            "is_mockable": false,
            "instance_names": "MISP_feed_instance",
            "timeout": 2400
        },
        {
            "playbookID": "Get Original Email - Microsoft Graph Mail - test",
            "fromversion": "6.1.0",
            "integrations": [
                "MicrosoftGraphMail"
            ],
            "instance_names": "ms_graph_mail_dev_no_oproxy"
        },
        {
            "playbookID": "Get Original Email - Gmail v2 - test",
            "fromversion": "6.1.0",
            "integrations": [
                "Gmail"
            ]
        },
        {
            "playbookID": "Get Original Email - EWS v2 - test",
            "fromversion": "6.1.0",
            "integrations": [
                "EWS v2"
            ],
            "instance_names": "ewv2_regular"
       },
       {
            "integrations": [
                "Demisto REST API"
            ],
            "playbookID": "GetTasksWithSections SetIRProcedures end to end test",
            "fromversion": "6.0.0"
        },
        {
<<<<<<< HEAD
            "playbookID": "AzureRiskyUsers",
            "fromversion": "6.0.0",
            "integrations": "AzureRiskyUsers"
=======
            "scripts": [
                "SplunkShowAsset",
                "SplunkShowDrilldown",
                "SplunkShowIdentity"
            ],
            "playbookID": "SplunkShowEnrichment"
        },
        {
            "integrations": "MalwareBazaar",
            "playbookID": "MalwareBazaar_Test",
            "fromversion": "6.0.0"
        },
        {
            "playbookID": "test_AssignToNextShiftOOO",
            "fromversion": "5.5.0"
>>>>>>> a08cb198
        }
    ],
    "skipped_tests": {
        "MISP V2 Test": "The integration is deprecated as we released MISP V3",
        "Zscaler Test": "We won't get license (Issues 40157,17784)",
        "Github IAM - Test Playbook": "Issue 32383",
        "O365-SecurityAndCompliance-ContextResults-Test":  "Issue 38900",
        "Calculate Severity - Standard - Test": "Issue 32715",
        "Calculate Severity - Generic v2 - Test": "Issue 32716",
        "Workday - Test": "No credentials Issue 29595",
        "Tidy - Test": "Will run it manually.",
        "Protectwise-Test": "Issue 28168",
        "TestDedupIncidentsPlaybook": "Issue 24344",
        "CreateIndicatorFromSTIXTest": "Issue 24345",
        "Endpoint data collection test": "Uses a deprecated playbook called Endpoint data collection",
        "Prisma_Access_Egress_IP_Feed-Test": "unskip after we will get Prisma Access instance - Issue 27112",
        "Prisma_Access-Test": "unskip after we will get Prisma Access instance - Issue 27112",
        "Symantec Deepsight Test": "Issue 22971",
        "TestProofpointFeed": "Issue 22229",
        "Symantec Data Loss Prevention - Test": "Issue 20134",
        "NetWitness Endpoint Test": "Issue 19878",
        "InfoArmorVigilanteATITest": "Test issue 17358",
        "ArcSight Logger test": "Issue 19117",
        "3da2e31b-f114-4d7f-8702-117f3b498de9": "Issue 19837",
        "d66e5f86-e045-403f-819e-5058aa603c32": "pr 3220",
        "IntSights Mssp Test": "Issue #16351",
        "fd93f620-9a2d-4fb6-85d1-151a6a72e46d": "Issue 19854",
        "Test Playbook TrendMicroDDA": "Issue 16501",
        "ssdeepreputationtest": "Issue #20953",
        "C2sec-Test": "Issue #21633",
        "ThreatConnect v2 - Test": "Issue 26782",
        "Email Address Enrichment - Generic v2.1 - Test": "Issue 26785",
        "Tanium v2 - Test": "Issue 26822",
        "Fidelis Elevate Network": "Issue 26453",
        "Cortex XDR - IOC - Test": "Issue 37957",
        "PAN-OS Query Logs For Indicators Test": "Issue 28753",
        "TCPUtils-Test": "Issue 29677",
        "Polygon-Test": "Issue 29060",
        "AttackIQ - Test": "Issue 29774",
        "Azure Compute - Test": "Issue 28056",
        "forcepoint test": "Issue 28043",
        "Test-VulnDB": "Issue 30875",
        "Malware Domain List Active IPs Feed Test": "Issue 30878",
        "CuckooTest": "Issue 25601",
        "PhishlabsIOC_DRP-Test": "Issue 29589",
        "Carbon Black Live Response Test": "Issue 28237",
        "FeedThreatConnect-Test": "Issue 32317",
        "Palo_Alto_Networks_Enterprise_DLP - Test": "Issue 32568",
        "JoeSecurityTestDetonation": "Issue 25650",
        "JoeSecurityTestPlaybook": "Issue 25649",
        "Cortex Data Lake Test": "Issue 24346",
        "Phishing - Cre - Test - Incident Starter": "Issue 26784",
        "Test Playbook McAfee ATD": "Issue 33409",
        "Detonate Remote File From URL -McAfee-ATD - Test": "Issue 33407",
        "Test Playbook McAfee ATD Upload File": "Issue 33408",
        "Trend Micro Apex - Test": "Issue 27280",
        "Microsoft Defender - ATP - Indicators Test": "Issue 29279",
        "Test-BPA": "Issue 28406",
        "Test-BPA_Integration": "Issue 28236",
        "TestTOPdeskPlaybook": "Issue 35412",
        "PAN-OS EDL Setup v3 Test": "Issue 35386",
        "GmailTest": "Issue 27057",
        "get_file_sample_by_hash_-_cylance_protect_-_test": "Issue 28823",
        "Carbon Black Enterprise EDR Test": "Issue 29775",
        "VirusTotal (API v3) Detonate Test": "Issue 36004",
        "FailedInstances - Test": "Issue 33218",
        "PAN-OS DAG Configuration Test": "Issue 19205",
        "Service Desk Plus - Generic Polling Test": "Issue 30798",
        "get_original_email_-_ews-_test": "Issue 27571",
        "Trend Micro Deep Security - Test": "outsourced",
        "Microsoft Teams - Test": "Issue 38263",
        "QualysVulnerabilityManagement-Test": "Issue 38640",
        "EWS Extension: Powershell Online V2 Test": "Issue 39008",
        "O365 - EWS - Extension - Test": "Issue 39008",
        "Majestic Million Test Playbook": "Issue 30931",
        "iDefense_v2_Test": "Issue 40126",
        "EWS Mail Sender Test": "Issue 27944",
        "McAfee ESM v2 - Test v10.3.0": "Issue 35616",
        "Feed iDefense Test": "Issue 34035",
        "McAfee ESM v2 - Test v10.2.0": "Issue 35670",
        "McAfee ESM Watchlists - Test v10.3.0": "Issue 37130",
        "McAfee ESM Watchlists - Test v10.2.0": "Issue 39389",
        "Microsoft Teams Management - Test": "Issue 33410",
        "RedLockTest": "Issue 24600",
        "MicrosoftGraphMail-Test_prod": "Issue 40125",
        "Detonate URL - WildFire v2.1 - Test": "Issue 40834",
        "Domain Enrichment - Generic v2 - Test": "Issue 40862",
        "palo_alto_panorama_test_pb": "Issue 34371",
        "TestIPQualityScorePlaybook": "Issue 40915",
        "VerifyOOBV2Predictions-Test": "Issue 37947",
        "HybridAnalysis-Test": "Issue 26599",
        "Infoblox Test": "Issue 25651",
        "Carbon Black Edr - Test": "Issue 40132",
        "Phishing v2 - Test - Actual Incident": "Issue 41322",
        "Kaspersky Security Center - Test": "Issue 36487",
        "carbonBlackEndpointStandardTestPlaybook": "Issue 36936",
        "RecordedFutureFeed - Test": "Quota issue. Need to unskip in 1.12.21",
        "Recorded Future Test": "Quota issue. Need to unskip in 1.12.21"
    },
    "skipped_integrations": {

        "_comment1": "~~~ NO INSTANCE ~~~",
        "Ipstack": "Usage limit reached (Issue 38063)",
        "AnsibleAlibabaCloud": "No instance - issue 40447",
        "AnsibleAzure": "No instance - issue 40447",
        "AnsibleCiscoIOS": "No instance - issue 40447",
        "AnsibleCiscoNXOS": "No instance - issue 40447",
        "AnsibleHCloud": "No instance - issue 40447",
        "AnsibleKubernetes": "No instance - issue 40447",
        "AnsibleACME": "No instance - issue 40447",
        "AnsibleDNS": "No instance - issue 40447",
        "AnsibleLinux": "No instance - issue 40447",
        "AnsibleOpenSSL": "No instance - issue 40447",
        "AnsibleMicrosoftWindows": "No instance - issue 40447",
        "AnsibleVMware": "No instance - issue 40447",
        "SolarWinds": "No instance - developed by Crest",
        "SOCRadarIncidents": "No instance - developed by partner",
        "SOCRadarThreatFusion": "No instance - developed by partner",
        "trustwave secure email gateway": "No instance - developed by Qmasters",
        "VMware Workspace ONE UEM (AirWatch MDM)": "No instance - developed by crest",
        "ServiceDeskPlus (On-Premise)": "No instance",
        "Forcepoint": "instance issues. Issue 28043",
        "ZeroFox": "Issue 29284",
        "Symantec Management Center": "Issue 23960",
        "Traps": "Issue 24122",
        "Fidelis Elevate Network": "Issue 26453",
        "CrowdStrike Falcon X": "Issue 26209",
        "ArcSight Logger": "Issue 19117",
        "Sophos Central": "No instance",
        "MxToolBox": "No instance",
        "Prisma Access": "Instance will be provided soon by Lior and Prasen - Issue 27112",
        "AlphaSOC Network Behavior Analytics": "No instance",
        "IsItPhishing": "No instance",
        "Verodin": "No instance",
        "EasyVista": "No instance",
        "Pipl": "No instance",
        "Moloch": "No instance",
        "Twilio": "No instance",
        "Zendesk": "No instance",
        "GuardiCore": "No instance",
        "Nessus": "No instance",
        "Cisco CloudLock": "No instance",
        "Vectra v2": "No instance",
        "GoogleCloudSCC": "No instance, outsourced",
        "FortiGate": "License expired, and not going to get one (issue 14723)",
        "Attivo Botsink": "no instance, not going to get it",
        "AWS Sagemaker": "License expired, and probably not going to get it",
        "Symantec MSS": "No instance, probably not going to get it (issue 15513)",
        "Google Cloud Compute": "Can't test yet",
        "FireEye ETP": "No instance",
        "Proofpoint TAP v2": "No instance",
        "remedy_sr_beta": "No instance",
        "fireeye": "Issue 19839",
        "Remedy On-Demand": "Issue 19835",
        "Check Point": "Issue 18643",
        "CheckPointFirewall_v2": "Issue 18643",
        "Preempt": "Issue 20268",
        "Jask": "Issue 18879",
        "vmray": "Issue 18752",
        "SCADAfence CNM": "Issue 18376",
        "ArcSight ESM v2": "Issue #18328",
        "AlienVault USM Anywhere": "Issue #18273",
        "Dell Secureworks": "No instance",
        "Netskope": "instance is down",
        "Service Manager": "Expired license",
        "carbonblackprotection": "License expired",
        "icebrg": "Issue 14312",
        "Freshdesk": "Trial account expired",
        "Threat Grid": "Issue 16197",
        "Kafka V2": "Can not connect to instance from remote",
        "Check Point Sandblast": "Issue 15948",
        "Remedy AR": "getting 'Not Found' in test button",
        "Salesforce": "Issue 15901",
        "ANYRUN": "No instance",
        "Snowflake": "Looks like account expired, needs looking into",
        "Cisco Spark": "Issue 18940",
        "Phish.AI": "Issue 17291",
        "MaxMind GeoIP2": "Issue 18932.",
        "Exabeam": "Issue 19371",
        "PaloAltoNetworks_PrismaCloudCompute": "Issue 27112",
        "Ivanti Heat": "Issue 26259",
        "AWS - Athena - Beta": "Issue 19834",
        "SNDBOX": "Issue 28826",
        "Workday": "License expired Issue: 29595",
        "FireEyeFeed": "License expired Issue: 31838",
        "Akamai WAF": "Issue 32318",
        "FraudWatch": "Issue 34299",
        "Cisco Stealthwatch": "No instance - developed by Qmasters",
        "Armis": "No instance - developed by SOAR Experts",

        "_comment2": "~~~ UNSTABLE ~~~",
        "Tenable.sc": "unstable instance",
        "ThreatConnect v2": "unstable instance",

        "_comment3": "~~~ QUOTA ISSUES ~~~",
        "Lastline": "issue 20323",
        "Google Resource Manager": "Cannot create projects because have reached allowed quota.",
        "Looker": "Warehouse 'DEMO_WH' cannot be resumed because resource monitor 'LIMITER' has exceeded its quota.",

        "_comment4": "~~~ OTHER ~~~",
        "Anomali ThreatStream v2": "Will be deprecated soon.",
        "Anomali ThreatStream": "Will be deprecated soon.",
        "AlienVault OTX TAXII Feed": "Issue 29197",
        "EclecticIQ Platform": "Issue 8821",
        "Forescout": "Can only be run from within PANW network. Look in keeper for - Demisto in the LAB",
        "FortiManager": "Can only be run within PANW network",
        "HelloWorldSimple": "This is just an example integration - no need for test",
        "TestHelloWorldPlaybook": "This is just an example integration - no need for test",
        "Lastline v2": "Temporary skipping, due to quota issues, in order to merge a PR",
        "AttackIQFireDrill": "License issues #29774",
        "SentinelOne V2": "License expired issue #24933"
    },
    "nightly_integrations": [
        "Laline v2",
        "TruSTAR",
        "VulnDB"
    ],
    "unmockable_integrations": {
        "NetscoutArborSightline": "Uses timestamp",
        "EwsExtension": "Powershell does not support proxy",
        "EWS Extension Online Powershell v2": "Powershell does not support proxy/ssl",
        "Office 365 Feed": "Client sends a unique uuid as first request of every run",
        "AzureWAF": "Has a command that sends parameters in the path",
        "HashiCorp Vault": "Has a command that sends parameters in the path",
        "urlscan.io": "Uses data that comes in the headers",
        "CloudConvert": "has a command that uploads a file (!cloudconvert-upload)",
        "Symantec Messaging Gateway": "Test playbook uses a random string",
        "AlienVault OTX TAXII Feed": "Client from 'cabby' package generates uuid4 in the request",
        "Generic Webhook": "Does not send HTTP traffic",
        "Microsoft Endpoint Configuration Manager": "Uses Microsoft winRM",
        "SecurityIntelligenceServicesFeed": "Need proxy configuration in server",
        "BPA": "Playbook using GenericPolling which is inconsistent",
        "XsoarPowershellTesting": "Integration which not use network.",
        "Mail Listener v2": "Integration has no proxy checkbox",
        "Cortex XDR - IOC": "'Cortex XDR - IOC - Test' is using also the fetch indicators which is not working in proxy mode",
        "SecurityAndCompliance": "Integration doesn't support proxy",
        "Cherwell": "Submits a file - tests that send files shouldn't be mocked. this problem was fixed but the test is not running anymore because the integration is skipped",
        "Maltiverse": "issue 24335",
        "ActiveMQ": "stomp sdk not supporting proxy.",
        "MITRE ATT&CK": "Using taxii2client package",
        "MongoDB": "Our instance not using SSL",
        "Cortex Data Lake": "Integration requires SSL",
        "Google Key Management Service": "The API requires an SSL secure connection to work.",
        "McAfee ESM-v10": "we have multiple instances with same test playbook, mock recording are per playbook so it keeps failing the playback step",
        "mysql": "Does not use http",
        "SlackV2": "Integration requires SSL",
        "SlackV3": "Integration requires SSL",
        "Whois": "Mocks does not support sockets",
        "Panorama": "Exception: Proxy process took to long to go up. https://circleci.com/gh/demisto/content/24826",
        "Image OCR": "Does not perform network traffic",
        "Server Message Block (SMB) v2": "Does not perform http communication",
        "Active Directory Query v2": "Does not perform http communication",
        "dnstwist": "Does not perform http communication",
        "Generic SQL": "Does not perform http communication",
        "PagerDuty v2": "Integration requires SSL",
        "TCPIPUtils": "Integration requires SSL",
        "Luminate": "Integration has no proxy checkbox",
        "Shodan": "Integration has no proxy checkbox",
        "Google BigQuery": "Integration has no proxy checkbox",
        "ReversingLabs A1000": "Checking",
        "Check Point": "Checking",
        "okta": "Test Module failing, suspect it requires SSL",
        "Okta v2": "dynamic test, need to revisit and better avoid conflicts",
        "Awake Security": "Checking",
        "ArcSight ESM v2": "Checking",
        "Phish.AI": "Checking",
        "VMware": "PyVim (SmartConnect class) does not support proxy",
        "Intezer": "Nightly - Checking",
        "ProtectWise": "Nightly - Checking",
        "google-vault": "Nightly - Checking",
        "McAfee NSM": "Nightly - Checking",
        "Forcepoint": "Nightly - Checking",
        "palo_alto_firewall": "Need to check test module",
        "Signal Sciences WAF": "error with certificate",
        "google": "'unsecure' parameter not working",
        "EWS Mail Sender": "Inconsistent test (playback fails, record succeeds)",
        "ReversingLabs Titanium Cloud": "No Unsecure checkbox. proxy trying to connect when disabled.",
        "Recorded Future": "might be dynamic test",
        "AlphaSOC Wisdom": "Test module issue",
        "RedLock": "SSL Issues",
        "Microsoft Graph User": "Test direct access to oproxy",
        "Azure Security Center v2": "Test direct access to oproxy",
        "Azure Compute v2": "Test direct access to oproxy",
        "AWS - CloudWatchLogs": "Issue 20958",
        "AWS - Athena - Beta": "Issue 24926",
        "AWS - CloudTrail": "Issue 24926",
        "AWS - Lambda": "Issue 24926",
        "AWS - IAM": "Issue 24926",
        "AWS Sagemaker": "Issue 24926",
        "Gmail Single User": "googleclient sdk has time based challenge exchange",
        "Gmail": "googleclient sdk has time based challenge exchange",
        "GSuiteAdmin": "googleclient sdk has time based challenge exchange",
        "GSuiteAuditor": "googleclient sdk has time based challenge exchange",
        "GoogleCloudTranslate": "google translate sdk does not support proxy",
        "Google Chronicle Backstory": "SDK",
        "Google Vision AI": "SDK",
        "Google Cloud Compute": "googleclient sdk has time based challenge exchange",
        "Google Cloud Functions": "googleclient sdk has time based challenge exchange",
        "GoogleDocs": "googleclient sdk has time based challenge exchange",
        "GooglePubSub": "googleclient sdk has time based challenge exchange",
        "Google Resource Manager": "googleclient sdk has time based challenge exchange",
        "Google Cloud Storage": "SDK",
        "GoogleCalendar": "googleclient sdk has time based challenge exchange",
        "G Suite Security Alert Center": "googleclient sdk has time based challenge exchange",
        "GoogleDrive": "googleclient sdk has time based challenge exchange",
        "Syslog Sender": "syslog",
        "syslog": "syslog",
        "MongoDB Log": "Our instance not using SSL",
        "MongoDB Key Value Store": "Our instance not using SSL",
        "Zoom": "Uses dynamic token",
        "GoogleKubernetesEngine": "SDK",
        "TAXIIFeed": "Cannot use proxy",
        "EWSO365": "oproxy dependent",
        "MISP V2": "Cleanup process isn't performed as expected.",
        "MISP V3": "Cleanup process isn't performed as expected.",
        "Azure Network Security Groups": "Has a command that sends parameters in the path",
        "GitHub": "Cannot use proxy",
        "LogRhythm": "Cannot use proxy",
        "Create-Mock-Feed-Relationships": "recording is redundant for this integration",
        "RSA Archer v2": "cannot connect to proxy",
        "Anomali ThreatStream v3": "recording is not working",
        "LogRhythmRest V2": "Submits a file - tests that send files shouldn't be mocked."
    },
    "parallel_integrations": [
        "AWS - EC2",
        "Amazon DynamoDB",
        "AWS - ACM",
        "AWS - Security Hub",
        "Cryptocurrency",
        "SNDBOX",
        "Whois",
        "Rasterize",
        "CVE Search v2",
        "VulnDB",
        "CheckPhish",
        "Tanium",
        "LogRhythmRest",
        "ipinfo",
        "ipinfo_v2",
        "Demisto REST API",
        "syslog",
        "ElasticsearchFeed",
        "MITRE ATT&CK",
        "Microsoft Intune Feed",
        "JSON Feed",
        "Plain Text Feed",
        "Fastly Feed",
        "Malware Domain List Active IPs Feed",
        "Blocklist_de Feed",
        "Cloudflare Feed",
        "AzureFeed",
        "SpamhausFeed",
        "Cofense Feed",
        "Bambenek Consulting Feed",
        "AWS Feed",
        "CSVFeed",
        "ProofpointFeed",
        "abuse.ch SSL Blacklist Feed",
        "TAXIIFeed",
        "Office 365 Feed",
        "AutoFocus Feed",
        "Recorded Future Feed",
        "DShield Feed",
        "AlienVault Reputation Feed",
        "BruteForceBlocker Feed",
        "Feodo Tracker IP Blocklist Feed",
        "AlienVault OTX TAXII Feed",
        "Prisma Access Egress IP feed",
        "Lastline v2",
        "McAfee DXL",
        "Cortex Data Lake",
        "Mail Listener v2",
        "EDL",
        "Create-Mock-Feed-Relationships"
    ],
    "private_tests": [
        "HelloWorldPremium_Scan-Test",
        "HelloWorldPremium-Test"
    ],
    "docker_thresholds": {

        "_comment": "Add here docker images which are specific to an integration and require a non-default threshold (such as rasterize or ews). That way there is no need to define this multiple times. You can specify full image name with version or without.",
        "images": {
            "demisto/chromium": {
                "pid_threshold": 11
            },
            "demisto/py-ews:2.0": {
                "memory_threshold": 150
            },
            "demisto/pymisp:1.0.0.52": {
                "memory_threshold": 150
            },
            "demisto/pytan": {
                "pid_threshold": 11
            },
            "demisto/google-k8s-engine:1.0.0.9467": {
                "pid_threshold": 11
            },
            "demisto/threatconnect-tcex": {
                "pid_threshold": 11
            },
            "demisto/taxii2": {
                "pid_threshold": 11
            },
            "demisto/pwsh-infocyte": {
                "pid_threshold": 24,
                "memory_threshold": 140
            },
            "demisto/pwsh-exchange": {
                "pid_threshold": 24,
                "memory_threshold": 140
            },
            "demisto/powershell": {
                "pid_threshold": 24,
                "memory_threshold": 140
            },
            "demisto/powershell-ubuntu": {
                "pid_threshold": 45,
                "memory_threshold": 250
            },
            "demisto/boto3": {
                "memory_threshold": 90
            },
            "demisto/flask-nginx": {
                "pid_threshold": 11
            }
        }
    }
}<|MERGE_RESOLUTION|>--- conflicted
+++ resolved
@@ -4722,11 +4722,6 @@
             "fromversion": "6.0.0"
         },
         {
-<<<<<<< HEAD
-            "playbookID": "AzureRiskyUsers",
-            "fromversion": "6.0.0",
-            "integrations": "AzureRiskyUsers"
-=======
             "scripts": [
                 "SplunkShowAsset",
                 "SplunkShowDrilldown",
@@ -4742,7 +4737,11 @@
         {
             "playbookID": "test_AssignToNextShiftOOO",
             "fromversion": "5.5.0"
->>>>>>> a08cb198
+        },
+        {
+            "playbookID": "AzureRiskyUsers",
+            "fromversion": "6.0.0",
+            "integrations": "AzureRiskyUsers"
         }
     ],
     "skipped_tests": {
