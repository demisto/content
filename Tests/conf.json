--- conflicted
+++ resolved
@@ -3204,14 +3204,13 @@
             "timeout": 250
         },
         {
-<<<<<<< HEAD
+            "playbookID": "CreateCertificate-Test",
+            "fromversion": "5.5.0"
+        },
+        {
             "integrations": "QRadar_v3",
             "playbookID": "QRadar_v3-test",
             "fromversion": "6.0.0"
-=======
-            "playbookID": "CreateCertificate-Test",
-            "fromversion": "5.5.0"
->>>>>>> 5af2ed9a
         }
     ],
     "skipped_tests": {
