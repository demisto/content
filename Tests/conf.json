--- conflicted
+++ resolved
@@ -2028,17 +2028,16 @@
             "playbookID": "Tanium v2 - Test"
         },
         {
-<<<<<<< HEAD
+            "integrations": "Infoblox",
+            "playbookID": "Infoblox Test"
+        },
+        {
             "integrations": "BPA",
             "playbookID": "Test-BPA"
         },
         {
             "integrations": "BPA",
             "playbookID": "Test-BPA_Integration"
-=======
-            "integrations": "Infoblox",
-            "playbookID": "Infoblox Test"
->>>>>>> 989ef0f9
         }
     ],
     "skipped_tests": {
