{
    "testTimeout": 160,
    "testInterval": 20,
    "tests": [
        {
            "playbookID": "Base64Decode - Test"
        },
        {
            "playbookID": "SupportMultithreading - Test",
            "is_mockable": false
        },
        {
            "fromversion": "5.0.0",
            "integrations": [
                "WildFire-v2"
            ],
            "playbookID": "Detonate File - WildFire - Test"
        },
        {
            "integrations": "Microsoft Teams Management",
            "playbookID": "Microsoft Teams Management - Test",
            "is_mockable": false,
            "timeout": 700
        },
        {
            "playbookID": "SetIfEmpty - non-ascii chars - Test"
        },
        {
            "integrations": "Tripwire",
            "playbookID": "TestplaybookTripwire",
            "fromversion": "5.0.0"
        },
        {
            "playbookID": "Generic Polling Test",
            "timeout": 250
        },
        {
            "integrations": "Cisco Umbrella Enforcement",
            "playbookID": "Cisco Umbrella Enforcement-Test",
            "fromversion": "5.0.0"
        },
        {
            "integrations": "GSuiteAdmin",
            "playbookID": "GSuiteAdmin-Test",
            "fromversion": "5.0.0"
        },
        {
            "integrations": "GSuiteAuditor",
            "playbookID": "GSuiteAuditor-Test",
            "fromversion": "5.5.0"
        },
        {
            "integrations": "AzureWAF",
            "instance_names": "azure_waf_prod",
            "playbookID": "Azure WAF - Test",
            "fromversion": "5.0.0"
        },
        {
            "integrations": [
                "Azure Active Directory Identity Protection",
                "Demisto REST API"
            ],
            "playbookID": "AzureADTest",
            "fromversion": "6.0.0",
            "timeout": 3000,
            "is_mockable": false
        },
        {
            "integrations": "GoogleCalendar",
            "playbookID": "GoogleCalendar-Test",
            "fromversion": "5.0.0"
        },
        {
            "integrations": "GoogleDrive",
            "playbookID": "GoogleDrive-Test",
            "fromversion": "5.0.0"
        },
        {
            "integrations": "FireEye Central Management",
            "playbookID": "FireEye Central Management - Test",
            "fromversion": "5.5.0",
            "timeout": 500
        },
        {
            "integrations": "FireEyeNX",
            "playbookID": "FireEyeNX-Test"
        },
        {
            "integrations": "EmailRepIO",
            "playbookID": "TestEmailRepIOPlaybook",
            "fromversion": "5.0.0"
        },
        {
            "integrations": "XsoarPowershellTesting",
            "playbookID": "XsoarPowershellTesting-Test"
        },
        {
            "integrations": "Palo Alto Networks Threat Vault",
            "playbookID": "PANW Threat Vault - Signature Search - Test",
            "fromversion": "5.0.0"
        },
        {
            "integrations": "Microsoft Endpoint Configuration Manager",
            "playbookID": "Microsoft ECM - Test",
            "fromversion": "5.5.0",
            "timeout": 400
        },
        {
            "integrations": "CrowdStrike Falcon Intel v2",
            "playbookID": "CrowdStrike Falcon Intel v2 - Test",
            "fromversion": "5.0.0"
        },
        {
            "integrations": "SecurityAndCompliance",
            "playbookID": "O365-SecurityAndCompliance-Test",
            "fromversion": "5.5.0",
            "memory_threshold": 300,
            "timeout": 1500
        },
        {
            "integrations": "SecurityAndCompliance",
            "playbookID": "O365-SecurityAndCompliance-ContextResults-Test",
            "fromversion": "5.5.0",
            "memory_threshold": 300,
            "timeout": 1500
        },
        {
            "integrations": "EwsExtension",
            "playbookID": "O365 - EWS - Extension - Test",
            "fromversion": "6.0.0",
            "toversion": "6.0.9",
            "timeout": 500
        },
        {
            "integrations": "Majestic Million",
            "playbookID": "Majestic Million Test Playbook",
            "fromversion": "5.5.0",
            "memory_threshold": 300,
            "timeout": 500
        },
        {
            "integrations": "Anomali Enterprise",
            "playbookID": "Anomali Match Forensic Search - Test",
            "fromversion": "5.0.0"
        },
        {
            "integrations": [
                "Mail Listener v2",
                "Mail Sender (New)"
            ],
            "playbookID": "Mail-Listener Test Playbook",
            "fromversion": "5.0.0",
            "instance_names": [
                "Mail_Sender_(New)_STARTTLS"
            ]
        },
        {
            "integrations": "GraphQL",
            "fromversion": "5.0.0",
            "instance_names": "fetch_schema",
            "playbookID": "GraphQL - Test"
        },
        {
            "integrations": "GraphQL",
            "fromversion": "5.0.0",
            "instance_names": "no_fetch_schema",
            "playbookID": "GraphQL - Test"
        },
        {
            "integrations": "Azure Network Security Groups",
            "fromversion": "5.0.0",
            "instance_names": "azure_nsg_prod",
            "playbookID": "Azure NSG - Test"
        },
        {
            "integrations": "OpenCTI Feed",
            "playbookID": "OpenCTI Feed Test",
            "fromversion": "5.5.0"
        },
        {
            "integrations": "AWS - Security Hub",
            "playbookID": "AWS-securityhub Test",
            "timeout": 800
        },
        {
            "integrations": "Microsoft Advanced Threat Analytics",
            "playbookID": "Microsoft Advanced Threat Analytics - Test",
            "fromversion": "5.0.0",
            "is_mockable": false
        },
        {
            "integrations": "Zimperium",
            "playbookID": "Zimperium_Test",
            "fromversion": "5.0.0"
        },
        {
            "integrations": "ServiceDeskPlus",
            "playbookID": "Service Desk Plus Test",
            "instance_names": "sdp_instance_1",
            "fromversion": "5.0.0",
            "toversion": "5.9.9",
            "is_mockable": false
        },
        {
            "integrations": "ServiceDeskPlus",
            "playbookID": "Service Desk Plus - Generic Polling Test",
            "instance_names": "sdp_instance_1",
            "fromversion": "5.0.0",
            "toversion": "5.9.9"
        },
        {
            "integrations": "ServiceDeskPlus",
            "playbookID": "Service Desk Plus Test",
            "instance_names": "sdp_instance_2",
            "fromversion": "6.0.0",
            "is_mockable": false
        },
        {
            "integrations": "ServiceDeskPlus",
            "playbookID": "Service Desk Plus - Generic Polling Test",
            "instance_names": "sdp_instance_2",
            "fromversion": "6.0.0"
        },
        {
            "integrations": "ThreatConnect Feed",
            "playbookID": "FeedThreatConnect-Test",
            "fromversion": "5.5.0"
        },
        {
            "integrations": "MITRE ATT&CK",
            "playbookID": "Mitre Attack List 10 Indicators Feed Test",
            "fromversion": "5.5.0"
        },
        {
            "integrations": "URLhaus",
            "playbookID": "Test_URLhaus",
            "timeout": 1000
        },
        {
            "integrations": "Microsoft Intune Feed",
            "playbookID": "FeedMicrosoftIntune_Test",
            "fromversion": "5.5.0"
        },
        {
            "integrations": "Tanium Threat Response",
            "playbookID": "Tanium Threat Response Test"
        },
        {
            "integrations": [
                "Syslog Sender",
                "syslog"
            ],
            "playbookID": "Test Syslog",
            "fromversion": "5.5.0",
            "timeout": 600
        },
        {
            "integrations": "APIVoid",
            "playbookID": "APIVoid Test"
        },
        {
            "integrations": "CloudConvert",
            "playbookID": "CloudConvert-test",
            "fromversion": "5.0.0",
            "timeout": 3000
        },
        {
            "integrations": "Cisco Firepower",
            "playbookID": "Cisco Firepower - Test",
            "timeout": 1000,
            "fromversion": "5.0.0"
        },
        {
            "integrations": "IllusiveNetworks",
            "playbookID": "IllusiveNetworks-Test",
            "fromversion": "5.0.0",
            "timeout": 500
        },
        {
            "integrations": "JSON Feed",
            "playbookID": "JSON_Feed_Test",
            "fromversion": "5.5.0",
            "instance_names": "JSON Feed no_auto_detect"
        },
        {
            "integrations": "JSON Feed",
            "playbookID": "JSON_Feed_Test",
            "fromversion": "5.5.0",
            "instance_names": "JSON Feed_auto_detect"
        },
        {
            "integrations": "JSON Feed",
            "playbookID": "JSON_Feed_Test",
            "fromversion": "5.5.0",
            "instance_names": "JSON Feed_post"
        },
        {
            "integrations": "Google Cloud Functions",
            "playbookID": "test playbook - Google Cloud Functions",
            "fromversion": "5.0.0"
        },
        {
            "integrations": "Plain Text Feed",
            "playbookID": "PlainText Feed - Test",
            "fromversion": "5.5.0",
            "instance_names": "Plain Text Feed no_auto_detect"
        },
        {
            "integrations": "Plain Text Feed",
            "playbookID": "PlainText Feed - Test",
            "fromversion": "5.5.0",
            "instance_names": "Plain Text Feed_auto_detect"
        },
        {
            "integrations": "Silverfort",
            "playbookID": "Silverfort-test",
            "fromversion": "5.0.0"
        },
        {
            "integrations": "GoogleKubernetesEngine",
            "playbookID": "GoogleKubernetesEngine_Test",
            "timeout": 600,
            "fromversion": "5.5.0"
        },
        {
            "integrations": "Fastly Feed",
            "playbookID": "Fastly Feed Test",
            "fromversion": "5.5.0"
        },
        {
            "integrations": "Malware Domain List Active IPs Feed",
            "playbookID": "Malware Domain List Active IPs Feed Test",
            "fromversion": "5.5.0"
        },
        {
            "integrations": "Claroty",
            "playbookID": "Claroty - Test",
            "fromversion": "5.0.0"
        },
        {
            "integrations": "Trend Micro Apex",
            "playbookID": "Trend Micro Apex - Test",
            "is_mockable": false
        },
        {
            "integrations": "Blocklist_de Feed",
            "playbookID": "Blocklist_de - Test",
            "fromversion": "5.5.0"
        },
        {
            "integrations": "Cloudflare Feed",
            "playbookID": "cloudflare - Test",
            "fromversion": "5.5.0"
        },
        {
            "integrations": "AzureFeed",
            "playbookID": "AzureFeed - Test",
            "fromversion": "5.5.0"
        },
        {
            "playbookID": "CreateIndicatorFromSTIXTest",
            "fromversion": "5.0.0"
        },
        {
            "integrations": "SpamhausFeed",
            "playbookID": "Spamhaus_Feed_Test",
            "fromversion": "5.5.0"
        },
        {
            "integrations": "Cofense Feed",
            "playbookID": "TestCofenseFeed",
            "fromversion": "5.5.0"
        },
        {
            "integrations": "Bambenek Consulting Feed",
            "playbookID": "BambenekConsultingFeed_Test",
            "fromversion": "5.5.0"
        },
        {
            "integrations": "Pipl",
            "playbookID": "Pipl Test"
        },
        {
            "integrations": "AWS Feed",
            "playbookID": "AWS Feed Test",
            "fromversion": "5.5.0"
        },
        {
            "integrations": "QuestKace",
            "playbookID": "QuestKace test",
            "fromversion": "5.0.0"
        },
        {
            "integrations": "Digital Defense FrontlineVM",
            "playbookID": "Digital Defense FrontlineVM - Scan Asset Not Recently Scanned Test"
        },
        {
            "integrations": "Digital Defense FrontlineVM",
            "playbookID": "Digital Defense FrontlineVM - Test Playbook"
        },
        {
            "integrations": "CSVFeed",
            "playbookID": "CSV_Feed_Test",
            "fromversion": "5.5.0",
            "instance_names": "CSVFeed_no_auto_detect"
        },
        {
            "integrations": "CSVFeed",
            "playbookID": "CSV_Feed_Test",
            "fromversion": "5.5.0",
            "instance_names": "CSVFeed_auto_detect"
        },
        {
            "integrations": "ProofpointFeed",
            "playbookID": "TestProofpointFeed",
            "fromversion": "5.5.0"
        },
        {
            "integrations": "Digital Shadows",
            "playbookID": "Digital Shadows - Test"
        },
        {
            "integrations": "Azure Compute v2",
            "playbookID": "Azure Compute - Test",
            "instance_names": "ms_azure_compute_dev"
        },
        {
            "integrations": "Azure Compute v2",
            "playbookID": "Azure Compute - Test",
            "instance_names": "ms_azure_compute_prod",
            "is_mockable": false
        },
        {
            "integrations": "Symantec Data Loss Prevention",
            "playbookID": "Symantec Data Loss Prevention - Test",
            "fromversion": "4.5.0"
        },
        {
            "integrations": "Lockpath KeyLight v2",
            "playbookID": "Keylight v2 - Test"
        },
        {
            "integrations": "Azure Security Center v2",
            "playbookID": "Azure SecurityCenter - Test",
            "instance_names": "ms_azure_sc_prod",
            "is_mockable": false
        },
        {
            "integrations": "Azure Security Center v2",
            "playbookID": "Azure SecurityCenter - Test",
            "instance_names": "ms_azure_sc_dev"
        },
        {
            "integrations": "Azure Security Center v2",
            "playbookID": "Azure SecurityCenter - Test",
            "instance_names": "ms_azure_sc_self_deployed"
        },
        {
            "integrations": "JsonWhoIs",
            "playbookID": "JsonWhoIs-Test"
        },
        {
            "integrations": "Maltiverse",
            "playbookID": "Maltiverse Test"
        },
        {
            "integrations": "Box v2",
            "playbookID": "BoxV2_TestPlaybook"
        },
        {
            "integrations": "MicrosoftGraphMail",
            "playbookID": "MicrosoftGraphMail-Test_dev",
            "instance_names": "ms_graph_mail_dev"
        },
        {
            "integrations": "MicrosoftGraphMail",
            "playbookID": "MicrosoftGraphMail-Test_dev_no_oproxy",
            "instance_names": "ms_graph_mail_dev_no_oproxy"
        },
        {
            "integrations": "MicrosoftGraphMail",
            "playbookID": "MicrosoftGraphMail-Test_prod",
            "instance_names": "ms_graph_mail_prod",
            "is_mockable": false
        },
        {
            "integrations": "CloudShark",
            "playbookID": "CloudShark - Test Playbook"
        },
        {
            "integrations": "Google Vision AI",
            "playbookID": "Google Vision API - Test"
        },
        {
            "integrations": "nmap",
            "playbookID": "Nmap - Test",
            "fromversion": "5.0.0"
        },
        {
            "integrations": "AutoFocus V2",
            "playbookID": "Autofocus Query Samples, Sessions and Tags Test Playbook",
            "fromversion": "4.5.0",
            "timeout": 1000
        },
        {
            "integrations": "HelloWorld",
            "playbookID": "HelloWorld-Test",
            "fromversion": "5.0.0"
        },
        {
            "integrations": "HelloWorld",
            "playbookID": "Sanity Test - Playbook with integration",
            "fromversion": "5.0.0"
        },
        {
            "integrations": "HelloWorld",
            "playbookID": "Sanity Test - Playbook with mocked integration",
            "fromversion": "5.0.0"
        },
        {
            "playbookID": "Sanity Test - Playbook with no integration",
            "fromversion": "5.0.0"
        },
        {
            "integrations": "Gmail",
            "playbookID": "Sanity Test - Playbook with Unmockable Integration",
            "fromversion": "5.0.0"
        },
        {
            "integrations": "HelloWorld",
            "playbookID": "HelloWorld_Scan-Test",
            "fromversion": "5.0.0",
            "timeout": 400
        },
        {
            "integrations": "HelloWorldPremium",
            "playbookID": "HelloWorldPremium_Scan-Test",
            "fromversion": "5.0.0",
            "timeout": 400
        },
        {
            "integrations": "HelloWorldPremium",
            "playbookID": "HelloWorldPremium-Test",
            "fromversion": "5.0.0"
        },
        {
            "integrations": "ThreatQ v2",
            "playbookID": "ThreatQ - Test",
            "fromversion": "4.5.0"
        },
        {
            "integrations": "AttackIQFireDrill",
            "playbookID": "AttackIQ - Test"
        },
        {
            "integrations": "PhishLabs IOC EIR",
            "playbookID": "PhishlabsIOC_EIR-Test"
        },
        {
            "integrations": "Amazon DynamoDB",
            "playbookID": "AWS_DynamoDB-Test"
        },
        {
            "integrations": "PhishLabs IOC DRP",
            "playbookID": "PhishlabsIOC_DRP-Test"
        },
        {
            "playbookID": "Create Phishing Classifier V2 ML Test",
            "timeout": 60000,
            "fromversion": "6.1.0",
            "instance_names": "ml_dummy_prod",
            "integrations": "AzureWAF"
        },
        {
            "integrations": "ZeroFox",
            "playbookID": "ZeroFox-Test",
            "fromversion": "4.1.0"
        },
        {
            "integrations": "AlienVault OTX v2",
            "playbookID": "Alienvault_OTX_v2 - Test"
        },
        {
            "integrations": "AWS - CloudWatchLogs",
            "playbookID": "AWS - CloudWatchLogs Test Playbook",
            "fromversion": "5.0.0"
        },
        {
            "integrations": "SlackV2",
            "playbookID": "Slack Test Playbook",
            "timeout": 400,
            "pid_threshold": 5,
            "fromversion": "5.0.0"
        },
        {
            "integrations": "SlackV3",
            "playbookID": "SlackV3 TestPB",
            "timeout": 400,
            "pid_threshold": 8,
            "fromversion": "5.5.0"
        },
        {
            "integrations": "Cortex XDR - IR",
            "playbookID": "Test XDR Playbook",
            "fromversion": "4.1.0",
            "timeout": 1500
        },
        {
            "integrations": "Cortex XDR - IOC",
            "playbookID": "Cortex XDR - IOC - Test",
            "fromversion": "5.5.0",
            "timeout": 1200
        },
        {
            "integrations": "Cloaken",
            "playbookID": "Cloaken-Test",
            "is_mockable": false
        },
        {
            "integrations": "ThreatX",
            "playbookID": "ThreatX-test",
            "timeout": 600
        },
        {
            "integrations": "Akamai WAF SIEM",
            "playbookID": "Akamai_WAF_SIEM-Test"
        },
        {
            "integrations": "Cofense Triage v2",
            "playbookID": "Cofense Triage v2 Test"
        },
        {
            "integrations": "Akamai WAF",
            "playbookID": "Akamai_WAF-Test"
        },
        {
            "integrations": "abuse.ch SSL Blacklist Feed",
            "playbookID": "SSL Blacklist test",
            "fromversion": "5.5.0"
        },
        {
            "integrations": "CheckPhish",
            "playbookID": "CheckPhish-Test"
        },
        {
            "integrations": "Symantec Management Center",
            "playbookID": "SymantecMC_TestPlaybook"
        },
        {
            "integrations": "Looker",
            "playbookID": "Test-Looker"
        },
        {
            "integrations": "Vertica",
            "playbookID": "Vertica Test"
        },
        {
            "integrations": "Server Message Block (SMB) v2",
            "playbookID": "SMB_v2-Test"
        },
        {
            "playbookID": "ConvertFile-Test",
            "fromversion": "4.5.0"
        },
        {
            "playbookID": "TestAwsEC2GetPublicSGRules-Test"
        },
        {
            "integrations": "RSA NetWitness Packets and Logs",
            "playbookID": "rsa_packets_and_logs_test"
        },
        {
            "playbookID": "CheckpointFW-test",
            "integrations": "Check Point"
        },
        {
            "playbookID": "RegPathReputationBasicLists_test"
        },
        {
            "playbookID": "EmailDomainSquattingReputation-Test"
        },
        {
            "playbookID": "RandomStringGenerateTest"
        },
        {
            "playbookID": "playbook-checkEmailAuthenticity-test"
        },
        {
            "playbookID": "HighlightWords_Test"
        },
        {
            "playbookID": "StringContainsArray_test"
        },
        {
            "integrations": "Fidelis Elevate Network",
            "playbookID": "Fidelis-Test"
        },
        {
            "integrations": "AWS - ACM",
            "playbookID": "ACM-Test"
        },
        {
            "integrations": "Thinkst Canary",
            "playbookID": "CanaryTools Test"
        },
        {
            "integrations": "ThreatMiner",
            "playbookID": "ThreatMiner-Test"
        },
        {
            "playbookID": "StixCreator-Test"
        },
        {
            "playbookID": "CompareIncidentsLabels-test-playbook"
        },
        {
            "integrations": "Have I Been Pwned? V2",
            "playbookID": "Pwned v2 test"
        },
        {
            "integrations": "Alexa Rank Indicator",
            "playbookID": "Alexa Test Playbook"
        },
        {
            "playbookID": "UnEscapeURL-Test"
        },
        {
            "playbookID": "UnEscapeIPs-Test"
        },
        {
            "playbookID": "ExtractDomainFromUrlAndEmail-Test"
        },
        {
            "playbookID": "ConvertKeysToTableFieldFormat_Test"
        },
        {
            "integrations": "CVE Search v2",
            "playbookID": "CVE Search v2 - Test"
        },
        {
            "integrations": "CVE Search v2",
            "playbookID": "cveReputation Test"
        },
        {
            "integrations": "HashiCorp Vault",
            "playbookID": "hashicorp_test",
            "fromversion": "5.0.0"
        },
        {
            "integrations": "AWS - Athena - Beta",
            "playbookID": "Beta-Athena-Test"
        },
        {
            "integrations": "BeyondTrust Password Safe",
            "playbookID": "BeyondTrust-Test"
        },
        {
            "integrations": "Dell Secureworks",
            "playbookID": "secureworks_test"
        },
        {
            "integrations": "ServiceNow v2",
            "playbookID": "servicenow_test_v2",
            "instance_names": "snow_basic_auth",
            "is_mockable": false
        },
        {
            "integrations": "ServiceNow v2",
            "playbookID": "ServiceNow_OAuth_Test",
            "instance_names": "snow_oauth"
        },
        {
            "playbookID": "Create ServiceNow Ticket and Mirror Test",
            "integrations": "ServiceNow v2",
            "instance_names": "snow_basic_auth",
            "fromversion": "6.0.0",
            "timeout": 500
        },
        {
            "playbookID": "Create ServiceNow Ticket and State Polling Test",
            "integrations": "ServiceNow v2",
            "instance_names": "snow_basic_auth",
            "fromversion": "6.0.0",
            "timeout": 500
        },
        {
            "integrations": "ServiceNow CMDB",
            "playbookID": "ServiceNow_CMDB_Test",
            "instance_names": "snow_cmdb_basic_auth"
        },
        {
            "integrations": "ServiceNow CMDB",
            "playbookID": "ServiceNow_CMDB_OAuth_Test",
            "instance_names": "snow_cmdb_oauth"
        },
        {
            "integrations": "ExtraHop v2",
            "playbookID": "ExtraHop_v2-Test"
        },
        {
            "playbookID": "Test CommonServer"
        },
        {
            "playbookID": "Test-debug-mode",
            "fromversion": "5.0.0"
        },
        {
            "integrations": "CIRCL",
            "playbookID": "CirclIntegrationTest"
        },
        {
            "integrations": "MISP V3",
            "playbookID": "MISP V3 Test",
            "timeout": 300,
            "fromversion": "5.5.0"
        },
        {
            "playbookID": "test-LinkIncidentsWithRetry"
        },
        {
            "playbookID": "CopyContextToFieldTest"
        },
        {
            "integrations": "OTRS",
            "playbookID": "OTRS Test",
            "fromversion": "4.1.0"
        },
        {
            "integrations": "Attivo Botsink",
            "playbookID": "AttivoBotsinkTest"
        },
        {
            "integrations": "FortiGate",
            "playbookID": "Fortigate Test"
        },
        {
            "playbookID": "FormattedDateToEpochTest"
        },
        {
            "integrations": "SNDBOX",
            "playbookID": "SNDBOX_Test",
            "timeout": 1000
        },
        {
            "integrations": "SNDBOX",
            "playbookID": "Detonate File - SNDBOX - Test",
            "timeout": 1000,
            "nightly": true
        },
        {
            "integrations": "VxStream",
            "playbookID": "Detonate File - HybridAnalysis - Test",
            "timeout": 2400
        },
        {
            "integrations": "QRadar_v2",
            "playbookID": "test playbook - QRadarCorrelations For V2",
            "timeout": 2600,
            "fromversion": "6.0.0",
            "is_mockable": false
        },
        {
            "integrations": "Awake Security",
            "playbookID": "awake_security_test_pb"
        },
        {
            "integrations": "Tenable.sc",
            "playbookID": "tenable-sc-test",
            "timeout": 240,
            "nightly": true
        },
        {
            "integrations": "MimecastV2",
            "playbookID": "Mimecast test"
        },
        {
            "playbookID": "CreateEmailHtmlBody_test_pb",
            "fromversion": "4.1.0"
        },
        {
            "playbookID": "ReadPDFFileV2-Test",
            "timeout": 1000
        },
        {
            "playbookID": "JSONtoCSV-Test"
        },
        {
            "integrations": "Generic SQL",
            "playbookID": "generic-sql",
            "instance_names": "mysql instance",
            "fromversion": "5.0.0"
        },
        {
            "integrations": "Generic SQL",
            "playbookID": "generic-sql",
            "instance_names": "postgreSQL instance",
            "fromversion": "5.0.0"
        },
        {
            "integrations": "Generic SQL",
            "playbookID": "generic-sql",
            "instance_names": "Microsoft SQL instance",
            "fromversion": "5.0.0"
        },
        {
            "integrations": "Generic SQL",
            "playbookID": "generic-sql",
            "instance_names": "Microsoft SQL Server - MS ODBC Driver",
            "fromversion": "5.0.0"
        },
        {
            "integrations": "Generic SQL",
            "playbookID": "generic-sql-oracle",
            "instance_names": "Oracle instance",
            "fromversion": "5.0.0"
        },
        {
            "integrations": "Generic SQL",
            "playbookID": "generic-sql-mssql-encrypted-connection",
            "instance_names": "Microsoft SQL instance using encrypted connection",
            "fromversion": "5.0.0"
        },
        {
            "integrations": "Panorama",
            "instance_names": "palo_alto_firewall_9.0",
            "playbookID": "Panorama Query Logs - Test",
            "fromversion": "6.1.0",
            "timeout": 1500,
            "nightly": true
        },
        {
            "integrations": "Panorama",
            "instance_names": "palo_alto_firewall",
            "playbookID": "palo_alto_firewall_test_pb",
            "fromversion": "6.1.0",
            "timeout": 1000
        },
        {
            "integrations": "Panorama",
            "instance_names": "palo_alto_firewall_9.0",
            "playbookID": "palo_alto_firewall_test_pb",
            "fromversion": "6.1.0",
            "timeout": 1000
        },
        {
            "integrations": "Panorama",
            "instance_names": "palo_alto_panorama",
            "playbookID": "palo_alto_panorama_test_pb",
            "fromversion": "6.1.0",
            "timeout": 2400
        },
        {
            "integrations": "Panorama",
            "instance_names": "palo_alto_panorama_9.0",
            "playbookID": "palo_alto_panorama_test_pb",
            "fromversion": "6.1.0",
            "timeout": 2400
        },
        {
            "integrations": "Panorama",
            "instance_names": "palo_alto_firewall_9.0",
            "playbookID": "PAN-OS URL Filtering enrichment - Test",
            "fromversion": "6.1.0"
        },
        {
            "integrations": "Panorama",
            "instance_names": "panorama_instance_best_practice",
            "playbookID": "Panorama Best Practise - Test",
            "fromversion": "6.1.0"
        },
        {
            "integrations": "Tenable.io",
            "playbookID": "Tenable.io test"
        },
        {
            "playbookID": "URLDecode-Test"
        },
        {
            "playbookID": "GetTime-Test"
        },
        {
            "playbookID": "GetTime-ObjectVsStringTest"
        },
        {
            "integrations": "Tenable.io",
            "playbookID": "Tenable.io Scan Test",
            "nightly": true,
            "timeout": 3600
        },
        {
            "integrations": "Tenable.sc",
            "playbookID": "tenable-sc-scan-test",
            "nightly": true,
            "timeout": 600
        },
        {
            "integrations": "google-vault",
            "playbookID": "Google-Vault-Generic-Test",
            "nightly": true,
            "timeout": 3600,
            "memory_threshold": 180
        },
        {
            "integrations": "google-vault",
            "playbookID": "Google_Vault-Search_And_Display_Results_test",
            "nightly": true,
            "memory_threshold": 180,
            "timeout": 3600
        },
        {
            "playbookID": "Luminate-TestPlaybook",
            "integrations": "Luminate"
        },
        {
            "integrations": "MxToolBox",
            "playbookID": "MxToolbox-test"
        },
        {
            "integrations": "Nessus",
            "playbookID": "Nessus - Test"
        },
        {
            "playbookID": "Palo Alto Networks - Malware Remediation Test",
            "fromversion": "4.5.0"
        },
        {
            "playbookID": "SumoLogic-Test",
            "integrations": "SumoLogic",
            "fromversion": "4.1.0"
        },
        {
            "playbookID": "ParseEmailFiles-test"
        },
        {
            "playbookID": "PAN-OS - Block IP and URL - External Dynamic List v2 Test",
            "integrations": [
                "Panorama",
                "palo_alto_networks_pan_os_edl_management"
            ],
            "instance_names": "palo_alto_firewall_9.0",
            "fromversion": "6.1.0"
        },
        {
            "playbookID": "Test_EDL",
            "integrations": "EDL",
            "instance_names": "edl_update",
            "fromversion": "5.5.0",
            "pid_threshold": 8
        },
        {
            "playbookID": "Test_export_indicators_service",
            "instance_names": "eis_on_demand",
            "integrations": "ExportIndicators",
            "fromversion": "5.5.0"
        },
        {
            "playbookID": "PAN-OS - Block IP - Custom Block Rule Test",
            "integrations": "Panorama",
            "instance_names": "palo_alto_panorama",
            "fromversion": "6.1.0"
        },
        {
            "playbookID": "PAN-OS - Block IP - Static Address Group Test",
            "integrations": "Panorama",
            "instance_names": "palo_alto_panorama",
            "fromversion": "6.1.0"
        },
        {
            "playbookID": "PAN-OS - Block URL - Custom URL Category Test",
            "integrations": "Panorama",
            "instance_names": "palo_alto_panorama",
            "fromversion": "6.1.0"
        },
        {
            "playbookID": "Endpoint Malware Investigation - Generic - Test",
            "integrations": [
                "Traps",
                "Cylance Protect v2",
                "Demisto REST API"
            ],
            "fromversion": "5.0.0",
            "timeout": 1200
        },
        {
            "playbookID": "ParseExcel-test"
        },
        {
            "playbookID": "Detonate File - No Files test"
        },
        {
            "integrations": "SentinelOne V2",
            "instance_names": "SentinelOne_v2.0",
            "playbookID": "SentinelOne V2.0 - Test"
        },
        {
            "integrations": "SentinelOne V2",
            "instance_names": "SentinelOne_v2.1",
            "playbookID": "SentinelOne V2.1 - Test"
        },
        {
            "integrations": "InfoArmor VigilanteATI",
            "playbookID": "InfoArmorVigilanteATITest"
        },
        {
            "integrations": "IntSights",
            "instance_names": "intsights_standard_account",
            "playbookID": "IntSights Test",
            "nightly": true
        },
        {
            "integrations": "IntSights",
            "playbookID": "IntSights Mssp Test",
            "instance_names": "intsights_mssp_account",
            "nightly": true
        },
        {
            "integrations": "dnstwist",
            "playbookID": "dnstwistTest"
        },
        {
            "integrations": "BitDam",
            "playbookID": "Detonate File - BitDam Test"
        },
        {
            "integrations": "Threat Grid",
            "playbookID": "Test-Detonate URL - ThreatGrid",
            "timeout": 600
        },
        {
            "integrations": "Threat Grid",
            "playbookID": "ThreatGridTest",
            "timeout": 600
        },
        {
            "integrations": "Signal Sciences WAF",
            "playbookID": "SignalSciences-Test"
        },
        {
            "integrations": "RTIR",
            "playbookID": "RTIR Test"
        },
        {
            "integrations": "RedCanary",
            "playbookID": "RedCanaryTest",
            "nightly": true
        },
        {
            "playbookID": "URL Enrichment - Generic v2 - Test",
            "integrations": [
                "Rasterize",
                "VirusTotal - Private API"
            ],
            "instance_names": "virus_total_private_api_general",
            "timeout": 500,
            "pid_threshold": 12
        },
        {
            "playbookID": "CutTransformerTest"
        },
        {
            "playbookID": "TestEditServerConfig"
        },
        {
            "playbookID": "MarketplacePackInstaller_Test",
            "integrations": "Demisto REST API",
            "fromversion": "6.0.0"
        },
        {
            "playbookID": "Default - Test",
            "integrations": [
                "ThreatQ v2",
                "Demisto REST API"
            ],
            "fromversion": "5.0.0"
        },
        {
            "integrations": "SCADAfence CNM",
            "playbookID": "SCADAfence_test"
        },
        {
            "integrations": "ProtectWise",
            "playbookID": "Protectwise-Test"
        },
        {
            "integrations": "WhatsMyBrowser",
            "playbookID": "WhatsMyBrowser-Test"
        },
        {
            "integrations": "BigFix",
            "playbookID": "BigFixTest"
        },
        {
            "integrations": "Lastline v2",
            "playbookID": "Lastline v2 - Test",
            "nightly": true
        },
        {
            "integrations": "McAfee DXL",
            "playbookID": "McAfee DXL - Test"
        },
        {
            "playbookID": "TextFromHTML_test_playbook"
        },
        {
            "playbookID": "PortListenCheck-test"
        },
        {
            "integrations": "ThreatExchange",
            "playbookID": "ThreatExchange-test"
        },
        {
            "integrations": "Joe Security",
            "playbookID": "JoeSecurityTestPlaybook",
            "timeout": 500,
            "nightly": true
        },
        {
            "integrations": "Joe Security",
            "playbookID": "JoeSecurityTestDetonation",
            "timeout": 2000,
            "nightly": true
        },
        {
            "integrations": "WildFire-v2",
            "playbookID": "Wildfire Test",
            "is_mockable": false,
            "fromversion": "5.0.0",
            "toversion": "6.1.9"
        },
        {
            "integrations": "WildFire-v2",
            "playbookID": "Wildfire Test With Polling",
            "is_mockable": false,
            "fromversion": "6.2.0",
            "timeout": 1100
        },
        {
            "integrations": "WildFire-v2",
            "playbookID": "Detonate URL - WildFire-v2 - Test"
        },
        {
            "integrations": "WildFire-v2",
            "playbookID": "Detonate URL - WildFire v2.1 - Test"
        },
        {
            "integrations": "GRR",
            "playbookID": "GRR Test",
            "nightly": true
        },
        {
            "integrations": "VirusTotal",
            "instance_names": "virus_total_general",
            "playbookID": "virusTotal-test-playbook",
            "timeout": 1400,
            "nightly": true
        },
        {
            "integrations": "VirusTotal",
            "instance_names": "virus_total_preferred_vendors",
            "playbookID": "virusTotaI-test-preferred-vendors",
            "timeout": 1400,
            "nightly": true
        },
        {
            "integrations": "Preempt",
            "playbookID": "Preempt Test"
        },
        {
            "integrations": "Gmail",
            "playbookID": "get_original_email_-_gmail_-_test"
        },
        {
            "integrations": [
                "Gmail Single User",
                "Gmail"
            ],
            "playbookID": "Gmail Single User - Test",
            "fromversion": "4.5.0"
        },
        {
            "integrations": "EWS v2",
            "playbookID": "get_original_email_-_ews-_test",
            "instance_names": "ewv2_regular"
        },
        {
            "integrations": [
                "EWS v2",
                "EWS Mail Sender"
            ],
            "playbookID": "EWS search-mailbox test",
            "instance_names": "ewv2_regular",
            "timeout": 300
        },
        {
            "integrations": "PagerDuty v2",
            "playbookID": "PagerDuty Test"
        },
        {
            "playbookID": "test_delete_context"
        },
        {
            "playbookID": "DeleteContext-auto-test"
        },
        {
            "playbookID": "GmailTest",
            "integrations": "Gmail"
        },
        {
            "playbookID": "Gmail Convert Html Test",
            "integrations": "Gmail"
        },
        {
            "playbookID": "reputations.json Test",
            "toversion": "5.0.0"
        },
        {
            "playbookID": "Indicators reputation-.json Test",
            "fromversion": "5.5.0"
        },
        {
            "playbookID": "Test IP Indicator Fields",
            "fromversion": "5.0.0"
        },
        {
            "playbookID": "TestDedupIncidentsPlaybook"
        },
        {
            "playbookID": "TestDedupIncidentsByName"
        },
        {
            "integrations": "McAfee Advanced Threat Defense",
            "playbookID": "Test Playbook McAfee ATD",
            "timeout": 700
        },
        {
            "integrations": "McAfee Advanced Threat Defense",
            "playbookID": "Detonate Remote File From URL -McAfee-ATD - Test",
            "timeout": 700
        },
        {
            "playbookID": "stripChars - Test"
        },
        {
            "integrations": "McAfee Advanced Threat Defense",
            "playbookID": "Test Playbook McAfee ATD Upload File"
        },
        {
            "playbookID": "exporttocsv_script_test"
        },
        {
            "playbookID": "Set - Test"
        },
        {
            "integrations": "Intezer v2",
            "playbookID": "Intezer Testing v2",
            "fromversion": "4.1.0",
            "timeout": 600
        },
        {
            "integrations": [
                "Mail Sender (New)",
                "Gmail"
            ],
            "playbookID": "Mail Sender (New) Test",
            "instance_names": [
                "Mail_Sender_(New)_STARTTLS"
            ]
        },
        {
            "playbookID": "buildewsquery_test"
        },
        {
            "integrations": "Rapid7 Nexpose",
            "playbookID": "nexpose_test",
            "timeout": 240
        },
        {
            "playbookID": "GetIndicatorDBotScore Test"
        },
        {
            "integrations": "EWS Mail Sender",
            "playbookID": "EWS Mail Sender Test"
        },
        {
            "integrations": [
                "EWS Mail Sender",
                "Rasterize"
            ],
            "playbookID": "EWS Mail Sender Test 2"
        },
        {
            "playbookID": "decodemimeheader_-_test"
        },
        {
            "playbookID": "test_url_regex"
        },
        {
            "integrations": "Skyformation",
            "playbookID": "TestSkyformation"
        },
        {
            "integrations": "okta",
            "playbookID": "okta_test_playbook",
            "timeout": 240
        },
        {
            "integrations": "Okta v2",
            "playbookID": "OktaV2-Test",
            "nightly": true,
            "timeout": 300
        },
        {
            "integrations": "Okta IAM",
            "playbookID": "Okta IAM - Test Playbook",
            "fromversion": "6.0.0"
        },
        {
            "playbookID": "Test filters & transformers scripts"
        },
        {
            "integrations": "Salesforce",
            "playbookID": "SalesforceTestPlaybook"
        },
        {
            "integrations": "McAfee ESM v2",
            "instance_names": "v10.2.0",
            "playbookID": "McAfee ESM v2 - Test v10.2.0",
            "fromversion": "5.0.0",
            "is_mockable": false
        },
        {
            "integrations": "McAfee ESM v2",
            "instance_names": "v11.1.3",
            "playbookID": "McAfee ESM v2 - Test v11.1.3",
            "fromversion": "5.0.0",
            "is_mockable": false
        },
        {
            "integrations": "McAfee ESM v2",
            "instance_names": "v11.3",
            "playbookID": "McAfee ESM v2 (v11.3) - Test",
            "fromversion": "5.0.0",
            "timeout": 300,
            "is_mockable": false
        },
        {
            "integrations": "McAfee ESM v2",
            "instance_names": "v10.2.0",
            "playbookID": "McAfee ESM Watchlists - Test v10.2.0",
            "fromversion": "5.0.0"
        },
        {
            "integrations": "McAfee ESM v2",
            "instance_names": "v11.1.3",
            "playbookID": "McAfee ESM Watchlists - Test v11.1.3",
            "fromversion": "5.0.0"
        },
        {
            "integrations": "McAfee ESM v2",
            "instance_names": "v11.3",
            "playbookID": "McAfee ESM Watchlists - Test v11.3",
            "fromversion": "5.0.0"
        },
        {
            "integrations": "GoogleSafeBrowsing",
            "playbookID": "Google Safe Browsing Test",
            "timeout": 240,
            "fromversion": "5.0.0"
        },
        {
            "integrations": "Google Safe Browsing v2",
            "playbookID": "Google Safe Browsing V2 Test",
            "fromversion": "5.5.0"
        },
        {
            "integrations": "EWS v2",
            "playbookID": "EWSv2_empty_attachment_test",
            "instance_names": "ewv2_regular"
        },
        {
            "integrations": "EWS v2",
            "playbookID": "EWS Public Folders Test",
            "instance_names": "ewv2_regular",
            "is_mockable": false
        },
        {
            "integrations": "Symantec Endpoint Protection V2",
            "playbookID": "SymantecEndpointProtection_Test"
        },
        {
            "integrations": "carbonblackprotection",
            "playbookID": "search_endpoints_by_hash_-_carbon_black_protection_-_test",
            "timeout": 500
        },
        {
            "playbookID": "Process Email - Generic - Test - Incident Starter",
            "fromversion": "6.0.0",
            "integrations": "Rasterize",
            "timeout": 240
        },
        {
            "integrations": "CrowdstrikeFalcon",
            "playbookID": "Test - CrowdStrike Falcon",
            "fromversion": "4.1.0",
            "timeout": 500
        },
        {
            "playbookID": "ExposeIncidentOwner-Test"
        },
        {
            "integrations": "google",
            "playbookID": "GsuiteTest"
        },
        {
            "integrations": "OpenPhish",
            "playbookID": "OpenPhish Test Playbook"
        },
        {
            "integrations": "jira-v2",
            "playbookID": "Jira-v2-Test",
            "timeout": 500,
            "is_mockable": false
        },
        {
            "integrations": "ipinfo",
            "playbookID": "IPInfoTest"
        },
        {
            "integrations": "ipinfo_v2",
            "playbookID": "IPInfo_v2Test",
            "fromversion": "5.5.0"
        },
        {
            "integrations": "GoogleMaps",
            "playbookID": "GoogleMapsTest",
            "fromversion": "6.0.0"
        },
        {
            "playbookID": "VerifyHumanReadableFormat"
        },
        {
            "playbookID": "strings-test"
        },
        {
            "playbookID": "TestCommonPython",
            "timeout": 500
        },
        {
            "playbookID": "TestFileCreateAndUpload"
        },
        {
            "playbookID": "TestIsValueInArray"
        },
        {
            "playbookID": "TestStringReplace"
        },
        {
            "playbookID": "TestHttpPlaybook"
        },
        {
            "integrations": "SplunkPy",
            "playbookID": "SplunkPy parse-raw - Test",
            "memory_threshold": 100,
            "instance_names": "use_default_handler"
        },
        {
            "integrations": "SplunkPy",
            "playbookID": "SplunkPy-Test-V2_default_handler",
            "memory_threshold": 500,
            "instance_names": "use_default_handler"
        },
        {
            "integrations": "SplunkPy",
            "playbookID": "Splunk-Test_default_handler",
            "memory_threshold": 200,
            "instance_names": "use_default_handler"
        },
        {
            "integrations": "AnsibleTower",
            "playbookID": "AnsibleTower_Test_playbook",
            "fromversion": "5.0.0"
        },
        {
            "integrations": "SplunkPy",
            "playbookID": "SplunkPySearch_Test_default_handler",
            "memory_threshold": 200,
            "instance_names": "use_default_handler"
        },
        {
            "integrations": "SplunkPy",
            "playbookID": "SplunkPy_KV_commands_default_handler",
            "memory_threshold": 200,
            "instance_names": "use_default_handler",
            "is_mockable": false
        },
        {
            "integrations": "SplunkPy",
            "playbookID": "SplunkPy-Test-V2_requests_handler",
            "memory_threshold": 500,
            "instance_names": "use_python_requests_handler"
        },
        {
            "integrations": "SplunkPy",
            "playbookID": "Splunk-Test_requests_handler",
            "memory_threshold": 500,
            "instance_names": "use_python_requests_handler",
            "is_mockable": false
        },
        {
            "integrations": "SplunkPy",
            "playbookID": "SplunkPySearch_Test_requests_handler",
            "memory_threshold": 200,
            "instance_names": "use_python_requests_handler",
            "is_mockable": false
        },
        {
            "integrations": "SplunkPy",
            "playbookID": "SplunkPy_KV_commands_requests_handler",
            "memory_threshold": 200,
            "instance_names": "use_python_requests_handler"
        },
        {
            "integrations": "McAfee NSM",
            "playbookID": "McAfeeNSMTest",
            "timeout": 400,
            "nightly": true
        },
        {
            "integrations": "PhishTank V2",
            "playbookID": "PhishTank Testing"
        },
        {
            "integrations": "McAfee Web Gateway",
            "playbookID": "McAfeeWebGatewayTest",
            "timeout": 500
        },
        {
            "integrations": "TCPIPUtils",
            "playbookID": "TCPUtils-Test"
        },
        {
            "playbookID": "listExecutedCommands-Test"
        },
        {
            "integrations": "AWS - Lambda",
            "playbookID": "AWS-Lambda-Test (Read-Only)"
        },
        {
            "integrations": "Service Manager",
            "playbookID": "TestHPServiceManager",
            "timeout": 400
        },
        {
            "integrations": "ServiceNow IAM",
            "playbookID": "ServiceNow IAM - Test Playbook",
            "instance_name": "snow_basic_auth",
            "fromversion": "6.0.0"
        },
        {
            "playbookID": "LanguageDetect-Test",
            "timeout": 300
        },
        {
            "integrations": "Forcepoint",
            "playbookID": "forcepoint test",
            "timeout": 500,
            "nightly": true
        },
        {
            "playbookID": "GeneratePassword-Test"
        },
        {
            "playbookID": "ZipFile-Test"
        },
        {
            "playbookID": "UnzipFile-Test"
        },
        {
            "playbookID": "Test-IsMaliciousIndicatorFound",
            "fromversion": "5.0.0"
        },
        {
            "playbookID": "TestExtractHTMLTables"
        },
        {
            "integrations": "carbonblackliveresponse",
            "playbookID": "Carbon Black Live Response Test",
            "nightly": true,
            "fromversion": "5.0.0",
            "is_mockable": false
        },
        {
            "integrations": "urlscan.io",
            "playbookID": "urlscan_malicious_Test",
            "timeout": 500
        },
        {
            "integrations": "EWS v2",
            "playbookID": "pyEWS_Test",
            "instance_names": "ewv2_regular",
            "is_mockable": false
        },
        {
            "integrations": "EWS v2",
            "playbookID": "pyEWS_Test",
            "instance_names": "ewsv2_separate_process",
            "is_mockable": false
        },
        {
            "integrations": "remedy_sr_beta",
            "playbookID": "remedy_sr_test_pb"
        },
        {
            "integrations": "Netskope",
            "playbookID": "Netskope Test"
        },
        {
            "integrations": "Cylance Protect v2",
            "playbookID": "Cylance Protect v2 Test"
        },
        {
            "integrations": "ReversingLabs Titanium Cloud",
            "playbookID": "ReversingLabsTCTest"
        },
        {
            "integrations": "ReversingLabs A1000",
            "playbookID": "ReversingLabsA1000Test"
        },
        {
            "integrations": "Demisto Lock",
            "playbookID": "DemistoLockTest"
        },
        {
            "playbookID": "test-domain-indicator",
            "timeout": 400
        },
        {
            "playbookID": "Cybereason Test",
            "integrations": "Cybereason",
            "timeout": 1200,
            "fromversion": "4.1.0"
        },
        {
            "integrations": "VirusTotal - Private API",
            "instance_names": "virus_total_private_api_general",
            "playbookID": "File Enrichment - Virus Total Private API Test",
            "nightly": true
        },
        {
            "integrations": "VirusTotal - Private API",
            "instance_names": "virus_total_private_api_general",
            "playbookID": "virusTotalPrivateAPI-test-playbook",
            "timeout": 1400,
            "nightly": true,
            "pid_threshold": 12
        },
        {
            "integrations": [
                "VirusTotal - Private API",
                "VirusTotal"
            ],
            "playbookID": "vt-detonate test",
            "instance_names": [
                "virus_total_private_api_general",
                "virus_total_general"
            ],
            "timeout": 1400,
            "fromversion": "5.5.0",
            "nightly": true,
            "is_mockable": false
        },
        {
            "integrations": "Cisco ASA",
            "playbookID": "Cisco ASA - Test Playbook"
        },
        {
            "integrations": "VirusTotal - Private API",
            "instance_names": "virus_total_private_api_preferred_vendors",
            "playbookID": "virusTotalPrivateAPI-test-preferred-vendors",
            "timeout": 1400,
            "nightly": true
        },
        {
            "integrations": "Cisco Meraki",
            "playbookID": "Cisco-Meraki-Test"
        },
        {
            "integrations": "Microsoft Defender Advanced Threat Protection",
            "playbookID": "Microsoft Defender Advanced Threat Protection - Test prod",
            "instance_names": "microsoft_defender_atp_prod",
            "is_mockable": false
        },
        {
            "integrations": "Microsoft Defender Advanced Threat Protection",
            "playbookID": "Microsoft Defender Advanced Threat Protection - Test dev",
            "instance_names": "microsoft_defender_atp_dev"
        },
        {
            "integrations": "Microsoft Defender Advanced Threat Protection",
            "playbookID": "Microsoft Defender Advanced Threat Protection - Test self deployed",
            "instance_names": "microsoft_defender_atp_dev_self_deployed"
        },
        {
            "integrations": "Microsoft Defender Advanced Threat Protection",
            "playbookID": "Microsoft Defender - ATP - Indicators Test",
            "instance_names": "microsoft_defender_atp_dev",
            "is_mockable": false
        },
        {
            "integrations": "Microsoft Defender Advanced Threat Protection",
            "playbookID": "Microsoft Defender - ATP - Indicators SC Test",
            "instance_names": "microsoft_defender_atp_dev_self_deployed"
        },
        {
            "integrations": "Microsoft Defender Advanced Threat Protection",
            "playbookID": "Microsoft Defender - ATP - Indicators SC Test",
            "instance_names": "microsoft_defender_atp_dev"
        },
        {
            "integrations": "Microsoft Defender Advanced Threat Protection",
            "playbookID": "Microsoft Defender - ATP - Indicators SC Test",
            "instance_names": "microsoft_defender_atp_prod"
        },
        {
            "integrations": "Microsoft 365 Defender",
            "playbookID": "Microsoft_365_Defender-Test",
            "instance_names": "ms_365_defender_device_code"
        },
        {
            "integrations": "Microsoft 365 Defender",
            "playbookID": "Microsoft_365_Defender-Test",
            "instance_names": "ms_365_defender_client_cred"
        },
        {
            "integrations": "Tanium",
            "playbookID": "Tanium Test Playbook",
            "timeout": 1200,
            "pid_threshold": 10
        },
        {
            "integrations": "Recorded Future",
            "playbookID": "Recorded Future Test",
            "nightly": true
        },
        {
            "integrations": "Microsoft Graph",
            "playbookID": "Microsoft Graph Security Test dev",
            "instance_names": "ms_graph_security_dev"
        },
        {
            "integrations": "Microsoft Graph",
            "playbookID": "Microsoft Graph Security Test prod",
            "instance_names": "ms_graph_security_prod",
            "is_mockable": false
        },
        {
            "integrations": "Microsoft Graph User",
            "playbookID": "Microsoft Graph User - Test",
            "instance_names": "ms_graph_user_dev"
        },
        {
            "integrations": "Microsoft Graph User",
            "playbookID": "Microsoft Graph User - Test",
            "instance_names": "ms_graph_user_prod",
            "is_mockable": false
        },
        {
            "integrations": "Microsoft Graph Groups",
            "playbookID": "Microsoft Graph Groups - Test dev",
            "instance_names": "ms_graph_groups_dev"
        },
        {
            "integrations": "Microsoft Graph Groups",
            "playbookID": "Microsoft Graph Groups - Test prod",
            "instance_names": "ms_graph_groups_prod",
            "is_mockable": false
        },
        {
            "integrations": "Microsoft_Graph_Files",
            "playbookID": "test_MsGraphFiles dev",
            "instance_names": "ms_graph_files_dev",
            "fromversion": "5.0.0"
        },
        {
            "integrations": "Microsoft_Graph_Files",
            "playbookID": "test_MsGraphFiles prod",
            "instance_names": "ms_graph_files_prod",
            "fromversion": "5.0.0",
            "is_mockable": false
        },
        {
            "integrations": "Microsoft Graph Calendar",
            "playbookID": "Microsoft Graph Calendar - Test dev",
            "instance_names": "ms_graph_calendar_dev"
        },
        {
            "integrations": "Microsoft Graph Calendar",
            "playbookID": "Microsoft Graph Calendar - Test prod",
            "instance_names": "ms_graph_calendar_prod",
            "is_mockable": false
        },
        {
            "integrations": "Microsoft Graph Device Management",
            "playbookID": "MSGraph_DeviceManagement_Test_dev",
            "instance_names": "ms_graph_device_management_oproxy_dev",
            "fromversion": "5.0.0"
        },
        {
            "integrations": "Microsoft Graph Device Management",
            "playbookID": "MSGraph_DeviceManagement_Test_prod",
            "instance_names": "ms_graph_device_management_oproxy_prod",
            "fromversion": "5.0.0",
            "is_mockable": false
        },
        {
            "integrations": "Microsoft Graph Device Management",
            "playbookID": "MSGraph_DeviceManagement_Test_self_deployed_prod",
            "instance_names": "ms_graph_device_management_self_deployed_prod",
            "fromversion": "5.0.0"
        },
        {
            "integrations": "RedLock",
            "playbookID": "RedLockTest",
            "nightly": true
        },
        {
            "integrations": "Symantec Messaging Gateway",
            "playbookID": "Symantec Messaging Gateway Test"
        },
        {
            "integrations": "ThreatConnect v2",
            "playbookID": "ThreatConnect v2 - Test",
            "fromversion": "5.0.0"
        },
        {
            "integrations": "VxStream",
            "playbookID": "VxStream Test",
            "nightly": true,
            "is_mockable": false
        },
        {
            "integrations": "QRadar_v2",
            "playbookID": "test_Qradar_v2",
            "fromversion": "6.0.0",
            "is_mockable": false
        },
        {
            "integrations": "VMware",
            "playbookID": "VMWare Test"
        },
        {
            "integrations": "Anomali ThreatStream",
            "playbookID": "Anomali_ThreatStream_Test"
        },
        {
            "integrations": "carbonblack-v2",
            "playbookID": "Carbon Black Response Test",
            "fromversion": "5.0.0"
        },
        {
            "integrations": "VMware Carbon Black EDR v2",
            "playbookID": "Carbon Black Edr - Test",
            "is_mockable": false,
            "fromversion": "5.5.0"
        },
        {
            "integrations": "Cisco Umbrella Investigate",
            "playbookID": "Cisco Umbrella Test"
        },
        {
            "integrations": "icebrg",
            "playbookID": "Icebrg Test",
            "timeout": 500
        },
        {
            "integrations": "Symantec MSS",
            "playbookID": "SymantecMSSTest"
        },
        {
            "integrations": "Remedy AR",
            "playbookID": "Remedy AR Test"
        },
        {
            "integrations": "AWS - IAM",
            "playbookID": "AWS - IAM Test Playbook"
        },
        {
            "integrations": "McAfee Active Response",
            "playbookID": "McAfee-MAR_Test",
            "timeout": 700
        },
        {
            "integrations": "McAfee Threat Intelligence Exchange",
            "playbookID": "McAfee-TIE Test",
            "timeout": 700
        },
        {
            "integrations": "ArcSight Logger",
            "playbookID": "ArcSight Logger test"
        },
        {
            "integrations": "ArcSight ESM v2",
            "playbookID": "ArcSight ESM v2 Test"
        },
        {
            "integrations": "ArcSight ESM v2",
            "playbookID": "test Arcsight - Get events related to the Case"
        },
        {
            "integrations": "XFE_v2",
            "playbookID": "Test_XFE_v2",
            "timeout": 500,
            "nightly": true
        },
        {
            "integrations": "McAfee Threat Intelligence Exchange",
            "playbookID": "search_endpoints_by_hash_-_tie_-_test",
            "timeout": 500
        },
        {
            "integrations": "iDefense_v2",
            "playbookID": "iDefense_v2_Test",
            "fromversion": "5.5.0"
        },
        {
            "integrations": "AWS - SQS",
            "playbookID": "AWS - SQS Test Playbook",
            "fromversion": "5.0.0"
        },
        {
            "integrations": "AbuseIPDB",
            "playbookID": "AbuseIPDB Test"
        },
        {
            "integrations": "AbuseIPDB",
            "playbookID": "AbuseIPDB PopulateIndicators Test"
        },
        {
            "integrations": "LogRhythm",
            "playbookID": "LogRhythm-Test-Playbook",
            "timeout": 200
        },
        {
            "integrations": "FireEye HX",
            "playbookID": "FireEye HX Test",
            "timeout": 800
        },
        {
            "integrations": "FireEyeFeed",
            "playbookID": "playbook-FeedFireEye_test",
            "memory_threshold": 110
        },
        {
            "integrations": "Phish.AI",
            "playbookID": "PhishAi-Test"
        },
        {
            "integrations": "Phish.AI",
            "playbookID": "Test-Detonate URL - Phish.AI"
        },
        {
            "integrations": "Centreon",
            "playbookID": "Centreon-Test-Playbook"
        },
        {
            "playbookID": "ReadFile test"
        },
        {
            "integrations": "AlphaSOC Wisdom",
            "playbookID": "AlphaSOC-Wisdom-Test"
        },
        {
            "integrations": "carbonblack-v2",
            "playbookID": "CBFindIP - Test"
        },
        {
            "integrations": "Jask",
            "playbookID": "Jask_Test",
            "fromversion": "4.1.0"
        },
        {
            "integrations": "Whois",
            "playbookID": "whois_test",
            "fromversion": "4.1.0"
        },
        {
            "integrations": "RSA NetWitness Endpoint",
            "playbookID": "NetWitness Endpoint Test"
        },
        {
            "integrations": "Check Point Sandblast",
            "playbookID": "Sandblast_malicious_test"
        },
        {
            "playbookID": "TestMatchRegexV2"
        },
        {
            "integrations": "ActiveMQ",
            "playbookID": "ActiveMQ Test"
        },
        {
            "playbookID": "RegexGroups Test"
        },
        {
            "integrations": "Cisco ISE",
            "playbookID": "cisco-ise-test-playbook"
        },
        {
            "integrations": "RSA NetWitness v11.1",
            "playbookID": "RSA NetWitness Test"
        },
        {
            "playbookID": "ExifReadTest"
        },
        {
            "integrations": "Cuckoo Sandbox",
            "playbookID": "CuckooTest",
            "timeout": 700
        },
        {
            "integrations": "VxStream",
            "playbookID": "Test-Detonate URL - Crowdstrike",
            "timeout": 1200
        },
        {
            "playbookID": "Detonate File - Generic Test",
            "timeout": 500
        },
        {
            "integrations": [
                "Lastline v2",
                "WildFire-v2",
                "SNDBOX",
                "McAfee Advanced Threat Defense"
            ],
            "playbookID": "Detonate File - Generic Test",
            "timeout": 2400,
            "nightly": true
        },
        {
            "playbookID": "STIXParserTest"
        },
        {
            "playbookID": "VerifyJSON - Test",
            "fromversion": "5.5.0"
        },
        {
            "playbookID": "PowerShellCommon-Test",
            "fromversion": "5.5.0"
        },
        {
            "playbookID": "GetIndicatorDBotScoreFromCache-Test",
            "fromversion": "6.0.0"
        },
        {
            "playbookID": "Detonate URL - Generic Test",
            "timeout": 2000,
            "nightly": true,
            "integrations": [
                "McAfee Advanced Threat Defense",
                "VxStream",
                "Lastline v2"
            ]
        },
        {
            "integrations": [
                "carbonblack-v2",
                "carbonblackliveresponse",
                "Cylance Protect v2"
            ],
            "playbookID": "Retrieve File from Endpoint - Generic V2 Test",
            "fromversion": "5.0.0",
            "is_mockable": false
        },
        {
            "integrations": "Zscaler",
            "playbookID": "Zscaler Test",
            "nightly": true,
            "timeout": 500
        },
        {
            "playbookID": "DemistoUploadFileToIncident Test",
            "integrations": "Demisto REST API"
        },
        {
            "playbookID": "DemistoUploadFile Test",
            "integrations": "Demisto REST API"
        },
        {
            "playbookID": "MaxMind Test",
            "integrations": "MaxMind GeoIP2"
        },
        {
            "playbookID": "Test Sagemaker",
            "integrations": "AWS Sagemaker"
        },
        {
            "playbookID": "C2sec-Test",
            "integrations": "C2sec irisk",
            "fromversion": "5.0.0"
        },
        {
            "playbookID": "AlexaV2 Test Playbook",
            "integrations": "Alexa Rank Indicator v2",
            "fromversion": "5.5.0"
        },
        {
            "playbookID": "Phishing v2 - Test - Incident Starter",
            "fromversion": "6.0.0",
            "timeout": 1200,
            "nightly": false,
            "integrations": [
                "EWS Mail Sender",
                "Demisto REST API",
                "Rasterize"
            ],
            "memory_threshold": 150,
            "pid_threshold": 80
        },
        {
            "playbookID": "Phishing - Core - Test - Incident Starter",
            "fromversion": "6.0.0",
            "timeout": 1700,
            "nightly": false,
            "integrations": [
                "EWS Mail Sender",
                "Demisto REST API",
                "Rasterize"
            ],
            "memory_threshold": 160,
            "pid_threshold": 80
        },
        {
            "integrations": "duo",
            "playbookID": "DUO Test Playbook"
        },
        {
            "playbookID": "SLA Scripts - Test",
            "fromversion": "4.1.0"
        },
        {
            "playbookID": "test_manageOOOUsers",
            "fromversion": "5.5.0"
        },
        {
            "playbookID": "PcapHTTPExtractor-Test"
        },
        {
            "playbookID": "Ping Test Playbook"
        },
        {
            "playbookID": "ParseWordDoc-Test"
        },
        {
            "playbookID": "PDFUnlocker-Test",
            "fromversion": "6.0.0"
        },
        {
            "playbookID": "Active Directory Test",
            "integrations": "Active Directory Query v2",
            "instance_names": "active_directory_ninja"
        },
        {
            "playbookID": "AD v2 - debug-mode - Test",
            "integrations": "Active Directory Query v2",
            "instance_names": "active_directory_ninja",
            "fromversion": "5.0.0"
        },
        {
            "playbookID": "Docker Hardening Test",
            "fromversion": "5.0.0",
            "runnable_on_docker_only": true
        },
        {
            "integrations": "Active Directory Query v2",
            "instance_names": "active_directory_ninja",
            "playbookID": "Active Directory Query V2 configuration with port"
        },
        {
            "integrations": "Active Directory Query v2",
            "instance_names": "active_directory_ninja",
            "playbookID": "Active Directory - ad-get-user limit check"
        },
        {
            "integrations": "Active Directory Query v2",
            "instance_names": "active_directory_ninja",
            "playbookID": "active directory search user with parentheses test"
        },
        {
            "integrations": "mysql",
            "playbookID": "MySQL Test"
        },
        {
            "playbookID": "Email Address Enrichment - Generic v2.1 - Test",
            "integrations": "Active Directory Query v2",
            "instance_names": "active_directory_ninja"
        },
        {
            "integrations": "Cofense Intelligence",
            "playbookID": "Test - Cofense Intelligence",
            "timeout": 500
        },
        {
            "playbookID": "GDPRContactAuthorities Test"
        },
        {
            "integrations": "Google Resource Manager",
            "playbookID": "GoogleResourceManager-Test",
            "timeout": 500,
            "nightly": true
        },
        {
            "integrations": "SlashNext Phishing Incident Response",
            "playbookID": "SlashNextPhishingIncidentResponse-Test",
            "timeout": 500,
            "nightly": true
        },
        {
            "integrations": "Google Cloud Storage",
            "playbookID": "GCS - Test",
            "timeout": 500,
            "nightly": true,
            "memory_threshold": 80
        },
        {
            "integrations": "GooglePubSub",
            "playbookID": "GooglePubSub_Test",
            "nightly": true,
            "timeout": 500,
            "fromversion": "5.0.0"
        },
        {
            "playbookID": "Calculate Severity - Generic v2 - Test",
            "integrations": [
                "Palo Alto Minemeld",
                "Active Directory Query v2"
            ],
            "instance_names": "active_directory_ninja",
            "fromversion": "4.5.0"
        },
        {
            "integrations": "Freshdesk",
            "playbookID": "Freshdesk-Test",
            "timeout": 500,
            "nightly": true
        },
        {
            "playbookID": "Autoextract - Test",
            "fromversion": "4.1.0"
        },
        {
            "playbookID": "FilterByList - Test",
            "fromversion": "4.5.0"
        },
        {
            "playbookID": "Impossible Traveler - Test",
            "integrations": [
                "Ipstack",
                "ipinfo",
                "Rasterize",
                "Active Directory Query v2",
                "Demisto REST API"
            ],
            "instance_names": "active_directory_ninja",
            "fromversion": "5.0.0",
            "timeout": 700
        },
        {
            "playbookID": "Active Directory - Get User Manager Details - Test",
            "integrations": "Active Directory Query v2",
            "instance_names": "active_directory_80k",
            "fromversion": "4.5.0"
        },
        {
            "integrations": "Kafka V2",
            "playbookID": "Kafka Test"
        },
        {
            "playbookID": "File Enrichment - Generic v2 - Test",
            "instance_names": "virus_total_private_api_general",
            "integrations": [
                "VirusTotal - Private API",
                "Cylance Protect v2"
            ],
            "is_mockable": false
        },
        {
            "integrations": [
                "epo",
                "McAfee Active Response"
            ],
            "playbookID": "Endpoint data collection test",
            "timeout": 500
        },
        {
            "integrations": [
                "epo",
                "McAfee Active Response"
            ],
            "playbookID": "MAR - Endpoint data collection test",
            "timeout": 500
        },
        {
            "integrations": "DUO Admin",
            "playbookID": "DuoAdmin API test playbook",
            "fromversion": "5.0.0"
        },
        {
            "integrations": [
                "TAXII Server",
                "TAXIIFeed"
            ],
            "playbookID": "TAXII_Feed_Test",
            "fromversion": "5.5.0",
            "timeout": 300,
            "instance_names": [
                "non_https_cert",
                "instance_execute"
            ]
        },
        {
            "integrations": [
                "TAXII Server",
                "TAXIIFeed"
            ],
            "playbookID": "TAXII_Feed_Test",
            "fromversion": "5.5.0",
            "timeout": 300,
            "instance_names": [
                "https_cert",
                "local_https"
            ]
        },
        {
            "integrations": "TAXII 2 Feed",
            "playbookID": "TAXII 2 Feed Test",
            "fromversion": "5.5.0"
        },
        {
            "integrations": "iDefense Feed",
            "playbookID": "Feed iDefense Test",
            "memory_threshold": 200,
            "fromversion": "5.5.0"
        },
        {
            "integrations": "Traps",
            "playbookID": "Traps test",
            "timeout": 600
        },
        {
            "playbookID": "TestShowScheduledEntries"
        },
        {
            "playbookID": "Calculate Severity - Standard - Test",
            "integrations": "Palo Alto Minemeld",
            "fromversion": "4.5.0"
        },
        {
            "integrations": "Symantec Advanced Threat Protection",
            "playbookID": "Symantec ATP Test"
        },
        {
            "playbookID": "HTTPListRedirects - Test SSL"
        },
        {
            "playbookID": "HTTPListRedirects Basic Test"
        },
        {
            "playbookID": "CheckDockerImageAvailableTest"
        },
        {
            "playbookID": "Extract Indicators From File - Generic v2 - Test",
            "integrations": [
                "Image OCR",
                "Rasterize"
            ],
            "timeout": 350,
            "memory_threshold": 200,
            "fromversion": "4.5.0"
        },
        {
            "playbookID": "Endpoint Enrichment - Generic v2.1 - Test",
            "integrations": [
                "Cylance Protect v2",
                "carbonblack-v2",
                "epo",
                "Active Directory Query v2"
            ],
            "instance_names": "active_directory_ninja"
        },
        {
            "playbookID": "EmailReputationTest",
            "integrations": "Have I Been Pwned? V2"
        },
        {
            "integrations": "Symantec Deepsight Intelligence",
            "playbookID": "Symantec Deepsight Test"
        },
        {
            "playbookID": "ExtractDomainFromEmailTest"
        },
        {
            "playbookID": "Wait Until Datetime - Test",
            "fromversion": "4.5.0"
        },
        {
            "playbookID": "PAN-OS DAG Configuration Test",
            "integrations": "Panorama",
            "instance_names": "palo_alto_panorama_9.0",
            "timeout": 1500
        },
        {
            "playbookID": "PAN-OS EDL Setup v3 Test",
            "integrations": [
                "Panorama",
                "palo_alto_networks_pan_os_edl_management"
            ],
            "instance_names": "palo_alto_firewall_9.0",
            "timeout": 300
        },
        {
            "integrations": "Snowflake",
            "playbookID": "Snowflake-Test"
        },
        {
            "playbookID": "Account Enrichment - Generic v2.1 - Test",
            "integrations": "Active Directory Query v2",
            "instance_names": "active_directory_ninja"
        },
        {
            "integrations": "Cisco Umbrella Investigate",
            "playbookID": "Domain Enrichment - Generic v2 - Test"
        },
        {
            "integrations": "Google BigQuery",
            "playbookID": "Google BigQuery Test"
        },
        {
            "integrations": "Zoom",
            "playbookID": "Zoom_Test"
        },
        {
            "playbookID": "IP Enrichment - Generic v2 - Test",
            "integrations": "Threat Crowd",
            "fromversion": "4.1.0"
        },
        {
            "integrations": "Cherwell",
            "playbookID": "Cherwell Example Scripts - test"
        },
        {
            "integrations": "Cherwell",
            "playbookID": "Cherwell - test"
        },
        {
            "integrations": "CarbonBlackProtectionV2",
            "playbookID": "Carbon Black Enterprise Protection V2 Test"
        },
        {
            "integrations": "Active Directory Query v2",
            "instance_names": "active_directory_ninja",
            "playbookID": "Test ADGetUser Fails with no instances 'Active Directory Query' (old version)"
        },
        {
            "integrations": "MITRE ATT&CK v2",
            "playbookID": "FeedMitreAttackv2_test",
            "memory_threshold": 150
        },
        {
            "integrations": "ANYRUN",
            "playbookID": "ANYRUN-Test"
        },
        {
            "integrations": "ANYRUN",
            "playbookID": "Detonate File - ANYRUN - Test"
        },
        {
            "integrations": "ANYRUN",
            "playbookID": "Detonate URL - ANYRUN - Test"
        },
        {
            "integrations": "Netcraft",
            "playbookID": "Netcraft test"
        },
        {
            "integrations": "EclecticIQ Platform",
            "playbookID": "EclecticIQ Test"
        },
        {
            "playbookID": "FormattingPerformance - Test",
            "fromversion": "5.0.0"
        },
        {
            "integrations": "AWS - EC2",
            "instance_names": "AWS - EC2",
            "playbookID": "AWS - EC2 Test Playbook",
            "fromversion": "5.0.0",
            "memory_threshold": 90
        },
        {
            "integrations": "AWS - EC2",
            "playbookID": "d66e5f86-e045-403f-819e-5058aa603c32"
        },
        {
            "integrations": "ANYRUN",
            "playbookID": "Detonate File From URL - ANYRUN - Test"
        },
        {
            "integrations": "AWS - CloudTrail",
            "playbookID": "3da2e31b-f114-4d7f-8702-117f3b498de9"
        },
        {
            "integrations": "carbonblackprotection",
            "playbookID": "67b0f25f-b061-4468-8613-43ab13147173"
        },
        {
            "integrations": "DomainTools",
            "playbookID": "DomainTools-Test"
        },
        {
            "integrations": "Exabeam",
            "playbookID": "Exabeam - Test"
        },
        {
            "integrations": "Cisco Spark",
            "playbookID": "Cisco Spark Test New"
        },
        {
            "integrations": "Remedy On-Demand",
            "playbookID": "Remedy-On-Demand-Test"
        },
        {
            "playbookID": "ssdeepreputationtest"
        },
        {
            "playbookID": "TestIsEmailAddressInternal"
        },
        {
            "integrations": "Google Cloud Compute",
            "playbookID": "GoogleCloudCompute-Test"
        },
        {
            "integrations": "AWS - S3",
            "playbookID": "97393cfc-2fc4-4dfe-8b6e-af64067fc436",
            "memory_threshold": 80
        },
        {
            "integrations": "Image OCR",
            "playbookID": "TestImageOCR"
        },
        {
            "integrations": "fireeye",
            "playbookID": "Detonate File - FireEye AX - Test"
        },
        {
            "integrations": [
                "Rasterize",
                "Image OCR"
            ],
            "playbookID": "Rasterize Test",
            "fromversion": "5.0.0"
        },
        {
            "integrations": "Rasterize",
            "playbookID": "RasterizeImageTest",
            "fromversion": "5.0.0"
        },
        {
            "integrations": "Ipstack",
            "playbookID": "Ipstack_Test"
        },
        {
            "integrations": "Perch",
            "playbookID": "Perch-Test"
        },
        {
            "integrations": "Forescout",
            "playbookID": "Forescout-Test"
        },
        {
            "integrations": "GitHub",
            "playbookID": "Git_Integration-Test"
        },
        {
            "integrations": "GitHub IAM",
            "playbookID": "Github IAM - Test Playbook",
            "fromversion": "6.1.0"
        },
        {
            "integrations": "LogRhythmRest",
            "playbookID": "LogRhythm REST test"
        },
        {
            "integrations": "AlienVault USM Anywhere",
            "playbookID": "AlienVaultUSMAnywhereTest"
        },
        {
            "playbookID": "PhishLabsTestPopulateIndicators"
        },
        {
            "playbookID": "Test_HTMLtoMD"
        },
        {
            "integrations": "PhishLabs IOC",
            "playbookID": "PhishLabsIOC TestPlaybook",
            "fromversion": "4.1.0"
        },
        {
            "integrations": "PerceptionPoint",
            "playbookID": "PerceptionPoint Test",
            "fromversion": "4.1.0"
        },
        {
            "integrations": "vmray",
            "playbookID": "VMRay-Test-File",
            "fromversion": "5.5.0"
        },
        {
            "integrations": "vmray",
            "playbookID": "File Enrichment - VMRay - Test",
            "fromversion": "5.0.0"
        },
        {
            "integrations": "AutoFocus V2",
            "playbookID": "AutoFocus V2 test",
            "fromversion": "5.0.0",
            "timeout": 1000
        },
        {
            "playbookID": "Process Email - Generic for Rasterize"
        },
        {
            "playbookID": "Send Investigation Summary Reports - Test",
            "integrations": "EWS Mail Sender",
            "fromversion": "4.5.0",
            "memory_threshold": 100
        },
        {
            "integrations": "Anomali ThreatStream v2",
            "playbookID": "ThreatStream-Test"
        },
        {
            "integrations": "Flashpoint",
            "playbookID": "Flashpoint_event-Test"
        },
        {
            "integrations": "Flashpoint",
            "playbookID": "Flashpoint_forum-Test"
        },
        {
            "integrations": "Flashpoint",
            "playbookID": "Flashpoint_report-Test"
        },
        {
            "integrations": "Flashpoint",
            "playbookID": "Flashpoint_reputation-Test"
        },
        {
            "integrations": "BluecatAddressManager",
            "playbookID": "Bluecat Address Manager test"
        },
        {
            "integrations": "MailListener - POP3 Beta",
            "playbookID": "MailListener-POP3 - Test"
        },
        {
            "playbookID": "sumList - Test"
        },
        {
            "integrations": "VulnDB",
            "playbookID": "Test-VulnDB"
        },
        {
            "integrations": "Shodan_v2",
            "playbookID": "Test-Shodan_v2",
            "timeout": 1000
        },
        {
            "integrations": "Threat Crowd",
            "playbookID": "ThreatCrowd - Test"
        },
        {
            "integrations": "GoogleDocs",
            "playbookID": "GoogleDocs-test"
        },
        {
            "playbookID": "Request Debugging - Test",
            "fromversion": "5.0.0"
        },
        {
            "integrations": "Kaspersky Security Center",
            "playbookID": "Kaspersky Security Center - Test",
            "fromversion": "5.5.0"
        },
        {
            "playbookID": "Test Convert file hash to corresponding hashes",
            "fromversion": "4.5.0",
            "integrations": "VirusTotal",
            "instance_names": "virus_total_general"
        },
        {
            "playbookID": "PAN-OS Query Logs For Indicators Test",
            "fromversion": "5.5.0",
            "timeout": 1500,
            "integrations": "Panorama",
            "instance_names": "palo_alto_panorama"
        },
        {
            "integrations": "Hybrid Analysis",
            "playbookID": "HybridAnalysis-Test",
            "timeout": 500,
            "fromversion": "4.1.0",
            "is_mockable": false
        },
        {
            "integrations": "Elasticsearch v2",
            "instance_names": "es_v7",
            "playbookID": "Elasticsearch_v2_test"
        },
        {
            "integrations": "ElasticsearchFeed",
            "instance_names": "es_demisto_feed",
            "playbookID": "Elasticsearch_Fetch_Demisto_Indicators_Test",
            "fromversion": "5.5.0"
        },
        {
            "integrations": "ElasticsearchFeed",
            "instance_names": "es_generic_feed",
            "playbookID": "Elasticsearch_Fetch_Custom_Indicators_Test",
            "fromversion": "5.5.0"
        },
        {
            "integrations": "Elasticsearch v2",
            "instance_names": "es_v6",
            "playbookID": "Elasticsearch_v2_test-v6"
        },
        {
            "integrations": "PolySwarm",
            "playbookID": "PolySwarm-Test"
        },
        {
            "integrations": "Kennav2",
            "playbookID": "Kenna Test"
        },
        {
            "integrations": "SecurityAdvisor",
            "playbookID": "SecurityAdvisor-Test",
            "fromversion": "4.5.0"
        },
        {
            "integrations": "Google Key Management Service",
            "playbookID": "Google-KMS-test",
            "pid_threshold": 6,
            "memory_threshold": 60
        },
        {
            "integrations": "SecBI",
            "playbookID": "SecBI - Test"
        },
        {
            "playbookID": "ExtractFQDNFromUrlAndEmail-Test"
        },
        {
            "integrations": "EWS v2",
            "playbookID": "Get EWS Folder Test",
            "fromversion": "4.5.0",
            "instance_names": "ewv2_regular",
            "timeout": 1200
        },
        {
            "integrations": "EWSO365",
            "playbookID": "EWS_O365_test",
            "fromversion": "5.0.0"
        },
        {
            "integrations": "EWSO365",
            "playbookID": "EWS_O365_send_mail_test",
            "fromversion": "5.0.0"
        },
        {
            "integrations": "QRadar_v2",
            "playbookID": "QRadar Indicator Hunting Test",
            "timeout": 600,
            "fromversion": "6.0.0"
        },
        {
            "playbookID": "SetAndHandleEmpty test",
            "fromversion": "4.5.0"
        },
        {
            "integrations": "Tanium v2",
            "playbookID": "Tanium v2 - Test"
        },
        {
            "integrations": "Office 365 Feed",
            "playbookID": "Office365_Feed_Test",
            "fromversion": "5.5.0"
        },
        {
            "integrations": "GoogleCloudTranslate",
            "playbookID": "GoogleCloudTranslate-Test",
            "pid_threshold": 9
        },
        {
            "integrations": "Infoblox",
            "playbookID": "Infoblox Test"
        },
        {
            "integrations": "BPA",
            "playbookID": "Test-BPA",
            "fromversion": "4.5.0"
        },
        {
            "playbookID": "GetValuesOfMultipleFIelds Test",
            "fromversion": "4.5.0"
        },
        {
            "playbookID": "IsInternalHostName Test",
            "fromversion": "4.5.0"
        },
        {
            "playbookID": "DigitalGuardian-Test",
            "integrations": "Digital Guardian",
            "fromversion": "5.0.0"
        },
        {
            "integrations": "SplunkPy",
            "playbookID": "Splunk Indicator Hunting Test",
            "fromversion": "5.0.0",
            "memory_threshold": 500,
            "instance_names": "use_default_handler"
        },
        {
            "integrations": "BPA",
            "playbookID": "Test-BPA_Integration",
            "fromversion": "4.5.0"
        },
        {
            "integrations": "AutoFocus Feed",
            "playbookID": "playbook-FeedAutofocus_test",
            "fromversion": "5.5.0"
        },
        {
            "integrations": "AutoFocus Daily Feed",
            "playbookID": "playbook-FeedAutofocus_daily_test",
            "fromversion": "5.5.0"
        },
        {
            "integrations": "PaloAltoNetworks_PrismaCloudCompute",
            "playbookID": "PaloAltoNetworks_PrismaCloudCompute-Test"
        },
        {
            "integrations": "SaasSecurity",
            "playbookID": "SaasSecurity-Test"
        },
        {
            "integrations": "Recorded Future Feed",
            "playbookID": "RecordedFutureFeed - Test",
            "timeout": 1000,
            "fromversion": "5.5.0",
            "memory_threshold": 86
        },
        {
            "integrations": "Expanse",
            "playbookID": "test-Expanse-Playbook",
            "fromversion": "5.0.0"
        },
        {
            "integrations": "Expanse",
            "playbookID": "test-Expanse",
            "fromversion": "5.0.0"
        },
        {
            "integrations": "DShield Feed",
            "playbookID": "playbook-DshieldFeed_test",
            "fromversion": "5.5.0",
            "is_mockable": false
        },
        {
            "integrations": "AlienVault Reputation Feed",
            "playbookID": "AlienVaultReputationFeed_Test",
            "fromversion": "5.5.0",
            "memory_threshold": 190
        },
        {
            "integrations": "BruteForceBlocker Feed",
            "playbookID": "playbook-BruteForceBlocker_test",
            "fromversion": "5.5.0",
            "memory_threshold": 190
        },
        {
            "integrations": "F5Silverline",
            "playbookID": "F5Silverline_TestPlaybook",
            "fromversion": "6.0.0",
            "memory_threshold": 190
        },
        {
            "integrations": "Carbon Black Enterprise EDR",
            "playbookID": "Carbon Black Enterprise EDR Test",
            "fromversion": "5.0.0"
        },
        {
            "integrations": "MongoDB Key Value Store",
            "playbookID": "MongoDB KeyValueStore - Test",
            "pid_threshold": 12,
            "fromversion": "5.0.0"
        },
        {
            "integrations": "MongoDB Log",
            "playbookID": "MongoDBLog - Test",
            "pid_threshold": 12,
            "fromversion": "5.0.0"
        },
        {
            "integrations": "Google Chronicle Backstory",
            "playbookID": "Google Chronicle Backstory Asset - Test",
            "fromversion": "5.0.0"
        },
        {
            "integrations": "Google Chronicle Backstory",
            "playbookID": "Google Chronicle Backstory IOC Details - Test",
            "fromversion": "5.0.0"
        },
        {
            "integrations": "Google Chronicle Backstory",
            "playbookID": "Google Chronicle Backstory List Alerts - Test",
            "fromversion": "5.0.0"
        },
        {
            "integrations": "Google Chronicle Backstory",
            "playbookID": "Google Chronicle Backstory List IOCs - Test",
            "fromversion": "5.0.0"
        },
        {
            "integrations": "Google Chronicle Backstory",
            "playbookID": "Google Chronicle Backstory Reputation - Test",
            "fromversion": "5.0.0"
        },
        {
            "integrations": "Google Chronicle Backstory",
            "playbookID": "Google Chronicle Backstory List Events - Test",
            "fromversion": "5.0.0"
        },
        {
            "integrations": "Feodo Tracker IP Blocklist Feed",
            "instance_names": "feodo_tracker_ip_currently__active",
            "playbookID": "playbook-feodotrackeripblock_test_currently__active",
            "fromversion": "5.5.0"
        },
        {
            "integrations": "Feodo Tracker IP Blocklist Feed",
            "instance_names": "feodo_tracker_ip_30_days",
            "playbookID": "playbook-feodotrackeripblock_test_30_days",
            "fromversion": "5.5.0"
        },
        {
            "integrations": "Code42",
            "playbookID": "Code42-Test",
            "fromversion": "5.0.0",
            "timeout": 600
        },
        {
            "playbookID": "Code42 File Search Test",
            "integrations": "Code42",
            "fromversion": "5.0.0"
        },
        {
            "playbookID": "FetchIndicatorsFromFile-test",
            "fromversion": "5.5.0"
        },
        {
            "integrations": "RiskSense",
            "playbookID": "RiskSense Get Apps - Test"
        },
        {
            "integrations": "RiskSense",
            "playbookID": "RiskSense Get Host Detail - Test"
        },
        {
            "integrations": "RiskSense",
            "playbookID": "RiskSense Get Host Finding Detail - Test"
        },
        {
            "integrations": "RiskSense",
            "playbookID": "RiskSense Get Hosts - Test"
        },
        {
            "integrations": "RiskSense",
            "playbookID": "RiskSense Get Host Findings - Test"
        },
        {
            "integrations": "RiskSense",
            "playbookID": "RiskSense Get Unique Cves - Test"
        },
        {
            "integrations": "RiskSense",
            "playbookID": "RiskSense Get Unique Open Findings - Test"
        },
        {
            "integrations": "RiskSense",
            "playbookID": "RiskSense Get Apps Detail - Test"
        },
        {
            "integrations": "RiskSense",
            "playbookID": "RiskSense Apply Tag - Test"
        },
        {
            "integrations": "Indeni",
            "playbookID": "Indeni_test",
            "fromversion": "5.0.0"
        },
        {
            "integrations": "SafeBreach v2",
            "playbookID": "playbook-SafeBreach-Test",
            "fromversion": "5.5.0"
        },
        {
            "integrations": "AlienVault OTX TAXII Feed",
            "playbookID": "playbook-feedalienvaultotx_test",
            "fromversion": "5.5.0"
        },
        {
            "playbookID": "ExtractDomainAndFQDNFromUrlAndEmail-Test",
            "fromversion": "5.5.0"
        },
        {
            "integrations": "Cortex Data Lake",
            "playbookID": "Cortex Data Lake Test",
            "instance_names": "cdl_prod",
            "fromversion": "4.5.0"
        },
        {
            "integrations": "Cortex Data Lake",
            "playbookID": "Cortex Data Lake Test",
            "instance_names": "cdl_dev",
            "fromversion": "4.5.0"
        },
        {
            "integrations": "MongoDB",
            "playbookID": "MongoDB - Test"
        },
        {
            "integrations": "DNSDB_v2",
            "playbookID": "DNSDB-Test",
            "fromversion": "5.0.0"
        },
        {
            "playbookID": "DBotCreatePhishingClassifierV2FromFile-Test",
            "timeout": 60000,
            "fromversion": "6.1.0",
            "instance_names": "ml_dummy_prod",
            "integrations": "AzureWAF"
        },
        {
            "integrations": "IBM Resilient Systems",
            "playbookID": "IBM Resilient Systems Test"
        },
        {
            "integrations": [
                "Prisma Access",
                "Prisma Access Egress IP feed"
            ],
            "playbookID": "Prisma_Access_Egress_IP_Feed-Test",
            "timeout": 60000,
            "fromversion": "5.5.0",
            "nightly": true
        },
        {
            "integrations": "Prisma Access",
            "playbookID": "Prisma_Access-Test",
            "timeout": 60000,
            "fromversion": "5.5.0",
            "nightly": true
        },
        {
            "playbookID": "EvaluateMLModllAtProduction-Test",
            "fromversion": "5.5.0"
        },
        {
            "integrations": "GCP Whitelist Feed",
            "playbookID": "GCPWhitelist_Feed_Test",
            "fromversion": "5.5.0"
        },
        {
            "integrations": "Azure AD Connect Health Feed",
            "playbookID": "FeedAzureADConnectHealth_Test",
            "fromversion": "5.5.0"
        },
        {
            "integrations": "Zoom Feed",
            "playbookID": "FeedZoom_Test",
            "fromversion": "5.5.0"
        },
        {
            "playbookID": "PCAP Analysis Test",
            "integrations": [
                "ipinfo",
                "WildFire-v2"
            ],
            "fromversion": "5.0.0",
            "timeout": 1200
        },
        {
            "integrations": "Workday",
            "playbookID": "Workday - Test",
            "fromversion": "5.0.0",
            "timeout": 600
        },
        {
            "integrations": "Unit42 Feed",
            "playbookID": "Unit42 Feed - Test",
            "fromversion": "5.5.0",
            "timeout": 600
        },
        {
            "integrations": "CrowdStrikeMalquery",
            "playbookID": "CrowdStrikeMalquery-Test",
            "fromversion": "5.0.0",
            "timeout": 2500
        },
        {
            "integrations": "Sixgill_Darkfeed",
            "playbookID": "Sixgill-Darkfeed_Test",
            "fromversion": "5.5.0"
        },
        {
            "playbookID": "hashIncidentFields-test",
            "fromversion": "4.5.0",
            "timeout": 60000
        },
        {
            "integrations": "RSA Archer v2",
            "playbookID": "Archer v2 - Test",
            "fromversion": "5.0.0",
            "timeout": 600
        },
        {
            "integrations": "WootCloud",
            "playbookID": "TestWootCloudPlaybook",
            "fromversion": "5.0.0"
        },
        {
            "integrations": "Ivanti Heat",
            "playbookID": "Ivanti Heat - Test"
        },
        {
            "integrations": "MicrosoftCloudAppSecurity",
            "playbookID": "MicrosoftCloudAppSecurity-Test"
        },
        {
            "integrations": "Blueliv ThreatCompass",
            "playbookID": "Blueliv_ThreatCompass_test",
            "fromversion": "5.0.0"
        },
        {
            "playbookID": "IncreaseIncidentSeverity-Test",
            "fromversion": "5.0.0"
        },
        {
            "integrations": "TrendMicro Cloud App Security",
            "playbookID": "playbook_TrendmicroCAS_Test",
            "fromversion": "5.0.0",
            "timeout": 300
        },
        {
            "playbookID": "IfThenElse-Test",
            "fromversion": "5.0.0"
        },
        {
            "integrations": "Imperva WAF",
            "playbookID": "Imperva WAF - Test"
        },
        {
            "integrations": "CheckPointFirewall_v2",
            "playbookID": "checkpoint-testplaybook",
            "timeout": 500,
            "nightly": true
        },
        {
            "playbookID": "FailedInstances - Test",
            "integrations": "Whois",
            "fromversion": "4.5.0"
        },
        {
            "integrations": "F5 ASM",
            "playbookID": "playbook-F5_ASM-Test",
            "timeout": 600,
            "fromversion": "5.0.0",
            "nightly": true
        },
        {
            "playbookID": "Hatching Triage - Detonate File",
            "integrations": "Hatching Triage",
            "fromversion": "5.5.0"
        },
        {
            "integrations": "Rundeck",
            "playbookID": "Rundeck_test",
            "fromversion": "5.5.0",
            "is_mockable": false
        },
        {
            "playbookID": "Field polling test",
            "timeout": 600,
            "fromversion": "5.0.0"
        },
        {
            "integrations": "Generic Webhook",
            "playbookID": "Generic Webhook - Test",
            "fromversion": "5.5.0"
        },
        {
            "integrations": "Palo Alto Networks Enterprise DLP",
            "playbookID": "Palo_Alto_Networks_Enterprise_DLP - Test",
            "fromversion": "5.0.0"
        },
        {
            "integrations": "Cryptocurrency",
            "playbookID": "Cryptocurrency-Test",
            "is_mockable": false
        },
        {
            "integrations": "Public DNS Feed",
            "playbookID": "Public_DNS_Feed_Test",
            "fromversion": "5.5.0"
        },
        {
            "integrations": "BitcoinAbuse",
            "playbookID": "BitcoinAbuse-test",
            "fromversion": "5.5.0"
        },
        {
            "integrations": "ExpanseV2",
            "playbookID": "ExpanseV2 Test",
            "fromversion": "6.0.0"
        },
        {
            "integrations": "FeedExpanse",
            "playbookID": "Feed Expanse Test",
            "fromversion": "6.0.0"
        },
        {
            "integrations": "MicrosoftGraphIdentityandAccess",
            "playbookID": "Identity & Access test playbook"
        },
        {
            "integrations": "MicrosoftPolicyAndComplianceAuditLog",
            "playbookID": "Audit Log - Test"
        },
        {
            "integrations": "Nutanix Hypervisor",
            "playbookID": "Nutanix-test"
        },
        {
            "integrations": "Azure Storage",
            "playbookID": "Azure Storage - Test"
        },
        {
            "integrations": "MicrosoftGraphApplications",
            "playbookID": "MSGraph Applications Test"
        },
        {
            "integrations": "EWS Extension Online Powershell v2",
            "playbookID": "EWS Extension: Powershell Online V2 Test",
            "fromversion": "6.0.0",
            "toversion": "6.0.9",
            "timeout": 250
        },
        {
            "integrations": "VirusTotal (API v3)",
            "playbookID": "VirusTotal (API v3) Detonate Test",
            "instance_names": [
                "virus_total_v3",
                "virus_total_v3_premium"
            ],
            "is_mockable": false
        },
        {
            "integrations": "VirusTotal (API v3)",
            "playbookID": "VirusTotalV3-test",
            "instance_names": [
                "virus_total_v3"
            ],
            "fromversion": "5.5.0"
        },
        {
            "integrations": "HostIo",
            "playbookID": "HostIo_Test"
        },
        {
            "playbookID": "CreateCertificate-Test",
            "fromversion": "5.5.0"
        },
        {
            "integrations": "LogPoint SIEM Integration",
            "playbookID": "LogPoint SIEM Integration - Test Playbook 1"
        },
        {
            "integrations": "LogPoint SIEM Integration",
            "playbookID": "LogPoint SIEM Integration - Test Playbook 2"
        },
        {
            "integrations": "Cisco Stealthwatch",
            "fromversion": "5.5.0",
            "playbookID": "Cisco Stealthwatch Test"
        },
        {
            "integrations": "cymulate_v2",
            "playbookID": "Cymulate V2 Test",
            "fromversion": "6.0.0"
        },
        {
            "integrations": "OpenCTI",
            "playbookID": "OpenCTI Test",
            "fromversion": "5.0.0"
        },
        {
            "integrations": "Microsoft Graph API",
            "playbookID": "Microsoft Graph API - Test",
            "fromversion": "5.0.0"
        },
        {
            "integrations": "QRadar v3",
            "playbookID": "QRadar_v3-test",
            "fromversion": "6.0.0"
        },
        {
            "playbookID": "DbotPredictOufOfTheBoxTest",
            "fromversion": "4.5.0",
            "timeout": 1000
        },
        {
            "playbookID": "DbotPredictOufOfTheBoxTestV2",
            "fromversion": "5.5.0",
            "timeout": 1000
        },
        {
            "integrations": "HPEArubaClearPass",
            "playbookID": "HPEArubaClearPass_TestPlaybook",
            "fromversion": "6.0.0"
        },
        {
            "integrations": "CrowdstrikeFalcon",
            "playbookID": "Get endpoint details - Generic - test",
            "fromversion": "5.5.0"
        },
        {
            "integrations": "CrowdstrikeFalcon",
            "playbookID": "Isolate and unisolate endpoint - test",
            "fromversion": "5.5.0"
        },
        {
            "integrations": "VirusTotal - Premium (API v3)",
            "playbookID": "VirusTotal Premium v3 TestPlaybook",
            "fromversion": "5.5.0"
        },
        {
            "integrations": "Armis",
            "playbookID": "Armis-Test",
            "fromversion": "5.5.0"
        },
        {
            "playbookID": "Tidy - Test",
            "integrations": [
                "AWS - EC2",
                "Demisto REST API",
                "Tidy"
            ],
            "instance_names": [
                "aws_alloacte_host"
            ],
            "fromversion": "6.0.0",
            "nightly": true
        },
        {
            "integrations": "Trend Micro Deep Security",
            "playbookID": "Trend Micro Deep Security - Test"
        },
        {
            "integrations": "Carbon Black Endpoint Standard",
            "playbookID": "carbonBlackEndpointStandardTestPlaybook",
            "fromversion": "5.5.0",
            "is_mockable": false
        },
        {
            "integrations": "Proofpoint TAP v2",
            "playbookID": "ProofpointTAP-Test"
        },
        {
            "integrations": "QualysV2",
            "playbookID": "QualysVulnerabilityManagement-Test",
            "fromversion": "5.5.0",
            "timeout": 3000
        },
        {
            "integrations": "ThreatExchange v2",
            "playbookID": "ThreatExchangeV2-test",
            "fromversion": "5.5.0"
        },
        {
            "integrations": "NetscoutAED",
            "playbookID": "NetscoutAED-Test",
            "fromversion": "5.5.0"
        },
        {
            "integrations": "VMware Workspace ONE UEM (AirWatch MDM)",
            "playbookID": "VMware Workspace ONE UEM (AirWatch MDM)-Test",
            "fromversion": "6.0.0"
        },
        {
            "integrations": "CarbonBlackLiveResponseCloud",
            "playbookID": "CarbonBlackLiveResponseCloud-Test",
            "fromversion": "5.5.0",
            "is_mockable": false
        },
        {
            "playbookID": "EDL Performance Test",
            "instance_names": "edl_auto",
            "integrations": [
                "EDL",
                "Create-Mock-Feed-Relationships"
            ],
            "fromversion": "6.0.0",
            "timeout": 3500,
            "memory_threshold": 900,
            "pid_threshold": 12,
            "context_print_dt": "EDLHey"
        },
        {
            "playbookID": "Export Indicators Performance Test",
            "instance_names": "eis_auto",
            "integrations": [
                "ExportIndicators",
                "Create-Mock-Feed-Relationships"
            ],
            "fromversion": "6.0.0",
            "timeout": 3500,
            "memory_threshold": 900,
            "pid_threshold": 12,
            "context_print_dt": "EISHey"
        },
        {
            "integrations": "jamf v2",
            "playbookID": "Jamf_v2_test",
            "fromversion": "5.5.0"
        },
        {
            "integrations": "GuardiCore v2",
            "playbookID": "GuardiCoreV2-Test",
            "fromversion": "6.0.0"
        },
        {
            "playbookID": "DBot Build Phishing Classifier Test - Multiple Algorithms",
            "timeout": 60000,
            "fromversion": "6.1.0",
            "instance_names": "ml_dummy_prod",
            "integrations": "AzureWAF"
        },
        {
            "integrations": [
                "AutoFocus Daily Feed",
                "Demisto REST API"
            ],
            "playbookID": "Fetch Indicators Test",
            "fromversion": "6.0.0",
            "is_mockable": false,
            "timeout": 2400
        },
        {
            "integrations": "SOCRadarIncidents",
            "playbookID": "SOCRadarIncidents-Test"
        },
        {
            "integrations": "SOCRadarThreatFusion",
            "playbookID": "SOCRadarThreatFusion-Test"
        },
        {
            "integrations": "TheHive Project",
            "playbookID": "Playbook_TheHiveProject_Test",
            "fromversion": "6.0.0"
        },
        {
            "integrations": [
                "ServiceNow v2",
                "Demisto REST API"
            ],
            "playbookID": "Fetch Incidents Test",
            "instance_names": "snow_basic_auth",
            "fromversion": "6.0.0",
            "is_mockable": false,
            "timeout": 2400
        },
        {
            "playbookID": "SolarWinds-Test",
            "fromversion": "5.5.0",
            "integrations": [
                "SolarWinds"
            ]
        },
        {
            "playbookID": "BastilleNetworks-Test",
            "fromversion": "5.0.0",
            "integrations": [
                "Bastille Networks"
            ]
        },
        {
            "playbookID": "bc993d1a-98f5-4554-8075-68a38004c119",
            "fromversion": "5.0.0",
            "integrations": [
                "Gamma"
            ]
        },
        {
            "playbookID": "Service Desk Plus (On-Premise) Test",
            "fromversion": "5.0.0",
            "integrations": [
                "ServiceDeskPlus (On-Premise)"
            ]
        },
        {
            "playbookID": "IronDefense Test",
            "fromversion": "5.0.0",
            "integrations": [
                "IronDefense"
            ]
        },
        {
            "playbookID": "AgariPhishingDefense-Test",
            "fromversion": "5.0.0",
            "integrations": [
                "Agari Phishing Defense"
            ]
        },
        {
            "playbookID": "SecurityIntelligenceServicesFeed - Test",
            "fromversion": "5.5.0",
            "integrations": [
                "SecurityIntelligenceServicesFeed"
            ]
        },
        {
            "playbookID": "FeedTalosTestPlaybook",
            "fromversion": "5.5.0",
            "integrations": [
                "Talos Feed"
            ]
        },
        {
            "playbookID": "Netscout Arbor Sightline - Test Playbook",
            "fromversion": "5.5.0",
            "integrations": [
                "NetscoutArborSightline"
            ]
        },
        {
            "playbookID": "test_MsGraphFiles",
            "fromversion": "5.0.0",
            "integrations": [
                "Microsoft_Graph_Files"
            ]
        },
        {
            "playbookID": "AlphaVantage Test Playbook",
            "fromversion": "6.0.0",
            "integrations": [
                "AlphaVantage"
            ]
        },
        {
            "playbookID": "Azure SQL - Test",
            "fromversion": "5.0.0",
            "integrations": [
                "Azure SQL Management"
            ]
        },
        {
            "playbookID": "Sophos Central Test",
            "fromversion": "5.0.0",
            "integrations": [
                "Sophos Central"
            ]
        },
        {
            "playbookID": "Microsoft Graph Groups - Test",
            "fromversion": "5.0.0",
            "integrations": [
                "Microsoft Graph Groups"
            ]
        },
        {
            "playbookID": "Humio-Test",
            "fromversion": "5.0.0",
            "integrations": [
                "Humio"
            ]
        },
        {
            "playbookID": "Blueliv_ThreatContext_test",
            "fromversion": "5.0.0",
            "integrations": [
                "Blueliv ThreatContext"
            ]
        },
        {
            "playbookID": "Darktrace Test Playbook",
            "fromversion": "6.0.0",
            "integrations": [
                "Darktrace"
            ]
        },
        {
            "playbookID": "Recorded Future Test Playbook",
            "fromversion": "5.0.0",
            "integrations": [
                "Recorded Future v2"
            ]
        },
        {
            "playbookID": "get_file_sample_by_hash_-_cylance_protect_-_test",
            "fromversion": "5.0.0",
            "integrations": [
                "Cylance Protect v2"
            ]
        },
        {
            "playbookID": "EDL Indicator Performance Test",
            "fromversion": "6.0.0"
        },
        {
            "playbookID": "EDL Performance Test - Concurrency",
            "fromversion": "6.0.0"
        },
        {
            "playbookID": "Venafi - Test",
            "fromversion": "5.0.0",
            "integrations": [
                "Venafi"
            ]
        },
        {
            "playbookID": "3da36d51-3cdf-4120-882a-cee03b038b89",
            "fromversion": "5.0.0",
            "integrations": [
                "FortiManager"
            ]
        },
        {
            "playbookID": "X509Certificate Test Playbook",
            "fromversion": "6.0.0"
        },
        {
            "playbookID": "Pcysys-Test",
            "fromversion": "5.0.0",
            "integrations": [
                "Pentera"
            ]
        },
        {
            "playbookID": "Pentera Run Scan and Create Incidents - Test",
            "fromversion": "5.0.0",
            "integrations": [
                "Pentera"
            ]
        },
        {
            "playbookID": "Google Chronicle Backstory List Detections - Test",
            "fromversion": "5.0.0",
            "integrations": [
                "Google Chronicle Backstory"
            ]
        },
        {
            "playbookID": "Google Chronicle Backstory List Rules - Test",
            "fromversion": "5.0.0",
            "integrations": [
                "Google Chronicle Backstory"
            ]
        },
        {
            "playbookID": "McAfee ESM v2 - Test",
            "fromversion": "5.0.0",
            "integrations": [
                "McAfee ESM v2"
            ]
        },
        {
            "playbookID": "McAfee ESM Watchlists - Test",
            "fromversion": "5.0.0",
            "integrations": [
                "McAfee ESM v2"
            ]
        },
        {
            "playbookID": "Acalvio Sample Playbook",
            "fromversion": "5.0.0",
            "integrations": [
                "Acalvio ShadowPlex"
            ]
        },
        {
            "playbookID": "playbook-SophosXGFirewall-test",
            "fromversion": "5.0.0",
            "integrations": [
                "sophos_firewall"
            ]
        },
        {
            "playbookID": "CircleCI-Test",
            "fromversion": "5.5.0",
            "integrations": [
                "CircleCI"
            ]
        },
        {
            "playbookID": "XMCyberIntegration-Test",
            "fromversion": "6.0.0",
            "integrations": [
                "XMCyber"
            ]
        },
        {
            "playbookID": "a60ae34e-7a00-4a06-81ca-2ca6ea1d58ba",
            "fromversion": "6.0.0",
            "integrations": [
                "AnsibleAlibabaCloud"
            ]
        },
        {
            "playbookID": "Carbon Black Enterprise EDR Process Search Test",
            "fromversion": "5.0.0",
            "integrations": [
                "Carbon Black Enterprise EDR"
            ]
        },
        {
            "playbookID": "Logzio - Test",
            "fromversion": "5.0.0",
            "integrations": [
                "Logz.io"
            ]
        },
        {
            "playbookID": "PAN-OS Create Or Edit Rule Test",
            "fromversion": "6.1.0",
            "integrations": [
                "Panorama"
            ]
        },
        {
            "playbookID": "GoogleCloudSCC-Test",
            "fromversion": "5.0.0",
            "integrations": [
                "GoogleCloudSCC"
            ]
        },
        {
            "playbookID": "SailPointIdentityNow-Test",
            "fromversion": "6.0.0",
            "integrations": [
                "SailPointIdentityNow"
            ]
        },
        {
            "playbookID": "playbook-Cyberint_Test",
            "fromversion": "5.0.0",
            "integrations": [
                "cyberint"
            ]
        },
        {
            "playbookID": "Druva-Test",
            "fromversion": "5.0.0",
            "integrations": [
                "Druva Ransomware Response"
            ]
        },
        {
            "playbookID": "LogPoint SIEM Integration - Test Playbook 3",
            "fromversion": "6.0.0",
            "integrations": [
                "LogPoint SIEM Integration"
            ]
        },
        {
            "playbookID": "TestGraPlayBook",
            "fromversion": "5.0.0",
            "integrations": [
                "Gurucul-GRA"
            ]
        },
        {
            "playbookID": "TestGreatHornPlaybook",
            "fromversion": "6.0.0",
            "integrations": [
                "GreatHorn"
            ]
        },
        {
            "playbookID": "Microsoft Defender Advanced Threat Protection - Test",
            "fromversion": "5.0.0",
            "integrations": [
                "Microsoft Defender Advanced Threat Protection"
            ]
        },
        {
            "playbookID": "Polygon-Test",
            "fromversion": "5.0.0",
            "integrations": [
                "Group-IB TDS Polygon"
            ]
        },
        {
            "playbookID": "TrustwaveSEG-Test",
            "fromversion": "5.0.0",
            "integrations": [
                "trustwave secure email gateway"
            ]
        },
        {
            "playbookID": "MicrosoftGraphMail-Test",
            "fromversion": "5.0.0",
            "integrations": [
                "MicrosoftGraphMail"
            ]
        },
        {
            "playbookID": "PassiveTotal_v2-Test",
            "fromversion": "5.0.0",
            "integrations": [
                "PassiveTotal v2",
                "PassiveTotal"
            ]
        },
        {
            "playbookID": "02ea5cef-3169-4b17-8f4d-604b44e6348a",
            "fromversion": "5.0.0",
            "integrations": [
                "Cognni"
            ]
        },
        {
            "playbookID": "playbook-InsightIDR-test",
            "fromversion": "5.0.0",
            "integrations": [
                "Rapid7 InsightIDR"
            ]
        },
        {
            "playbookID": "Cofense Intelligence v2 test",
            "fromversion": "5.5.0",
            "integrations": [
                "CofenseIntelligenceV2"
            ]
        },
        {
            "playbookID": "opsgenie-test-playbook",
            "fromversion": "6.0.0",
            "integrations": [
                "Opsgeniev2"
            ]
        },
        {
            "playbookID": "FraudWatch-Test",
            "fromversion": "5.0.0",
            "integrations": [
                "FraudWatch"
            ]
        },
        {
            "playbookID": "SepioPrimeAPI-Test",
            "fromversion": "5.0.0",
            "integrations": [
                "Sepio"
            ]
        },
        {
            "playbookID": "SX - PC - Test Playbook",
            "fromversion": "5.5.0",
            "integrations": [
                "PingCastle"
            ]
        },
        {
            "playbookID": "JARM-Test",
            "fromversion": "5.0.0",
            "integrations": [
                "JARM"
            ]
        },
        {
            "playbookID": "Playbook-HYASInsight-Test",
            "fromversion": "6.0.0",
            "integrations": [
                "HYAS Insight"
            ]
        },
        {
            "playbookID": "ConcentricAI Demo Playbook",
            "fromversion": "6.0.0",
            "integrations": [
                "ConcentricAI"
            ]
        },
        {
            "playbookID": "Cyberpion-Test",
            "fromversion": "6.0.0",
            "integrations": [
                "Cyberpion"
            ]
        },
        {
            "playbookID": "CrowdStrike OpenAPI - Test",
            "fromversion": "6.0.0",
            "integrations": [
                "CrowdStrike OpenAPI"
            ]
        },
        {
            "playbookID": "Smokescreen IllusionBLACK-Test",
            "fromversion": "5.0.0",
            "integrations": [
                "Smokescreen IllusionBLACK"
            ]
        },
        {
            "playbookID": "TestCymptomPlaybook",
            "fromversion": "5.0.0",
            "integrations": [
                "Cymptom"
            ]
        },
        {
            "playbookID": "GitLab-test-playbook",
            "fromversion": "6.0.0",
            "integrations": [
                "GitLab",
                "LGTM",
                "MinIO",
                "Docker Engine API"
            ]
        },
        {
            "playbookID": "LGTM-test-playbook",
            "fromversion": "6.0.0",
            "integrations": [
                "GitLab",
                "LGTM",
                "MinIO",
                "Docker Engine API"
            ]
        },
        {
            "playbookID": "playbook-MinIO-Test",
            "fromversion": "6.0.0",
            "integrations": [
                "GitLab",
                "LGTM",
                "MinIO",
                "Docker Engine API"
            ]
        },
        {
            "playbookID": "MSGraph_DeviceManagement_Test",
            "fromversion": "5.0.0",
            "integrations": [
                "Microsoft Graph Device Management"
            ]
        },
        {
            "playbookID": "G Suite Security Alert Center-Test",
            "fromversion": "5.0.0",
            "integrations": [
                "G Suite Security Alert Center"
            ]
        },
        {
            "playbookID": "VerifyOOBV2Predictions-Test",
            "fromversion": "5.5.0"
        },
        {
            "playbookID": "PAN OS EDL Management - Test",
            "fromversion": "5.0.0",
            "integrations": [
                "palo_alto_networks_pan_os_edl_management"
            ]
        },
        {
            "playbookID": "Group-IB Threat Intelligence & Attribution-Test",
            "fromversion": "6.0.0",
            "integrations": [
                "Group-IB Threat Intelligence & Attribution Feed",
                "Group-IB Threat Intelligence & Attribution"
            ]
        },
        {
            "playbookID": "CounterCraft - Test",
            "fromversion": "5.0.0",
            "integrations": [
                "CounterCraft Deception Director"
            ]
        },
        {
            "playbookID": "Microsoft Graph Security Test",
            "fromversion": "5.0.0",
            "integrations": [
                "Microsoft Graph"
            ]
        },
        {
            "playbookID": "Azure Kubernetes Services - Test",
            "fromversion": "5.0.0",
            "integrations": [
                "Azure Kubernetes Services"
            ]
        },
        {
            "playbookID": "Cortex XDR - IOC - Test without fetch",
            "fromversion": "5.5.0",
            "integrations": [
                "Cortex XDR - IR",
                "Cortex XDR - IOC"
            ]
        },
        {
            "playbookID": "PaloAltoNetworks_IoT-Test",
            "fromversion": "5.0.0",
            "integrations": [
                "Palo Alto Networks IoT"
            ]
        },
        {
            "playbookID": "GreyNoise-Test",
            "fromversion": "5.5.0",
            "integrations": [
                "GreyNoise Community",
                "GreyNoise"
            ]
        },
        {
            "playbookID": "xMatters-Test",
            "fromversion": "5.5.0",
            "integrations": [
                "xMatters"
            ]
        },
        {
            "playbookID": "TestCentrifyPlaybook",
            "fromversion": "6.0.0",
            "integrations": [
                "Centrify Vault"
            ]
        },
        {
            "playbookID": "Infinipoint-Test",
            "fromversion": "5.0.0",
            "integrations": [
                "Infinipoint"
            ]
        },
        {
            "playbookID": "CyrenThreatInDepth-Test",
            "fromversion": "6.0.0",
            "integrations": [
                "CyrenThreatInDepth"
            ]
        },
        {
            "playbookID": "CVSS Calculator Test",
            "fromversion": "5.0.0"
        },
        {
            "playbookID": "7d8ac1af-2d1e-4ed9-875c-d3257d2c6830",
            "fromversion": "6.0.0",
            "integrations": [
                "AnsibleHCloud"
            ]
        },
        {
            "playbookID": "Archer-Test-Playbook",
            "fromversion": "5.0.0",
            "integrations": [
                "RSA Archer",
                "RSA Archer v2"
            ]
        },
        {
            "playbookID": "SMB test",
            "fromversion": "5.0.0",
            "integrations": [
                "Server Message Block (SMB) v2",
                "Server Message Block (SMB)"
            ]
        },
        {
            "playbookID": "Cymulate V1 Test",
            "fromversion": "6.0.0",
            "integrations": [
                "cymulate_v2",
                "Cymulate"
            ]
        },
        {
            "playbookID": "TestUptycs",
            "fromversion": "5.0.0",
            "integrations": [
                "Uptycs"
            ]
        },
        {
            "playbookID": "Microsoft Graph Calendar - Test",
            "fromversion": "5.0.0",
            "integrations": [
                "Microsoft Graph Calendar"
            ]
        },
        {
            "playbookID": "VMRay-Test-URL",
            "fromversion": "5.5.0",
            "integrations": [
                "vmray"
            ]
        },
        {
            "playbookID": "Thycotic-Test",
            "fromversion": "6.0.0",
            "integrations": [
                "Thycotic"
            ]
        },
        {
            "playbookID": "Test Playbook TrendMicroDDA",
            "fromversion": "5.0.0",
            "integrations": [
                "Trend Micro Deep Discovery Analyzer Beta"
            ]
        },
        {
            "playbookID": "CrowdStrike_Falcon_X_-Test-Detonate_URL",
            "fromversion": "5.0.0",
            "integrations": [
                "CrowdStrike Falcon X"
            ]
        },
        {
            "playbookID": "CrowdStrike_Falcon_X_-Test-Detonate_File",
            "fromversion": "5.0.0",
            "integrations": [
                "CrowdStrike Falcon X"
            ]
        },
        {
            "playbookID": "Phishing - Core - Test - Actual Incident",
            "fromversion": "6.0.0",
            "timeout": 4600,
            "integrations": [
                "EWS Mail Sender",
                "Demisto REST API",
                "Rasterize"
            ],
            "memory_threshold": 200
        },
        {
            "playbookID": "Phishing v2 - Test - Actual Incident",
            "fromversion": "6.0.0"
        },
        {
            "playbookID": "PCAP Search test",
            "fromversion": "5.0.0"
        },
        {
            "playbookID": "PCAP Parsing And Indicator Enrichment Test",
            "fromversion": "5.0.0"
        },
        {
            "playbookID": "PCAP File Carving Test",
            "fromversion": "5.0.0"
        },
        {
            "playbookID": "Trello Test",
            "fromversion": "6.0.0",
            "integrations": [
                "Trello"
            ]
        },
        {
            "playbookID": "Google Drive Permissions Test",
            "fromversion": "5.0.0",
            "integrations": [
                "GoogleDrive"
            ]
        },
        {
            "playbookID": "RiskIQDigitalFootprint-Test",
            "fromversion": "5.5.0",
            "integrations": [
                "RiskIQDigitalFootprint"
            ]
        },
        {
            "playbookID": "playbook-feodoteackerhash_test",
            "fromversion": "5.5.0",
            "integrations": [
                "Feodo Tracker IP Blocklist Feed",
                "Feodo Tracker Hashes Feed"
            ]
        },
        {
            "playbookID": "playbook-feodotrackeripblock_test",
            "fromversion": "5.5.0",
            "integrations": [
                "Feodo Tracker IP Blocklist Feed",
                "Feodo Tracker Hashes Feed"
            ]
        },
        {
            "playbookID": "CyberTotal_TestPlaybook",
            "fromversion": "5.0.0",
            "integrations": [
                "CyberTotal"
            ]
        },
        {
            "playbookID": "Deep_Instinct-Test",
            "fromversion": "5.0.0",
            "integrations": [
                "Deep Instinct"
            ]
        },
        {
            "playbookID": "Zabbix - Test",
            "fromversion": "5.0.0",
            "integrations": [
                "Zabbix"
            ]
        },
        {
            "playbookID": "GCS Object Policy (ACL) - Test",
            "fromversion": "5.0.0",
            "integrations": [
                "Google Cloud Storage"
            ]
        },
        {
            "playbookID": "GCS Bucket Management - Test",
            "fromversion": "5.0.0",
            "integrations": [
                "Google Cloud Storage"
            ]
        },
        {
            "playbookID": "GCS Bucket Policy (ACL) - Test",
            "fromversion": "5.0.0",
            "integrations": [
                "Google Cloud Storage"
            ]
        },
        {
            "playbookID": "GCS Object Operations - Test",
            "fromversion": "5.0.0",
            "integrations": [
                "Google Cloud Storage"
            ]
        },
        {
            "playbookID": "OpenLDAP - Test",
            "fromversion": "5.0.0",
            "integrations": [
                "OpenLDAP"
            ]
        },
        {
            "playbookID": "Splunk-Test",
            "fromversion": "5.0.0",
            "integrations": [
                "SplunkPy"
            ]
        },
        {
            "playbookID": "SplunkPySearch_Test",
            "fromversion": "5.0.0",
            "integrations": [
                "SplunkPy"
            ]
        },
        {
            "playbookID": "SplunkPy KV commands",
            "fromversion": "5.0.0",
            "integrations": [
                "SplunkPy"
            ]
        },
        {
            "playbookID": "SplunkPy-Test-V2",
            "fromversion": "5.0.0",
            "integrations": [
                "SplunkPy"
            ]
        },
        {
            "playbookID": "FireEye-Detection-on-Demand-Test",
            "fromversion": "6.0.0",
            "integrations": [
                "FireEye Detection on Demand"
            ]
        },
        {
            "playbookID": "TestIPQualityScorePlaybook",
            "fromversion": "5.0.0",
            "integrations": [
                "IPQualityScore"
            ]
        },
        {
            "playbookID": "Send Email To Recipients",
            "fromversion": "5.0.0",
            "integrations": [
                "EWS Mail Sender"
            ]
        },
        {
            "playbookID": "Endace-Test",
            "fromversion": "5.0.0",
            "integrations": [
                "Endace"
            ]
        },
        {
            "playbookID": "StringToArray_test",
            "fromversion": "6.0.0"
        },
        {
            "playbookID": "URLSSLVerification_test",
            "fromversion": "5.0.0"
        },
        {
            "playbookID": "playbook-SearchIncidentsV2InsideGenericPollng-Test",
            "fromversion": "5.0.0"
        },
        {
            "playbookID": "IsRFC1918-Test",
            "fromversion": "5.0.0"
        },
        {
            "playbookID": "Base64 File in List Test",
            "fromversion": "5.0.0"
        },
        {
            "playbookID": "DbotAverageScore-Test",
            "fromversion": "5.0.0"
        },
        {
            "playbookID": "ExtractEmailV2-Test",
            "fromversion": "5.5.0"
        },
        {
            "playbookID": "IsUrlPartOfDomain Test",
            "fromversion": "5.0.0"
        },
        {
            "playbookID": "URLEncode-Test",
            "fromversion": "5.0.0"
        },
        {
            "playbookID": "IsIPInRanges - Test",
            "fromversion": "5.0.0"
        },
        {
            "playbookID": "Delete Context Subplaybook Test",
            "fromversion": "5.0.0"
        },
        {
            "playbookID": "TruSTAR v2-Test",
            "fromversion": "5.0.0",
            "integrations": [
                "TruSTAR v2",
                "TruSTAR"
            ]
        },
        {
            "playbookID": "Relationships scripts - Test",
            "fromversion": "6.2.0"
        },
        {
            "playbookID": "Test-CreateDBotScore-With-Reliability",
            "fromversion": "6.0.0"
        },
        {
            "playbookID": "ValidateContent - Test",
            "fromversion": "5.5.0"
        },
        {
            "playbookID": "DeleteContext-auto-subplaybook-test",
            "fromversion": "5.0.0"
        },
        {
            "playbookID": "Process Email - Generic - Test - Actual Incident",
            "fromversion": "6.0.0",
            "integrations": [
                "XsoarPowershellTesting",
                "Create-Mock-Feed-Relationships"
            ],
            "memory_threshold": 160
        },
        {
            "playbookID": "Analyst1 Integration Demonstration - Test",
            "fromversion": "5.0.0",
            "integrations": [
                "Analyst1",
                "illuminate"
            ]
        },
        {
            "playbookID": "Analyst1 Integration Test",
            "fromversion": "5.0.0",
            "integrations": [
                "Analyst1",
                "illuminate"
            ]
        },
        {
            "playbookID": "Cofense Triage v3-Test",
            "fromversion": "6.0.0",
            "integrations": [
                "Cofense Triage v2",
                "Cofense Triage v3",
                "Cofense Triage"
            ]
        },
        {
            "playbookID": "SailPointIdentityIQ-Test",
            "fromversion": "6.0.0",
            "integrations": [
                "SailPointIdentityIQ"
            ]
        },
        {
            "playbookID": "Test - ExtFilter",
            "fromversion": "5.0.0"
        },
        {
            "playbookID": "Test - ExtFilter Main",
            "fromversion": "5.0.0"
        },
        {
            "playbookID": "Microsoft Teams - Test",
            "fromversion": "5.0.0",
            "integrations": [
                "Microsoft Teams Management",
                "Microsoft Teams"
            ]
        },
        {
            "playbookID": "TestTOPdeskPlaybook",
            "fromversion": "5.0.0",
            "integrations": [
                "TOPdesk"
            ]
        },
        {
            "integrations": "Cortex XDR - XQL Query Engine",
            "playbookID": "Cortex XDR - XQL Query - Test",
            "fromversion": "6.2.0"
        },
        {
            "playbookID": "ListUsedDockerImages - Test",
            "fromversion": "6.1.0"
        },
        {
            "integrations": "CustomIndicatorDemo",
            "playbookID": "playbook-CustomIndicatorDemo-test"
        },
        {
            "integrations": "Azure Sentinel",
            "fromversion": "5.5.0",
            "is_mockable": false,
            "playbookID": "TestAzureSentinelPlaybookV2"
        },
        {
<<<<<<< HEAD
            "integrations": "AnsibleAlibabaCloud",
            "playbookID": "Test-AlibabaCloud"
        },
        {
            "integrations": "AnsibleAzure",
            "playbookID": "Test-AnsibleAzure"
        },
        {
            "integrations": "AnsibleCiscoIOS",
            "playbookID": "Test-AnsibleCiscoIOS"
        },
        {
            "integrations": "AnsibleCiscoNXOS",
            "playbookID": "Test-AnsibleCiscoNXOS"
        },
        {
            "integrations": "AnsibleHCloud",
            "playbookID": "Test-AnsibleHCloud"
        },
        {
            "integrations": "AnsibleKubernetes",
            "playbookID": "Test-AnsibleKubernetes"
        },
        {
            "integrations": "AnsibleLinux",
            "playbookID": "Test-AnsibleLinux"
        },
        {
            "integrations": "AnsibleWindows",
            "playbookID": "Test-AnsibleWindows"
        },
        {
            "integrations": "AnsibleVMware",
            "playbookID": "Test-AnsibleVMware"
=======
            "playbookID": "Tanium Threat Response V2 Test",
            "integrations": ["Tanium Threat Response v2", "Demisto REST API"],
            "fromversion": "6.0.0",
            "timeout": 3000
        },
        {
            "playbookID": "IndicatorMaliciousRatioCalculation_test",
            "fromversion": "5.0.0"
        },
        {
            "playbookID": "MISPfeed Test",
            "fromversion": "5.5.0",
            "integrations": [
                "MISP Feed"
            ]
        },
        {
            "integrations": [
                "MISP Feed",
                "Demisto REST API"
            ],
            "playbookID": "Fetch Indicators Test",
            "fromversion": "6.0.0",
            "is_mockable": false,
            "instance_names": "MISP_feed_instance",
            "timeout": 2400
>>>>>>> 59eb9bd0
        }
    ],
    "skipped_tests": {
        "MISP V2 Test": "The integration is deprecated as we released MISP V3",
        "Zscaler Test": "We won't get license (Issues 40157,17784)",
        "Github IAM - Test Playbook": "Issue 32383",
        "O365-SecurityAndCompliance-ContextResults-Test":  "Issue 38900",
        "Calculate Severity - Standard - Test": "Issue 32715",
        "Calculate Severity - Generic v2 - Test": "Issue 32716",
        "Workday - Test": "No credentials Issue 29595",
        "Tidy - Test": "Will run it manually.",
        "Protectwise-Test": "Issue 28168",
        "TestDedupIncidentsPlaybook": "Issue 24344",
        "CreateIndicatorFromSTIXTest": "Issue 24345",
        "Endpoint data collection test": "Uses a deprecated playbook called Endpoint data collection",
        "Prisma_Access_Egress_IP_Feed-Test": "unskip after we will get Prisma Access instance - Issue 27112",
        "Prisma_Access-Test": "unskip after we will get Prisma Access instance - Issue 27112",
        "Symantec Deepsight Test": "Issue 22971",
        "TestProofpointFeed": "Issue 22229",
        "Symantec Data Loss Prevention - Test": "Issue 20134",
        "NetWitness Endpoint Test": "Issue 19878",
        "InfoArmorVigilanteATITest": "Test issue 17358",
        "ArcSight Logger test": "Issue 19117",
        "3da2e31b-f114-4d7f-8702-117f3b498de9": "Issue 19837",
        "d66e5f86-e045-403f-819e-5058aa603c32": "pr 3220",
        "IntSights Mssp Test": "Issue #16351",
        "fd93f620-9a2d-4fb6-85d1-151a6a72e46d": "Issue 19854",
        "Test Playbook TrendMicroDDA": "Issue 16501",
        "ssdeepreputationtest": "Issue #20953",
        "C2sec-Test": "Issue #21633",
        "ThreatConnect v2 - Test": "Issue 26782",
        "Email Address Enrichment - Generic v2.1 - Test": "Issue 26785",
        "Tanium v2 - Test": "Issue 26822",
        "Fidelis Elevate Network": "Issue 26453",
        "Cortex XDR - IOC - Test": "Issue 37957",
        "PAN-OS Query Logs For Indicators Test": "Issue 28753",
        "TCPUtils-Test": "Issue 29677",
        "Polygon-Test": "Issue 29060",
        "AttackIQ - Test": "Issue 29774",
        "Azure Compute - Test": "Issue 28056",
        "forcepoint test": "Issue 28043",
        "Test-VulnDB": "Issue 30875",
        "Malware Domain List Active IPs Feed Test": "Issue 30878",
        "CuckooTest": "Issue 25601",
        "PhishlabsIOC_DRP-Test": "Issue 29589",
        "Carbon Black Live Response Test": "Issue 28237",
        "FeedThreatConnect-Test": "Issue 32317",
        "Palo_Alto_Networks_Enterprise_DLP - Test": "Issue 32568",
        "JoeSecurityTestDetonation": "Issue 25650",
        "JoeSecurityTestPlaybook": "Issue 25649",
        "Cortex Data Lake Test": "Issue 24346",
        "Phishing - Cre - Test - Incident Starter": "Issue 26784",
        "Test Playbook McAfee ATD": "Issue 33409",
        "Detonate Remote File From URL -McAfee-ATD - Test": "Issue 33407",
        "Test Playbook McAfee ATD Upload File": "Issue 33408",
        "Trend Micro Apex - Test": "Issue 27280",
        "Microsoft Defender - ATP - Indicators Test": "Issue 29279",
        "Test-BPA": "Issue 28406",
        "Test-BPA_Integration": "Issue 28236",
        "TestTOPdeskPlaybook": "Issue 35412",
        "PAN-OS EDL Setup v3 Test": "Issue 35386",
        "GmailTest": "Issue 27057",
        "get_file_sample_by_hash_-_cylance_protect_-_test": "Issue 28823",
        "Carbon Black Enterprise EDR Test": "Issue 29775",
        "VirusTotal (API v3) Detonate Test": "Issue 36004",
        "FailedInstances - Test": "Issue 33218",
        "PAN-OS DAG Configuration Test": "Issue 19205",
        "PAN-OS - Block IP - Static Address Group Test": "Issue 37021",
        "PAN-OS - Block IP - Custom Block Rule Test": "Issue 37023",
        "Centreon-Test-Playbook": "Issue 37022",
        "PAN-OS - Block URL - Custom URL Category Test": "Issue 37024",
        "Service Desk Plus - Generic Polling Test": "Issue 30798",
        "get_original_email_-_ews-_test": "Issue 27571",
        "Trend Micro Deep Security - Test": "outsourced",
        "Microsoft Teams - Test": "Issue 38263",
        "QualysVulnerabilityManagement-Test": "Issue 38640",
        "EWS Extension: Powershell Online V2 Test": "Issue 39008",
        "O365 - EWS - Extension - Test": "Issue 39008",
        "Majestic Million Test Playbook": "Issue 30931",
        "iDefense_v2_Test": "Issue 40126",
        "EWS Mail Sender Test": "Issue 27944",
        "McAfee ESM v2 - Test v10.3.0": "Issue 35616",
        "Feed iDefense Test": "Issue 34035",
        "FireEyeNX-Test": "Issue 33216",
        "McAfee ESM v2 - Test v10.2.0": "Issue 35670",
        "McAfee ESM Watchlists - Test v10.3.0": "Issue 37130",
        "McAfee ESM Watchlists - Test v10.2.0": "Issue 39389",
        "Microsoft Teams Management - Test": "Issue 33410",
        "RedLockTest": "Issue 24600",
        "MicrosoftGraphMail-Test_prod": "Issue 40125",
        "Detonate URL - WildFire v2.1 - Test": "Issue 40834",
        "Domain Enrichment - Generic v2 - Test": "Issue 40862",
        "palo_alto_panorama_test_pb": "Issue 34371",
        "TestIPQualityScorePlaybook": "Issue 40915",
        "VerifyOOBV2Predictions-Test": "Issue 37947",
        "HybridAnalysis-Test": "Issue 26599",
        "Infoblox Test": "Issue 25651",
        "Carbon Black Edr - Test": "Issue 40132",
        "Phishing v2 - Test - Actual Incident": "Issue 41322",
        "AutoFocus V2 test": "Issue 26464",
        "Kaspersky Security Center - Test": "Issue 36487",
        "carbonBlackEndpointStandardTestPlaybook": "Issue 36936",
        "LogRhythm REST test": "Issue 40654"
    },
    "skipped_integrations": {

        "_comment1": "~~~ NO INSTANCE ~~~",
        "Ipstack": "Usage limit reached (Issue 38063)",
        "AnsibleAlibabaCloud": "No instance - issue 40447",
        "AnsibleAzure": "No instance - issue 40447",
        "AnsibleCiscoIOS": "No instance - issue 40447",
        "AnsibleCiscoNXOS": "No instance - issue 40447",
        "AnsibleHCloud": "No instance - issue 40447",
        "AnsibleKubernetes": "No instance - issue 40447",
        "AnsibleACME": "No instance - issue 40447",
        "AnsibleDNS": "No instance - issue 40447",
        "AnsibleLinux": "No instance - issue 40447",
        "AnsibleOpenSSL": "No instance - issue 40447",
        "AnsibleMicrosoftWindows": "No instance - issue 40447",
        "AnsibleVMware": "No instance - issue 40447",
        "SolarWinds": "No instance - developed by Crest",
        "SOCRadarIncidents": "No instance - developed by partner",
        "SOCRadarThreatFusion": "No instance - developed by partner",
        "trustwave secure email gateway": "No instance - developed by Qmasters",
        "VMware Workspace ONE UEM (AirWatch MDM)": "No instance - developed by crest",
        "ServiceDeskPlus (On-Premise)": "No instance",
        "Forcepoint": "instance issues. Issue 28043",
        "ZeroFox": "Issue 29284",
        "Symantec Management Center": "Issue 23960",
        "Traps": "Issue 24122",
        "Fidelis Elevate Network": "Issue 26453",
        "CrowdStrike Falcon X": "Issue 26209",
        "ArcSight Logger": "Issue 19117",
        "Sophos Central": "No instance",
        "MxToolBox": "No instance",
        "Prisma Access": "Instance will be provided soon by Lior and Prasen - Issue 27112",
        "AlphaSOC Network Behavior Analytics": "No instance",
        "IsItPhishing": "No instance",
        "Verodin": "No instance",
        "EasyVista": "No instance",
        "Pipl": "No instance",
        "Moloch": "No instance",
        "Twilio": "No instance",
        "Zendesk": "No instance",
        "GuardiCore": "No instance",
        "Nessus": "No instance",
        "Cisco CloudLock": "No instance",
        "Vectra v2": "No instance",
        "GoogleCloudSCC": "No instance, outsourced",
        "FortiGate": "License expired, and not going to get one (issue 14723)",
        "Attivo Botsink": "no instance, not going to get it",
        "AWS Sagemaker": "License expired, and probably not going to get it",
        "Symantec MSS": "No instance, probably not going to get it (issue 15513)",
        "Google Cloud Compute": "Can't test yet",
        "FireEye ETP": "No instance",
        "Proofpoint TAP v2": "No instance",
        "remedy_sr_beta": "No instance",
        "fireeye": "Issue 19839",
        "Remedy On-Demand": "Issue 19835",
        "Check Point": "Issue 18643",
        "CheckPointFirewall_v2": "Issue 18643",
        "Preempt": "Issue 20268",
        "Jask": "Issue 18879",
        "vmray": "Issue 18752",
        "Anomali ThreatStream v2": "Issue 19182",
        "Anomali ThreatStream": "Issue 19182",
        "SCADAfence CNM": "Issue 18376",
        "ArcSight ESM v2": "Issue #18328",
        "AlienVault USM Anywhere": "Issue #18273",
        "Dell Secureworks": "No instance",
        "Netskope": "instance is down",
        "Service Manager": "Expired license",
        "carbonblackprotection": "License expired",
        "icebrg": "Issue 14312",
        "Freshdesk": "Trial account expired",
        "Threat Grid": "Issue 16197",
        "Kafka V2": "Can not connect to instance from remote",
        "Check Point Sandblast": "Issue 15948",
        "Remedy AR": "getting 'Not Found' in test button",
        "Salesforce": "Issue 15901",
        "RedCanary": "License expired",
        "ANYRUN": "No instance",
        "Snowflake": "Looks like account expired, needs looking into",
        "Cisco Spark": "Issue 18940",
        "Phish.AI": "Issue 17291",
        "MaxMind GeoIP2": "Issue 18932.",
        "Exabeam": "Issue 19371",
        "PaloAltoNetworks_PrismaCloudCompute": "Issue 27112",
        "Ivanti Heat": "Issue 26259",
        "AWS - Athena - Beta": "Issue 19834",
        "SNDBOX": "Issue 28826",
        "Workday": "License expired Issue: 29595",
        "FireEyeFeed": "License expired Issue: 31838",
        "Akamai WAF": "Issue 32318",
        "FraudWatch": "Issue 34299",
        "Cisco Stealthwatch": "No instance - developed by Qmasters",
        "Armis": "No instance - developed by SOAR Experts",

        "_comment2": "~~~ UNSTABLE ~~~",
        "Tenable.sc": "unstable instance",
        "ThreatConnect v2": "unstable instance",

        "_comment3": "~~~ QUOTA ISSUES ~~~",
        "Lastline": "issue 20323",
        "Google Resource Manager": "Cannot create projects because have reached allowed quota.",
        "Looker": "Warehouse 'DEMO_WH' cannot be resumed because resource monitor 'LIMITER' has exceeded its quota.",

        "_comment4": "~~~ OTHER ~~~",
        "AlienVault OTX TAXII Feed": "Issue 29197",
        "EclecticIQ Platform": "Issue 8821",
        "Forescout": "Can only be run from within PANW network. Look in keeper for - Demisto in the LAB",
        "FortiManager": "Can only be run within PANW network",
        "HelloWorldSimple": "This is just an example integration - no need for test",
        "TestHelloWorldPlaybook": "This is just an example integration - no need for test",
        "Lastline v2": "Temporary skipping, due to quota issues, in order to merge a PR",
        "AttackIQFireDrill": "License issues #29774",
        "SentinelOne V2": "License expired issue #24933"
    },
    "nightly_integrations": [
        "Laline v2",
        "TruSTAR",
        "VulnDB"
    ],
    "unmockable_integrations": {
        "NetscoutArborSightline": "Uses timestamp",
        "EwsExtension": "Powershell does not support proxy",
        "EWS Extension Online Powershell v2": "Powershell does not support proxy/ssl",
        "Office 365 Feed": "Client sends a unique uuid as first request of every run",
        "AzureWAF": "Has a command that sends parameters in the path",
        "HashiCorp Vault": "Has a command that sends parameters in the path",
        "urlscan.io": "Uses data that comes in the headers",
        "CloudConvert": "has a command that uploads a file (!cloudconvert-upload)",
        "Symantec Messaging Gateway": "Test playbook uses a random string",
        "AlienVault OTX TAXII Feed": "Client from 'cabby' package generates uuid4 in the request",
        "Generic Webhook": "Does not send HTTP traffic",
        "Microsoft Endpoint Configuration Manager": "Uses Microsoft winRM",
        "SecurityIntelligenceServicesFeed": "Need proxy configuration in server",
        "BPA": "Playbook using GenericPolling which is inconsistent",
        "XsoarPowershellTesting": "Integration which not use network.",
        "Mail Listener v2": "Integration has no proxy checkbox",
        "Cortex XDR - IOC": "'Cortex XDR - IOC - Test' is using also the fetch indicators which is not working in proxy mode",
        "SecurityAndCompliance": "Integration doesn't support proxy",
        "Cherwell": "Submits a file - tests that send files shouldn't be mocked. this problem was fixed but the test is not running anymore because the integration is skipped",
        "Maltiverse": "issue 24335",
        "ActiveMQ": "stomp sdk not supporting proxy.",
        "MITRE ATT&CK": "Using taxii2client package",
        "MongoDB": "Our instance not using SSL",
        "Cortex Data Lake": "Integration requires SSL",
        "Google Key Management Service": "The API requires an SSL secure connection to work.",
        "McAfee ESM-v10": "we have multiple instances with same test playbook, mock recording are per playbook so it keeps failing the playback step",
        "mysql": "Does not use http",
        "SlackV2": "Integration requires SSL",
        "SlackV3": "Integration requires SSL",
        "Whois": "Mocks does not support sockets",
        "Panorama": "Exception: Proxy process took to long to go up. https://circleci.com/gh/demisto/content/24826",
        "Image OCR": "Does not perform network traffic",
        "Server Message Block (SMB) v2": "Does not perform http communication",
        "Active Directory Query v2": "Does not perform http communication",
        "dnstwist": "Does not perform http communication",
        "Generic SQL": "Does not perform http communication",
        "PagerDuty v2": "Integration requires SSL",
        "TCPIPUtils": "Integration requires SSL",
        "Luminate": "Integration has no proxy checkbox",
        "Shodan": "Integration has no proxy checkbox",
        "Google BigQuery": "Integration has no proxy checkbox",
        "ReversingLabs A1000": "Checking",
        "Check Point": "Checking",
        "okta": "Test Module failing, suspect it requires SSL",
        "Okta v2": "dynamic test, need to revisit and better avoid conflicts",
        "Awake Security": "Checking",
        "ArcSight ESM v2": "Checking",
        "Phish.AI": "Checking",
        "VMware": "PyVim (SmartConnect class) does not support proxy",
        "Intezer": "Nightly - Checking",
        "ProtectWise": "Nightly - Checking",
        "google-vault": "Nightly - Checking",
        "McAfee NSM": "Nightly - Checking",
        "Forcepoint": "Nightly - Checking",
        "palo_alto_firewall": "Need to check test module",
        "Signal Sciences WAF": "error with certificate",
        "google": "'unsecure' parameter not working",
        "EWS Mail Sender": "Inconsistent test (playback fails, record succeeds)",
        "ReversingLabs Titanium Cloud": "No Unsecure checkbox. proxy trying to connect when disabled.",
        "Recorded Future": "might be dynamic test",
        "AlphaSOC Wisdom": "Test module issue",
        "RedLock": "SSL Issues",
        "Microsoft Graph User": "Test direct access to oproxy",
        "Azure Security Center v2": "Test direct access to oproxy",
        "Azure Compute v2": "Test direct access to oproxy",
        "AWS - CloudWatchLogs": "Issue 20958",
        "AWS - Athena - Beta": "Issue 24926",
        "AWS - CloudTrail": "Issue 24926",
        "AWS - Lambda": "Issue 24926",
        "AWS - IAM": "Issue 24926",
        "AWS Sagemaker": "Issue 24926",
        "Gmail Single User": "googleclient sdk has time based challenge exchange",
        "Gmail": "googleclient sdk has time based challenge exchange",
        "GSuiteAdmin": "googleclient sdk has time based challenge exchange",
        "GSuiteAuditor": "googleclient sdk has time based challenge exchange",
        "GoogleCloudTranslate": "google translate sdk does not support proxy",
        "Google Chronicle Backstory": "SDK",
        "Google Vision AI": "SDK",
        "Google Cloud Compute": "googleclient sdk has time based challenge exchange",
        "Google Cloud Functions": "googleclient sdk has time based challenge exchange",
        "GoogleDocs": "googleclient sdk has time based challenge exchange",
        "GooglePubSub": "googleclient sdk has time based challenge exchange",
        "Google Resource Manager": "googleclient sdk has time based challenge exchange",
        "Google Cloud Storage": "SDK",
        "GoogleCalendar": "googleclient sdk has time based challenge exchange",
        "G Suite Security Alert Center": "googleclient sdk has time based challenge exchange",
        "GoogleDrive": "googleclient sdk has time based challenge exchange",
        "Syslog Sender": "syslog",
        "syslog": "syslog",
        "MongoDB Log": "Our instance not using SSL",
        "MongoDB Key Value Store": "Our instance not using SSL",
        "Zoom": "Uses dynamic token",
        "GoogleKubernetesEngine": "SDK",
        "TAXIIFeed": "Cannot use proxy",
        "EWSO365": "oproxy dependent",
        "MISP V2": "Cleanup process isn't performed as expected.",
        "MISP V3": "Cleanup process isn't performed as expected.",
        "Azure Network Security Groups": "Has a command that sends parameters in the path",
        "GitHub": "Cannot use proxy",
        "LogRhythm": "Cannot use proxy",
        "Create-Mock-Feed-Relationships": "recording is redundant for this integration",
        "RSA Archer v2": "cannot connect to proxy"
    },
    "parallel_integrations": [
        "AWS - EC2",
        "Amazon DynamoDB",
        "AWS - ACM",
        "AWS - Security Hub",
        "Cryptocurrency",
        "SNDBOX",
        "Whois",
        "Rasterize",
        "CVE Search v2",
        "VulnDB",
        "CheckPhish",
        "Tanium",
        "LogRhythmRest",
        "ipinfo",
        "ipinfo_v2",
        "Demisto REST API",
        "syslog",
        "ElasticsearchFeed",
        "MITRE ATT&CK",
        "Microsoft Intune Feed",
        "JSON Feed",
        "Plain Text Feed",
        "Fastly Feed",
        "Malware Domain List Active IPs Feed",
        "Blocklist_de Feed",
        "Cloudflare Feed",
        "AzureFeed",
        "SpamhausFeed",
        "Cofense Feed",
        "Bambenek Consulting Feed",
        "AWS Feed",
        "CSVFeed",
        "ProofpointFeed",
        "abuse.ch SSL Blacklist Feed",
        "TAXIIFeed",
        "Office 365 Feed",
        "AutoFocus Feed",
        "Recorded Future Feed",
        "DShield Feed",
        "AlienVault Reputation Feed",
        "BruteForceBlocker Feed",
        "Feodo Tracker IP Blocklist Feed",
        "AlienVault OTX TAXII Feed",
        "Prisma Access Egress IP feed",
        "Lastline v2",
        "McAfee DXL",
        "GCP Whitelist Feed",
        "Cortex Data Lake",
        "Mail Listener v2",
        "EDL",
        "Create-Mock-Feed-Relationships"
    ],
    "private_tests": [
        "HelloWorldPremium_Scan-Test",
        "HelloWorldPremium-Test"
    ],
    "docker_thresholds": {

        "_comment": "Add here docker images which are specific to an integration and require a non-default threshold (such as rasterize or ews). That way there is no need to define this multiple times. You can specify full image name with version or without.",
        "images": {
            "demisto/chromium": {
                "pid_threshold": 11
            },
            "demisto/py-ews:2.0": {
                "memory_threshold": 150
            },
            "demisto/pymisp:1.0.0.52": {
                "memory_threshold": 150
            },
            "demisto/pytan": {
                "pid_threshold": 11
            },
            "demisto/google-k8s-engine:1.0.0.9467": {
                "pid_threshold": 11
            },
            "demisto/threatconnect-tcex": {
                "pid_threshold": 11
            },
            "demisto/taxii2": {
                "pid_threshold": 11
            },
            "demisto/pwsh-infocyte": {
                "pid_threshold": 24,
                "memory_threshold": 140
            },
            "demisto/pwsh-exchange": {
                "pid_threshold": 24,
                "memory_threshold": 140
            },
            "demisto/powershell": {
                "pid_threshold": 24,
                "memory_threshold": 140
            },
            "demisto/powershell-ubuntu": {
                "pid_threshold": 45,
                "memory_threshold": 250
            },
            "demisto/boto3": {
                "memory_threshold": 90
            },
            "demisto/flask-nginx": {
                "pid_threshold": 11
            }
        }
    }
}<|MERGE_RESOLUTION|>--- conflicted
+++ resolved
@@ -4577,7 +4577,6 @@
             "playbookID": "TestAzureSentinelPlaybookV2"
         },
         {
-<<<<<<< HEAD
             "integrations": "AnsibleAlibabaCloud",
             "playbookID": "Test-AlibabaCloud"
         },
@@ -4612,7 +4611,8 @@
         {
             "integrations": "AnsibleVMware",
             "playbookID": "Test-AnsibleVMware"
-=======
+        },
+        {
             "playbookID": "Tanium Threat Response V2 Test",
             "integrations": ["Tanium Threat Response v2", "Demisto REST API"],
             "fromversion": "6.0.0",
@@ -4639,7 +4639,6 @@
             "is_mockable": false,
             "instance_names": "MISP_feed_instance",
             "timeout": 2400
->>>>>>> 59eb9bd0
         }
     ],
     "skipped_tests": {
