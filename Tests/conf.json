--- conflicted
+++ resolved
@@ -5190,9 +5190,7 @@
             "fromversion": "6.2.0"
         },
         {
-<<<<<<< HEAD
             "playbookID": "SetDateField-Test"
-=======
             "integrations": "Secneurx Analysis",
             "playbookID": "Detonate File - SecneurX Analysis - Test",
             "fromversion": "6.2.0"
@@ -5201,7 +5199,6 @@
             "integrations": "Secneurx Analysis",
             "playbookID": "Detonate URL - SecneurX Anlaysis - Test",
             "fromversion": "6.2.0"
->>>>>>> b2dc8455
         }
     ],
     "skipped_tests": {
