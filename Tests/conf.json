--- conflicted
+++ resolved
@@ -3171,9 +3171,6 @@
             "fromversion": "5.0.0"
         },
         {
-<<<<<<< HEAD
-            "playbookID": "TestGraPlayBook"
-=======
             "integrations": "Cryptocurrency",
             "playbookID": "Cryptocurrency-Test",
             "is_mockable": false
@@ -3316,7 +3313,6 @@
             "playbookID": "carbonBlackEndpointStandardTestPlaybook",
             "fromversion": "5.5.0",
             "is_mockable": false
->>>>>>> 7882ec89
         }
     ],
     "skipped_tests": {
@@ -3421,10 +3417,7 @@
         "Microsoft Advanced Threat Analytics - Test": "Issue 29593"
     },
     "skipped_integrations": {
-<<<<<<< HEAD
-=======
         
->>>>>>> 7882ec89
         "_comment1": "~~~ NO INSTANCE ~~~",
         "trustwave secure email gateway": "No instance - developed by Qmasters",
         "ServiceDeskPlus (On-Premise)": "No instance",
@@ -3497,13 +3490,6 @@
         "Ivanti Heat": "Issue 26259",
         "AWS - Athena - Beta": "Issue 19834",
         "SNDBOX": "Issue 28826",
-<<<<<<< HEAD
-        "illuminate": "Will be replaced by analyst1 - Issue 9401",
-        "Workday": "License expired Issue: 29590, 29595",
-        "_comment2": "~~~ UNSTABLE ~~~",
-        "Tenable.sc": "unstable instance",
-        "ThreatConnect v2": "unstable instance",
-=======
         "Workday": "License expired Issue: 29595",
         "FireEyeFeed": "License expired Issue: 31838",
         "Akamai WAF": "Issue 32318",
@@ -3516,26 +3502,14 @@
         "ThreatConnect v2": "unstable instance",
         "Infoblox": "Unstable instance, issue 25651",
         
->>>>>>> 7882ec89
         "_comment3": "~~~ QUOTA ISSUES ~~~",
         "XFE_v2": "Required proper instance, otherwise we get quota errors",
         "Lastline": "issue 20323",
         "Google Resource Manager": "Cannot create projects because have reached allowed quota.",
         "Looker": "Warehouse 'DEMO_WH' cannot be resumed because resource monitor 'LIMITER' has exceeded its quota.",
         "Ipstack": "Issue 26266",
-<<<<<<< HEAD
-        "_comment4": "~~~ NO INSTANCE - SUPPORTED BY THE COMMUNITY ~~~",
-        "Zabbix": "Supported by external developer",
-        "Humio": "supported by the partner",
-        "Digital Guardian": "partner integration",
-        "Smokescreen IllusionBLACK": "partner integration",
-        "_comment5": "~~~ OTHER ~~~",
-        "XFE": "We have the new integration XFE_v2, so no need to test the old one because they use the same quote",
-        "Endace": "Issue 24304",
-=======
         
         "_comment4": "~~~ OTHER ~~~",
->>>>>>> 7882ec89
         "Pentera": "authentication method will not work with testing",
         "AlienVault OTX TAXII Feed": "Issue 29197",
         "EclecticIQ Platform": "Issue 8821",
@@ -3698,10 +3672,7 @@
         "Mail Listener v2"
     ],
     "docker_thresholds": {
-<<<<<<< HEAD
-=======
         
->>>>>>> 7882ec89
         "_comment": "Add here docker images which are specific to an integration and require a non-default threshold (such as rasterize or ews). That way there is no need to define this multiple times. You can specify full image name with version or without.",
         "images": {
             "demisto/chromium": {
