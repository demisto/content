{
    "testTimeout": 160,
    "testInterval": 20,
    "tests": [
        {
            "integrations": [
                "Palo Alto Minemeld",
                "Panorama"
            ],
            "playbookID": "block_indicators_-_generic_-_test"
        },
        {
          "integrations": "Signal Sciences WAF",
          "playbookID": "SignalSciences Test"
        },
        {
            "integrations": "RTIR",
            "playbookID": "RTIR Test"
        },
        {
          "integrations": "Devo",
          "playbookID": "devo_test_playbook"
        },
        {
            "integrations": [
                "VirusTotal",
                "urlscan.io"
            ],
            "playbookID": "url_enrichment_-_generic_test",
            "timeout": 500
        },
        {
            "integrations": "SCADAfence CNM",
            "playbookID": "SCADAfence_test"
        },
        {
            "integrations": "epo",
            "playbookID": "Test Playbook McAfee ePO"
        },
        {
            "integrations": "activedir",
            "playbookID": "calculate_severity_-_critical_assets_-_test"
        },
        {
            "playbookID": "TextFromHTML_test_playbook"
        },
        {
            "playbookID": "PortListenCheck-test"
        },
        {
            "integrations": "ThreatExchange",
            "playbookID": "ThreatExchange-test"
        },
        {
            "integrations": "ThreatExchange",
            "playbookID": "extract_indicators_-_generic_-_test",
            "timeout": 240
        },
        {
            "integrations": "Joe Security",
            "playbookID": "JoeSecurityTestPlaybook",
            "timeout": 500,
            "nightly": true
        },
        {
            "integrations": "WildFire",
            "playbookID": "Wildfire Test"
        },
        {
            "integrations": "GRR",
            "playbookID": "grr_test",
            "nightly": true
        },
        {
            "playbookID": "Phishing test - attachment",
            "timeout": 500,
            "integrations": [
                "EWS Mail Sender",
                "Pwned",
                "VirusTotal - Private API",
                "Demisto REST API"
            ],
            "nightly": true
        },
        {
            "playbookID": "Phishing test - Inline",
            "timeout": 500,
            "integrations": [
                "EWS Mail Sender",
                "Pwned",
                "VirusTotal - Private API",
                "Demisto REST API"
            ],
            "nightly": true
        },
        {
            "integrations": "RSA NetWitness Packets and Logs",
            "playbookID": "rsa_packets_and_logs_test"
        },
        {
            "integrations": "VirusTotal",
            "playbookID": "virusTotal-test-playbook",
            "nightly": true,
            "timeout": 1400
        },
        {
            "integrations": "Preempt",
            "playbookID": "Preempt Test"
        },
        {   "integrations": "Gmail",
            "playbookID": "get_original_email_-_gmail_-_test"
        },
        {
            "integrations": "EWS v2",
            "playbookID": "get_original_email_-_ews-_test"
        },
        {
            "integrations": "PagerDuty v2",
            "playbookID": "PagerDuty Test"
        },
        {
            "playbookID": "test_delete_context"
        },
        {
            "playbookID": "GmailTest",
            "integrations": "Gmail"
        },
        {
            "playbookID": "TestParseCSV"
        },
        {
            "playbookID": "detonate_file_-_generic_test",
            "timeout": 2000,
            "nightly": true,
            "integrations": [
                "VxStream",
                "McAfee Advanced Threat Defense",
                "WildFire"
            ]
        },
        {
            "playbookID": "detonate_url_-_generic_test",
            "timeout": 2000,
            "nightly": true,
            "integrations": [
                "McAfee Advanced Threat Defense",
                "VxStream"
            ]
        },
        {
            "integrations": "Shodan",
            "playbookID": "ShodanTest"
        },
        {
            "playbookID": "Extract Indicators From File - test"
        },
        {
            "playbookID": "dedup_-_generic_-_test"
        },
        {
            "integrations": "McAfee Advanced Threat Defense",
            "playbookID": "Test Playbook McAfee ATD",
            "timeout": 500
        },
        {
            "playbookID": "exporttocsv_script_test"
        },
        {
            "integrations": "Intezer",
            "playbookID": "Intezer Testing",
            "nightly": true,
            "timeout": 500
        },
        {
            "integrations": "FalconIntel",
            "playbookID": "CrowdStrike Falcon Intel v2"
        },
        {
            "integrations": [
                "Mail Sender (New)",
                "google"
            ],
            "playbookID": "Mail Sender (New) Test"
        },
        {
            "playbookID": "buildewsquery_test"
        },
        {
            "integrations": "Rapid7 Nexpose",
            "playbookID": "nexpose_test"
        },
        {
            "integrations": "EWS Mail Sender",
            "playbookID": "EWS Mail Sender Test"
        },
        {
            "playbookID": "decodemimeheader_-_test"
        },
        {
            "integrations": "CVE Search",
            "playbookID": "cve_enrichment_-_generic_-_test"
        },
        {
            "playbookID": "test_url_regex"
        },
        {
            "integrations": "Skyformation",
            "playbookID": "TestSkyformation"
        },
        {
            "integrations": "okta",
            "playbookID": "okta_test_playbook",
            "timeout": 240
        },
        {
            "playbookID": "Test filters & transformers scripts"
        },
        {
            "integrations": "Salesforce",
            "playbookID": "SalesforceTestPlaybook"
        },
        {
            "integrations": "McAfee ESM-v10",
            "playbookID": "McAfeeESMTest",
            "timeout": 500
        },
        {
            "integrations": "GoogleSafeBrowsing",
            "playbookID": "Google Safe Browsing Test",
            "timeout": 240
        },
        {
            "integrations": "EWS v2",
            "playbookID": "EWSv2_empty_attachment_test"
        },
        {
            "playbookID": "TestWordFileToIOC",
            "timeout": 300
        },
        {
            "integrations": "Symantec Endpoint Protection",
            "playbookID": "sep_-_test_endpoint_search"
        },
        {
            "integrations": "carbonblackprotection",
            "playbookID": "search_endpoints_by_hash_-_carbon_black_protection_-_test",
            "timeout": 500
        },
        {
            "playbookID": "process_email_-_generic_-_test",
            "timeout": 240
        },
        {
            "integrations": "activedir",
            "playbookID": "account_enrichment_-_generic_test"
        },
        {
            "integrations": "FalconHost",
            "playbookID": "search_endpoints_by_hash_-_crowdstrike_-_test",
            "timeout": 500
        },
        {
            "integrations": "FalconHost",
            "playbookID": "CrowdStrike Endpoint Enrichment - Test"
        },
        {
            "integrations": [
                "VirusTotal",
                "urlscan.io"
            ],
            "playbookID": "ip_enrichment_generic_test"
        },
        {
            "playbookID": "ExposeIncidentOwner-Test"
        },
        {
            "integrations": "OpenPhish",
            "playbookID": "email_test"
        },
        {
            "integrations": [],
            "playbookID": "Test CommonServer"
        },
        {
            "integrations": "VirusTotal",
            "playbookID": "domain_enrichment_generic_test"
        },
        {
            "integrations": "PostgreSQL",
            "playbookID": "PostgreSQL Test"
        },
        {
            "integrations": "google",
            "playbookID": "GsuiteTest"
        },
        {
            "integrations": "OpenPhish",
            "playbookID": "OpenPhish Test Playbook"
        },
        {
            "integrations": "RSA Archer",
            "playbookID": "Archer-Test-Playbook",
            "nightly": true
        },
        {
            "integrations": "jira",
            "playbookID": "Jira-Test"
        },
        {
            "integrations": "ipinfo",
            "playbookID": "IPInfoTest"
        },
        {
            "integrations": "jira",
            "playbookID": "VerifyHumanReadableFormat"
        },
        {
            "playbookID": "ExtractURL Test"
        },
        {
            "playbookID": "strings-test"
        },
        {
            "playbookID": "TestCommonPython"
        },
        {
            "playbookID": "TestFileCreateAndUpload"
        },
        {
            "playbookID": "TestIsValueInArray"
        },
        {
            "playbookID": "TestStringReplace"
        },
        {
            "playbookID": "TestHttpPlaybook"
        },
        {
            "integrations": "SplunkPy",
            "playbookID": "Splunk-Test"
        },
        {
            "integrations" : "McAfee NSM",
            "playbookID" : "McAfeeNSMTest",
            "timeout" : 400,
            "nightly": true
        },
        {
            "integrations": "PhishTank",
            "playbookID": "PhishTank Testing"
        },
        {
            "integrations": "McAfee Web Gateway",
            "playbookID": "McAfeeWebGatewayTest",
            "timeout" : 500
        },
        {
            "integrations": "TCPIPUtils",
            "playbookID": "TCPUtils-Test"
        },
        {
            "playbookID": "ProofpointDecodeURL-Test",
            "timeout": 300,
            "interval": 20
        },
        {
            "playbookID": "listExecutedCommands-Test"
        },
        {
            "integrations": "Service Manager",
            "playbookID": "TestHPServiceManager",
            "timeout": 400
        },
        {
            "playbookID": "LanguageDetect-Test",
            "timeout": 300
        },
        {
            "integrations": "Forcepoint",
            "playbookID": "forcepoint test",
            "timeout": 500,
            "nightly": true
        },
        {
            "playbookID": "GeneratePassword-Test"
        },
        {
            "playbookID": "ZipFile-Test"
        },
        {
            "playbookID": "ExtractDomainTest"
        },
        {
            "playbookID": "Detonate File - Generic Test",
            "timeout": 500
        },
        {
            "playbookID": "Test-IsMaliciousIndicatorFound"
        },
        {
            "playbookID": "TestExtractHTMLTables"
        },
        {
            "integrations": "carbonblackliveresponse",
            "playbookID": "CarbonBlackLiveResponseTest",
            "nightly": true
        },
        {
            "playbookID": "TestSafeBreach",
            "integrations": "SafeBreach"
        },
        {
            "integrations": "urlscan.io",
            "playbookID": "urlscan_malicious_Test"
        },
        {
            "integrations": "EWS v2",
            "playbookID": "pyEWS_Test"
        },
        {

            "integrations": "Netskope",
            "playbookID": "Netskope Test"
        },
        {
            "integrations": "Cylance Protect v2",
            "playbookID": "Cylance Protect v2 Test"
        },
        {
            "integrations": "ReversingLabs Titanium Cloud",
            "playbookID": "ReversingLabsTCTest"
        },
        {
            "integrations": "ReversingLabs A1000",
            "playbookID": "ReversingLabsA1000Test"
        },
        {
            "integrations": "Demisto Lock",
            "playbookID": "DemistoLockTest"
        },
        {
            "playbookID": "test-domain-indicator",
            "timeout": 400
        },
        {
            "integrations": "VirusTotal - Private API",
            "playbookID": "virusTotalPrivateAPI-test-playbook",
            "nightly": true
        },
        {
            "integrations": "Cybereason",
            "playbookID": "Cybereason Test"
        },
        {
            "integrations": "Tanium",
            "playbookID": "Tanium Demo Playbook",
            "nightly": true,
            "timeout": 1200
        },
        {
            "integrations": "Recorded Future",
            "playbookID": "Recorded Future Test",
            "nightly": true
        },
        {
            "integrations": "Microsoft Graph",
            "playbookID": "Microsoft Graph Test"
        },
        {
            "integrations": "RedLock",
            "playbookID": "RedLockTest",
            "nightly": true
        },
        {
            "integrations": "Symantec Messaging Gateway",
            "playbookID": "Symantec Messaging Gateway Test"
        },
        {
            "integrations": "ThreatConnect",
            "playbookID": "test-ThreatConnect"
        },
        {
            "integrations": "VxStream",
            "playbookID": "VxStream Test",
            "nightly": true
        },
        {
            "integrations":"Cylance Protect",
            "playbookID": "get_file_sample_by_hash_-_cylance_protect_-_test",
            "timeout": 240
        },
        {
            "integrations": "Cylance Protect",
            "playbookID": "endpoint_enrichment_-_generic_test"
        },
        {
            "integrations": "QRadar",
            "playbookID": "test_Qradar"
        },
        {
            "integrations": "VMware",
            "playbookID": "VMWare Test"
        },
        {
            "integrations": "Anomali ThreatStream",
            "playbookID": "Anomali_ThreatStream_Test"
        },
        {
            "integrations": "Farsight DNSDB",
            "playbookID": "DNSDBTest"
        },
        {
            "integrations": "carbonblack-v2",
            "playbookID": "CarbonBlackResponseTest"
        },
        {
            "integrations": "Cisco Umbrella Investigate",
            "playbookID": "Cisco-Umbrella-Test"
        },
        {
            "integrations": "icebrg",
            "playbookID": "Icebrg Test",
            "timeout" : 500
        },
        {
            "integrations": "Symantec MSS",
            "playbookID": "SymantecMSSTest"
        },
        {
            "integrations": "Remedy AR",
            "playbookID": "Remedy AR Test"
        },
        {
            "integrations": "McAfee Active Response",
            "playbookID": "McAfee-MAR_Test"
        },
        {
            "integrations": "McAfee Threat Intelligence Exchange",
            "playbookID": "McAfee-TIE Test"
        },
        {
            "integrations": "ArcSight Logger",
            "playbookID": "ArcSight Logger test"
        },
        {
            "integrations": "XFE",
            "playbookID": "XFE Test",
            "timeout": 140,
            "nightly": true
        },
        {
            "integrations": [
                "VirusTotal"
            ],
            "playbookID": "File Enrichment - Generic Test"
        },
        {
            "integrations": "McAfee Threat Intelligence Exchange",
            "playbookID": "search_endpoints_by_hash_-_tie_-_test",
            "timeout": 500
        },
        {
            "integrations": "iDefense",
            "playbookID": "iDefenseTest",
            "timeout": 300
        },
        {
            "integrations": "LogRhythm",
            "playbookID": "LogRhythm-Test-Playbook",
            "timeout": 200
        },
        {
            "integrations": "FireEye HX",
            "playbookID": "FireEye HX Test"
        },
        {
            "integrations": "Phish.AI",
            "playbookID": "PhishAi-Test"
        },
        {
            "integrations": "Centreon",
            "playbookID": "Centreon-Test-Playbook"
        },
        {
            "integrations": "TruSTAR",
            "playbookID": "TruSTAR Test"
        },
        {
            "integrations": "AlphaSOC Wisdom",
            "playbookID": "AlphaSOC-Wisdom-Test"
        },
        {
            "integrations": "Jask",
            "playbookID": "Jask_Test"
        },
        {
            "integrations": "Qualys",
            "playbookID": "Qualys-Test",
            "nightly": true
        },
        {
            "integrations": [
                "VirusTotal",
                "urlscan.io",
                "activedir"
            ],
            "playbookID": "entity_enrichment_generic_test",
            "timeout": 240
        },
        {
            "integrations": [
                "FalconHost",
                "McAfee Threat Intelligence Exchange",
                "carbonblackprotection",
                "carbonblack"
            ],
            "playbookID": "search_endpoints_by_hash_-_generic_-_test",
            "timeout": 500
        },
        {
            "integrations": "RSA NetWitness Endpoint",
            "playbookID": "NetWitness Endpoint Test"
        },
        {
            "playbookID": "TestMatchRegex"
        },
        {
            "integrations": "ActiveMQ",
            "playbookID": "ActiveMQ Test"
        },
        {
            "integrations": "Cisco pxGrid ISE",
            "playbookID": "cisco-ise-test-playbook"
        }
    ],
<<<<<<< HEAD
    "skipped_tests": [
        "File Enrichment - Generic Test",
        "entity_enrichment_generic_test",
        "search_endpoints_by_hash_-_generic_-_test"
    ],
    "skipped_integrations": [
        "Symantec Endpoint Protection",
        "RedLock",
        "Symantec Messaging Gateway",
        "Cylance Protect",
        "QRadar",
        "VMware",
        "Anomali ThreatStream",
        "Farsight DNSDB",
        "Cisco Umbrella Investigate",
        "Symantec MSS",
        "Remedy AR",
        "McAfee Active Response",
        "McAfee Threat Intelligence Exchange",
        "ArcSight Logger",
        "XFE",
        "iDefense",
        "LogRhythm",
        "Phish.AI",
        "Centreon",
        "TruSTAR",
        "AlphaSOC Wisdom",
        "Jask",
        "Qualys",
        "Dell Secureworks",
        "Service Manager"
    ]
=======
    "skipped_tests": {
        "File Enrichment - Generic Test": "Need to check the reason for skipping",
        "entity_enrichment_generic_test": "Need to check the reason for skipping",
        "search_endpoints_by_hash_-_generic_-_test": "Need to check the reason for skipping",
        "ArcSight Logger test": "Possibly outdated API calls",
        "Anomali_ThreatStream_Test": "Need to check the reason for skipping",
        "Centreon-Test-Playbook": "Need to check the reason for skipping",
        "TruSTAR Test": "Need to check the reason for skipping",
        "AlphaSOC-Wisdom-Test": "Need to check the reason for skipping",
        "Jask_Test": "Need to check the reason for skipping",
        "Qualys-Test": "Need to check the reason for skipping"

    },
    "skipped_integrations": {
        "McAfee Advanced Threat Defense": "No Credentials",
        "Symantec Endpoint Protection": "DevOps investigation",
        "RedLock": "Don't have alerts",
        "Symantec Messaging Gateway": "DevOps investigation",
        "Cylance Protect": "Under development",
        "QRadar": "Under development",
        "VMware": "DevOps investigation",
        "Farsight DNSDB": "No instance",
        "Cisco Umbrella Investigate": "Under development",
        "Symantec MSS": "No instance",
        "Remedy AR": "DevOps investigation",
        "McAfee Active Response": "DevOps investigation",
        "McAfee Threat Intelligence Exchange": "DevOps investigation",
        "XFE": "Need to check the reason for skipping",
        "iDefense": "DevOps investigation",
        "LogRhythm": "DevOps investigation",
        "Phish.AI": "Need to check the reason for skipping",
        "Dell Secureworks": "Instance locally installed on @liorblob PC",
        "Service Manager": "Expired license"
    }
>>>>>>> 4dd9a225
}<|MERGE_RESOLUTION|>--- conflicted
+++ resolved
@@ -633,40 +633,7 @@
             "playbookID": "cisco-ise-test-playbook"
         }
     ],
-<<<<<<< HEAD
-    "skipped_tests": [
-        "File Enrichment - Generic Test",
-        "entity_enrichment_generic_test",
-        "search_endpoints_by_hash_-_generic_-_test"
-    ],
-    "skipped_integrations": [
-        "Symantec Endpoint Protection",
-        "RedLock",
-        "Symantec Messaging Gateway",
-        "Cylance Protect",
-        "QRadar",
-        "VMware",
-        "Anomali ThreatStream",
-        "Farsight DNSDB",
-        "Cisco Umbrella Investigate",
-        "Symantec MSS",
-        "Remedy AR",
-        "McAfee Active Response",
-        "McAfee Threat Intelligence Exchange",
-        "ArcSight Logger",
-        "XFE",
-        "iDefense",
-        "LogRhythm",
-        "Phish.AI",
-        "Centreon",
-        "TruSTAR",
-        "AlphaSOC Wisdom",
-        "Jask",
-        "Qualys",
-        "Dell Secureworks",
-        "Service Manager"
-    ]
-=======
+
     "skipped_tests": {
         "File Enrichment - Generic Test": "Need to check the reason for skipping",
         "entity_enrichment_generic_test": "Need to check the reason for skipping",
@@ -681,7 +648,6 @@
 
     },
     "skipped_integrations": {
-        "McAfee Advanced Threat Defense": "No Credentials",
         "Symantec Endpoint Protection": "DevOps investigation",
         "RedLock": "Don't have alerts",
         "Symantec Messaging Gateway": "DevOps investigation",
@@ -701,5 +667,4 @@
         "Dell Secureworks": "Instance locally installed on @liorblob PC",
         "Service Manager": "Expired license"
     }
->>>>>>> 4dd9a225
 }