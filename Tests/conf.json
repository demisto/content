{
    "available_tests_fields": {
        "context_print_dt": "Prints the incident's context dt directly to the build.",
        "external_playbook_config": "Allows to configure a test playbook inputs.",
        "fromversion": "Server version to start testing from.",
        "has_api": "Determines whether a test playbook uses API, to decide if to run it on nightly. Default value for integrations is true, and for scripts is false.",
        "instance_configuration": "Allows to configure integration instance non-parameters classifier and incoming mapper.",
        "instance_names": "Specific instance names the test should run on. Can hold a list.",
        "integrations": "Integrations that the test uses. Can hold a list.",
        "is_mockable": "Determines whether the results can be mocked in the test. A boolean.",
        "memory_threshold": "Maximum amount of memory required for this test. A number.",
        "nightly": "Determines whether the test will run only on a nightly build. Relevant only for nightly packs. A boolean.",
        "pid_threshold": "Maximum amount of processes allowed for this test. A number.",
        "playbookID": "ID of the playbook that is being tested.",
        "runnable_on_docker_only": "Determines whether the test is runnable on docker only. A boolean.",
        "scripts": "Scripts that the test uses. Can hold a list.",
        "timeout": "Test specific timeout, in order to use a different timeout then default testTimeout. A number.",
        "toversion": "Server version to test up to it. Set it only when a real limit exists, otherwise use the 'marketplaces' field.",
        "marketplaces": "Marketplaces that the test should run on. Available options are: xsoar (which runs on xsoar_on_prem and xsoar_saas), xsoar_on_prem, xsoar_saas, marketplacev2 and xpanse. Can hold a list. Default value is xsoar and marketplacev2."
    },
    "testTimeout": 160,
    "testInterval": 20,
    "tests": [
        {
            "playbookID": "Endpoint Investigation Plan - Test",
            "timeout": 600
        },
        {
            "playbookID": "playbook-AzureLogAnalytics-test",
            "integrations": "Azure Log Analytics",
            "instance_names": "Azure_Log_Analytics_client_cred",
            "timeout": 800,
            "is_mockable": false
        },
        {
            "playbookID": "Test Playbook - NGFW Scan",
            "integrations": "VirusTotal (API v3)",
            "instance_names": "virus_total_v3",
            "timeout": 1600
        },
        {
            "playbookID": "Test Playbook - WildFire Malware",
            "integrations": "VirusTotal (API v3)",
            "instance_names": "virus_total_v3",
            "timeout": 1600
        },
        {
            "playbookID": "T1036 - Masquerading - Test",
            "integrations": "VirusTotal (API v3)",
            "instance_names": "virus_total_v3",
            "timeout": 800
        },
        {
            "playbookID": "T1059 - Command and Scripting Interpreter - Test",
            "integrations": "LOLBAS Feed",
            "timeout": 600
        },
        {
            "playbookID": "Eradication plan - Test",
            "timeout": 600
        },
        {
            "playbookID": "Containment Plan - Test",
            "timeout": 800,
            "integrations": "Active Directory Query v2",
            "instance_names": "active_directory_80k"
        },
        {
            "integrations": "ThreatConnect v3",
            "playbookID": "test-threatConnectv3",
            "is_mockable": false
        },
        {
            "playbookID": "Enrichment for Verdict - Test",
            "timeout": 500,
            "integrations": [
                "Active Directory Query v2",
                "VirusTotal (API v3)"
            ],
            "instance_names": [
                "active_directory_80k",
                "virus_total_v3"
            ]
        },
        {
            "integrations": "AWS-EKS",
            "playbookID": "AWSEKS-Test",
            "fromversion": "6.9.0"
        },
        {
            "integrations": "Microsoft Defender Advanced Threat Protection",
            "playbookID": "Test Playbook - MDE Malware - Incident Enrichment",
            "instance_names": "microsoft_defender_atp_dev"
        },
        {
            "integrations": "Microsoft Defender Advanced Threat Protection",
            "playbookID": "Test Playbook - MDE SIEM ingestion - Get Incident Data",
            "instance_names": "microsoft_defender_atp_dev"
        },
        {
            "integrations": "Microsoft Defender Advanced Threat Protection",
            "playbookID": "Test Playbook - MDE - Retrieve File",
            "instance_names": "microsoft_defender_atp_dev"
        },
        {
            "integrations": "CrowdstrikeFalcon",
            "playbookID": "Test Playbook - CrowdStrike Falcon - Retrieve File"
        },
        {
            "integrations": "CrowdstrikeFalcon",
            "playbookID": "Test Playbook - CrowdStrike Falcon Malware - Verify Containment Actions"
        },
        {
            "integrations": "CrowdstrikeFalcon",
            "playbookID": "Test Playbook - CrowdStrike Falcon - Get Detections by Incident"
        },
        {
            "integrations": "CrowdstrikeFalcon",
            "playbookID": "Test Playbook - CrowdStrike Falcon - Get Endpoint Forensics Data"
        },
        {
            "integrations": "Cortex XDR - IR",
            "playbookID": "Test Playbook - Cortex XDR - Endpoint Investigation"
        },
        {
            "integrations": "Cortex XDR - IR",
            "playbookID": "Test Playbook - Cortex XDR Malware - Incident Enrichment"
        },
        {
            "integrations": "Cortex XDR - IR",
            "playbookID": "Test Playbook - Cortex XDR - Retrieve File by sha256"
        },
        {
            "integrations": "Twitter v2",
            "playbookID": "playbook-Test_Twitter_v2",
            "instance_names": "Twitter v2"
        },
        {
            "playbookID": "IndicatorFormatterFilterTest",
            "timeout": 1200
        },
        {
            "integrations": "FeedURLhaus",
            "playbookID": "playbook-urlhaus-feed_Test"
        },
        {
            "integrations": "RSANetWitnessv115",
            "playbookID": "RSANetWitnessv115-Test"
        },
        {
            "integrations": [
                "FeedMandiant",
                "Core REST API"
            ],
            "playbookID": "Fetch Indicators Test",
            "fromversion": "6.1.0",
            "is_mockable": false,
            "instance_names": "FeedMandiant",
            "timeout": 2400
        },
        {
            "integrations": "LogRhythmRest V2",
            "playbookID": "LogRhythmRestV2-test"
        },
        {
            "fromversion": "6.6.0",
            "integrations": "Zendesk v2",
            "playbookID": "Zendesk V2 TEST"
        },
        {
            "playbookID": "Base64Decode - Test"
        },
        {
            "playbookID": "SupportMultithreading - Test",
            "is_mockable": false
        },
        {
            "fromversion": "5.0.0",
            "integrations": [
                "WildFire-v2"
            ],
            "playbookID": "Detonate File - WildFire - Test",
            "timeout": 400
        },
        {
            "integrations": [
                "Microsoft Management Activity API (O365 Azure Events)"
            ],
            "playbookID": "MicrosoftManagementActivity - Test"
        },
        {
            "integrations": "Microsoft Teams Management",
            "playbookID": "Microsoft Teams Management - Test",
            "instance_names": "ms_teams_management_device_code",
            "is_mockable": false,
            "timeout": 700,
            "memory_threshold": 900
        },
        {
            "integrations": "Microsoft Teams Management",
            "playbookID": "Microsoft Teams Management - Test",
            "instance_names": "ms_teams_management_client_credentials",
            "is_mockable": false,
            "timeout": 700,
            "memory_threshold": 500
        },
        {
            "playbookID": "SetIfEmpty_Test"
        },
        {
            "playbookID": "IsEmailAddressInternal_Test"
        },
        {
            "playbookID": "SetAndHandleEmpty_Test"
        },
        {
            "playbookID": "ExtractEmailTransformer_Test",
            "fromversion": "6.11.0"
        },
        {
            "playbookID": "IsIntegrationAvailable - Test"
        },
        {
            "integrations": "Tripwire",
            "playbookID": "TestplaybookTripwire",
            "fromversion": "5.0.0"
        },
        {
            "integrations": "CensysV2",
            "playbookID": "CensysV2-Test",
            "fromversion": "6.1.0"
        },
        {
            "integrations": "Bitbucket",
            "playbookID": "Test_Bitbucket",
            "fromversion": "6.5.0"
        },
        {
            "integrations": "McAfeeNSMv2",
            "playbookID": "Test_McAfeeNSMv2_using_v9",
            "fromversion": "6.5.0",
            "instance_names": "using_v9",
            "memory_threshold": 200,
            "timeout": 600
        },
        {
            "integrations": "McAfeeNSMv2",
            "playbookID": "Test_McAfeeNSMv2_using_v10",
            "instance_names": "using_v10",
            "fromversion": "6.5.0",
            "timeout": 600
        },
        {
            "playbookID": "Generic Polling Test",
            "timeout": 250
        },
        {
            "integrations": "Cisco Umbrella Enforcement",
            "playbookID": "Cisco Umbrella Enforcement-Test",
            "fromversion": "5.0.0"
        },
        {
            "integrations": "GCP-IAM",
            "playbookID": "playbook-GCP-IAM_Test",
            "fromversion": "6.0.0"
        },
        {
            "integrations": "GSuiteAdmin",
            "playbookID": "GSuiteAdmin-Test",
            "fromversion": "5.0.0"
        },
        {
            "integrations": "GSuiteAuditor",
            "playbookID": "GSuiteAuditor-Test",
            "fromversion": "5.5.0"
        },
        {
            "integrations": "GSuiteAdmin",
            "playbookID": "playbook-GSuiteAdmin-MobileDevices-Test",
            "fromversion": "5.5.0"
        },
        {
            "integrations": "AzureWAF",
            "instance_names": "azure_waf_prod",
            "playbookID": "Azure WAF - Test",
            "fromversion": "5.0.0",
            "memory_threshold": 300
        },
        {
            "integrations": [
                "Azure Active Directory Identity Protection",
                "Core REST API"
            ],
            "playbookID": "AzureADTest",
            "fromversion": "6.0.0",
            "timeout": 3000,
            "is_mockable": false
        },
        {
            "integrations": "GoogleCalendar",
            "playbookID": "GoogleCalendar-Test",
            "fromversion": "5.0.0"
        },
        {
            "integrations": "AWS-WAF",
            "playbookID": "TEST_AWS_WAF",
            "fromversion": "6.5.0"
        },
        {
            "integrations": "GoogleDrive",
            "playbookID": "GoogleDrive-Test",
            "fromversion": "5.0.0",
            "memory_threshold": 300
        },
        {
            "integrations": "FireEye Central Management",
            "playbookID": "FireEye Central Management - Test",
            "fromversion": "5.5.0",
            "timeout": 500
        },
        {
            "integrations": "FireEyeNX",
            "playbookID": "FireEyeNX-Test"
        },
        {
            "integrations": "FireEyeHX v2",
            "playbookID": "FireEyeHX_v2",
            "fromversion": "6.2.0",
            "timeout": 1200
        },
        {
            "integrations": "FireEyeHX v2",
            "playbookID": "FireEyeHXv2_without_polling"
        },
        {
            "integrations": "EmailRepIO",
            "playbookID": "TestEmailRepIOPlaybook",
            "fromversion": "5.0.0"
        },
        {
            "integrations": "XsoarPowershellTesting",
            "playbookID": "XsoarPowershellTesting-Test",
            "has_api": false
        },
        {
            "integrations": "Palo Alto Networks Threat Vault v2",
            "playbookID": "PANW Threat Vault v2 - Test",
            "fromversion": "6.5.0"
        },
        {
            "integrations": "Microsoft Endpoint Configuration Manager",
            "playbookID": "Microsoft ECM - Test",
            "fromversion": "5.5.0",
            "timeout": 400
        },
        {
            "integrations": "CrowdStrike Falcon Intel v2",
            "playbookID": "CrowdStrike Falcon Intel v2 - Test",
            "fromversion": "5.0.0"
        },
        {
            "integrations": "SecurityAndCompliance",
            "playbookID": "O365-SecurityAndCompliance-Test",
            "fromversion": "5.5.0",
            "memory_threshold": 300,
            "timeout": 1500
        },
        {
            "integrations": "SecurityAndCompliance",
            "playbookID": "O365-SecurityAndCompliance-ContextResults-Test",
            "fromversion": "5.5.0",
            "memory_threshold": 300,
            "timeout": 1500
        },
        {
            "integrations": "SecurityAndComplianceV2",
            "playbookID": "O365-SecurityAndComplianceV2-Test",
            "fromversion": "5.5.0",
            "memory_threshold": 300,
            "pid_threshold": 40,
            "timeout": 2500
        },
        {
            "integrations": "Azure Storage Container",
            "playbookID": "playbook-AzureStorageContainer-Test",
            "fromversion": "6.0.0"
        },
        {
            "integrations": "Azure Storage FileShare",
            "playbookID": "playbook-AzureStorageFileShare-Test",
            "fromversion": "6.0.0"
        },
        {
            "integrations": "Azure Storage Queue",
            "playbookID": "playbook-AzureStorageQueue-Test",
            "fromversion": "6.0.0"
        },
        {
            "integrations": "Azure Storage Table",
            "playbookID": "playbook-AzureStorageTable-Test",
            "fromversion": "6.0.0"
        },
        {
            "integrations": "EwsExtension",
            "playbookID": "playbook-EWS_O365_Extension_test",
            "fromversion": "6.0.0",
            "timeout": 500
        },
        {
            "integrations": "Majestic Million",
            "playbookID": "Majestic Million Test Playbook",
            "fromversion": "5.5.0",
            "memory_threshold": 300,
            "timeout": 500
        },
        {
            "integrations": "Anomali Enterprise",
            "playbookID": "Anomali Match Forensic Search - Test",
            "fromversion": "5.0.0"
        },
        {
            "integrations": [
                "Mail Listener v2",
                "Mail Sender (New)"
            ],
            "playbookID": "Mail-Listener Test Playbook",
            "fromversion": "5.0.0",
            "instance_names": [
                "Mail_Sender_(New)_STARTTLS"
            ]
        },
        {
            "integrations": "GraphQL",
            "fromversion": "5.0.0",
            "instance_names": "fetch_schema",
            "playbookID": "GraphQL - Test"
        },
        {
            "integrations": "GraphQL",
            "fromversion": "5.0.0",
            "instance_names": "no_fetch_schema",
            "playbookID": "GraphQL - Test"
        },
        {
            "integrations": "Azure Network Security Groups",
            "fromversion": "5.0.0",
            "instance_names": "azure_nsg_prod",
            "playbookID": "Azure NSG - Test"
        },
        {
            "integrations": "OpenCTI Feed 4.X",
            "playbookID": "OpenCTI Feed Test",
            "fromversion": "5.5.0"
        },
        {
            "integrations": "AWS - Security Hub",
            "playbookID": "AWS-securityhub Test",
            "timeout": 800
        },
        {
            "integrations": "Microsoft Advanced Threat Analytics",
            "playbookID": "Microsoft Advanced Threat Analytics - Test",
            "fromversion": "5.0.0",
            "is_mockable": false
        },
        {
            "integrations": "Zimperium",
            "playbookID": "Zimperium_Test",
            "fromversion": "5.0.0"
        },
        {
            "integrations": "Absolute",
            "playbookID": "Absolute_TestPlaybook",
            "fromversion": "6.0.0"
        },
        {
            "integrations": "ServiceDeskPlus",
            "playbookID": "Service Desk Plus Test",
            "instance_names": "sdp_instance_1",
            "fromversion": "5.0.0",
            "toversion": "5.9.9",
            "is_mockable": false
        },
        {
            "integrations": "ServiceDeskPlus",
            "playbookID": "Service Desk Plus - Generic Polling Test",
            "instance_names": "sdp_instance_1",
            "fromversion": "5.0.0",
            "toversion": "5.9.9"
        },
        {
            "integrations": "ServiceDeskPlus",
            "playbookID": "Service Desk Plus Test",
            "instance_names": "sdp_instance_2",
            "fromversion": "6.0.0",
            "is_mockable": false
        },
        {
            "integrations": "ServiceDeskPlus",
            "playbookID": "Service Desk Plus - Generic Polling Test",
            "instance_names": "sdp_instance_2",
            "fromversion": "6.0.0"
        },
        {
            "integrations": "ThreatConnect Feed",
            "playbookID": "FeedThreatConnect-Test",
            "fromversion": "5.5.0"
        },
        {
            "integrations": "URLhaus",
            "playbookID": "Test_URLhaus",
            "timeout": 1000
        },
        {
            "integrations": "AzureDevOps",
            "playbookID": "playbook-AzureDevOps-Test",
            "fromversion": "6.2.0"
        },
        {
            "integrations": "Microsoft Intune Feed",
            "playbookID": "FeedMicrosoftIntune_Test",
            "fromversion": "5.5.0"
        },
        {
            "integrations": "Tanium Threat Response",
            "playbookID": "Tanium Threat Response Test"
        },
        {
            "integrations": [
                "Syslog Sender"
            ],
            "playbookID": "Test Syslog",
            "fromversion": "5.5.0",
            "timeout": 600
        },
        {
            "integrations": "APIVoid",
            "playbookID": "APIVoid Test"
        },
        {
            "integrations": "CloudConvert",
            "playbookID": "CloudConvert-test",
            "fromversion": "5.0.0",
            "timeout": 3000
        },
        {
            "integrations": "Cisco Firepower",
            "playbookID": "Cisco Firepower - Test",
            "timeout": 1000,
            "fromversion": "5.0.0"
        },
        {
            "integrations": "IllusiveNetworks",
            "playbookID": "IllusiveNetworks-Test",
            "fromversion": "5.0.0",
            "timeout": 500
        },
        {
            "integrations": "JSON Feed",
            "playbookID": "JSON_Feed_Test",
            "fromversion": "5.5.0",
            "instance_names": "JSON Feed no_auto_detect"
        },
        {
            "integrations": "JSON Feed",
            "playbookID": "JSON_Feed_Test",
            "fromversion": "5.5.0",
            "instance_names": "JSON Feed_auto_detect"
        },
        {
            "integrations": "JSON Feed",
            "playbookID": "JSON_Feed_Test",
            "fromversion": "5.5.0",
            "instance_names": "JSON Feed_post"
        },
        {
            "integrations": "Google Cloud Functions",
            "playbookID": "test playbook - Google Cloud Functions",
            "fromversion": "5.0.0"
        },
        {
            "integrations": "Plain Text Feed",
            "playbookID": "PlainText Feed - Test",
            "fromversion": "5.5.0",
            "instance_names": "Plain Text Feed no_auto_detect"
        },
        {
            "integrations": "Plain Text Feed",
            "playbookID": "PlainText Feed - Test",
            "fromversion": "5.5.0",
            "instance_names": "Plain Text Feed_auto_detect"
        },
        {
            "integrations": "Silverfort",
            "playbookID": "Silverfort-test",
            "fromversion": "5.0.0"
        },
        {
            "integrations": "GoogleKubernetesEngine",
            "playbookID": "GoogleKubernetesEngine_Test",
            "timeout": 600,
            "fromversion": "5.5.0"
        },
        {
            "integrations": "Fastly Feed",
            "playbookID": "Fastly Feed Test",
            "fromversion": "5.5.0"
        },
        {
            "integrations": "Malware Domain List Active IPs Feed",
            "playbookID": "Malware Domain List Active IPs Feed Test",
            "fromversion": "5.5.0"
        },
        {
            "integrations": "Claroty",
            "playbookID": "Claroty - Test",
            "fromversion": "5.0.0"
        },
        {
            "integrations": "Trend Micro Apex",
            "playbookID": "Trend Micro Apex - Test",
            "is_mockable": false
        },
        {
            "integrations": "Blocklist_de Feed",
            "playbookID": "Blocklist_de - Test",
            "fromversion": "5.5.0"
        },
        {
            "integrations": "Cloudflare Feed",
            "playbookID": "cloudflare - Test",
            "fromversion": "5.5.0"
        },
        {
            "integrations": "AzureFeed",
            "playbookID": "AzureFeed - Test",
            "fromversion": "5.5.0"
        },
        {
            "integrations": "SpamhausFeed",
            "playbookID": "Spamhaus_Feed_Test",
            "fromversion": "5.5.0"
        },
        {
            "integrations": "Cofense Feed",
            "playbookID": "TestCofenseFeed",
            "fromversion": "5.5.0"
        },
        {
            "integrations": "Bambenek Consulting Feed",
            "playbookID": "BambenekConsultingFeed_Test",
            "fromversion": "5.5.0"
        },
        {
            "integrations": "Pipl",
            "playbookID": "Pipl Test"
        },
        {
            "integrations": "AWS Feed",
            "playbookID": "AWS Feed Test",
            "fromversion": "5.5.0"
        },
        {
            "integrations": "QuestKace",
            "playbookID": "QuestKace test",
            "fromversion": "5.0.0"
        },
        {
            "integrations": "Digital Defense FrontlineVM",
            "playbookID": "Digital Defense FrontlineVM - Scan Asset Not Recently Scanned Test"
        },
        {
            "integrations": "Digital Defense FrontlineVM",
            "playbookID": "Digital Defense FrontlineVM - Test Playbook"
        },
        {
            "integrations": "CSVFeed",
            "playbookID": "CSV_Feed_Test",
            "fromversion": "5.5.0",
            "instance_names": "CSVFeed_no_auto_detect"
        },
        {
            "integrations": "CSVFeed",
            "playbookID": "CSV_Feed_Test",
            "fromversion": "5.5.0",
            "instance_names": "CSVFeed_auto_detect"
        },
        {
            "integrations": "ProofpointFeed",
            "playbookID": "TestProofpointFeed",
            "fromversion": "5.5.0"
        },
        {
            "integrations": "Digital Shadows",
            "playbookID": "Digital Shadows - Test"
        },
        {
            "integrations": "Azure Compute v2",
            "playbookID": "Azure Compute - Test",
            "instance_names": "ms_azure_compute_dev"
        },
        {
            "integrations": "Azure Compute v2",
            "playbookID": "Azure Compute - Test",
            "instance_names": "ms_azure_compute_prod",
            "is_mockable": false
        },
        {
            "integrations": "Azure Compute v2",
            "playbookID": "Azure Compute - Login Test",
            "instance_names": "ms_azure_compute_prod",
            "is_mockable": false
        },
        {
            "integrations": "Azure Compute v2",
            "playbookID": "Azure Compute - Login Test",
            "instance_names": "ms_azure_compute_self_deployed"
        },
        {
            "integrations": [
                "Symantec Data Loss Prevention",
                "Symantec Data Loss Prevention v2"
            ],
            "playbookID": "Symantec Data Loss Prevention - Test",
            "fromversion": "4.5.0"
        },
        {
            "integrations": "Symantec Data Loss Prevention v2",
            "playbookID": "Symantec Data Loss Prevention v2 - Test",
            "fromversion": "6.0.0"
        },
        {
            "integrations": "Lockpath KeyLight v2",
            "playbookID": "Keylight v2 - Test"
        },
        {
            "integrations": "Azure Security Center v2",
            "playbookID": "Azure SecurityCenter - Test",
            "instance_names": "ms_azure_sc_prod",
            "is_mockable": false
        },
        {
            "integrations": "Azure Security Center v2",
            "playbookID": "Azure SecurityCenter - Test",
            "instance_names": "ms_azure_sc_self_deployed"
        },
        {
            "integrations": "JsonWhoIs",
            "playbookID": "JsonWhoIs-Test"
        },
        {
            "integrations": "Maltiverse",
            "playbookID": "Maltiverse Test"
        },
        {
            "integrations": "Box v2",
            "playbookID": "BoxV2_TestPlaybook"
        },
        {
            "integrations": "MicrosoftGraphMail",
            "playbookID": "MicrosoftGraphMail-Test_dev",
            "timeout": 1300,
            "instance_names": "ms_graph_mail_dev"
        },
        {
            "integrations": "MicrosoftGraphMail",
            "timeout": 900,
            "playbookID": "MicrosoftGraphMail-Test_dev_no_oproxy",
            "instance_names": "ms_graph_mail_dev_no_oproxy"
        },
        {
            "integrations": "MicrosoftGraphMail",
            "playbookID": "MicrosoftGraphMail-Test_prod",
            "instance_names": "ms_graph_mail_prod",
            "is_mockable": false,
            "memory_threshold": 300
        },
        {
            "integrations": "CloudShark",
            "playbookID": "CloudShark - Test Playbook"
        },
        {
            "integrations": "Google Vision AI",
            "playbookID": "Google Vision API - Test"
        },
        {
            "integrations": "nmap",
            "playbookID": "Nmap - Test",
            "fromversion": "5.0.0"
        },
        {
            "integrations": "Netmiko",
            "playbookID": "Netmiko_test"
        },
        {
            "integrations": "AutoFocus V2",
            "playbookID": "Autofocus Query Samples, Sessions and Tags Test Playbook",
            "fromversion": "4.5.0",
            "timeout": 1800
        },
        {
            "integrations": "HelloWorld",
            "playbookID": "HelloWorld-Test",
            "fromversion": "5.0.0"
        },
        {
            "integrations": "HelloWorld",
            "playbookID": "Sanity Test - Playbook with integration",
            "fromversion": "5.0.0"
        },
        {
            "integrations": "HelloWorld",
            "playbookID": "Sanity Test - Playbook with mocked integration",
            "fromversion": "5.0.0"
        },
        {
            "playbookID": "Sanity Test - Playbook with no integration",
            "fromversion": "5.0.0"
        },
        {
            "integrations": "Whois",
            "playbookID": "Sanity Test - Playbook with Unmockable Whois Integration",
            "fromversion": "6.5.0"
        },
        {
            "integrations": "HelloWorld",
            "playbookID": "HelloWorld_Scan-Test",
            "fromversion": "5.0.0",
            "timeout": 400
        },
        {
            "integrations": "ThreatQ v2",
            "playbookID": "ThreatQ - Test",
            "fromversion": "4.5.0"
        },
        {
            "integrations": "AttackIQFireDrill",
            "playbookID": "AttackIQ - Test"
        },
        {
            "integrations": "PhishLabs IOC EIR",
            "playbookID": "PhishlabsIOC_EIR-Test"
        },
        {
            "integrations": "Amazon DynamoDB",
            "playbookID": "AWS_DynamoDB-Test"
        },
        {
            "integrations": "PhishLabs IOC DRP",
            "playbookID": "PhishlabsIOC_DRP-Test"
        },
        {
            "playbookID": "Create Phishing Classifier V2 ML Test",
            "timeout": 60000,
            "fromversion": "6.1.0",
            "instance_names": "ml_dummy_prod",
            "integrations": "AzureWAF"
        },
        {
            "integrations": "ZeroFox",
            "playbookID": "ZeroFox-Test",
            "fromversion": "4.1.0"
        },
        {
            "integrations": "AlienVault OTX v2",
            "playbookID": "Alienvault_OTX_v2 - Test",
            "memory_threshold": 130
        },
        {
            "integrations": "AWS - CloudWatchLogs",
            "playbookID": "AWS - CloudWatchLogs Test Playbook",
            "fromversion": "5.0.0"
        },
        {
            "integrations": "SlackV2",
            "playbookID": "Slack Test Playbook",
            "timeout": 400,
            "pid_threshold": 5,
            "fromversion": "5.0.0"
        },
        {
            "integrations": "SlackV3",
            "playbookID": "SlackV3 TestPB",
            "instance_names": "cached",
            "timeout": 800,
            "pid_threshold": 8,
            "fromversion": "5.5.0"
        },
        {
            "integrations": "SlackV3",
            "playbookID": "Test_SlackV3_NonCaching",
            "instance_names": "non_cached",
            "timeout": 400,
            "pid_threshold": 8,
            "fromversion": "5.5.0"
        },
        {
            "integrations": "Cortex XDR - IR",
            "playbookID": "Test XDR Playbook execute script commands",
            "fromversion": "4.1.0",
            "timeout": 3000
        },
        {
            "integrations": "Cortex XDR - IR",
            "playbookID": "Test XDR Playbook quarantine file command",
            "fromversion": "4.1.0",
            "timeout": 2500
        },
        {
            "integrations": "Cortex XDR - IR",
            "playbookID": "Test XDR Playbook general commands",
            "fromversion": "4.1.0",
            "timeout": 2500
        },
        {
            "integrations": "Cortex XDR - IR",
            "playbookID": "Test XDR Playbook retrieve file command",
            "fromversion": "4.1.0",
            "timeout": 3500
        },
        {
            "integrations": "Cortex XDR - IOC",
            "playbookID": "Cortex XDR - IOC - Test",
            "fromversion": "5.5.0",
            "timeout": 1200
        },
        {
            "integrations": "Cloaken",
            "playbookID": "Cloaken-Test",
            "is_mockable": false
        },
        {
            "integrations": "ThreatX",
            "playbookID": "ThreatX-test",
            "timeout": 600
        },
        {
            "integrations": "Akamai WAF SIEM",
            "playbookID": "Akamai_WAF_SIEM-Test"
        },
        {
            "integrations": "FreshworksFreshservice",
            "playbookID": "FreshworkFreshservice"
        },
        {
            "integrations": "Cofense Triage v2",
            "playbookID": "Cofense Triage v2 Test"
        },
        {
            "integrations": "Akamai WAF",
            "playbookID": "Akamai_WAF-Test"
        },
        {
            "integrations": "abuse.ch SSL Blacklist Feed",
            "playbookID": "SSL Blacklist test",
            "fromversion": "5.5.0"
        },
        {
            "integrations": "CheckPhish",
            "playbookID": "CheckPhish-Test"
        },
        {
            "integrations": "Symantec Management Center",
            "playbookID": "SymantecMC_TestPlaybook"
        },
        {
            "integrations": "Looker",
            "playbookID": "Test-Looker"
        },
        {
            "integrations": "Vertica",
            "playbookID": "Vertica Test"
        },
        {
            "integrations": "Server Message Block (SMB) v2",
            "playbookID": "SMB_v2-Test",
            "has_api": false,
            "fromversion": "5.0.0"
        },
        {
            "integrations": "Server Message Block (SMB) v2",
            "playbookID": "SMB test",
            "has_api": false,
            "fromversion": "5.0.0"
        },
        {
            "playbookID": "ConvertFile-Test",
            "fromversion": "4.5.0"
        },
        {
            "playbookID": "TestAwsEC2GetPublicSGRules-Test"
        },
        {
            "integrations": "RSA NetWitness Packets and Logs",
            "playbookID": "rsa_packets_and_logs_test"
        },
        {
            "playbookID": "CheckpointFW-test",
            "integrations": "Check Point"
        },
        {
            "playbookID": "RegPathReputationBasicLists_test"
        },
        {
            "playbookID": "EmailDomainSquattingReputation-Test"
        },
        {
            "playbookID": "RandomStringGenerateTest"
        },
        {
            "playbookID": "playbook-checkEmailAuthenticity-test"
        },
        {
            "playbookID": "HighlightWords_Test"
        },
        {
            "playbookID": "StringContainsArray_test"
        },
        {
            "integrations": "Fidelis Elevate Network",
            "playbookID": "Fidelis-Test"
        },
        {
            "integrations": "AWS - ACM",
            "playbookID": "ACM-Test"
        },
        {
            "integrations": "Thinkst Canary",
            "playbookID": "CanaryTools Test",
            "is_mockable": false
        },
        {
            "integrations": "ThreatMiner",
            "playbookID": "ThreatMiner-Test"
        },
        {
            "playbookID": "StixCreator-Test"
        },
        {
            "playbookID": "CompareIncidentsLabels-test-playbook"
        },
        {
            "integrations": "Have I Been Pwned? V2",
            "playbookID": "Pwned v2 test"
        },
        {
            "integrations": "Alexa Rank Indicator",
            "playbookID": "Alexa Test Playbook"
        },
        {
            "playbookID": "UnEscapeURL-Test"
        },
        {
            "playbookID": "UnEscapeIPs-Test"
        },
        {
            "playbookID": "ExtractDomainFromUrlAndEmail-Test"
        },
        {
            "playbookID": "ConvertKeysToTableFieldFormat_Test"
        },
        {
            "integrations": "HashiCorp Vault",
            "playbookID": "hashicorp_test",
            "fromversion": "5.0.0"
        },
        {
            "integrations": "BeyondTrust Password Safe",
            "playbookID": "BeyondTrust-Test"
        },
        {
            "integrations": "Dell Secureworks",
            "playbookID": "SecureWorks"
        },
        {
            "integrations": "ServiceNow v2",
            "playbookID": "servicenow_test_v2",
            "instance_names": "snow_basic_auth",
            "is_mockable": false
        },
        {
            "integrations": "ServiceNow v2",
            "playbookID": "ServiceNow_OAuth_Test",
            "instance_names": "snow_oauth"
        },
        {
            "playbookID": "Create ServiceNow Ticket and Mirror Test",
            "integrations": "ServiceNow v2",
            "instance_names": "snow_basic_auth",
            "fromversion": "6.0.0",
            "timeout": 500
        },
        {
            "playbookID": "Create ServiceNow Ticket and State Polling Test",
            "integrations": "ServiceNow v2",
            "instance_names": "snow_basic_auth",
            "fromversion": "6.0.0",
            "timeout": 3000
        },
        {
            "integrations": "ServiceNow CMDB",
            "playbookID": "ServiceNow_CMDB_Test",
            "instance_names": "snow_cmdb_basic_auth"
        },
        {
            "integrations": "ServiceNow CMDB",
            "playbookID": "ServiceNow_CMDB_OAuth_Test",
            "instance_names": "snow_cmdb_oauth"
        },
        {
            "integrations": "ExtraHop v2",
            "playbookID": "ExtraHop_v2-Test"
        },
        {
            "playbookID": "Test CommonServer"
        },
        {
            "playbookID": "Test-debug-mode",
            "fromversion": "5.0.0"
        },
        {
            "integrations": "CIRCL",
            "playbookID": "CirclIntegrationTest"
        },
        {
            "integrations": "MISP V3",
            "playbookID": "MISP V3 Test",
            "timeout": 300,
            "fromversion": "5.5.0"
        },
        {
            "playbookID": "test-LinkIncidentsWithRetry"
        },
        {
            "playbookID": "CopyContextToFieldTest"
        },
        {
            "integrations": "OTRS",
            "playbookID": "OTRS Test",
            "fromversion": "4.1.0"
        },
        {
            "integrations": "Attivo Botsink",
            "playbookID": "AttivoBotsinkTest"
        },
        {
            "integrations": "FortiGate",
            "playbookID": "Fortigate Test"
        },
        {
            "playbookID": "FormattedDateToEpochTest"
        },
        {
            "integrations": "SNDBOX",
            "playbookID": "SNDBOX_Test",
            "timeout": 1000
        },
        {
            "integrations": "SNDBOX",
            "playbookID": "Detonate File - SNDBOX - Test",
            "timeout": 1000
        },
        {
            "integrations": "Awake Security",
            "playbookID": "awake_security_test_pb"
        },
        {
            "integrations": "Tenable.sc",
            "playbookID": "tenable-sc-test",
            "instance_names": "Tenable_SC_secman_api_key",
            "timeout": 240
        },
        {
            "integrations": "MimecastV2",
            "playbookID": "Mimecast test"
        },
        {
            "playbookID": "CreateEmailHtmlBody_test_pb",
            "fromversion": "4.1.0"
        },
        {
            "playbookID": "ReadPDFFileV2-Test",
            "timeout": 1000
        },
        {
            "playbookID": "JSONtoCSV-Test"
        },
        {
            "integrations": "Generic SQL",
            "playbookID": "generic-sql",
            "instance_names": "mysql instance",
            "fromversion": "5.0.0",
            "has_api": false
        },
        {
            "integrations": "Generic SQL",
            "playbookID": "generic-sql",
            "instance_names": "postgreSQL instance",
            "fromversion": "5.0.0",
            "has_api": false
        },
        {
            "integrations": "Generic SQL",
            "playbookID": "generic-sql",
            "instance_names": "Microsoft SQL instance",
            "fromversion": "5.0.0",
            "has_api": false
        },
        {
            "integrations": "Generic SQL",
            "playbookID": "generic-sql-oracle",
            "instance_names": "Oracle instance",
            "fromversion": "5.0.0",
            "has_api": false
        },
        {
            "integrations": "Generic SQL",
            "playbookID": "generic-sql-mssql-encrypted-connection",
            "instance_names": "Microsoft SQL instance",
            "fromversion": "5.0.0",
            "has_api": false
        },
        {
            "integrations": "Panorama",
            "instance_names": "palo_alto_firewall_9.0",
            "playbookID": "Panorama Query Logs - Test",
            "fromversion": "6.1.0",
            "timeout": 1500,
            "nightly": true
        },
        {
            "integrations": "Panorama",
            "instance_names": "palo_alto_firewall_9.1",
            "playbookID": "palo_alto_firewall_test_pb",
            "fromversion": "6.1.0",
            "timeout": 1000
        },
        {
            "integrations": "Panorama",
            "instance_names": "palo_alto_panorama_9.1",
            "playbookID": "PAN-OS-panorama-topology-test-pb",
            "fromversion": "6.1.0",
            "timeout": 1000
        },
        {
            "integrations": "Panorama",
            "instance_names": "palo_alto_firewall_9.1",
            "playbookID": "PAN-OS-firewall-topology-test-pb",
            "fromversion": "6.1.0",
            "timeout": 1000
        },
        {
            "integrations": "Panorama",
            "instance_names": "palo_alto_panorama_9.1",
            "playbookID": "palo_alto_panorama_test_pb",
            "fromversion": "6.1.0",
            "timeout": 2400
        },
        {
            "integrations": "Panorama",
            "instance_names": "palo_alto_firewall_9.0",
            "playbookID": "PAN-OS URL Filtering enrichment - Test",
            "fromversion": "6.1.0"
        },
        {
            "integrations": "Panorama",
            "instance_names": "panorama_instance_best_practice",
            "playbookID": "Panorama Best Practise - Test",
            "fromversion": "6.1.0"
        },
        {
            "integrations": "Tenable.io",
            "playbookID": "Tenable.io test",
            "timeout": 3600
        },
        {
            "playbookID": "URLDecode-Test"
        },
        {
            "playbookID": "GetTime-Test"
        },
        {
            "playbookID": "GetTime-ObjectVsStringTest"
        },
        {
            "integrations": "Tenable.io",
            "playbookID": "Tenable.io Scan Test",
            "timeout": 3600
        },
        {
            "integrations": "google-vault",
            "playbookID": "Google-Vault-Generic-Test",
            "timeout": 3600,
            "memory_threshold": 180
        },
        {
            "integrations": "google-vault",
            "playbookID": "Google_Vault-Search_And_Display_Results_test",
            "memory_threshold": 180,
            "timeout": 3600
        },
        {
            "integrations": "MxToolBox",
            "playbookID": "MxToolbox-test"
        },
        {
            "integrations": "Nessus",
            "playbookID": "Nessus - Test"
        },
        {
            "playbookID": "Palo Alto Networks - Malware Remediation Test",
            "fromversion": "4.5.0"
        },
        {
            "playbookID": "SumoLogic-Test",
            "integrations": "SumoLogic",
            "fromversion": "4.1.0"
        },
        {
            "playbookID": "ParseEmailFiles-test"
        },
        {
            "playbookID": "ParseEmailFilesV2-test"
        },
        {
            "playbookID": "PAN-OS - Block IP and URL - External Dynamic List v2 Test",
            "integrations": [
                "Panorama",
                "palo_alto_networks_pan_os_edl_management"
            ],
            "instance_names": "palo_alto_firewall_9.0",
            "fromversion": "6.1.0"
        },
        {
            "playbookID": "Test_EDL",
            "integrations": "EDL",
            "instance_names": "edl_update_to_7_9_9",
            "fromversion": "5.5.0",
            "marketplaces": "xsoar_on_prem",
            "pid_threshold": 8,
            "has_api": false
        },
        {
            "playbookID": "EDL Performance Test",
            "instance_names": "edl_auto_to_7_9_9",
            "integrations": [
                "EDL",
                "Create-Mock-Feed-Relationships"
            ],
            "fromversion": "6.0.0",
            "marketplaces": "xsoar_on_prem",
            "timeout": 3500,
            "memory_threshold": 900,
            "pid_threshold": 12,
            "context_print_dt": "EDLHey",
            "has_api": false
        },
        {
            "playbookID": "Test_export_indicators_service",
            "instance_names": "eis_on_demand",
            "integrations": "ExportIndicators",
            "fromversion": "5.5.0"
        },
        {
            "playbookID": "PAN-OS - Block IP - Custom Block Rule Test",
            "integrations": "Panorama",
            "instance_names": "panorama_instance_security_team",
            "fromversion": "6.1.0"
        },
        {
            "playbookID": "PAN-OS - Block IP - Static Address Group Test",
            "integrations": "Panorama",
            "instance_names": "panorama_instance_security_team",
            "fromversion": "6.1.0"
        },
        {
            "playbookID": "Block IP - Generic V3_Test",
            "fromversion": "6.0.0"
        },
        {
            "playbookID": "PAN-OS - Block URL - Custom URL Category Test",
            "integrations": "Panorama",
            "instance_names": "panorama_instance_security_team",
            "fromversion": "6.1.0"
        },
        {
            "playbookID": "Endpoint Malware Investigation - Generic - Test",
            "integrations": [
                "Cylance Protect v2",
                "Core REST API"
            ],
            "fromversion": "5.0.0",
            "timeout": 1200
        },
        {
            "playbookID": "ParseExcel-test"
        },
        {
            "playbookID": "ParseHTMLIndicators-Test",
            "has_api": true
        },
        {
            "playbookID": "Detonate File - No Files test"
        },
        {
            "integrations": "SentinelOne V2",
            "instance_names": "SentinelOne_v2.0",
            "playbookID": "SentinelOne V2.0 - Test"
        },
        {
            "integrations": "SentinelOne V2",
            "instance_names": "SentinelOne_v2.1",
            "playbookID": "SentinelOne V2.1 - Test"
        },
        {
            "integrations": "InfoArmor VigilanteATI",
            "playbookID": "InfoArmorVigilanteATITest"
        },
        {
            "integrations": "IntSights",
            "instance_names": "intsights_standard_account",
            "playbookID": "IntSights Test"
        },
        {
            "integrations": "IntSights",
            "playbookID": "IntSights Mssp Test",
            "instance_names": "intsights_mssp_account"
        },
        {
            "integrations": "dnstwist",
            "playbookID": "dnstwistTest",
            "has_api": false
        },
        {
            "integrations": "BitDam",
            "playbookID": "Detonate File - BitDam Test"
        },
        {
            "integrations": "Threat Grid",
            "playbookID": "Test-Detonate URL - ThreatGrid",
            "timeout": 600
        },
        {
            "integrations": "Threat Grid",
            "playbookID": "ThreatGridTest",
            "timeout": 600
        },
        {
            "integrations": "ThreatGridv2",
            "playbookID": "ThreatGrid_v2_Test",
            "timeout": 600
        },
        {
            "integrations": "Signal Sciences WAF",
            "playbookID": "SignalSciences-Test"
        },
        {
            "integrations": "RTIR",
            "playbookID": "RTIR Test"
        },
        {
            "integrations": "RedCanary",
            "playbookID": "RedCanaryTest"
        },
        {
            "playbookID": "URL Enrichment - Generic v2 - Test",
            "instance_names": "virus_total_v3",
            "integrations": [
                "VirusTotal (API v3)",
                "Rasterize"
            ],
            "timeout": 500,
            "pid_threshold": 200,
            "memory_threshold": 300
        },
        {
            "playbookID": "CutTransformerTest"
        },
        {
            "playbookID": "TestEditServerConfig"
        },
        {
            "playbookID": "ContentPackInstaller_Test",
            "integrations": "Core REST API",
            "fromversion": "6.0.0"
        },
        {
            "playbookID": "Default - Test",
            "integrations": [
                "ThreatQ v2",
                "Core REST API"
            ],
            "fromversion": "5.0.0",
            "marketplaces": "xsoar_on_prem"
        },
        {
            "integrations": "SCADAfence CNM",
            "playbookID": "SCADAfence_test"
        },
        {
            "integrations": "ProtectWise",
            "playbookID": "Protectwise-Test"
        },
        {
            "integrations": "WhatsMyBrowser",
            "playbookID": "WhatsMyBrowser-Test"
        },
        {
            "integrations": "BigFix",
            "playbookID": "BigFixTest"
        },
        {
            "integrations": "Lastline v2",
            "playbookID": "Lastline v2 - Test"
        },
        {
            "integrations": "McAfee DXL",
            "playbookID": "McAfee DXL - Test"
        },
        {
            "playbookID": "TextFromHTML_test_playbook"
        },
        {
            "playbookID": "PortListenCheck-test"
        },
        {
            "integrations": "ThreatExchange",
            "playbookID": "ThreatExchange-test"
        },
        {
            "integrations": "Joe Security",
            "playbookID": "JoeSecurityTestPlaybook",
            "timeout": 500
        },
        {
            "integrations": "Joe Security",
            "playbookID": "JoeSecurityTestDetonation",
            "timeout": 2000
        },
        {
            "integrations": "WildFire-v2",
            "playbookID": "Wildfire Test",
            "is_mockable": false,
            "fromversion": "5.0.0",
            "toversion": "6.1.9"
        },
        {
            "integrations": "WildFire-v2",
            "playbookID": "Wildfire Test With Polling",
            "is_mockable": false,
            "fromversion": "6.2.0",
            "timeout": 1100
        },
        {
            "integrations": "WildFire-v2",
            "playbookID": "Detonate URL - WildFire-v2 - Test",
            "timeout": 500
        },
        {
            "integrations": "WildFire-v2",
            "playbookID": "Detonate URL - WildFire v2.1 - Test"
        },
        {
            "integrations": "GRR",
            "playbookID": "GRR Test"
        },
        {
            "integrations": "VirusTotal",
            "instance_names": "virus_total_general",
            "playbookID": "virusTotal-test-playbook",
            "timeout": 1400
        },
        {
            "integrations": "VirusTotal",
            "instance_names": "virus_total_preferred_vendors",
            "playbookID": "virusTotaI-test-preferred-vendors",
            "timeout": 1400
        },
        {
            "integrations": [
                "Gmail Single User",
                "Gmail"
            ],
            "playbookID": "Gmail Single User - Test",
            "fromversion": "4.5.0",
            "memory_threshold": 150
        },
        {
            "integrations": "EWS v2",
            "playbookID": "get_original_email_-_ews-_test",
            "instance_names": "ewv2_regular"
        },
        {
            "integrations": [
                "EWSO365",
                "EWS v2"
            ],
            "playbookID": "EWS search-mailbox test",
            "instance_names": [
                "ewv2_regular",
                "ewso365_dev_team"
            ],
            "timeout": 400,
            "memory_threshold": 150
        },
        {
            "integrations": "PagerDuty v2",
            "playbookID": "PagerDuty Test"
        },
        {
            "scripts": [
                "DeleteContext"
            ],
            "playbookID": "test_delete_context"
        },
        {
            "scripts": [
                "DeleteContext"
            ],
            "playbookID": "DeleteContext-test",
            "fromversion": "6.9.0"
        },
        {
            "playbookID": "DeleteContext-auto-test"
        },
        {
            "playbookID": "GmailTest",
            "integrations": "Gmail"
        },
        {
            "playbookID": "Gmail Convert Html Test",
            "integrations": "Gmail",
            "memory_threshold": 150
        },
        {
            "playbookID": "reputations.json Test",
            "toversion": "5.0.0"
        },
        {
            "playbookID": "URL extraction test",
            "fromversion": "5.5.0"
        },
        {
            "playbookID": "Domain extraction test",
            "fromversion": "5.5.0"
        },
        {
            "playbookID": "Email extraction test",
            "fromversion": "5.5.0"
        },
        {
            "playbookID": "File extraction test",
            "fromversion": "5.5.0"
        },
        {
            "playbookID": "IPv4 extraction test",
            "fromversion": "5.5.0"
        },
        {
            "playbookID": "IPv4 CIDR extraction test",
            "fromversion": "5.5.0"
        },
        {
            "playbookID": "IPv6 CIDR extraction test",
            "fromversion": "5.5.0"
        },
        {
            "playbookID": "IPv6 extraction test",
            "fromversion": "5.5.0"
        },
        {
            "playbookID": "Test IP Indicator Fields",
            "fromversion": "5.0.0"
        },
        {
            "integrations": "McAfee Advanced Threat Defense",
            "playbookID": "Test Playbook McAfee ATD",
            "timeout": 700
        },
        {
            "integrations": "McAfee Advanced Threat Defense",
            "playbookID": "Detonate Remote File From URL -McAfee-ATD - Test",
            "timeout": 700
        },
        {
            "playbookID": "stripChars - Test"
        },
        {
            "integrations": "McAfee Advanced Threat Defense",
            "playbookID": "Test Playbook McAfee ATD Upload File"
        },
        {
            "playbookID": "exporttocsv_script_test"
        },
        {
            "playbookID": "Set - Test"
        },
        {
            "integrations": "Intezer v2",
            "playbookID": "Intezer Testing v2",
            "fromversion": "4.1.0",
            "timeout": 600
        },
        {
            "integrations": [
                "Mail Sender (New)",
                "Gmail"
            ],
            "playbookID": "Mail Sender (New) Test",
            "instance_names": [
                "Mail_Sender_(New)_STARTTLS"
            ],
            "memory_threshold": 100
        },
        {
            "playbookID": "buildewsquery_test"
        },
        {
            "integrations": "Rapid7 Nexpose",
            "playbookID": "nexpose_test",
            "timeout": 240
        },
        {
            "playbookID": "GetIndicatorDBotScore Test"
        },
        {
            "integrations": "EWS Mail Sender",
            "playbookID": "EWS Mail Sender Test",
            "instance_names": [
                "ews_mail_sender_labdemisto"
            ]
        },
        {
            "integrations": [
                "EWS v2",
                "Rasterize"
            ],
            "instance_names": [
                "ews_mail_sender_labdemisto"
            ],
            "playbookID": "EWS V2 Send Mail Test 2",
            "memory_threshold": 300,
            "pid_threshold": 200
        },
        {
            "integrations": [
                "EWS v2",
                "SMIME Messaging"
            ],
            "instance_names": [
                "ews_mail_sender_labdemisto",
                "SMIME Messaging"
            ],
            "playbookID": "EWS V2 Send Mail Test 3"
        },
        {
            "playbookID": "decodemimeheader_-_test"
        },
        {
            "playbookID": "test_url_regex"
        },
        {
            "integrations": "Skyformation",
            "playbookID": "TestSkyformation"
        },
        {
            "integrations": "okta",
            "playbookID": "okta_test_playbook",
            "timeout": 240
        },
        {
            "integrations": "Okta v2",
            "playbookID": "OktaV2-Test",
            "timeout": 300
        },
        {
            "integrations": "Okta IAM",
            "playbookID": "Okta IAM - Test Playbook",
            "fromversion": "6.0.0"
        },
        {
            "playbookID": "Test filters & transformers scripts"
        },
        {
            "integrations": "Salesforce",
            "playbookID": "SalesforceTestPlaybook"
        },
        {
            "integrations": "McAfee ESM v2",
            "instance_names": "v11.1.3",
            "playbookID": "McAfee ESM v2 - Test v11.1.3",
            "fromversion": "5.0.0",
            "is_mockable": false
        },
        {
            "integrations": "McAfee ESM v2",
            "instance_names": "v11.3",
            "playbookID": "McAfee ESM v2 (v11.3) - Test",
            "fromversion": "5.0.0",
            "timeout": 300,
            "is_mockable": false
        },
        {
            "integrations": "McAfee ESM v2",
            "instance_names": "v11.1.3",
            "playbookID": "McAfee ESM Watchlists - Test v11.1.3",
            "fromversion": "5.0.0"
        },
        {
            "integrations": "McAfee ESM v2",
            "instance_names": "v11.3",
            "playbookID": "McAfee ESM Watchlists - Test v11.3",
            "fromversion": "5.0.0"
        },
        {
            "integrations": "GoogleSafeBrowsing",
            "playbookID": "Google Safe Browsing Test",
            "timeout": 240,
            "fromversion": "5.0.0"
        },
        {
            "integrations": "Google Safe Browsing v2",
            "playbookID": "Google Safe Browsing V2 Test",
            "fromversion": "5.5.0"
        },
        {
            "integrations": "EWS v2",
            "playbookID": "EWSv2_empty_attachment_test",
            "instance_names": "ewv2_regular",
            "memory_threshold": 100
        },
        {
            "integrations": "EWS v2",
            "playbookID": "EWS Public Folders Test",
            "instance_names": "ewv2_regular",
            "is_mockable": false
        },
        {
            "integrations": "EWS v2",
            "playbookID": "EWS V2 Send Mail Test",
            "instance_names": "ews_mail_sender_labdemisto"
        },
        {
            "integrations": "Symantec Endpoint Protection V2",
            "playbookID": "SymantecEndpointProtection_Test"
        },
        {
            "integrations": "CarbonBlackProtectionV2",
            "playbookID": "search_endpoints_by_hash_-_carbon_black_protection_-_test",
            "timeout": 500
        },
        {
            "playbookID": "Process Email - Generic - Test - Incident Starter",
            "fromversion": "6.0.0",
            "integrations": "Rasterize",
            "timeout": 240,
            "memory_threshold": 300,
            "pid_threshold": 200
        },
        {
            "playbookID": "Process Email - Generic - Test - Actual Incident"
        },
        {
            "integrations": "CrowdstrikeFalcon",
            "playbookID": "Test - CrowdStrike Falcon",
            "fromversion": "4.1.0",
            "timeout": 5000,
            "is_mockable": false
        },
        {
            "playbookID": "ExposeIncidentOwner-Test"
        },
        {
            "integrations": "OpenPhish",
            "playbookID": "OpenPhish Test Playbook"
        },
        {
            "integrations": "Jira V3",
            "playbookID": "JiraV3 Test",
            "instance_names": "jira_basic_auth",
            "is_mockable": false
        },
        {
            "integrations": "ipinfo",
            "playbookID": "IPInfoTest"
        },
        {
            "integrations": "ipinfo_v2",
            "playbookID": "IPInfo_v2Test",
            "fromversion": "5.5.0"
        },
        {
            "integrations": "GoogleMaps",
            "playbookID": "GoogleMapsTest",
            "fromversion": "6.0.0"
        },
        {
            "playbookID": "VerifyHumanReadableFormat"
        },
        {
            "playbookID": "strings-test"
        },
        {
            "playbookID": "TestCommonPython",
            "timeout": 500
        },
        {
            "playbookID": "TestFileCreateAndUpload"
        },
        {
            "playbookID": "TestIsValueInArray"
        },
        {
            "playbookID": "TestStringReplace"
        },
        {
            "playbookID": "TestHttpPlaybook"
        },
        {
            "integrations": "SplunkPy",
            "playbookID": "SplunkPy parse-raw - Test",
            "memory_threshold": 250,
            "instance_names": "use_default_handler",
            "is_mockable": false
        },
        {
            "integrations": "SplunkPy",
            "playbookID": "SplunkPy-Test-V2_default_handler",
            "memory_threshold": 500,
            "instance_names": "use_default_handler",
            "is_mockable": false
        },
        {
            "integrations": "SplunkPy",
            "playbookID": "Splunk-Test_default_handler",
            "memory_threshold": 200,
            "instance_names": "use_default_handler",
            "is_mockable": false
        },
        {
            "integrations": "AnsibleTower",
            "playbookID": "AnsibleTower_Test_playbook",
            "fromversion": "5.0.0"
        },
        {
            "integrations": "SplunkPy",
            "playbookID": "SplunkPySearch_Test_default_handler",
            "memory_threshold": 200,
            "instance_names": "use_default_handler",
            "is_mockable": false
        },
        {
            "integrations": "SplunkPy",
            "playbookID": "SplunkPy_KV_commands_default_handler",
            "memory_threshold": 200,
            "instance_names": "use_default_handler",
            "is_mockable": false
        },
        {
            "integrations": "SplunkPy",
            "playbookID": "SplunkPy-Test-V2_requests_handler",
            "memory_threshold": 500,
            "instance_names": "use_python_requests_handler"
        },
        {
            "integrations": "SplunkPy",
            "playbookID": "Splunk-Test_requests_handler",
            "memory_threshold": 500,
            "instance_names": "use_python_requests_handler",
            "is_mockable": false
        },
        {
            "integrations": "SplunkPy",
            "playbookID": "SplunkPySearch_Test_requests_handler",
            "memory_threshold": 200,
            "instance_names": "use_python_requests_handler",
            "is_mockable": false
        },
        {
            "integrations": "SplunkPy",
            "playbookID": "SplunkPy_KV_commands_requests_handler",
            "memory_threshold": 200,
            "instance_names": "use_python_requests_handler"
        },
        {
            "integrations": "McAfee NSM",
            "playbookID": "McAfeeNSMTest",
            "timeout": 400
        },
        {
            "integrations": "PhishTank V2",
            "playbookID": "PhishTank Testing",
            "is_mockable": false
        },
        {
            "integrations": "McAfee Web Gateway",
            "playbookID": "McAfeeWebGatewayTest",
            "timeout": 500,
            "is_mockable": false
        },
        {
            "integrations": "TCPIPUtils",
            "playbookID": "TCPUtils-Test"
        },
        {
            "playbookID": "listExecutedCommands-Test"
        },
        {
            "integrations": "AWS - Lambda",
            "playbookID": "AWS-Lambda-Test (Read-Only)"
        },
        {
            "integrations": "Service Manager",
            "playbookID": "TestHPServiceManager",
            "timeout": 400
        },
        {
            "integrations": "ServiceNow IAM",
            "playbookID": "ServiceNow IAM - Test Playbook",
            "instance_names": "snow_basic_auth",
            "fromversion": "6.0.0"
        },
        {
            "playbookID": "LanguageDetect-Test",
            "timeout": 300
        },
        {
            "integrations": "Forcepoint",
            "playbookID": "forcepoint test",
            "timeout": 500
        },
        {
            "playbookID": "GeneratePassword-Test"
        },
        {
            "playbookID": "ZipFile-Test"
        },
        {
            "playbookID": "UnzipFile-Test"
        },
        {
            "playbookID": "Test-IsMaliciousIndicatorFound",
            "fromversion": "5.0.0"
        },
        {
            "playbookID": "TestExtractHTMLTables"
        },
        {
            "integrations": "carbonblackliveresponse",
            "playbookID": "Carbon Black Live Response Test",
            "fromversion": "5.0.0",
            "is_mockable": false
        },
        {
            "integrations": "urlscan.io",
            "playbookID": "urlscan_malicious_Test",
            "timeout": 500
        },
        {
            "integrations": "EWS v2",
            "playbookID": "pyEWS_Test",
            "instance_names": "ewv2_regular",
            "is_mockable": false
        },
        {
            "integrations": "EWS v2",
            "playbookID": "pyEWS_Test",
            "instance_names": "ewsv2_separate_process",
            "is_mockable": false
        },
        {
            "integrations": "remedy_sr_beta",
            "playbookID": "remedy_sr_test_pb"
        },
        {
            "integrations": "Cylance Protect v2",
            "playbookID": "Cylance Protect v2 Test"
        },
        {
            "integrations": "ReversingLabs Titanium Cloud",
            "playbookID": "ReversingLabsTCTest"
        },
        {
            "integrations": "ReversingLabs A1000",
            "playbookID": "ReversingLabsA1000Test"
        },
        {
            "integrations": "Demisto Lock",
            "playbookID": "DemistoLockTest",
            "instance_names": "no_sync"
        },
        {
            "playbookID": "test-domain-indicator",
            "timeout": 400
        },
        {
            "playbookID": "Cybereason Test",
            "integrations": "Cybereason",
            "timeout": 1200,
            "fromversion": "4.1.0"
        },
        {
            "integrations": "VirusTotal - Private API",
            "instance_names": "virus_total_private_api_general",
            "playbookID": "File Enrichment - Virus Total Private API Test"
        },
        {
            "integrations": "VirusTotal - Private API",
            "instance_names": "virus_total_private_api_general",
            "playbookID": "virusTotalPrivateAPI-test-playbook",
            "timeout": 1400,
            "pid_threshold": 12
        },
        {
            "integrations": [
                "VirusTotal - Private API",
                "VirusTotal"
            ],
            "playbookID": "vt-detonate test",
            "instance_names": [
                "virus_total_private_api_general",
                "virus_total_general"
            ],
            "timeout": 1400,
            "fromversion": "5.5.0",
            "is_mockable": false
        },
        {
            "integrations": "Cisco ASA",
            "playbookID": "Cisco ASA - Test Playbook"
        },
        {
            "integrations": "VirusTotal - Private API",
            "instance_names": "virus_total_private_api_preferred_vendors",
            "playbookID": "virusTotalPrivateAPI-test-preferred-vendors",
            "timeout": 1400
        },
        {
            "integrations": "Cisco Meraki",
            "playbookID": "Cisco-Meraki-Test"
        },
        {
            "integrations": "Microsoft Defender Advanced Threat Protection",
            "playbookID": "Microsoft Defender Advanced Threat Protection - Test prod",
            "instance_names": "microsoft_defender_atp_prod",
            "is_mockable": false,
            "timeout": 500
        },
        {
            "integrations": "Microsoft Defender Advanced Threat Protection",
            "playbookID": "Microsoft Defender Advanced Threat Protection - Test dev",
            "instance_names": "microsoft_defender_atp_dev",
            "timeout": 500
        },
        {
            "integrations": "Microsoft Defender Advanced Threat Protection",
            "playbookID": "Microsoft Defender Advanced Threat Protection - Test self deployed",
            "instance_names": "microsoft_defender_atp_dev_self_deployed",
            "timeout": 700
        },
        {
            "integrations": "Microsoft Defender Advanced Threat Protection",
            "playbookID": "Microsoft Defender - ATP - Indicators SC Test",
            "instance_names": "microsoft_defender_atp_dev_self_deployed",
            "is_mockable": false
        },
        {
            "integrations": "Microsoft Defender Advanced Threat Protection",
            "playbookID": "Microsoft Defender - ATP - Indicators SC Test",
            "instance_names": "microsoft_defender_atp_dev",
            "is_mockable": false
        },
        {
            "integrations": "Microsoft Defender Advanced Threat Protection",
            "playbookID": "Microsoft Defender - ATP - Indicators SC Test",
            "instance_names": "microsoft_defender_atp_prod",
            "is_mockable": false
        },
        {
            "integrations": "Microsoft 365 Defender",
            "playbookID": "Microsoft_365_Defender-Test",
            "instance_names": "ms_365_defender_device_code"
        },
        {
            "integrations": "Microsoft 365 Defender",
            "playbookID": "Microsoft_365_Defender-Test",
            "instance_names": "ms_365_defender_client_cred"
        },
        {
            "integrations": "Tanium",
            "playbookID": "Tanium Test Playbook",
            "timeout": 1200,
            "pid_threshold": 10
        },
        {
            "integrations": "Recorded Future",
            "playbookID": "Recorded Future Test"
        },
        {
            "integrations": "Microsoft Graph",
            "playbookID": "Microsoft Graph Security Test dev",
            "instance_names": "ms_graph_security_dev"
        },
        {
            "integrations": "Microsoft Graph",
            "playbookID": "MSG-ediscovery-tpb",
            "instance_names": "ms_graph_security_ediscovery"
        },
        {
            "integrations": "Microsoft Graph",
            "playbookID": "Microsoft Graph Security Test prod",
            "instance_names": "ms_graph_security_prod",
            "is_mockable": false
        },
        {
            "integrations": "Microsoft Graph",
            "playbookID": "Microsoft Graph Security Test self deployed",
            "instance_names": "ms_graph_security_client_cred",
            "is_mockable": false
        },
        {
            "integrations": "Microsoft Graph",
            "playbookID": "Microsoft Graph Security Test dev v2",
            "instance_names": "ms_graph_security_dev_v2"
        },
        {
            "integrations": "Microsoft Graph",
            "playbookID": "Microsoft Graph Security Test prod v2",
            "instance_names": "ms_graph_security_prod_v2",
            "is_mockable": false,
            "timeout": 500
        },
        {
            "integrations": "Microsoft Graph",
            "playbookID": "Microsoft Graph Security Test self deployed v2",
            "instance_names": "ms_graph_security_client_cred_v2",
            "is_mockable": false
        },
        {
            "integrations": "Microsoft Graph",
            "playbookID": "MSG-Threat-Assessment-test",
            "instance_names": "ms_graph_security_ediscovery"
        },
        {
            "integrations": "Microsoft Graph User",
            "playbookID": "Microsoft Graph User - Test",
            "instance_names": "ms_graph_user_dev"
        },
        {
            "integrations": "Microsoft Graph User",
            "playbookID": "Microsoft Graph User - Test",
            "instance_names": "ms_graph_user_prod",
            "is_mockable": false
        },
        {
            "integrations": "Microsoft Graph Groups",
            "playbookID": "Microsoft Graph Groups - Test dev",
            "instance_names": "ms_graph_groups_dev"
        },
        {
            "integrations": "Microsoft Graph Groups",
            "playbookID": "Microsoft Graph Groups - Test prod",
            "instance_names": "ms_graph_groups_prod",
            "is_mockable": false
        },
        {
            "integrations": "Microsoft_Graph_Files",
            "playbookID": "test_MsGraphFiles dev",
            "instance_names": "ms_graph_files_dev",
            "fromversion": "5.0.0",
            "timeout": 1600
        },
        {
            "integrations": "Microsoft_Graph_Files",
            "playbookID": "test_MsGraphFiles prod",
            "instance_names": "ms_graph_files_prod",
            "fromversion": "5.0.0",
            "is_mockable": false,
            "timeout": 1600
        },
        {
            "integrations": "Microsoft Graph Calendar",
            "playbookID": "Microsoft Graph Calendar - Test dev",
            "instance_names": "ms_graph_calendar_dev"
        },
        {
            "integrations": "Microsoft Graph Calendar",
            "playbookID": "Microsoft Graph Calendar - Test prod",
            "instance_names": "ms_graph_calendar_prod",
            "is_mockable": false
        },
        {
            "integrations": "Microsoft Graph Device Management",
            "playbookID": "MSGraph_DeviceManagement_Test_dev",
            "instance_names": "ms_graph_device_management_oproxy_dev",
            "fromversion": "5.0.0"
        },
        {
            "integrations": "Microsoft Graph Device Management",
            "playbookID": "MSGraph_DeviceManagement_Test_prod",
            "instance_names": "ms_graph_device_management_oproxy_prod",
            "fromversion": "5.0.0",
            "is_mockable": false
        },
        {
            "integrations": "Microsoft Graph Device Management",
            "playbookID": "MSGraph_DeviceManagement_Test_self_deployed_prod",
            "instance_names": "ms_graph_device_management_self_deployed_prod",
            "fromversion": "5.0.0"
        },
        {
            "integrations": "PrismaCloud v2",
            "playbookID": "Prisma Cloud V2 Test"
        },
        {
            "integrations": "Symantec Messaging Gateway",
            "playbookID": "Symantec Messaging Gateway Test"
        },
        {
            "integrations": "ThreatConnect v2",
            "playbookID": "ThreatConnect v2 - Test",
            "fromversion": "5.0.0"
        },
        {
            "integrations": "QRadar_v2",
            "playbookID": "test_Qradar_v2",
            "fromversion": "6.0.0",
            "is_mockable": false
        },
        {
            "integrations": "VMware",
            "playbookID": "VMWare Test",
            "memory_threshold": 300,
            "timeout": 1000
        },
        {
            "integrations": "VMware Carbon Black EDR v2",
            "playbookID": "Carbon Black Edr - Test",
            "is_mockable": false,
            "fromversion": "5.5.0"
        },
        {
            "integrations": "Cisco Umbrella Investigate",
            "playbookID": "Cisco Umbrella Test"
        },
        {
            "integrations": "icebrg",
            "playbookID": "Icebrg Test",
            "timeout": 500
        },
        {
            "integrations": "Symantec MSS",
            "playbookID": "SymantecMSSTest"
        },
        {
            "integrations": "Remedy AR",
            "playbookID": "Remedy AR Test"
        },
        {
            "integrations": "AWS - IAM",
            "playbookID": "AWS - IAM Test Playbook"
        },
        {
            "integrations": "McAfee Active Response",
            "playbookID": "McAfee-MAR_Test",
            "timeout": 700
        },
        {
            "integrations": "McAfee Threat Intelligence Exchange",
            "playbookID": "McAfee-TIE Test",
            "timeout": 700
        },
        {
            "integrations": "ArcSight Logger",
            "playbookID": "ArcSight Logger test"
        },
        {
            "integrations": "ArcSight ESM v2",
            "playbookID": "ArcSight ESM v2 Test"
        },
        {
            "integrations": "ArcSight ESM v2",
            "playbookID": "test Arcsight - Get events related to the Case"
        },
        {
            "integrations": "XFE_v2",
            "playbookID": "Test_XFE_v2",
            "timeout": 500,
            "nightly": true
        },
        {
            "integrations": "McAfee Threat Intelligence Exchange",
            "playbookID": "search_endpoints_by_hash_-_tie_-_test",
            "timeout": 500
        },
        {
            "integrations": "iDefense_v2",
            "playbookID": "iDefense_v2_Test",
            "fromversion": "5.5.0"
        },
        {
            "integrations": "AWS - SQS",
            "playbookID": "AWS - SQS Test Playbook",
            "fromversion": "5.0.0"
        },
        {
            "integrations": "AbuseIPDB",
            "playbookID": "AbuseIPDB Test"
        },
        {
            "integrations": "AbuseIPDB",
            "playbookID": "AbuseIPDB PopulateIndicators Test"
        },
        {
            "integrations": "LogRhythm",
            "playbookID": "LogRhythm-Test-Playbook",
            "timeout": 200
        },
        {
            "integrations": "FireEyeFeed",
            "playbookID": "playbook-FeedFireEye_test",
            "memory_threshold": 110
        },
        {
            "integrations": "Phish.AI",
            "playbookID": "PhishAi-Test"
        },
        {
            "integrations": "Phish.AI",
            "playbookID": "Test-Detonate URL - Phish.AI"
        },
        {
            "integrations": "Centreon",
            "playbookID": "Centreon-Test-Playbook"
        },
        {
            "playbookID": "ReadFile test"
        },
        {
            "integrations": "AlphaSOC Wisdom",
            "playbookID": "AlphaSOC-Wisdom-Test"
        },
        {
            "integrations": "carbonblack-v2",
            "playbookID": "CBFindIP - Test"
        },
        {
            "integrations": "Jask",
            "playbookID": "Jask_Test",
            "fromversion": "4.1.0"
        },
        {
            "integrations": "Whois",
            "playbookID": "whois_test",
            "fromversion": "5.0.0",
            "timeout": 2000
        },
        {
            "integrations": "TeamCymru",
            "playbookID": "TeamCymruTest"
        },
        {
            "integrations": "RSA NetWitness Endpoint",
            "playbookID": "NetWitness Endpoint Test"
        },
        {
            "integrations": "Check Point Sandblast",
            "playbookID": "Sandblast_malicious_test"
        },
        {
            "playbookID": "TestMatchRegexV2"
        },
        {
            "integrations": "ActiveMQ",
            "playbookID": "ActiveMQ Test"
        },
        {
            "playbookID": "RegexGroups Test"
        },
        {
            "integrations": "Cisco ISE",
            "playbookID": "cisco-ise-test-playbook"
        },
        {
            "integrations": "RSA NetWitness v11.1",
            "playbookID": "RSA NetWitness Test"
        },
        {
            "playbookID": "ExifReadTest"
        },
        {
            "integrations": "Cuckoo Sandbox",
            "playbookID": "CuckooTest",
            "timeout": 700
        },
        {
            "playbookID": "Detonate File - Generic Test",
            "timeout": 500
        },
        {
            "integrations": [
                "Lastline v2",
                "WildFire-v2",
                "SNDBOX",
                "McAfee Advanced Threat Defense"
            ],
            "playbookID": "Detonate File - Generic Test",
            "timeout": 2400
        },
        {
            "playbookID": "VerifyJSON - Test",
            "fromversion": "5.5.0"
        },
        {
            "playbookID": "PowerShellCommon-Test",
            "fromversion": "5.5.0"
        },
        {
            "playbookID": "GetIndicatorDBotScoreFromCache-Test",
            "fromversion": "6.0.0"
        },
        {
            "playbookID": "Detonate URL - Generic Test",
            "timeout": 2000,
            "integrations": [
                "McAfee Advanced Threat Defense",
                "Lastline v2"
            ]
        },
        {
            "integrations": [
                "VMware Carbon Black EDR v2",
                "carbonblackliveresponse",
                "Cylance Protect v2"
            ],
            "playbookID": "Retrieve File from Endpoint - Generic V2 Test",
            "fromversion": "5.0.0",
            "is_mockable": false
        },
        {
            "integrations": "Zscaler",
            "playbookID": "Zscaler Test",
            "timeout": 500
        },
        {
            "playbookID": "DemistoUploadFileV2 Test",
            "integrations": "Core REST API"
        },
        {
            "playbookID": "MaxMind Test",
            "integrations": "MaxMind GeoIP2"
        },
        {
            "playbookID": "Test Sagemaker",
            "integrations": "AWS Sagemaker"
        },
        {
            "playbookID": "C2sec-Test",
            "integrations": "C2sec irisk",
            "fromversion": "5.0.0"
        },
        {
            "playbookID": "AlexaV2 Test Playbook",
            "integrations": "Alexa Rank Indicator v2",
            "fromversion": "5.5.0"
        },
        {
            "playbookID": "Phishing v2 - Test - Incident Starter",
            "fromversion": "6.0.0",
            "timeout": 1200,
            "integrations": [
                "Core REST API",
                "Rasterize",
                "EWS v2"
            ],
            "instance_names": [
                "ews_mail_sender_labdemisto"
            ],
            "memory_threshold": 150,
            "pid_threshold": 80
        },
        {
            "playbookID": "Phishing - Core - Test - Incident Starter",
            "fromversion": "6.0.0",
            "timeout": 1700,
            "integrations": [
                "Core REST API",
                "Rasterize",
                "EWS v2"
            ],
            "instance_names": [
                "ews_mail_sender_labdemisto"
            ],
            "memory_threshold": 160,
            "pid_threshold": 80
        },
        {
            "playbookID": "Phishing - Core - Test - Actual Incident",
            "fromversion": "6.0.0"
        },
        {
            "playbookID": "SLA Scripts - Test",
            "fromversion": "4.1.0"
        },
        {
            "playbookID": "test_manageOOOUsers",
            "fromversion": "5.5.0"
        },
        {
            "playbookID": "PcapHTTPExtractor-Test"
        },
        {
            "playbookID": "Ping Test Playbook"
        },
        {
            "playbookID": "ParseWordDoc-Test"
        },
        {
            "playbookID": "PDFUnlocker-Test",
            "fromversion": "6.0.0"
        },
        {
            "playbookID": "Active Directory Test",
            "integrations": "Active Directory Query v2",
            "instance_names": "active_directory_ninja",
            "memory_threshold": 100,
            "has_api": false
        },
        {
            "playbookID": "Active Directory - manual pagination check",
            "integrations": "Active Directory Query v2",
            "instance_names": "active_directory_ninja",
            "memory_threshold": 100
        },
        {
            "playbookID": "Active Directory - automatic pagination check",
            "integrations": "Active Directory Query v2",
            "instance_names": "active_directory_ninja",
            "memory_threshold": 100
        },
        {
            "playbookID": "AD v2 - debug-mode - Test",
            "integrations": "Active Directory Query v2",
            "instance_names": "active_directory_ninja",
            "memory_threshold": 100,
            "fromversion": "5.0.0",
            "has_api": false
        },
        {
            "playbookID": "AD v2 - debug-mode - Test",
            "integrations": "Active Directory Query v2",
            "instance_names": "active_directory_ninja_with_ntlm",
            "memory_threshold": 100,
            "fromversion": "5.0.0",
            "has_api": false
        },
        {
            "playbookID": "Docker Hardening Test",
            "fromversion": "5.0.0",
            "runnable_on_docker_only": true
        },
        {
            "integrations": "Active Directory Query v2",
            "instance_names": "active_directory_ninja",
            "playbookID": "Active Directory Query V2 configuration with port",
            "memory_threshold": 100,
            "has_api": false
        },
        {
            "integrations": "Active Directory Query v2",
            "instance_names": "active_directory_ninja",
            "playbookID": "Active Directory - ad-get-user limit check",
            "memory_threshold": 100,
            "has_api": false
        },
        {
            "integrations": "Active Directory Query v2",
            "instance_names": "active_directory_ninja",
            "playbookID": "active directory search user with parentheses test",
            "memory_threshold": 100,
            "has_api": false
        },
        {
            "playbookID": "Email Address Enrichment - Generic v2.1 - Test",
            "integrations": "Active Directory Query v2",
            "memory_threshold": 100,
            "instance_names": "active_directory_ninja",
            "has_api": false
        },
        {
            "integrations": "Cofense Intelligence",
            "playbookID": "Test - Cofense Intelligence",
            "timeout": 500
        },
        {
            "playbookID": "GDPRContactAuthorities Test"
        },
        {
            "integrations": "Google Resource Manager",
            "playbookID": "GoogleResourceManager-Test",
            "timeout": 500
        },
        {
            "integrations": "SlashNext Phishing Incident Response",
            "playbookID": "SlashNextPhishingIncidentResponse-Test",
            "timeout": 500
        },
        {
            "integrations": "Google Cloud Storage",
            "playbookID": "GCS - Test",
            "timeout": 500,
            "memory_threshold": 80
        },
        {
            "integrations": "GooglePubSub",
            "playbookID": "GooglePubSub_Test",
            "timeout": 500,
            "fromversion": "5.0.0"
        },
        {
            "playbookID": "Calculate Severity - Generic v2 - Test",
            "integrations": [
                "Active Directory Query v2"
            ],
            "instance_names": "active_directory_ninja",
            "fromversion": "4.5.0",
            "memory_threshold": 100
        },
        {
            "integrations": "Freshdesk",
            "playbookID": "Freshdesk-Test",
            "timeout": 500
        },
        {
            "playbookID": "Autoextract - Test",
            "fromversion": "4.1.0"
        },
        {
            "playbookID": "FilterByList - Test",
            "fromversion": "4.5.0"
        },
        {
            "playbookID": "Impossible Traveler - Test",
            "integrations": [
                "Ipstack",
                "ipinfo",
                "Rasterize",
                "Active Directory Query v2",
                "Core REST API"
            ],
            "instance_names": "active_directory_ninja",
            "fromversion": "5.0.0",
            "timeout": 700,
            "memory_threshold": 300,
            "pid_threshold": 200
        },
        {
            "playbookID": "Active Directory - Get User Manager Details - Test",
            "integrations": "Active Directory Query v2",
            "memory_threshold": 100,
            "instance_names": "active_directory_80k",
            "fromversion": "5.0.0",
            "has_api": false
        },
        {
            "integrations": "Kafka V2",
            "playbookID": "Kafka Test"
        },
        {
            "playbookID": "File Enrichment - Generic v2 - Test",
            "instance_names": "virus_total_v3",
            "integrations": [
                "VirusTotal (API v3)",
                "Cylance Protect v2"
            ],
            "is_mockable": false
        },
        {
            "integrations": [
                "epo",
                "McAfee Active Response"
            ],
            "playbookID": "Endpoint data collection test",
            "timeout": 500
        },
        {
            "integrations": [
                "epo",
                "McAfee Active Response"
            ],
            "playbookID": "MAR - Endpoint data collection test",
            "timeout": 500
        },
        {
            "integrations": "DUO Admin",
            "playbookID": "DuoAdmin API test playbook",
            "fromversion": "5.0.0"
        },
        {
            "integrations": [
                "TAXII Server",
                "TAXIIFeed"
            ],
            "playbookID": "TAXII_Feed_Test",
            "fromversion": "5.5.0",
            "timeout": 300,
            "instance_names": [
                "non_https_cert",
                "instance_execute"
            ]
        },
        {
            "integrations": [
                "TAXII Server",
                "TAXIIFeed"
            ],
            "playbookID": "TAXII_Feed_Test",
            "fromversion": "5.5.0",
            "timeout": 300,
            "instance_names": [
                "https_cert",
                "local_https"
            ]
        },
        {
            "integrations": "TAXII 2 Feed",
            "playbookID": "TAXII 2 Feed Test",
            "fromversion": "5.5.0"
        },
        {
            "integrations": "iDefense Feed",
            "playbookID": "Feed iDefense Test",
            "memory_threshold": 200,
            "fromversion": "5.5.0"
        },
        {
            "playbookID": "TestShowScheduledEntries"
        },
        {
            "playbookID": "Calculate Severity - Standard - Test",
            "fromversion": "4.5.0"
        },
        {
            "playbookID": "HTTPListRedirects - Test SSL",
            "has_api": true
        },
        {
            "playbookID": "HTTPListRedirects Basic Test",
            "has_api": true
        },
        {
            "playbookID": "CheckDockerImageAvailableTest",
            "has_api": true
        },
        {
            "playbookID": "Extract Indicators From File - Generic v2 - Test",
            "integrations": [
                "Image OCR",
                "Rasterize"
            ],
            "timeout": 700,
            "memory_threshold": 300,
            "pid_threshold": 200,
            "fromversion": "4.5.0"
        },
        {
            "playbookID": "Endpoint Enrichment - Generic v2.1 - Test",
            "integrations": [
                "Cylance Protect v2",
                "carbonblack-v2",
                "McAfee ePO v2",
                "Active Directory Query v2",
                "VMware Carbon Black EDR v2"
            ],
            "memory_threshold": 100,
            "instance_names": "active_directory_ninja"
        },
        {
            "playbookID": "EmailReputationTest",
            "integrations": "Have I Been Pwned? V2"
        },
        {
            "integrations": "Symantec Deepsight Intelligence",
            "playbookID": "Symantec Deepsight Test"
        },
        {
            "playbookID": "ExtractDomainFromEmailTest"
        },
        {
            "playbookID": "Wait Until Datetime - Test",
            "fromversion": "4.5.0"
        },
        {
            "playbookID": "PAN-OS DAG Configuration Test",
            "integrations": "Panorama",
            "instance_names": "palo_alto_panorama_9.0",
            "timeout": 1500
        },
        {
            "playbookID": "PAN-OS EDL Setup v3 Test",
            "integrations": [
                "Panorama",
                "palo_alto_networks_pan_os_edl_management"
            ],
            "instance_names": "palo_alto_firewall_9.0",
            "timeout": 300
        },
        {
            "integrations": "Snowflake",
            "playbookID": "Snowflake-Test"
        },
        {
            "playbookID": "Account Enrichment - Generic v2.1 - Test",
            "integrations": [
                "Active Directory Query v2",
                "Cortex XDR - IR"
            ],
            "memory_threshold": 100,
            "instance_names": "active_directory_80k",
            "has_api": false
        },
        {
            "integrations": "Cisco Umbrella Investigate",
            "playbookID": "Domain Enrichment - Generic v2 - Test"
        },
        {
            "integrations": "Google BigQuery",
            "playbookID": "Google BigQuery Test"
        },
        {
            "integrations": "Zoom",
            "playbookID": "Zoom_Test"
        },
        {
            "integrations": "Cisco WebEx Feed",
            "playbookID": "Test_Cisco_WebEx_Feed",
            "fromversion": "6.0.0"
        },
        {
            "playbookID": "IP Enrichment - Generic v2 - Test",
            "integrations": "VirusTotal (API v3)",
            "instance_names": "virus_total_v3",
            "external_playbook_config": {
                "playbookID": "IP Enrichment - Generic v2",
                "input_parameters": {
                    "UseReputationCommand": {
                        "simple": "True"
                    }
                }
            },
            "fromversion": "6.1.0"
        },
        {
            "integrations": "Cherwell",
            "playbookID": "Cherwell Example Scripts - test"
        },
        {
            "integrations": "Cherwell",
            "playbookID": "Cherwell - test"
        },
        {
            "integrations": "CarbonBlackProtectionV2",
            "playbookID": "Carbon Black Enterprise Protection V2 Test"
        },
        {
            "integrations": "Active Directory Query v2",
            "memory_threshold": 100,
            "instance_names": "active_directory_ninja",
            "playbookID": "Test ADGetUser Fails with no instances 'Active Directory Query' (old version)",
            "has_api": false
        },
        {
            "integrations": "MITRE ATT&CK v2",
            "playbookID": "FeedMitreAttackv2_test",
            "memory_threshold": 150
        },
        {
            "integrations": "MITRE ATT&CK v2",
            "playbookID": "ExtractAttackPattern-Test",
            "memory_threshold": 150,
            "fromversion": "6.2.0"
        },
        {
            "integrations": "ANYRUN",
            "playbookID": "ANYRUN-Test"
        },
        {
            "integrations": "ANYRUN",
            "playbookID": "Detonate File - ANYRUN - Test"
        },
        {
            "integrations": "ANYRUN",
            "playbookID": "Detonate URL - ANYRUN - Test"
        },
        {
            "integrations": "Netcraft",
            "playbookID": "Netcraft test"
        },
        {
            "integrations": "EclecticIQ Platform",
            "playbookID": "EclecticIQ Test"
        },
        {
            "playbookID": "FormattingPerformance - Test",
            "fromversion": "5.0.0",
            "marketplaces": "xsoar_on_prem"
        },
        {
            "integrations": "AWS - EC2",
            "instance_names": "AWS - EC2",
            "playbookID": "AWS - EC2 Test Playbook",
            "fromversion": "5.0.0",
            "memory_threshold": 90,
            "timeout": 700,
            "is_mockable": false
        },
        {
            "integrations": "AWS - EC2",
            "playbookID": "d66e5f86-e045-403f-819e-5058aa603c32"
        },
        {
            "integrations": "ANYRUN",
            "playbookID": "Detonate File From URL - ANYRUN - Test"
        },
        {
            "integrations": "AWS - CloudTrail",
            "playbookID": "AWS - CloudTrail Test Playbook"
        },
        {
            "integrations": "DomainTools",
            "playbookID": "DomainTools-Test"
        },
        {
            "integrations": "Exabeam",
            "playbookID": "Exabeam - Test"
        },
        {
            "integrations": "Cisco Spark",
            "playbookID": "Cisco Spark Test New"
        },
        {
            "integrations": "Remedy On-Demand",
            "playbookID": "Remedy-On-Demand-Test"
        },
        {
            "playbookID": "ssdeepreputationtest"
        },
        {
            "playbookID": "TestIsEmailAddressInternal"
        },
        {
            "integrations": "Google Cloud Compute",
            "playbookID": "GoogleCloudComputeListTest"
        },
        {
            "integrations": "AWS - S3",
            "playbookID": "AWS - S3 Test Playbook",
            "memory_threshold": 80,
            "is_mockable": false
        },
        {
            "integrations": "AwsSecretsManager",
            "playbookID": "AwsSecretsManagerTest"
        },
        {
            "integrations": "Image OCR",
            "playbookID": "TestImageOCR"
        },
        {
            "integrations": "fireeye",
            "playbookID": "Detonate File - FireEye AX - Test"
        },
        {
            "integrations": [
                "Rasterize",
                "Image OCR"
            ],
            "playbookID": "Rasterize Test",
            "fromversion": "5.0.0",
            "memory_threshold": 300,
            "pid_threshold": 200,
            "timeout": 1500
        },
        {
            "integrations": "Rasterize",
            "playbookID": "RasterizeImageTest",
            "fromversion": "5.0.0",
            "memory_threshold": 300,
            "pid_threshold": 200
        },
        {
            "integrations": "Ipstack",
            "playbookID": "Ipstack_Test"
        },
        {
            "integrations": "Perch",
            "playbookID": "Perch-Test"
        },
        {
            "integrations": "Forescout",
            "playbookID": "Forescout-Test"
        },
        {
            "integrations": "GitHub",
            "playbookID": "Git_Integration-Test"
        },
        {
            "integrations": "GitHub IAM",
            "playbookID": "Github IAM - Test Playbook",
            "fromversion": "6.1.0"
        },
        {
            "integrations": "LogRhythmRest",
            "playbookID": "LogRhythm REST test"
        },
        {
            "integrations": "AlienVault USM Anywhere",
            "playbookID": "AlienVaultUSMAnywhereTest"
        },
        {
            "playbookID": "PhishLabsTestPopulateIndicators"
        },
        {
            "playbookID": "Test_HTMLtoMD"
        },
        {
            "integrations": "PhishLabs IOC",
            "playbookID": "PhishLabsIOC TestPlaybook",
            "fromversion": "4.1.0"
        },
        {
            "integrations": "PerceptionPoint",
            "playbookID": "PerceptionPoint Test",
            "fromversion": "4.1.0"
        },
        {
            "integrations": "vmray",
            "playbookID": "VMRay-Test-File",
            "fromversion": "5.5.0"
        },
        {
            "integrations": "vmray",
            "playbookID": "File Enrichment - VMRay - Test",
            "fromversion": "5.0.0"
        },
        {
            "integrations": "AutoFocus V2",
            "playbookID": "AutoFocus V2 test",
            "fromversion": "5.0.0",
            "timeout": 1000
        },
        {
            "playbookID": "Process Email - Generic for Rasterize"
        },
        {
            "playbookID": "Send Investigation Summary Reports - Test",
            "integrations": "EWS v2",
            "instance_names": [
                "ews_mail_sender_labdemisto"
            ],
            "fromversion": "4.5.0",
            "memory_threshold": 100
        },
        {
            "integrations": "Flashpoint",
            "playbookID": "Flashpoint_event-Test"
        },
        {
            "integrations": "Flashpoint",
            "playbookID": "Flashpoint_forum-Test"
        },
        {
            "integrations": "Flashpoint",
            "playbookID": "Flashpoint_report-Test"
        },
        {
            "integrations": "Flashpoint",
            "playbookID": "Flashpoint_reputation-Test"
        },
        {
            "integrations": "BluecatAddressManager",
            "playbookID": "Bluecat Address Manager test"
        },
        {
            "integrations": "MailListener - POP3 Beta",
            "playbookID": "MailListener-POP3 - Test"
        },
        {
            "playbookID": "sumList - Test"
        },
        {
            "playbookID": "AnyMatch_Test"
        },
        {
            "integrations": "VulnDB",
            "playbookID": "Test-VulnDB"
        },
        {
            "integrations": "Shodan_v2",
            "playbookID": "Test-Shodan_v2",
            "timeout": 1000
        },
        {
            "integrations": "Threat Crowd",
            "playbookID": "ThreatCrowd - Test"
        },
        {
            "integrations": "GoogleDocs",
            "playbookID": "GoogleDocs-test"
        },
        {
            "playbookID": "Request Debugging - Test",
            "fromversion": "5.0.0"
        },
        {
            "playbookID": "Test Convert file hash to corresponding hashes",
            "fromversion": "4.5.0",
            "integrations": [
                "VirusTotal",
                "Zimperium"
            ],
            "instance_names": "virus_total_general"
        },
        {
            "playbookID": "PAN-OS Query Logs For Indicators Test",
            "fromversion": "5.5.0",
            "timeout": 1500,
            "integrations": "Panorama",
            "instance_names": "palo_alto_panorama"
        },
        {
            "integrations": "Elasticsearch v2",
            "instance_names": "es_v7",
            "playbookID": "Elasticsearch_v2_test"
        },
        {
            "integrations": "ElasticsearchFeed",
            "instance_names": "es_demisto_feed",
            "playbookID": "Elasticsearch_Fetch_Demisto_Indicators_Test",
            "fromversion": "5.5.0"
        },
        {
            "integrations": "ElasticsearchFeed",
            "instance_names": "es_generic_feed",
            "playbookID": "Elasticsearch_Fetch_Custom_Indicators_Test",
            "fromversion": "5.5.0"
        },
        {
            "integrations": "Elasticsearch v2",
            "instance_names": "es_v6",
            "playbookID": "Elasticsearch_v2_test-v6"
        },
        {
            "integrations": "Elasticsearch v2",
            "instance_names": "es_v8",
            "playbookID": "Elasticsearch_v2_test-v8"
        },
        {
            "integrations": "PolySwarm",
            "playbookID": "PolySwarm-Test"
        },
        {
            "integrations": "Kennav2",
            "playbookID": "Kenna Test"
        },
        {
            "integrations": "SecurityAdvisor",
            "playbookID": "SecurityAdvisor-Test",
            "fromversion": "4.5.0"
        },
        {
            "integrations": "Google Key Management Service",
            "playbookID": "Google-KMS-test",
            "pid_threshold": 6,
            "memory_threshold": 60
        },
        {
            "integrations": "SecBI",
            "playbookID": "SecBI - Test"
        },
        {
            "playbookID": "ExtractFQDNFromUrlAndEmail-Test"
        },
        {
            "integrations": "EWS v2",
            "playbookID": "Get EWS Folder Test",
            "fromversion": "4.5.0",
            "instance_names": "ewv2_regular",
            "memory_threshold": 100,
            "timeout": 1200
        },
        {
            "integrations": "EWSO365",
            "instance_names": "ewso365_dev_team",
            "playbookID": "EWS_O365_test",
            "fromversion": "5.0.0",
            "timeout": 500
        },
        {
            "integrations": "EWSO365",
            "instance_names": "ewso365_dev_team",
            "playbookID": "EWS_O365_send_mail_test",
            "fromversion": "5.0.0"
        },
        {
            "integrations": "Unit42v2 Feed",
            "playbookID": "unit42_atoms",
            "fromversion": "5.5.0",
            "memory_threshold": 115
        },
        {
            "integrations": "QRadar v3",
            "playbookID": "QRadar Indicator Hunting Test",
            "instance_names": "QRadar_20",
            "timeout": 12000,
            "fromversion": "6.0.0"
        },
        {
            "integrations": "QRadar v3",
            "playbookID": "QRadar - Get Offense Logs Test",
            "instance_names": "QRadar_20",
            "timeout": 600,
            "fromversion": "6.0.0"
        },
        {
            "playbookID": "SetAndHandleEmpty test",
            "fromversion": "4.5.0"
        },
        {
            "integrations": "Tanium v2",
            "playbookID": "Tanium v2 - Test"
        },
        {
            "integrations": "Office 365 Feed",
            "playbookID": "Office365_Feed_Test",
            "fromversion": "5.5.0",
            "memory_threshold": 150
        },
        {
            "integrations": "GoogleCloudTranslate",
            "playbookID": "GoogleCloudTranslate-Test",
            "pid_threshold": 9
        },
        {
            "integrations": "Infoblox",
            "playbookID": "Infoblox Test"
        },
        {
            "playbookID": "GetValuesOfMultipleFIelds Test",
            "fromversion": "4.5.0"
        },
        {
            "playbookID": "IsInternalHostName Test",
            "fromversion": "4.5.0"
        },
        {
            "playbookID": "DigitalGuardian-Test",
            "integrations": "Digital Guardian",
            "fromversion": "5.0.0"
        },
        {
            "integrations": "SplunkPy",
            "playbookID": "Splunk Indicator Hunting Test",
            "fromversion": "5.0.0",
            "memory_threshold": 500,
            "instance_names": "use_default_handler",
            "is_mockable": false
        },
        {
            "integrations": "AutoFocus Feed",
            "playbookID": "playbook-FeedAutofocus_test",
            "fromversion": "5.5.0"
        },
        {
            "integrations": "PaloAltoNetworks_PrismaCloudCompute",
            "playbookID": "PaloAltoNetworks_PrismaCloudCompute-Test",
            "instance_names": "prisma_cloud_compute_21_04"
        },
        {
            "integrations": "SaasSecurity",
            "playbookID": "SaasSecurity-Test"
        },
        {
            "integrations": "Recorded Future Feed",
            "playbookID": "RecordedFutureFeed - Test",
            "instance_names": "recorded_future_feed",
            "timeout": 1000,
            "fromversion": "5.5.0",
            "memory_threshold": 86
        },
        {
            "integrations": "Recorded Future Feed",
            "playbookID": "RecordedFutureFeed - Test",
            "instance_names": "recorded_future_feed_with_risk_rules",
            "timeout": 1000,
            "fromversion": "5.5.0",
            "memory_threshold": 86
        },
        {
            "integrations": "Expanse",
            "playbookID": "test-Expanse-Playbook",
            "fromversion": "5.0.0"
        },
        {
            "integrations": "Expanse",
            "playbookID": "test-Expanse",
            "fromversion": "5.0.0"
        },
        {
            "integrations": "DShield Feed",
            "playbookID": "playbook-DshieldFeed_test",
            "fromversion": "5.5.0",
            "is_mockable": false
        },
        {
            "integrations": "AlienVault Reputation Feed",
            "playbookID": "AlienVaultReputationFeed_Test",
            "fromversion": "5.5.0",
            "memory_threshold": 190
        },
        {
            "integrations": "BruteForceBlocker Feed",
            "playbookID": "playbook-BruteForceBlocker_test",
            "fromversion": "5.5.0",
            "memory_threshold": 190
        },
        {
            "integrations": "F5Silverline",
            "playbookID": "F5Silverline_TestPlaybook",
            "fromversion": "6.0.0",
            "memory_threshold": 190
        },
        {
            "integrations": "Carbon Black Enterprise EDR",
            "playbookID": "Carbon Black Enterprise EDR Test",
            "fromversion": "5.0.0"
        },
        {
            "integrations": "MongoDB Key Value Store",
            "playbookID": "MongoDB KeyValueStore - Test",
            "pid_threshold": 12,
            "fromversion": "5.0.0"
        },
        {
            "integrations": "MongoDB Log",
            "playbookID": "MongoDBLog - Test",
            "pid_threshold": 12,
            "fromversion": "5.0.0"
        },
        {
            "integrations": "CyCognito",
            "playbookID": "CyCognito-Test",
            "fromversion": "6.2.0"
        },
        {
            "integrations": "FeedCyCognito",
            "playbookID": "FeedCyCognito-Test",
            "fromversion": "6.2.0"
        },
        {
            "integrations": "Google Chronicle Backstory",
            "playbookID": "Google Chronicle Backstory Asset - Test",
            "fromversion": "5.0.0"
        },
        {
            "integrations": "Google Chronicle Backstory",
            "playbookID": "Google Chronicle Backstory IOC Details - Test",
            "fromversion": "5.0.0"
        },
        {
            "integrations": "Google Chronicle Backstory",
            "playbookID": "Google Chronicle Backstory List Alerts - Test",
            "fromversion": "5.0.0"
        },
        {
            "integrations": "Google Chronicle Backstory",
            "playbookID": "Google Chronicle Backstory List IOCs - Test",
            "fromversion": "5.0.0"
        },
        {
            "integrations": "Google Chronicle Backstory",
            "playbookID": "Google Chronicle Backstory Reputation - Test",
            "fromversion": "5.0.0"
        },
        {
            "integrations": "Google Chronicle Backstory",
            "playbookID": "Google Chronicle Backstory List Events - Test",
            "fromversion": "5.0.0"
        },
        {
            "integrations": "Feodo Tracker IP Blocklist Feed",
            "instance_names": "feodo_tracker_ip_currently__active",
            "playbookID": "playbook-feodotrackeripblock_test_currently__active",
            "fromversion": "5.5.0"
        },
        {
            "integrations": "Feodo Tracker IP Blocklist Feed",
            "instance_names": "feodo_tracker_ip_30_days",
            "playbookID": "playbook-feodotrackeripblock_test_30_days",
            "fromversion": "5.5.0"
        },
        {
            "integrations": "Code42",
            "playbookID": "Code42-Test",
            "fromversion": "5.0.0",
            "timeout": 600
        },
        {
            "playbookID": "Code42 File Search Test",
            "integrations": "Code42",
            "fromversion": "5.0.0"
        },
        {
            "playbookID": "Code42 Suspicious Activity Action v2 - Test",
            "integrations": "Code42",
            "fromversion": "6.10.0"
        },
        {
            "playbookID": "HasiCoprTerraformTest",
            "integrations": "HashicorpTerraform",
            "fromversion": "6.10.0"
        },
        {
            "playbookID": "FetchIndicatorsFromFile-test",
            "fromversion": "5.5.0"
        },
        {
            "integrations": "RiskSense",
            "playbookID": "RiskSense Get Apps - Test"
        },
        {
            "integrations": "RiskSense",
            "playbookID": "RiskSense Get Host Detail - Test"
        },
        {
            "integrations": "RiskSense",
            "playbookID": "RiskSense Get Host Finding Detail - Test"
        },
        {
            "integrations": "RiskSense",
            "playbookID": "RiskSense Get Hosts - Test"
        },
        {
            "integrations": "RiskSense",
            "playbookID": "RiskSense Get Host Findings - Test"
        },
        {
            "integrations": "RiskSense",
            "playbookID": "RiskSense Get Unique Cves - Test"
        },
        {
            "integrations": "RiskSense",
            "playbookID": "RiskSense Get Unique Open Findings - Test"
        },
        {
            "integrations": "RiskSense",
            "playbookID": "RiskSense Get Apps Detail - Test"
        },
        {
            "integrations": "RiskSense",
            "playbookID": "RiskSense Apply Tag - Test"
        },
        {
            "integrations": "Indeni",
            "playbookID": "Indeni_test",
            "fromversion": "5.0.0"
        },
        {
            "integrations": "SafeBreach v2",
            "playbookID": "playbook-SafeBreach-Test",
            "fromversion": "5.5.0"
        },
        {
            "integrations": "AlienVault OTX TAXII Feed",
            "playbookID": "playbook-feedalienvaultotx_test",
            "fromversion": "5.5.0"
        },
        {
            "playbookID": "ExtractDomainAndFQDNFromUrlAndEmail-Test",
            "fromversion": "5.5.0"
        },
        {
            "integrations": "Cortex Data Lake",
            "playbookID": "Cortex Data Lake Test",
            "instance_names": "cdl_prod",
            "fromversion": "4.5.0"
        },
        {
            "integrations": "MongoDB",
            "playbookID": "MongoDB - Test"
        },
        {
            "integrations": "DNSDB_v2",
            "playbookID": "DNSDB-Test",
            "fromversion": "5.0.0"
        },
        {
            "integrations": "CreateIncidents",
            "playbookID": "DBotFindSimilarIncidentsByIndicators - Test",
            "instance_names": [
                "Create Test Incidents - Phishing Mock"
            ],
            "timeout": 300,
            "is_mockable": false
        },
        {
            "playbookID": "GetIndicatorsByQuery - Test"
        },
        {
            "playbookID": "DBotCreatePhishingClassifierV2FromFile-Test",
            "timeout": 60000,
            "fromversion": "6.1.0",
            "instance_names": "ml_dummy_prod",
            "integrations": "AzureWAF"
        },
        {
            "integrations": "IBM Resilient Systems",
            "playbookID": "IBM Resilient Systems Test"
        },
        {
            "integrations": [
                "Prisma Access",
                "Prisma Access Egress IP feed"
            ],
            "playbookID": "Prisma_Access_Egress_IP_Feed-Test",
            "timeout": 60000,
            "fromversion": "5.5.0"
        },
        {
            "integrations": "Palo Alto Networks - Prisma SASE",
            "playbookID": "PrismaSASE Test",
            "fromversion": "6.5.0",
            "timeout": 500
        },
        {
            "integrations": "Prisma Access",
            "playbookID": "Prisma_Access-Test",
            "timeout": 60000,
            "fromversion": "5.5.0"
        },
        {
            "playbookID": "EvaluateMLModllAtProduction-Test",
            "timeout": 500,
            "fromversion": "5.5.0"
        },
        {
            "integrations": "Google IP Ranges Feed",
            "playbookID": "Fetch Indicators Test",
            "fromversion": "6.0.0"
        },
        {
            "integrations": "Azure AD Connect Health Feed",
            "playbookID": "FeedAzureADConnectHealth_Test",
            "fromversion": "5.5.0"
        },
        {
            "integrations": [
                "Zoom Feed",
                "Core REST API"
            ],
            "playbookID": "FeedZoom_Test",
            "fromversion": "5.5.0"
        },
        {
            "playbookID": "PCAP Analysis Test",
            "integrations": [
                "ipinfo",
                "WildFire-v2"
            ],
            "fromversion": "5.0.0",
            "timeout": 1200
        },
        {
            "integrations": "Workday",
            "playbookID": "Workday - Test",
            "fromversion": "5.0.0",
            "timeout": 600
        },
        {
            "integrations": "Unit42 Feed",
            "playbookID": "Unit42 Feed - Test",
            "fromversion": "5.5.0",
            "timeout": 600
        },
        {
            "integrations": "CrowdStrikeMalquery",
            "playbookID": "CrowdStrikeMalquery-Test",
            "fromversion": "5.0.0",
            "timeout": 2500
        },
        {
            "integrations": "Sixgill_Darkfeed",
            "playbookID": "Sixgill-Darkfeed_Test",
            "fromversion": "5.5.0"
        },
        {
            "playbookID": "hashIncidentFields-test",
            "fromversion": "4.5.0",
            "timeout": 60000
        },
        {
            "integrations": "RSA Archer v2",
            "playbookID": "Archer v2 - Test",
            "fromversion": "5.0.0",
            "timeout": 1500
        },
        {
            "integrations": "WootCloud",
            "playbookID": "TestWootCloudPlaybook",
            "fromversion": "5.0.0"
        },
        {
            "integrations": "Ivanti Heat",
            "playbookID": "Ivanti Heat - Test"
        },
        {
            "integrations": "MicrosoftCloudAppSecurity",
            "playbookID": "MicrosoftCloudAppSecurity-Test"
        },
        {
            "integrations": "Blueliv ThreatCompass",
            "playbookID": "Blueliv_ThreatCompass_test",
            "fromversion": "5.0.0"
        },
        {
            "playbookID": "IncreaseIncidentSeverity-Test",
            "fromversion": "5.0.0"
        },
        {
            "integrations": "TrendMicro Cloud App Security",
            "playbookID": "playbook_TrendmicroCAS_Test",
            "fromversion": "5.0.0",
            "timeout": 300
        },
        {
            "playbookID": "IfThenElse-Test",
            "fromversion": "5.0.0"
        },
        {
            "playbookID": "If-Elif Test",
            "fromversion": "6.9.0"
        },
        {
            "integrations": "Imperva WAF",
            "playbookID": "Imperva WAF - Test"
        },
        {
            "integrations": "CheckPointFirewall_v2",
            "playbookID": "checkpoint-testplaybook",
            "timeout": 500
        },
        {
            "playbookID": "FailedInstances - Test",
            "integrations": "Whois",
            "fromversion": "4.5.0"
        },
        {
            "integrations": "F5 ASM",
            "playbookID": "playbook-F5_ASM-Test",
            "timeout": 600,
            "fromversion": "5.0.0"
        },
        {
            "playbookID": "Hatching Triage - Detonate File",
            "integrations": "Hatching Triage",
            "fromversion": "5.5.0"
        },
        {
            "integrations": "Rundeck",
            "playbookID": "Rundeck_test",
            "fromversion": "5.5.0",
            "is_mockable": false
        },
        {
            "playbookID": "Field polling test",
            "timeout": 600,
            "fromversion": "5.0.0"
        },
        {
            "integrations": "Generic Webhook",
<<<<<<< HEAD
            "instance_names": "Generic Webhook XSOAR on-prem",
=======
>>>>>>> 3be875e5
            "playbookID": "Generic Webhook - Test",
            "has_api": false
        },
        {
            "integrations": "Palo Alto Networks Enterprise DLP",
            "playbookID": "Palo_Alto_Networks_Enterprise_DLP - Test",
            "fromversion": "5.0.0"
        },
        {
            "integrations": "Cryptocurrency",
            "playbookID": "Cryptocurrency-Test",
            "is_mockable": false
        },
        {
            "integrations": "Public DNS Feed",
            "playbookID": "Public_DNS_Feed_Test",
            "fromversion": "5.5.0"
        },
        {
            "integrations": "ExpanseV2",
            "playbookID": "ExpanseV2 Test",
            "fromversion": "6.0.0",
            "timeout": 250
        },
        {
            "integrations": "FeedExpanse",
            "playbookID": "Feed Expanse Test",
            "fromversion": "6.0.0"
        },
        {
            "integrations": "MicrosoftGraphIdentityandAccess",
            "playbookID": "Identity & Access test playbook"
        },
        {
            "integrations": "MicrosoftPolicyAndComplianceAuditLog",
            "playbookID": "Audit Log - Test",
            "memory_threshold": 220
        },
        {
            "integrations": "Nutanix Hypervisor",
            "playbookID": "Nutanix-test"
        },
        {
            "integrations": "Azure Storage",
            "playbookID": "Azure Storage - Test",
            "is_mockable": false
        },
        {
            "integrations": "MicrosoftGraphApplications",
            "playbookID": "MSGraph Applications Test",
            "instance_names": "ms_graph_applications_device_code"
        },
        {
            "integrations": "MicrosoftGraphApplications",
            "playbookID": "MSGraph Applications Test",
            "instance_names": "ms_graph_applications_client_cred"
        },
        {
            "integrations": "EWS Extension Online Powershell v2",
            "playbookID": "playbook-O365-EWS-Extension-Powershell-Online-V2-Test",
            "fromversion": "6.0.0",
            "toversion": "6.0.9",
            "timeout": 250
        },
        {
            "integrations": "EWS Extension Online Powershell v3",
            "playbookID": "playbook-O365-EWS-Extension-Powershell-Online-V3-Test",
            "fromversion": "6.0.0",
            "toversion": "6.0.9",
            "timeout": 250
        },
        {
            "integrations": "VirusTotal (API v3)",
            "playbookID": "VirusTotal (API v3) Detonate Test",
            "instance_names": [
                "virus_total_v3",
                "virus_total_v3_premium"
            ],
            "is_mockable": false
        },
        {
            "integrations": "VirusTotal (API v3)",
            "playbookID": "VirusTotalV3-test",
            "instance_names": [
                "virus_total_v3"
            ],
            "fromversion": "5.5.0"
        },
        {
            "integrations": "HostIo",
            "playbookID": "HostIo_Test"
        },
        {
            "playbookID": "CreateCertificate-Test",
            "fromversion": "5.5.0"
        },
        {
            "integrations": "LogPoint SIEM Integration",
            "playbookID": "LogPoint SIEM Integration - Test Playbook 1"
        },
        {
            "integrations": "LogPoint SIEM Integration",
            "playbookID": "LogPoint SIEM Integration - Test Playbook 2"
        },
        {
            "integrations": "Cisco Stealthwatch",
            "fromversion": "5.5.0",
            "playbookID": "Cisco Stealthwatch Test"
        },
        {
            "integrations": "cymulate_v2",
            "playbookID": "Cymulate V2 Test",
            "fromversion": "6.0.0"
        },
        {
            "integrations": "OpenCTI",
            "playbookID": "OpenCTI Test",
            "fromversion": "5.0.0"
        },
        {
            "integrations": "Microsoft Graph API",
            "playbookID": "Microsoft Graph API - Test",
            "fromversion": "5.0.0"
        },
        {
            "integrations": "QRadar v3",
            "playbookID": "QRadar_v3-test",
            "instance_names": "QRadar_20",
            "fromversion": "6.0.0",
            "timeout": 1200,
            "is_mockable": false
        },
        {
            "playbookID": "DbotPredictOufOfTheBoxTest",
            "fromversion": "4.5.0",
            "timeout": 1000
        },
        {
            "playbookID": "DbotPredictOufOfTheBoxTestV2",
            "fromversion": "5.5.0",
            "timeout": 1000
        },
        {
            "integrations": "HPEArubaClearPass",
            "playbookID": "HPEArubaClearPass_TestPlaybook",
            "fromversion": "6.0.0"
        },
        {
            "integrations": "CrowdstrikeFalcon",
            "playbookID": "Get endpoint details - Generic - test",
            "fromversion": "5.5.0"
        },
        {
            "integrations": "CrowdstrikeFalcon",
            "playbookID": "Isolate and unisolate endpoint - test",
            "fromversion": "5.5.0",
            "memory_threshold": 150
        },
        {
            "integrations": "VirusTotal - Premium (API v3)",
            "playbookID": "VirusTotal Premium v3 TestPlaybook",
            "fromversion": "5.5.0"
        },
        {
            "integrations": "Armis",
            "playbookID": "Armis-Test",
            "fromversion": "5.5.0"
        },
        {
            "playbookID": "Tidy - Test",
            "integrations": [
                "AWS - EC2",
                "Core REST API",
                "Tidy"
            ],
            "instance_names": [
                "aws_alloacte_host"
            ],
            "fromversion": "6.0.0"
        },
        {
            "integrations": "Trend Micro Deep Security",
            "playbookID": "Trend Micro Deep Security - Test"
        },
        {
            "integrations": "Carbon Black Endpoint Standard",
            "playbookID": "carbonBlackEndpointStandardTestPlaybook",
            "fromversion": "5.5.0",
            "is_mockable": false
        },
        {
            "integrations": "Proofpoint TAP v2",
            "playbookID": "ProofpointTAP-Test"
        },
        {
            "integrations": "QualysV2",
            "playbookID": "QualysVulnerabilityManagement-Test",
            "fromversion": "5.5.0",
            "timeout": 3500
        },
        {
            "integrations": "ThreatExchange v2",
            "playbookID": "ThreatExchangeV2-test",
            "fromversion": "5.5.0"
        },
        {
            "integrations": "NetscoutAED",
            "playbookID": "NetscoutAED-Test",
            "fromversion": "5.5.0"
        },
        {
            "integrations": "VMware Workspace ONE UEM (AirWatch MDM)",
            "playbookID": "VMware Workspace ONE UEM (AirWatch MDM)-Test",
            "fromversion": "6.0.0"
        },
        {
            "integrations": "CarbonBlackLiveResponseCloud",
            "playbookID": "CarbonBlackLiveResponseCloud-Test",
            "fromversion": "5.5.0",
            "is_mockable": false
        },
        {
            "integrations": "CarbonBlackProtectionV2",
            "playbookID": "CbP-PlayBook"
        },
        {
            "playbookID": "EDL Indicator Performance Test",
            "instance_names": "eis_auto",
            "integrations": [
                "ExportIndicators",
                "Create-Mock-Feed-Relationships"
            ],
            "fromversion": "6.0.0",
            "timeout": 3500,
            "memory_threshold": 900,
            "pid_threshold": 12,
            "context_print_dt": "EISHey"
        },
        {
            "integrations": "jamf v2",
            "playbookID": "Jamf_v2_test",
            "fromversion": "5.5.0"
        },
        {
            "integrations": "GuardiCore v2",
            "playbookID": "GuardiCoreV2-Test",
            "fromversion": "6.0.0"
        },
        {
            "playbookID": "DBot Build Phishing Classifier Test - Multiple Algorithms",
            "timeout": 60000,
            "fromversion": "6.1.0",
            "instance_names": "ml_dummy_prod",
            "integrations": "AzureWAF"
        },
        {
            "integrations": [
                "AutoFocus Daily Feed",
                "Core REST API"
            ],
            "playbookID": "Fetch Indicators Test",
            "fromversion": "6.0.0",
            "is_mockable": false,
            "timeout": 2400
        },
        {
            "integrations": "SOCRadarIncidents",
            "playbookID": "SOCRadarIncidents-Test"
        },
        {
            "integrations": "SOCRadarThreatFusion",
            "playbookID": "SOCRadarThreatFusion-Test"
        },
        {
            "integrations": "FeedSOCRadarThreatFeed",
            "playbookID": "FeedSOCRadarThreatFeed-Test"
        },
        {
            "integrations": "TheHive Project",
            "playbookID": "Playbook_TheHiveProject_Test",
            "fromversion": "6.0.0"
        },
        {
            "integrations": [
                "ServiceNow v2",
                "Core REST API"
            ],
            "playbookID": "ServiceNow Fetch Incidents Test",
            "instance_names": "snow_basic_auth",
            "fromversion": "6.8.0",
            "is_mockable": false,
            "timeout": 2400
        },
        {
            "integrations": [
                "MalwareBazaar Feed",
                "Core REST API"
            ],
            "playbookID": "Fetch Indicators Test",
            "fromversion": "6.0.0",
            "is_mockable": false,
            "instance_names": "malwarebazzar_auto",
            "timeout": 2400
        },
        {
            "playbookID": "SolarWinds-Test",
            "fromversion": "5.5.0",
            "integrations": [
                "SolarWinds"
            ]
        },
        {
            "playbookID": "BastilleNetworks-Test",
            "fromversion": "5.0.0",
            "integrations": [
                "Bastille Networks"
            ]
        },
        {
            "playbookID": "bc993d1a-98f5-4554-8075-68a38004c119",
            "fromversion": "5.0.0",
            "integrations": [
                "Gamma"
            ]
        },
        {
            "playbookID": "Service Desk Plus (On-Premise) Test",
            "fromversion": "5.0.0",
            "integrations": [
                "ServiceDeskPlus (On-Premise)"
            ]
        },
        {
            "playbookID": "IronDefense Test",
            "fromversion": "5.0.0",
            "integrations": [
                "IronDefense"
            ]
        },
        {
            "playbookID": "AgariPhishingDefense-Test",
            "fromversion": "5.0.0",
            "integrations": [
                "Agari Phishing Defense"
            ]
        },
        {
            "playbookID": "SecurityIntelligenceServicesFeed - Test",
            "fromversion": "5.5.0",
            "integrations": [
                "SecurityIntelligenceServicesFeed"
            ]
        },
        {
            "playbookID": "FeedTalosTestPlaybook",
            "fromversion": "5.5.0",
            "integrations": [
                "Talos Feed"
            ]
        },
        {
            "playbookID": "Netscout Arbor Sightline - Test Playbook",
            "fromversion": "5.5.0",
            "integrations": [
                "NetscoutArborSightline"
            ]
        },
        {
            "playbookID": "AlphaVantage Test Playbook",
            "fromversion": "6.0.0",
            "integrations": [
                "AlphaVantage"
            ]
        },
        {
            "playbookID": "Azure SQL - Test",
            "fromversion": "5.0.0",
            "instance_names": "azure_sql_device_code_instance",
            "integrations": [
                "Azure SQL Management"
            ]
        },
        {
            "playbookID": "Sophos Central Test",
            "fromversion": "5.0.0",
            "integrations": [
                "Sophos Central"
            ]
        },
        {
            "playbookID": "Microsoft Graph Groups - Test",
            "fromversion": "5.0.0",
            "integrations": [
                "Microsoft Graph Groups"
            ]
        },
        {
            "playbookID": "Humio-Test",
            "fromversion": "5.0.0",
            "integrations": [
                "Humio"
            ]
        },
        {
            "playbookID": "Blueliv_ThreatContext_test",
            "fromversion": "5.0.0",
            "integrations": [
                "Blueliv ThreatContext"
            ]
        },
        {
            "playbookID": "TestMBsPlaybook",
            "fromversion": "6.0.0",
            "integrations": [
                "DarktraceMBs"
            ]
        },
        {
            "playbookID": "Recorded Future Test Playbook",
            "fromversion": "5.0.0",
            "integrations": [
                "Recorded Future v2"
            ]
        },
        {
            "playbookID": "get_file_sample_by_hash_-_cylance_protect_-_test",
            "fromversion": "5.0.0",
            "integrations": [
                "Cylance Protect v2"
            ]
        },
        {
            "playbookID": "Venafi - Test",
            "fromversion": "5.0.0",
            "integrations": [
                "Venafi"
            ]
        },
        {
            "playbookID": "3da36d51-3cdf-4120-882a-cee03b038b89",
            "fromversion": "5.0.0",
            "integrations": [
                "FortiManager"
            ]
        },
        {
            "playbookID": "X509Certificate_Test_Playbook",
            "fromversion": "6.0.0"
        },
        {
            "playbookID": "Pcysys-Test",
            "fromversion": "5.0.0",
            "integrations": [
                "Pentera"
            ]
        },
        {
            "playbookID": "Pentera Run Scan and Create Incidents - Test",
            "fromversion": "5.0.0",
            "integrations": [
                "Pentera"
            ]
        },
        {
            "playbookID": "Google Chronicle Backstory List Detections - Test",
            "fromversion": "5.0.0",
            "integrations": [
                "Google Chronicle Backstory"
            ]
        },
        {
            "playbookID": "Google Chronicle Backstory List Rules - Test",
            "fromversion": "5.0.0",
            "integrations": [
                "Google Chronicle Backstory"
            ]
        },
        {
            "playbookID": "McAfee ESM v2 - Test",
            "fromversion": "5.0.0",
            "instance_names": "v11.1.3",
            "integrations": [
                "McAfee ESM v2"
            ]
        },
        {
            "playbookID": "McAfee ESM Watchlists - Test",
            "fromversion": "5.0.0",
            "instance_names": "v11.1.3",
            "integrations": [
                "McAfee ESM v2"
            ]
        },
        {
            "playbookID": "Acalvio Sample Playbook",
            "fromversion": "5.0.0",
            "integrations": [
                "Acalvio ShadowPlex"
            ]
        },
        {
            "playbookID": "playbook-SophosXGFirewall-test",
            "fromversion": "5.0.0",
            "integrations": [
                "sophos_firewall"
            ]
        },
        {
            "playbookID": "CircleCI-Test",
            "fromversion": "5.5.0",
            "integrations": [
                "CircleCI"
            ]
        },
        {
            "playbookID": "XMCyberIntegration-Test",
            "fromversion": "6.0.0",
            "integrations": [
                "XMCyber"
            ]
        },
        {
            "playbookID": "Test-AnsibleHCloud",
            "fromversion": "6.0.0",
            "integrations": [
                "AnsibleAlibabaCloud"
            ]
        },
        {
            "playbookID": "Carbon Black Enterprise EDR Process Search Test",
            "fromversion": "5.0.0",
            "integrations": [
                "Carbon Black Enterprise EDR"
            ]
        },
        {
            "playbookID": "Logzio - Test",
            "fromversion": "5.0.0",
            "integrations": [
                "Logz.io"
            ]
        },
        {
            "playbookID": "GoogleCloudSCC-Test",
            "fromversion": "5.0.0",
            "integrations": [
                "GoogleCloudSCC"
            ]
        },
        {
            "playbookID": "SailPointIdentityNow-Test",
            "fromversion": "6.0.0",
            "integrations": [
                "SailPointIdentityNow"
            ]
        },
        {
            "playbookID": "playbook-Cyberint_Test",
            "fromversion": "5.0.0",
            "integrations": [
                "cyberint"
            ]
        },
        {
            "playbookID": "Druva-Test",
            "fromversion": "5.0.0",
            "integrations": [
                "Druva Ransomware Response"
            ]
        },
        {
            "playbookID": "LogPoint SIEM Integration - Test Playbook 3",
            "fromversion": "6.0.0",
            "integrations": [
                "LogPoint SIEM Integration"
            ]
        },
        {
            "playbookID": "TestGraPlayBook",
            "fromversion": "5.0.0",
            "integrations": [
                "Gurucul-GRA"
            ]
        },
        {
            "playbookID": "TestGreatHornPlaybook",
            "fromversion": "6.0.0",
            "integrations": [
                "GreatHorn"
            ]
        },
        {
            "playbookID": "Microsoft Defender Advanced Threat Protection - Test",
            "fromversion": "5.0.0",
            "integrations": [
                "Microsoft Defender Advanced Threat Protection"
            ],
            "instance_names": [
                "microsoft_defender_atp_dev_self_deployed"
            ],
            "timeout": 500
        },
        {
            "playbookID": "Polygon-Test",
            "fromversion": "5.0.0",
            "integrations": [
                "Group-IB TDS Polygon"
            ]
        },
        {
            "playbookID": "TrustwaveSEG-Test",
            "fromversion": "5.0.0",
            "integrations": [
                "trustwave secure email gateway"
            ]
        },
        {
            "playbookID": "PassiveTotal_v2-Test",
            "fromversion": "5.0.0",
            "integrations": [
                "PassiveTotal v2",
                "PassiveTotal"
            ]
        },
        {
            "playbookID": "02ea5cef-3169-4b17-8f4d-604b44e6348a",
            "fromversion": "5.0.0",
            "integrations": [
                "Cognni"
            ]
        },
        {
            "playbookID": "playbook-InsightIDR-test",
            "fromversion": "5.0.0",
            "integrations": [
                "Rapid7 InsightIDR"
            ]
        },
        {
            "playbookID": "Cofense Intelligence v2-Test",
            "fromversion": "5.5.0",
            "integrations": [
                "CofenseIntelligenceV2"
            ]
        },
        {
            "integrations": "Cofense Vision",
            "playbookID": "CofenseVision-Test",
            "fromversion": "6.2.0"
        },
        {
            "playbookID": "opsgenie-test-playbook",
            "fromversion": "6.0.0",
            "integrations": [
                "Opsgeniev2"
            ]
        },
        {
            "playbookID": "FraudWatch-Test",
            "fromversion": "5.0.0",
            "integrations": [
                "FraudWatch"
            ]
        },
        {
            "playbookID": "SepioPrimeAPI-Test",
            "fromversion": "5.0.0",
            "integrations": [
                "Sepio"
            ]
        },
        {
            "playbookID": "SX - PC - Test Playbook",
            "fromversion": "5.5.0",
            "integrations": [
                "PingCastle"
            ]
        },
        {
            "playbookID": "JARM-Test",
            "fromversion": "5.0.0",
            "integrations": [
                "JARM"
            ]
        },
        {
            "playbookID": "Playbook-HYASInsight-Test",
            "fromversion": "6.0.0",
            "integrations": [
                "HYAS Insight"
            ]
        },
        {
            "playbookID": "ConcentricAI Demo Playbook",
            "fromversion": "6.0.0",
            "integrations": [
                "ConcentricAI"
            ]
        },
        {
            "playbookID": "Cyberpion-Test",
            "fromversion": "6.0.0",
            "integrations": [
                "Cyberpion"
            ]
        },
        {
            "playbookID": "CrowdStrike OpenAPI - Test",
            "fromversion": "6.0.0",
            "integrations": [
                "CrowdStrike OpenAPI"
            ]
        },
        {
            "playbookID": "Smokescreen IllusionBLACK-Test",
            "fromversion": "5.0.0",
            "integrations": [
                "Smokescreen IllusionBLACK"
            ]
        },
        {
            "playbookID": "TestCymptomPlaybook",
            "fromversion": "5.0.0",
            "integrations": [
                "Cymptom"
            ]
        },
        {
            "playbookID": "Test-GitLab-v2",
            "fromversion": "6.5.0",
            "integrations": "GitLabv2",
            "is_mockable": false
        },
        {
            "playbookID": "LGTM-test-playbook",
            "fromversion": "6.0.0",
            "integrations": [
                "LGTM",
                "MinIO",
                "Docker Engine API"
            ]
        },
        {
            "playbookID": "playbook-MinIO-Test",
            "fromversion": "6.0.0",
            "integrations": [
                "LGTM",
                "MinIO",
                "Docker Engine API"
            ]
        },
        {
            "playbookID": "MSGraph_DeviceManagement_Test",
            "fromversion": "5.0.0",
            "instance_names": "ms_graph_device_management_self_deployed_prod",
            "integrations": [
                "Microsoft Graph Device Management"
            ]
        },
        {
            "playbookID": "G Suite Security Alert Center-Test",
            "fromversion": "5.0.0",
            "integrations": [
                "G Suite Security Alert Center"
            ]
        },
        {
            "playbookID": "VerifyOOBV2Predictions-Test",
            "fromversion": "5.5.0"
        },
        {
            "playbookID": "PAN OS EDL Management - Test",
            "fromversion": "5.0.0",
            "integrations": [
                "palo_alto_networks_pan_os_edl_management"
            ],
            "has_api": false
        },
        {
            "playbookID": "Group-IB Threat Intelligence & Attribution-Test",
            "fromversion": "6.0.0",
            "integrations": [
                "Group-IB Threat Intelligence & Attribution Feed",
                "Group-IB Threat Intelligence & Attribution"
            ]
        },
        {
            "playbookID": "CounterCraft - Test",
            "fromversion": "5.0.0",
            "integrations": [
                "CounterCraft Deception Director"
            ]
        },
        {
            "playbookID": "Azure Kubernetes Services - Test",
            "fromversion": "5.0.0",
            "instance_names": "aks_device_code_instance",
            "is_mockable": false,
            "integrations": [
                "Azure Kubernetes Services"
            ]
        },
        {
            "playbookID": "Cortex XDR - IOC - Test without fetch",
            "fromversion": "5.5.0",
            "integrations": [
                "Cortex XDR - IR",
                "Cortex XDR - IOC"
            ]
        },
        {
            "playbookID": "PaloAltoNetworks_IoT-Test",
            "fromversion": "5.0.0",
            "integrations": [
                "Palo Alto Networks IoT"
            ]
        },
        {
            "playbookID": "GreyNoise-Test",
            "fromversion": "5.5.0",
            "integrations": [
                "GreyNoise Community",
                "GreyNoise"
            ]
        },
        {
            "playbookID": "xMatters-Test",
            "fromversion": "5.5.0",
            "integrations": [
                "xMatters"
            ]
        },
        {
            "playbookID": "TestCentrifyPlaybook",
            "fromversion": "6.0.0",
            "integrations": [
                "Centrify Vault"
            ]
        },
        {
            "playbookID": "Infinipoint-Test",
            "fromversion": "5.0.0",
            "integrations": [
                "Infinipoint"
            ]
        },
        {
            "playbookID": "CyrenThreatInDepth-Test",
            "fromversion": "6.0.0",
            "integrations": [
                "CyrenThreatInDepth"
            ]
        },
        {
            "playbookID": "CVSS Calculator Test",
            "fromversion": "5.0.0"
        },
        {
            "playbookID": "Test-AnsibleHCloud",
            "fromversion": "6.0.0",
            "integrations": [
                "AnsibleHCloud"
            ]
        },
        {
            "playbookID": "Archer-Test-Playbook",
            "fromversion": "5.0.0",
            "integrations": [
                "RSA Archer",
                "RSA Archer v2"
            ]
        },
        {
            "playbookID": "Cymulate V1 Test",
            "fromversion": "6.0.0",
            "integrations": [
                "cymulate_v2",
                "Cymulate"
            ]
        },
        {
            "playbookID": "TestUptycs",
            "fromversion": "5.0.0",
            "integrations": [
                "Uptycs"
            ]
        },
        {
            "playbookID": "Microsoft Graph Calendar - Test",
            "fromversion": "5.0.0",
            "instance_names": "ms_graph_calendar_dev",
            "integrations": [
                "Microsoft Graph Calendar"
            ]
        },
        {
            "playbookID": "VMRay-Test-URL",
            "fromversion": "5.5.0",
            "integrations": [
                "vmray"
            ]
        },
        {
            "playbookID": "Thycotic-Test",
            "fromversion": "6.0.0",
            "integrations": [
                "Thycotic"
            ]
        },
        {
            "playbookID": "Test Playbook TrendMicroDDA",
            "fromversion": "5.0.0",
            "integrations": [
                "Trend Micro Deep Discovery Analyzer"
            ]
        },
        {
            "playbookID": "Atlassian Confluence Cloud-Test",
            "fromversion": "6.2.0",
            "integrations": [
                "Atlassian Confluence Cloud"
            ]
        },
        {
            "playbookID": "CrowdStrike_Falcon_X_-Test-Detonate_URL",
            "fromversion": "6.1.0",
            "integrations": [
                "CrowdStrike Falcon X"
            ],
            "timeout": 4600
        },
        {
            "playbookID": "CrowdStrike_Falcon_X_-Test-Detonate_File",
            "fromversion": "6.1.0",
            "memory_threshold": 200,
            "integrations": [
                "CrowdStrike Falcon X"
            ],
            "timeout": 1800
        },
        {
            "playbookID": "CrowdStrike_FalconX_Test",
            "fromversion": "6.1.0",
            "memory_threshold": 160,
            "integrations": [
                "CrowdStrike Falcon X"
            ]
        },
        {
            "playbookID": "Phishing - Core - Test - Actual Incident",
            "fromversion": "6.0.0",
            "timeout": 4600,
            "integrations": [
                "Core REST API",
                "Rasterize",
                "EWS v2"
            ],
            "memory_threshold": 200
        },
        {
            "playbookID": "Phishing v2 - Test - Actual Incident",
            "fromversion": "6.0.0"
        },
        {
            "playbookID": "Detect & Manage Phishing Campaigns - Test",
            "fromversion": "6.0.0",
            "timeout": 15000,
            "integrations": [
                "Core REST API",
                "Demisto Lock",
                "EWS v2"
            ],
            "instance_names": [
                "no_sync_long_timeout",
                "ews_mail_sender_labdemisto"
            ],
            "memory_threshold": 350,
            "pid_threshold": 200,
            "is_mockable": false
        },
        {
            "playbookID": "Phishing v3 - DomainSquatting+EML+MaliciousIndicators - Test",
            "fromversion": "6.2.0",
            "timeout": 7000,
            "integrations": [
                "EWSO365",
                "Core REST API",
                "CreateIncidents",
                "Rasterize"
            ],
            "instance_names": [
                "ewso365_dev_team",
                "Create Test Incidents - Phishing Mock"
            ],
            "external_playbook_config": {
                "playbookID": "Phishing - Generic v3",
                "input_parameters": {
                    "InternalDomains": {
                        "simple": "demistodev.onmicrosoft.com"
                    }
                }
            },
            "instance_configuration": {
                "classifier_id": "EWS v2",
                "incoming_mapper_id": "EWS v2-mapper"
            },
            "memory_threshold": 400,
            "pid_threshold": 200
        },
        {
            "playbookID": "Phishing v3 - Get Original Email + Search & Delete - Test",
            "fromversion": "6.2.0",
            "toversion": "6.4.9",
            "timeout": 7000,
            "integrations": [
                "Core REST API",
                "EWSO365",
                "Rasterize",
                "SecurityAndCompliance",
                "VirusTotal (API v3)"
            ],
            "instance_names": [
                "virus_total_v3",
                "ewso365_dev_team"
            ],
            "external_playbook_config": {
                "playbookID": "Phishing - Generic v3",
                "input_parameters": {
                    "SearchAndDelete": {
                        "simple": "True"
                    },
                    "GetOriginalEmail": {
                        "simple": "True"
                    },
                    "SearchAndDeleteIntegration": {
                        "simple": "O365"
                    },
                    "O365DeleteType": {
                        "simple": "Soft"
                    }
                }
            },
            "memory_threshold": 160,
            "pid_threshold": 80
        },
        {
            "playbookID": "PCAP Search test",
            "fromversion": "5.0.0"
        },
        {
            "playbookID": "PCAP Parsing And Indicator Enrichment Test",
            "fromversion": "5.0.0"
        },
        {
            "playbookID": "PCAP File Carving Test",
            "fromversion": "5.0.0"
        },
        {
            "playbookID": "Trello Test",
            "fromversion": "6.0.0",
            "integrations": [
                "Trello"
            ]
        },
        {
            "playbookID": "Google Drive Permissions Test",
            "fromversion": "5.0.0",
            "integrations": [
                "GoogleDrive"
            ],
            "memory_threshold": 300
        },
        {
            "playbookID": "RiskIQDigitalFootprint-Test",
            "fromversion": "5.5.0",
            "integrations": [
                "RiskIQDigitalFootprint"
            ]
        },
        {
            "playbookID": "playbook-feodotrackeripblock_test",
            "fromversion": "5.5.0",
            "integrations": [
                "Feodo Tracker IP Blocklist Feed"
            ],
            "instance_names": [
                "feodo_tracker_ip_currently__active",
                "feodo_tracker_ip_30_days"
            ]
        },
        {
            "playbookID": "CyberTotal_TestPlaybook",
            "fromversion": "5.0.0",
            "integrations": [
                "CyberTotal"
            ]
        },
        {
            "playbookID": "Deep_Instinct-Test",
            "fromversion": "5.0.0",
            "integrations": [
                "Deep Instinct"
            ]
        },
        {
            "playbookID": "Zabbix - Test",
            "fromversion": "5.0.0",
            "integrations": [
                "Zabbix"
            ]
        },
        {
            "playbookID": "GCS Object Policy (ACL) - Test",
            "fromversion": "5.0.0",
            "integrations": [
                "Google Cloud Storage"
            ]
        },
        {
            "playbookID": "GetStringsDistance - Test",
            "fromversion": "5.0.0",
            "scripts": [
                "GetStringsDistance"
            ]
        },
        {
            "playbookID": "GCS Bucket Management - Test",
            "fromversion": "5.0.0",
            "integrations": [
                "Google Cloud Storage"
            ]
        },
        {
            "playbookID": "GCS Bucket Policy (ACL) - Test",
            "fromversion": "5.0.0",
            "integrations": [
                "Google Cloud Storage"
            ]
        },
        {
            "playbookID": "GCS Object Operations - Test",
            "fromversion": "5.0.0",
            "integrations": [
                "Google Cloud Storage"
            ]
        },
        {
            "playbookID": "OpenLDAP - Test",
            "fromversion": "5.0.0",
            "integrations": [
                "OpenLDAP"
            ],
            "instance_names": "LDAP Authentication (Active Directory)"
        },
        {
            "playbookID": "LDAP Authentication - Test",
            "fromversion": "6.8.0",
            "integrations": [
                "OpenLDAP"
            ],
            "instance_names": "LDAP Authentication (Active Directory)"
        },
        {
            "playbookID": "LDAP Authentication - Test",
            "fromversion": "6.8.0",
            "integrations": [
                "OpenLDAP"
            ],
            "instance_names": "LDAP Authentication (OpenLDAP)"
        },
        {
            "playbookID": "FireEye-Detection-on-Demand-Test",
            "fromversion": "6.0.0",
            "integrations": [
                "FireEye Detection on Demand"
            ]
        },
        {
            "playbookID": "TestIPQualityScorePlaybook",
            "fromversion": "5.0.0",
            "integrations": [
                "IPQualityScore"
            ]
        },
        {
            "integrations": "CrowdStrike Falcon Sandbox V2",
            "playbookID": "CrowdstrikeFalconSandbox2 Test",
            "timeout": 500
        },
        {
            "playbookID": "Send Email To Recipients",
            "fromversion": "5.0.0",
            "memory_threshold": 100,
            "integrations": [
                "EWS v2"
            ],
            "instance_names": [
                "ews_mail_sender_labdemisto"
            ]
        },
        {
            "playbookID": "Endace-Test",
            "fromversion": "5.0.0",
            "integrations": [
                "Endace"
            ]
        },
        {
            "playbookID": "StringToArray_test",
            "fromversion": "6.0.0"
        },
        {
            "playbookID": "URLSSLVerification_test",
            "fromversion": "5.0.0"
        },
        {
            "playbookID": "playbook-SearchIncidentsV2InsideGenericPollng-Test",
            "fromversion": "5.0.0",
            "timeout": 300
        },
        {
            "playbookID": "IsRFC1918-Test",
            "fromversion": "5.0.0"
        },
        {
            "playbookID": "Base64 File in List Test",
            "fromversion": "5.0.0"
        },
        {
            "playbookID": "DbotAverageScore-Test",
            "fromversion": "5.0.0"
        },
        {
            "playbookID": "ExtractEmailV2-Test",
            "fromversion": "5.5.0"
        },
        {
            "playbookID": "IsUrlPartOfDomain Test",
            "fromversion": "5.0.0"
        },
        {
            "playbookID": "URLEncode-Test",
            "fromversion": "5.0.0"
        },
        {
            "playbookID": "IsIPInRanges - Test",
            "fromversion": "5.0.0"
        },
        {
            "playbookID": "Relationships scripts - Test",
            "fromversion": "6.2.0"
        },
        {
            "playbookID": "Test-CreateDBotScore-With-Reliability",
            "fromversion": "6.0.0"
        },
        {
            "playbookID": "ValidateContent - Test",
            "fromversion": "5.5.0",
            "has_api": true
        },
        {
            "playbookID": "DeleteContext-auto-subplaybook-test",
            "fromversion": "5.0.0"
        },
        {
            "playbookID": "Process Email - Generic - Test - Actual Incident",
            "fromversion": "6.0.0",
            "integrations": [
                "XsoarPowershellTesting",
                "Create-Mock-Feed-Relationships"
            ],
            "memory_threshold": 160
        },
        {
            "playbookID": "Analyst1 Integration Demonstration - Test",
            "fromversion": "5.0.0",
            "integrations": [
                "Analyst1",
                "illuminate"
            ]
        },
        {
            "playbookID": "Analyst1 Integration Test",
            "fromversion": "5.0.0",
            "integrations": [
                "Analyst1",
                "illuminate"
            ]
        },
        {
            "playbookID": "Cofense Triage v3-Test",
            "fromversion": "6.0.0",
            "integrations": [
                "Cofense Triage v2",
                "Cofense Triage v3",
                "Cofense Triage"
            ]
        },
        {
            "playbookID": "SailPointIdentityIQ-Test",
            "fromversion": "6.0.0",
            "integrations": [
                "SailPointIdentityIQ"
            ]
        },
        {
            "playbookID": "Test - ExtFilter",
            "fromversion": "5.0.0"
        },
        {
            "playbookID": "Test - ExtFilter Main",
            "fromversion": "5.0.0"
        },
        {
            "playbookID": "Microsoft Teams - Test",
            "fromversion": "5.0.0",
            "memory_threshold": 300,
            "instance_names": "ms_teams_management_device_code",
            "integrations": [
                "Microsoft Teams Management",
                "Microsoft Teams"
            ]
        },
        {
            "playbookID": "TestTOPdeskPlaybook",
            "fromversion": "5.0.0",
            "integrations": [
                "TOPdesk"
            ]
        },
        {
            "integrations": "Cortex XDR - XQL Query Engine",
            "playbookID": "Cortex XDR - XQL Query - Test",
            "fromversion": "6.2.0",
            "memory_threshold": 90,
            "timeout": 500
        },
        {
            "playbookID": "ListUsedDockerImages - Test",
            "fromversion": "6.1.0"
        },
        {
            "integrations": "CustomIndicatorDemo",
            "playbookID": "playbook-CustomIndicatorDemo-test"
        },
        {
            "integrations": "Azure Sentinel",
            "fromversion": "5.5.0",
            "is_mockable": false,
            "playbookID": "TestAzureSentinelPlaybookV2",
            "instance_names": "azure_sentinel_dev"
        },
        {
            "integrations": "AnsibleAlibabaCloud",
            "playbookID": "Test-AlibabaCloud"
        },
        {
            "integrations": "AnsibleAzure",
            "playbookID": "Test-AnsibleAzure"
        },
        {
            "integrations": "AnsibleCiscoIOS",
            "playbookID": "Test-AnsibleCiscoIOS"
        },
        {
            "integrations": "AnsibleCiscoNXOS",
            "playbookID": "Test-AnsibleCiscoNXOS"
        },
        {
            "integrations": "AnsibleHCloud",
            "playbookID": "Test-AnsibleHCloud"
        },
        {
            "integrations": "AnsibleKubernetes",
            "playbookID": "Test-AnsibleKubernetes"
        },
        {
            "integrations": "AnsibleLinux",
            "playbookID": "Test-AnsibleLinux"
        },
        {
            "integrations": "AnsibleMicrosoftWindows",
            "playbookID": "Test-AnsibleWindows"
        },
        {
            "integrations": "AnsibleVMware",
            "playbookID": "Test-AnsibleVMware"
        },
        {
            "integrations": "Anomali ThreatStream",
            "playbookID": "Anomali_ThreatStream_Test"
        },
        {
            "integrations": "Anomali ThreatStream v2",
            "playbookID": "ThreatStream-Test"
        },
        {
            "integrations": "Anomali ThreatStream v3",
            "fromversion": "6.0.0",
            "playbookID": "ThreatStream-Test"
        },
        {
            "integrations": [
                "AutoFocusTagsFeed",
                "Core REST API"
            ],
            "playbookID": "AutoFocusTagsFeed-test",
            "timeout": 1500,
            "fromversion": "6.5.0"
        },
        {
            "integrations": [
                "Unit42IntelObjectsFeed",
                "Core REST API"
            ],
            "playbookID": "Unit42 Intel Objects Feed - Test",
            "timeout": 15000,
            "fromversion": "6.5.0"
        },
        {
            "playbookID": "Tanium Threat Response V2 Test",
            "integrations": [
                "Tanium Threat Response v2",
                "Core REST API"
            ],
            "fromversion": "6.0.0",
            "timeout": 3000
        },
        {
            "playbookID": "Tanium Threat Response - Create Connection v2 - Test",
            "integrations": "Tanium Threat Response v2",
            "fromversion": "6.0.0"
        },
        {
            "playbookID": "Tanium Threat Response - Request File Download v2 - Test",
            "integrations": "Tanium Threat Response v2",
            "fromversion": "6.0.0"
        },
        {
            "playbookID": "IndicatorMaliciousRatioCalculation_test",
            "fromversion": "5.0.0"
        },
        {
            "playbookID": "MISPfeed Test",
            "fromversion": "5.5.0",
            "integrations": [
                "MISP Feed"
            ]
        },
        {
            "integrations": [
                "MISP Feed",
                "Core REST API"
            ],
            "playbookID": "Fetch Indicators Test",
            "fromversion": "6.0.0",
            "is_mockable": false,
            "instance_names": "MISP_feed_instance",
            "timeout": 2400
        },
        {
            "integrations": [
                "CrowdStrike Indicator Feed",
                "Core REST API"
            ],
            "playbookID": "Fetch Indicators Test",
            "fromversion": "6.0.0",
            "is_mockable": false,
            "instance_names": "CrowdStrike_feed_instance",
            "timeout": 2400
        },
        {
            "playbookID": "Get Original Email - Microsoft Graph Mail - test",
            "fromversion": "6.1.0",
            "integrations": [
                "MicrosoftGraphMail"
            ],
            "instance_names": "ms_graph_mail_dev_no_oproxy"
        },
        {
            "playbookID": "Get Original Email - Gmail v2 - test",
            "fromversion": "6.1.0",
            "memory_threshold": 150,
            "integrations": [
                "Gmail"
            ]
        },
        {
            "playbookID": "Get Original Email - EWS v2 - test",
            "fromversion": "6.1.0",
            "memory_threshold": 100,
            "integrations": [
                "EWS v2"
            ],
            "instance_names": "ewv2_regular"
        },
        {
            "integrations": [
                "Core REST API"
            ],
            "playbookID": "GetTasksWithSections SetIRProcedures end to end test",
            "fromversion": "6.0.0"
        },
        {
            "integrations": "AzureDataExplorer",
            "playbookID": "playbook-AzureDataExplorer-Test",
            "fromversion": "6.0.0"
        },
        {
            "integrations": [
                "Core REST API"
            ],
            "playbookID": "TestDemistoRestAPI",
            "fromversion": "5.5.0"
        },
        {
            "scripts": [
                "SplunkShowAsset",
                "SplunkShowDrilldown",
                "SplunkShowIdentity"
            ],
            "playbookID": "SplunkShowEnrichment"
        },
        {
            "integrations": "MalwareBazaar",
            "playbookID": "MalwareBazaar_Test",
            "fromversion": "6.0.0",
            "memory_threshold": 90
        },
        {
            "playbookID": "IAMInitOktaUser - Test",
            "integrations": [
                "Okta v2",
                "EWSO365"
            ],
            "instance_names": [
                "ewso365_dev_team"
            ],
            "fromversion": "6.5.0",
            "timeout": 600,
            "memory_threshold": 300
        },
        {
            "integrations": "OpsGenieV3",
            "playbookID": "OpsGenieV3TestPlaybook",
            "fromversion": "6.2.0"
        },
        {
            "playbookID": "test_AssignToNextShiftOOO",
            "fromversion": "5.5.0"
        },
        {
            "playbookID": "JsonToTable - Test Playbook",
            "fromversion": "5.5.0"
        },
        {
            "integrations": [
                "RemoteAccess v2"
            ],
            "playbookID": "RemoteAccessTest",
            "fromversion": "6.0.0"
        },
        {
            "playbookID": "AzureRiskyUsers",
            "fromversion": "6.0.0",
            "integrations": "AzureRiskyUsers",
            "instance_names": "AzureRiskyUsers_Device_Code_Flow"
        },
        {
            "playbookID": "AzureRiskyUsers",
            "fromversion": "6.0.0",
            "integrations": "AzureRiskyUsers",
            "instance_names": "AzureRiskyUsers_Client_Credentials_Flow"
        },
        {
            "playbookID": "playbook-AzureKeyVault-Test",
            "fromversion": "6.0.0",
            "integrations": "AzureKeyVault"
        },
        {
            "integrations": "KafkaV3",
            "playbookID": "KafkaV3 Test"
        },
        {
            "playbookID": "FileCreateAndUploadV2-Test",
            "fromversion": "6.12.0"
        },
        {
            "playbookID": "FormatURL-Test"
        },
        {
            "playbookID": "TestGetErrorsFromEntry"
        },
        {
            "playbookID": "IPToHost - Test"
        },
        {
            "playbookID": "TestIsInCidrRanges"
        },
        {
            "playbookID": "TestIsNotInCidrRanges"
        },
        {
            "playbookID": "NetskopeAPIv1 Test",
            "integrations": "NetskopeAPIv1"
        },
        {
            "playbookID": "Grafana-Test",
            "fromversion": "6.0.0",
            "integrations": [
                "Grafana",
                "Core REST API"
            ],
            "is_mockable": false,
            "timeout": 2400
        },
        {
            "integrations": "McAfee ePO v2",
            "playbookID": "McAfee ePO v2 Test",
            "memory_threshold": 100
        },
        {
            "playbookID": "DBotPredictURLPhishing_test",
            "integrations": [
                "Whois",
                "Rasterize"
            ],
            "memory_threshold": 300,
            "pid_threshold": 200,
            "marketplaces": "xsoar_on_prem"
        },
        {
            "playbookID": "DBotUpdateLogoURLPhishing_test"
        },
        {
            "playbookID": "TAXII2 Server Performance Test",
            "instance_names": "taxii2server",
            "integrations": [
                "TAXII2 Server",
                "Create-Mock-Feed-Relationships"
            ],
            "fromversion": "6.2.0",
            "timeout": 6000,
            "memory_threshold": 900,
            "pid_threshold": 12,
            "is_mockable": false
        },
        {
            "integrations": "FortiSIEMV2",
            "playbookID": "playbook-FortiSIEMV2_Test",
            "fromversion": "6.0.0"
        },
        {
            "integrations": "Azure Firewall",
            "playbookID": "playbook-AzureFirewall_Test",
            "fromversion": "6.2.0"
        },
        {
            "playbookID": "HttpV2-test",
            "fromversion": "6.5.0",
            "scripts": [
                "HttpV2"
            ],
            "has_api": true
        },
        {
            "integrations": [
                "GoogleSheets",
                "GoogleDrive"
            ],
            "playbookID": "GoogleSheets-Test",
            "fromversion": "6.1.0",
            "memory_threshold": 500
        },
        {
            "integrations": "CloudflareWAF",
            "playbookID": "TestCloudflareWAFPlaybook",
            "fromversion": "6.2.0"
        },
        {
            "scripts": "CheckIfSubdomain",
            "playbookID": "CheckIfSubdomain_Test",
            "fromversion": "6.0.0"
        },
        {
            "scripts": "CIDRBiggerThanPrefix",
            "playbookID": "CIDRBiggerThanPrefix_Test",
            "fromversion": "6.0.0"
        },
        {
            "integrations": [
                "ForescoutEyeInspect"
            ],
            "playbookID": "playbook-ForescoutEyeInspect_Test",
            "fromversion": "6.1.0"
        },
        {
            "playbookID": "playbook-BmcITSM-Test",
            "fromversion": "6.2.0",
            "integrations": "BmcITSM"
        },
        {
            "integrations": "CheckPointSandBlast",
            "playbookID": "playbook-CheckPointSandBlast_Test",
            "fromversion": "6.2.0"
        },
        {
            "integrations": "Arkime",
            "playbookID": "Arkime Test playbook",
            "fromversion": "6.2.0",
            "memory_threshold": 95
        },
        {
            "integrations": "Cortex Attack Surface Management",
            "playbookID": "CortexAttackSurfaceManagement_Test"
        },
        {
            "integrations": "Cortex Xpanse",
            "playbookID": "CortexXpanse_Test"
        },
        {
            "integrations": "checkpointdome9",
            "playbookID": "Dome9",
            "fromversion": "6.2.0"
        },
        {
            "integrations": "Skyhigh Security",
            "playbookID": "Skyhigh Security Test Play Book",
            "fromversion": "6.5.0"
        },
        {
            "playbookID": "PAN-OS - Add Anti-Spyware Security Profile To Rule - Test",
            "integrations": "Panorama",
            "instance_names": "palo_alto_firewall_9.1",
            "fromversion": "6.9.0"
        },
        {
            "integrations": "Secneurx Analysis",
            "playbookID": "Detonate File - SecneurX Analysis - Test",
            "fromversion": "6.2.0"
        },
        {
            "integrations": "Secneurx Analysis",
            "playbookID": "Detonate URL - SecneurX Analysis - Test",
            "fromversion": "6.2.0"
        },
        {
            "playbookID": "TestGetArrayElements"
        },
        {
            "integrations": "Aha",
            "playbookID": "AHA_TestPlaybook",
            "fromversion": "6.5.0"
        },
        {
            "playbookID": "VerifyCIDR-Test"
        },
        {
            "integrations": "CiscoESA",
            "playbookID": "CiscoESA",
            "fromversion": "6.2.0"
        },
        {
            "integrations": "CiscoSMA",
            "playbookID": "CiscoSMA",
            "fromversion": "6.2.0"
        },
        {
            "integrations": "JoeSecurityV2",
            "fromversion": "6.2.0",
            "playbookID": "testplaybook-JoeSecuirtyV2"
        },
        {
            "integrations": "fortiweb_vm",
            "playbookID": "playbook-FortiwebVM_V1_Test",
            "fromversion": "6.2.0"
        },
        {
            "integrations": "fortiweb_vm",
            "playbookID": "playbook-FortiwebVM_V2_Test",
            "fromversion": "6.2.0"
        },
        {
            "integrations": "Cisco Umbrella Reporting",
            "playbookID": "Cisco Umbrella Reporting Test",
            "fromversion": "6.5.0"
        },
        {
            "integrations": "AMPv2",
            "playbookID": "AMPv2_Test",
            "fromversion": "6.5.0"
        },
        {
            "integrations": "XSOAR EDL Checker",
            "playbookID": "TestXSOAREDLCheckerPlaybook"
        },
        {
            "integrations": "CiscoWSAv2",
            "playbookID": "playbook-CiscoWSA_Test",
            "fromversion": "6.8.0"
        },
        {
            "integrations": "DatadogCloudSIEM",
            "playbookID": "DatadogCloudSIEM",
            "fromversion": "6.8.0"
        },
        {
            "playbookID": "Threat_Intel_Report_test",
            "fromversion": "6.5.0",
            "scripts": [
                "PublishThreatIntelReport",
                "UnpublishThreatIntelReport"
            ]
        },
        {
            "integrations": "Generic SQL",
            "playbookID": "generic-sql",
            "instance_names": "Microsoft SQL Server - MS ODBC Driver",
            "fromversion": "5.0.0",
            "has_api": false
        },
        {
            "integrations": "Microsoft Teams via Webhook",
            "playbookID": "Microsoft Teams Webhook - Test"
        },
        {
            "integrations": "AWS - Route53",
            "playbookID": "playbook-create_delete_record_Test"
        },
        {
            "integrations": "Cylance Protect v2",
            "playbookID": "Retrieve File from Endpoint - Generic V3 Test"
        },
        {
            "integrations": [
                "LOLBAS Feed",
                "Demisto REST API"
            ],
            "playbookID": "FeedLOLBas_test"
        },
        {
            "integrations": "CIRCL CVE Search",
            "playbookID": "CIRCL CVE Search - Test",
            "fromversion": "6.8.0"
        },
        {
            "integrations": "Kaspersky Security Center",
            "playbookID": "Kaspersky Security Center - Test"
        },
        {
            "integrations": "Forcepoint Security Management Center",
            "playbookID": "ForcepointSecurityManagementCenter_test",
            "is_mockable": false
        },
        {
            "integrations": "AWS - Organizations",
            "playbookID": "Test - AWS_Organizations",
            "fromversion": "6.10.0"
        },
        {
            "integrations": "Netcraft V2",
            "playbookID": "Test - Netcraft"
        },
        {
            "integrations": "fortimail",
            "playbookID": "Fortimail"
        },
        {
            "integrations": "Zimperium v2",
            "playbookID": "Zimperiumv2-TestPlaybook"
        },
        {
            "integrations": "AWS-SNS-Listener",
            "playbookID": "AWS SNS Listener - Test",
            "instance_names": "AWS-SNS-Listener"
        },
        {
            "integrations": "Redmine",
            "playbookID": "Redmine_Test"
        },
        {
            "integrations": "Palo Alto Networks AIOps",
            "playbookID": "PaloAltoNetworksAIOps-Test"
        }
    ],
    "skipped_tests": {
        "Retrieve File from Endpoint - Generic V2 Test": "The playbook is deprecated",
        "test-threatConnectv3": "No instance - Instance issues",
        "generic-sql-mssql-encrypted-connection": "Instance issues",
        "RSANetWitnessv115-Test": "mocking error CIAC-7576",
        "playbook-CiscoWSA_Test": "No instance - developed by Qmasters",
        "DatadogCloudSIEM": "No instance - developed by Login soft",
        "RegPathReputationBasicLists_test": "The D2 pack is deprecated",
        "CirclIntegrationTest": "No instance",
        "CrowdStrikeMalquery-Test": "Issue CRTX-71397",
        "playbook-CheckPointSandBlast_Test": "Checkpoint playbook no license",
        "playbook-BmcITSM-Test": "issue with license CIAC-3776",
        "Panorama Query Logs - Test": "issues with firewall environment configuration - CIAC-3459",
        "palo_alto_firewall_test_pb": "issues with firewall environment configuration - CIAC-3459",
        "PAN-OS - Block IP and URL - External Dynamic List v2 Test": "uses deprecated integration, un-skip when playbook is updated",
        "MISP V2 Test": "The integration is deprecated as we released MISP V3",
        "Github IAM - Test Playbook": "Issue 32383",
        "O365-SecurityAndCompliance-ContextResults-Test": "Issue 38900",
        "Workday - Test": "No credentials Issue 29595",
        "McAfee-MAR_Test": "Issue CIAC-4521",
        "G Suite Security Alert Center-Test": "Issue CIAC-5682",
        "MAR - Endpoint data collection test": "Issue CIAC-4521",
        "Tidy - Test": "Will run it manually.",
        "Protectwise-Test": "Issue CRTX-86776",
        "Endpoint data collection test": "Uses a deprecated playbook called Endpoint data collection",
        "Prisma_Access_Egress_IP_Feed-Test": "unskip after we will get Prisma Access instance - Issue 27112",
        "Prisma_Access-Test": "unskip after we will get Prisma Access instance - Issue 27112",
        "Symantec Deepsight Test": "Issue 22971",
        "TestProofpointFeed": "Issue 22229",
        "Symantec Data Loss Prevention - Test": "Issue 20134",
        "NetWitness Endpoint Test": "Issue 19878",
        "InfoArmorVigilanteATITest": "Test issue 17358",
        "ArcSight Logger test": "Issue 19117",
        "AWS - CloudTrail Test Playbook": "Issue 19837",
        "d66e5f86-e045-403f-819e-5058aa603c32": "pr 3220",
        "IntSights Mssp Test": "Issue #16351",
        "AWS - SQS Test Playbook": "Issue 19854",
        "Test Playbook TrendMicroDDA": "Issue 16501",
        "ssdeepreputationtest": "Issue #20953",
        "C2sec-Test": "Issue #21633",
        "ThreatConnect v2 - Test": "Issue 26782",
        "Email Address Enrichment - Generic v2.1 - Test": "Issue 26785",
        "Tanium v2 - Test": "Issue 26822",
        "Fidelis-Test": "Issue 26453",
        "Cortex XDR - IOC - Test": "Issue 37957",
        "PAN-OS Query Logs For Indicators Test": "Issue 28753",
        "TCPUtils-Test": "Issue 29677",
        "Polygon-Test": "Issue 29060",
        "AttackIQ - Test": "Issue 29774",
        "Azure Compute - Test": "Issue 28056",
        "forcepoint test": "Issue 28043",
        "Test-VulnDB": "Issue 30875",
        "Malware Domain List Active IPs Feed Test": "Issue 30878",
        "CuckooTest": "Issue 25601",
        "PhishlabsIOC_DRP-Test": "Issue 29589",
        "Carbon Black Live Response Test": "Issue 28237",
        "FeedThreatConnect-Test": "Issue 32317",
        "Palo_Alto_Networks_Enterprise_DLP - Test": "Issue 32568",
        "JoeSecurityTestDetonation": "Issue 25650",
        "JoeSecurityTestPlaybook": "Issue 25649",
        "Phishing - Core - Test - Incident Starter": "Issue 26784",
        "Phishing - Core - Test - Actual Incident": "Issue 45227",
        "Phishing v2 - Test - Incident Starter": "Issue 46660",
        "Test Playbook McAfee ATD": "Issue 33409",
        "Detonate Remote File From URL -McAfee-ATD - Test": "Issue 33407",
        "Test Playbook McAfee ATD Upload File": "Issue 33408",
        "Trend Micro Apex - Test": "Issue 27280",
        "Test-BPA": "Issue 28406",
        "Test-BPA_Integration": "Issue 28236",
        "TestTOPdeskPlaybook": "Issue 35412",
        "PAN-OS EDL Setup v3 Test": "Issue 35386",
        "GmailTest": "Issue 27057",
        "get_file_sample_by_hash_-_cylance_protect_-_test": "Issue 28823",
        "Carbon Black Enterprise EDR Test": "Issue 29775",
        "Carbon Black Enterprise EDR Process Search Test": "Issue 29775",
        "VirusTotal (API v3) Detonate Test": "Issue 36004",
        "FailedInstances - Test": "Issue 33218",
        "PAN-OS DAG Configuration Test": "Issue 19205",
        "get_original_email_-_ews-_test": "Issue 27571",
        "Trend Micro Deep Security - Test": "outsourced",
        "Microsoft Teams - Test": "Issue 38263",
        "playbook-O365-EWS-Extension-Powershell-Online-V2-Test": "Issue 39008",
        "Majestic Million Test Playbook": "Issue 30931",
        "iDefense_v2_Test": "Issue 40126",
        "Feed iDefense Test": "Issue 34035",
        "McAfee ESM v2 - Test v11.1.3": "Issue 43825",
        "McAfee ESM v2 (v11.3) - Test": "Jira ticket CRTX-65370",
        "McAfee ESM Watchlists - Test v11.3": "Jira ticket CRTX-65370",
        "Detonate URL - WildFire v2.1 - Test": "Issue 40834",
        "Domain Enrichment - Generic v2 - Test": "Issue 40862",
        "TestIPQualityScorePlaybook": "Issue 40915",
        "VerifyOOBV2Predictions-Test": "Issue 37947",
        "Infoblox Test": "Issue 25651",
        "AutoFocusTagsFeed-test": "shares API quota with the other test",
        "Carbon Black Edr - Test": "Jira ticket XDR-43185",
        "Phishing v2 - Test - Actual Incident": "Issue 41322",
        "carbonBlackEndpointStandardTestPlaybook": "Issue 36936",
        "test_Qradar_v2": "the integration is deprecated as we released Qradar V3",
        "XsoarPowershellTesting-Test": "Issue 32689",
        "MicrosoftManagementActivity - Test": "Issue 43922",
        "Google-Vault-Generic-Test": "Issue 24347",
        "Google_Vault-Search_And_Display_Results_test": "Issue 24348",
        "Zscaler Test": "Issue 40157, API subscription currently Expired",
        "Cisco Firepower - Test": "Issue 32412",
        "cisco-ise-test-playbook": "Issue 44351",
        "GuardiCoreV2-Test": "Issue 43822",
        "ExtractAttackPattern-Test": "Issue 44095",
        "playbook-EWS_O365_Extension_test": "Issue 25605, Issue 39008",
        "Cherwell - test": "Issue 26780",
        "Cherwell Example Scripts - test": "Issue 27107",
        "Endpoint Malware Investigation - Generic - Test": "Issue 44779",
        "Mimecast test": "Issue 26906",
        "AutoFocus V2 test": "Issue 26464",
        "SplunkPy_KV_commands_default_handler": "Issue 41419",
        "LogRhythm REST test": "Issue 40654",
        "Process Email - Generic - Test - Actual Incident": "Issue 45227",
        "Tanium Threat Response Test": "Issue CRTX-58729",
        "Tanium Threat Response - Create Connection v2 - Test": "Issue CRTX-58729",
        "AzureADTest": "Issue 40131",
        "Autoextract - Test": "Issue 45293",
        "LogRhythm-Test-Playbook": "Issue 27164",
        "Microsoft_365_Defender-Test": "Issue 39390",
        "Tanium Threat Response - Request File Download v2 - Test": "Issue 46326",
        "test_AssignToNextShiftOOO": "Issue 44198",
        "EWS_O365_send_mail_test": "Issue 44200",
        "Cisco Umbrella Test": "Issue 24338",
        "Unit42 Intel Objects Feed - Test": "Issue 44100",
        "Fetch Indicators Test": "Issue 45490",
        "FormattedDateToEpochTest": "Issue 26724",
        "CrowdstrikeFalconSandbox2 Test": "Issue 46845",
        "Test ADGetUser Fails with no instances 'Active Directory Query' (old version)": "Issue 44543",
        "CarbonBlackLiveResponseCloud-Test": "Issue 39282",
        "Panorama Best Practise - Test": "Issue 43826",
        "JsonToTable - Test Playbook": "Issue 44302",
        "Recorded Future Test": "Issue 26741",
        "Git_Integration-Test": "Issue 37800",
        "RecordedFutureFeed - Test": "Issue 43923",
        "SymantecEndpointProtection_Test": "Issue 30157",
        "TestCloudflareWAFPlaybook": "No instance",
        "DBot Build Phishing Classifier Test - Multiple Algorithms": "Issue 48350",
        "Elasticsearch_v2_test-v8": "CRTX-61980",
        "Carbon Black Enterprise Protection V2 Test": "No credentials",
        "TruSTAR v2-Test": "No credentials",
        "Archer v2 - Test": "Test doesn't pass in the builds because of the creds, but creds seems ok, need to debug further",
        "AD v2 - debug-mode - Test": "No credentials",
        "Google-KMS-test": "No instance",
        "hashicorp_test": "No instance",
        "Google BigQuery Test": "No instance",
        "GCS Object Operations - Test": "No instance",
        "GCS Bucket Management - Test": "No instance",
        "GCS - Test": "No instance",
        "GCS Object Policy (ACL) - Test": "No instance",
        "GCS Bucket Policy (ACL) - Test": "No instance",
        "playbook-AzureDataExplorer-Test": "No Instance",
        "OTRS Test": "No Instance",
        "Microsoft Graph Groups - Test dev": "No Working Instance",
        "Microsoft Graph Groups - Test prod": "No Working Instance",
        "Microsoft Graph Groups - Test": "No Working Instance",
        "playbook-AzureDevOps-Test": "No Working Instance",
        "test playbook - Google Cloud Functions": "No Working Instance",
        "playbook-GCP-IAM_Test": "No Working Instance",
        "GoogleCalendar-Test": "No Working Instance",
        "AlexaV2 Test Playbook": "The service is deprecated on Dec 15, 2022",
        "CortexAttackSurfaceManagement_Test": "No instance - issue CRTX-65449",
        "CortexXpanse_Test": "No instance - issue CRTX-65449",
        "OpenCTI Test": "Add Support to version 5.x of OpenCTI - issue CIAC-4407",
        "Archer-Test-Playbook": "the integration is deprecated as we have ArcherV2",
        "O365-SecurityAndCompliance-Test": "Deprecated, consumes connection quota for V2",
        "ThreatGrid_v2_Test": "No instance, developed by Qmasters",
        "Test-Detonate URL - ThreatGrid": "No instance, developed by Qmasters",
        "awake_security_test_pb": "No instance, CRTX-77572",
        "Create Phishing Classifier V2 ML Test": "Updated docker image lacks data for the ml model. Once data issue is solved for ml module can un skip. ",
        "SumoLogic-Test": "401 unauthorized, CIAC-6334",
        "EWS_O365_test": "Issue CIAC-6753",
        "Microsoft Defender Advanced Threat Protection - Test dev": "Issue CIAC-7514",
        "Microsoft Defender Advanced Threat Protection - Test self deployed": "Issue CIAC-7527",
        "Microsoft Defender Advanced Threat Protection - Test": "Issue CIAC-7527",
        "OpsGenieV3TestPlaybook": "Issue CIAC-7649",
        "ThreatStream-Test": "Issue CRTX-96526",
        "MSG-Threat-Assessment-test": "API limitation",
        "BambenekConsultingFeed_Test": "Issue CRTX-99480",
        "AWS SNS Listener - Test": "Cant validate mock msg against AWS-SNS in TBP",
        "VMWare Test": "CIAC-10276"
    },
    "skipped_integrations": {
        "AWS - Lambda": "No instance - wrong creds, issue CRTX-110456",
        "EWS Mail Sender": "The integration is deprecated",
        "CiscoWSAv2": "No instance - No license",
        "DatadogCloudSIEM": "No instance - No license",
        "Lastline v2": "No instance - No license",
        "AbuseIPDB": "No instance - License expired",
        "checkpointdome9": "No instance - No license",
        "_comment1": "~~~ NO INSTANCE ~~~",
        "FortiSIEMV2": "No instance",
        "Azure Firewall": "No instance",
        "Vertica": "No instance issue 45719",
        "Ipstack": "No instance - Usage limit reached (Issue 38063)",
        "AnsibleAlibabaCloud": "No instance - issue 40447 - CRTX-43182",
        "AnsibleAzure": "No instance - issue 40447 - CRTX-43182",
        "AnsibleCiscoIOS": "No instance - issue 40447- CRTX-43182",
        "AnsibleCiscoNXOS": "No instance - issue 40447 - CRTX-43182",
        "AnsibleHCloud": "No instance - issue 40447 - CRTX-43182",
        "AnsibleKubernetes": "No instance - issue 40447 - CRTX-43182",
        "AnsibleACME": "No instance - issue 40447- CRTX-43182",
        "AnsibleDNS": "No instance - issue 40447 - CRTX-43182",
        "AnsibleLinux": "No instance - issue 40447 - CRTX-43182",
        "AnsibleOpenSSL": "No instance - issue 40447 - CRTX-43182",
        "AnsibleMicrosoftWindows": "No instance - issue 40447 - CRTX-43182",
        "AnsibleVMware": "No instance - issue 40447 - CRTX-43182",
        "SolarWinds": "No instance - developed by Crest",
        "Atlassian Confluence Cloud": "No instance - developed by Crest",
        "SOCRadarIncidents": "No instance - developed by partner",
        "SOCRadarThreatFusion": "No instance - developed by partner",
        "NetskopeAPIv1": "No instance - developed by Qmasters",
        "trustwave secure email gateway": "No instance - developed by Qmasters",
        "Azure Storage Table": "No instance - developed by Qmasters",
        "Azure Storage Queue": "No instance - developed by Qmasters",
        "Azure Storage FileShare": "No instance - developed by Qmasters",
        "Azure Storage Container": "No instance - developed by Qmasters",
        "VMware Workspace ONE UEM (AirWatch MDM)": "No instance - developed by crest",
        "ServiceDeskPlus (On-Premise)": "No instance",
        "Forcepoint": "No instance - instance issues. Issue 28043",
        "ZeroFox": "No instance - Issue 29284",
        "Symantec Management Center": "No instance - Issue 23960",
        "Fidelis Elevate Network": "No instance - Issue 26453 - CIAC-1635",
        "ArcSight Logger": "No instance - Issue 19117 - CIAC-1893",
        "Sophos Central": "No instance",
        "MxToolBox": "No instance",
        "Prisma Access": "No instance - Issue CRTX-84209",
        "AlphaSOC Network Behavior Analytics": "No instance",
        "IsItPhishing": "No instance",
        "Verodin": "No instance",
        "EasyVista": "No instance",
        "Pipl": "No instance",
        "Moloch": "No instance",
        "Twilio": "No instance",
        "Zendesk": "No instance",
        "GuardiCore": "No instance",
        "Nessus": "No instance",
        "Cisco CloudLock": "No instance",
        "Vectra v2": "No instance",
        "GoogleCloudSCC": "No instance, outsourced",
        "FortiGate": "No instance - License expired, and not going to get one (issue 14723)",
        "Attivo Botsink": "no instance, not going to get it",
        "AWS Sagemaker": "No instance - License expired, and probably not going to get it",
        "Symantec MSS": "No instance, probably not going to get it (issue 15513)",
        "FireEye ETP": "No instance",
        "Proofpoint TAP v2": "No instance",
        "remedy_sr_beta": "No instance",
        "fireeye": "No instance - Issue 19839 CIAC-1300, CIAC-2456",
        "Remedy On-Demand": "No instance - Issue 19835 - CIAC-1870",
        "Check Point": "No instance - Issue 18643",
        "CheckPointFirewall_v2": "No instance - Issue 18643",
        "CTIX v3": "No instance - developed by partner",
        "Jask": "No instance - Issue 18879",
        "vmray": "No instance - Issue 18752",
        "SCADAfence CNM": "No instance - Issue 18376",
        "ArcSight ESM v2": "No instance - Issue #18328 - CIAC-1919",
        "AlienVault USM Anywhere": "No instance - Issue #18273",
        "Dell Secureworks": "No instance",
        "Service Manager": "No instance - Expired license",
        "CarbonBlackProtectionV2": "No instance - License expired",
        "icebrg": "No instance - Issue 14312 - CIAC-2006",
        "Freshdesk": "No instance - Trial account expired",
        "Kafka V2": "No instance - Can not connect to instance from remote",
        "KafkaV3": "No instance - Can not connect to instance from remote",
        "Check Point Sandblast": "No instance - Issue 15948",
        "Remedy AR": "No instance - getting 'Not Found' in test button",
        "Salesforce": "No instance - Issue 15901 - CIAC-1976",
        "ANYRUN": "No instance",
        "Secneurx Analysis": "No Instance",
        "Snowflake": "No instance - Looks like account expired, needs looking into",
        "Cisco Spark": "No instance - Issue 18940 - CIAC-1902",
        "Phish.AI": "No instance - Issue 17291",
        "MaxMind GeoIP2": "No instance - Issue 18932.",
        "Exabeam": "No instance - Issue 19371 - CIAC-903",
        "Ivanti Heat": "No instance - Issue 26259 - CIAC-1643",
        "AWS - Athena - Beta": "No instance - Issue 19834",
        "SNDBOX": "No instance - Issue 28826 - CIAC-1538",
        "Workday": "No instance - License expired Issue: 29595 - CIAC-1508",
        "FireEyeFeed": "No instance - License expired Issue: 31838",
        "Akamai WAF": "No instance - Issue 32318 - CIAC-1407",
        "FreshworksFreshservice": "No instance - Issue 32318",
        "FraudWatch": "No instance - Issue 34299 - CIAC-1323",
        "Cisco Stealthwatch": "No instance - developed by Qmasters",
        "Armis": "No instance - developed by SOAR Experts",
        "CiscoESA": "No instance - developed by Qmasters",
        "CiscoSMA": "No instance - developed by Qmasters",
        "CiscoAMP": "No instance & Depreceated, replaced by AMPV2",
        "AMPv2": "No instance - developed by Qmasters",
        "Cisco Umbrella Reporting": "No instance - developed by Login-Soft",
        "fortiweb_vm": "No instance - developed by Qmasters",
        "_comment2": "~~~ UNSTABLE ~~~",
        "ThreatConnect v2": "unstable instance",
        "_comment3": "~~~ QUOTA ISSUES ~~~",
        "Lastline": "issue 20323",
        "Google Resource Manager": "Cannot create projects because have reached allowed quota.",
        "Looker": "Warehouse 'DEMO_WH' cannot be resumed because resource monitor 'LIMITER' has exceeded its quota.",
        "_comment4": "~~~ OTHER ~~~",
        "Anomali ThreatStream v2": "Will be deprecated soon.",
        "Anomali ThreatStream": "Will be deprecated soon.",
        "AlienVault OTX TAXII Feed": "Issue 29197 - CIAC-1522",
        "EclecticIQ Platform": "Issue 8821",
        "Forescout": "Can only be run from within PANW network. Look in keeper for - Demisto in the LAB",
        "ForescoutEyeInspect": "No instance - developed by Qmasters",
        "FortiManager": "Can only be run within PANW network",
        "AttackIQFireDrill": "License issues #29774 - CIAC-1502",
        "LogRhythm": "The integration is deprecated",
        "Threat Grid": "No instance & Depreceated, replaced by ThreatGridv2",
        "ThreatGridv2": "No instance - developed by Qmasters",
        "SentinelOne V2": "No instance - developed by partner",
        "CheckPhish": "Issue CRTX-86562",
        "SecurityAndComplianceV2": "Can only be authenticated via MFA and requires user interaction to configure.",
        "ThreatExchange v2": "No instance",
        "PhishLabs IOC EIR": "No instance, CRTX-91214",
        "fortimail": "No instance",
        "JoeSecurityV2": "CIAC-9872",
        "Aha": "No instance"
    },
    "nightly_packs": [
        "CommonScripts",
        "CommonPlaybooks",
        "CIRCL",
        "rasterize",
        "Phishing",
        "Base",
        "Active_Directory_Query",
        "MicrosoftExchangeOnline",
        "DefaultPlaybook",
        "DemistoRESTAPI",
        "Palo_Alto_Networks_WildFire",
        "ipinfo",
        "Whois",
        "AutoFocus",
        "ImageOCR",
        "SplunkPy",
        "MailSenderNew",
        "MicrosoftExchangeOnPremise",
        "ServiceNow",
        "CortexXDR",
        "PAN-OS",
        "QRadar",
        "PhishTank",
        "OpenPhish",
        "AbuseDB",
        "CrowdStrikeFalcon",
        "XForceExchange",
        "AlienVault_OTX",
        "MicrosoftGraphMail",
        "MISP",
        "Threat_Crowd",
        "Slack",
        "CrowdStrikeFalconX",
        "FeedMitreAttackv2",
        "URLHaus",
        "MicrosoftDefenderAdvancedThreatProtection",
        "CrowdStrikeIntel",
        "Shodan",
        "MailListener",
        "FeedOffice365",
        "GenericSQL",
        "PANWComprehensiveInvestigation",
        "CortexDataLake",
        "PrismaCloud",
        "FeedAWS",
        "AzureSecurityCenter",
        "PrismaCloudCompute",
        "ExpanseV2",
        "PrismaSaasSecurity",
        "PaloAltoNetworks_IoT",
        "PaloAltoNetworksAIOps"
    ],
    "unmockable_integrations": {
        "NetscoutArborSightline": "Uses timestamp",
        "Cylance Protect v2": "uses time-based JWT token",
        "EwsExtension": "Powershell does not support proxy",
        "EWS Extension Online Powershell v2": "Powershell does not support proxy/ssl",
        "Office 365 Feed": "Client sends a unique uuid as first request of every run",
        "AzureWAF": "Has a command that sends parameters in the path",
        "HashiCorp Vault": "Has a command that sends parameters in the path",
        "urlscan.io": "Uses data that comes in the headers",
        "CloudConvert": "has a command that uploads a file (!cloudconvert-upload)",
        "Symantec Messaging Gateway": "Test playbook uses a random string",
        "AlienVault OTX TAXII Feed": "Client from 'cabby' package generates uuid4 in the request",
        "Generic Webhook": "Does not send HTTP traffic",
        "Microsoft Endpoint Configuration Manager": "Uses Microsoft winRM",
        "SecurityIntelligenceServicesFeed": "Need proxy configuration in server",
        "BPA": "Playbook using GenericPolling which is inconsistent",
        "XsoarPowershellTesting": "Integration which not use network.",
        "Mail Listener v2": "Integration has no proxy checkbox",
        "Cortex XDR - IOC": "'Cortex XDR - IOC - Test' is using also the fetch indicators which is not working in proxy mode",
        "SecurityAndCompliance": "Integration doesn't support proxy",
        "SecurityAndComplianceV2": "Integration doesn't support proxy",
        "Cherwell": "Submits a file - tests that send files shouldn't be mocked. this problem was fixed but the test is not running anymore because the integration is skipped",
        "Maltiverse": "issue 24335",
        "ActiveMQ": "stomp sdk not supporting proxy.",
        "MITRE ATT&CK": "Using taxii2client package",
        "MongoDB": "Our instance not using SSL",
        "Cortex Data Lake": "Integration requires SSL",
        "Google Key Management Service": "The API requires an SSL secure connection to work.",
        "McAfee ESM-v10": "we have multiple instances with same test playbook, mock recording are per playbook so it keeps failing the playback step",
        "SlackV2": "Integration requires SSL",
        "SlackV3": "Integration requires SSL",
        "Whois": "Mocks does not support sockets",
        "Panorama": "Exception: Proxy process took to long to go up. https://circleci.com/gh/demisto/content/24826",
        "Image OCR": "Does not perform network traffic",
        "Server Message Block (SMB) v2": "Does not perform http communication",
        "Active Directory Query v2": "Does not perform http communication",
        "dnstwist": "Does not perform http communication",
        "Generic SQL": "Does not perform http communication",
        "PagerDuty v2": "Integration requires SSL",
        "TCPIPUtils": "Integration requires SSL",
        "Luminate": "Integration has no proxy checkbox",
        "Shodan": "Integration has no proxy checkbox",
        "Google BigQuery": "Integration has no proxy checkbox",
        "ReversingLabs A1000": "Checking",
        "Check Point": "Checking",
        "okta": "Test Module failing, suspect it requires SSL",
        "Okta v2": "dynamic test, need to revisit and better avoid conflicts",
        "Awake Security": "Checking",
        "ArcSight ESM v2": "Checking",
        "Phish.AI": "Checking",
        "VMware": "PyVim (SmartConnect class) does not support proxy",
        "Intezer": "Nightly - Checking",
        "ProtectWise": "Nightly - Checking",
        "google-vault": "Nightly - Checking",
        "Forcepoint": "Nightly - Checking",
        "Signal Sciences WAF": "error with certificate",
        "EWS Mail Sender": "Inconsistent test (playback fails, record succeeds)",
        "ReversingLabs Titanium Cloud": "No Unsecure checkbox. proxy trying to connect when disabled.",
        "Recorded Future": "might be dynamic test",
        "AlphaSOC Wisdom": "Test module issue",
        "Microsoft Graph User": "Test direct access to oproxy",
        "Azure Security Center v2": "Test direct access to oproxy",
        "Azure Compute v2": "Test direct access to oproxy",
        "AWS - CloudWatchLogs": "Issue 20958 - CIAC-1820",
        "AWS - Athena - Beta": "Issue 24926 - CIAC-1683",
        "AWS - CloudTrail": "Issue 24926 - CIAC-1683",
        "AWS - Lambda": "Issue 24926 - CIAC-1683",
        "AWS - IAM": "Issue 24926 - CIAC-1683",
        "AWS Sagemaker": "Issue 24926 - CIAC-1683",
        "Gmail Single User": "googleclient sdk has time based challenge exchange",
        "Gmail": "googleclient sdk has time based challenge exchange",
        "GSuiteAdmin": "googleclient sdk has time based challenge exchange",
        "GSuiteAuditor": "googleclient sdk has time based challenge exchange",
        "GoogleCloudTranslate": "google translate sdk does not support proxy",
        "Google Chronicle Backstory": "SDK",
        "Google Vision AI": "SDK",
        "Google Cloud Compute": "googleclient sdk has time based challenge exchange",
        "Google Cloud Functions": "googleclient sdk has time based challenge exchange",
        "GoogleDocs": "googleclient sdk has time based challenge exchange",
        "GooglePubSub": "googleclient sdk has time based challenge exchange",
        "Google Resource Manager": "googleclient sdk has time based challenge exchange",
        "Google Cloud Storage": "SDK",
        "GoogleCalendar": "googleclient sdk has time based challenge exchange",
        "G Suite Security Alert Center": "googleclient sdk has time based challenge exchange",
        "GoogleDrive": "googleclient sdk has time based challenge exchange",
        "Syslog Sender": "syslog",
        "MongoDB Log": "Our instance not using SSL",
        "MongoDB Key Value Store": "Our instance not using SSL",
        "Zoom": "Uses dynamic token",
        "GoogleKubernetesEngine": "SDK",
        "TAXIIFeed": "Cannot use proxy",
        "EWSO365": "oproxy dependent",
        "MISP V2": "Cleanup process isn't performed as expected.",
        "MISP V3": "Cleanup process isn't performed as expected.",
        "Azure Network Security Groups": "Has a command that sends parameters in the path",
        "GitHub": "Cannot use proxy",
        "LogRhythm": "Cannot use proxy",
        "Create-Mock-Feed-Relationships": "recording is redundant for this integration",
        "RSA Archer v2": "cannot connect to proxy",
        "Anomali ThreatStream v3": "recording is not working",
        "LogRhythmRest V2": "Submits a file - tests that send files shouldn't be mocked.",
        "Cortex XDR - IR": "internal product, no need to mock",
        "Microsoft Teams via Webhook": "message sent contains random hostname of server",
        "TeamCymru": "Mocks does not support sockets"
    },
    "parallel_integrations": [
        "AWS - ACM",
        "AWS - EC2",
        "AWS - Security Hub",
        "AWS Feed",
        "AlienVault OTX TAXII Feed",
        "AlienVault Reputation Feed",
        "Amazon DynamoDB",
        "AutoFocus Feed",
        "AzureFeed",
        "Bambenek Consulting Feed",
        "Blocklist_de Feed",
        "BruteForceBlocker Feed",
        "CSVFeed",
        "CheckPhish",
        "CIRCL",
        "Cloudflare Feed",
        "Cofense Feed",
        "Cortex Data Lake",
        "Create-Mock-Feed-Relationships",
        "CreateIncidents",
        "CrowdStrike Falcon X",
        "Cryptocurrency",
        "DShield Feed",
        "Core REST API",
        "EDL",
        "EWS v2",
        "ElasticsearchFeed",
        "Fastly Feed",
        "Feodo Tracker IP Blocklist Feed",
        "HelloWorld",
        "Image OCR",
        "JSON Feed",
        "Lastline v2",
        "LogRhythmRest",
        "MITRE ATT&CK",
        "Mail Listener v2",
        "Malware Domain List Active IPs Feed",
        "McAfee DXL",
        "Microsoft Intune Feed",
        "Office 365 Feed",
        "Plain Text Feed",
        "Prisma Access Egress IP feed",
        "ProofpointFeed",
        "Rasterize",
        "Recorded Future Feed",
        "SNDBOX",
        "SpamhausFeed",
        "TAXII2 Server",
        "TAXIIFeed",
        "Tanium",
        "VirusTotal (API v3)",
        "VulnDB",
        "Whois",
        "abuse.ch SSL Blacklist Feed",
        "ipinfo",
        "ipinfo_v2"
    ],
    "private_tests": [],
    "docker_thresholds": {
        "_comment": "Add here docker images which are specific to an integration and require a non-default threshold (such as rasterize or ews). That way there is no need to define this multiple times. You can specify full image name with version or without.",
        "images": {
            "demisto/chromium": {
                "pid_threshold": 100
            },
            "demisto/py-ews:2.0": {
                "memory_threshold": 150
            },
            "demisto/pymisp:1.0.0.52": {
                "memory_threshold": 150
            },
            "demisto/pytan": {
                "pid_threshold": 11
            },
            "demisto/google-k8s-engine1.0.0.64696": {
                "pid_threshold": 11,
                "memory_threshold": 110
            },
            "demisto/threatconnect-tcex": {
                "pid_threshold": 11
            },
            "demisto/taxii2": {
                "pid_threshold": 11
            },
            "demisto/pwsh-infocyte": {
                "pid_threshold": 24,
                "memory_threshold": 140
            },
            "demisto/pwsh-exchange": {
                "pid_threshold": 24,
                "memory_threshold": 140
            },
            "demisto/powershell": {
                "pid_threshold": 24,
                "memory_threshold": 140
            },
            "demisto/powershell-ubuntu": {
                "pid_threshold": 45,
                "memory_threshold": 250
            },
            "demisto/boto3": {
                "memory_threshold": 90
            },
            "demisto/flask-nginx": {
                "pid_threshold": 11
            },
            "demisto/py3-tools": {
                "memory_threshold": 105
            },
            "demisto/googleapi-python3": {
                "memory_threshold": 300
            },
            "demisto/python3:3.10.4.29342": {
                "memory_threshold": 85
            }
        }
    },
    "test_marketplacev2": [
        "Sanity Test - Playbook with Unmockable Whois Integration"
    ],
    "reputation_tests": [
        "FormattingPerformance - Test",
        "reputations.json Test",
        "Indicators reputation-.json Test",
        "URL extraction test",
        "Domain extraction test",
        "Email extraction test",
        "File extraction test",
        "IPv4 extraction test",
        "IPv4 CIDR extraction test",
        "IPv6 CIDR extraction test",
        "IPv6 extraction test"
    ]
}<|MERGE_RESOLUTION|>--- conflicted
+++ resolved
@@ -3778,10 +3778,7 @@
         },
         {
             "integrations": "Generic Webhook",
-<<<<<<< HEAD
             "instance_names": "Generic Webhook XSOAR on-prem",
-=======
->>>>>>> 3be875e5
             "playbookID": "Generic Webhook - Test",
             "has_api": false
         },
