{
    "testTimeout": 160,
    "testInterval": 20,
    "tests": [
        {
            "playbookID": "decodemimeheader_-_test"
        },
        {
            "integrations": "CVE Search",
            "playbookID": "cve_enrichment_-_generic_-_test"
        },
        {
            "playbookID": "test_url_regex"
        },
        {
            "integrations": "Skyformation",
            "playbookID": "TestSkyformation"
        },
        {
            "integrations": "okta",
            "playbookID": "okta_test_playbook",
            "timeout": 240
        },
        {
            "integrations": "RSA NetWitness Packets and Logs",
            "playbookID": "rsa_packets_and_logs_test"
        },
        {
            "playbookID": "Test filters & transformers scripts"
        },
        {
            "integrations": "Salesforce",
            "playbookID": "SalesforceTestPlaybook"
        },
        {
            "integrations": "McAfee ESM-v10",
            "playbookID": "McAfeeESMTest",
            "timeout": 500
        },
        {
            "integrations": "GoogleSafeBrowsing",
            "playbookID": "Google Safe Browsing Test",
            "timeout": 240
        },
        {
            "playbookID": "File Enrichment - Generic Test"
        },
        {
            "integrations": "Anomali ThreatStream",
            "playbookID": "Anomali_ThreatStream_Test"
        },
        {
            "playbookID": "TestWordFileToIOC",
            "timeout": 300
        },
        {
            "integrations": "Symantec Endpoint Protection",
            "playbookID": "sep_-_test_endpoint_search"
        },
        {
            "integrations": [
                "AlienVault OTX",
                "urlscan.io"
            ],
            "playbookID": "url_enrichment_-_generic_test",
            "timeout": 500
        },
        {
            "integrations": {
                "name": "carbonblackprotection",
                "byoi": false
            },
            "playbookID": "search_endpoints_by_hash_-_carbon_black_protection_-_test",
            "timeout": 500
        },
        {
            "playbookID": "process_email_-_generic_-_test",
            "timeout": 240
        },
        {
            "integrations": {
                "name": "carbonblack",
                "byoi": false
            },
            "playbookID": "search_endpoints_by_hash_-_carbon_black_response_-_test",
            "timeout": 500
        },
        {
            "integrations":"Cylance Protect",
            "playbookID": "get_file_sample_by_hash_-_cylance_protect_-_test",
            "timeout": 240
        },
        {
            "integrations": {
                "name": "carbonblack",
                "byoi": false
            },
            "playbookID": "get_file_sample_by_hash_-_carbon_black_enterprise_Response_-_test"
        },
        {
            "integrations": "ThreatExchange",
            "playbookID": "extract_indicators_-_generic_-_test",
            "timeout": 240
        },
        {
            "integrations": {
                "name": "activedir",
                "byoi": false
            },
            "playbookID": "account_enrichment_-_generic_test"
        },
        {
            "integrations": {
                "name": "carbonblack",
                "byoi": false
            },
            "playbookID": "block_endpoint_-_carbon_black_response_-_test"
        },
        {
            "integrations": "FalconHost",
            "playbookID": "search_endpoints_by_hash_-_crowdstrike_-_test",
            "timeout": 500
        },
        {
            "integrations": "FalconHost",
            "playbookID": "crowdstrike_endpoint_enrichment_-_test"
        },
        {
            "integrations": "AlienVault OTX",
            "playbookID": "ip_enrichment_generic_test"
        },
        {
            "integrations": "Cylance Protect",
            "playbookID": "endpoint_enrichment_-_generic_test"
        },
        {
            "playbookID": "ExposeIncidentOwner-Test"
        },
        {
            "integrations": "OpenPhish",
            "playbookID": "email_test"
        },
        {
            "integrations": [],
            "playbookID": "Test CommonServer"
        },
        {
            "integrations": "AlienVault OTX",
            "playbookID": "domain_enrichment_generic_test"
        },
        {
            "integrations": "PostgreSQL",
            "playbookID": "PostgreSQL Test"
        },
        {
            "integrations": "Qualys",
            "playbookID": "Qualys-Test"
        },
        {
            "integrations": {
                "name": "google",
                "byoi": false
            },
            "playbookID": "GsuiteTest"
        },
        {
            "integrations": "OpenPhish",
            "playbookID": "OpenPhish Test Playbook"
        },
        {
            "integrations": "RSA Archer",
            "playbookID": "Archer-Test-Playbook",
            "nightly": true
        },
        {
            "integrations": "ThreatExchange",
            "playbookID": "ThreatExchange-test"
        },
        {
            "integrations": "jira",
            "playbookID": "Jira-Test"
        },
        {
            "integrations": "ThreatConnect",
            "playbookID": "test-ThreatConnect"
        },
        {
            "integrations": "ipinfo",
            "playbookID": "IPInfoTest"
        },
        {
            "integrations": "jira",
            "playbookID": "VerifyHumanReadableFormat"
        },
        {
            "playbookID": "ExtractURL Test"
        },
        {
            "playbookID": "TestCommonPython"
        },
        {
            "playbookID": "TestFileCreateAndUpload"
        },
        {
            "playbookID": "TestIsValueInArray"
        },
        {
            "playbookID": "TestStringReplace"
        },
        {
            "playbookID": "TestHttpPlaybook"
        },
        {
            "integrations": "SplunkPy",
            "playbookID": "Splunk-Test"
        },
        {
            "integrations" : "McAfee NSM",
            "playbookID" : "McAfeeNSMTest",
            "timeout" : 400,
            "nightly": true
        },
        {
            "integrations": "PhishTank",
            "playbookID": "PhishTank Testing"
        },
        {
            "integrations": "McAfee Web Gateway",
            "playbookID": "McAfeeWebGatewayTest",
            "timeout" : 500
        },
        {
            "integrations": "TCPIPUtils",
            "playbookID": "TCPUtils-Test"
        },
        {
            "playbookID": "ProofpointDecodeURL-Test",
            "timeout": 300,
            "interval": 20
        },
        {
            "playbookID": "listExecutedCommands-Test"
        },
        {
            "integrations": "Service Manager",
            "playbookID": "TestHPServiceManager",
            "timeout": 400
        },
        {
            "playbookID": "LanguageDetect-Test",
            "timeout": 300
        },
        {
            "integrations": "Forcepoint",
            "playbookID": "forcepoint test",
            "timeout": 500,
            "nightly": true
        },
        {
            "playbookID": "GeneratePassword-Test"
        },
        {
            "playbookID": "ZipFile-Test"
        },
        {
            "playbookID": "ExtractDomainTest"
        },
        {
            "playbookID": "Detonate File - Generic Test",
            "timeout": 500
        },
        {
            "playbookID": "Test-IsMaliciousIndicatorFound"
        },
        {
            "playbookID": "TestExtractHTMLTables"
        },
        {
            "integrations": [
                {
                    "name": "carbonblackliveresponse",
                    "byoi": true
                },
                {
                    "name": "carbonblack-v2",
                    "byoi": true
                }
            ],
            "playbookID": "CarbonBlackLiveResponseTest"
        },
        {
            "playbookID": "TestSafeBreach",
            "integrations": "SafeBreach"
        },
        {
            "integrations": "Symantec Messaging Gateway",
            "playbookID": "Symantec Messaging Gateway Test"
        },
        {
            "integrations": "VxStream",
            "playbookID": "VxStream Test"
        },
        {
            "integrations": "Preempt",
            "playbookID": "Preempt Test"
        },
        {
            "integrations": "SQS",
            "playbookID": "sqs_test"
        },
        {
            "integrations": "urlscan.io",
            "playbookID": "urlscan_malicious_Test"
        },
        {
            "integrations": "EWS v2",
            "playbookID": "pyEWS_Test"
        },
        {

            "integrations": "Netskope",
            "playbookID": "Netskope Test"
        },
        {
            "integrations": "Cybereason",
            "playbookID": "Cybereason Test"
        },
        {
            "integrations": "Cylance Protect v2",
            "playbookID": "Cylance Protect v2 Test"
        },
        {
            "integrations": "ReversingLabs Titanium Cloud",
            "playbookID": "ReversingLabsTCTest"
        },
        {
            "integrations": "ReversingLabs A1000",
            "playbookID": "ReversingLabsA1000Test"

<<<<<<< HEAD
        },
        {
            "integrations": "McAfee Advanced Threat Defense",
            "playbookID": "Test Playbook McAfee ATD"
=======
>>>>>>> ac1a8f41
        }
    ],
    "skipped": [
        {
            "integrations": {
                "name": "carbonblack-v2",
                "byoi": true
            },
            "playbookID": "CarbonBlackResponseTest"
        },
        {
            "integrations": "Cisco Umbrella Investigate",
            "playbookID": "Cisco-Umbrella-Test"
        },
        {
            "integrations": "icebrg",
            "playbookID": "Icebrg Test",
            "timeout" : 500
        },
        {
            "integrations": "Symantec MSS",
            "playbookID": "SymantecMSSTest"
        },
        {
            "integrations": "Joe Security",
            "playbookID": "JoeSecurityTestPlaybook",
            "timeout": 500
        },
        {
            "playbookID": "TestParseCSV"
        },
        {
            "integrations": "VMware",
            "playbookID": "VMWare Test"
        },
        {
            "integrations": [
                "AlienVault OTX",
                {
                    "name": "activedir",
                    "byoi": false
                }],
            "playbookID": "entity_enrichment_generic_test",
            "timeout": 240
        },
        {
            "integrations": [
                "AlienVault OTX",
                "urlscan.io"
            ],
            "playbookID": "url_enrichment_-_generic_test",
            "timeout": 400
        },
        {
            "integrations": "Remedy AR",
            "playbookID": "Remedy AR Test"
        },
        {
            "integrations": "McAfee Active Response",
            "playbookID": "McAfee-MAR_Test"
        },
        {
            "integrations": "McAfee Threat Intelligence Exchange",
            "playbookID": "McAfee-TIE Test"
        },
        {
            "integrations": "Tanium",
            "playbookID": "Tanium Demo Playbook",
            "nightly": true,
            "timeout": 1200
        },
        {
            "integrations": "ArcSight Logger",
            "playbookID": "ArcSight Logger test"
        },
        {
            "integrations": "XFE",
            "playbookID": "XFE Test",
            "timeout": 140,
            "nightly": true
        },
        {
            "playbookID": "File Enrichment - Generic Test"
        },
        {
            "integrations": [
                "FalconHost",
                "McAfee Threat Intelligence Exchange",
                {
                    "name": "carbonblackprotection",
                    "byoi": false
                },
                {
                    "name": "carbonblack",
                    "byoi": false
                }
            ],
            "playbookID": "search_endpoints_by_hash_-_generic_-_test",
            "timeout": 500
        },
        {
            "integrations": "McAfee Threat Intelligence Exchange",
            "playbookID": "search_endpoints_by_hash_-_tie_-_test",
            "timeout": 500
        },
        {
            "integrations": "iDefense",
            "playbookID": "iDefenseTest",
            "timeout": 300
        },
        {
            "integrations": "LogRhythm",
            "playbookID": "LogRhythm-Test-Playbook",
            "timeout": 200
        },
        {
            "integrations": "FireEye HX",
            "playbookID": "FireEye HX Test"
        },
        {
            "integrations": "Phish.AI",
            "playbookID": "PhishAi-Test"
        },
        {
            "integrations": "Centreon",
            "playbookID": "Centreon-Test-Playbook"
        },
        {
            "integrations": "TruSTAR",
            "playbookID": "TruSTAR Test"
        }
    ]
}<|MERGE_RESOLUTION|>--- conflicted
+++ resolved
@@ -336,14 +336,10 @@
         {
             "integrations": "ReversingLabs A1000",
             "playbookID": "ReversingLabsA1000Test"
-
-<<<<<<< HEAD
         },
         {
             "integrations": "McAfee Advanced Threat Defense",
             "playbookID": "Test Playbook McAfee ATD"
-=======
->>>>>>> ac1a8f41
         }
     ],
     "skipped": [
