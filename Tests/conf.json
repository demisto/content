--- conflicted
+++ resolved
@@ -3,15 +3,9 @@
     "testInterval": 20,
     "tests": [
         {
-<<<<<<< HEAD
-            "integrations": "Malware Domain List Active IPs Feed",
-            "playbookID": "Malware Domain List Active IPs Feed Test",
-            "fromversion": "5.5.0"
-=======
             "integrations": "Claroty",
             "playbookID": "Claroty - Test",
             "fromversion": "5.0.0"
->>>>>>> 5cc4d53e
         },
         {
             "integrations": "Blocklist_de Feed",
