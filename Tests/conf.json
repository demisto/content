{
    "testTimeout": 160,
    "testInterval": 20,
    "tests": [
        {
            "integrations": "RSANetWitnessv115",
            "playbookID": "RSANetWitnessv115-Test"
        },
        {
            "integrations": [
                "FeedMandiant",
                "Demisto REST API"
            ],
            "playbookID": "Fetch Indicators Test",
            "fromversion": "6.1.0",
            "is_mockable": false,
            "instance_names": "FeedMandiant",
            "timeout": 2400
        },
        {
            "integrations": "LogRhythmRest V2",
            "playbookID": "LogRhythmRestV2-test"
        },
        {
            "playbookID": "Base64Decode - Test"
        },
        {
            "playbookID": "SupportMultithreading - Test",
            "is_mockable": false
        },
        {
            "fromversion": "5.0.0",
            "integrations": [
                "WildFire-v2"
            ],
            "playbookID": "Detonate File - WildFire - Test"
        },
        {
            "integrations": [
                "Microsoft Management Activity API (O365 Azure Events)"
            ],
            "playbookID": "MicrosoftManagementActivity - Test"
        },
        {
            "integrations": "Microsoft Teams Management",
            "playbookID": "Microsoft Teams Management - Test",
            "is_mockable": false,
            "timeout": 700
        },
        {
            "playbookID": "SetIfEmpty - non-ascii chars - Test"
        },
        {
            "integrations": "Tripwire",
            "playbookID": "TestplaybookTripwire",
            "fromversion": "5.0.0"
        },
        {
            "integrations": "CensysV2",
            "playbookID": "CensysV2-Test",
            "fromversion": "6.1.0"
        },
        {
            "playbookID": "Generic Polling Test",
            "timeout": 250
        },
        {
            "integrations": "Cisco Umbrella Enforcement",
            "playbookID": "Cisco Umbrella Enforcement-Test",
            "fromversion": "5.0.0"
        },
        {
            "integrations": "GCP-IAM",
            "playbookID": "playbook-GCP-IAM_Test",
            "fromversion": "6.0.0"
        },
        {
            "integrations": "GSuiteAdmin",
            "playbookID": "GSuiteAdmin-Test",
            "fromversion": "5.0.0"
        },
        {
            "integrations": "GSuiteAuditor",
            "playbookID": "GSuiteAuditor-Test",
            "fromversion": "5.5.0"
        },
        {
            "integrations": "AzureWAF",
            "instance_names": "azure_waf_prod",
            "playbookID": "Azure WAF - Test",
            "fromversion": "5.0.0"
        },
        {
            "integrations": [
                "Azure Active Directory Identity Protection",
                "Demisto REST API"
            ],
            "playbookID": "AzureADTest",
            "fromversion": "6.0.0",
            "timeout": 3000,
            "is_mockable": false
        },
        {
            "integrations": "GoogleCalendar",
            "playbookID": "GoogleCalendar-Test",
            "fromversion": "5.0.0"
        },
        {
            "integrations": "GoogleDrive",
            "playbookID": "GoogleDrive-Test",
            "fromversion": "5.0.0"
        },
        {
            "integrations": "FireEye Central Management",
            "playbookID": "FireEye Central Management - Test",
            "fromversion": "5.5.0",
            "timeout": 500
        },
        {
            "integrations": "FireEyeNX",
            "playbookID": "FireEyeNX-Test"
        },
        {
            "integrations": "FireEyeHX v2",
            "playbookID": "FireEyeHX_v2",
            "fromversion": "6.2.0",
            "timeout": 1200
        },
        {
            "integrations": "FireEyeHX v2",
            "playbookID": "FireEyeHXv2_without_polling"
        },
        {
            "integrations": "EmailRepIO",
            "playbookID": "TestEmailRepIOPlaybook",
            "fromversion": "5.0.0"
        },
        {
            "integrations": "XsoarPowershellTesting",
            "playbookID": "XsoarPowershellTesting-Test"
        },
        {
            "integrations": "Palo Alto Networks Threat Vault",
            "playbookID": "PANW Threat Vault - Signature Search - Test",
            "fromversion": "5.0.0"
        },
        {
            "integrations": "Microsoft Endpoint Configuration Manager",
            "playbookID": "Microsoft ECM - Test",
            "fromversion": "5.5.0",
            "timeout": 400
        },
        {
            "integrations": "CrowdStrike Falcon Intel v2",
            "playbookID": "CrowdStrike Falcon Intel v2 - Test",
            "fromversion": "5.0.0"
        },
        {
            "integrations": "SecurityAndCompliance",
            "playbookID": "O365-SecurityAndCompliance-Test",
            "fromversion": "5.5.0",
            "memory_threshold": 300,
            "timeout": 1500
        },
        {
            "integrations": "SecurityAndCompliance",
            "playbookID": "O365-SecurityAndCompliance-ContextResults-Test",
            "fromversion": "5.5.0",
            "memory_threshold": 300,
            "timeout": 1500
        },
        {
            "integrations": "Azure Storage Container",
            "playbookID": "playbook-AzureStorageContainer-Test",
            "fromVersion": "6.0.0"
        },
        {
            "integrations": "Azure Storage FileShare",
            "playbookID": "playbook-AzureStorageFileShare-Test",
            "fromVersion": "6.0.0"
        },
        {
            "integrations": "Azure Storage Queue",
            "playbookID": "playbook-AzureStorageQueue-Test",
            "fromVersion": "6.0.0"
        },
        {
            "integrations": "Azure Storage Table",
            "playbookID": "playbook-AzureStorageTable-Test",
            "fromVersion": "6.0.0"
        },
        {
            "integrations": "EwsExtension",
            "playbookID": "O365 - EWS - Extension - Test",
            "fromversion": "6.0.0",
            "timeout": 500
        },
        {
            "integrations": "Majestic Million",
            "playbookID": "Majestic Million Test Playbook",
            "fromversion": "5.5.0",
            "memory_threshold": 300,
            "timeout": 500
        },
        {
            "integrations": "Anomali Enterprise",
            "playbookID": "Anomali Match Forensic Search - Test",
            "fromversion": "5.0.0"
        },
        {
            "integrations": [
                "Mail Listener v2",
                "Mail Sender (New)"
            ],
            "playbookID": "Mail-Listener Test Playbook",
            "fromversion": "5.0.0",
            "instance_names": [
                "Mail_Sender_(New)_STARTTLS"
            ]
        },
        {
            "integrations": "GraphQL",
            "fromversion": "5.0.0",
            "instance_names": "fetch_schema",
            "playbookID": "GraphQL - Test"
        },
        {
            "integrations": "GraphQL",
            "fromversion": "5.0.0",
            "instance_names": "no_fetch_schema",
            "playbookID": "GraphQL - Test"
        },
        {
            "integrations": "Azure Network Security Groups",
            "fromversion": "5.0.0",
            "instance_names": "azure_nsg_prod",
            "playbookID": "Azure NSG - Test"
        },
        {
            "integrations": "OpenCTI Feed",
            "playbookID": "OpenCTI Feed Test",
            "fromversion": "5.5.0"
        },
        {
            "integrations": "AWS - Security Hub",
            "playbookID": "AWS-securityhub Test",
            "timeout": 800
        },
        {
            "integrations": "Microsoft Advanced Threat Analytics",
            "playbookID": "Microsoft Advanced Threat Analytics - Test",
            "fromversion": "5.0.0",
            "is_mockable": false
        },
        {
            "integrations": "Zimperium",
            "playbookID": "Zimperium_Test",
            "fromversion": "5.0.0"
        },
        {
            "integrations": "Absolute",
            "playbookID": "Absolute_TestPlaybook",
            "fromversion": "6.0.0"
        },
        {
            "integrations": "ServiceDeskPlus",
            "playbookID": "Service Desk Plus Test",
            "instance_names": "sdp_instance_1",
            "fromversion": "5.0.0",
            "toversion": "5.9.9",
            "is_mockable": false
        },
        {
            "integrations": "ServiceDeskPlus",
            "playbookID": "Service Desk Plus - Generic Polling Test",
            "instance_names": "sdp_instance_1",
            "fromversion": "5.0.0",
            "toversion": "5.9.9"
        },
        {
            "integrations": "ServiceDeskPlus",
            "playbookID": "Service Desk Plus Test",
            "instance_names": "sdp_instance_2",
            "fromversion": "6.0.0",
            "is_mockable": false
        },
        {
            "integrations": "ServiceDeskPlus",
            "playbookID": "Service Desk Plus - Generic Polling Test",
            "instance_names": "sdp_instance_2",
            "fromversion": "6.0.0"
        },
        {
            "integrations": "ThreatConnect Feed",
            "playbookID": "FeedThreatConnect-Test",
            "fromversion": "5.5.0"
        },
        {
            "integrations": "URLhaus",
            "playbookID": "Test_URLhaus",
            "timeout": 1000
        },
        {
            "integrations": "AzureDevOps",
            "playbookID": "playbook-AzureDevOps-Test",
            "fromversion": "6.2.0"
        },
        {
            "integrations": "Microsoft Intune Feed",
            "playbookID": "FeedMicrosoftIntune_Test",
            "fromversion": "5.5.0"
        },
        {
            "integrations": "Tanium Threat Response",
            "playbookID": "Tanium Threat Response Test"
        },
        {
            "integrations": [
                "Syslog Sender",
                "syslog"
            ],
            "playbookID": "Test Syslog",
            "fromversion": "5.5.0",
            "timeout": 600
        },
        {
            "integrations": "APIVoid",
            "playbookID": "APIVoid Test"
        },
        {
            "integrations": "CloudConvert",
            "playbookID": "CloudConvert-test",
            "fromversion": "5.0.0",
            "timeout": 3000
        },
        {
            "integrations": "Cisco Firepower",
            "playbookID": "Cisco Firepower - Test",
            "timeout": 1000,
            "fromversion": "5.0.0"
        },
        {
            "integrations": "IllusiveNetworks",
            "playbookID": "IllusiveNetworks-Test",
            "fromversion": "5.0.0",
            "timeout": 500
        },
        {
            "integrations": "JSON Feed",
            "playbookID": "JSON_Feed_Test",
            "fromversion": "5.5.0",
            "instance_names": "JSON Feed no_auto_detect"
        },
        {
            "integrations": "JSON Feed",
            "playbookID": "JSON_Feed_Test",
            "fromversion": "5.5.0",
            "instance_names": "JSON Feed_auto_detect"
        },
        {
            "integrations": "JSON Feed",
            "playbookID": "JSON_Feed_Test",
            "fromversion": "5.5.0",
            "instance_names": "JSON Feed_post"
        },
        {
            "integrations": "Google Cloud Functions",
            "playbookID": "test playbook - Google Cloud Functions",
            "fromversion": "5.0.0"
        },
        {
            "integrations": "Plain Text Feed",
            "playbookID": "PlainText Feed - Test",
            "fromversion": "5.5.0",
            "instance_names": "Plain Text Feed no_auto_detect"
        },
        {
            "integrations": "Plain Text Feed",
            "playbookID": "PlainText Feed - Test",
            "fromversion": "5.5.0",
            "instance_names": "Plain Text Feed_auto_detect"
        },
        {
            "integrations": "Silverfort",
            "playbookID": "Silverfort-test",
            "fromversion": "5.0.0"
        },
        {
            "integrations": "GoogleKubernetesEngine",
            "playbookID": "GoogleKubernetesEngine_Test",
            "timeout": 600,
            "fromversion": "5.5.0"
        },
        {
            "integrations": "Fastly Feed",
            "playbookID": "Fastly Feed Test",
            "fromversion": "5.5.0"
        },
        {
            "integrations": "Malware Domain List Active IPs Feed",
            "playbookID": "Malware Domain List Active IPs Feed Test",
            "fromversion": "5.5.0"
        },
        {
            "integrations": "Claroty",
            "playbookID": "Claroty - Test",
            "fromversion": "5.0.0"
        },
        {
            "integrations": "Trend Micro Apex",
            "playbookID": "Trend Micro Apex - Test",
            "is_mockable": false
        },
        {
            "integrations": "Blocklist_de Feed",
            "playbookID": "Blocklist_de - Test",
            "fromversion": "5.5.0"
        },
        {
            "integrations": "Cloudflare Feed",
            "playbookID": "cloudflare - Test",
            "fromversion": "5.5.0"
        },
        {
            "integrations": "AzureFeed",
            "playbookID": "AzureFeed - Test",
            "fromversion": "5.5.0"
        },
        {
            "playbookID": "CreateIndicatorFromSTIXTest",
            "fromversion": "5.0.0"
        },
        {
            "integrations": "SpamhausFeed",
            "playbookID": "Spamhaus_Feed_Test",
            "fromversion": "5.5.0"
        },
        {
            "integrations": "Cofense Feed",
            "playbookID": "TestCofenseFeed",
            "fromversion": "5.5.0"
        },
        {
            "integrations": "Bambenek Consulting Feed",
            "playbookID": "BambenekConsultingFeed_Test",
            "fromversion": "5.5.0"
        },
        {
            "integrations": "Pipl",
            "playbookID": "Pipl Test"
        },
        {
            "integrations": "AWS Feed",
            "playbookID": "AWS Feed Test",
            "fromversion": "5.5.0"
        },
        {
            "integrations": "QuestKace",
            "playbookID": "QuestKace test",
            "fromversion": "5.0.0"
        },
        {
            "integrations": "Digital Defense FrontlineVM",
            "playbookID": "Digital Defense FrontlineVM - Scan Asset Not Recently Scanned Test"
        },
        {
            "integrations": "Digital Defense FrontlineVM",
            "playbookID": "Digital Defense FrontlineVM - Test Playbook"
        },
        {
            "integrations": "CSVFeed",
            "playbookID": "CSV_Feed_Test",
            "fromversion": "5.5.0",
            "instance_names": "CSVFeed_no_auto_detect"
        },
        {
            "integrations": "CSVFeed",
            "playbookID": "CSV_Feed_Test",
            "fromversion": "5.5.0",
            "instance_names": "CSVFeed_auto_detect"
        },
        {
            "integrations": "ProofpointFeed",
            "playbookID": "TestProofpointFeed",
            "fromversion": "5.5.0"
        },
        {
            "integrations": "Digital Shadows",
            "playbookID": "Digital Shadows - Test"
        },
        {
            "integrations": "Azure Compute v2",
            "playbookID": "Azure Compute - Test",
            "instance_names": "ms_azure_compute_dev"
        },
        {
            "integrations": "Azure Compute v2",
            "playbookID": "Azure Compute - Test",
            "instance_names": "ms_azure_compute_prod",
            "is_mockable": false
        },
        {
            "integrations": "Azure Compute v2",
            "playbookID": "Azure Compute - Login Test",
            "instance_names": "ms_azure_compute_prod",
            "is_mockable": false
        },
        {
            "integrations": "Azure Compute v2",
            "playbookID": "Azure Compute - Login Test",
            "instance_names": "ms_azure_compute_self_deployed"
        },
        {
            "integrations": "Symantec Data Loss Prevention",
            "playbookID": "Symantec Data Loss Prevention - Test",
            "fromversion": "4.5.0"
        },
        {
            "integrations": "Symantec Data Loss Prevention v2",
            "playbookID": "Symantec Data Loss Prevention v2 - Test",
            "fromversion": "6.0.0"
        },
        {
            "integrations": "Lockpath KeyLight v2",
            "playbookID": "Keylight v2 - Test"
        },
        {
            "integrations": "Azure Security Center v2",
            "playbookID": "Azure SecurityCenter - Test",
            "instance_names": "ms_azure_sc_prod",
            "is_mockable": false
        },
        {
            "integrations": "Azure Security Center v2",
            "playbookID": "Azure SecurityCenter - Test",
            "instance_names": "ms_azure_sc_dev"
        },
        {
            "integrations": "Azure Security Center v2",
            "playbookID": "Azure SecurityCenter - Test",
            "instance_names": "ms_azure_sc_self_deployed"
        },
        {
            "integrations": "JsonWhoIs",
            "playbookID": "JsonWhoIs-Test"
        },
        {
            "integrations": "Maltiverse",
            "playbookID": "Maltiverse Test"
        },
        {
            "integrations": "Box v2",
            "playbookID": "BoxV2_TestPlaybook"
        },
        {
            "integrations": "MicrosoftGraphMail",
            "playbookID": "MicrosoftGraphMail-Test_dev",
            "instance_names": "ms_graph_mail_dev"
        },
        {
            "integrations": "MicrosoftGraphMail",
            "playbookID": "MicrosoftGraphMail-Test_dev_no_oproxy",
            "instance_names": "ms_graph_mail_dev_no_oproxy"
        },
        {
            "integrations": "MicrosoftGraphMail",
            "playbookID": "MicrosoftGraphMail-Test_prod",
            "instance_names": "ms_graph_mail_prod",
            "is_mockable": false
        },
        {
            "integrations": "CloudShark",
            "playbookID": "CloudShark - Test Playbook"
        },
        {
            "integrations": "Google Vision AI",
            "playbookID": "Google Vision API - Test"
        },
        {
            "integrations": "nmap",
            "playbookID": "Nmap - Test",
            "fromversion": "5.0.0"
        },
        {
            "integrations": "AutoFocus V2",
            "playbookID": "Autofocus Query Samples, Sessions and Tags Test Playbook",
            "fromversion": "4.5.0",
            "timeout": 1000
        },
        {
            "integrations": "HelloWorld",
            "playbookID": "HelloWorld-Test",
            "fromversion": "5.0.0"
        },
        {
            "integrations": "HelloWorld",
            "playbookID": "Sanity Test - Playbook with integration",
            "fromversion": "5.0.0"
        },
        {
            "integrations": "HelloWorld",
            "playbookID": "Sanity Test - Playbook with mocked integration",
            "fromversion": "5.0.0"
        },
        {
            "playbookID": "Sanity Test - Playbook with no integration",
            "fromversion": "5.0.0"
        },
        {
            "integrations": "Gmail",
            "playbookID": "Sanity Test - Playbook with Unmockable Integration",
            "fromversion": "5.0.0"
        },
        {
            "integrations": "HelloWorld",
            "playbookID": "HelloWorld_Scan-Test",
            "fromversion": "5.0.0",
            "timeout": 400
        },
        {
            "integrations": "HelloWorldPremium",
            "playbookID": "HelloWorldPremium_Scan-Test",
            "fromversion": "5.0.0",
            "timeout": 400
        },
        {
            "integrations": "HelloWorldPremium",
            "playbookID": "HelloWorldPremium-Test",
            "fromversion": "5.0.0"
        },
        {
            "integrations": "ThreatQ v2",
            "playbookID": "ThreatQ - Test",
            "fromversion": "4.5.0"
        },
        {
            "integrations": "AttackIQFireDrill",
            "playbookID": "AttackIQ - Test"
        },
        {
            "integrations": "PhishLabs IOC EIR",
            "playbookID": "PhishlabsIOC_EIR-Test"
        },
        {
            "integrations": "Amazon DynamoDB",
            "playbookID": "AWS_DynamoDB-Test"
        },
        {
            "integrations": "PhishLabs IOC DRP",
            "playbookID": "PhishlabsIOC_DRP-Test"
        },
        {
            "playbookID": "Create Phishing Classifier V2 ML Test",
            "timeout": 60000,
            "fromversion": "6.1.0",
            "instance_names": "ml_dummy_prod",
            "integrations": "AzureWAF"
        },
        {
            "integrations": "ZeroFox",
            "playbookID": "ZeroFox-Test",
            "fromversion": "4.1.0"
        },
        {
            "integrations": "AlienVault OTX v2",
            "playbookID": "Alienvault_OTX_v2 - Test"
        },
        {
            "integrations": "AWS - CloudWatchLogs",
            "playbookID": "AWS - CloudWatchLogs Test Playbook",
            "fromversion": "5.0.0"
        },
        {
            "integrations": "SlackV2",
            "playbookID": "Slack Test Playbook",
            "timeout": 400,
            "pid_threshold": 5,
            "fromversion": "5.0.0"
        },
        {
            "integrations": "SlackV3",
            "playbookID": "SlackV3 TestPB",
            "instance_names": "cached",
            "timeout": 400,
            "pid_threshold": 8,
            "fromversion": "5.5.0"
        },
        {
            "integrations": "SlackV3",
            "playbookID": "Test_SlackV3_NonCaching",
            "instance_names": "non_cached",
            "timeout": 400,
            "pid_threshold": 8,
            "fromversion": "5.5.0"
        },
        {
            "integrations": "Cortex XDR - IR",
            "playbookID": "Test XDR Playbook",
            "fromversion": "4.1.0",
            "timeout": 1500
        },
        {
            "integrations": "Cortex XDR - IOC",
            "playbookID": "Cortex XDR - IOC - Test",
            "fromversion": "5.5.0",
            "timeout": 1200
        },
        {
            "integrations": "Cloaken",
            "playbookID": "Cloaken-Test",
            "is_mockable": false
        },
        {
            "integrations": "ThreatX",
            "playbookID": "ThreatX-test",
            "timeout": 600
        },
        {
            "integrations": "Akamai WAF SIEM",
            "playbookID": "Akamai_WAF_SIEM-Test"
        },
        {
            "integrations": "Cofense Triage v2",
            "playbookID": "Cofense Triage v2 Test"
        },
        {
            "integrations": "Akamai WAF",
            "playbookID": "Akamai_WAF-Test"
        },
        {
            "integrations": "abuse.ch SSL Blacklist Feed",
            "playbookID": "SSL Blacklist test",
            "fromversion": "5.5.0"
        },
        {
            "integrations": "CheckPhish",
            "playbookID": "CheckPhish-Test"
        },
        {
            "integrations": "Symantec Management Center",
            "playbookID": "SymantecMC_TestPlaybook"
        },
        {
            "integrations": "Looker",
            "playbookID": "Test-Looker"
        },
        {
            "integrations": "Vertica",
            "playbookID": "Vertica Test"
        },
        {
            "integrations": "Server Message Block (SMB) v2",
            "playbookID": "SMB_v2-Test"
        },
        {
            "playbookID": "ConvertFile-Test",
            "fromversion": "4.5.0"
        },
        {
            "playbookID": "TestAwsEC2GetPublicSGRules-Test"
        },
        {
            "integrations": "RSA NetWitness Packets and Logs",
            "playbookID": "rsa_packets_and_logs_test"
        },
        {
            "playbookID": "CheckpointFW-test",
            "integrations": "Check Point"
        },
        {
            "playbookID": "RegPathReputationBasicLists_test"
        },
        {
            "playbookID": "EmailDomainSquattingReputation-Test"
        },
        {
            "playbookID": "RandomStringGenerateTest"
        },
        {
            "playbookID": "playbook-checkEmailAuthenticity-test"
        },
        {
            "playbookID": "HighlightWords_Test"
        },
        {
            "playbookID": "StringContainsArray_test"
        },
        {
            "integrations": "Fidelis Elevate Network",
            "playbookID": "Fidelis-Test"
        },
        {
            "integrations": "AWS - ACM",
            "playbookID": "ACM-Test"
        },
        {
            "integrations": "Thinkst Canary",
            "playbookID": "CanaryTools Test"
        },
        {
            "integrations": "ThreatMiner",
            "playbookID": "ThreatMiner-Test"
        },
        {
            "playbookID": "StixCreator-Test"
        },
        {
            "playbookID": "CompareIncidentsLabels-test-playbook"
        },
        {
            "integrations": "Have I Been Pwned? V2",
            "playbookID": "Pwned v2 test"
        },
        {
            "integrations": "Alexa Rank Indicator",
            "playbookID": "Alexa Test Playbook"
        },
        {
            "playbookID": "UnEscapeURL-Test"
        },
        {
            "playbookID": "UnEscapeIPs-Test"
        },
        {
            "playbookID": "ExtractDomainFromUrlAndEmail-Test"
        },
        {
            "playbookID": "ConvertKeysToTableFieldFormat_Test"
        },
        {
            "integrations": "CVE Search v2",
            "playbookID": "CVE Search v2 - Test"
        },
        {
            "integrations": "CVE Search v2",
            "playbookID": "cveReputation Test"
        },
        {
            "integrations": "HashiCorp Vault",
            "playbookID": "hashicorp_test",
            "fromversion": "5.0.0"
        },
        {
            "integrations": "AWS - Athena - Beta",
            "playbookID": "Beta-Athena-Test"
        },
        {
            "integrations": "BeyondTrust Password Safe",
            "playbookID": "BeyondTrust-Test"
        },
        {
            "integrations": "Dell Secureworks",
            "playbookID": "secureworks_test"
        },
        {
            "integrations": "ServiceNow v2",
            "playbookID": "servicenow_test_v2",
            "instance_names": "snow_basic_auth",
            "is_mockable": false
        },
        {
            "integrations": "ServiceNow v2",
            "playbookID": "ServiceNow_OAuth_Test",
            "instance_names": "snow_oauth"
        },
        {
            "playbookID": "Create ServiceNow Ticket and Mirror Test",
            "integrations": "ServiceNow v2",
            "instance_names": "snow_basic_auth",
            "fromversion": "6.0.0",
            "timeout": 500
        },
        {
            "playbookID": "Create ServiceNow Ticket and State Polling Test",
            "integrations": "ServiceNow v2",
            "instance_names": "snow_basic_auth",
            "fromversion": "6.0.0",
            "timeout": 500
        },
        {
            "integrations": "ServiceNow CMDB",
            "playbookID": "ServiceNow_CMDB_Test",
            "instance_names": "snow_cmdb_basic_auth"
        },
        {
            "integrations": "ServiceNow CMDB",
            "playbookID": "ServiceNow_CMDB_OAuth_Test",
            "instance_names": "snow_cmdb_oauth"
        },
        {
            "integrations": "ExtraHop v2",
            "playbookID": "ExtraHop_v2-Test"
        },
        {
            "playbookID": "Test CommonServer"
        },
        {
            "playbookID": "Test-debug-mode",
            "fromversion": "5.0.0"
        },
        {
            "integrations": "CIRCL",
            "playbookID": "CirclIntegrationTest"
        },
        {
            "integrations": "MISP V3",
            "playbookID": "MISP V3 Test",
            "timeout": 300,
            "fromversion": "5.5.0"
        },
        {
            "playbookID": "test-LinkIncidentsWithRetry"
        },
        {
            "playbookID": "CopyContextToFieldTest"
        },
        {
            "integrations": "OTRS",
            "playbookID": "OTRS Test",
            "fromversion": "4.1.0"
        },
        {
            "integrations": "Attivo Botsink",
            "playbookID": "AttivoBotsinkTest"
        },
        {
            "integrations": "FortiGate",
            "playbookID": "Fortigate Test"
        },
        {
            "playbookID": "FormattedDateToEpochTest"
        },
        {
            "integrations": "SNDBOX",
            "playbookID": "SNDBOX_Test",
            "timeout": 1000
        },
        {
            "integrations": "SNDBOX",
            "playbookID": "Detonate File - SNDBOX - Test",
            "timeout": 1000,
            "nightly": true
        },
        {
            "integrations": "Awake Security",
            "playbookID": "awake_security_test_pb"
        },
        {
            "integrations": "Tenable.sc",
            "playbookID": "tenable-sc-test",
            "timeout": 240,
            "nightly": true
        },
        {
            "integrations": "MimecastV2",
            "playbookID": "Mimecast test"
        },
        {
            "playbookID": "CreateEmailHtmlBody_test_pb",
            "fromversion": "4.1.0"
        },
        {
            "playbookID": "ReadPDFFileV2-Test",
            "timeout": 1000
        },
        {
            "playbookID": "JSONtoCSV-Test"
        },
        {
            "integrations": "Generic SQL",
            "playbookID": "generic-sql",
            "instance_names": "mysql instance",
            "fromversion": "5.0.0"
        },
        {
            "integrations": "Generic SQL",
            "playbookID": "generic-sql",
            "instance_names": "postgreSQL instance",
            "fromversion": "5.0.0"
        },
        {
            "integrations": "Generic SQL",
            "playbookID": "generic-sql",
            "instance_names": "Microsoft SQL instance",
            "fromversion": "5.0.0"
        },
        {
            "integrations": "Generic SQL",
            "playbookID": "generic-sql",
            "instance_names": "Microsoft SQL Server - MS ODBC Driver",
            "fromversion": "5.0.0"
        },
        {
            "integrations": "Generic SQL",
            "playbookID": "generic-sql-oracle",
            "instance_names": "Oracle instance",
            "fromversion": "5.0.0"
        },
        {
            "integrations": "Generic SQL",
            "playbookID": "generic-sql-mssql-encrypted-connection",
            "instance_names": "Microsoft SQL instance using encrypted connection",
            "fromversion": "5.0.0"
        },
        {
            "integrations": "Panorama",
            "instance_names": "palo_alto_firewall_9.0",
            "playbookID": "Panorama Query Logs - Test",
            "fromversion": "6.1.0",
            "timeout": 1500,
            "nightly": true
        },
        {
            "integrations": "Panorama",
            "instance_names": "palo_alto_firewall",
            "playbookID": "palo_alto_firewall_test_pb",
            "fromversion": "6.1.0",
            "timeout": 1000
        },
        {
            "integrations": "Panorama",
            "instance_names": "palo_alto_firewall_9.0",
            "playbookID": "palo_alto_firewall_test_pb",
            "fromversion": "6.1.0",
            "timeout": 1000
        },
        {
            "integrations": "Panorama",
            "instance_names": "palo_alto_panorama",
            "playbookID": "palo_alto_panorama_test_pb",
            "fromversion": "6.1.0",
            "timeout": 2400
        },
        {
            "integrations": "Panorama",
            "instance_names": "palo_alto_panorama_9.0",
            "playbookID": "PAN-OS-panorama-topology-test-pb",
            "fromversion": "6.1.0",
            "timeout": 1000
        },
        {
            "integrations": "Panorama",
            "instance_names": "palo_alto_firewall_9.0",
            "playbookID": "PAN-OS-firewall-topology-test-pb",
            "fromversion": "6.1.0",
            "timeout": 1000
        },
        {
            "integrations": "Panorama",
            "instance_names": "palo_alto_panorama_9.0",
            "playbookID": "palo_alto_panorama_test_pb",
            "fromversion": "6.1.0",
            "timeout": 2400
        },
        {
            "integrations": "Panorama",
            "instance_names": "palo_alto_firewall_9.0",
            "playbookID": "PAN-OS URL Filtering enrichment - Test",
            "fromversion": "6.1.0"
        },
        {
            "integrations": "Panorama",
            "instance_names": "panorama_instance_best_practice",
            "playbookID": "Panorama Best Practise - Test",
            "fromversion": "6.1.0"
        },
        {
            "integrations": "Tenable.io",
            "playbookID": "Tenable.io test"
        },
        {
            "playbookID": "URLDecode-Test"
        },
        {
            "playbookID": "GetTime-Test"
        },
        {
            "playbookID": "GetTime-ObjectVsStringTest"
        },
        {
            "integrations": "Tenable.io",
            "playbookID": "Tenable.io Scan Test",
            "nightly": true,
            "timeout": 3600
        },
        {
            "integrations": "Tenable.sc",
            "playbookID": "tenable-sc-scan-test",
            "nightly": true,
            "timeout": 600
        },
        {
            "integrations": "google-vault",
            "playbookID": "Google-Vault-Generic-Test",
            "nightly": true,
            "timeout": 3600,
            "memory_threshold": 180
        },
        {
            "integrations": "google-vault",
            "playbookID": "Google_Vault-Search_And_Display_Results_test",
            "nightly": true,
            "memory_threshold": 180,
            "timeout": 3600
        },
        {
            "playbookID": "Luminate-TestPlaybook",
            "integrations": "Luminate"
        },
        {
            "integrations": "MxToolBox",
            "playbookID": "MxToolbox-test"
        },
        {
            "integrations": "Nessus",
            "playbookID": "Nessus - Test"
        },
        {
            "playbookID": "Palo Alto Networks - Malware Remediation Test",
            "fromversion": "4.5.0"
        },
        {
            "playbookID": "SumoLogic-Test",
            "integrations": "SumoLogic",
            "fromversion": "4.1.0"
        },
        {
            "playbookID": "ParseEmailFiles-test"
        },
        {
            "playbookID": "ParseEmailFilesV2-test"
        },
        {
            "playbookID": "PAN-OS - Block IP and URL - External Dynamic List v2 Test",
            "integrations": [
                "Panorama",
                "palo_alto_networks_pan_os_edl_management"
            ],
            "instance_names": "palo_alto_firewall_9.0",
            "fromversion": "6.1.0"
        },
        {
            "playbookID": "Test_EDL",
            "integrations": "EDL",
            "instance_names": "edl_update",
            "fromversion": "5.5.0",
            "pid_threshold": 8
        },
        {
            "playbookID": "Test_export_indicators_service",
            "instance_names": "eis_on_demand",
            "integrations": "ExportIndicators",
            "fromversion": "5.5.0"
        },
        {
            "playbookID": "PAN-OS - Block IP - Custom Block Rule Test",
            "integrations": "Panorama",
            "instance_names": "panorama_instance_security_team",
            "fromversion": "6.1.0"
        },
        {
            "playbookID": "PAN-OS - Block IP - Static Address Group Test",
            "integrations": "Panorama",
            "instance_names": "panorama_instance_security_team",
            "fromversion": "6.1.0"
        },
        {
            "playbookID": "Block IP - Generic V3_Test",
            "fromversion": "6.0.0"
        },
        {
            "playbookID": "PAN-OS - Block URL - Custom URL Category Test",
            "integrations": "Panorama",
            "instance_names": "panorama_instance_security_team",
            "fromversion": "6.1.0"
        },
        {
            "playbookID": "Endpoint Malware Investigation - Generic - Test",
            "integrations": [
                "Cylance Protect v2",
                "Demisto REST API"
            ],
            "fromversion": "5.0.0",
            "timeout": 1200
        },
        {
            "playbookID": "ParseExcel-test"
        },
        {
            "playbookID": "ParseHTMLIndicators-Test"
        },
        {
            "playbookID": "Detonate File - No Files test"
        },
        {
            "integrations": "SentinelOne V2",
            "instance_names": "SentinelOne_v2.0",
            "playbookID": "SentinelOne V2.0 - Test"
        },
        {
            "integrations": "SentinelOne V2",
            "instance_names": "SentinelOne_v2.1",
            "playbookID": "SentinelOne V2.1 - Test"
        },
        {
            "integrations": "InfoArmor VigilanteATI",
            "playbookID": "InfoArmorVigilanteATITest"
        },
        {
            "integrations": "IntSights",
            "instance_names": "intsights_standard_account",
            "playbookID": "IntSights Test",
            "nightly": true
        },
        {
            "integrations": "IntSights",
            "playbookID": "IntSights Mssp Test",
            "instance_names": "intsights_mssp_account",
            "nightly": true
        },
        {
            "integrations": "dnstwist",
            "playbookID": "dnstwistTest"
        },
        {
            "integrations": "BitDam",
            "playbookID": "Detonate File - BitDam Test"
        },
        {
            "integrations": "Threat Grid",
            "playbookID": "Test-Detonate URL - ThreatGrid",
            "timeout": 600
        },
        {
            "integrations": "Threat Grid",
            "playbookID": "ThreatGridTest",
            "timeout": 600
        },
        {
            "integrations": "Signal Sciences WAF",
            "playbookID": "SignalSciences-Test"
        },
        {
            "integrations": "RTIR",
            "playbookID": "RTIR Test"
        },
        {
            "integrations": "RedCanary",
            "playbookID": "RedCanaryTest",
            "nightly": true
        },
        {
            "playbookID": "URL Enrichment - Generic v2 - Test",
            "integrations": [
                "Rasterize",
                "VirusTotal - Private API"
            ],
            "instance_names": "virus_total_private_api_general",
            "timeout": 500,
            "pid_threshold": 12
        },
        {
            "playbookID": "CutTransformerTest"
        },
        {
            "playbookID": "TestEditServerConfig"
        },
        {
            "playbookID": "ContentPackInstaller_Test",
            "integrations": "Demisto REST API",
            "fromversion": "6.0.0"
        },
        {
            "playbookID": "Default - Test",
            "integrations": [
                "ThreatQ v2",
                "Demisto REST API"
            ],
            "fromversion": "5.0.0"
        },
        {
            "integrations": "SCADAfence CNM",
            "playbookID": "SCADAfence_test"
        },
        {
            "integrations": "ProtectWise",
            "playbookID": "Protectwise-Test"
        },
        {
            "integrations": "WhatsMyBrowser",
            "playbookID": "WhatsMyBrowser-Test"
        },
        {
            "integrations": "BigFix",
            "playbookID": "BigFixTest"
        },
        {
            "integrations": "Lastline v2",
            "playbookID": "Lastline v2 - Test",
            "nightly": true
        },
        {
            "integrations": "McAfee DXL",
            "playbookID": "McAfee DXL - Test"
        },
        {
            "playbookID": "TextFromHTML_test_playbook"
        },
        {
            "playbookID": "PortListenCheck-test"
        },
        {
            "integrations": "ThreatExchange",
            "playbookID": "ThreatExchange-test"
        },
        {
            "integrations": "Joe Security",
            "playbookID": "JoeSecurityTestPlaybook",
            "timeout": 500,
            "nightly": true
        },
        {
            "integrations": "Joe Security",
            "playbookID": "JoeSecurityTestDetonation",
            "timeout": 2000,
            "nightly": true
        },
        {
            "integrations": "WildFire-v2",
            "playbookID": "Wildfire Test",
            "is_mockable": false,
            "fromversion": "5.0.0",
            "toversion": "6.1.9"
        },
        {
            "integrations": "WildFire-v2",
            "playbookID": "Wildfire Test With Polling",
            "is_mockable": false,
            "fromversion": "6.2.0",
            "timeout": 1100
        },
        {
            "integrations": "WildFire-v2",
            "playbookID": "Detonate URL - WildFire-v2 - Test"
        },
        {
            "integrations": "WildFire-v2",
            "playbookID": "Detonate URL - WildFire v2.1 - Test"
        },
        {
            "integrations": "GRR",
            "playbookID": "GRR Test",
            "nightly": true
        },
        {
            "integrations": "VirusTotal",
            "instance_names": "virus_total_general",
            "playbookID": "virusTotal-test-playbook",
            "timeout": 1400,
            "nightly": true
        },
        {
            "integrations": "VirusTotal",
            "instance_names": "virus_total_preferred_vendors",
            "playbookID": "virusTotaI-test-preferred-vendors",
            "timeout": 1400,
            "nightly": true
        },
        {
            "integrations": "Preempt",
            "playbookID": "Preempt Test"
        },
        {
            "integrations": "Gmail",
            "playbookID": "get_original_email_-_gmail_-_test"
        },
        {
            "integrations": [
                "Gmail Single User",
                "Gmail"
            ],
            "playbookID": "Gmail Single User - Test",
            "fromversion": "4.5.0"
        },
        {
            "integrations": "EWS v2",
            "playbookID": "get_original_email_-_ews-_test",
            "instance_names": "ewv2_regular"
        },
        {
            "integrations": [
                "EWS v2",
                "EWS Mail Sender"
            ],
            "playbookID": "EWS search-mailbox test",
            "instance_names": [
                "ewv2_regular",
                "ews_mail_sender_labdemisto"
            ],
            "timeout": 300
        },
        {
            "integrations": "PagerDuty v2",
            "playbookID": "PagerDuty Test"
        },
        {
            "playbookID": "test_delete_context"
        },
        {
            "playbookID": "DeleteContext-auto-test"
        },
        {
            "playbookID": "GmailTest",
            "integrations": "Gmail"
        },
        {
            "playbookID": "Gmail Convert Html Test",
            "integrations": "Gmail"
        },
        {
            "playbookID": "reputations.json Test",
            "toversion": "5.0.0"
        },
        {
            "playbookID": "Indicators reputation-.json Test",
            "fromversion": "5.5.0"
        },
        {
            "playbookID": "Test IP Indicator Fields",
            "fromversion": "5.0.0"
        },
        {
            "playbookID": "TestDedupIncidentsPlaybook"
        },
        {
            "playbookID": "TestDedupIncidentsByName"
        },
        {
            "integrations": "McAfee Advanced Threat Defense",
            "playbookID": "Test Playbook McAfee ATD",
            "timeout": 700
        },
        {
            "integrations": "McAfee Advanced Threat Defense",
            "playbookID": "Detonate Remote File From URL -McAfee-ATD - Test",
            "timeout": 700
        },
        {
            "playbookID": "stripChars - Test"
        },
        {
            "integrations": "McAfee Advanced Threat Defense",
            "playbookID": "Test Playbook McAfee ATD Upload File"
        },
        {
            "playbookID": "exporttocsv_script_test"
        },
        {
            "playbookID": "Set - Test"
        },
        {
            "integrations": "Intezer v2",
            "playbookID": "Intezer Testing v2",
            "fromversion": "4.1.0",
            "timeout": 600
        },
        {
            "integrations": [
                "Mail Sender (New)",
                "Gmail"
            ],
            "playbookID": "Mail Sender (New) Test",
            "instance_names": [
                "Mail_Sender_(New)_STARTTLS"
            ]
        },
        {
            "playbookID": "buildewsquery_test"
        },
        {
            "integrations": "Rapid7 Nexpose",
            "playbookID": "nexpose_test",
            "timeout": 240
        },
        {
            "playbookID": "GetIndicatorDBotScore Test"
        },
        {
            "integrations": "EWS Mail Sender",
            "playbookID": "EWS Mail Sender Test",
            "instance_names": [
                "ews_mail_sender_labdemisto"
            ]
        },
        {
            "integrations": [
                "EWS Mail Sender",
                "Rasterize"
            ],
            "instance_names": [
                "ews_mail_sender_labdemisto"
            ],
            "playbookID": "EWS Mail Sender Test 2"
        },
        {
            "integrations": [
                "EWS Mail Sender",
                "SMIME Messaging"
            ],
            "instance_names": [
                "ews_mail_sender_labdemisto",
                "SMIME Messaging"
            ],
            "playbookID": "EWS Mail Sender Test 3"
        },
        {
            "playbookID": "decodemimeheader_-_test"
        },
        {
            "playbookID": "test_url_regex"
        },
        {
            "integrations": "Skyformation",
            "playbookID": "TestSkyformation"
        },
        {
            "integrations": "okta",
            "playbookID": "okta_test_playbook",
            "timeout": 240
        },
        {
            "integrations": "Okta v2",
            "playbookID": "OktaV2-Test",
            "nightly": true,
            "timeout": 300
        },
        {
            "integrations": "Okta IAM",
            "playbookID": "Okta IAM - Test Playbook",
            "fromversion": "6.0.0"
        },
        {
            "playbookID": "Test filters & transformers scripts"
        },
        {
            "integrations": "Salesforce",
            "playbookID": "SalesforceTestPlaybook"
        },
        {
            "integrations": "McAfee ESM v2",
            "instance_names": "v11.1.3",
            "playbookID": "McAfee ESM v2 - Test v11.1.3",
            "fromversion": "5.0.0",
            "is_mockable": false
        },
        {
            "integrations": "McAfee ESM v2",
            "instance_names": "v11.3",
            "playbookID": "McAfee ESM v2 (v11.3) - Test",
            "fromversion": "5.0.0",
            "timeout": 300,
            "is_mockable": false
        },
        {
            "integrations": "McAfee ESM v2",
            "instance_names": "v11.1.3",
            "playbookID": "McAfee ESM Watchlists - Test v11.1.3",
            "fromversion": "5.0.0"
        },
        {
            "integrations": "McAfee ESM v2",
            "instance_names": "v11.3",
            "playbookID": "McAfee ESM Watchlists - Test v11.3",
            "fromversion": "5.0.0"
        },
        {
            "integrations": "GoogleSafeBrowsing",
            "playbookID": "Google Safe Browsing Test",
            "timeout": 240,
            "fromversion": "5.0.0"
        },
        {
            "integrations": "Google Safe Browsing v2",
            "playbookID": "Google Safe Browsing V2 Test",
            "fromversion": "5.5.0"
        },
        {
            "integrations": "EWS v2",
            "playbookID": "EWSv2_empty_attachment_test",
            "instance_names": "ewv2_regular"
        },
        {
            "integrations": "EWS v2",
            "playbookID": "EWS Public Folders Test",
            "instance_names": "ewv2_regular",
            "is_mockable": false
        },
        {
            "integrations": "Symantec Endpoint Protection V2",
            "playbookID": "SymantecEndpointProtection_Test"
        },
        {
            "integrations": "carbonblackprotection",
            "playbookID": "search_endpoints_by_hash_-_carbon_black_protection_-_test",
            "timeout": 500
        },
        {
            "playbookID": "Process Email - Generic - Test - Incident Starter",
            "fromversion": "6.0.0",
            "integrations": "Rasterize",
            "timeout": 240
        },
        {
            "playbookID": "Process Email - Generic - Test - Actual Incident"
        },
        {
            "integrations": "CrowdstrikeFalcon",
            "playbookID": "Test - CrowdStrike Falcon",
            "fromversion": "4.1.0",
            "timeout": 500
        },
        {
            "playbookID": "ExposeIncidentOwner-Test"
        },
        {
            "integrations": "google",
            "playbookID": "GsuiteTest"
        },
        {
            "integrations": "OpenPhish",
            "playbookID": "OpenPhish Test Playbook"
        },
        {
            "integrations": "jira-v2",
            "playbookID": "Jira-v2-Test",
            "timeout": 500,
            "is_mockable": false
        },
        {
            "integrations": "ipinfo",
            "playbookID": "IPInfoTest"
        },
        {
            "integrations": "ipinfo_v2",
            "playbookID": "IPInfo_v2Test",
            "fromversion": "5.5.0"
        },
        {
            "integrations": "GoogleMaps",
            "playbookID": "GoogleMapsTest",
            "fromversion": "6.0.0"
        },
        {
            "playbookID": "VerifyHumanReadableFormat"
        },
        {
            "playbookID": "strings-test"
        },
        {
            "playbookID": "TestCommonPython",
            "timeout": 500
        },
        {
            "playbookID": "TestFileCreateAndUpload"
        },
        {
            "playbookID": "TestIsValueInArray"
        },
        {
            "playbookID": "TestStringReplace"
        },
        {
            "playbookID": "TestHttpPlaybook"
        },
        {
            "integrations": "SplunkPy",
            "playbookID": "SplunkPy parse-raw - Test",
            "memory_threshold": 100,
            "instance_names": "use_default_handler",
            "is_mockable": false
        },
        {
            "integrations": "SplunkPy",
            "playbookID": "SplunkPy-Test-V2_default_handler",
            "memory_threshold": 500,
            "instance_names": "use_default_handler",
            "is_mockable": false
        },
        {
            "integrations": "SplunkPy",
            "playbookID": "Splunk-Test_default_handler",
            "memory_threshold": 200,
            "instance_names": "use_default_handler",
            "is_mockable": false
        },
        {
            "integrations": "AnsibleTower",
            "playbookID": "AnsibleTower_Test_playbook",
            "fromversion": "5.0.0"
        },
        {
            "integrations": "SplunkPy",
            "playbookID": "SplunkPySearch_Test_default_handler",
            "memory_threshold": 200,
            "instance_names": "use_default_handler",
            "is_mockable": false
        },
        {
            "integrations": "SplunkPy",
            "playbookID": "SplunkPy_KV_commands_default_handler",
            "memory_threshold": 200,
            "instance_names": "use_default_handler",
            "is_mockable": false
        },
        {
            "integrations": "SplunkPy",
            "playbookID": "SplunkPy-Test-V2_requests_handler",
            "memory_threshold": 500,
            "instance_names": "use_python_requests_handler"
        },
        {
            "integrations": "SplunkPy",
            "playbookID": "Splunk-Test_requests_handler",
            "memory_threshold": 500,
            "instance_names": "use_python_requests_handler",
            "is_mockable": false
        },
        {
            "integrations": "SplunkPy",
            "playbookID": "SplunkPySearch_Test_requests_handler",
            "memory_threshold": 200,
            "instance_names": "use_python_requests_handler",
            "is_mockable": false
        },
        {
            "integrations": "SplunkPy",
            "playbookID": "SplunkPy_KV_commands_requests_handler",
            "memory_threshold": 200,
            "instance_names": "use_python_requests_handler"
        },
        {
            "integrations": "McAfee NSM",
            "playbookID": "McAfeeNSMTest",
            "timeout": 400,
            "nightly": true
        },
        {
            "integrations": "PhishTank V2",
            "playbookID": "PhishTank Testing"
        },
        {
            "integrations": "McAfee Web Gateway",
            "playbookID": "McAfeeWebGatewayTest",
            "timeout": 500,
            "is_mockable": false
        },
        {
            "integrations": "TCPIPUtils",
            "playbookID": "TCPUtils-Test"
        },
        {
            "playbookID": "listExecutedCommands-Test"
        },
        {
            "integrations": "AWS - Lambda",
            "playbookID": "AWS-Lambda-Test (Read-Only)"
        },
        {
            "integrations": "Service Manager",
            "playbookID": "TestHPServiceManager",
            "timeout": 400
        },
        {
            "integrations": "ServiceNow IAM",
            "playbookID": "ServiceNow IAM - Test Playbook",
            "instance_name": "snow_basic_auth",
            "fromversion": "6.0.0"
        },
        {
            "playbookID": "LanguageDetect-Test",
            "timeout": 300
        },
        {
            "integrations": "Forcepoint",
            "playbookID": "forcepoint test",
            "timeout": 500,
            "nightly": true
        },
        {
            "playbookID": "GeneratePassword-Test"
        },
        {
            "playbookID": "ZipFile-Test"
        },
        {
            "playbookID": "UnzipFile-Test"
        },
        {
            "playbookID": "Test-IsMaliciousIndicatorFound",
            "fromversion": "5.0.0"
        },
        {
            "playbookID": "TestExtractHTMLTables"
        },
        {
            "integrations": "carbonblackliveresponse",
            "playbookID": "Carbon Black Live Response Test",
            "nightly": true,
            "fromversion": "5.0.0",
            "is_mockable": false
        },
        {
            "integrations": "urlscan.io",
            "playbookID": "urlscan_malicious_Test",
            "timeout": 500
        },
        {
            "integrations": "EWS v2",
            "playbookID": "pyEWS_Test",
            "instance_names": "ewv2_regular",
            "is_mockable": false
        },
        {
            "integrations": "EWS v2",
            "playbookID": "pyEWS_Test",
            "instance_names": "ewsv2_separate_process",
            "is_mockable": false
        },
        {
            "integrations": "remedy_sr_beta",
            "playbookID": "remedy_sr_test_pb"
        },
        {
            "integrations": "Netskope",
            "playbookID": "Netskope Test"
        },
        {
            "integrations": "Cylance Protect v2",
            "playbookID": "Cylance Protect v2 Test"
        },
        {
            "integrations": "ReversingLabs Titanium Cloud",
            "playbookID": "ReversingLabsTCTest"
        },
        {
            "integrations": "ReversingLabs A1000",
            "playbookID": "ReversingLabsA1000Test"
        },
        {
            "integrations": "Demisto Lock",
            "playbookID": "DemistoLockTest"
        },
        {
            "playbookID": "test-domain-indicator",
            "timeout": 400
        },
        {
            "playbookID": "Cybereason Test",
            "integrations": "Cybereason",
            "timeout": 1200,
            "fromversion": "4.1.0"
        },
        {
            "integrations": "VirusTotal - Private API",
            "instance_names": "virus_total_private_api_general",
            "playbookID": "File Enrichment - Virus Total Private API Test",
            "nightly": true
        },
        {
            "integrations": "VirusTotal - Private API",
            "instance_names": "virus_total_private_api_general",
            "playbookID": "virusTotalPrivateAPI-test-playbook",
            "timeout": 1400,
            "nightly": true,
            "pid_threshold": 12
        },
        {
            "integrations": [
                "VirusTotal - Private API",
                "VirusTotal"
            ],
            "playbookID": "vt-detonate test",
            "instance_names": [
                "virus_total_private_api_general",
                "virus_total_general"
            ],
            "timeout": 1400,
            "fromversion": "5.5.0",
            "nightly": true,
            "is_mockable": false
        },
        {
            "integrations": "Cisco ASA",
            "playbookID": "Cisco ASA - Test Playbook"
        },
        {
            "integrations": "VirusTotal - Private API",
            "instance_names": "virus_total_private_api_preferred_vendors",
            "playbookID": "virusTotalPrivateAPI-test-preferred-vendors",
            "timeout": 1400,
            "nightly": true
        },
        {
            "integrations": "Cisco Meraki",
            "playbookID": "Cisco-Meraki-Test"
        },
        {
            "integrations": "Microsoft Defender Advanced Threat Protection",
            "playbookID": "Microsoft Defender Advanced Threat Protection - Test prod",
            "instance_names": "microsoft_defender_atp_prod",
            "is_mockable": false
        },
        {
            "integrations": "Microsoft Defender Advanced Threat Protection",
            "playbookID": "Microsoft Defender Advanced Threat Protection - Test dev",
            "instance_names": "microsoft_defender_atp_dev"
        },
        {
            "integrations": "Microsoft Defender Advanced Threat Protection",
            "playbookID": "Microsoft Defender Advanced Threat Protection - Test self deployed",
            "instance_names": "microsoft_defender_atp_dev_self_deployed"
        },
        {
            "integrations": "Microsoft Defender Advanced Threat Protection",
            "playbookID": "Microsoft Defender - ATP - Indicators Test",
            "instance_names": "microsoft_defender_atp_dev",
            "is_mockable": false
        },
        {
            "integrations": "Microsoft Defender Advanced Threat Protection",
            "playbookID": "Microsoft Defender - ATP - Indicators SC Test",
            "instance_names": "microsoft_defender_atp_dev_self_deployed"
        },
        {
            "integrations": "Microsoft Defender Advanced Threat Protection",
            "playbookID": "Microsoft Defender - ATP - Indicators SC Test",
            "instance_names": "microsoft_defender_atp_dev"
        },
        {
            "integrations": "Microsoft Defender Advanced Threat Protection",
            "playbookID": "Microsoft Defender - ATP - Indicators SC Test",
            "instance_names": "microsoft_defender_atp_prod"
        },
        {
            "integrations": "Microsoft 365 Defender",
            "playbookID": "Microsoft_365_Defender-Test",
            "instance_names": "ms_365_defender_device_code"
        },
        {
            "integrations": "Microsoft 365 Defender",
            "playbookID": "Microsoft_365_Defender-Test",
            "instance_names": "ms_365_defender_client_cred"
        },
        {
            "integrations": "Tanium",
            "playbookID": "Tanium Test Playbook",
            "timeout": 1200,
            "pid_threshold": 10
        },
        {
            "integrations": "Recorded Future",
            "playbookID": "Recorded Future Test",
            "nightly": true
        },
        {
            "integrations": "Microsoft Graph",
            "playbookID": "Microsoft Graph Security Test dev",
            "instance_names": "ms_graph_security_dev"
        },
        {
            "integrations": "Microsoft Graph",
            "playbookID": "Microsoft Graph Security Test prod",
            "instance_names": "ms_graph_security_prod",
            "is_mockable": false
        },
        {
            "integrations": "Microsoft Graph User",
            "playbookID": "Microsoft Graph User - Test",
            "instance_names": "ms_graph_user_dev"
        },
        {
            "integrations": "Microsoft Graph User",
            "playbookID": "Microsoft Graph User - Test",
            "instance_names": "ms_graph_user_prod",
            "is_mockable": false
        },
        {
            "integrations": "Microsoft Graph Groups",
            "playbookID": "Microsoft Graph Groups - Test dev",
            "instance_names": "ms_graph_groups_dev"
        },
        {
            "integrations": "Microsoft Graph Groups",
            "playbookID": "Microsoft Graph Groups - Test prod",
            "instance_names": "ms_graph_groups_prod",
            "is_mockable": false
        },
        {
            "integrations": "Microsoft_Graph_Files",
            "playbookID": "test_MsGraphFiles dev",
            "instance_names": "ms_graph_files_dev",
            "fromversion": "5.0.0"
        },
        {
            "integrations": "Microsoft_Graph_Files",
            "playbookID": "test_MsGraphFiles prod",
            "instance_names": "ms_graph_files_prod",
            "fromversion": "5.0.0",
            "is_mockable": false
        },
        {
            "integrations": "Microsoft Graph Calendar",
            "playbookID": "Microsoft Graph Calendar - Test dev",
            "instance_names": "ms_graph_calendar_dev"
        },
        {
            "integrations": "Microsoft Graph Calendar",
            "playbookID": "Microsoft Graph Calendar - Test prod",
            "instance_names": "ms_graph_calendar_prod",
            "is_mockable": false
        },
        {
            "integrations": "Microsoft Graph Device Management",
            "playbookID": "MSGraph_DeviceManagement_Test_dev",
            "instance_names": "ms_graph_device_management_oproxy_dev",
            "fromversion": "5.0.0"
        },
        {
            "integrations": "Microsoft Graph Device Management",
            "playbookID": "MSGraph_DeviceManagement_Test_prod",
            "instance_names": "ms_graph_device_management_oproxy_prod",
            "fromversion": "5.0.0",
            "is_mockable": false
        },
        {
            "integrations": "Microsoft Graph Device Management",
            "playbookID": "MSGraph_DeviceManagement_Test_self_deployed_prod",
            "instance_names": "ms_graph_device_management_self_deployed_prod",
            "fromversion": "5.0.0"
        },
        {
            "integrations": "RedLock",
            "playbookID": "RedLockTest",
            "nightly": true
        },
        {
            "integrations": "Symantec Messaging Gateway",
            "playbookID": "Symantec Messaging Gateway Test"
        },
        {
            "integrations": "ThreatConnect v2",
            "playbookID": "ThreatConnect v2 - Test",
            "fromversion": "5.0.0"
        },
        {
            "integrations": "QRadar_v2",
            "playbookID": "test_Qradar_v2",
            "fromversion": "6.0.0",
            "is_mockable": false
        },
        {
            "integrations": "VMware",
            "playbookID": "VMWare Test",
            "memory_threshold": 300,
            "timeout": 1000
        },
        {
            "integrations": "carbonblack-v2",
            "playbookID": "Carbon Black Response Test",
            "fromversion": "5.0.0"
        },
        {
            "integrations": "VMware Carbon Black EDR v2",
            "playbookID": "Carbon Black Edr - Test",
            "is_mockable": false,
            "fromversion": "5.5.0"
        },
        {
            "integrations": "Cisco Umbrella Investigate",
            "playbookID": "Cisco Umbrella Test"
        },
        {
            "integrations": "icebrg",
            "playbookID": "Icebrg Test",
            "timeout": 500
        },
        {
            "integrations": "Symantec MSS",
            "playbookID": "SymantecMSSTest"
        },
        {
            "integrations": "Remedy AR",
            "playbookID": "Remedy AR Test"
        },
        {
            "integrations": "AWS - IAM",
            "playbookID": "AWS - IAM Test Playbook"
        },
        {
            "integrations": "McAfee Active Response",
            "playbookID": "McAfee-MAR_Test",
            "timeout": 700
        },
        {
            "integrations": "McAfee Threat Intelligence Exchange",
            "playbookID": "McAfee-TIE Test",
            "timeout": 700
        },
        {
            "integrations": "ArcSight Logger",
            "playbookID": "ArcSight Logger test"
        },
        {
            "integrations": "ArcSight ESM v2",
            "playbookID": "ArcSight ESM v2 Test"
        },
        {
            "integrations": "ArcSight ESM v2",
            "playbookID": "test Arcsight - Get events related to the Case"
        },
        {
            "integrations": "XFE_v2",
            "playbookID": "Test_XFE_v2",
            "timeout": 500,
            "nightly": true
        },
        {
            "integrations": "McAfee Threat Intelligence Exchange",
            "playbookID": "search_endpoints_by_hash_-_tie_-_test",
            "timeout": 500
        },
        {
            "integrations": "iDefense_v2",
            "playbookID": "iDefense_v2_Test",
            "fromversion": "5.5.0"
        },
        {
            "integrations": "AWS - SQS",
            "playbookID": "AWS - SQS Test Playbook",
            "fromversion": "5.0.0"
        },
        {
            "integrations": "AbuseIPDB",
            "playbookID": "AbuseIPDB Test"
        },
        {
            "integrations": "AbuseIPDB",
            "playbookID": "AbuseIPDB PopulateIndicators Test"
        },
        {
            "integrations": "LogRhythm",
            "playbookID": "LogRhythm-Test-Playbook",
            "timeout": 200
        },
        {
            "integrations": "FireEye HX",
            "playbookID": "FireEye HX Test",
            "timeout": 800
        },
        {
            "integrations": "FireEyeFeed",
            "playbookID": "playbook-FeedFireEye_test",
            "memory_threshold": 110
        },
        {
            "integrations": "Phish.AI",
            "playbookID": "PhishAi-Test"
        },
        {
            "integrations": "Phish.AI",
            "playbookID": "Test-Detonate URL - Phish.AI"
        },
        {
            "integrations": "Centreon",
            "playbookID": "Centreon-Test-Playbook"
        },
        {
            "playbookID": "ReadFile test"
        },
        {
            "integrations": "AlphaSOC Wisdom",
            "playbookID": "AlphaSOC-Wisdom-Test"
        },
        {
            "integrations": "carbonblack-v2",
            "playbookID": "CBFindIP - Test"
        },
        {
            "integrations": "Jask",
            "playbookID": "Jask_Test",
            "fromversion": "4.1.0"
        },
        {
            "integrations": "Whois",
            "playbookID": "whois_test",
            "fromversion": "4.1.0"
        },
        {
            "integrations": "RSA NetWitness Endpoint",
            "playbookID": "NetWitness Endpoint Test"
        },
        {
            "integrations": "Check Point Sandblast",
            "playbookID": "Sandblast_malicious_test"
        },
        {
            "playbookID": "TestMatchRegexV2"
        },
        {
            "integrations": "ActiveMQ",
            "playbookID": "ActiveMQ Test"
        },
        {
            "playbookID": "RegexGroups Test"
        },
        {
            "integrations": "Cisco ISE",
            "playbookID": "cisco-ise-test-playbook"
        },
        {
            "integrations": "RSA NetWitness v11.1",
            "playbookID": "RSA NetWitness Test"
        },
        {
            "playbookID": "ExifReadTest"
        },
        {
            "integrations": "Cuckoo Sandbox",
            "playbookID": "CuckooTest",
            "timeout": 700
        },
        {
            "playbookID": "Detonate File - Generic Test",
            "timeout": 500
        },
        {
            "integrations": [
                "Lastline v2",
                "WildFire-v2",
                "SNDBOX",
                "McAfee Advanced Threat Defense"
            ],
            "playbookID": "Detonate File - Generic Test",
            "timeout": 2400,
            "nightly": true
        },
        {
            "playbookID": "STIXParserTest"
        },
        {
            "playbookID": "VerifyJSON - Test",
            "fromversion": "5.5.0"
        },
        {
            "playbookID": "PowerShellCommon-Test",
            "fromversion": "5.5.0"
        },
        {
            "playbookID": "GetIndicatorDBotScoreFromCache-Test",
            "fromversion": "6.0.0"
        },
        {
            "playbookID": "Detonate URL - Generic Test",
            "timeout": 2000,
            "nightly": true,
            "integrations": [
                "McAfee Advanced Threat Defense",
                "Lastline v2"
            ]
        },
        {
            "integrations": [
                "carbonblack-v2",
                "carbonblackliveresponse",
                "Cylance Protect v2"
            ],
            "playbookID": "Retrieve File from Endpoint - Generic V2 Test",
            "fromversion": "5.0.0",
            "is_mockable": false
        },
        {
            "integrations": "Zscaler",
            "playbookID": "Zscaler Test",
            "nightly": true,
            "timeout": 500
        },
        {
            "playbookID": "DemistoUploadFileV2 Test",
            "integrations": "Demisto REST API"
        },
        {
            "playbookID": "MaxMind Test",
            "integrations": "MaxMind GeoIP2"
        },
        {
            "playbookID": "Test Sagemaker",
            "integrations": "AWS Sagemaker"
        },
        {
            "playbookID": "C2sec-Test",
            "integrations": "C2sec irisk",
            "fromversion": "5.0.0"
        },
        {
            "playbookID": "AlexaV2 Test Playbook",
            "integrations": "Alexa Rank Indicator v2",
            "fromversion": "5.5.0"
        },
        {
            "playbookID": "Phishing v2 - Test - Incident Starter",
            "fromversion": "6.0.0",
            "timeout": 1200,
            "nightly": false,
            "integrations": [
                "EWS Mail Sender",
                "Demisto REST API",
                "Rasterize"
            ],
            "instance_names": [
                "ews_mail_sender_labdemisto"
            ],
            "memory_threshold": 150,
            "pid_threshold": 80
        },
        {
            "playbookID": "Phishing - Core - Test - Incident Starter",
            "fromversion": "6.0.0",
            "timeout": 1700,
            "nightly": false,
            "integrations": [
                "EWS Mail Sender",
                "Demisto REST API",
                "Rasterize"
            ],
            "instance_names": [
                "ews_mail_sender_labdemisto"
            ],
            "memory_threshold": 160,
            "pid_threshold": 80
        },
        {
            "playbookID": "Phishing - Core - Test - Actual Incident",
            "fromversion": "6.0.0"
        },
        {
            "integrations": "duo",
            "playbookID": "DUO Test Playbook"
        },
        {
            "playbookID": "SLA Scripts - Test",
            "fromversion": "4.1.0"
        },
        {
            "playbookID": "test_manageOOOUsers",
            "fromversion": "5.5.0"
        },
        {
            "playbookID": "PcapHTTPExtractor-Test"
        },
        {
            "playbookID": "Ping Test Playbook"
        },
        {
            "playbookID": "ParseWordDoc-Test"
        },
        {
            "playbookID": "PDFUnlocker-Test",
            "fromversion": "6.0.0"
        },
        {
            "playbookID": "Active Directory Test",
            "integrations": "Active Directory Query v2",
            "instance_names": "active_directory_ninja"
        },
        {
            "playbookID": "AD v2 - debug-mode - Test",
            "integrations": "Active Directory Query v2",
            "instance_names": "active_directory_ninja",
            "fromversion": "5.0.0"
        },
        {
            "playbookID": "Docker Hardening Test",
            "fromversion": "5.0.0",
            "runnable_on_docker_only": true
        },
        {
            "integrations": "Active Directory Query v2",
            "instance_names": "active_directory_ninja",
            "playbookID": "Active Directory Query V2 configuration with port"
        },
        {
            "integrations": "Active Directory Query v2",
            "instance_names": "active_directory_ninja",
            "playbookID": "Active Directory - ad-get-user limit check"
        },
        {
            "integrations": "Active Directory Query v2",
            "instance_names": "active_directory_ninja",
            "playbookID": "active directory search user with parentheses test"
        },
        {
            "integrations": "mysql",
            "playbookID": "MySQL Test"
        },
        {
            "playbookID": "Email Address Enrichment - Generic v2.1 - Test",
            "integrations": "Active Directory Query v2",
            "instance_names": "active_directory_ninja"
        },
        {
            "integrations": "Cofense Intelligence",
            "playbookID": "Test - Cofense Intelligence",
            "timeout": 500
        },
        {
            "playbookID": "GDPRContactAuthorities Test"
        },
        {
            "integrations": "Google Resource Manager",
            "playbookID": "GoogleResourceManager-Test",
            "timeout": 500,
            "nightly": true
        },
        {
            "integrations": "SlashNext Phishing Incident Response",
            "playbookID": "SlashNextPhishingIncidentResponse-Test",
            "timeout": 500,
            "nightly": true
        },
        {
            "integrations": "Google Cloud Storage",
            "playbookID": "GCS - Test",
            "timeout": 500,
            "nightly": true,
            "memory_threshold": 80
        },
        {
            "integrations": "GooglePubSub",
            "playbookID": "GooglePubSub_Test",
            "nightly": true,
            "timeout": 500,
            "fromversion": "5.0.0"
        },
        {
            "playbookID": "Calculate Severity - Generic v2 - Test",
            "integrations": [
                "Palo Alto Minemeld",
                "Active Directory Query v2"
            ],
            "instance_names": "active_directory_ninja",
            "fromversion": "4.5.0"
        },
        {
            "integrations": "Freshdesk",
            "playbookID": "Freshdesk-Test",
            "timeout": 500,
            "nightly": true
        },
        {
            "playbookID": "Autoextract - Test",
            "fromversion": "4.1.0"
        },
        {
            "playbookID": "FilterByList - Test",
            "fromversion": "4.5.0"
        },
        {
            "playbookID": "Impossible Traveler - Test",
            "integrations": [
                "Ipstack",
                "ipinfo",
                "Rasterize",
                "Active Directory Query v2",
                "Demisto REST API"
            ],
            "instance_names": "active_directory_ninja",
            "fromversion": "5.0.0",
            "timeout": 700
        },
        {
            "playbookID": "Active Directory - Get User Manager Details - Test",
            "integrations": "Active Directory Query v2",
            "instance_names": "active_directory_80k",
            "fromversion": "5.0.0"
        },
        {
            "integrations": "Kafka V2",
            "playbookID": "Kafka Test"
        },
        {
            "playbookID": "File Enrichment - Generic v2 - Test",
            "instance_names": "virus_total_private_api_general",
            "integrations": [
                "VirusTotal - Private API",
                "Cylance Protect v2"
            ],
            "is_mockable": false
        },
        {
            "integrations": [
                "epo",
                "McAfee Active Response"
            ],
            "playbookID": "Endpoint data collection test",
            "timeout": 500
        },
        {
            "integrations": [
                "epo",
                "McAfee Active Response"
            ],
            "playbookID": "MAR - Endpoint data collection test",
            "timeout": 500
        },
        {
            "integrations": "DUO Admin",
            "playbookID": "DuoAdmin API test playbook",
            "fromversion": "5.0.0"
        },
        {
            "integrations": [
                "TAXII Server",
                "TAXIIFeed"
            ],
            "playbookID": "TAXII_Feed_Test",
            "fromversion": "5.5.0",
            "timeout": 300,
            "instance_names": [
                "non_https_cert",
                "instance_execute"
            ]
        },
        {
            "integrations": [
                "TAXII Server",
                "TAXIIFeed"
            ],
            "playbookID": "TAXII_Feed_Test",
            "fromversion": "5.5.0",
            "timeout": 300,
            "instance_names": [
                "https_cert",
                "local_https"
            ]
        },
        {
            "integrations": "TAXII 2 Feed",
            "playbookID": "TAXII 2 Feed Test",
            "fromversion": "5.5.0"
        },
        {
            "integrations": "iDefense Feed",
            "playbookID": "Feed iDefense Test",
            "memory_threshold": 200,
            "fromversion": "5.5.0"
        },
        {
            "playbookID": "TestShowScheduledEntries"
        },
        {
            "playbookID": "Calculate Severity - Standard - Test",
            "integrations": "Palo Alto Minemeld",
            "fromversion": "4.5.0"
        },
        {
            "integrations": "Symantec Advanced Threat Protection",
            "playbookID": "Symantec ATP Test"
        },
        {
            "playbookID": "HTTPListRedirects - Test SSL"
        },
        {
            "playbookID": "HTTPListRedirects Basic Test"
        },
        {
            "playbookID": "CheckDockerImageAvailableTest"
        },
        {
            "playbookID": "Extract Indicators From File - Generic v2 - Test",
            "integrations": [
                "Image OCR",
                "Rasterize"
            ],
            "timeout": 350,
            "memory_threshold": 200,
            "fromversion": "4.5.0"
        },
        {
            "playbookID": "Endpoint Enrichment - Generic v2.1 - Test",
            "integrations": [
                "Cylance Protect v2",
                "carbonblack-v2",
                "epo",
                "Active Directory Query v2"
            ],
            "instance_names": "active_directory_ninja"
        },
        {
            "playbookID": "EmailReputationTest",
            "integrations": "Have I Been Pwned? V2"
        },
        {
            "integrations": "Symantec Deepsight Intelligence",
            "playbookID": "Symantec Deepsight Test"
        },
        {
            "playbookID": "ExtractDomainFromEmailTest"
        },
        {
            "playbookID": "Wait Until Datetime - Test",
            "fromversion": "4.5.0"
        },
        {
            "playbookID": "PAN-OS DAG Configuration Test",
            "integrations": "Panorama",
            "instance_names": "palo_alto_panorama_9.0",
            "timeout": 1500
        },
        {
            "playbookID": "PAN-OS EDL Setup v3 Test",
            "integrations": [
                "Panorama",
                "palo_alto_networks_pan_os_edl_management"
            ],
            "instance_names": "palo_alto_firewall_9.0",
            "timeout": 300
        },
        {
            "integrations": "Snowflake",
            "playbookID": "Snowflake-Test"
        },
        {
            "playbookID": "Account Enrichment - Generic v2.1 - Test",
            "integrations": "Active Directory Query v2",
            "instance_names": "active_directory_ninja"
        },
        {
            "integrations": "Cisco Umbrella Investigate",
            "playbookID": "Domain Enrichment - Generic v2 - Test"
        },
        {
            "integrations": "Google BigQuery",
            "playbookID": "Google BigQuery Test"
        },
        {
            "integrations": "Zoom",
            "playbookID": "Zoom_Test"
        },
        {
            "playbookID": "IP Enrichment - Generic v2 - Test",
            "integrations": "Threat Crowd",
            "fromversion": "4.1.0"
        },
        {
            "integrations": "Cherwell",
            "playbookID": "Cherwell Example Scripts - test"
        },
        {
            "integrations": "Cherwell",
            "playbookID": "Cherwell - test"
        },
        {
            "integrations": "CarbonBlackProtectionV2",
            "playbookID": "Carbon Black Enterprise Protection V2 Test"
        },
        {
            "integrations": "Active Directory Query v2",
            "instance_names": "active_directory_ninja",
            "playbookID": "Test ADGetUser Fails with no instances 'Active Directory Query' (old version)"
        },
        {
            "integrations": "MITRE ATT&CK v2",
            "playbookID": "FeedMitreAttackv2_test",
            "memory_threshold": 150
        },
        {
            "integrations": "MITRE ATT&CK v2",
            "playbookID": "ExtractAttackPattern-Test",
            "memory_threshold": 150,
            "fromversion": "6.2.0"
        },
        {
            "integrations": "ANYRUN",
            "playbookID": "ANYRUN-Test"
        },
        {
            "integrations": "ANYRUN",
            "playbookID": "Detonate File - ANYRUN - Test"
        },
        {
            "integrations": "ANYRUN",
            "playbookID": "Detonate URL - ANYRUN - Test"
        },
        {
            "integrations": "Netcraft",
            "playbookID": "Netcraft test"
        },
        {
            "integrations": "EclecticIQ Platform",
            "playbookID": "EclecticIQ Test"
        },
        {
            "playbookID": "FormattingPerformance - Test",
            "fromversion": "5.0.0"
        },
        {
            "integrations": "AWS - EC2",
            "instance_names": "AWS - EC2",
            "playbookID": "AWS - EC2 Test Playbook",
            "fromversion": "5.0.0",
            "memory_threshold": 90
        },
        {
            "integrations": "AWS - EC2",
            "playbookID": "d66e5f86-e045-403f-819e-5058aa603c32"
        },
        {
            "integrations": "ANYRUN",
            "playbookID": "Detonate File From URL - ANYRUN - Test"
        },
        {
            "integrations": "AWS - CloudTrail",
            "playbookID": "3da2e31b-f114-4d7f-8702-117f3b498de9"
        },
        {
            "integrations": "carbonblackprotection",
            "playbookID": "67b0f25f-b061-4468-8613-43ab13147173"
        },
        {
            "integrations": "DomainTools",
            "playbookID": "DomainTools-Test"
        },
        {
            "integrations": "Exabeam",
            "playbookID": "Exabeam - Test"
        },
        {
            "integrations": "Cisco Spark",
            "playbookID": "Cisco Spark Test New"
        },
        {
            "integrations": "Remedy On-Demand",
            "playbookID": "Remedy-On-Demand-Test"
        },
        {
            "playbookID": "ssdeepreputationtest"
        },
        {
            "playbookID": "TestIsEmailAddressInternal"
        },
        {
            "integrations": "Google Cloud Compute",
            "playbookID": "GoogleCloudCompute-Test"
        },
        {
            "integrations": "AWS - S3",
            "playbookID": "97393cfc-2fc4-4dfe-8b6e-af64067fc436",
            "memory_threshold": 80
        },
        {
            "integrations": "Image OCR",
            "playbookID": "TestImageOCR"
        },
        {
            "integrations": "fireeye",
            "playbookID": "Detonate File - FireEye AX - Test"
        },
        {
            "integrations": [
                "Rasterize",
                "Image OCR"
            ],
            "playbookID": "Rasterize Test",
            "fromversion": "5.0.0"
        },
        {
            "integrations": "Rasterize",
            "playbookID": "RasterizeImageTest",
            "fromversion": "5.0.0"
        },
        {
            "integrations": "Ipstack",
            "playbookID": "Ipstack_Test"
        },
        {
            "integrations": "Perch",
            "playbookID": "Perch-Test"
        },
        {
            "integrations": "Forescout",
            "playbookID": "Forescout-Test"
        },
        {
            "integrations": "GitHub",
            "playbookID": "Git_Integration-Test"
        },
        {
            "integrations": "GitHub IAM",
            "playbookID": "Github IAM - Test Playbook",
            "fromversion": "6.1.0"
        },
        {
            "integrations": "LogRhythmRest",
            "playbookID": "LogRhythm REST test"
        },
        {
            "integrations": "AlienVault USM Anywhere",
            "playbookID": "AlienVaultUSMAnywhereTest"
        },
        {
            "playbookID": "PhishLabsTestPopulateIndicators"
        },
        {
            "playbookID": "Test_HTMLtoMD"
        },
        {
            "integrations": "PhishLabs IOC",
            "playbookID": "PhishLabsIOC TestPlaybook",
            "fromversion": "4.1.0"
        },
        {
            "integrations": "PerceptionPoint",
            "playbookID": "PerceptionPoint Test",
            "fromversion": "4.1.0"
        },
        {
            "integrations": "vmray",
            "playbookID": "VMRay-Test-File",
            "fromversion": "5.5.0"
        },
        {
            "integrations": "vmray",
            "playbookID": "File Enrichment - VMRay - Test",
            "fromversion": "5.0.0"
        },
        {
            "integrations": "AutoFocus V2",
            "playbookID": "AutoFocus V2 test",
            "fromversion": "5.0.0",
            "timeout": 1000
        },
        {
            "playbookID": "Process Email - Generic for Rasterize"
        },
        {
            "playbookID": "Send Investigation Summary Reports - Test",
            "integrations": "EWS Mail Sender",
            "instance_names": [
                "ews_mail_sender_labdemisto"
            ],
            "fromversion": "4.5.0",
            "memory_threshold": 100
        },
        {
            "integrations": "Flashpoint",
            "playbookID": "Flashpoint_event-Test"
        },
        {
            "integrations": "Flashpoint",
            "playbookID": "Flashpoint_forum-Test"
        },
        {
            "integrations": "Flashpoint",
            "playbookID": "Flashpoint_report-Test"
        },
        {
            "integrations": "Flashpoint",
            "playbookID": "Flashpoint_reputation-Test"
        },
        {
            "integrations": "BluecatAddressManager",
            "playbookID": "Bluecat Address Manager test"
        },
        {
            "integrations": "MailListener - POP3 Beta",
            "playbookID": "MailListener-POP3 - Test"
        },
        {
            "playbookID": "sumList - Test"
        },
        {
            "integrations": "VulnDB",
            "playbookID": "Test-VulnDB"
        },
        {
            "integrations": "Shodan_v2",
            "playbookID": "Test-Shodan_v2",
            "timeout": 1000
        },
        {
            "integrations": "Threat Crowd",
            "playbookID": "ThreatCrowd - Test"
        },
        {
            "integrations": "GoogleDocs",
            "playbookID": "GoogleDocs-test"
        },
        {
            "playbookID": "Request Debugging - Test",
            "fromversion": "5.0.0"
        },
        {
            "integrations": "Kaspersky Security Center",
            "playbookID": "Kaspersky Security Center - Test",
            "fromversion": "5.5.0"
        },
        {
            "playbookID": "Test Convert file hash to corresponding hashes",
            "fromversion": "4.5.0",
            "integrations": "VirusTotal",
            "instance_names": "virus_total_general"
        },
        {
            "playbookID": "PAN-OS Query Logs For Indicators Test",
            "fromversion": "5.5.0",
            "timeout": 1500,
            "integrations": "Panorama",
            "instance_names": "palo_alto_panorama"
        },
        {
            "integrations": "Hybrid Analysis",
            "playbookID": "HybridAnalysis-Test",
            "timeout": 500,
            "fromversion": "4.1.0",
            "is_mockable": false
        },
        {
            "integrations": "Hybrid Analysis",
            "playbookID": "Detonate File - HybridAnalysis - Test",
            "fromversion": "5.5.0",
            "is_mockable": false
        },
        {
            "integrations": "Elasticsearch v2",
            "instance_names": "es_v7",
            "playbookID": "Elasticsearch_v2_test"
        },
        {
            "integrations": "ElasticsearchFeed",
            "instance_names": "es_demisto_feed",
            "playbookID": "Elasticsearch_Fetch_Demisto_Indicators_Test",
            "fromversion": "5.5.0"
        },
        {
            "integrations": "ElasticsearchFeed",
            "instance_names": "es_generic_feed",
            "playbookID": "Elasticsearch_Fetch_Custom_Indicators_Test",
            "fromversion": "5.5.0"
        },
        {
            "integrations": "Elasticsearch v2",
            "instance_names": "es_v6",
            "playbookID": "Elasticsearch_v2_test-v6"
        },
        {
            "integrations": "PolySwarm",
            "playbookID": "PolySwarm-Test"
        },
        {
            "integrations": "Kennav2",
            "playbookID": "Kenna Test"
        },
        {
            "integrations": "SecurityAdvisor",
            "playbookID": "SecurityAdvisor-Test",
            "fromversion": "4.5.0"
        },
        {
            "integrations": "Google Key Management Service",
            "playbookID": "Google-KMS-test",
            "pid_threshold": 6,
            "memory_threshold": 60
        },
        {
            "integrations": "SecBI",
            "playbookID": "SecBI - Test"
        },
        {
            "playbookID": "ExtractFQDNFromUrlAndEmail-Test"
        },
        {
            "integrations": "EWS v2",
            "playbookID": "Get EWS Folder Test",
            "fromversion": "4.5.0",
            "instance_names": "ewv2_regular",
            "timeout": 1200
        },
        {
            "integrations": "EWSO365",
            "instance_names": "ewso365_dev_team",
            "playbookID": "EWS_O365_test",
            "fromversion": "5.0.0"
        },
        {
            "integrations": "EWSO365",
            "instance_names": "ewso365_dev_team",
            "playbookID": "EWS_O365_send_mail_test",
            "fromversion": "5.0.0"
        },
        {
            "integrations": "Unit42v2 Feed",
            "playbookID": "unit42_atoms",
            "fromversion": "5.5.0"
        },
        {
            "integrations": "QRadar_v2",
            "playbookID": "QRadar Indicator Hunting Test",
            "timeout": 600,
            "fromversion": "6.0.0"
        },
        {
            "integrations": "QRadar v3",
            "playbookID": "QRadar - Get Offense Logs Test",
            "timeout": 600,
            "fromversion": "6.0.0"
        },
        {
            "playbookID": "SetAndHandleEmpty test",
            "fromversion": "4.5.0"
        },
        {
            "integrations": "Tanium v2",
            "playbookID": "Tanium v2 - Test"
        },
        {
            "integrations": "Office 365 Feed",
            "playbookID": "Office365_Feed_Test",
            "fromversion": "5.5.0"
        },
        {
            "integrations": "GoogleCloudTranslate",
            "playbookID": "GoogleCloudTranslate-Test",
            "pid_threshold": 9
        },
        {
            "integrations": "Infoblox",
            "playbookID": "Infoblox Test"
        },
        {
            "integrations": "BPA",
            "playbookID": "Test-BPA",
            "fromversion": "4.5.0"
        },
        {
            "playbookID": "GetValuesOfMultipleFIelds Test",
            "fromversion": "4.5.0"
        },
        {
            "playbookID": "IsInternalHostName Test",
            "fromversion": "4.5.0"
        },
        {
            "playbookID": "DigitalGuardian-Test",
            "integrations": "Digital Guardian",
            "fromversion": "5.0.0"
        },
        {
            "integrations": "SplunkPy",
            "playbookID": "Splunk Indicator Hunting Test",
            "fromversion": "5.0.0",
            "memory_threshold": 500,
            "instance_names": "use_default_handler",
            "is_mockable": false
        },
        {
            "integrations": "BPA",
            "playbookID": "Test-BPA_Integration",
            "fromversion": "4.5.0"
        },
        {
            "integrations": "AutoFocus Feed",
            "playbookID": "playbook-FeedAutofocus_test",
            "fromversion": "5.5.0"
        },
        {
            "integrations": "AutoFocus Daily Feed",
            "playbookID": "playbook-FeedAutofocus_daily_test",
            "fromversion": "5.5.0"
        },
        {
            "integrations": "PaloAltoNetworks_PrismaCloudCompute",
            "playbookID": "PaloAltoNetworks_PrismaCloudCompute-Test",
            "instance_names": "prisma_cloud_compute_21_04"
        },
        {
            "integrations": "SaasSecurity",
            "playbookID": "SaasSecurity-Test"
        },
        {
            "integrations": "Recorded Future Feed",
            "playbookID": "RecordedFutureFeed - Test",
            "instance_names": "recorded_future_feed",
            "timeout": 1000,
            "fromversion": "5.5.0",
            "memory_threshold": 86
        },
        {
            "integrations": "Recorded Future Feed",
            "playbookID": "RecordedFutureFeed - Test",
            "instance_names": "recorded_future_feed_with_risk_rules",
            "timeout": 1000,
            "fromversion": "5.5.0",
            "memory_threshold": 86
        },
        {
            "integrations": "Expanse",
            "playbookID": "test-Expanse-Playbook",
            "fromversion": "5.0.0"
        },
        {
            "integrations": "Expanse",
            "playbookID": "test-Expanse",
            "fromversion": "5.0.0"
        },
        {
            "integrations": "DShield Feed",
            "playbookID": "playbook-DshieldFeed_test",
            "fromversion": "5.5.0",
            "is_mockable": false
        },
        {
            "integrations": "AlienVault Reputation Feed",
            "playbookID": "AlienVaultReputationFeed_Test",
            "fromversion": "5.5.0",
            "memory_threshold": 190
        },
        {
            "integrations": "BruteForceBlocker Feed",
            "playbookID": "playbook-BruteForceBlocker_test",
            "fromversion": "5.5.0",
            "memory_threshold": 190
        },
        {
            "integrations": "F5Silverline",
            "playbookID": "F5Silverline_TestPlaybook",
            "fromversion": "6.0.0",
            "memory_threshold": 190
        },
        {
            "integrations": "Carbon Black Enterprise EDR",
            "playbookID": "Carbon Black Enterprise EDR Test",
            "fromversion": "5.0.0"
        },
        {
            "integrations": "MongoDB Key Value Store",
            "playbookID": "MongoDB KeyValueStore - Test",
            "pid_threshold": 12,
            "fromversion": "5.0.0"
        },
        {
            "integrations": "MongoDB Log",
            "playbookID": "MongoDBLog - Test",
            "pid_threshold": 12,
            "fromversion": "5.0.0"
        },
        {
            "integrations": "Google Chronicle Backstory",
            "playbookID": "Google Chronicle Backstory Asset - Test",
            "fromversion": "5.0.0"
        },
        {
            "integrations": "Google Chronicle Backstory",
            "playbookID": "Google Chronicle Backstory IOC Details - Test",
            "fromversion": "5.0.0"
        },
        {
            "integrations": "Google Chronicle Backstory",
            "playbookID": "Google Chronicle Backstory List Alerts - Test",
            "fromversion": "5.0.0"
        },
        {
            "integrations": "Google Chronicle Backstory",
            "playbookID": "Google Chronicle Backstory List IOCs - Test",
            "fromversion": "5.0.0"
        },
        {
            "integrations": "Google Chronicle Backstory",
            "playbookID": "Google Chronicle Backstory Reputation - Test",
            "fromversion": "5.0.0"
        },
        {
            "integrations": "Google Chronicle Backstory",
            "playbookID": "Google Chronicle Backstory List Events - Test",
            "fromversion": "5.0.0"
        },
        {
            "integrations": "Feodo Tracker IP Blocklist Feed",
            "instance_names": "feodo_tracker_ip_currently__active",
            "playbookID": "playbook-feodotrackeripblock_test_currently__active",
            "fromversion": "5.5.0"
        },
        {
            "integrations": "Feodo Tracker IP Blocklist Feed",
            "instance_names": "feodo_tracker_ip_30_days",
            "playbookID": "playbook-feodotrackeripblock_test_30_days",
            "fromversion": "5.5.0"
        },
        {
            "integrations": "Code42",
            "playbookID": "Code42-Test",
            "fromversion": "5.0.0",
            "timeout": 600
        },
        {
            "playbookID": "Code42 File Search Test",
            "integrations": "Code42",
            "fromversion": "5.0.0"
        },
        {
            "playbookID": "FetchIndicatorsFromFile-test",
            "fromversion": "5.5.0"
        },
        {
            "integrations": "RiskSense",
            "playbookID": "RiskSense Get Apps - Test"
        },
        {
            "integrations": "RiskSense",
            "playbookID": "RiskSense Get Host Detail - Test"
        },
        {
            "integrations": "RiskSense",
            "playbookID": "RiskSense Get Host Finding Detail - Test"
        },
        {
            "integrations": "RiskSense",
            "playbookID": "RiskSense Get Hosts - Test"
        },
        {
            "integrations": "RiskSense",
            "playbookID": "RiskSense Get Host Findings - Test"
        },
        {
            "integrations": "RiskSense",
            "playbookID": "RiskSense Get Unique Cves - Test"
        },
        {
            "integrations": "RiskSense",
            "playbookID": "RiskSense Get Unique Open Findings - Test"
        },
        {
            "integrations": "RiskSense",
            "playbookID": "RiskSense Get Apps Detail - Test"
        },
        {
            "integrations": "RiskSense",
            "playbookID": "RiskSense Apply Tag - Test"
        },
        {
            "integrations": "Indeni",
            "playbookID": "Indeni_test",
            "fromversion": "5.0.0"
        },
        {
            "integrations": "SafeBreach v2",
            "playbookID": "playbook-SafeBreach-Test",
            "fromversion": "5.5.0"
        },
        {
            "integrations": "AlienVault OTX TAXII Feed",
            "playbookID": "playbook-feedalienvaultotx_test",
            "fromversion": "5.5.0"
        },
        {
            "playbookID": "ExtractDomainAndFQDNFromUrlAndEmail-Test",
            "fromversion": "5.5.0"
        },
        {
            "integrations": "Cortex Data Lake",
            "playbookID": "Cortex Data Lake Test",
            "instance_names": "cdl_prod",
            "fromversion": "4.5.0"
        },
        {
            "integrations": "MongoDB",
            "playbookID": "MongoDB - Test"
        },
        {
            "integrations": "DNSDB_v2",
            "playbookID": "DNSDB-Test",
            "fromversion": "5.0.0"
        },
        {
            "playbookID": "DBotCreatePhishingClassifierV2FromFile-Test",
            "timeout": 60000,
            "fromversion": "6.1.0",
            "instance_names": "ml_dummy_prod",
            "integrations": "AzureWAF"
        },
        {
            "integrations": "IBM Resilient Systems",
            "playbookID": "IBM Resilient Systems Test"
        },
        {
            "integrations": [
                "Prisma Access",
                "Prisma Access Egress IP feed"
            ],
            "playbookID": "Prisma_Access_Egress_IP_Feed-Test",
            "timeout": 60000,
            "fromversion": "5.5.0",
            "nightly": true
        },
        {
            "integrations": "Prisma Access",
            "playbookID": "Prisma_Access-Test",
            "timeout": 60000,
            "fromversion": "5.5.0",
            "nightly": true
        },
        {
            "playbookID": "EvaluateMLModllAtProduction-Test",
            "fromversion": "5.5.0"
        },
        {
            "integrations": "Google IP Ranges Feed",
            "playbookID": "Fetch Indicators Test",
            "fromversion": "6.0.0"
        },
        {
            "integrations": "Azure AD Connect Health Feed",
            "playbookID": "FeedAzureADConnectHealth_Test",
            "fromversion": "5.5.0"
        },
        {
            "integrations": "Zoom Feed",
            "playbookID": "FeedZoom_Test",
            "fromversion": "5.5.0"
        },
        {
            "playbookID": "PCAP Analysis Test",
            "integrations": [
                "ipinfo",
                "WildFire-v2"
            ],
            "fromversion": "5.0.0",
            "timeout": 1200
        },
        {
            "integrations": "Workday",
            "playbookID": "Workday - Test",
            "fromversion": "5.0.0",
            "timeout": 600
        },
        {
            "integrations": "Unit42 Feed",
            "playbookID": "Unit42 Feed - Test",
            "fromversion": "5.5.0",
            "timeout": 600
        },
        {
            "integrations": "CrowdStrikeMalquery",
            "playbookID": "CrowdStrikeMalquery-Test",
            "fromversion": "5.0.0",
            "timeout": 2500
        },
        {
            "integrations": "Sixgill_Darkfeed",
            "playbookID": "Sixgill-Darkfeed_Test",
            "fromversion": "5.5.0"
        },
        {
            "playbookID": "hashIncidentFields-test",
            "fromversion": "4.5.0",
            "timeout": 60000
        },
        {
            "integrations": "RSA Archer v2",
            "playbookID": "Archer v2 - Test",
            "fromversion": "5.0.0",
            "timeout": 1500
        },
        {
            "integrations": "WootCloud",
            "playbookID": "TestWootCloudPlaybook",
            "fromversion": "5.0.0"
        },
        {
            "integrations": "Ivanti Heat",
            "playbookID": "Ivanti Heat - Test"
        },
        {
            "integrations": "MicrosoftCloudAppSecurity",
            "playbookID": "MicrosoftCloudAppSecurity-Test"
        },
        {
            "integrations": "Blueliv ThreatCompass",
            "playbookID": "Blueliv_ThreatCompass_test",
            "fromversion": "5.0.0"
        },
        {
            "playbookID": "IncreaseIncidentSeverity-Test",
            "fromversion": "5.0.0"
        },
        {
            "integrations": "TrendMicro Cloud App Security",
            "playbookID": "playbook_TrendmicroCAS_Test",
            "fromversion": "5.0.0",
            "timeout": 300
        },
        {
            "playbookID": "IfThenElse-Test",
            "fromversion": "5.0.0"
        },
        {
            "integrations": "Imperva WAF",
            "playbookID": "Imperva WAF - Test"
        },
        {
            "integrations": "CheckPointFirewall_v2",
            "playbookID": "checkpoint-testplaybook",
            "timeout": 500,
            "nightly": true
        },
        {
            "playbookID": "FailedInstances - Test",
            "integrations": "Whois",
            "fromversion": "4.5.0"
        },
        {
            "integrations": "F5 ASM",
            "playbookID": "playbook-F5_ASM-Test",
            "timeout": 600,
            "fromversion": "5.0.0",
            "nightly": true
        },
        {
            "playbookID": "Hatching Triage - Detonate File",
            "integrations": "Hatching Triage",
            "fromversion": "5.5.0"
        },
        {
            "integrations": "Rundeck",
            "playbookID": "Rundeck_test",
            "fromversion": "5.5.0",
            "is_mockable": false
        },
        {
            "playbookID": "Field polling test",
            "timeout": 600,
            "fromversion": "5.0.0"
        },
        {
            "integrations": "Generic Webhook",
            "playbookID": "Generic Webhook - Test",
            "fromversion": "5.5.0"
        },
        {
            "integrations": "Palo Alto Networks Enterprise DLP",
            "playbookID": "Palo_Alto_Networks_Enterprise_DLP - Test",
            "fromversion": "5.0.0"
        },
        {
            "integrations": "Cryptocurrency",
            "playbookID": "Cryptocurrency-Test",
            "is_mockable": false
        },
        {
            "integrations": "Public DNS Feed",
            "playbookID": "Public_DNS_Feed_Test",
            "fromversion": "5.5.0"
        },
        {
            "integrations": "BitcoinAbuse",
            "playbookID": "BitcoinAbuse-test",
            "fromversion": "5.5.0",
            "memory_threshold": 200
        },
        {
            "integrations": "ExpanseV2",
            "playbookID": "ExpanseV2 Test",
            "fromversion": "6.0.0"
        },
        {
            "integrations": "FeedExpanse",
            "playbookID": "Feed Expanse Test",
            "fromversion": "6.0.0"
        },
        {
            "integrations": "MicrosoftGraphIdentityandAccess",
            "playbookID": "Identity & Access test playbook"
        },
        {
            "integrations": "MicrosoftPolicyAndComplianceAuditLog",
            "playbookID": "Audit Log - Test"
        },
        {
            "integrations": "Nutanix Hypervisor",
            "playbookID": "Nutanix-test"
        },
        {
            "integrations": "Azure Storage",
            "playbookID": "Azure Storage - Test"
        },
        {
            "integrations": "MicrosoftGraphApplications",
            "playbookID": "MSGraph Applications Test"
        },
        {
            "integrations": "EWS Extension Online Powershell v2",
            "playbookID": "EWS Extension: Powershell Online V2 Test",
            "fromversion": "6.0.0",
            "toversion": "6.0.9",
            "timeout": 250
        },
        {
            "integrations": "VirusTotal (API v3)",
            "playbookID": "VirusTotal (API v3) Detonate Test",
            "instance_names": [
                "virus_total_v3",
                "virus_total_v3_premium"
            ],
            "is_mockable": false
        },
        {
            "integrations": "VirusTotal (API v3)",
            "playbookID": "VirusTotalV3-test",
            "instance_names": [
                "virus_total_v3"
            ],
            "fromversion": "5.5.0"
        },
        {
            "integrations": "HostIo",
            "playbookID": "HostIo_Test"
        },
        {
            "playbookID": "CreateCertificate-Test",
            "fromversion": "5.5.0"
        },
        {
            "integrations": "LogPoint SIEM Integration",
            "playbookID": "LogPoint SIEM Integration - Test Playbook 1"
        },
        {
            "integrations": "LogPoint SIEM Integration",
            "playbookID": "LogPoint SIEM Integration - Test Playbook 2"
        },
        {
            "integrations": "Cisco Stealthwatch",
            "fromversion": "5.5.0",
            "playbookID": "Cisco Stealthwatch Test"
        },
        {
            "integrations": "cymulate_v2",
            "playbookID": "Cymulate V2 Test",
            "fromversion": "6.0.0"
        },
        {
            "integrations": "OpenCTI",
            "playbookID": "OpenCTI Test",
            "fromversion": "5.0.0"
        },
        {
            "integrations": "Microsoft Graph API",
            "playbookID": "Microsoft Graph API - Test",
            "fromversion": "5.0.0"
        },
        {
            "integrations": "QRadar v3",
            "playbookID": "QRadar_v3-test",
            "fromversion": "6.0.0"
        },
        {
            "playbookID": "DbotPredictOufOfTheBoxTest",
            "fromversion": "4.5.0",
            "timeout": 1000
        },
        {
            "playbookID": "DbotPredictOufOfTheBoxTestV2",
            "fromversion": "5.5.0",
            "timeout": 1000
        },
        {
            "integrations": "HPEArubaClearPass",
            "playbookID": "HPEArubaClearPass_TestPlaybook",
            "fromversion": "6.0.0"
        },
        {
            "integrations": "CrowdstrikeFalcon",
            "playbookID": "Get endpoint details - Generic - test",
            "fromversion": "5.5.0"
        },
        {
            "integrations": "CrowdstrikeFalcon",
            "playbookID": "Isolate and unisolate endpoint - test",
            "fromversion": "5.5.0"
        },
        {
            "integrations": "VirusTotal - Premium (API v3)",
            "playbookID": "VirusTotal Premium v3 TestPlaybook",
            "fromversion": "5.5.0"
        },
        {
            "integrations": "Armis",
            "playbookID": "Armis-Test",
            "fromversion": "5.5.0"
        },
        {
            "playbookID": "Tidy - Test",
            "integrations": [
                "AWS - EC2",
                "Demisto REST API",
                "Tidy"
            ],
            "instance_names": [
                "aws_alloacte_host"
            ],
            "fromversion": "6.0.0",
            "nightly": true
        },
        {
            "integrations": "Trend Micro Deep Security",
            "playbookID": "Trend Micro Deep Security - Test"
        },
        {
            "integrations": "Carbon Black Endpoint Standard",
            "playbookID": "carbonBlackEndpointStandardTestPlaybook",
            "fromversion": "5.5.0",
            "is_mockable": false
        },
        {
            "integrations": "Proofpoint TAP v2",
            "playbookID": "ProofpointTAP-Test"
        },
        {
            "integrations": "QualysV2",
            "playbookID": "QualysVulnerabilityManagement-Test",
            "fromversion": "5.5.0",
            "timeout": 4000
        },
        {
            "integrations": "ThreatExchange v2",
            "playbookID": "ThreatExchangeV2-test",
            "fromversion": "5.5.0"
        },
        {
            "integrations": "NetscoutAED",
            "playbookID": "NetscoutAED-Test",
            "fromversion": "5.5.0"
        },
        {
            "integrations": "VMware Workspace ONE UEM (AirWatch MDM)",
            "playbookID": "VMware Workspace ONE UEM (AirWatch MDM)-Test",
            "fromversion": "6.0.0"
        },
        {
            "integrations": "CarbonBlackLiveResponseCloud",
            "playbookID": "CarbonBlackLiveResponseCloud-Test",
            "fromversion": "5.5.0",
            "is_mockable": false
        },
        {
            "playbookID": "EDL Performance Test",
            "instance_names": "edl_auto",
            "integrations": [
                "EDL",
                "Create-Mock-Feed-Relationships"
            ],
            "fromversion": "6.0.0",
            "timeout": 3500,
            "memory_threshold": 900,
            "pid_threshold": 12,
            "context_print_dt": "EDLHey"
        },
        {
            "playbookID": "Export Indicators Performance Test",
            "instance_names": "eis_auto",
            "integrations": [
                "ExportIndicators",
                "Create-Mock-Feed-Relationships"
            ],
            "fromversion": "6.0.0",
            "timeout": 3500,
            "memory_threshold": 900,
            "pid_threshold": 12,
            "context_print_dt": "EISHey"
        },
        {
            "integrations": "jamf v2",
            "playbookID": "Jamf_v2_test",
            "fromversion": "5.5.0"
        },
        {
            "integrations": "GuardiCore v2",
            "playbookID": "GuardiCoreV2-Test",
            "fromversion": "6.0.0"
        },
        {
            "playbookID": "DBot Build Phishing Classifier Test - Multiple Algorithms",
            "timeout": 60000,
            "fromversion": "6.1.0",
            "instance_names": "ml_dummy_prod",
            "integrations": "AzureWAF"
        },
        {
            "integrations": [
                "AutoFocus Daily Feed",
                "Demisto REST API"
            ],
            "playbookID": "Fetch Indicators Test",
            "fromversion": "6.0.0",
            "is_mockable": false,
            "timeout": 2400
        },
        {
            "integrations": "SOCRadarIncidents",
            "playbookID": "SOCRadarIncidents-Test"
        },
        {
            "integrations": "SOCRadarThreatFusion",
            "playbookID": "SOCRadarThreatFusion-Test"
        },
        {
            "integrations": "FeedSOCRadarThreatFeed",
            "playbookID": "FeedSOCRadarThreatFeed-Test"
        },
        {
            "integrations": "TheHive Project",
            "playbookID": "Playbook_TheHiveProject_Test",
            "fromversion": "6.0.0"
        },
        {
            "integrations": [
                "ServiceNow v2",
                "Demisto REST API"
            ],
            "playbookID": "Fetch Incidents Test",
            "instance_names": "snow_basic_auth",
            "fromversion": "6.0.0",
            "is_mockable": false,
            "timeout": 2400
        },
        {
            "integrations": [
                "MalwareBazaar Feed",
                "Demisto REST API"
            ],
            "playbookID": "Fetch Indicators Test",
            "fromversion": "6.0.0",
            "is_mockable": false,
            "instance_names": "malwarebazzar_auto",
            "timeout": 2400
        },
        {
            "playbookID": "SolarWinds-Test",
            "fromversion": "5.5.0",
            "integrations": [
                "SolarWinds"
            ]
        },
        {
            "playbookID": "BastilleNetworks-Test",
            "fromversion": "5.0.0",
            "integrations": [
                "Bastille Networks"
            ]
        },
        {
            "playbookID": "bc993d1a-98f5-4554-8075-68a38004c119",
            "fromversion": "5.0.0",
            "integrations": [
                "Gamma"
            ]
        },
        {
            "playbookID": "Service Desk Plus (On-Premise) Test",
            "fromversion": "5.0.0",
            "integrations": [
                "ServiceDeskPlus (On-Premise)"
            ]
        },
        {
            "playbookID": "IronDefense Test",
            "fromversion": "5.0.0",
            "integrations": [
                "IronDefense"
            ]
        },
        {
            "playbookID": "AgariPhishingDefense-Test",
            "fromversion": "5.0.0",
            "integrations": [
                "Agari Phishing Defense"
            ]
        },
        {
            "playbookID": "SecurityIntelligenceServicesFeed - Test",
            "fromversion": "5.5.0",
            "integrations": [
                "SecurityIntelligenceServicesFeed"
            ]
        },
        {
            "playbookID": "FeedTalosTestPlaybook",
            "fromversion": "5.5.0",
            "integrations": [
                "Talos Feed"
            ]
        },
        {
            "playbookID": "Netscout Arbor Sightline - Test Playbook",
            "fromversion": "5.5.0",
            "integrations": [
                "NetscoutArborSightline"
            ]
        },
        {
            "playbookID": "test_MsGraphFiles",
            "fromversion": "5.0.0",
            "integrations": [
                "Microsoft_Graph_Files"
            ]
        },
        {
            "playbookID": "AlphaVantage Test Playbook",
            "fromversion": "6.0.0",
            "integrations": [
                "AlphaVantage"
            ]
        },
        {
            "playbookID": "Azure SQL - Test",
            "fromversion": "5.0.0",
            "integrations": [
                "Azure SQL Management"
            ]
        },
        {
            "playbookID": "Sophos Central Test",
            "fromversion": "5.0.0",
            "integrations": [
                "Sophos Central"
            ]
        },
        {
            "playbookID": "Microsoft Graph Groups - Test",
            "fromversion": "5.0.0",
            "integrations": [
                "Microsoft Graph Groups"
            ]
        },
        {
            "playbookID": "Humio-Test",
            "fromversion": "5.0.0",
            "integrations": [
                "Humio"
            ]
        },
        {
            "playbookID": "Blueliv_ThreatContext_test",
            "fromversion": "5.0.0",
            "integrations": [
                "Blueliv ThreatContext"
            ]
        },
        {
            "playbookID": "Darktrace Test Playbook",
            "fromversion": "6.0.0",
            "integrations": [
                "Darktrace"
            ]
        },
        {
            "playbookID": "Recorded Future Test Playbook",
            "fromversion": "5.0.0",
            "integrations": [
                "Recorded Future v2"
            ]
        },
        {
            "playbookID": "get_file_sample_by_hash_-_cylance_protect_-_test",
            "fromversion": "5.0.0",
            "integrations": [
                "Cylance Protect v2"
            ]
        },
        {
            "playbookID": "EDL Indicator Performance Test",
            "fromversion": "6.0.0"
        },
        {
            "playbookID": "EDL Performance Test - Concurrency",
            "fromversion": "6.0.0"
        },
        {
            "playbookID": "Venafi - Test",
            "fromversion": "5.0.0",
            "integrations": [
                "Venafi"
            ]
        },
        {
            "playbookID": "3da36d51-3cdf-4120-882a-cee03b038b89",
            "fromversion": "5.0.0",
            "integrations": [
                "FortiManager"
            ]
        },
        {
            "playbookID": "X509Certificate Test Playbook",
            "fromversion": "6.0.0"
        },
        {
            "playbookID": "Pcysys-Test",
            "fromversion": "5.0.0",
            "integrations": [
                "Pentera"
            ]
        },
        {
            "playbookID": "Pentera Run Scan and Create Incidents - Test",
            "fromversion": "5.0.0",
            "integrations": [
                "Pentera"
            ]
        },
        {
            "playbookID": "Google Chronicle Backstory List Detections - Test",
            "fromversion": "5.0.0",
            "integrations": [
                "Google Chronicle Backstory"
            ]
        },
        {
            "playbookID": "Google Chronicle Backstory List Rules - Test",
            "fromversion": "5.0.0",
            "integrations": [
                "Google Chronicle Backstory"
            ]
        },
        {
            "playbookID": "McAfee ESM v2 - Test",
            "fromversion": "5.0.0",
            "integrations": [
                "McAfee ESM v2"
            ]
        },
        {
            "playbookID": "McAfee ESM Watchlists - Test",
            "fromversion": "5.0.0",
            "integrations": [
                "McAfee ESM v2"
            ]
        },
        {
            "playbookID": "Acalvio Sample Playbook",
            "fromversion": "5.0.0",
            "integrations": [
                "Acalvio ShadowPlex"
            ]
        },
        {
            "playbookID": "playbook-SophosXGFirewall-test",
            "fromversion": "5.0.0",
            "integrations": [
                "sophos_firewall"
            ]
        },
        {
            "playbookID": "CircleCI-Test",
            "fromversion": "5.5.0",
            "integrations": [
                "CircleCI"
            ]
        },
        {
            "playbookID": "XMCyberIntegration-Test",
            "fromversion": "6.0.0",
            "integrations": [
                "XMCyber"
            ]
        },
        {
            "playbookID": "a60ae34e-7a00-4a06-81ca-2ca6ea1d58ba",
            "fromversion": "6.0.0",
            "integrations": [
                "AnsibleAlibabaCloud"
            ]
        },
        {
            "playbookID": "Carbon Black Enterprise EDR Process Search Test",
            "fromversion": "5.0.0",
            "integrations": [
                "Carbon Black Enterprise EDR"
            ]
        },
        {
            "playbookID": "Logzio - Test",
            "fromversion": "5.0.0",
            "integrations": [
                "Logz.io"
            ]
        },
        {
            "playbookID": "PAN-OS Create Or Edit Rule Test",
            "fromversion": "6.1.0",
            "integrations": [
                "Panorama"
            ]
        },
        {
            "playbookID": "GoogleCloudSCC-Test",
            "fromversion": "5.0.0",
            "integrations": [
                "GoogleCloudSCC"
            ]
        },
        {
            "playbookID": "SailPointIdentityNow-Test",
            "fromversion": "6.0.0",
            "integrations": [
                "SailPointIdentityNow"
            ]
        },
        {
            "playbookID": "playbook-Cyberint_Test",
            "fromversion": "5.0.0",
            "integrations": [
                "cyberint"
            ]
        },
        {
            "playbookID": "Druva-Test",
            "fromversion": "5.0.0",
            "integrations": [
                "Druva Ransomware Response"
            ]
        },
        {
            "playbookID": "LogPoint SIEM Integration - Test Playbook 3",
            "fromversion": "6.0.0",
            "integrations": [
                "LogPoint SIEM Integration"
            ]
        },
        {
            "playbookID": "TestGraPlayBook",
            "fromversion": "5.0.0",
            "integrations": [
                "Gurucul-GRA"
            ]
        },
        {
            "playbookID": "TestGreatHornPlaybook",
            "fromversion": "6.0.0",
            "integrations": [
                "GreatHorn"
            ]
        },
        {
            "playbookID": "Microsoft Defender Advanced Threat Protection - Test",
            "fromversion": "5.0.0",
            "integrations": [
                "Microsoft Defender Advanced Threat Protection"
            ]
        },
        {
            "playbookID": "Polygon-Test",
            "fromversion": "5.0.0",
            "integrations": [
                "Group-IB TDS Polygon"
            ]
        },
        {
            "playbookID": "TrustwaveSEG-Test",
            "fromversion": "5.0.0",
            "integrations": [
                "trustwave secure email gateway"
            ]
        },
        {
            "playbookID": "MicrosoftGraphMail-Test",
            "fromversion": "5.0.0",
            "integrations": [
                "MicrosoftGraphMail"
            ]
        },
        {
            "playbookID": "PassiveTotal_v2-Test",
            "fromversion": "5.0.0",
            "integrations": [
                "PassiveTotal v2",
                "PassiveTotal"
            ]
        },
        {
            "playbookID": "02ea5cef-3169-4b17-8f4d-604b44e6348a",
            "fromversion": "5.0.0",
            "integrations": [
                "Cognni"
            ]
        },
        {
            "playbookID": "playbook-InsightIDR-test",
            "fromversion": "5.0.0",
            "integrations": [
                "Rapid7 InsightIDR"
            ]
        },
        {
            "playbookID": "Cofense Intelligence v2-Test",
            "fromversion": "5.5.0",
            "integrations": [
                "CofenseIntelligenceV2"
            ]
        },
        {
            "playbookID": "opsgenie-test-playbook",
            "fromversion": "6.0.0",
            "integrations": [
                "Opsgeniev2"
            ]
        },
        {
            "playbookID": "FraudWatch-Test",
            "fromversion": "5.0.0",
            "integrations": [
                "FraudWatch"
            ]
        },
        {
            "playbookID": "SepioPrimeAPI-Test",
            "fromversion": "5.0.0",
            "integrations": [
                "Sepio"
            ]
        },
        {
            "playbookID": "SX - PC - Test Playbook",
            "fromversion": "5.5.0",
            "integrations": [
                "PingCastle"
            ]
        },
        {
            "playbookID": "JARM-Test",
            "fromversion": "5.0.0",
            "integrations": [
                "JARM"
            ]
        },
        {
            "playbookID": "Playbook-HYASInsight-Test",
            "fromversion": "6.0.0",
            "integrations": [
                "HYAS Insight"
            ]
        },
        {
            "playbookID": "ConcentricAI Demo Playbook",
            "fromversion": "6.0.0",
            "integrations": [
                "ConcentricAI"
            ]
        },
        {
            "playbookID": "Cyberpion-Test",
            "fromversion": "6.0.0",
            "integrations": [
                "Cyberpion"
            ]
        },
        {
            "playbookID": "CrowdStrike OpenAPI - Test",
            "fromversion": "6.0.0",
            "integrations": [
                "CrowdStrike OpenAPI"
            ]
        },
        {
            "playbookID": "Smokescreen IllusionBLACK-Test",
            "fromversion": "5.0.0",
            "integrations": [
                "Smokescreen IllusionBLACK"
            ]
        },
        {
            "playbookID": "TestCymptomPlaybook",
            "fromversion": "5.0.0",
            "integrations": [
                "Cymptom"
            ]
        },
        {
            "playbookID": "GitLab-test-playbook",
            "fromversion": "6.0.0",
            "integrations": [
                "GitLab",
                "LGTM",
                "MinIO",
                "Docker Engine API"
            ]
        },
        {
            "playbookID": "LGTM-test-playbook",
            "fromversion": "6.0.0",
            "integrations": [
                "GitLab",
                "LGTM",
                "MinIO",
                "Docker Engine API"
            ]
        },
        {
            "playbookID": "playbook-MinIO-Test",
            "fromversion": "6.0.0",
            "integrations": [
                "GitLab",
                "LGTM",
                "MinIO",
                "Docker Engine API"
            ]
        },
        {
            "playbookID": "MSGraph_DeviceManagement_Test",
            "fromversion": "5.0.0",
            "integrations": [
                "Microsoft Graph Device Management"
            ]
        },
        {
            "playbookID": "G Suite Security Alert Center-Test",
            "fromversion": "5.0.0",
            "integrations": [
                "G Suite Security Alert Center"
            ]
        },
        {
            "playbookID": "VerifyOOBV2Predictions-Test",
            "fromversion": "5.5.0"
        },
        {
            "playbookID": "PAN OS EDL Management - Test",
            "fromversion": "5.0.0",
            "integrations": [
                "palo_alto_networks_pan_os_edl_management"
            ]
        },
        {
            "playbookID": "Group-IB Threat Intelligence & Attribution-Test",
            "fromversion": "6.0.0",
            "integrations": [
                "Group-IB Threat Intelligence & Attribution Feed",
                "Group-IB Threat Intelligence & Attribution"
            ]
        },
        {
            "playbookID": "CounterCraft - Test",
            "fromversion": "5.0.0",
            "integrations": [
                "CounterCraft Deception Director"
            ]
        },
        {
            "playbookID": "Microsoft Graph Security Test",
            "fromversion": "5.0.0",
            "integrations": [
                "Microsoft Graph"
            ]
        },
        {
            "playbookID": "Azure Kubernetes Services - Test",
            "fromversion": "5.0.0",
            "integrations": [
                "Azure Kubernetes Services"
            ]
        },
        {
            "playbookID": "Cortex XDR - IOC - Test without fetch",
            "fromversion": "5.5.0",
            "integrations": [
                "Cortex XDR - IR",
                "Cortex XDR - IOC"
            ]
        },
        {
            "playbookID": "PaloAltoNetworks_IoT-Test",
            "fromversion": "5.0.0",
            "integrations": [
                "Palo Alto Networks IoT"
            ]
        },
        {
            "playbookID": "GreyNoise-Test",
            "fromversion": "5.5.0",
            "integrations": [
                "GreyNoise Community",
                "GreyNoise"
            ]
        },
        {
            "playbookID": "xMatters-Test",
            "fromversion": "5.5.0",
            "integrations": [
                "xMatters"
            ]
        },
        {
            "playbookID": "TestCentrifyPlaybook",
            "fromversion": "6.0.0",
            "integrations": [
                "Centrify Vault"
            ]
        },
        {
            "playbookID": "Infinipoint-Test",
            "fromversion": "5.0.0",
            "integrations": [
                "Infinipoint"
            ]
        },
        {
            "playbookID": "CyrenThreatInDepth-Test",
            "fromversion": "6.0.0",
            "integrations": [
                "CyrenThreatInDepth"
            ]
        },
        {
            "playbookID": "CVSS Calculator Test",
            "fromversion": "5.0.0"
        },
        {
            "playbookID": "7d8ac1af-2d1e-4ed9-875c-d3257d2c6830",
            "fromversion": "6.0.0",
            "integrations": [
                "AnsibleHCloud"
            ]
        },
        {
            "playbookID": "Archer-Test-Playbook",
            "fromversion": "5.0.0",
            "integrations": [
                "RSA Archer",
                "RSA Archer v2"
            ]
        },
        {
            "playbookID": "SMB test",
            "fromversion": "5.0.0",
            "integrations": [
                "Server Message Block (SMB) v2",
                "Server Message Block (SMB)"
            ]
        },
        {
            "playbookID": "Cymulate V1 Test",
            "fromversion": "6.0.0",
            "integrations": [
                "cymulate_v2",
                "Cymulate"
            ]
        },
        {
            "playbookID": "TestUptycs",
            "fromversion": "5.0.0",
            "integrations": [
                "Uptycs"
            ]
        },
        {
            "playbookID": "Microsoft Graph Calendar - Test",
            "fromversion": "5.0.0",
            "integrations": [
                "Microsoft Graph Calendar"
            ]
        },
        {
            "playbookID": "VMRay-Test-URL",
            "fromversion": "5.5.0",
            "integrations": [
                "vmray"
            ]
        },
        {
            "playbookID": "Thycotic-Test",
            "fromversion": "6.0.0",
            "integrations": [
                "Thycotic"
            ]
        },
        {
            "playbookID": "Test Playbook TrendMicroDDA",
            "fromversion": "5.0.0",
            "integrations": [
                "Trend Micro Deep Discovery Analyzer Beta"
            ]
        },
        {
            "playbookID": "Atlassian Confluence Cloud-Test",
            "fromversion": "6.2.0",
            "integrations": [
                "Atlassian Confluence Cloud"
            ]
        },
        {
            "playbookID": "CrowdStrike_Falcon_X_-Test-Detonate_URL",
            "fromversion": "6.1.0",
            "integrations": [
                "CrowdStrike Falcon X"
            ],
            "timeout": 1800
        },
        {
            "playbookID": "CrowdStrike_Falcon_X_-Test-Detonate_File",
            "fromversion": "6.1.0",
            "integrations": [
                "CrowdStrike Falcon X"
            ],
            "timeout": 1800
        },
        {
            "playbookID": "CrowdStrike_FalconX_Test",
            "fromversion": "6.1.0",
            "integrations": [
                "CrowdStrike Falcon X"
            ]
        },
        {
            "playbookID": "Phishing - Core - Test - Actual Incident",
            "fromversion": "6.0.0",
            "timeout": 4600,
            "integrations": [
                "EWS Mail Sender",
                "Demisto REST API",
                "Rasterize"
            ],
            "memory_threshold": 200
        },
        {
            "playbookID": "Phishing v2 - Test - Actual Incident",
            "fromversion": "6.0.0"
        },
        {
            "playbookID": "Phishing Investigation - Generic v2 - Campaign Test",
            "fromversion": "6.0.0",
            "timeout": 7000,
            "integrations": [
                "EWS Mail Sender",
                "Demisto REST API",
                "Rasterize",
                "Demisto Lock"
            ],
            "instance_names": [
                "no_sync_long_timeout",
                "ews_mail_sender_labdemisto"
            ],
            "memory_threshold": 160,
            "pid_threshold": 80
        },
        {
            "playbookID": "Phishing v3 - DomainSquatting+EML+MaliciousIndicators - Test",
            "fromversion": "6.2.0",
            "timeout": 7000,
            "integrations": [
                "EWS Mail Sender",
                "Demisto REST API",
                "CreateIncidents"
            ],
            "instance_names": [
                "ews_mail_sender_srtest02",
                "Create Test Incidents - Phishing Mock"
            ],
            "external_playbook_config": {
                "playbookID": "Phishing - Generic v3",
                "input_parameters": {
                    "InternalDomains": {
                        "simple": "demistodev.onmicrosoft.com"
                    }
                }
            },
            "instance_configuration": {
                "classifier_id": "EWS v2",
                "incoming_mapper_id": "EWS v2-mapper"
            },
            "memory_threshold": 160,
            "pid_threshold": 80
        },
        {
            "playbookID": "Phishing v3 - Get Original Email + Search & Delete - Test",
            "fromversion": "6.2.0",
            "toversion": "6.4.9",
            "timeout": 7000,
            "integrations": [
                "EWS Mail Sender",
                "Demisto REST API",
                "EWSO365",
                "Rasterize",
                "SecurityAndCompliance",
                "VirusTotal (API v3)"
            ],
            "instance_names": [
                "ews_mail_sender_srtest02",
                "virus_total_v3",
                "ewso365_sec_eng_team"
            ],
            "external_playbook_config": {
                "playbookID": "Phishing - Generic v3",
                "input_parameters": {
                    "SearchAndDelete": {
                        "simple": "True"
                    },
                    "GetOriginalEmail": {
                        "simple": "True"
                    },
                    "SearchAndDeleteIntegration": {
                        "simple": "O365"
                    },
                    "O365DeleteType": {
                        "simple": "Soft"
                    }
                }
            },
            "memory_threshold": 160,
            "pid_threshold": 80
        },
        {
            "playbookID": "PCAP Search test",
            "fromversion": "5.0.0"
        },
        {
            "playbookID": "PCAP Parsing And Indicator Enrichment Test",
            "fromversion": "5.0.0"
        },
        {
            "playbookID": "PCAP File Carving Test",
            "fromversion": "5.0.0"
        },
        {
            "playbookID": "Trello Test",
            "fromversion": "6.0.0",
            "integrations": [
                "Trello"
            ]
        },
        {
            "playbookID": "Google Drive Permissions Test",
            "fromversion": "5.0.0",
            "integrations": [
                "GoogleDrive"
            ]
        },
        {
            "playbookID": "RiskIQDigitalFootprint-Test",
            "fromversion": "5.5.0",
            "integrations": [
                "RiskIQDigitalFootprint"
            ]
        },
        {
            "playbookID": "playbook-feodoteackerhash_test",
            "fromversion": "5.5.0",
            "integrations": [
                "Feodo Tracker IP Blocklist Feed",
                "Feodo Tracker Hashes Feed"
            ]
        },
        {
            "playbookID": "playbook-feodotrackeripblock_test",
            "fromversion": "5.5.0",
            "integrations": [
                "Feodo Tracker IP Blocklist Feed",
                "Feodo Tracker Hashes Feed"
            ]
        },
        {
            "playbookID": "CyberTotal_TestPlaybook",
            "fromversion": "5.0.0",
            "integrations": [
                "CyberTotal"
            ]
        },
        {
            "playbookID": "Deep_Instinct-Test",
            "fromversion": "5.0.0",
            "integrations": [
                "Deep Instinct"
            ]
        },
        {
            "playbookID": "Zabbix - Test",
            "fromversion": "5.0.0",
            "integrations": [
                "Zabbix"
            ]
        },
        {
            "playbookID": "GCS Object Policy (ACL) - Test",
            "fromversion": "5.0.0",
            "integrations": [
                "Google Cloud Storage"
            ]
        },
        {
            "playbookID": "GetStringsDistance - Test",
            "fromversion": "5.0.0",
            "scripts": [
                "GetStringsDistance"
            ]
        },
        {
            "playbookID": "GCS Bucket Management - Test",
            "fromversion": "5.0.0",
            "integrations": [
                "Google Cloud Storage"
            ]
        },
        {
            "playbookID": "GCS Bucket Policy (ACL) - Test",
            "fromversion": "5.0.0",
            "integrations": [
                "Google Cloud Storage"
            ]
        },
        {
            "playbookID": "GCS Object Operations - Test",
            "fromversion": "5.0.0",
            "integrations": [
                "Google Cloud Storage"
            ]
        },
        {
            "playbookID": "OpenLDAP - Test",
            "fromversion": "5.0.0",
            "integrations": [
                "OpenLDAP"
            ]
        },
        {
            "playbookID": "Splunk-Test",
            "fromversion": "5.0.0",
            "integrations": [
                "SplunkPy"
            ]
        },
        {
            "playbookID": "SplunkPySearch_Test",
            "fromversion": "5.0.0",
            "integrations": [
                "SplunkPy"
            ]
        },
        {
            "playbookID": "SplunkPy KV commands",
            "fromversion": "5.0.0",
            "integrations": [
                "SplunkPy"
            ]
        },
        {
            "playbookID": "SplunkPy-Test-V2",
            "fromversion": "5.0.0",
            "integrations": [
                "SplunkPy"
            ]
        },
        {
            "playbookID": "FireEye-Detection-on-Demand-Test",
            "fromversion": "6.0.0",
            "integrations": [
                "FireEye Detection on Demand"
            ]
        },
        {
            "playbookID": "TestIPQualityScorePlaybook",
            "fromversion": "5.0.0",
            "integrations": [
                "IPQualityScore"
            ]
        },
        {
            "integrations": "CrowdStrike Falcon Sandbox V2",
            "playbookID": "CrowdstrikeFalconSandbox2 Test",
            "timeout": 500,
            "nightly": true
        },
        {
            "playbookID": "Send Email To Recipients",
            "fromversion": "5.0.0",
            "integrations": [
                "EWS Mail Sender"
            ],
            "instance_names": [
                "ews_mail_sender_labdemisto"
            ]
        },
        {
            "playbookID": "Endace-Test",
            "fromversion": "5.0.0",
            "integrations": [
                "Endace"
            ]
        },
        {
            "playbookID": "StringToArray_test",
            "fromversion": "6.0.0"
        },
        {
            "playbookID": "URLSSLVerification_test",
            "fromversion": "5.0.0"
        },
        {
            "playbookID": "playbook-SearchIncidentsV2InsideGenericPollng-Test",
            "fromversion": "5.0.0"
        },
        {
            "playbookID": "IsRFC1918-Test",
            "fromversion": "5.0.0"
        },
        {
            "playbookID": "Base64 File in List Test",
            "fromversion": "5.0.0"
        },
        {
            "playbookID": "DbotAverageScore-Test",
            "fromversion": "5.0.0"
        },
        {
            "playbookID": "ExtractEmailV2-Test",
            "fromversion": "5.5.0"
        },
        {
            "playbookID": "IsUrlPartOfDomain Test",
            "fromversion": "5.0.0"
        },
        {
            "playbookID": "URLEncode-Test",
            "fromversion": "5.0.0"
        },
        {
            "playbookID": "IsIPInRanges - Test",
            "fromversion": "5.0.0"
        },
        {
            "playbookID": "Delete Context Subplaybook Test",
            "fromversion": "5.0.0"
        },
        {
            "playbookID": "TruSTAR v2-Test",
            "fromversion": "5.0.0",
            "integrations": [
                "TruSTAR v2",
                "TruSTAR"
            ]
        },
        {
            "playbookID": "Relationships scripts - Test",
            "fromversion": "6.2.0"
        },
        {
            "playbookID": "Test-CreateDBotScore-With-Reliability",
            "fromversion": "6.0.0"
        },
        {
            "playbookID": "ValidateContent - Test",
            "fromversion": "5.5.0"
        },
        {
            "playbookID": "DeleteContext-auto-subplaybook-test",
            "fromversion": "5.0.0"
        },
        {
            "playbookID": "Process Email - Generic - Test - Actual Incident",
            "fromversion": "6.0.0",
            "integrations": [
                "XsoarPowershellTesting",
                "Create-Mock-Feed-Relationships"
            ],
            "memory_threshold": 160
        },
        {
            "playbookID": "Analyst1 Integration Demonstration - Test",
            "fromversion": "5.0.0",
            "integrations": [
                "Analyst1",
                "illuminate"
            ]
        },
        {
            "playbookID": "Analyst1 Integration Test",
            "fromversion": "5.0.0",
            "integrations": [
                "Analyst1",
                "illuminate"
            ]
        },
        {
            "playbookID": "Cofense Triage v3-Test",
            "fromversion": "6.0.0",
            "integrations": [
                "Cofense Triage v2",
                "Cofense Triage v3",
                "Cofense Triage"
            ]
        },
        {
            "playbookID": "SailPointIdentityIQ-Test",
            "fromversion": "6.0.0",
            "integrations": [
                "SailPointIdentityIQ"
            ]
        },
        {
            "playbookID": "Test - ExtFilter",
            "fromversion": "5.0.0"
        },
        {
            "playbookID": "Test - ExtFilter Main",
            "fromversion": "5.0.0"
        },
        {
            "playbookID": "Microsoft Teams - Test",
            "fromversion": "5.0.0",
            "integrations": [
                "Microsoft Teams Management",
                "Microsoft Teams"
            ]
        },
        {
            "playbookID": "TestTOPdeskPlaybook",
            "fromversion": "5.0.0",
            "integrations": [
                "TOPdesk"
            ]
        },
        {
            "integrations": "Cortex XDR - XQL Query Engine",
            "playbookID": "Cortex XDR - XQL Query - Test",
            "fromversion": "6.2.0"
        },
        {
            "playbookID": "ListUsedDockerImages - Test",
            "fromversion": "6.1.0"
        },
        {
            "integrations": "CustomIndicatorDemo",
            "playbookID": "playbook-CustomIndicatorDemo-test"
        },
        {
            "integrations": "Azure Sentinel",
            "fromversion": "5.5.0",
            "is_mockable": false,
            "playbookID": "TestAzureSentinelPlaybookV2"
        },
        {
            "integrations": "AnsibleAlibabaCloud",
            "playbookID": "Test-AlibabaCloud"
        },
        {
            "integrations": "AnsibleAzure",
            "playbookID": "Test-AnsibleAzure"
        },
        {
            "integrations": "AnsibleCiscoIOS",
            "playbookID": "Test-AnsibleCiscoIOS"
        },
        {
            "integrations": "AnsibleCiscoNXOS",
            "playbookID": "Test-AnsibleCiscoNXOS"
        },
        {
            "integrations": "AnsibleHCloud",
            "playbookID": "Test-AnsibleHCloud"
        },
        {
            "integrations": "AnsibleKubernetes",
            "playbookID": "Test-AnsibleKubernetes"
        },
        {
            "integrations": "AnsibleLinux",
            "playbookID": "Test-AnsibleLinux"
        },
        {
            "integrations": "AnsibleMicrosoftWindows",
            "playbookID": "Test-AnsibleWindows"
        },
        {
            "integrations": "AnsibleVMware",
            "playbookID": "Test-AnsibleVMware"
        },
        {
            "integrations": "Anomali ThreatStream",
            "playbookID": "Anomali_ThreatStream_Test"
        },
        {
            "integrations": "Anomali ThreatStream v2",
            "playbookID": "ThreatStream-Test"
        },
        {
            "integrations": "Anomali ThreatStream v3",
            "fromversion": "6.0.0",
            "playbookID": "ThreatStream-Test"
        },
        {
            "integrations": [
                "AutoFocusTagsFeed",
                "Demisto REST API"
            ],
            "playbookID": "AutoFocusTagsFeed-test",
            "timeout": 1500,
            "fromversion": "6.5.0"
        },
        {
            "integrations": [
                "Unit42IntelObjectsFeed",
                "Demisto REST API"
            ],
            "playbookID": "Unit42 Intel Objects Feed - Test",
            "timeout": 15000,
            "fromversion": "6.5.0"
        },
        {
            "playbookID": "Tanium Threat Response V2 Test",
            "integrations": [
                "Tanium Threat Response v2",
                "Demisto REST API"
            ],
            "fromversion": "6.0.0",
            "timeout": 3000
        },
        {
            "playbookID": "Tanium Threat Response - Create Connection v2 - Test",
            "integrations": "Tanium Threat Response v2",
            "fromversion": "6.0.0"
        },
        {
            "playbookID": "Tanium Threat Response - Request File Download v2 - Test",
            "integrations": "Tanium Threat Response v2",
            "fromversion": "6.0.0"
        },
        {
            "playbookID": "IndicatorMaliciousRatioCalculation_test",
            "fromversion": "5.0.0"
        },
        {
            "playbookID": "MISPfeed Test",
            "fromversion": "5.5.0",
            "integrations": [
                "MISP Feed"
            ]
        },
        {
            "integrations": [
                "MISP Feed",
                "Demisto REST API"
            ],
            "playbookID": "Fetch Indicators Test",
            "fromversion": "6.0.0",
            "is_mockable": false,
            "instance_names": "MISP_feed_instance",
            "timeout": 2400
        },
        {
            "integrations": [
                "CrowdStrike Indicator Feed",
                "Demisto REST API"
            ],
            "playbookID": "Fetch Indicators Test",
            "fromversion": "6.0.0",
            "is_mockable": false,
            "instance_names": "CrowdStrike_feed_instance",
            "timeout": 2400
        },
        {
            "playbookID": "Get Original Email - Microsoft Graph Mail - test",
            "fromversion": "6.1.0",
            "integrations": [
                "MicrosoftGraphMail"
            ],
            "instance_names": "ms_graph_mail_dev_no_oproxy"
        },
        {
            "playbookID": "Get Original Email - Gmail v2 - test",
            "fromversion": "6.1.0",
            "integrations": [
                "Gmail"
            ]
        },
        {
            "playbookID": "Get Original Email - EWS v2 - test",
            "fromversion": "6.1.0",
            "integrations": [
                "EWS v2"
            ],
            "instance_names": "ewv2_regular"
        },
        {
            "integrations": [
                "Demisto REST API"
            ],
            "playbookID": "GetTasksWithSections SetIRProcedures end to end test",
            "fromversion": "6.0.0"
        },
        {
            "integrations": "AzureDataExplorer",
            "playbookID": "playbook-AzureDataExplorer-Test",
            "fromversion": "6.0.0"
        },
        {
            "integrations": [
                "Demisto REST API"
            ],
            "playbookID": "TestDemistoRestAPI",
            "fromversion": "5.5.0"
        },
        {
            "scripts": [
                "SplunkShowAsset",
                "SplunkShowDrilldown",
                "SplunkShowIdentity"
            ],
            "playbookID": "SplunkShowEnrichment"
        },
        {
            "integrations": "MalwareBazaar",
            "playbookID": "MalwareBazaar_Test",
            "fromversion": "6.0.0"
        },
        {
            "integrations": "OpsGenieV3",
            "playbookID": "OpsGenieV3TestPlaybook",
            "fromversion": "6.2.0"
        },
        {
            "playbookID": "test_AssignToNextShiftOOO",
            "fromversion": "5.5.0"
        },
        {
            "playbookID": "JsonToTable - Test Playbook",
            "fromversion": "5.5.0"
        },
        {
            "integrations": [
                "RemoteAccess v2"
            ],
            "playbookID": "RemoteAccessTest",
            "fromversion": "6.0.0"
        },
        {
            "playbookID": "AzureRiskyUsers",
            "fromversion": "6.0.0",
            "integrations": "AzureRiskyUsers"
        },
        {
            "playbookID": "playbook-AzureKeyVault-Test",
            "fromversion": "6.0.0",
            "integrations": "AzureKeyVault"
        },
        {
            "integrations": "KafkaV3",
            "playbookID": "KafkaV3 Test"
        },
        {
            "playbookID": "FormatURL-Test"
        },
        {
            "playbookID": "Grafana-Test",
            "fromversion": "6.0.0",
            "integrations": [
                "Grafana",
                "Demisto REST API"
            ],
            "is_mockable": false,
            "timeout": 2400
        },
        {
            "integrations": "McAfee ePO v2",
            "playbookID": "McAfee ePO v2 Test"
        },
        {
            "playbookID": "Dedup - Generic v3",
            "fromversion": "5.5.0"
        },
        {
            "playbookID": "DBotPredictURLPhishing_test",
            "integrations": [
                "Whois",
                "Rasterize"
            ]
        },
        {
            "playbookID": "DBotUpdateLogoURLPhishing_test"
        },
        {
            "playbookID": "TAXII2 Server Performance Test",
            "instance_names": "taxii2server",
            "integrations": [
                "TAXII2 Server",
                "Create-Mock-Feed-Relationships"
            ],
            "fromversion": "6.2.0",
            "timeout": 6000,
            "memory_threshold": 900,
            "pid_threshold": 12,
            "is_mockable": false
        },
        {
            "playbookID": "TAXII2 Indicator Performance Test",
            "fromversion": "6.1.0"
        },
        {
            "playbookID": "TAXII2 Performance Test - Concurrency",
            "fromversion": "6.1.0"
        },
        {
            "playbookID": "HttpV2-test",
            "fromversion": "6.5.0",
            "scripts": [
                "HttpV2"
            ]
        },
        {
            "integrations": [
                "GoogleSheets",
                "GoogleDrive"
            ],
            "playbookID": "GoogleSheets-Test",
            "fromversion": "6.1.0"
        },
        {
            "integrations": [
                "ForescoutEyeInspect"
            ],
            "playbookID": "playbook-ForescoutEyeInspect_Test",
            "fromversion": "6.1.0"
        }
    ],
    "skipped_tests": {
        "MISP V2 Test": "The integration is deprecated as we released MISP V3",
        "Github IAM - Test Playbook": "Issue 32383",
        "O365-SecurityAndCompliance-ContextResults-Test": "Issue 38900",
        "Calculate Severity - Standard - Test": "Issue 32715",
        "Calculate Severity - Generic v2 - Test": "Issue 32716",
        "Workday - Test": "No credentials Issue 29595",
        "Tidy - Test": "Will run it manually.",
        "Protectwise-Test": "Issue 28168",
        "TestDedupIncidentsPlaybook": "Issue 24344",
        "CreateIndicatorFromSTIXTest": "Issue 24345",
        "Endpoint data collection test": "Uses a deprecated playbook called Endpoint data collection",
        "Prisma_Access_Egress_IP_Feed-Test": "unskip after we will get Prisma Access instance - Issue 27112",
        "Prisma_Access-Test": "unskip after we will get Prisma Access instance - Issue 27112",
        "Symantec Deepsight Test": "Issue 22971",
        "TestProofpointFeed": "Issue 22229",
        "Symantec Data Loss Prevention - Test": "Issue 20134",
        "NetWitness Endpoint Test": "Issue 19878",
        "InfoArmorVigilanteATITest": "Test issue 17358",
        "ArcSight Logger test": "Issue 19117",
        "3da2e31b-f114-4d7f-8702-117f3b498de9": "Issue 19837",
        "d66e5f86-e045-403f-819e-5058aa603c32": "pr 3220",
        "IntSights Mssp Test": "Issue #16351",
        "fd93f620-9a2d-4fb6-85d1-151a6a72e46d": "Issue 19854",
        "Test Playbook TrendMicroDDA": "Issue 16501",
        "ssdeepreputationtest": "Issue #20953",
        "C2sec-Test": "Issue #21633",
        "ThreatConnect v2 - Test": "Issue 26782",
        "Email Address Enrichment - Generic v2.1 - Test": "Issue 26785",
        "Tanium v2 - Test": "Issue 26822",
        "Fidelis Elevate Network": "Issue 26453",
        "Cortex XDR - IOC - Test": "Issue 37957",
        "PAN-OS Query Logs For Indicators Test": "Issue 28753",
        "TCPUtils-Test": "Issue 29677",
        "Polygon-Test": "Issue 29060",
        "AttackIQ - Test": "Issue 29774",
        "Azure Compute - Test": "Issue 28056",
        "forcepoint test": "Issue 28043",
        "Test-VulnDB": "Issue 30875",
        "Malware Domain List Active IPs Feed Test": "Issue 30878",
        "CuckooTest": "Issue 25601",
        "PhishlabsIOC_DRP-Test": "Issue 29589",
        "Carbon Black Live Response Test": "Issue 28237",
        "FeedThreatConnect-Test": "Issue 32317",
        "Palo_Alto_Networks_Enterprise_DLP - Test": "Issue 32568",
        "JoeSecurityTestDetonation": "Issue 25650",
        "JoeSecurityTestPlaybook": "Issue 25649",
        "Phishing - Core - Test - Incident Starter": "Issue 26784",
        "Phishing - Core - Test - Actual Incident": "Issue 45227",
        "Phishing v2 - Test - Incident Starter": "Issue 46660",
        "Test Playbook McAfee ATD": "Issue 33409",
        "Detonate Remote File From URL -McAfee-ATD - Test": "Issue 33407",
        "Test Playbook McAfee ATD Upload File": "Issue 33408",
        "Trend Micro Apex - Test": "Issue 27280",
        "Microsoft Defender - ATP - Indicators Test": "Issue 29279",
        "Test-BPA": "Issue 28406",
        "Test-BPA_Integration": "Issue 28236",
        "TestTOPdeskPlaybook": "Issue 35412",
        "PAN-OS EDL Setup v3 Test": "Issue 35386",
        "GmailTest": "Issue 27057",
        "get_file_sample_by_hash_-_cylance_protect_-_test": "Issue 28823",
        "Carbon Black Enterprise EDR Test": "Issue 29775",
        "VirusTotal (API v3) Detonate Test": "Issue 36004",
        "FailedInstances - Test": "Issue 33218",
        "PAN-OS DAG Configuration Test": "Issue 19205",
        "get_original_email_-_ews-_test": "Issue 27571",
        "Trend Micro Deep Security - Test": "outsourced",
        "Microsoft Teams - Test": "Issue 38263",
        "EWS Extension: Powershell Online V2 Test": "Issue 39008",
        "O365 - EWS - Extension - Test": "Issue 39008",
        "Majestic Million Test Playbook": "Issue 30931",
        "iDefense_v2_Test": "Issue 40126",
        "EWS Mail Sender Test": "Issue 27944",
        "Feed iDefense Test": "Issue 34035",
        "McAfee ESM v2 - Test v11.1.3": "Issue 43825",
        "MicrosoftGraphMail-Test_prod": "Issue 40125",
        "Detonate URL - WildFire v2.1 - Test": "Issue 40834",
        "Domain Enrichment - Generic v2 - Test": "Issue 40862",
        "palo_alto_panorama_test_pb": "Issue 34371",
        "TestIPQualityScorePlaybook": "Issue 40915",
        "VerifyOOBV2Predictions-Test": "Issue 37947",
        "HybridAnalysis-Test": "Issue 26599",
        "Infoblox Test": "Issue 25651",
        "AutoFocusTagsFeed-test": "shares API quota with the other test",
        "Carbon Black Edr - Test": "Jira ticket XDR-43185",
        "Phishing v2 - Test - Actual Incident": "Issue 41322",
        "carbonBlackEndpointStandardTestPlaybook": "Issue 36936",
        "test_Qradar_v2": "the integration is deprecated as we released Qradar V3",
        "XsoarPowershellTesting-Test": "Issue 32689",
        "MicrosoftManagementActivity - Test": "Issue 43922",
        "Google-Vault-Generic-Test": "Issue 24347",
        "Google_Vault-Search_And_Display_Results_test": "Issue 24348",
        "Tenable.io Scan Test": "Issue 26728",
        "Zscaler Test": "Issue 40157, API subscription currently Expired",
        "Cisco Firepower - Test": "Issue 32412",
        "cisco-ise-test-playbook": "Issue 44351",
        "GuardiCoreV2-Test": "Issue 43822",
        "ExtractAttackPattern-Test": "Issue 44095",
        "EWS_O365_test": "Issue 25605",
        "Cherwell - test": "Issue 26780",
        "Cherwell Example Scripts - test": "Issue 27107",
        "Endpoint Malware Investigation - Generic - Test": "Issue 44779",
        "Mimecast test": "Issue 26906",
        "AutoFocus V2 test": "Issue 26464",
        "SplunkPy_KV_commands_default_handler": "Issue 41419",
        "LogRhythm REST test": "Issue 40654",
        "Process Email - Generic - Test - Actual Incident": "Issue 45227",
        "Jira-v2-Test": "Issue 33313",
        "Tanium Threat Response V2 Test": "Issue 44201",
        "AzureADTest": "Issue 40131",
        "whois_test": "Issue 25648",
        "Autoextract - Test": "Issue 45293",
        "LogRhythm-Test-Playbook": "Issue 27164",
        "GSuiteAdmin-Test": "Issue 34784",
        "Microsoft_365_Defender-Test": "Issue 39390",
        "Tanium Threat Response - Request File Download v2 - Test": "Issue 46326",
        "test_AssignToNextShiftOOO": "Issue 44198",
        "EWS_O365_send_mail_test": "Issue 44200",
        "Phishing Investigation - Generic v2 - Campaign Test": "Issue 44740",
        "Cisco Umbrella Test": "Issue 24338",
        "Unit42 Intel Objects Feed - Test": "Issue 44100",
        "Fetch Indicators Test": "Issue 45490",
        "FormattedDateToEpochTest": "Issue 26724",
        "CrowdstrikeFalconSandbox2 Test": "Issue 46845",
        "Test ADGetUser Fails with no instances 'Active Directory Query' (old version)": "Issue 44543",
        "CarbonBlackLiveResponseCloud-Test": "Issue 39282",
        "Panorama Best Practise - Test": "Issue 43826",
        "JsonToTable - Test Playbook": "Issue 44302",
        "Recorded Future Test": "Issue 26741",
        "Git_Integration-Test": "Issue 37800",
        "RecordedFutureFeed - Test": "Issue 43923",
        "RedLockTest": "Issue 24600"
    },
    "skipped_integrations": {
<<<<<<< HEAD
=======

>>>>>>> 1117ea30
        "_comment1": "~~~ NO INSTANCE ~~~",
        "Vertica": "No insance issue 45719",
        "Ipstack": "Usage limit reached (Issue 38063)",
        "AnsibleAlibabaCloud": "No instance - issue 40447",
        "AnsibleAzure": "No instance - issue 40447",
        "AnsibleCiscoIOS": "No instance - issue 40447",
        "AnsibleCiscoNXOS": "No instance - issue 40447",
        "AnsibleHCloud": "No instance - issue 40447",
        "AnsibleKubernetes": "No instance - issue 40447",
        "AnsibleACME": "No instance - issue 40447",
        "AnsibleDNS": "No instance - issue 40447",
        "AnsibleLinux": "No instance - issue 40447",
        "AnsibleOpenSSL": "No instance - issue 40447",
        "AnsibleMicrosoftWindows": "No instance - issue 40447",
        "AnsibleVMware": "No instance - issue 40447",
        "SolarWinds": "No instance - developed by Crest",
        "Atlassian Confluence Cloud": "No instance - developed by Crest",
        "SOCRadarIncidents": "No instance - developed by partner",
        "SOCRadarThreatFusion": "No instance - developed by partner",
        "trustwave secure email gateway": "No instance - developed by Qmasters",
        "Azure Storage Table": "No instance - developed by Qmasters",
        "Azure Storage Queue": "No instance - developed by Qmasters",
        "Azure Storage FileShare": "No instance - developed by Qmasters",
        "Azure Storage Container": "No instance - developed by Qmasters",
        "VMware Workspace ONE UEM (AirWatch MDM)": "No instance - developed by crest",
        "ServiceDeskPlus (On-Premise)": "No instance",
        "Forcepoint": "instance issues. Issue 28043",
        "ZeroFox": "Issue 29284",
        "Symantec Management Center": "Issue 23960",
        "Fidelis Elevate Network": "Issue 26453",
        "ArcSight Logger": "Issue 19117",
        "Sophos Central": "No instance",
        "MxToolBox": "No instance",
        "Prisma Access": "Instance will be provided soon by Lior and Prasen - Issue 27112",
        "AlphaSOC Network Behavior Analytics": "No instance",
        "IsItPhishing": "No instance",
        "Verodin": "No instance",
        "EasyVista": "No instance",
        "Pipl": "No instance",
        "Moloch": "No instance",
        "Twilio": "No instance",
        "Zendesk": "No instance",
        "GuardiCore": "No instance",
        "Nessus": "No instance",
        "Cisco CloudLock": "No instance",
        "Vectra v2": "No instance",
        "GoogleCloudSCC": "No instance, outsourced",
        "FortiGate": "License expired, and not going to get one (issue 14723)",
        "Attivo Botsink": "no instance, not going to get it",
        "AWS Sagemaker": "License expired, and probably not going to get it",
        "Symantec MSS": "No instance, probably not going to get it (issue 15513)",
        "Google Cloud Compute": "Can't test yet",
        "FireEye ETP": "No instance",
        "Proofpoint TAP v2": "No instance",
        "remedy_sr_beta": "No instance",
        "fireeye": "Issue 19839",
        "Remedy On-Demand": "Issue 19835",
        "Check Point": "Issue 18643",
        "CheckPointFirewall_v2": "Issue 18643",
        "Preempt": "Issue 20268",
        "Jask": "Issue 18879",
        "vmray": "Issue 18752",
        "SCADAfence CNM": "Issue 18376",
        "ArcSight ESM v2": "Issue #18328",
        "AlienVault USM Anywhere": "Issue #18273",
        "Dell Secureworks": "No instance",
        "Netskope": "instance is down",
        "Service Manager": "Expired license",
        "carbonblackprotection": "License expired",
        "icebrg": "Issue 14312",
        "Freshdesk": "Trial account expired",
        "Threat Grid": "Issue 16197",
        "Kafka V2": "Can not connect to instance from remote",
        "KafkaV3": "Can not connect to instance from remote",
        "Check Point Sandblast": "Issue 15948",
        "Remedy AR": "getting 'Not Found' in test button",
        "Salesforce": "Issue 15901",
        "ANYRUN": "No instance",
        "Snowflake": "Looks like account expired, needs looking into",
        "Cisco Spark": "Issue 18940",
        "Phish.AI": "Issue 17291",
        "MaxMind GeoIP2": "Issue 18932.",
        "Exabeam": "Issue 19371",
        "Ivanti Heat": "Issue 26259",
        "AWS - Athena - Beta": "Issue 19834",
        "SNDBOX": "Issue 28826",
        "Workday": "License expired Issue: 29595",
        "FireEyeFeed": "License expired Issue: 31838",
        "Akamai WAF": "Issue 32318",
        "FraudWatch": "Issue 34299",
        "Cisco Stealthwatch": "No instance - developed by Qmasters",
        "AzureKeyVault": "No instance - developed by Qmasters",
        "Armis": "No instance - developed by SOAR Experts",
<<<<<<< HEAD
        "_comment2": "~~~ UNSTABLE ~~~",
        "Tenable.sc": "unstable instance",
        "ThreatConnect v2": "unstable instance",
=======

        "_comment2": "~~~ UNSTABLE ~~~",
        "Tenable.sc": "unstable instance",
        "ThreatConnect v2": "unstable instance",

>>>>>>> 1117ea30
        "_comment3": "~~~ QUOTA ISSUES ~~~",
        "Lastline": "issue 20323",
        "Google Resource Manager": "Cannot create projects because have reached allowed quota.",
        "Looker": "Warehouse 'DEMO_WH' cannot be resumed because resource monitor 'LIMITER' has exceeded its quota.",
<<<<<<< HEAD
=======

>>>>>>> 1117ea30
        "_comment4": "~~~ OTHER ~~~",
        "Anomali ThreatStream v2": "Will be deprecated soon.",
        "Anomali ThreatStream": "Will be deprecated soon.",
        "AlienVault OTX TAXII Feed": "Issue 29197",
        "EclecticIQ Platform": "Issue 8821",
        "Forescout": "Can only be run from within PANW network. Look in keeper for - Demisto in the LAB",
        "FortiManager": "Can only be run within PANW network",
        "HelloWorldSimple": "This is just an example integration - no need for test",
        "TestHelloWorldPlaybook": "This is just an example integration - no need for test",
        "Lastline v2": "Temporary skipping, due to quota issues, in order to merge a PR",
        "AttackIQFireDrill": "License issues #29774",
        "SentinelOne V2": "License expired issue #24933",
        "LogRhythm": "The integration is deprecated"
    },
    "nightly_integrations": [
        "Laline v2",
        "TruSTAR",
        "VulnDB"
    ],
    "unmockable_integrations": {
        "NetscoutArborSightline": "Uses timestamp",
        "Cylance Protect v2": "uses time-based JWT token",
        "EwsExtension": "Powershell does not support proxy",
        "EWS Extension Online Powershell v2": "Powershell does not support proxy/ssl",
        "Office 365 Feed": "Client sends a unique uuid as first request of every run",
        "AzureWAF": "Has a command that sends parameters in the path",
        "HashiCorp Vault": "Has a command that sends parameters in the path",
        "urlscan.io": "Uses data that comes in the headers",
        "CloudConvert": "has a command that uploads a file (!cloudconvert-upload)",
        "Symantec Messaging Gateway": "Test playbook uses a random string",
        "AlienVault OTX TAXII Feed": "Client from 'cabby' package generates uuid4 in the request",
        "Generic Webhook": "Does not send HTTP traffic",
        "Microsoft Endpoint Configuration Manager": "Uses Microsoft winRM",
        "SecurityIntelligenceServicesFeed": "Need proxy configuration in server",
        "BPA": "Playbook using GenericPolling which is inconsistent",
        "XsoarPowershellTesting": "Integration which not use network.",
        "Mail Listener v2": "Integration has no proxy checkbox",
        "Cortex XDR - IOC": "'Cortex XDR - IOC - Test' is using also the fetch indicators which is not working in proxy mode",
        "SecurityAndCompliance": "Integration doesn't support proxy",
        "Cherwell": "Submits a file - tests that send files shouldn't be mocked. this problem was fixed but the test is not running anymore because the integration is skipped",
        "Maltiverse": "issue 24335",
        "ActiveMQ": "stomp sdk not supporting proxy.",
        "MITRE ATT&CK": "Using taxii2client package",
        "MongoDB": "Our instance not using SSL",
        "Cortex Data Lake": "Integration requires SSL",
        "Google Key Management Service": "The API requires an SSL secure connection to work.",
        "McAfee ESM-v10": "we have multiple instances with same test playbook, mock recording are per playbook so it keeps failing the playback step",
        "mysql": "Does not use http",
        "SlackV2": "Integration requires SSL",
        "SlackV3": "Integration requires SSL",
        "Whois": "Mocks does not support sockets",
        "Panorama": "Exception: Proxy process took to long to go up. https://circleci.com/gh/demisto/content/24826",
        "Image OCR": "Does not perform network traffic",
        "Server Message Block (SMB) v2": "Does not perform http communication",
        "Active Directory Query v2": "Does not perform http communication",
        "dnstwist": "Does not perform http communication",
        "Generic SQL": "Does not perform http communication",
        "PagerDuty v2": "Integration requires SSL",
        "TCPIPUtils": "Integration requires SSL",
        "Luminate": "Integration has no proxy checkbox",
        "Shodan": "Integration has no proxy checkbox",
        "Google BigQuery": "Integration has no proxy checkbox",
        "ReversingLabs A1000": "Checking",
        "Check Point": "Checking",
        "okta": "Test Module failing, suspect it requires SSL",
        "Okta v2": "dynamic test, need to revisit and better avoid conflicts",
        "Awake Security": "Checking",
        "ArcSight ESM v2": "Checking",
        "Phish.AI": "Checking",
        "VMware": "PyVim (SmartConnect class) does not support proxy",
        "Intezer": "Nightly - Checking",
        "ProtectWise": "Nightly - Checking",
        "google-vault": "Nightly - Checking",
        "McAfee NSM": "Nightly - Checking",
        "Forcepoint": "Nightly - Checking",
        "palo_alto_firewall": "Need to check test module",
        "Signal Sciences WAF": "error with certificate",
        "google": "'unsecure' parameter not working",
        "EWS Mail Sender": "Inconsistent test (playback fails, record succeeds)",
        "ReversingLabs Titanium Cloud": "No Unsecure checkbox. proxy trying to connect when disabled.",
        "Recorded Future": "might be dynamic test",
        "AlphaSOC Wisdom": "Test module issue",
        "RedLock": "SSL Issues",
        "Microsoft Graph User": "Test direct access to oproxy",
        "Azure Security Center v2": "Test direct access to oproxy",
        "Azure Compute v2": "Test direct access to oproxy",
        "AWS - CloudWatchLogs": "Issue 20958",
        "AWS - Athena - Beta": "Issue 24926",
        "AWS - CloudTrail": "Issue 24926",
        "AWS - Lambda": "Issue 24926",
        "AWS - IAM": "Issue 24926",
        "AWS Sagemaker": "Issue 24926",
        "Gmail Single User": "googleclient sdk has time based challenge exchange",
        "Gmail": "googleclient sdk has time based challenge exchange",
        "GSuiteAdmin": "googleclient sdk has time based challenge exchange",
        "GSuiteAuditor": "googleclient sdk has time based challenge exchange",
        "GoogleCloudTranslate": "google translate sdk does not support proxy",
        "Google Chronicle Backstory": "SDK",
        "Google Vision AI": "SDK",
        "Google Cloud Compute": "googleclient sdk has time based challenge exchange",
        "Google Cloud Functions": "googleclient sdk has time based challenge exchange",
        "GoogleDocs": "googleclient sdk has time based challenge exchange",
        "GooglePubSub": "googleclient sdk has time based challenge exchange",
        "Google Resource Manager": "googleclient sdk has time based challenge exchange",
        "Google Cloud Storage": "SDK",
        "GoogleCalendar": "googleclient sdk has time based challenge exchange",
        "G Suite Security Alert Center": "googleclient sdk has time based challenge exchange",
        "GoogleDrive": "googleclient sdk has time based challenge exchange",
        "Syslog Sender": "syslog",
        "syslog": "syslog",
        "MongoDB Log": "Our instance not using SSL",
        "MongoDB Key Value Store": "Our instance not using SSL",
        "Zoom": "Uses dynamic token",
        "GoogleKubernetesEngine": "SDK",
        "TAXIIFeed": "Cannot use proxy",
        "EWSO365": "oproxy dependent",
        "MISP V2": "Cleanup process isn't performed as expected.",
        "MISP V3": "Cleanup process isn't performed as expected.",
        "Azure Network Security Groups": "Has a command that sends parameters in the path",
        "GitHub": "Cannot use proxy",
        "LogRhythm": "Cannot use proxy",
        "Create-Mock-Feed-Relationships": "recording is redundant for this integration",
        "RSA Archer v2": "cannot connect to proxy",
        "Anomali ThreatStream v3": "recording is not working",
        "LogRhythmRest V2": "Submits a file - tests that send files shouldn't be mocked."
    },
    "parallel_integrations": [
        "AWS - ACM",
        "AWS - EC2",
        "AWS - Security Hub",
        "AWS Feed",
        "AlienVault OTX TAXII Feed",
        "AlienVault Reputation Feed",
        "Amazon DynamoDB",
        "AutoFocus Feed",
        "AzureFeed",
        "Bambenek Consulting Feed",
        "Blocklist_de Feed",
        "BruteForceBlocker Feed",
        "CSVFeed",
        "CVE Search v2",
        "CheckPhish",
        "Cloudflare Feed",
        "Cofense Feed",
        "Cortex Data Lake",
        "Create-Mock-Feed-Relationships",
        "CreateIncidents",
        "CrowdStrike Falcon X",
        "Cryptocurrency",
        "DShield Feed",
        "Demisto REST API",
        "EDL",
        "EWS Mail Sender",
        "ElasticsearchFeed",
        "Fastly Feed",
        "Feodo Tracker IP Blocklist Feed",
        "JSON Feed",
        "Lastline v2",
        "LogRhythmRest",
        "MITRE ATT&CK",
        "Mail Listener v2",
        "Malware Domain List Active IPs Feed",
        "McAfee DXL",
        "Microsoft Intune Feed",
        "Office 365 Feed",
        "Plain Text Feed",
        "Prisma Access Egress IP feed",
        "ProofpointFeed",
        "Rasterize",
        "Recorded Future Feed",
        "SNDBOX",
        "SpamhausFeed",
        "TAXII2 Server",
        "TAXIIFeed",
        "Tanium",
        "VirusTotal (API v3)",
        "VulnDB",
        "Whois",
        "abuse.ch SSL Blacklist Feed",
        "ipinfo",
        "ipinfo_v2",
        "syslog"
    ],
    "private_tests": [
        "HelloWorldPremium_Scan-Test",
        "HelloWorldPremium-Test"
    ],
    "docker_thresholds": {
<<<<<<< HEAD
=======

>>>>>>> 1117ea30
        "_comment": "Add here docker images which are specific to an integration and require a non-default threshold (such as rasterize or ews). That way there is no need to define this multiple times. You can specify full image name with version or without.",
        "images": {
            "demisto/chromium": {
                "pid_threshold": 11
            },
            "demisto/py-ews:2.0": {
                "memory_threshold": 150
            },
            "demisto/pymisp:1.0.0.52": {
                "memory_threshold": 150
            },
            "demisto/pytan": {
                "pid_threshold": 11
            },
            "demisto/google-k8s-engine:1.0.0.9467": {
                "pid_threshold": 11
            },
            "demisto/threatconnect-tcex": {
                "pid_threshold": 11
            },
            "demisto/taxii2": {
                "pid_threshold": 11
            },
            "demisto/pwsh-infocyte": {
                "pid_threshold": 24,
                "memory_threshold": 140
            },
            "demisto/pwsh-exchange": {
                "pid_threshold": 24,
                "memory_threshold": 140
            },
            "demisto/powershell": {
                "pid_threshold": 24,
                "memory_threshold": 140
            },
            "demisto/powershell-ubuntu": {
                "pid_threshold": 45,
                "memory_threshold": 250
            },
            "demisto/boto3": {
                "memory_threshold": 90
            },
            "demisto/flask-nginx": {
                "pid_threshold": 11
            },
            "demisto/py3-tools": {
                "memory_threshold": 105
            },
            "demisto/googleapi-python3": {
                "memory_threshold": 200
            }
        }
    },
    "test_marketplacev2": [
        "Sanity Test - Playbook with integration",
        "Sanity Test - Playbook with no integration",
        "Sanity Test - Playbook with mocked integration",
        "Sanity Test - Playbook with Unmockable Integration"
    ]
}<|MERGE_RESOLUTION|>--- conflicted
+++ resolved
@@ -5260,10 +5260,6 @@
         "RedLockTest": "Issue 24600"
     },
     "skipped_integrations": {
-<<<<<<< HEAD
-=======
-
->>>>>>> 1117ea30
         "_comment1": "~~~ NO INSTANCE ~~~",
         "Vertica": "No insance issue 45719",
         "Ipstack": "Usage limit reached (Issue 38063)",
@@ -5357,25 +5353,13 @@
         "Cisco Stealthwatch": "No instance - developed by Qmasters",
         "AzureKeyVault": "No instance - developed by Qmasters",
         "Armis": "No instance - developed by SOAR Experts",
-<<<<<<< HEAD
         "_comment2": "~~~ UNSTABLE ~~~",
         "Tenable.sc": "unstable instance",
         "ThreatConnect v2": "unstable instance",
-=======
-
-        "_comment2": "~~~ UNSTABLE ~~~",
-        "Tenable.sc": "unstable instance",
-        "ThreatConnect v2": "unstable instance",
-
->>>>>>> 1117ea30
         "_comment3": "~~~ QUOTA ISSUES ~~~",
         "Lastline": "issue 20323",
         "Google Resource Manager": "Cannot create projects because have reached allowed quota.",
         "Looker": "Warehouse 'DEMO_WH' cannot be resumed because resource monitor 'LIMITER' has exceeded its quota.",
-<<<<<<< HEAD
-=======
-
->>>>>>> 1117ea30
         "_comment4": "~~~ OTHER ~~~",
         "Anomali ThreatStream v2": "Will be deprecated soon.",
         "Anomali ThreatStream": "Will be deprecated soon.",
@@ -5564,10 +5548,6 @@
         "HelloWorldPremium-Test"
     ],
     "docker_thresholds": {
-<<<<<<< HEAD
-=======
-
->>>>>>> 1117ea30
         "_comment": "Add here docker images which are specific to an integration and require a non-default threshold (such as rasterize or ews). That way there is no need to define this multiple times. You can specify full image name with version or without.",
         "images": {
             "demisto/chromium": {
