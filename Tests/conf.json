--- conflicted
+++ resolved
@@ -5980,10 +5980,6 @@
         "MattermostAskUser_testplaybook": "Cannot run script in build machines, must be an open tenant",
         "CloudConvert-test": "CRTX-122593",
         "CiscoMerakiv2": "CIAC-11322",
-<<<<<<< HEAD
-        "Test_XFE_v2": "CRTX-112127",
-        "Microsoft Advanced Threat Analytics - Test": "CIAC-11499"
-=======
         "Test Playbook - Cortex XDR - Retrieve File by sha256" : "CIAC-11274",
         "Test XDR Playbook quarantine file command": "CIAC-11274",
         "Test XDR Playbook retrieve file command": "CIAC-11274",
@@ -6000,7 +5996,6 @@
         "Account Enrichment - Generic v2.1 - Test": "CIAC-11274",
         "Test_XFE_v2": "CRTX-112127",
         "test-ProofpointThreatProtectionIntegration-Playbook": "No instance"
->>>>>>> b2dc20b4
     },
     "skipped_integrations": {
         "AWS - Lambda": "No instance - wrong creds, issue CRTX-110456",
