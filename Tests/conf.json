{
    "testTimeout": 160,
    "testInterval": 20,
    "tests": [
        {
            "integrations": "Tufin",
            "playbookID": "Tufin Test"
        },
        {
            "integrations": "Vertica",
            "playbookID": "Vertica Test"
        },
        {
            "integrations": "Server Message Block (SMB)",
            "playbookID": "SMB test"
        },
        {
            "playbookID": "TestParseEmailHeaders"
        },
        {
            "playbookID": "TestParseEmailFile-deprecated-script"
        },
        {
            "integrations": "RSA NetWitness Packets and Logs",
            "playbookID": "rsa_packets_and_logs_test"
        },
        {
            "playbookID": "test_similar_incidents"
        },
        {
            "playbookID": "autofocus_test",
            "integrations": "Autofocus"
        },
        {
            "playbookID": "CheckpointFW-test",
            "integrations": "Check Point"
        },
        {
            "playbookID": "RegPathReputationBasicLists_test"
        },
        {
            "playbookID": "RandomStringGenerateTest"
        },
        {
            "playbookID": "DocumentationTest",
            "integrations": "ipinfo"
        },
        {
            "playbookID": "HighlightWords_Test"

        },
        {
            "playbookID": "StringContainsArray_test"
        },
        {
            "integrations": "Fidelis Elevate Network",
            "playbookID": "Fidelis-Test"
        },
        {
            "integrations": "Thinkst Canary",
            "playbookID": "CanaryTools Test"
        },
        {
            "integrations": "ThreatMiner",
            "playbookID": "ThreatMiner-Test"
        },
        {
            "playbookID": "StixCreator-Test"
        },
        {
            "integrations": "Pwned",
            "playbookID": "Pwned test",
            "nightly": true
        },
        {
            "integrations": "Alexa Rank Indicator",
            "playbookID": "Alexa Test Playbook"
        },
        {
            "playbookID": "UnEscapeURL-Test"
        },
        {
            "playbookID": "UnEscapeIPs-Test"
        },
        {
            "playbookID": "ExtractDomainFromUrlAndEmail-Test"
        },
        {
            "playbookID": "ConvertKeysToTableFieldFormat_Test"
        },
        {
            "playbookID": "ParseCSVnullbytesTest"
        },
        {
            "integrations": "CVE Search",
            "playbookID": "cveReputation Test"
        },
        {
            "integrations": "HashiCorp Vault",
            "playbookID": "hashicorp_test"
        },
        {
            "integrations": "Dell Secureworks",
            "playbookID": "secureworks_test"
        },
        {
            "integrations": "ServiceNow",
            "playbookID": "servicenow_test_new"
        },
        {
            "integrations": "ExtraHop",
            "playbookID": "ExtraHop-Test"
        },
        {
            "playbookID": "Test CommonServer"
        },
        {
            "integrations": "CIRCL",
            "playbookID": "CirclIntegrationTest"
        },
        {
            "integrations": "MISP V2",
            "playbookID": "MISP V2 Test"
        },
        {
            "playbookID": "test-LinkIncidentsWithRetry"
        },
        {
            "playbookID": "CopyContextToFieldTest"
        },
        {
            "integrations": "OTRS",
            "playbookID": "OTRS Test"
        },
        {
            "integrations": "Attivo Botsink",
            "playbookID": "AttivoBotsinkTest"
        },
        {
            "playbookID": "CreatePhishingClassifierMLTest",
            "timeout" : 2400
        },
        {
            "integrations": "Cymon",
            "playbookID": "playbook-Cymon_Test"
        },
        {
            "integrations": "FortiGate",
            "playbookID": "Fortigate Test"
        },
        {
            "integrations": "SNDBOX",
            "playbookID": "SNDBOX_Test"
        },
        {
            "integrations": "SNDBOX",
            "playbookID": "Detonate File - SNDBOX - Test",
            "timeout": 2400,
            "nightly": true
        },
        {
            "integrations": "VxStream",
            "playbookID": "Detonate File - HybridAnalysis - Test",
            "timeout": 2400
        },
        {
            "playbookID": "WordTokenizeTest"
        },
        {
            "integrations": "Awake Security",
            "playbookID": "awake_security_test_pb"
        },
        {
          "integrations": "Tenable.sc",
          "playbookID": "tenable-sc-test",
          "timeout": 240,
          "nightly": true
        },
        {
            "integrations": "MimecastV2",
            "playbookID": "Mimecast test"
        },
        {
            "playbookID": "CreateEmailHtmlBody_test_pb"
        },
        {
          "playbookID": "ReadPDFFile-Test"
        },
        {
          "playbookID": "JSONtoCSV-Test"
        },
        {
            "integrations": "Panorama",
            "instance_names": "palo_alto_firewall",
            "playbookID": "palo_alto_firewall_test_pb",
            "timeout": 1000,
            "nightly": true
        },
        {
            "integrations": "Panorama",
            "instance_names": "palo_alto_panorama",
            "playbookID": "palo_alto_panorama_test_pb",
            "timeout": 1000,
            "nightly": true
        },
        {
          "integrations": "Tenable.io",
          "playbookID": "Tenable.io test"
        },
        {
          "playbookID": "URLDecode-Test"
        },
        {
          "playbookID": "GetTime-Test"
        },
        {
          "integrations": "Tenable.io",
          "playbookID": "Tenable.io Scan Test",
          "nightly": true,
          "timeout": 900
        },
        {
            "integrations": "Tenable.sc",
            "playbookID": "tenable-sc-scan-test",
            "nightly": true,
            "timeout": 600
        },
        {
            "integrations": "google-vault",
            "playbookID": "Google-Vault-Generic-Test",
            "nightly": true,
            "timeout": 3600
        },
        {
            "integrations": "google-vault",
            "playbookID": "Google_Vault-Search_And_Display_Results_test",
            "nightly": true,
            "timeout": 3600
        },
        {
            "playbookID": "Luminate-TestPlaybook",
            "integrations": "Luminate"
        },
        {
            "playbookID": "ParseEmailFiles-test"
        },
        {
            "playbookID": "ParseExcel-test"
        },
        {
            "playbookID": "Detonate File - No Files test"
        },
        {
            "integrations": [
                "Panorama",
                "Check Point"
            ],
            "instance_names": "palo_alto_firewall",
            "playbookID": "blockip_test_playbook"
        },
        {
            "integrations": "Palo Alto Minemeld",
            "playbookID": "minemeld_test"
        },
        {
            "integrations": "InfoArmor VigilanteATI",
            "playbookID": "InfoArmorVigilanteATITest"
        },
        {
            "integrations": "IntSights",
            "instance_names": "intsights_standard_account",
            "playbookID": "IntSights Test",
            "nightly": true,
            "timeout": 500
        },
        {
            "integrations": "IntSights",
            "playbookID": "IntSights Mssp Test",
            "instance_names": "intsights_mssp_account",
            "nightly": true,
            "timeout": 500
        },
        {
            "integrations": "dnstwist",
            "playbookID": "dnstwistTest"
        },
        {
            "integrations": "BitDam",
            "playbookID": "Detonate File - BitDam Test"
        },
        {
            "integrations": "Threat Grid",
            "playbookID": "Test-Detonate URL - ThreatGrid",
            "timeout": 600
        },
        {
            "integrations": "Threat Grid",
            "playbookID": "ThreatGridTest",
            "timeout": 600
        },
        {
            "integrations": [
                "Palo Alto Minemeld",
                "Panorama"
            ],
            "instance_names": "palo_alto_firewall",
            "playbookID": "block_indicators_-_generic_-_test"
        },
        {
          "integrations": "Signal Sciences WAF",
          "playbookID": "SignalSciences-Test"
        },
        {
            "integrations": "RTIR",
            "playbookID": "RTIR Test"
        },
        {
            "integrations": "RedCanary",
            "playbookID": "RedCanaryTest",
            "nightly" : true
        },
        {
          "integrations": "Devo",
          "playbookID": "devo_test_playbook"
        },
        {
          "integrations": "urlscan.io",
            "playbookID": "url_enrichment_-_generic_test",
            "timeout": 500
        },
        {
            "playbookID": "CutTransformerTest"
        },
        {
            "integrations": "SCADAfence CNM",
            "playbookID": "SCADAfence_test"
        },
        {
            "integrations": "ProtectWise",
            "playbookID": "Protectwise-Test"
        },
        {
            "integrations": "WhatsMyBrowser",
            "playbookID": "WhatsMyBrowser-Test"
        },
        {

            "integrations": "BigFix",
            "playbookID": "BigFixTest"
        },
        {
            "integrations": "Lastline",
            "playbookID": "Lastline - testplaybook",
            "nightly": true
        },
        {
            "integrations": "epo",
            "playbookID": "Test Playbook McAfee ePO"
        },
        {
            "integrations": "activedir",
            "playbookID": "calculate_severity_-_critical_assets_-_test"
        },
        {
            "playbookID": "TextFromHTML_test_playbook"
        },
        {
            "playbookID": "PortListenCheck-test"
        },
        {
            "integrations": "ThreatExchange",
            "playbookID": "ThreatExchange-test"
        },
        {
            "integrations": "ThreatExchange",
            "playbookID": "extract_indicators_-_generic_-_test",
            "timeout": 240
        },
        {
            "integrations": "Joe Security",
            "playbookID": "JoeSecurityTestPlaybook",
            "timeout": 500,
            "nightly": true
        },
        {
            "integrations": "Joe Security",
            "playbookID": "JoeSecurityTestDetonation",
            "timeout": 2000,
            "nightly": true
        },
        {
            "integrations": "WildFire",
            "playbookID": "Wildfire Test"
        },
        {
            "integrations": "GRR",
            "playbookID": "grr_test",
            "nightly": true
        },
        {
            "integrations": "VirusTotal",
            "instance_names": "virus_total_general",
            "playbookID": "virusTotal-test-playbook",
            "timeout": 1400,
            "nightly": true
        },
        {
            "integrations": "VirusTotal",
            "instance_names": "virus_total_preferred_vendors",
            "playbookID": "virusTotaI-test-preferred-vendors",
            "timeout": 1400,
            "nightly": true
        },
        {
            "integrations": "Preempt",
            "playbookID": "Preempt Test"
        },
        {   "integrations": "Gmail",
            "playbookID": "get_original_email_-_gmail_-_test"
        },
        {
            "integrations": "EWS v2",
            "playbookID": "get_original_email_-_ews-_test"
        },
        {
            "integrations": ["EWS v2","EWS Mail Sender"],
            "playbookID": "EWS search-mailbox test",
            "timeout": 300
        },
        {
            "integrations": "PagerDuty v2",
            "playbookID": "PagerDuty Test"
        },
        {
            "playbookID": "test_delete_context"
        },
        {
            "playbookID": "GmailTest",
            "integrations": "Gmail"
        },
        {
            "playbookID": "Gmail Convert Html Test",
            "integrations": "Gmail"
        },
        {
            "playbookID": "TestParseCSV"
        },
        {
            "integrations": "Shodan",
            "playbookID": "ShodanTest"
        },
        {
            "playbookID": "Extract Indicators From File - test"
        },
        {
            "playbookID": "dedup_-_generic_-_test"
        },
        {
            "playbookID": "TestDedupIncidentsPlaybook"
        },
        {
            "playbookID": "TestDedupIncidentsByName"
        },
        {
            "integrations": "McAfee Advanced Threat Defense",
            "playbookID": "Test Playbook McAfee ATD",
            "timeout": 700
        },
        {
            "integrations": "McAfee Advanced Threat Defense",
            "playbookID": "Test Playbook McAfee ATD Upload File"
        },
        {
            "playbookID": "exporttocsv_script_test"
        },
        {
            "integrations": "Intezer",
            "playbookID": "Intezer Testing",
            "nightly": true,
            "timeout": 500
        },
        {
            "integrations": "FalconIntel",
            "playbookID": "CrowdStrike Falcon Intel v2"
        },
        {
          "playbookID": "ContextGetters_Test"
        },
        {
            "integrations": [
                "Mail Sender (New)",
                "google"
            ],
            "playbookID": "Mail Sender (New) Test"
        },
        {
            "playbookID": "buildewsquery_test"
        },
        {
            "integrations": "Rapid7 Nexpose",
            "playbookID": "nexpose_test",
            "timeout": 240
        },
        {
            "integrations": "EWS Mail Sender",
            "playbookID": "EWS Mail Sender Test"
        },
        {
            "integrations": "EWS Mail Sender",
            "playbookID": "EWS Mail Sender Test 2"
        },
        {
            "playbookID": "decodemimeheader_-_test"
        },
        {
            "integrations": "CVE Search",
            "playbookID": "cve_enrichment_-_generic_-_test"
        },
        {
            "playbookID": "test_url_regex"
        },
        {
            "integrations": "Skyformation",
            "playbookID": "TestSkyformation"
        },
        {
            "integrations": "okta",
            "playbookID": "okta_test_playbook",
            "timeout": 240
        },
        {
            "playbookID": "Test filters & transformers scripts"
        },
        {
            "integrations": "Salesforce",
            "playbookID": "SalesforceTestPlaybook"
        },
        {
            "integrations": "McAfee ESM-v10",
            "playbookID": "McAfeeESMTest",
            "timeout": 500
        },
        {
            "integrations": "GoogleSafeBrowsing",
            "playbookID": "Google Safe Browsing Test",
            "timeout": 240
        },
        {
            "integrations": "EWS v2",
            "playbookID": "EWSv2_empty_attachment_test"
        },
        {
            "integrations": "EWS v2",
            "playbookID": "EWS Public Folders Test"
        },
        {
            "playbookID": "TestWordFileToIOC",
            "timeout": 300
        },
        {
            "integrations": "Symantec Endpoint Protection V2",
            "playbookID": "SymantecEndpointProtection_Test"
        },
        {
            "integrations": "carbonblackprotection",
            "playbookID": "search_endpoints_by_hash_-_carbon_black_protection_-_test",
            "timeout": 500
        },
        {
            "playbookID": "process_email_-_generic_-_test",
            "timeout": 240
        },
        {
            "integrations": "activedir",
            "playbookID": "account_enrichment_-_generic_test"
        },
        {
            "integrations": "FalconHost",
            "playbookID": "search_endpoints_by_hash_-_crowdstrike_-_test",
            "timeout": 500
        },
        {
            "integrations": "FalconHost",
            "playbookID": "CrowdStrike Endpoint Enrichment - Test"
        },
        {
          "integrations": "FalconHost",
          "playbookID": "crowdstrike_falconhost_test"
        },
        {
            "integrations": "CrowdstrikeFalcon",
            "playbookID": "Test - CrowdStrike Falcon",
            "fromversion": "4.1.0"
        },
        {
            "integrations": [
                "VirusTotal"
            ],
            "instance_names": "virus_total_general",
            "playbookID": "ip_enrichment_generic_test"
        },
        {
            "playbookID": "ExposeIncidentOwner-Test"
        },
        {
            "integrations": "OpenPhish",
            "playbookID": "email_test"
        },
        {
            "integrations": "VirusTotal",
            "instance_names": "virus_total_general",
            "playbookID": "domain_enrichment_generic_test"
        },
        {
            "integrations": "PostgreSQL",
            "playbookID": "PostgreSQL Test"
        },
        {
            "integrations": "google",
            "playbookID": "GsuiteTest"
        },
        {
            "integrations": "OpenPhish",
            "playbookID": "OpenPhish Test Playbook"
        },
        {
            "integrations": "RSA Archer",
            "playbookID": "Archer-Test-Playbook",
            "nightly": true
        },
        {
            "integrations": "jira",
            "playbookID": "Jira-Test"
        },
        {
            "integrations": "jira-v2",
            "playbookID": "Jira-v2-Test"
        },
        {
            "integrations": "ipinfo",
            "playbookID": "IPInfoTest"
        },
        {
            "integrations": "jira",
            "playbookID": "VerifyHumanReadableFormat"
        },
        {
            "playbookID": "ExtractURL Test"
        },
        {
            "playbookID": "strings-test"
        },
        {
            "playbookID": "TestCommonPython"
        },
        {
            "playbookID": "TestFileCreateAndUpload"
        },
        {
            "playbookID": "TestIsValueInArray"
        },
        {
            "playbookID": "TestStringReplace"
        },
        {
            "playbookID": "TestHttpPlaybook"
        },
        {
            "integrations": "SplunkPy",
            "playbookID": "Splunk-Test"
        },
        {
            "integrations": "SplunkPy",
            "playbookID": "SplunkPySearch_Test"
        },
        {
            "integrations" : "McAfee NSM",
            "playbookID" : "McAfeeNSMTest",
            "timeout" : 400,
            "nightly": true
        },
        {
            "integrations": "PhishTank",
            "playbookID": "PhishTank Testing"
        },
        {
            "integrations": "McAfee Web Gateway",
            "playbookID": "McAfeeWebGatewayTest",
            "timeout" : 500
        },
        {
            "integrations": "TCPIPUtils",
            "playbookID": "TCPUtils-Test"
        },
        {
            "playbookID": "ProofpointDecodeURL-Test",
            "timeout": 300
        },
        {
            "playbookID": "listExecutedCommands-Test"
        },
        {
            "integrations": "Service Manager",
            "playbookID": "TestHPServiceManager",
            "timeout": 400
        },
        {
            "playbookID": "LanguageDetect-Test",
            "timeout": 300
        },
        {
            "integrations": "Forcepoint",
            "playbookID": "forcepoint test",
            "timeout": 500,
            "nightly": true
        },
        {
            "playbookID": "GeneratePassword-Test"
        },
        {
            "playbookID": "ZipFile-Test"
        },
        {
            "playbookID": "ExtractDomainTest"
        },
        {
            "playbookID": "Test-IsMaliciousIndicatorFound"
        },
        {
            "playbookID": "TestExtractHTMLTables"
        },
        {
            "integrations": "carbonblackliveresponse",
            "playbookID": "CarbonBlackLiveResponseTest",
            "nightly": true
        },
        {
            "playbookID": "TestSafeBreach",
            "integrations": "SafeBreach"
        },
        {
            "integrations": "urlscan.io",
            "playbookID": "urlscan_malicious_Test"
        },
        {
            "integrations": "EWS v2",
            "playbookID": "pyEWS_Test"
        },
        {

            "integrations": "Netskope",
            "playbookID": "Netskope Test"
        },
        {
            "integrations": "Cylance Protect v2",
            "playbookID": "Cylance Protect v2 Test"
        },
        {
            "integrations": "ReversingLabs Titanium Cloud",
            "playbookID": "ReversingLabsTCTest"
        },
        {
            "integrations": "ReversingLabs A1000",
            "playbookID": "ReversingLabsA1000Test"
        },
        {
            "integrations": "Demisto Lock",
            "playbookID": "DemistoLockTest"
        },
        {
            "playbookID": "test-domain-indicator",
            "timeout": 400
        },
        {
            "playbookID": "Cybereason Test",
            "integrations": "Cybereason",
            "timeout": 1200
        },
        {
            "integrations": "VirusTotal - Private API",
            "instance_names": "virus_total_private_api_general",
            "playbookID": "File Enrichment - Virus Total Private API Test",
            "nightly": true
        },
        {
            "integrations": "VirusTotal - Private API",
            "instance_names": "virus_total_private_api_general",
            "playbookID": "virusTotalPrivateAPI-test-playbook",
            "timeout": 1400,
            "nightly": true
        },
        {
            "integrations": "VirusTotal - Private API",
            "instance_names": "virus_total_private_api_preferred_vendors",
            "playbookID": "virusTotalPrivateAPI-test-preferred-vendors",
            "timeout": 1400,
            "nightly": true
        },
        {
            "integrations": "Cisco Meraki",
            "playbookID": "Cisco-Meraki-Test"
        },
        {
            "integrations": "Tanium",
            "playbookID": "Tanium Test Playbook",
            "nightly": true,
            "timeout": 1200
        },
        {
            "integrations": "Recorded Future",
            "playbookID": "Recorded Future Test",
            "nightly": true
        },
        {
            "integrations": "Microsoft Graph",
            "playbookID": "Microsoft Graph Test"
        },
        {
            "integrations": "RedLock",
            "playbookID": "RedLockTest",
            "nightly": true
        },
        {
            "integrations": "Symantec Messaging Gateway",
            "playbookID": "Symantec Messaging Gateway Test"
        },
        {
            "integrations": "ThreatConnect",
            "playbookID": "test-ThreatConnect"
        },
        {
            "integrations": "VxStream",
            "playbookID": "VxStream Test",
            "nightly": true
        },
        {
            "integrations":"Cylance Protect",
            "playbookID": "get_file_sample_by_hash_-_cylance_protect_-_test",
            "timeout": 240
        },
        {
            "integrations": "Cylance Protect",
            "playbookID": "endpoint_enrichment_-_generic_test"
        },
        {
            "integrations": "QRadar",
            "playbookID": "test_Qradar"
        },
        {
            "integrations": "VMware",
            "playbookID": "VMWare Test"
        },
        {
            "integrations": "Anomali ThreatStream",
            "playbookID": "Anomali_ThreatStream_Test"
        },
        {
            "integrations": "Farsight DNSDB",
            "playbookID": "DNSDBTest"
        },
        {
            "integrations": "carbonblack-v2",
            "playbookID": "CarbonBlackResponseTest"
        },
        {
            "integrations": "Cisco Umbrella Investigate",
            "playbookID": "Cisco Umbrella Test"
        },
        {
            "integrations": "icebrg",
            "playbookID": "Icebrg Test",
            "timeout" : 500
        },
        {
            "integrations": "Symantec MSS",
            "playbookID": "SymantecMSSTest"
        },
        {
            "integrations": "Remedy AR",
            "playbookID": "Remedy AR Test"
        },
        {
            "integrations": "McAfee Active Response",
            "playbookID": "McAfee-MAR_Test",
            "timeout": 700
        },
        {
            "integrations": "McAfee Threat Intelligence Exchange",
            "playbookID": "McAfee-TIE Test",
            "timeout": 700
        },
        {
            "integrations": "ArcSight Logger",
            "playbookID": "ArcSight Logger test"
        },
        {
            "integrations": "ArcSight ESM v2",
            "playbookID": "ArcSight ESM v2 Test"
        },
        {
            "integrations": "ArcSight ESM v2",
            "playbookID": "test Arcsight - Get events related to the Case"
        },
        {
            "integrations": "XFE",
            "playbookID": "XFE Test",
            "timeout": 140,
            "nightly": true
        },
        {
            "integrations": "McAfee Threat Intelligence Exchange",
            "playbookID": "search_endpoints_by_hash_-_tie_-_test",
            "timeout": 500
        },
        {
            "integrations": "iDefense",
            "playbookID": "iDefenseTest",
            "timeout": 300
        },
        {
            "integrations": "AbuseIPDB",
            "playbookID": "AbuseIPDB Test",
            "nightly": true
        },
        {
            "integrations": "AbuseIPDB",
            "playbookID": "AbuseIPDB PopulateIndicators Test",
            "nightly": true
        },
        {
            "integrations" : "jira",
            "playbookID" : "JiraCreateIssue-example-test"
        },
        {
            "integrations": "LogRhythm",
            "playbookID": "LogRhythm-Test-Playbook",
            "timeout": 200
        },
        {
            "integrations": "FireEye HX",
            "playbookID": "FireEye HX Test"
        },
        {
            "integrations": "Phish.AI",
            "playbookID": "PhishAi-Test"
        },
        {
            "integrations": "Phish.AI",
            "playbookID": "Test-Detonate URL - Phish.AI"
        },
        {
            "integrations": "Centreon",
            "playbookID": "Centreon-Test-Playbook"
        },
        {
            "playbookID": "ReadFile test"
        },
        {
            "integrations": "TruSTAR",
            "playbookID": "TruSTAR Test"
        },
        {
            "integrations": "AlphaSOC Wisdom",
            "playbookID": "AlphaSOC-Wisdom-Test"
        },
        {
            "integrations": "Jask",
            "playbookID": "Jask_Test",
            "fromversion": "4.1.0"
        },
        {
            "integrations": "Qualys",
            "playbookID": "Qualys-Test",
            "nightly": true
        },
        {
            "integrations": "Whois",
            "playbookID": "whois_test"
        },
        {
            "integrations": "RSA NetWitness Endpoint",
            "playbookID": "NetWitness Endpoint Test"
        },
        {
            "integrations": "Check Point Sandblast",
            "playbookID": "Sandblast_malicious_test"
        },
        {
            "playbookID": "TestMatchRegex"
        },
        {
            "integrations": "ActiveMQ",
            "playbookID": "ActiveMQ Test"
        },
        {
            "playbookID": "RegexGroups Test"
        },
        {
            "integrations": "Cisco pxGrid ISE",
            "playbookID": "cisco-ise-test-playbook"
        },
        {
            "integrations": "RSA NetWitness v11.1",
            "playbookID": "RSA NetWitness Test"
        },
        {
            "integrations": "Rasterize",
            "playbookID": "RasterizeImageTest"
        },
        {
            "playbookID": "ExifReadTest"
        },
        {
          "integrations": "Cuckoo Sandbox",
          "playbookID": "CuckooTest",
          "timeout": 700
        },
        {
            "integrations" : "VxStream",
            "playbookID" : "Test-Detonate URL - Crowdstrike",
            "timeout" : 1200
        },
        {
            "playbookID": "Detonate File - Generic Test",
            "timeout": 500
        },
        {
            "integrations": [
                "Lastline",
                "WildFire",
                "SNDBOX",
                "VxStream",
                "McAfee Advanced Threat Defense"
            ],
            "playbookID" : "Detonate File - Generic Test",
            "timeout" : 2400,
            "nightly" : true
        },
        {
            "playbookID": "detonate_file_-_generic_test"
        },
        {
            "playbookID": "STIXParserTest"
        },
        {
           "playbookID": "Detonate URL - Generic Test",
           "timeout": 2000,
           "nightly": true,
           "integrations": [
             "McAfee Advanced Threat Defense",
             "VxStream",
             "Lastline"
           ]
        },
        {
            "playbookID": "ReadPDFFile-Test"
        },
        {
            "integrations": [
                "VirusTotal",
                "urlscan.io",
                "activedir"
            ],
            "instance_names": "virus_total_general",
            "playbookID": "entity_enrichment_generic_test",
            "timeout": 240
        },
        {
            "integrations": [
                "FalconHost",
                "McAfee Threat Intelligence Exchange",
                "carbonblackprotection",
                "carbonblack"
            ],
            "playbookID": "search_endpoints_by_hash_-_generic_-_test",
            "timeout": 500
        },
        {
            "integrations": "Zscaler",
            "playbookID": "Zscaler Test",
            "nightly": true
        },
        {
            "playbookID": "DemistoUploadFileToIncident Test",
            "integrations": "Demisto REST API"
        },
        {
            "playbookID": "DemistoUploadFile Test",
            "integrations": "Demisto REST API"
        },
        {
            "playbookID": "MaxMind Test",
            "integrations": "MaxMind GeoIP2"

        },
        {
            "playbookID": "Test_Sagemaker",
            "integrations": "AWS Sagemaker"

        },
        {
            "playbookID": "Phishing test - attachment",
            "timeout": 600,
            "nightly": true,
            "integrations": [
                "EWS Mail Sender",
                "Pwned",
                "Demisto REST API",
                "Palo Alto Minemeld"
            ]
        },
        {
            "playbookID": "Phishing test - Inline",
            "timeout": 500,
            "nightly": true,
            "integrations": [
                "EWS Mail Sender",
                "Pwned",
                "Demisto REST API",
                "Palo Alto Minemeld"
            ]
        },
        {
            "integrations": "duo",
            "playbookID": "DUO Test Playbook"
        },
        {
            "playbookID": "SLA Scripts - Test"
        },
        {
            "playbookID": "PcapHTTPExtractor-Test"
        },
        {
            "playbookID": "Ping Test Playbook"
        },
        {
            "playbookID": "Active Directory Test",
            "instance_names": "active_directory_query_v2",
            "integrations": "Active Directory Query v2"
        },
        {
            "integrations": "Active Directory Query v2",
            "instance_names": "active_directory_query_v2_with_port_configuration",
            "playbookID": "Active Directory Query V2 configuration with port"
        },
        {
            "integrations": "mysql",
            "playbookID": "MySQL Test"
        },
        {
            "integrations": "Phishme Intelligence",
            "playbookID": "Test - PhishMe Intelligence",
            "timeout": 500
        },
        {
            "integrations": "Google Resource Manager",
            "playbookID": "GoogleResourceManager-Test",
            "timeout": 500,
            "nightly": true
        },
        {
            "integrations": "Freshdesk",
            "playbookID": "Freshdesk-Test",
            "timeout": 500,
            "nightly": true
        },
        {
            "playbookID": "Autoextract - Test"
        },
        {
            "playbookID": "FilterByList - Test"
        },
        {
            "integrations": "Kafka V2",
            "playbookID": "Kafka Test"
        },
        {
            "integrations": "McAfee Active Response",
            "playbookID": "Endpoint data collection test",
            "timeout": 500
        },
        {
            "integrations": "McAfee Active Response",
            "playbookID": "MAR - Endpoint data collection test",
            "timeout": 500
        },
        {

            "integrations": "DUO Admin",
            "playbookID": "DuoAdmin API test playbook"
        },
        {
            "playbookID": "TestShowScheduledEntries"
        },
        {
            "integrations": "Symantec Advanced Threat Protection",
            "playbookID": "Symantec ATP Test"

        },
        {
            "playbookID": "CheckDockerImageAvailableTest"
        },
        {
            "integrations": "Threat Grid",
            "playbookID": "Test-Detonate URL - ThreatGrid"
        },
        {
            "integrations": "VirusTotal",
            "instance_names": "virus_total_general",
            "playbookID": "File Enrichment - Generic Test"
        },
        {
            "playbookID": "EmailReputationTest",
            "integrations": "Pwned"
        },
        {
            "integrations": "Symantec Deepsight Intelligence",
            "playbookID": "Symantec Deepsight Test"
        },
        {
            "playbookID": "ExtractDomainFromEmailTest"
        },
        {
            "integrations": "Snowflake",
            "playbookID": "Snowflake-Test"
        },
        {
<<<<<<< HEAD
            "integrations": "Google BigQuery",
            "playbookID": "Google BigQuery Test"
=======
            "integrations": "nmap",
            "playbookID": "af2f5a99-d70b-48c1-8c25-519732b733f2"
        },
        {
            "integrations": "Zoom",
            "playbookID": "Zoom_Test"
        },
        {
            "integrations": "Palo Alto Networks Cortex",
            "playbookID": "Palo Alto Networks Cortex Test"
>>>>>>> a155d71f
        }
    ],
    "skipped_tests": {
        "detonate_file_-_generic_test": "relevant only for v3.6",
        "Lastline - testplaybook": "Checking the integration via Generic detonation playbooks, don't want to load the daily quota",
        "entity_enrichment_generic_test": "Flaky test - fails for changing reasons, requires more investigation (issue 16490)",
        "ArcSight Logger test": "Possibly outdated API calls",
        "Qualys-Test": "Test is failing on qualys-report-list not returning results, and also seems there's a proxy issue (issue 16486)",
        "Microsoft Graph Test": "DB is missing alerts to test on - in work of DevOps",
        "TruSTAR Test": "The test runs even when not supposed to, which causes its quota to run out",
        "TestDedupIncidentsByName": "skipped on purpose - this is part of the TestDedupIncidentsPlaybook - no need to execute separately as a test",
        "TestSafeBreach": "Instance configuration change causes test failure (issue 15909)",
        "Test-IsMaliciousIndicatorFound": "Unstable test (issue 15940)",
        "Test-Detonate URL - ThreatGrid": "Outdated test",
        "JoeSecurityTestDetonation": "command joe-download-report fails (issue 16118)",
        "af2f5a99-d70b-48c1-8c25-519732b733f2": "Added here because test existed but was not configured - need to review the test",
        "Zoom_test": "Added here because test existed but was not configured - need to review the test",
        "Cybereason Test": "Test is failing due to connection issues though it's in unmockable (issue 16555)"
    },
    "skipped_integrations": {
      "_comment": "~~~ NO INSTANCE - will not be resolved ~~~",
        "FortiGate": "License expired, and not going to get one (issue 14723)",
        "Attivo Botsink": "no instance, not going to get it",
        "VMware": "no License, and probably not going to get it",
        "AWS Sagemaker": "License expired, and probably not going to get it",
        "Symantec MSS": "No instance, probably not going to get it (issue 15513)",


      "_comment": "~~~ INSTANCE ISSUES ~~~",
        "Tufin": "Calls to instance return 502 error. @itay reached out (issue 16441)",
        "Dell Secureworks": "Instance locally installed on @liorblob PC",
        "MimecastV2": "Several issues with instance",
        "Netskope": "instance is down",
        "Farsight DNSDB": "No instance (issue 15512)",
        "Service Manager": "Expired license",
        "carbonblackprotection": "License expired",
        "icebrg": "Requires BD (issue 14312)",
        "Freshdesk": "Trial account expired",
        "Threat Grid": "instance problem (issue 16197)",
        "Kafka V2": "Can not connect to instance from remote",
        "Check Point Sandblast": "No access (issue 15948)",
        "IntSights": "Account Expired (issue #16351)",
        "Remedy AR": "getting 'Not Found' in test button",
        "XFE": "License expired",
        "RedLock": "Credentials and API problems (issue 15493)",
        "Salesforce": "User and password expired (issue 15901)",

      "_comment": "~~~ UNSTABLE ~~~",
        "ServiceNow": "Instance goes to hibernate every few hours",
        "Tanium": "Instance is not stable (issue 15497)",
        "Whois": "Host periodically bans connection",
        "Tenable.sc": "unstable instance",
        "Tenable.io": "Unstable instance (issue 16115)",

      "_comment": "~~~ OTHER ~~~",
        "iDefense": "DevOps investigation",
        "RSA NetWitness Endpoint": "Instance is down, waiting for devops to rebuild",
        "BitDam": "Changes in service (issue #16247)",
        "Zoom": "Added here because test existed but was not configured - need to review the test",

      "_comment": "~~~ QUOTA ISSUES ~~~",
        "Joe Security": "Monthly quota exceeded, remove from skipped on or after April 1st",
        "Google Resource Manager": "Cannot create projects because have reached alloted quota."
    },
    "nigthly_integrations": [
        "Lastline",
        "TruSTAR"
    ],
    "unmockable_integrations": {
        "Palo Alto Networks Cortex": "SDK",
        "Devo": "Pending Check",
        "Jask": "Integration requires SSL",
        "CrowdstrikeFalcon": "Mock recording fails, and fails while trying to record a new recording",
        "TCPIPUtils": "Integration requires SSL",
        "Palo Alto Minemeld": "Pending check: issue 16072",
        "PagerDuty v2": "Integration requires SSL",
        "Autofocus": "JS integration, problem listed in issue 15544",
        "Panorama": "Pending check: issue 16122",
        "RTIR": "Pending check: issue 16072",
        "GRR": "Pending check: issue 16072",
        "PageDuty": "Pending check: issue 16072",
        "carbonblackliveresponse": "Pending check: issue 16072",
        "RecordedFuture": "Pending check: issue 16072",
        "AbuseIPDB": "Pending check: issue 16072",
        "FireEye HX": "Pending check: issue 16072",
        "EWS Mail Sender": "Inconsistent test (playback fails, record succeeds)",
        "EWS v2": "Inconsistent test (playback fails, record succeeds)",
        "Alexa Rank Indicator": "Integration should never use proxy",
        "Pwned": "Integration has no proxy checkbox",
        "Luminate": "Integration has no proxy checkbox",
        "dnstwist": "Integration has no proxy checkbox",
        "CVE Search": "Integration has no proxy checkbox",
        "Shodan": "Integration has no proxy checkbox",
        "Gmail": "Integration has no proxy checkbox",
        "Lastline": "JS integration, problem listed in this issue https://github.com/demisto/etc/issues/15544",
        "OpenPhish": "JS integration, problem listed in this issue https://github.com/demisto/etc/issues/15544",
        "VxStream": "JS integration, problem listed in this issue https://github.com/demisto/etc/issues/15544. Detonate URL: Large mock file.",
        "ThreatExchange": "JS integration, problem listed in this issue https://github.com/demisto/etc/issues/15544",
        "wildfire": "JS integration, problem listed in this issue https://github.com/demisto/etc/issues/15544",
        "FalconHost": "JS integration, problem listed in this issue https://github.com/demisto/etc/issues/15544",
        "VirusTotal": "JS integration, problem listed in this issue https://github.com/demisto/etc/issues/15544",
        "VirusTotal - Private API": "Issues with proxy name and default values",
        "carbonblack-v2": "JS integration, problem listed in this issue https://github.com/demisto/etc/issues/15544",
        "PhishTank": "Pending merge of branch proxy-unsecure-checks",
        "Cisco Meraki": "Pending merge of branch proxy-unsecure-checks",
        "epo": "Pending merge of branch proxy-unsecure-checks",
        "FalconIntel": "Pending merge of branch proxy-unsecure-checks",
        "ipinfo": "Pending merge of branch proxy-unsecure-checks",
        "RSA NetWitness Packets and Logs": "Pending merge of branch proxy-unsecure-checks",
        "SNDBOX": "Pending merge of branch proxy-unsecure-checks",
        "GoogleSafeBrowsing": "Pending merge of branch proxy-unsecure-checks",
        "BigFix": "Pending merge of branch proxy-unsecure-checks",
        "Cisco Umbrella Investigate": "Pending merge of branch proxy-unsecure-checks",
        "InfoArmor VigilanteATI": "Pending merge of branch proxy-unsecure-checks",
        "Rapid7 Nexpose": "Pending merge of branch proxy-unsecure-checks",
        "urlscan.io": "Pending merge of branch proxy-unsecure-checks",
        "Threat Grid": "Pending merge of branch proxy-unsecure-checks",
        "OTRS": "Pending merge of branch proxy-unsecure-checks",
        "McAfee Advanced Threat Defense": "Pending merge of branch proxy-unsecure-checks",
        "Preempt": "Insecure has a non empty default value, will require fixing and merging",
        "Cybereason": "Insecure has a non empty default value, will require fixing and merging",
        "Cuckoo Sandbox": "Proxy has a non empty default value, will require fixing and merging",
        "Phishme Intelligence": "Proxy has a non empty default value, will require fixing and merging",
        "HashiCorp Vault": "Test fails with mock - need to test without mock",
        "google": "'unsecure' parameter not working",
        "Check Point Sandblast": "Test fails with mock - need to test without mock",
        "Anomali ThreatStream": "'proxy' parameter not working",
        "Active Directory Query v2": "Checking",
        "MaxMind GeoIP2": "Checking",
        "AlphaSOC Wisdom": "Checking",
        "Phish.AI": "Checking",
        "jira": "Checking",
        "ArcSight ESM v2": "Checking",
        "Cylance Protect": "Checking",
        "ReversingLabs A1000": "Checking",
        "ReversingLabs Titanium Cloud": "No Unsecure checkbox. proxy trying to connect when disabled.",
        "Cylance Protect v2": "Checking",
        "SafeBreach": "Checking",
        "Symantec Endpoint Protection V2": "Checking",
        "McAfee ESM-v10": "Checking",
        "Salesforce": "Checking",
        "okta": "Checking",
        "WildFire": "Checking",
        "WhatsMyBrowser": "Checking",
        "Check Point": "Checking",
        "Awake Security": "Checking",
        "CIRCL": "Checking",
        "Thinkst Canary": "Checking",
        "Cymon": "Checking",
        "SplunkPy": "Checking",
        "Symantec Advanced Threat Protection": "Checking",
        "ProtectWise": "Nightly - Checking",
        "Tenable.io": "Nightly - Checking",
        "google-vault": "Nightly - Checking",
        "Intezer": "Nightly - Checking",
        "RSA Archer": "Nightly - Checking",
        "McAfee NSM": "Nightly - Checking",
        "Forcepoint": "Nightly - Checking",
        "RedCanary": "Nightly - Checking",
        "Whois": "Integration socks proxy on tcp connection not http/s",
        "SCADAfence CNM": "might be dynamic test",
        "Recorded Future": "might be dynamic test",
        "QRadar": "might be dynamic test",
        "Centreon": "might be dynamic test",
        "Cisco pxGrid ISE": "might be dynamic test",
        "RSA NetWitness v11.1": "might be dynamic test",
        "Signal Sciences WAF": "error with certificate",
        "Zscaler": "might be dynamic test",
        "Skyformation": "Failure to connect to proxy",
        "Remedy AR": "Failure to connect to proxy",
        "Snowflake": "Isn't working with mocking enabled - needs investigation",
        "Google Cloud Compute": "checking"
    }
}<|MERGE_RESOLUTION|>--- conflicted
+++ resolved
@@ -1225,10 +1225,10 @@
             "playbookID": "Snowflake-Test"
         },
         {
-<<<<<<< HEAD
             "integrations": "Google BigQuery",
             "playbookID": "Google BigQuery Test"
-=======
+        },
+        {
             "integrations": "nmap",
             "playbookID": "af2f5a99-d70b-48c1-8c25-519732b733f2"
         },
@@ -1239,7 +1239,6 @@
         {
             "integrations": "Palo Alto Networks Cortex",
             "playbookID": "Palo Alto Networks Cortex Test"
->>>>>>> a155d71f
         }
     ],
     "skipped_tests": {
