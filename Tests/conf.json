--- conflicted
+++ resolved
@@ -2843,14 +2843,13 @@
             "timeout": 500
         },
         {
-<<<<<<< HEAD
             "integrations": "Ivanti Heat",
             "playbookID": "Ivanti Heat - Test"
-=======
+        },
+        {
             "integrations": "Blueliv ThreatCompass",
             "playbookID": "Blueliv_ThreatCompass_test",
             "fromversion": "5.0.0"
->>>>>>> 7cf5a678
         }
     ],
     "skipped_tests": {
