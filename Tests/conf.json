{
    "testTimeout": 160,
    "testInterval": 20,
    "tests": [
        {
            "integrations": "Minerva Labs Anti-Evasion Platform",
            "playbookID": "Minerva Test playbook"
        },
        {
            "integrations": "MicrosoftGraphMail",
            "playbookID": "MicrosoftGraphMail-Test"
        },
        {
            "integrations": "Symantec Management Center",
            "playbookID": "SymantecMC_TestPlaybook"
        },
        {
            "integrations": "Tufin",
            "playbookID": "Tufin Test"
        },
        {
            "integrations": "Looker",
            "playbookID": "Test-Looker"
        },
        {
            "integrations": "Vertica",
            "playbookID": "Vertica Test"
        },
        {
            "integrations": "Server Message Block (SMB)",
            "playbookID": "SMB test"
        },
        {
            "playbookID": "TestParseEmailHeaders"
        },
        {
            "playbookID": "TestParseEmailFile-deprecated-script"
        },
        {
            "integrations": "RSA NetWitness Packets and Logs",
            "playbookID": "rsa_packets_and_logs_test"
        },
        {
            "playbookID": "test_similar_incidents"
        },
        {
            "playbookID": "autofocus_test",
            "integrations": "Autofocus"
        },
        {
            "playbookID": "CheckpointFW-test",
            "integrations": "Check Point"
        },
        {
            "playbookID": "RegPathReputationBasicLists_test"
        },
        {
            "playbookID": "RandomStringGenerateTest"
        },
        {
            "playbookID": "DocumentationTest",
            "integrations": "ipinfo"
        },
        {
            "playbookID": "HighlightWords_Test"

        },
        {
            "playbookID": "StringContainsArray_test"
        },
        {
            "integrations": "Fidelis Elevate Network",
            "playbookID": "Fidelis-Test"
        },
        {
            "integrations": "Thinkst Canary",
            "playbookID": "CanaryTools Test"
        },
        {
            "integrations": "ThreatMiner",
            "playbookID": "ThreatMiner-Test"
        },
        {
            "playbookID": "StixCreator-Test"
        },
        {
            "integrations": "Pwned",
            "playbookID": "Pwned test",
            "nightly": true
        },
        {
            "integrations": "Alexa Rank Indicator",
            "playbookID": "Alexa Test Playbook"
        },
        {
            "playbookID": "UnEscapeURL-Test"
        },
        {
            "playbookID": "UnEscapeIPs-Test"
        },
        {
            "playbookID": "ExtractDomainFromUrlAndEmail-Test"
        },
        {
            "playbookID": "ConvertKeysToTableFieldFormat_Test"
        },
        {
            "playbookID": "ParseCSVnullbytesTest"
        },
        {
            "integrations": "CVE Search",
            "playbookID": "cveReputation Test"
        },
        {
            "integrations": "HashiCorp Vault",
            "playbookID": "hashicorp_test"
        },
        {
            "integrations": "Dell Secureworks",
            "playbookID": "secureworks_test"
        },
        {
            "integrations": "ServiceNow",
            "playbookID": "servicenow_test_new"
        },
        {
            "integrations": "ExtraHop",
            "playbookID": "ExtraHop-Test"
        },
        {
            "playbookID": "Test CommonServer"
        },
        {
            "integrations": "CIRCL",
            "playbookID": "CirclIntegrationTest"
        },
        {
            "integrations": "MISP V2",
            "playbookID": "MISP V2 Test"
        },
        {
            "playbookID": "test-LinkIncidentsWithRetry"
        },
        {
            "playbookID": "CopyContextToFieldTest"
        },
        {
            "integrations": "OTRS",
            "playbookID": "OTRS Test",
            "fromversion": "4.1.0"
        },
        {
            "integrations": "Attivo Botsink",
            "playbookID": "AttivoBotsinkTest"
        },
        {
            "playbookID": "CreatePhishingClassifierMLTest",
            "timeout" : 2400
        },
        {
            "integrations": "Cymon",
            "playbookID": "playbook-Cymon_Test"
        },
        {
            "integrations": "FortiGate",
            "playbookID": "Fortigate Test"
        },
        {
            "playbookID": "FormattedDateToEpochTest"
        },
        {
            "integrations": "SNDBOX",
            "playbookID": "SNDBOX_Test"
        },
        {
            "integrations": "SNDBOX",
            "playbookID": "Detonate File - SNDBOX - Test",
            "timeout": 2400,
            "nightly": true
        },
        {
            "integrations": "VxStream",
            "playbookID": "Detonate File - HybridAnalysis - Test",
            "timeout": 2400
        },
        {
            "playbookID": "WordTokenizeTest"
        },
        {
            "integrations": "Awake Security",
            "playbookID": "awake_security_test_pb"
        },
        {
          "integrations": "Tenable.sc",
          "playbookID": "tenable-sc-test",
          "timeout": 240,
          "nightly": true
        },
        {
            "integrations": "MimecastV2",
            "playbookID": "Mimecast test"
        },
        {
            "playbookID": "CreateEmailHtmlBody_test_pb",
            "fromversion": "4.1.0"
        },
        {
          "playbookID": "ReadPDFFile-Test"
        },
        {
            "playbookID": "ReadPDFFileV2-Test"
        },
        {
          "playbookID": "JSONtoCSV-Test"
        },
        {
            "integrations": "Panorama",
            "instance_names": "palo_alto_firewall",
            "playbookID": "palo_alto_firewall_test_pb",
            "timeout": 1000,
            "nightly": true
        },
        {
            "integrations": "Panorama",
            "instance_names": "palo_alto_panorama",
            "playbookID": "palo_alto_panorama_test_pb",
            "timeout": 1000,
            "nightly": true
        },
        {
          "integrations": "Tenable.io",
          "playbookID": "Tenable.io test"
        },
        {
          "playbookID": "URLDecode-Test"
        },
        {
          "playbookID": "GetTime-Test"
        },
        {
          "integrations": "Tenable.io",
          "playbookID": "Tenable.io Scan Test",
          "nightly": true,
          "timeout": 900
        },
        {
            "integrations": "Tenable.sc",
            "playbookID": "tenable-sc-scan-test",
            "nightly": true,
            "timeout": 600
        },
        {
            "integrations": "google-vault",
            "playbookID": "Google-Vault-Generic-Test",
            "nightly": true,
            "timeout": 3600
        },
        {
            "integrations": "google-vault",
            "playbookID": "Google_Vault-Search_And_Display_Results_test",
            "nightly": true,
            "timeout": 3600
        },
        {
            "playbookID": "Luminate-TestPlaybook",
            "integrations": "Luminate"
        },
        {
            "playbookID": "ParseEmailFiles-test"
        },
        {
            "playbookID": "ParseExcel-test"
        },
        {
            "playbookID": "Detonate File - No Files test"
        },
        {
            "integrations": [
                "Panorama",
                "Check Point"
            ],
            "instance_names": "palo_alto_firewall",
            "playbookID": "blockip_test_playbook"
        },
        {
            "integrations": "Palo Alto Minemeld",
            "playbookID": "minemeld_test"
        },
        {
            "integrations": "InfoArmor VigilanteATI",
            "playbookID": "InfoArmorVigilanteATITest"
        },
        {
            "integrations": "IntSights",
            "instance_names": "intsights_standard_account",
            "playbookID": "IntSights Test",
            "nightly": true,
            "timeout": 500
        },
        {
            "integrations": "IntSights",
            "playbookID": "IntSights Mssp Test",
            "instance_names": "intsights_mssp_account",
            "nightly": true,
            "timeout": 500
        },
        {
            "integrations": "dnstwist",
            "playbookID": "dnstwistTest"
        },
        {
            "integrations": "BitDam",
            "playbookID": "Detonate File - BitDam Test"
        },
        {
            "integrations": "Threat Grid",
            "playbookID": "Test-Detonate URL - ThreatGrid",
            "timeout": 600
        },
        {
            "integrations": "Threat Grid",
            "playbookID": "ThreatGridTest",
            "timeout": 600
        },
        {
            "integrations": [
                "Palo Alto Minemeld",
                "Panorama"
            ],
            "instance_names": "palo_alto_firewall",
            "playbookID": "block_indicators_-_generic_-_test"
        },
        {
          "integrations": "Signal Sciences WAF",
          "playbookID": "SignalSciences-Test"
        },
        {
            "integrations": "RTIR",
            "playbookID": "RTIR Test"
        },
        {
            "integrations": "RedCanary",
            "playbookID": "RedCanaryTest",
            "nightly" : true
        },
        {
          "integrations": "Devo",
          "playbookID": "devo_test_playbook"
        },
        {
          "playbookID": "URL Enrichment - Generic v2 - Test",
          "integrations": [
              "Rasterize",
              "VirusTotal - Private API"
          ],
            "instance_names": "virus_total_private_api_general",
            "timeout": 500
        },
        {
            "playbookID": "CutTransformerTest"
        },
        {
            "integrations": "SCADAfence CNM",
            "playbookID": "SCADAfence_test"
        },
        {
            "integrations": "ProtectWise",
            "playbookID": "Protectwise-Test"
        },
        {
            "integrations": "WhatsMyBrowser",
            "playbookID": "WhatsMyBrowser-Test"
        },
        {

            "integrations": "BigFix",
            "playbookID": "BigFixTest"
        },
        {
            "integrations": "Lastline",
            "playbookID": "Lastline - testplaybook",
            "nightly": true
        },
        {
            "integrations": "epo",
            "playbookID": "Test Playbook McAfee ePO"
        },
        {
            "integrations": "activedir",
            "playbookID": "calculate_severity_-_critical_assets_-_test"
        },
        {
            "playbookID": "TextFromHTML_test_playbook"
        },
        {
            "playbookID": "PortListenCheck-test"
        },
        {
            "integrations": "ThreatExchange",
            "playbookID": "ThreatExchange-test"
        },
        {
            "integrations": "ThreatExchange",
            "playbookID": "extract_indicators_-_generic_-_test",
            "timeout": 240
        },
        {
            "integrations": "Joe Security",
            "playbookID": "JoeSecurityTestPlaybook",
            "timeout": 500,
            "nightly": true
        },
        {
            "integrations": "Joe Security",
            "playbookID": "JoeSecurityTestDetonation",
            "timeout": 2000,
            "nightly": true
        },
        {
            "integrations": "WildFire-v2",
            "playbookID": "Wildfire Test"
        },
        {
            "integrations": "GRR",
            "playbookID": "grr_test",
            "nightly": true
        },
        {
            "integrations": "VirusTotal",
            "instance_names": "virus_total_general",
            "playbookID": "virusTotal-test-playbook",
            "timeout": 1400,
            "nightly": true
        },
        {
            "integrations": "VirusTotal",
            "instance_names": "virus_total_preferred_vendors",
            "playbookID": "virusTotaI-test-preferred-vendors",
            "timeout": 1400,
            "nightly": true
        },
        {
            "integrations": "Preempt",
            "playbookID": "Preempt Test"
        },
        {   "integrations": "Gmail",
            "playbookID": "get_original_email_-_gmail_-_test"
        },
        {
            "integrations": "EWS v2",
            "playbookID": "get_original_email_-_ews-_test"
        },
        {
            "integrations": ["EWS v2","EWS Mail Sender"],
            "playbookID": "EWS search-mailbox test",
            "timeout": 300
        },
        {
            "integrations": "PagerDuty v2",
            "playbookID": "PagerDuty Test"
        },
        {
            "playbookID": "test_delete_context"
        },
        {
            "playbookID": "GmailTest",
            "integrations": "Gmail"
        },
        {
            "playbookID": "Gmail Convert Html Test",
            "integrations": "Gmail"
        },
        {
            "playbookID": "TestParseCSV"
        },
        {
            "integrations": "Shodan",
            "playbookID": "ShodanTest"
        },
        {
            "playbookID": "Extract Indicators From File - test",
            "timeout": 2000
        },
        {
            "playbookID": "dedup_-_generic_-_test"
        },
        {
            "playbookID": "TestDedupIncidentsPlaybook"
        },
        {
            "playbookID": "TestDedupIncidentsByName"
        },
        {
            "integrations": "McAfee Advanced Threat Defense",
            "playbookID": "Test Playbook McAfee ATD",
            "timeout": 700
        },
        {
            "integrations": "McAfee Advanced Threat Defense",
            "playbookID": "Test Playbook McAfee ATD Upload File"
        },
        {
            "playbookID": "exporttocsv_script_test"
        },
        {
            "integrations": "Intezer",
            "playbookID": "Intezer Testing",
            "nightly": true,
            "timeout": 500
        },
        {
            "integrations": "FalconIntel",
            "playbookID": "CrowdStrike Falcon Intel v2"
        },
        {
          "playbookID": "ContextGetters_Test"
        },
        {
            "integrations": [
                "Mail Sender (New)",
                "google"
            ],
            "playbookID": "Mail Sender (New) Test"
        },
        {
            "playbookID": "buildewsquery_test"
        },
        {
            "integrations": "Rapid7 Nexpose",
            "playbookID": "nexpose_test",
            "timeout": 240
        },
        {
            "integrations": "EWS Mail Sender",
            "playbookID": "EWS Mail Sender Test"
        },
        {
            "integrations": "EWS Mail Sender",
            "playbookID": "EWS Mail Sender Test 2"
        },
        {
            "playbookID": "decodemimeheader_-_test"
        },
        {
            "integrations": "CVE Search",
            "playbookID": "cve_enrichment_-_generic_-_test"
        },
        {
            "playbookID": "test_url_regex"
        },
        {
            "integrations": "Skyformation",
            "playbookID": "TestSkyformation"
        },
        {
            "integrations": "okta",
            "playbookID": "okta_test_playbook",
            "timeout": 240
        },
        {
            "playbookID": "Test filters & transformers scripts"
        },
        {
            "integrations": "Salesforce",
            "playbookID": "SalesforceTestPlaybook"
        },
        {
            "integrations": "McAfee ESM-v10",
            "playbookID": "McAfeeESMTest",
            "timeout": 500
        },
        {
            "integrations": "GoogleSafeBrowsing",
            "playbookID": "Google Safe Browsing Test",
            "timeout": 240
        },
        {
            "integrations": "EWS v2",
            "playbookID": "EWSv2_empty_attachment_test"
        },
        {
            "integrations": "EWS v2",
            "playbookID": "EWS Public Folders Test"
        },
        {
            "playbookID": "TestWordFileToIOC",
            "timeout": 300
        },
        {
            "integrations": "Symantec Endpoint Protection V2",
            "playbookID": "SymantecEndpointProtection_Test"
        },
        {
            "integrations": "carbonblackprotection",
            "playbookID": "search_endpoints_by_hash_-_carbon_black_protection_-_test",
            "timeout": 500
        },
        {
            "playbookID": "process_email_-_generic_-_test",
            "timeout": 240
        },
        {
            "integrations": "activedir",
            "playbookID": "account_enrichment_-_generic_test"
        },
        {
            "integrations": "FalconHost",
            "playbookID": "search_endpoints_by_hash_-_crowdstrike_-_test",
            "timeout": 500
        },
        {
            "integrations": "FalconHost",
            "playbookID": "CrowdStrike Endpoint Enrichment - Test"
        },
        {
          "integrations": "FalconHost",
          "playbookID": "crowdstrike_falconhost_test"
        },
        {
            "integrations": "CrowdstrikeFalcon",
            "playbookID": "Test - CrowdStrike Falcon",
            "fromversion": "4.1.0"
        },
        {
            "integrations": [
                "VirusTotal"
            ],
            "instance_names": "virus_total_general",
            "playbookID": "ip_enrichment_generic_test"
        },
        {
            "playbookID": "ExposeIncidentOwner-Test"
        },
        {
            "integrations": "OpenPhish",
            "playbookID": "email_test"
        },
        {
            "integrations": "VirusTotal",
            "instance_names": "virus_total_general",
            "playbookID": "domain_enrichment_generic_test"
        },
        {
            "integrations": "PostgreSQL",
            "playbookID": "PostgreSQL Test"
        },
        {
            "integrations": "google",
            "playbookID": "GsuiteTest"
        },
        {
            "integrations": "OpenPhish",
            "playbookID": "OpenPhish Test Playbook"
        },
        {
            "integrations": "RSA Archer",
            "playbookID": "Archer-Test-Playbook",
            "nightly": true
        },
        {
            "integrations": "jira",
            "playbookID": "Jira-Test"
        },
        {
            "integrations": "jira-v2",
            "playbookID": "Jira-v2-Test"
        },
        {
            "integrations": "ipinfo",
            "playbookID": "IPInfoTest"
        },
        {
            "integrations": "jira",
            "playbookID": "VerifyHumanReadableFormat"
        },
        {
            "playbookID": "ExtractURL Test"
        },
        {
            "playbookID": "strings-test"
        },
        {
            "playbookID": "TestCommonPython"
        },
        {
            "playbookID": "TestFileCreateAndUpload"
        },
        {
            "playbookID": "TestIsValueInArray"
        },
        {
            "playbookID": "TestStringReplace"
        },
        {
            "playbookID": "TestHttpPlaybook"
        },
        {
            "integrations": "SplunkPy",
            "playbookID": "Splunk-Test"
        },
        {
            "integrations": "SplunkPy",
            "playbookID": "SplunkPySearch_Test"
        },
        {
            "integrations" : "McAfee NSM",
            "playbookID" : "McAfeeNSMTest",
            "timeout" : 400,
            "nightly": true
        },
        {
            "integrations": "PhishTank",
            "playbookID": "PhishTank Testing"
        },
        {
            "integrations": "McAfee Web Gateway",
            "playbookID": "McAfeeWebGatewayTest",
            "timeout" : 500
        },
        {
            "integrations": "TCPIPUtils",
            "playbookID": "TCPUtils-Test"
        },
        {
            "playbookID": "ProofpointDecodeURL-Test",
            "timeout": 300
        },
        {
            "playbookID": "listExecutedCommands-Test"
        },
        {
            "integrations": "Service Manager",
            "playbookID": "TestHPServiceManager",
            "timeout": 400
        },
        {
            "playbookID": "LanguageDetect-Test",
            "timeout": 300
        },
        {
            "integrations": "Forcepoint",
            "playbookID": "forcepoint test",
            "timeout": 500,
            "nightly": true
        },
        {
            "playbookID": "GeneratePassword-Test"
        },
        {
            "playbookID": "ZipFile-Test"
        },
        {
            "playbookID": "ExtractDomainTest"
        },
        {
            "playbookID": "Test-IsMaliciousIndicatorFound"
        },
        {
            "playbookID": "TestExtractHTMLTables"
        },
        {
            "integrations": "carbonblackliveresponse",
            "playbookID": "CarbonBlackLiveResponseTest",
            "nightly": true
        },
        {
            "playbookID": "TestSafeBreach",
            "integrations": "SafeBreach"
        },
        {
            "integrations": "urlscan.io",
            "playbookID": "urlscan_malicious_Test",
            "timeout": 300
        },
        {
            "integrations": "EWS v2",
            "playbookID": "pyEWS_Test"
        },
        {

            "integrations": "Netskope",
            "playbookID": "Netskope Test"
        },
        {
            "integrations": "Cylance Protect v2",
            "playbookID": "Cylance Protect v2 Test"
        },
        {
            "integrations": "ReversingLabs Titanium Cloud",
            "playbookID": "ReversingLabsTCTest"
        },
        {
            "integrations": "ReversingLabs A1000",
            "playbookID": "ReversingLabsA1000Test"
        },
        {
            "integrations": "Demisto Lock",
            "playbookID": "DemistoLockTest"
        },
        {
            "playbookID": "test-domain-indicator",
            "timeout": 400
        },
        {
            "playbookID": "Cybereason Test",
            "integrations": "Cybereason",
            "timeout": 1200,
            "fromversion": "4.1.0"
        },
        {
            "integrations": "VirusTotal - Private API",
            "instance_names": "virus_total_private_api_general",
            "playbookID": "File Enrichment - Virus Total Private API Test",
            "nightly": true
        },
        {
            "integrations": "VirusTotal - Private API",
            "instance_names": "virus_total_private_api_general",
            "playbookID": "virusTotalPrivateAPI-test-playbook",
            "timeout": 1400,
            "nightly": true
        },
        {
            "integrations": "VirusTotal - Private API",
            "instance_names": "virus_total_private_api_preferred_vendors",
            "playbookID": "virusTotalPrivateAPI-test-preferred-vendors",
            "timeout": 1400,
            "nightly": true
        },
        {
            "integrations": "Cisco Meraki",
            "playbookID": "Cisco-Meraki-Test"
        },
        {
            "integrations": "Tanium",
            "playbookID": "Tanium Test Playbook",
            "nightly": true,
            "timeout": 1200
        },
        {
            "integrations": "Recorded Future",
            "playbookID": "Recorded Future Test",
            "nightly": true
        },
        {
            "integrations": "Microsoft Graph",
            "playbookID": "Microsoft Graph Test"
        },
        {
            "integrations": "Microsoft Graph User",
            "playbookID": "Microsoft Graph - Test"
        },
        {
            "integrations": "RedLock",
            "playbookID": "RedLockTest",
            "nightly": true
        },
        {
            "integrations": "Symantec Messaging Gateway",
            "playbookID": "Symantec Messaging Gateway Test"
        },
        {
            "integrations": "ThreatConnect",
            "playbookID": "test-ThreatConnect"
        },
        {
            "integrations": "VxStream",
            "playbookID": "VxStream Test",
            "nightly": true
        },
        {
            "integrations":"Cylance Protect",
            "playbookID": "get_file_sample_by_hash_-_cylance_protect_-_test",
            "timeout": 240
        },
        {
            "integrations": "Cylance Protect",
            "playbookID": "endpoint_enrichment_-_generic_test"
        },
        {
            "integrations": "QRadar",
            "playbookID": "test_Qradar"
        },
        {
            "integrations": "VMware",
            "playbookID": "VMWare Test"
        },
        {
            "integrations": "Anomali ThreatStream",
            "playbookID": "Anomali_ThreatStream_Test"
        },
        {
            "integrations": "Farsight DNSDB",
            "playbookID": "DNSDBTest"
        },
        {
            "integrations": "carbonblack-v2",
            "playbookID": "CarbonBlackResponseTest"
        },
        {
            "integrations": "Cisco Umbrella Investigate",
            "playbookID": "Cisco Umbrella Test"
        },
        {
            "integrations": "icebrg",
            "playbookID": "Icebrg Test",
            "timeout" : 500
        },
        {
            "integrations": "Symantec MSS",
            "playbookID": "SymantecMSSTest"
        },
        {
            "integrations": "Remedy AR",
            "playbookID": "Remedy AR Test"
        },
        {
            "integrations": "McAfee Active Response",
            "playbookID": "McAfee-MAR_Test",
            "timeout": 700
        },
        {
            "integrations": "McAfee Threat Intelligence Exchange",
            "playbookID": "McAfee-TIE Test",
            "timeout": 700
        },
        {
            "integrations": "ArcSight Logger",
            "playbookID": "ArcSight Logger test"
        },
        {
            "integrations": "ArcSight ESM v2",
            "playbookID": "ArcSight ESM v2 Test"
        },
        {
            "integrations": "ArcSight ESM v2",
            "playbookID": "test Arcsight - Get events related to the Case"
        },
        {
            "integrations": "XFE",
            "playbookID": "XFE Test",
            "timeout": 140,
            "nightly": true
        },
        {
            "integrations": "McAfee Threat Intelligence Exchange",
            "playbookID": "search_endpoints_by_hash_-_tie_-_test",
            "timeout": 500
        },
        {
            "integrations": "iDefense",
            "playbookID": "iDefenseTest",
            "timeout": 300
        },
        {
            "integrations": "AbuseIPDB",
            "playbookID": "AbuseIPDB Test",
            "nightly": true
        },
        {
            "integrations": "AbuseIPDB",
            "playbookID": "AbuseIPDB PopulateIndicators Test",
            "nightly": true
        },
        {
            "integrations" : "jira",
            "playbookID" : "JiraCreateIssue-example-test"
        },
        {
            "integrations": "LogRhythm",
            "playbookID": "LogRhythm-Test-Playbook",
            "timeout": 200
        },
        {
            "integrations": "FireEye HX",
            "playbookID": "FireEye HX Test"
        },
        {
            "integrations": "Phish.AI",
            "playbookID": "PhishAi-Test"
        },
        {
            "integrations": "Phish.AI",
            "playbookID": "Test-Detonate URL - Phish.AI"
        },
        {
            "integrations": "Centreon",
            "playbookID": "Centreon-Test-Playbook"
        },
        {
            "playbookID": "ReadFile test"
        },
        {
            "integrations": "TruSTAR",
            "playbookID": "TruSTAR Test"
        },
        {
            "integrations": "AlphaSOC Wisdom",
            "playbookID": "AlphaSOC-Wisdom-Test"
        },
        {
            "integrations": "Jask",
            "playbookID": "Jask_Test",
            "fromversion": "4.1.0"
        },
        {
            "integrations": "Qualys",
            "playbookID": "Qualys-Test",
            "nightly": true
        },
        {
            "integrations": "Whois",
            "playbookID": "whois_test",
            "fromversion": "4.1.0"
        },
        {
            "integrations": "RSA NetWitness Endpoint",
            "playbookID": "NetWitness Endpoint Test"
        },
        {
            "integrations": "Check Point Sandblast",
            "playbookID": "Sandblast_malicious_test"
        },
        {
            "playbookID": "TestMatchRegex"
        },
        {
            "integrations": "ActiveMQ",
            "playbookID": "ActiveMQ Test"
        },
        {
            "playbookID": "RegexGroups Test"
        },
        {
            "integrations": "Cisco pxGrid ISE",
            "playbookID": "cisco-ise-test-playbook"
        },
        {
            "integrations": "RSA NetWitness v11.1",
            "playbookID": "RSA NetWitness Test"
        },
        {
            "playbookID": "ExifReadTest"
        },
        {
          "integrations": "Cuckoo Sandbox",
          "playbookID": "CuckooTest",
          "timeout": 700
        },
        {
            "integrations" : "VxStream",
            "playbookID" : "Test-Detonate URL - Crowdstrike",
            "timeout" : 1200
        },
        {
            "playbookID": "Detonate File - Generic Test",
            "timeout": 500
        },
        {
            "integrations": [
                "Lastline",
                "WildFire-v2",
                "SNDBOX",
                "VxStream",
                "McAfee Advanced Threat Defense"
            ],
            "playbookID" : "Detonate File - Generic Test",
            "timeout" : 2400,
            "nightly" : true
        },
        {
            "playbookID": "detonate_file_-_generic_test",
            "toversion": "3.6.0"
        },
        {
            "playbookID": "STIXParserTest"
        },
        {
           "playbookID": "Detonate URL - Generic Test",
           "timeout": 2000,
           "nightly": true,
           "integrations": [
             "McAfee Advanced Threat Defense",
             "VxStream",
             "Lastline"
           ]
        },
        {
            "playbookID": "ReadPDFFile-Test"
        },
        {
            "integrations": [
                "VirusTotal",
                "urlscan.io",
                "activedir"
            ],
            "instance_names": "virus_total_general",
            "playbookID": "entity_enrichment_generic_test",
            "timeout": 240
        },
        {
            "integrations": [
                "FalconHost",
                "McAfee Threat Intelligence Exchange",
                "carbonblackprotection",
                "carbonblack"
            ],
            "playbookID": "search_endpoints_by_hash_-_generic_-_test",
            "timeout": 500
        },
        {
            "integrations": "Zscaler",
            "playbookID": "Zscaler Test",
            "nightly": true,
            "timeout": 500
        },
        {
            "playbookID": "DemistoUploadFileToIncident Test",
            "integrations": "Demisto REST API"
        },
        {
            "playbookID": "DemistoUploadFile Test",
            "integrations": "Demisto REST API"
        },
        {
            "playbookID": "MaxMind Test",
            "integrations": "MaxMind GeoIP2"

        },
        {
            "playbookID": "Test_Sagemaker",
            "integrations": "AWS Sagemaker"

        },
        {
            "playbookID": "Phishing test - attachment",
            "timeout": 600,
            "nightly": true,
            "integrations": [
                "EWS Mail Sender",
                "Pwned",
                "Demisto REST API",
                "Palo Alto Minemeld"
            ]
        },
        {
            "playbookID": "Phishing test - Inline",
            "timeout": 500,
            "nightly": true,
            "integrations": [
                "EWS Mail Sender",
                "Pwned",
                "Demisto REST API",
                "Palo Alto Minemeld"
            ]
        },
        {
            "playbookID": "Phishing v2 Test - Attachment",
            "timeout": 600,
            "nightly": true,
            "integrations": [
                "EWS Mail Sender",
                "Pwned",
                "Demisto REST API",
                "Palo Alto Minemeld"
            ]
        },
        {
            "playbookID": "Phishing v2 Test - Inline",
            "timeout": 500,
            "nightly": true,
            "integrations": [
                "EWS Mail Sender",
                "Pwned",
                "Demisto REST API",
                "Palo Alto Minemeld"
            ]
        },
        {
            "integrations": "duo",
            "playbookID": "DUO Test Playbook"
        },
        {
            "playbookID": "SLA Scripts - Test"
        },
        {
            "playbookID": "PcapHTTPExtractor-Test"
        },
        {
            "playbookID": "Ping Test Playbook"
        },
        {
            "playbookID": "Active Directory Test",
            "instance_names": "active_directory_query_v2",
            "integrations": "Active Directory Query v2"
        },
        {
            "integrations": "Active Directory Query v2",
            "instance_names": "active_directory_query_v2_with_port_configuration",
            "playbookID": "Active Directory Query V2 configuration with port"
        },
        {
            "integrations": "mysql",
            "playbookID": "MySQL Test"
        },
        {
            "playbookID": "Email Address Enrichment - Generic v2 - Test"
        },
        {
            "playbookID": "Email Address Enrichment - Generic v2.1 - Test",
            "integrations": "Active Directory Query v2"
        },
        {
            "integrations": "Phishme Intelligence",
            "playbookID": "Test - PhishMe Intelligence",
            "timeout": 500
        },
        {
            "playbookID": "GDPRContactAuthorities Test"
        },
        {
            "integrations": "Google Resource Manager",
            "playbookID": "GoogleResourceManager-Test",
            "timeout": 500,
            "nightly": true
        },
        {
            "integrations": "Freshdesk",
            "playbookID": "Freshdesk-Test",
            "timeout": 500,
            "nightly": true
        },
        {
            "playbookID": "Autoextract - Test"
        },
        {
            "playbookID": "FilterByList - Test",
            "fromversion": "4.1.0"
        },
        {
            "integrations": "Kafka V2",
            "playbookID": "Kafka Test"
        },
        {
            "playbookID": "File Enrichment - Generic v2 - Test",
            "instance_names": "virus_total_private_api_general",
            "integrations": [
                "VirusTotal - Private API",
                "Cylance Protect v2"
            ]
        },
        {
            "integrations": "McAfee Active Response",
            "playbookID": "Endpoint data collection test",
            "timeout": 500
        },
        {
            "integrations": "McAfee Active Response",
            "playbookID": "MAR - Endpoint data collection test",
            "timeout": 500
        },
        {

            "integrations": "DUO Admin",
            "playbookID": "DuoAdmin API test playbook"
        },
        {
            "playbookID": "TestShowScheduledEntries"
        },
        {
            "integrations": "Symantec Advanced Threat Protection",
            "playbookID": "Symantec ATP Test"

        },
        {
            "playbookID": "CheckDockerImageAvailableTest"
        },
        {
            "playbookID": "ExtractDomainFromEmailTest"
        },
        {
            "integrations": "Threat Grid",
            "playbookID": "Test-Detonate URL - ThreatGrid"
        },
        {
            "playbookID": "Account Enrichment - Generic v2 - Test",
            "integrations": "activedir"
        },
        {
            "playbookID": "Endpoint Enrichment - Generic v2 - Test",
            "integrations": [
                "FalconHost",
                "Cylance Protect",
                "carbonblack",
                "epo",
                "activedir"
            ]
        },
        {
            "playbookID": "Endpoint Enrichment - Generic v2.1 - Test",
            "integrations": [
                "FalconHost",
                "Cylance Protect v2",
                "carbonblack-v2",
                "epo",
                "Active Directory Query v2"
            ]
        },
        {
            "playbookID": "EmailReputationTest",
            "integrations": "Pwned"
        },
        {
            "integrations": "Symantec Deepsight Intelligence",
            "playbookID": "Symantec Deepsight Test"
        },
        {
            "playbookID": "ExtractDomainFromEmailTest"
        },
        {
            "playbookID": "PAN OS EDL Management - Test",
            "integrations": "palo_alto_networks_pan_os_edl_management"
        },
        {
            "integrations": "Snowflake",
            "playbookID": "Snowflake-Test"
        },
        {
            "playbookID": "Account Enrichment - Generic v2.1 - Test",
            "integrations": "Active Directory Query v2"
        },
        {
            "integrations": "Cisco Umbrella Investigate",
            "playbookID": "Domain Enrichment - Generic v2 - Test"
        },
        {
            "integrations": "Google BigQuery",
            "playbookID": "Google BigQuery Test"
        },
        {
            "integrations": "nmap",
            "playbookID": "af2f5a99-d70b-48c1-8c25-519732b733f2"
        },
        {
            "integrations": "Zoom",
            "playbookID": "Zoom_Test"
        },
        {
            "integrations": "Palo Alto Networks Cortex",
            "playbookID": "Palo Alto Networks Cortex Test",
            "fromversion": "4.1.0"
        },
        {
            "playbookID": "IP Enrichment - Generic v2 - Test",
            "integrations": "Threat Crowd",
            "fromversion": "4.1.0"
        },
        {
            "integrations": "Cherwell",
            "playbookID": "Cherwell Example Scripts - test"
        },
        {
            "integrations": "Cherwell",
            "playbookID": "Cherwell - test"
        },
        {
            "integrations": "CarbonBlackProtectionV2",
            "playbookID": "Carbon Black Enterprise Protection V2 Test"
        },
        {
            "integrations": "Active Directory Query v2",
            "instance_names": "active_directory_query_v2",
            "playbookID": "Test ADGetUser Fails with no instances 'Active Directory Query' (old version)"
        },
        {
            "integrations": "ANYRUN",
            "playbookID": "ANYRUN-Test"
        },
        {
            "integrations": "ANYRUN",
            "playbookID": "Detonate File - ANYRUN - Test"
        },
        {
            "integrations": "ANYRUN",
            "playbookID": "Detonate URL - ANYRUN - Test"
        },
        {
            "integrations": "Netcraft",
            "playbookID": "Netcraft test"
        },
        {
            "integrations": "EclecticIQ Platform",
            "playbookID": "EclecticIQ Test"
        },
        {
            "playbookID": "FormattingPerformance - Test",
            "fromversion": "5.0.0"
        },
        {
            "integrations": "AWS - EC2",
            "playbookID": "2142f8de-29d5-4288-8426-0db39abe988b"
        },
        {
            "integrations": "AWS - EC2",
            "playbookID": "d66e5f86-e045-403f-819e-5058aa603c32"
        },
        {
            "integrations": "ANYRUN",
            "playbookID": "Detonate File From URL - ANYRUN - Test"
        },
        {
            "integrations": "AWS - CloudWatchLogs",
            "playbookID": "2cddaacb-4e4c-407e-8ef5-d924867b810c"
        },
        {
            "integrations": "AWS - CloudTrail",
            "playbookID": "3da2e31b-f114-4d7f-8702-117f3b498de9"
        },
        {
            "playbookID": "5dc848e5-a649-4394-8300-386770d39d75"
        },
        {
            "integrations": "carbonblackprotection",
            "playbookID": "67b0f25f-b061-4468-8613-43ab13147173"
        },
        {
            "integrations": "DomainTools",
            "playbookID": "DomainTools-Test"
        },
        {
            "integrations": "Cisco Spark",
            "playbookID": "efc817d2-6660-4d4f-890d-90513ca1e180"
        },
        {
            "playbookID": "Get File Sample By Hash - Generic - Test"
        },
        {
            "playbookID": "Get File Sample From Hash - Generic - Test"
        },
        {
            "playbookID": "get_file_sample_by_hash_-_carbon_black_enterprise_Response_-_test"
        },
        {
            "playbookID": "get_file_sample_from_path_-_d2_-_test"
        },
        {
            "integrations": "Remedy On-Demand",
            "playbookID": "Remedy-On-Demand-Test"
        },
        {
            "playbookID": "ssdeepreputationtest"
        },
        {
            "playbookID": "TestIsEmailAddressInternal"
        },
        {
            "playbookID": "search_endpoints_by_hash_-_carbon_black_response_-_test"
        },
        {
            "integrations": "Google Cloud Compute",
            "playbookID": "GoogleCloudCompute-Test"
        },
        {
            "playbookID": "FormattingPerformance - Test",
            "fromversion": "5.0.0"
        },
        {
            "integrations": "AWS - S3",
            "playbookID": "97393cfc-2fc4-4dfe-8b6e-af64067fc436"
        },
        {
            "integrations": "Image OCR",
            "playbookID": "TestImageOCR"
        },
        {
            "playbookID": "EWS test"
        },
        {
            "integrations": "fireeye",
            "playbookID": "Detonate File - FireEye AX - Test"
        },
        {
            "integrations": "Rasterize",
            "playbookID": "Rasterize Test"
        },
        {
            "integrations": "Rasterize",
            "playbookID": "RasterizeImageTest"
        },
        {
            "integrations": "Ipstack",
            "playbookID": "Ipstack_Test"
        },
        {
            "integrations": "Forescout",
            "playbookID": "Forescout-Test"
        },
        {
            "integrations": "LogRhythmRest",
            "playbookID": "LogRhythm REST test"
        },
        {
            "integrations": "AlienVault USM Anywhere",
            "playbookID": "AlienVaultUSMAnywhereTest"
        },
        {
            "playbookID": "PhishLabsTestPopulateIndicators"
        },
        {
            "integrations": "PhishLabs IOC",
            "playbookID": "PhishLabsIOC TestPlaybook",
            "fromversion": "4.1.0"
        },
        {
            "integrations": "vmray",
            "playbookID": "VMRay-Test"
        },
        {
            "playbookID": "Process Email - Generic for Rasterize"
        }
    ],
    "skipped_tests": {
        "Cybereason Test": "Integration instance being disabled in the middle of test playbook (issue 17394)",
        "LogRhythmRest": "Unstable environment Adi is checking",
        "InfoArmorVigilanteATITest": "Test fails on verify context (issue 17358)",
        "whois_test": "Test fails only when running in a build process but not manually (issue 17289)",
        "process_email_-_generic_-_test": "Fails due to missing data (issue 17283)",
        "Forescout-Test": "Should be skipped (issue 17016)",
        "Jask_Test": "Test failed due to missing data (issue 17245)",
        "domain_enrichment_generic_test": "Test is old and uses VirusTotal which has quota problems. The v2 playbook has a better test",
        "EWS test": "Old test",
        "Lastline - testplaybook": "Checking the integration via Generic detonation playbooks, don't want to load the daily quota",
        "entity_enrichment_generic_test": "Flaky test - fails for changing reasons, requires more investigation (issue 16490)",
        "ArcSight Logger test": "Possibly outdated API calls",
        "Qualys-Test": "Test is failing on qualys-report-list not returning results, and also seems there's a proxy issue (issue 16486)",
        "Microsoft Graph Test": "DB is missing alerts to test on - in work of DevOps",
        "TruSTAR Test": "The test runs even when not supposed to, which causes its quota to run out",
        "TestDedupIncidentsByName": "skipped on purpose - this is part of the TestDedupIncidentsPlaybook - no need to execute separately as a test",
        "TestSafeBreach": "Instance configuration change causes test failure (issue 15909)",
        "Test-IsMaliciousIndicatorFound": "Unstable test (issue 15940)",
        "Test-Detonate URL - ThreatGrid": "Outdated test",
        "ip_enrichment_generic_test": "Need to check if test is valid, and the playbook is going to be deprecated now.",
        "email_test": "Old test for deprecated playbook. Need to check if test is even valid",
        "JoeSecurityTestDetonation": "command joe-download-report fails (issue 16118)",
        "af2f5a99-d70b-48c1-8c25-519732b733f2": "Added here because test existed but was not configured - need to review the test",
        "Zoom_test": "Added here because test existed but was not configured - need to review the test",
        "Test - CrowdStrike Falcon": "Test is unmockable, and has its data deleted every few weeks",
        "DomainTools-Test": "No instance",
        "Remedy-On-Demand-Test": "No instance",
        "2cddaacb-4e4c-407e-8ef5-d924867b810c": "Skipped pending PR",
        "3da2e31b-f114-4d7f-8702-117f3b498de9": "Skipped pending PR",
        "d66e5f86-e045-403f-819e-5058aa603c32": "skipped until PR is merged (pr 3220)",
        "Carbon Black Enterprise Protection V2 Test": "Data changes within Carbon Black on a weekly basis - which requires to update the test",
        "5dc848e5-a649-4394-8300-386770d39d75": "old test, needs to check if relevant",
        "Get File Sample By Hash - Generic - Test": "old test, needs to check if relevant",
        "Get File Sample From Hash - Generic - Test": "old test, needs to check if relevant",
        "get_file_sample_by_hash_-_carbon_black_enterprise_Response_-_test": "old test, needs to check if relevant",
        "get_file_sample_from_path_-_d2_-_test": "old test, needs to check if relevant",
        "ssdeepreputationtest": "old test, needs to check if relevant",
        "search_endpoints_by_hash_-_carbon_black_response_-_test": "old test, needs to check if relevant",
        "okta_test_playbook": "test failed (Issue 17041)",
        "Detonate File - FireEye AX - Test": "No instance"
    },
    "skipped_integrations": {
      "_comment": "~~~ NO INSTANCE - will not be resolved ~~~",
        "FortiGate": "License expired, and not going to get one (issue 14723)",
        "Attivo Botsink": "no instance, not going to get it",
        "VMware": "no License, and probably not going to get it",
        "AWS Sagemaker": "License expired, and probably not going to get it",
        "Symantec MSS": "No instance, probably not going to get it (issue 15513)",
        "EclecticIQ Platform": "Instance Issues",
        "Google Cloud Compute": "Can't test yet",
        "McAfee Advanced Threat Defense": "License expired",
        "Cymon": "The service was discontinued since April 30th, 2019.",


      "_comment": "~~~ INSTANCE ISSUES ~~~",
        "Tufin": "Calls to instance return 502 error. @itay reached out (issue 16441)",
        "McAfee Advanced Threat Defense": "no license, issue 16909",
        "Dell Secureworks": "Instance locally installed on @liorblob PC",
        "MimecastV2": "Several issues with instance",
        "Netskope": "instance is down",
        "Farsight DNSDB": "No instance (issue 15512)",
        "Service Manager": "Expired license",
        "carbonblackprotection": "License expired",
        "icebrg": "Requires BD (issue 14312)",
        "Freshdesk": "Trial account expired",
        "Threat Grid": "instance problem (issue 16197)",
        "Kafka V2": "Can not connect to instance from remote",
        "Check Point Sandblast": "No access (issue 15948)",
        "IntSights": "Account Expired (issue #16351)",
        "Remedy AR": "getting 'Not Found' in test button",
        "XFE": "License expired",
        "RedLock": "Credentials and API problems (issue 15493)",
        "Salesforce": "User and password expired (issue 15901)",
        "RedCanary": "License expired",
        "LogRhythm": "Need to fix SOAP api",
        "ANYRUN": "No instance",
        "Snowflake": "Looks like account expired, needs looking into",
        "Cisco Spark": "No instance",
        "Minerva Labs Anti-Evasion Platform": "No instance",
        "McAfee ESM-v10": "User name expired (issue 17407)",

      "_comment": "~~~ UNSTABLE ~~~",
        "ServiceNow": "Instance goes to hibernate every few hours",
        "Tanium": "Instance is not stable (issue 15497)",
        "Tenable.sc": "unstable instance",
        "Tenable.io": "Unstable instance (issue 16115)",

      "_comment": "~~~ OTHER ~~~",
        "iDefense": "DevOps investigation",
        "RSA NetWitness Endpoint": "Instance is down, waiting for devops to rebuild",
        "BitDam": "Changes in service (issue #16247)",
        "Zoom": "Added here because test existed but was not configured - need to review the test",
        "MicrosoftGraphMail": "Inactive integration",

      "_comment": "~~~ QUOTA ISSUES ~~~",
        "Joe Security": "Monthly quota exceeded, remove from skipped on or after April 1st",
        "Google Resource Manager": "Cannot create projects because have reached alloted quota.",
        "VirusTotal - Private API": "reached api alloted quota.",
        "Looker": "Warehouse 'DEMO_WH' cannot be resumed because resource monitor 'LIMITER' has exceeded its quota."
    },
    "nigthly_integrations": [
        "Lastline",
        "TruSTAR"
    ],
    "unmockable_integrations": {
<<<<<<< HEAD
=======
        "McAfee-TIE": "Empty mock file ",
        "vmray": "not passing mocks",
        "LogRhythmRest": "test module when using mocks",
        "Google BigQuery": "SSL problem",
        "Netcraft": "SSL failure",
        "CarbonBlackProtectionV2": "Mocking makes fetch incidents fail",
        "AWS - EC2": "SSL Validation fails for STS",
        "Palo Alto Networks Cortex": "SDK",
        "Devo": "Pending Check",
        "Jask": "Integration requires SSL",
        "CrowdstrikeFalcon": "Mock recording fails, and fails while trying to record a new recording",
        "TCPIPUtils": "Integration requires SSL",
        "Palo Alto Minemeld": "Pending check: issue 16072",
        "PagerDuty v2": "Integration requires SSL",
>>>>>>> a6ebc3d2
        "Autofocus": "JS integration, problem listed in issue 15544",
        "ThreatExchange": "JS integration, problem listed in this issue https://github.com/demisto/etc/issues/15544",
        "VirusTotal": "JS integration, problem listed in this issue https://github.com/demisto/etc/issues/15544",
        "FalconHost": "JS integration, problem listed in this issue https://github.com/demisto/etc/issues/15544",
        "OpenPhish": "JS integration, problem listed in this issue https://github.com/demisto/etc/issues/15544",
        "VxStream": "JS integration, problem listed in this issue https://github.com/demisto/etc/issues/15544. Detonate URL: Large mock file.",
        "PagerDuty v2": "Integration requires SSL",
        "TCPIPUtils": "Integration requires SSL",
        "AWS - S3": "Integration requires SSL",
        "Luminate": "Integration has no proxy checkbox",
        "Pwned": "Integration has no proxy checkbox",
        "Gmail": "Integration has no proxy checkbox",
        "Shodan": "Integration has no proxy checkbox",
        "Google BigQuery": "Integration has no proxy checkbox",
        "Cisco Umbrella Investigate": "Pending merge of branch proxy-unsecure-checks",
        "InfoArmor VigilanteATI": "Pending merge of branch proxy-unsecure-checks",
        "GoogleSafeBrowsing": "Pending merge of branch proxy-unsecure-checks",
        "Cisco Meraki": "Pending merge of branch proxy-unsecure-checks",
        "FalconIntel": "Pending merge of branch proxy-unsecure-checks",
        "urlscan.io": "Pending merge of branch proxy-unsecure-checks",
        "PhishTank": "Pending merge of branch proxy-unsecure-checks",
        "epo": "Pending merge of branch proxy-unsecure-checks",
        "Symantec Advanced Threat Protection": "Checking",
        "ReversingLabs A1000": "Checking",
        "Check Point": "Checking",
        "WhatsMyBrowser": "Checking",
        "jira": "Checking",
        "CIRCL": "Checking",
        "Awake Security": "Checking",
        "Cylance Protect v2": "Checking",
        "ArcSight ESM v2": "Checking",
        "Phish.AI": "Checking",
        "MaxMind GeoIP2": "Checking",
        "Intezer": "Nightly - Checking",
        "ProtectWise": "Nightly - Checking",
        "google-vault": "Nightly - Checking",
        "RSA Archer": "Nightly - Checking",
        "McAfee NSM": "Nightly - Checking",
        "Forcepoint": "Nightly - Checking",
        "Phishme Intelligence": "Proxy has a non empty default value, will require fixing and merging",
        "palo_alto_firewall": "Need to check test module",
        "Signal Sciences WAF": "error with certificate",
        "google": "'unsecure' parameter not working",
        "EWS Mail Sender": "Inconsistent test (playback fails, record succeeds)",
        "carbonblackliveresponse": "Pending check: issue 16072",
        "ReversingLabs Titanium Cloud": "No Unsecure checkbox. proxy trying to connect when disabled.",
        "Cybereason": "Insecure has a non empty default value, will require fixing and merging",
        "Anomali ThreatStream": "'proxy' parameter not working",
        "carbonblack-v2": "JS integration, problem listed in this issue https://github.com/demisto/etc/issues/15544",
        "Palo Alto Networks Cortex": "SDK",
        "Netcraft": "SSL failure",
        "AWS - EC2": "SSL Validation fails for STS",
        "Recorded Future": "might be dynamic test",
        "Cylance Protect": "Test module issue",
        "AlphaSOC Wisdom": "Test module issue"
    }
}<|MERGE_RESOLUTION|>--- conflicted
+++ resolved
@@ -1625,23 +1625,6 @@
         "TruSTAR"
     ],
     "unmockable_integrations": {
-<<<<<<< HEAD
-=======
-        "McAfee-TIE": "Empty mock file ",
-        "vmray": "not passing mocks",
-        "LogRhythmRest": "test module when using mocks",
-        "Google BigQuery": "SSL problem",
-        "Netcraft": "SSL failure",
-        "CarbonBlackProtectionV2": "Mocking makes fetch incidents fail",
-        "AWS - EC2": "SSL Validation fails for STS",
-        "Palo Alto Networks Cortex": "SDK",
-        "Devo": "Pending Check",
-        "Jask": "Integration requires SSL",
-        "CrowdstrikeFalcon": "Mock recording fails, and fails while trying to record a new recording",
-        "TCPIPUtils": "Integration requires SSL",
-        "Palo Alto Minemeld": "Pending check: issue 16072",
-        "PagerDuty v2": "Integration requires SSL",
->>>>>>> a6ebc3d2
         "Autofocus": "JS integration, problem listed in issue 15544",
         "ThreatExchange": "JS integration, problem listed in this issue https://github.com/demisto/etc/issues/15544",
         "VirusTotal": "JS integration, problem listed in this issue https://github.com/demisto/etc/issues/15544",
