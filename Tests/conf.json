--- conflicted
+++ resolved
@@ -360,11 +360,11 @@
             "playbookID": "Intezer Testing"
         },
         {
-<<<<<<< HEAD
             "integrations": "VirusTotal - Private API",
             "playbookID": "virusTotalPrivateAPI-test-playbook",
             "nightly": true
-=======
+        },
+        {
             "integrations": "Cybereason",
             "playbookID": "Cybereason Test"
         },
@@ -373,7 +373,6 @@
             "playbookID": "Tanium Demo Playbook",
             "nightly": true,
             "timeout": 1200
->>>>>>> 542a7086
         }
     ],
     "skipped": [
