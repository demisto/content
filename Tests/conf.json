--- conflicted
+++ resolved
@@ -5562,12 +5562,8 @@
         }
     ],
     "skipped_tests": {
-<<<<<<< HEAD
-=======
         "generic-sql-mssql-encrypted-connection": "Instance issues",
         "generic-sql-oracle": "Instance issues",
-        "MSG-ediscovery-tpb" : "CIAC-8021",
->>>>>>> fdfaf0d2
         "RSANetWitnessv115-Test": "mocking error CIAC-7576",
         "CiscoWSAv2": "No instance - developed by Qmasters",
         "DatadogCloudSIEM": "No instance - developed by Login soft",
