--- conflicted
+++ resolved
@@ -3095,18 +3095,13 @@
             "playbookID": "Field polling test",
             "timeout": 600,
             "fromversion": "5.0.0"
-<<<<<<< HEAD
-        },
-	{
-	    "integrations": "Thycotic",
-	    "playbookID": "Thycotic-Test",
+        },
+	      {
+	          "integrations": "Thycotic",
+	          "playbookID": "Thycotic-Test",
             "timeout": 600,
             "fromversion": "5.0.0"
-	}
-=======
-
-        }
->>>>>>> 754a88fa
+	      }
     ],
     "skipped_tests": {
         "PCAP File Carving Test": "Merged with PCAP Analysis Test",
