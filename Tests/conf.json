{
    "available_tests_fields": {
        "context_print_dt": "Prints the incident's context dt directly to the build.",
        "external_playbook_config": "Allows to configure a test playbook inputs.",
        "fromversion": "Server version to start testing from.",
        "has_api": "Determines whether a test playbook uses API, to decide if to run it on nightly. Default value for integrations is true, and for scripts is false.",
        "instance_configuration": "Allows to configure integration instance non-parameters classifier and incoming mapper.",
        "instance_names": "Specific instance names the test should run on. Can hold a list.",
        "integrations": "Integrations that the test uses. Can hold a list.",
        "is_mockable": "Determines whether the results can be mocked in the test. A boolean.",
        "memory_threshold": "Maximum amount of memory required for this test. A number.",
        "nightly": "Determines whether the test will run only on a nightly build. Relevant only for nightly packs. A boolean.",
        "pid_threshold": "Maximum amount of processes allowed for this test. A number.",
        "playbookID": "ID of the playbook that is being tested.",
        "runnable_on_docker_only": "Determines whether the test is runnable on docker only. A boolean.",
        "scripts": "Scripts that the test uses. Can hold a list.",
        "timeout": "Test specific timeout, in order to use a different timeout then default testTimeout. A number.",
        "toversion": "Server version to test up to it."
    },
    "testTimeout": 160,
    "testInterval": 20,
    "tests": [
        {
            "playbookID": "IndicatorFormatterFilterTest"
        },
        {
            "integrations": "FeedURLhaus",
            "playbookID": "playbook-urlhaus-feed_Test"
        },
        {
            "integrations": "RSANetWitnessv115",
            "playbookID": "RSANetWitnessv115-Test"
        },
        {
            "integrations": [
                "FeedMandiant",
                "Demisto REST API"
            ],
            "playbookID": "Fetch Indicators Test",
            "fromversion": "6.1.0",
            "is_mockable": false,
            "instance_names": "FeedMandiant",
            "timeout": 2400
        },
        {
            "integrations": "LogRhythmRest V2",
            "playbookID": "LogRhythmRestV2-test"
        },
        {
            "fromversion": "6.6.0",
            "integrations": "Zendesk v2",
            "playbookID": "Zendesk V2 TEST"
        },
        {
            "playbookID": "Base64Decode - Test"
        },
        {
            "playbookID": "SupportMultithreading - Test",
            "is_mockable": false
        },
        {
            "fromversion": "5.0.0",
            "integrations": [
                "WildFire-v2"
            ],
            "playbookID": "Detonate File - WildFire - Test"
        },
        {
            "integrations": [
                "Microsoft Management Activity API (O365 Azure Events)"
            ],
            "playbookID": "MicrosoftManagementActivity - Test"
        },
        {
            "integrations": "Microsoft Teams Management",
            "playbookID": "Microsoft Teams Management - Test",
            "is_mockable": false,
            "timeout": 700
        },
        {
            "playbookID": "SetIfEmpty - non-ascii chars - Test"
        },
        {
            "integrations": "Tripwire",
            "playbookID": "TestplaybookTripwire",
            "fromversion": "5.0.0"
        },
        {
            "integrations": "CensysV2",
            "playbookID": "CensysV2-Test",
            "fromversion": "6.1.0"
        },
        {
            "playbookID": "Generic Polling Test",
            "timeout": 250
        },
        {
            "integrations": "Cisco Umbrella Enforcement",
            "playbookID": "Cisco Umbrella Enforcement-Test",
            "fromversion": "5.0.0"
        },
        {
            "integrations": "GCP-IAM",
            "playbookID": "playbook-GCP-IAM_Test",
            "fromversion": "6.0.0"
        },
        {
            "integrations": "GSuiteAdmin",
            "playbookID": "GSuiteAdmin-Test",
            "fromversion": "5.0.0"
        },
        {
            "integrations": "GSuiteAuditor",
            "playbookID": "GSuiteAuditor-Test",
            "fromversion": "5.5.0"
        },
        {
            "integrations": "AzureWAF",
            "instance_names":"azure_waf_user_auth_instance",
            "playbookID": "Azure WAF - Test",
            "fromversion": "5.0.0"
        },
        {
            "integrations": [
                "Azure Active Directory Identity Protection",
                "Demisto REST API"
            ],
            "playbookID": "AzureADTest",
            "fromversion": "6.0.0",
            "timeout": 3000,
            "is_mockable": false
        },
        {
            "integrations": "GoogleCalendar",
            "playbookID": "GoogleCalendar-Test",
            "fromversion": "5.0.0"
        },
        {
            "integrations": "GoogleDrive",
            "playbookID": "GoogleDrive-Test",
            "fromversion": "5.0.0"
        },
        {
            "integrations": "FireEye Central Management",
            "playbookID": "FireEye Central Management - Test",
            "fromversion": "5.5.0",
            "timeout": 500
        },
        {
            "integrations": "FireEyeNX",
            "playbookID": "FireEyeNX-Test"
        },
        {
            "integrations": "FireEyeHX v2",
            "playbookID": "FireEyeHX_v2",
            "fromversion": "6.2.0",
            "timeout": 1200
        },
        {
            "integrations": "FireEyeHX v2",
            "playbookID": "FireEyeHXv2_without_polling"
        },
        {
            "integrations": "EmailRepIO",
            "playbookID": "TestEmailRepIOPlaybook",
            "fromversion": "5.0.0"
        },
        {
            "integrations": "XsoarPowershellTesting",
            "playbookID": "XsoarPowershellTesting-Test",
            "has_api": false
        },
        {
            "integrations": "Palo Alto Networks Threat Vault",
            "playbookID": "PANW Threat Vault - Signature Search - Test",
            "fromversion": "5.0.0"
        },
        {
            "integrations": "Microsoft Endpoint Configuration Manager",
            "playbookID": "Microsoft ECM - Test",
            "fromversion": "5.5.0",
            "timeout": 400
        },
        {
            "integrations": "CrowdStrike Falcon Intel v2",
            "playbookID": "CrowdStrike Falcon Intel v2 - Test",
            "fromversion": "5.0.0"
        },
        {
            "integrations": "SecurityAndCompliance",
            "playbookID": "O365-SecurityAndCompliance-Test",
            "fromversion": "5.5.0",
            "memory_threshold": 300,
            "timeout": 1500
        },
        {
            "integrations": "SecurityAndCompliance",
            "playbookID": "O365-SecurityAndCompliance-ContextResults-Test",
            "fromversion": "5.5.0",
            "memory_threshold": 300,
            "timeout": 1500
        },
        {
            "integrations": "Azure Storage Container",
            "playbookID": "playbook-AzureStorageContainer-Test",
            "fromversion": "6.0.0"
        },
        {
            "integrations": "Azure Storage FileShare",
            "playbookID": "playbook-AzureStorageFileShare-Test",
            "fromversion": "6.0.0"
        },
        {
            "integrations": "Azure Storage Queue",
            "playbookID": "playbook-AzureStorageQueue-Test",
            "fromversion": "6.0.0"
        },
        {
            "integrations": "Azure Storage Table",
            "playbookID": "playbook-AzureStorageTable-Test",
            "fromversion": "6.0.0"
        },
        {
            "integrations": "EwsExtension",
            "playbookID": "O365 - EWS - Extension - Test",
            "fromversion": "6.0.0",
            "timeout": 500
        },
        {
            "integrations": "Majestic Million",
            "playbookID": "Majestic Million Test Playbook",
            "fromversion": "5.5.0",
            "memory_threshold": 300,
            "timeout": 500
        },
        {
            "integrations": "Anomali Enterprise",
            "playbookID": "Anomali Match Forensic Search - Test",
            "fromversion": "5.0.0"
        },
        {
            "integrations": [
                "Mail Listener v2",
                "Mail Sender (New)"
            ],
            "playbookID": "Mail-Listener Test Playbook",
            "fromversion": "5.0.0",
            "instance_names": [
                "Mail_Sender_(New)_STARTTLS"
            ]
        },
        {
            "integrations": "GraphQL",
            "fromversion": "5.0.0",
            "instance_names": "fetch_schema",
            "playbookID": "GraphQL - Test"
        },
        {
            "integrations": "GraphQL",
            "fromversion": "5.0.0",
            "instance_names": "no_fetch_schema",
            "playbookID": "GraphQL - Test"
        },
        {
            "integrations": "Azure Network Security Groups",
            "fromversion": "5.0.0",
            "instance_names": "azure_nsg_prod",
            "playbookID": "Azure NSG - Test"
        },
        {
            "integrations": "OpenCTI Feed",
            "playbookID": "OpenCTI Feed Test",
            "fromversion": "5.5.0"
        },
        {
            "integrations": "AWS - Security Hub",
            "playbookID": "AWS-securityhub Test",
            "timeout": 800
        },
        {
            "integrations": "Microsoft Advanced Threat Analytics",
            "playbookID": "Microsoft Advanced Threat Analytics - Test",
            "fromversion": "5.0.0",
            "is_mockable": false
        },
        {
            "integrations": "Zimperium",
            "playbookID": "Zimperium_Test",
            "fromversion": "5.0.0"
        },
        {
            "integrations": "Absolute",
            "playbookID": "Absolute_TestPlaybook",
            "fromversion": "6.0.0"
        },
        {
            "integrations": "ServiceDeskPlus",
            "playbookID": "Service Desk Plus Test",
            "instance_names": "sdp_instance_1",
            "fromversion": "5.0.0",
            "toversion": "5.9.9",
            "is_mockable": false
        },
        {
            "integrations": "ServiceDeskPlus",
            "playbookID": "Service Desk Plus - Generic Polling Test",
            "instance_names": "sdp_instance_1",
            "fromversion": "5.0.0",
            "toversion": "5.9.9"
        },
        {
            "integrations": "ServiceDeskPlus",
            "playbookID": "Service Desk Plus Test",
            "instance_names": "sdp_instance_2",
            "fromversion": "6.0.0",
            "is_mockable": false
        },
        {
            "integrations": "ServiceDeskPlus",
            "playbookID": "Service Desk Plus - Generic Polling Test",
            "instance_names": "sdp_instance_2",
            "fromversion": "6.0.0"
        },
        {
            "integrations": "ThreatConnect Feed",
            "playbookID": "FeedThreatConnect-Test",
            "fromversion": "5.5.0"
        },
        {
            "integrations": "URLhaus",
            "playbookID": "Test_URLhaus",
            "timeout": 1000
        },
        {
            "integrations": "AzureDevOps",
            "playbookID": "playbook-AzureDevOps-Test",
            "fromversion": "6.2.0"
        },
        {
            "integrations": "Microsoft Intune Feed",
            "playbookID": "FeedMicrosoftIntune_Test",
            "fromversion": "5.5.0"
        },
        {
            "integrations": "Tanium Threat Response",
            "playbookID": "Tanium Threat Response Test"
        },
        {
            "integrations": [
                "Syslog Sender",
                "syslog"
            ],
            "playbookID": "Test Syslog",
            "fromversion": "5.5.0",
            "timeout": 600
        },
        {
            "integrations": "APIVoid",
            "playbookID": "APIVoid Test"
        },
        {
            "integrations": "CloudConvert",
            "playbookID": "CloudConvert-test",
            "fromversion": "5.0.0",
            "timeout": 3000
        },
        {
            "integrations": "Cisco Firepower",
            "playbookID": "Cisco Firepower - Test",
            "timeout": 1000,
            "fromversion": "5.0.0"
        },
        {
            "integrations": "IllusiveNetworks",
            "playbookID": "IllusiveNetworks-Test",
            "fromversion": "5.0.0",
            "timeout": 500
        },
        {
            "integrations": "JSON Feed",
            "playbookID": "JSON_Feed_Test",
            "fromversion": "5.5.0",
            "instance_names": "JSON Feed no_auto_detect"
        },
        {
            "integrations": "JSON Feed",
            "playbookID": "JSON_Feed_Test",
            "fromversion": "5.5.0",
            "instance_names": "JSON Feed_auto_detect"
        },
        {
            "integrations": "JSON Feed",
            "playbookID": "JSON_Feed_Test",
            "fromversion": "5.5.0",
            "instance_names": "JSON Feed_post"
        },
        {
            "integrations": "Google Cloud Functions",
            "playbookID": "test playbook - Google Cloud Functions",
            "fromversion": "5.0.0"
        },
        {
            "integrations": "Plain Text Feed",
            "playbookID": "PlainText Feed - Test",
            "fromversion": "5.5.0",
            "instance_names": "Plain Text Feed no_auto_detect"
        },
        {
            "integrations": "Plain Text Feed",
            "playbookID": "PlainText Feed - Test",
            "fromversion": "5.5.0",
            "instance_names": "Plain Text Feed_auto_detect"
        },
        {
            "integrations": "Silverfort",
            "playbookID": "Silverfort-test",
            "fromversion": "5.0.0"
        },
        {
            "integrations": "GoogleKubernetesEngine",
            "playbookID": "GoogleKubernetesEngine_Test",
            "timeout": 600,
            "fromversion": "5.5.0"
        },
        {
            "integrations": "Fastly Feed",
            "playbookID": "Fastly Feed Test",
            "fromversion": "5.5.0"
        },
        {
            "integrations": "Malware Domain List Active IPs Feed",
            "playbookID": "Malware Domain List Active IPs Feed Test",
            "fromversion": "5.5.0"
        },
        {
            "integrations": "Claroty",
            "playbookID": "Claroty - Test",
            "fromversion": "5.0.0"
        },
        {
            "integrations": "Trend Micro Apex",
            "playbookID": "Trend Micro Apex - Test",
            "is_mockable": false
        },
        {
            "integrations": "Blocklist_de Feed",
            "playbookID": "Blocklist_de - Test",
            "fromversion": "5.5.0"
        },
        {
            "integrations": "Cloudflare Feed",
            "playbookID": "cloudflare - Test",
            "fromversion": "5.5.0"
        },
        {
            "integrations": "AzureFeed",
            "playbookID": "AzureFeed - Test",
            "fromversion": "5.5.0"
        },
        {
            "playbookID": "CreateIndicatorFromSTIXTest",
            "fromversion": "5.0.0"
        },
        {
            "integrations": "SpamhausFeed",
            "playbookID": "Spamhaus_Feed_Test",
            "fromversion": "5.5.0"
        },
        {
            "integrations": "Cofense Feed",
            "playbookID": "TestCofenseFeed",
            "fromversion": "5.5.0"
        },
        {
            "integrations": "Bambenek Consulting Feed",
            "playbookID": "BambenekConsultingFeed_Test",
            "fromversion": "5.5.0"
        },
        {
            "integrations": "Pipl",
            "playbookID": "Pipl Test"
        },
        {
            "integrations": "AWS Feed",
            "playbookID": "AWS Feed Test",
            "fromversion": "5.5.0"
        },
        {
            "integrations": "QuestKace",
            "playbookID": "QuestKace test",
            "fromversion": "5.0.0"
        },
        {
            "integrations": "Digital Defense FrontlineVM",
            "playbookID": "Digital Defense FrontlineVM - Scan Asset Not Recently Scanned Test"
        },
        {
            "integrations": "Digital Defense FrontlineVM",
            "playbookID": "Digital Defense FrontlineVM - Test Playbook"
        },
        {
            "integrations": "CSVFeed",
            "playbookID": "CSV_Feed_Test",
            "fromversion": "5.5.0",
            "instance_names": "CSVFeed_no_auto_detect"
        },
        {
            "integrations": "CSVFeed",
            "playbookID": "CSV_Feed_Test",
            "fromversion": "5.5.0",
            "instance_names": "CSVFeed_auto_detect"
        },
        {
            "integrations": "ProofpointFeed",
            "playbookID": "TestProofpointFeed",
            "fromversion": "5.5.0"
        },
        {
            "integrations": "Digital Shadows",
            "playbookID": "Digital Shadows - Test"
        },
        {
            "integrations": "Azure Compute v2",
            "playbookID": "Azure Compute - Test",
            "instance_names": "ms_azure_compute_dev"
        },
        {
            "integrations": "Azure Compute v2",
            "playbookID": "Azure Compute - Test",
            "instance_names": "ms_azure_compute_prod",
            "is_mockable": false
        },
        {
            "integrations": "Azure Compute v2",
            "playbookID": "Azure Compute - Login Test",
            "instance_names": "ms_azure_compute_prod",
            "is_mockable": false
        },
        {
            "integrations": "Azure Compute v2",
            "playbookID": "Azure Compute - Login Test",
            "instance_names": "ms_azure_compute_self_deployed"
        },
        {
            "integrations": "Symantec Data Loss Prevention",
            "playbookID": "Symantec Data Loss Prevention - Test",
            "fromversion": "4.5.0"
        },
        {
            "integrations": "Symantec Data Loss Prevention v2",
            "playbookID": "Symantec Data Loss Prevention v2 - Test",
            "fromversion": "6.0.0"
        },
        {
            "integrations": "Lockpath KeyLight v2",
            "playbookID": "Keylight v2 - Test"
        },
        {
            "integrations": "Azure Security Center v2",
            "playbookID": "Azure SecurityCenter - Test",
            "instance_names": "ms_azure_sc_prod",
            "is_mockable": false
        },
        {
            "integrations": "Azure Security Center v2",
            "playbookID": "Azure SecurityCenter - Test",
            "instance_names": "ms_azure_sc_dev"
        },
        {
            "integrations": "Azure Security Center v2",
            "playbookID": "Azure SecurityCenter - Test",
            "instance_names": "ms_azure_sc_self_deployed"
        },
        {
            "integrations": "JsonWhoIs",
            "playbookID": "JsonWhoIs-Test"
        },
        {
            "integrations": "Maltiverse",
            "playbookID": "Maltiverse Test"
        },
        {
            "integrations": "Box v2",
            "playbookID": "BoxV2_TestPlaybook"
        },
        {
            "integrations": "MicrosoftGraphMail",
            "playbookID": "MicrosoftGraphMail-Test_dev",
            "instance_names": "ms_graph_mail_dev"
        },
        {
            "integrations": "MicrosoftGraphMail",
            "playbookID": "MicrosoftGraphMail-Test_dev_no_oproxy",
            "instance_names": "ms_graph_mail_dev_no_oproxy"
        },
        {
            "integrations": "MicrosoftGraphMail",
            "playbookID": "MicrosoftGraphMail-Test_prod",
            "instance_names": "ms_graph_mail_prod",
            "is_mockable": false
        },
        {
            "integrations": "CloudShark",
            "playbookID": "CloudShark - Test Playbook"
        },
        {
            "integrations": "Google Vision AI",
            "playbookID": "Google Vision API - Test"
        },
        {
            "integrations": "nmap",
            "playbookID": "Nmap - Test",
            "fromversion": "5.0.0"
        },
        {
            "integrations": "AutoFocus V2",
            "playbookID": "Autofocus Query Samples, Sessions and Tags Test Playbook",
            "fromversion": "4.5.0",
            "timeout": 1000
        },
        {
            "integrations": "HelloWorld",
            "playbookID": "HelloWorld-Test",
            "fromversion": "5.0.0"
        },
        {
            "integrations": "HelloWorld",
            "playbookID": "Sanity Test - Playbook with integration",
            "fromversion": "5.0.0"
        },
        {
            "integrations": "HelloWorld",
            "playbookID": "Sanity Test - Playbook with mocked integration",
            "fromversion": "5.0.0"
        },
        {
            "playbookID": "Sanity Test - Playbook with no integration",
            "fromversion": "5.0.0"
        },
        {
            "integrations": "Gmail",
            "playbookID": "Sanity Test - Playbook with Unmockable Integration",
            "fromversion": "5.0.0"
        },
        {
            "integrations": "Whois",
            "playbookID": "Sanity Test - Playbook with Unmockable Whois Integration",
            "fromversion": "6.5.0"
        },
        {
            "integrations": "HelloWorld",
            "playbookID": "HelloWorld_Scan-Test",
            "fromversion": "5.0.0",
            "timeout": 400
        },
        {
            "integrations": "HelloWorldPremium",
            "playbookID": "HelloWorldPremium_Scan-Test",
            "fromversion": "5.0.0",
            "timeout": 400
        },
        {
            "integrations": "HelloWorldPremium",
            "playbookID": "HelloWorldPremium-Test",
            "fromversion": "5.0.0"
        },
        {
            "integrations": "ThreatQ v2",
            "playbookID": "ThreatQ - Test",
            "fromversion": "4.5.0"
        },
        {
            "integrations": "AttackIQFireDrill",
            "playbookID": "AttackIQ - Test"
        },
        {
            "integrations": "PhishLabs IOC EIR",
            "playbookID": "PhishlabsIOC_EIR-Test"
        },
        {
            "integrations": "Amazon DynamoDB",
            "playbookID": "AWS_DynamoDB-Test"
        },
        {
            "integrations": "PhishLabs IOC DRP",
            "playbookID": "PhishlabsIOC_DRP-Test"
        },
        {
            "playbookID": "Create Phishing Classifier V2 ML Test",
            "timeout": 60000,
            "fromversion": "6.1.0",
            "instance_names": "ml_dummy_prod",
            "integrations": "AzureWAF"
        },
        {
            "integrations": "ZeroFox",
            "playbookID": "ZeroFox-Test",
            "fromversion": "4.1.0"
        },
        {
            "integrations": "AlienVault OTX v2",
            "playbookID": "Alienvault_OTX_v2 - Test"
        },
        {
            "integrations": "AWS - CloudWatchLogs",
            "playbookID": "AWS - CloudWatchLogs Test Playbook",
            "fromversion": "5.0.0"
        },
        {
            "integrations": "SlackV2",
            "playbookID": "Slack Test Playbook",
            "timeout": 400,
            "pid_threshold": 5,
            "fromversion": "5.0.0"
        },
        {
            "integrations": "SlackV3",
            "playbookID": "SlackV3 TestPB",
            "instance_names": "cached",
            "timeout": 400,
            "pid_threshold": 8,
            "fromversion": "5.5.0"
        },
        {
            "integrations": "SlackV3",
            "playbookID": "Test_SlackV3_NonCaching",
            "instance_names": "non_cached",
            "timeout": 400,
            "pid_threshold": 8,
            "fromversion": "5.5.0"
        },
        {
            "integrations": "Cortex XDR - IR",
            "playbookID": "Test XDR Playbook",
            "fromversion": "4.1.0",
            "timeout": 2500
        },
        {
            "integrations": "Cortex XDR - IOC",
            "playbookID": "Cortex XDR - IOC - Test",
            "fromversion": "5.5.0",
            "timeout": 1200
        },
        {
            "integrations": "Cloaken",
            "playbookID": "Cloaken-Test",
            "is_mockable": false
        },
        {
            "integrations": "ThreatX",
            "playbookID": "ThreatX-test",
            "timeout": 600
        },
        {
            "integrations": "Akamai WAF SIEM",
            "playbookID": "Akamai_WAF_SIEM-Test"
        },
        {
            "integrations": "Cofense Triage v2",
            "playbookID": "Cofense Triage v2 Test"
        },
        {
            "integrations": "Akamai WAF",
            "playbookID": "Akamai_WAF-Test"
        },
        {
            "integrations": "abuse.ch SSL Blacklist Feed",
            "playbookID": "SSL Blacklist test",
            "fromversion": "5.5.0"
        },
        {
            "integrations": "CheckPhish",
            "playbookID": "CheckPhish-Test"
        },
        {
            "integrations": "Symantec Management Center",
            "playbookID": "SymantecMC_TestPlaybook"
        },
        {
            "integrations": "Looker",
            "playbookID": "Test-Looker"
        },
        {
            "integrations": "Vertica",
            "playbookID": "Vertica Test"
        },
        {
            "integrations": "Server Message Block (SMB) v2",
            "playbookID": "SMB_v2-Test",
            "has_api": false,
            "fromversion": "5.0.0"
        },
        {
            "integrations": "Server Message Block (SMB) v2",
            "playbookID": "SMB test",
            "has_api": false,
            "fromversion": "5.0.0"
        },
        {
            "playbookID": "ConvertFile-Test",
            "fromversion": "4.5.0"
        },
        {
            "playbookID": "TestAwsEC2GetPublicSGRules-Test"
        },
        {
            "integrations": "RSA NetWitness Packets and Logs",
            "playbookID": "rsa_packets_and_logs_test"
        },
        {
            "playbookID": "CheckpointFW-test",
            "integrations": "Check Point"
        },
        {
            "playbookID": "RegPathReputationBasicLists_test"
        },
        {
            "playbookID": "EmailDomainSquattingReputation-Test"
        },
        {
            "playbookID": "RandomStringGenerateTest"
        },
        {
            "playbookID": "playbook-checkEmailAuthenticity-test"
        },
        {
            "playbookID": "HighlightWords_Test"
        },
        {
            "playbookID": "StringContainsArray_test"
        },
        {
            "integrations": "Fidelis Elevate Network",
            "playbookID": "Fidelis-Test"
        },
        {
            "integrations": "AWS - ACM",
            "playbookID": "ACM-Test"
        },
        {
            "integrations": "Thinkst Canary",
            "playbookID": "CanaryTools Test"
        },
        {
            "integrations": "ThreatMiner",
            "playbookID": "ThreatMiner-Test"
        },
        {
            "playbookID": "StixCreator-Test"
        },
        {
            "playbookID": "CompareIncidentsLabels-test-playbook"
        },
        {
            "integrations": "Have I Been Pwned? V2",
            "playbookID": "Pwned v2 test"
        },
        {
            "integrations": "Alexa Rank Indicator",
            "playbookID": "Alexa Test Playbook"
        },
        {
            "playbookID": "UnEscapeURL-Test"
        },
        {
            "playbookID": "UnEscapeIPs-Test"
        },
        {
            "playbookID": "ExtractDomainFromUrlAndEmail-Test"
        },
        {
            "playbookID": "ConvertKeysToTableFieldFormat_Test"
        },
        {
            "integrations": "CVE Search v2",
            "playbookID": "CVE Search v2 - Test"
        },
        {
            "integrations": "CVE Search v2",
            "playbookID": "cveReputation Test"
        },
        {
            "integrations": "HashiCorp Vault",
            "playbookID": "hashicorp_test",
            "fromversion": "5.0.0"
        },
        {
            "integrations": "AWS - Athena - Beta",
            "playbookID": "Beta-Athena-Test"
        },
        {
            "integrations": "BeyondTrust Password Safe",
            "playbookID": "BeyondTrust-Test"
        },
        {
            "integrations": "Dell Secureworks",
            "playbookID": "secureworks_test"
        },
        {
            "integrations": "ServiceNow v2",
            "playbookID": "servicenow_test_v2",
            "instance_names": "snow_basic_auth",
            "is_mockable": false
        },
        {
            "integrations": "ServiceNow v2",
            "playbookID": "ServiceNow_OAuth_Test",
            "instance_names": "snow_oauth"
        },
        {
            "playbookID": "Create ServiceNow Ticket and Mirror Test",
            "integrations": "ServiceNow v2",
            "instance_names": "snow_basic_auth",
            "fromversion": "6.0.0",
            "timeout": 500
        },
        {
            "playbookID": "Create ServiceNow Ticket and State Polling Test",
            "integrations": "ServiceNow v2",
            "instance_names": "snow_basic_auth",
            "fromversion": "6.0.0",
            "timeout": 500
        },
        {
            "integrations": "ServiceNow CMDB",
            "playbookID": "ServiceNow_CMDB_Test",
            "instance_names": "snow_cmdb_basic_auth"
        },
        {
            "integrations": "ServiceNow CMDB",
            "playbookID": "ServiceNow_CMDB_OAuth_Test",
            "instance_names": "snow_cmdb_oauth"
        },
        {
            "integrations": "ExtraHop v2",
            "playbookID": "ExtraHop_v2-Test"
        },
        {
            "playbookID": "Test CommonServer"
        },
        {
            "playbookID": "Test-debug-mode",
            "fromversion": "5.0.0"
        },
        {
            "integrations": "CIRCL",
            "playbookID": "CirclIntegrationTest"
        },
        {
            "integrations": "MISP V3",
            "playbookID": "MISP V3 Test",
            "timeout": 300,
            "fromversion": "5.5.0"
        },
        {
            "playbookID": "test-LinkIncidentsWithRetry"
        },
        {
            "playbookID": "CopyContextToFieldTest"
        },
        {
            "integrations": "OTRS",
            "playbookID": "OTRS Test",
            "fromversion": "4.1.0"
        },
        {
            "integrations": "Attivo Botsink",
            "playbookID": "AttivoBotsinkTest"
        },
        {
            "integrations": "FortiGate",
            "playbookID": "Fortigate Test"
        },
        {
            "playbookID": "FormattedDateToEpochTest"
        },
        {
            "integrations": "SNDBOX",
            "playbookID": "SNDBOX_Test",
            "timeout": 1000
        },
        {
            "integrations": "SNDBOX",
            "playbookID": "Detonate File - SNDBOX - Test",
            "timeout": 1000
        },
        {
            "integrations": "Awake Security",
            "playbookID": "awake_security_test_pb"
        },
        {
            "integrations": "Tenable.sc",
            "playbookID": "tenable-sc-test",
            "timeout": 240
        },
        {
            "integrations": "MimecastV2",
            "playbookID": "Mimecast test"
        },
        {
            "playbookID": "CreateEmailHtmlBody_test_pb",
            "fromversion": "4.1.0"
        },
        {
            "playbookID": "ReadPDFFileV2-Test",
            "timeout": 1000
        },
        {
            "playbookID": "JSONtoCSV-Test"
        },
        {
            "integrations": "Generic SQL",
            "playbookID": "generic-sql",
            "instance_names": "mysql instance",
            "fromversion": "5.0.0",
            "has_api": false
        },
        {
            "integrations": "Generic SQL",
            "playbookID": "generic-sql",
            "instance_names": "postgreSQL instance",
            "fromversion": "5.0.0",
            "has_api": false
        },
        {
            "integrations": "Generic SQL",
            "playbookID": "generic-sql",
            "instance_names": "Microsoft SQL instance",
            "fromversion": "5.0.0",
            "has_api": false
        },
        {
            "integrations": "Generic SQL",
            "playbookID": "generic-sql",
            "instance_names": "Microsoft SQL Server - MS ODBC Driver",
            "fromversion": "5.0.0",
            "has_api": false
        },
        {
            "integrations": "Generic SQL",
            "playbookID": "generic-sql-oracle",
            "instance_names": "Oracle instance",
            "fromversion": "5.0.0",
            "has_api": false
        },
        {
            "integrations": "Generic SQL",
            "playbookID": "generic-sql-mssql-encrypted-connection",
            "instance_names": "Microsoft SQL instance using encrypted connection",
            "fromversion": "5.0.0",
            "has_api": false
        },
        {
            "integrations": "Panorama",
            "instance_names": "palo_alto_firewall_9.0",
            "playbookID": "Panorama Query Logs - Test",
            "fromversion": "6.1.0",
            "timeout": 1500,
            "nightly": true
        },
        {
            "integrations": "Panorama",
            "instance_names": "palo_alto_firewall_9.1",
            "playbookID": "palo_alto_firewall_test_pb",
            "fromversion": "6.1.0",
            "timeout": 1000
        },
        {
            "integrations": "Panorama",
            "instance_names": "palo_alto_panorama_9.1",
            "playbookID": "PAN-OS-panorama-topology-test-pb",
            "fromversion": "6.1.0",
            "timeout": 1000
        },
        {
            "integrations": "Panorama",
            "instance_names": "palo_alto_firewall_9.1",
            "playbookID": "PAN-OS-firewall-topology-test-pb",
            "fromversion": "6.1.0",
            "timeout": 1000
        },
        {
            "integrations": "Panorama",
            "instance_names": "palo_alto_panorama_9.1",
            "playbookID": "palo_alto_panorama_test_pb",
            "fromversion": "6.1.0",
            "timeout": 2400
        },
        {
            "integrations": "Panorama",
            "instance_names": "palo_alto_firewall_9.0",
            "playbookID": "PAN-OS URL Filtering enrichment - Test",
            "fromversion": "6.1.0"
        },
        {
            "integrations": "Panorama",
            "instance_names": "panorama_instance_best_practice",
            "playbookID": "Panorama Best Practise - Test",
            "fromversion": "6.1.0"
        },
        {
            "integrations": "Tenable.io",
            "playbookID": "Tenable.io test"
        },
        {
            "playbookID": "URLDecode-Test"
        },
        {
            "playbookID": "GetTime-Test"
        },
        {
            "playbookID": "GetTime-ObjectVsStringTest"
        },
        {
            "integrations": "Tenable.io",
            "playbookID": "Tenable.io Scan Test",
            "timeout": 3600
        },
        {
            "integrations": "Tenable.sc",
            "playbookID": "tenable-sc-scan-test",
            "timeout": 600
        },
        {
            "integrations": "google-vault",
            "playbookID": "Google-Vault-Generic-Test",
            "timeout": 3600,
            "memory_threshold": 180
        },
        {
            "integrations": "google-vault",
            "playbookID": "Google_Vault-Search_And_Display_Results_test",
            "memory_threshold": 180,
            "timeout": 3600
        },
        {
            "playbookID": "Luminate-TestPlaybook",
            "integrations": "Luminate"
        },
        {
            "integrations": "MxToolBox",
            "playbookID": "MxToolbox-test"
        },
        {
            "integrations": "Nessus",
            "playbookID": "Nessus - Test"
        },
        {
            "playbookID": "Palo Alto Networks - Malware Remediation Test",
            "fromversion": "4.5.0"
        },
        {
            "playbookID": "SumoLogic-Test",
            "integrations": "SumoLogic",
            "fromversion": "4.1.0"
        },
        {
            "playbookID": "ParseEmailFiles-test"
        },
        {
            "playbookID": "ParseEmailFilesV2-test"
        },
        {
            "playbookID": "PAN-OS - Block IP and URL - External Dynamic List v2 Test",
            "integrations": [
                "Panorama",
                "palo_alto_networks_pan_os_edl_management"
            ],
            "instance_names": "palo_alto_firewall_9.0",
            "fromversion": "6.1.0"
        },
        {
            "playbookID": "Test_EDL",
            "integrations": "EDL",
            "instance_names": "edl_update",
            "fromversion": "5.5.0",
            "pid_threshold": 8,
            "has_api": false
        },
        {
            "playbookID": "Test_export_indicators_service",
            "instance_names": "eis_on_demand",
            "integrations": "ExportIndicators",
            "fromversion": "5.5.0"
        },
        {
            "playbookID": "PAN-OS - Block IP - Custom Block Rule Test",
            "integrations": "Panorama",
            "instance_names": "panorama_instance_security_team",
            "fromversion": "6.1.0"
        },
        {
            "playbookID": "PAN-OS - Block IP - Static Address Group Test",
            "integrations": "Panorama",
            "instance_names": "panorama_instance_security_team",
            "fromversion": "6.1.0"
        },
        {
            "playbookID": "Block IP - Generic V3_Test",
            "fromversion": "6.0.0"
        },
        {
            "playbookID": "PAN-OS - Block URL - Custom URL Category Test",
            "integrations": "Panorama",
            "instance_names": "panorama_instance_security_team",
            "fromversion": "6.1.0"
        },
        {
            "playbookID": "Endpoint Malware Investigation - Generic - Test",
            "integrations": [
                "Cylance Protect v2",
                "Demisto REST API"
            ],
            "fromversion": "5.0.0",
            "timeout": 1200
        },
        {
            "playbookID": "ParseExcel-test"
        },
        {
            "playbookID": "ParseHTMLIndicators-Test",
            "has_api": true
        },
        {
            "playbookID": "Detonate File - No Files test"
        },
        {
            "integrations": "SentinelOne V2",
            "instance_names": "SentinelOne_v2.0",
            "playbookID": "SentinelOne V2.0 - Test"
        },
        {
            "integrations": "SentinelOne V2",
            "instance_names": "SentinelOne_v2.1",
            "playbookID": "SentinelOne V2.1 - Test"
        },
        {
            "integrations": "InfoArmor VigilanteATI",
            "playbookID": "InfoArmorVigilanteATITest"
        },
        {
            "integrations": "IntSights",
            "instance_names": "intsights_standard_account",
            "playbookID": "IntSights Test"
        },
        {
            "integrations": "IntSights",
            "playbookID": "IntSights Mssp Test",
            "instance_names": "intsights_mssp_account"
        },
        {
            "integrations": "dnstwist",
            "playbookID": "dnstwistTest",
            "has_api": false
        },
        {
            "integrations": "BitDam",
            "playbookID": "Detonate File - BitDam Test"
        },
        {
            "integrations": "Threat Grid",
            "playbookID": "Test-Detonate URL - ThreatGrid",
            "timeout": 600
        },
        {
            "integrations": "Threat Grid",
            "playbookID": "ThreatGridTest",
            "timeout": 600
        },
        {
            "integrations": "Signal Sciences WAF",
            "playbookID": "SignalSciences-Test"
        },
        {
            "integrations": "RTIR",
            "playbookID": "RTIR Test"
        },
        {
            "integrations": "RedCanary",
            "playbookID": "RedCanaryTest"
        },
        {
            "playbookID": "URL Enrichment - Generic v2 - Test",
            "integrations": [
                "Rasterize",
                "VirusTotal - Private API"
            ],
            "instance_names": "virus_total_private_api_general",
            "timeout": 500,
            "pid_threshold": 12
        },
        {
            "playbookID": "CutTransformerTest"
        },
        {
            "playbookID": "TestEditServerConfig"
        },
        {
            "playbookID": "ContentPackInstaller_Test",
            "integrations": "Demisto REST API",
            "fromversion": "6.0.0"
        },
        {
            "playbookID": "Default - Test",
            "integrations": [
                "ThreatQ v2",
                "Demisto REST API"
            ],
            "fromversion": "5.0.0"
        },
        {
            "integrations": "SCADAfence CNM",
            "playbookID": "SCADAfence_test"
        },
        {
            "integrations": "ProtectWise",
            "playbookID": "Protectwise-Test"
        },
        {
            "integrations": "WhatsMyBrowser",
            "playbookID": "WhatsMyBrowser-Test"
        },
        {
            "integrations": "BigFix",
            "playbookID": "BigFixTest"
        },
        {
            "integrations": "Lastline v2",
            "playbookID": "Lastline v2 - Test"
        },
        {
            "integrations": "McAfee DXL",
            "playbookID": "McAfee DXL - Test"
        },
        {
            "playbookID": "TextFromHTML_test_playbook"
        },
        {
            "playbookID": "PortListenCheck-test"
        },
        {
            "integrations": "ThreatExchange",
            "playbookID": "ThreatExchange-test"
        },
        {
            "integrations": "Joe Security",
            "playbookID": "JoeSecurityTestPlaybook",
            "timeout": 500
        },
        {
            "integrations": "Joe Security",
            "playbookID": "JoeSecurityTestDetonation",
            "timeout": 2000
        },
        {
            "integrations": "WildFire-v2",
            "playbookID": "Wildfire Test",
            "is_mockable": false,
            "fromversion": "5.0.0",
            "toversion": "6.1.9"
        },
        {
            "integrations": "WildFire-v2",
            "playbookID": "Wildfire Test With Polling",
            "is_mockable": false,
            "fromversion": "6.2.0",
            "timeout": 1100
        },
        {
            "integrations": "WildFire-v2",
            "playbookID": "Detonate URL - WildFire-v2 - Test"
        },
        {
            "integrations": "WildFire-v2",
            "playbookID": "Detonate URL - WildFire v2.1 - Test"
        },
        {
            "integrations": "GRR",
            "playbookID": "GRR Test"
        },
        {
            "integrations": "VirusTotal",
            "instance_names": "virus_total_general",
            "playbookID": "virusTotal-test-playbook",
            "timeout": 1400
        },
        {
            "integrations": "VirusTotal",
            "instance_names": "virus_total_preferred_vendors",
            "playbookID": "virusTotaI-test-preferred-vendors",
            "timeout": 1400
        },
        {
            "integrations": [
                "Gmail Single User",
                "Gmail"
            ],
            "playbookID": "Gmail Single User - Test",
            "fromversion": "4.5.0"
        },
        {
            "integrations": "EWS v2",
            "playbookID": "get_original_email_-_ews-_test",
            "instance_names": "ewv2_regular"
        },
        {
            "integrations": [
                "EWS v2",
                "EWS Mail Sender"
            ],
            "playbookID": "EWS search-mailbox test",
            "instance_names": [
                "ewv2_regular",
                "ews_mail_sender_labdemisto"
            ],
            "timeout": 300
        },
        {
            "integrations": "PagerDuty v2",
            "playbookID": "PagerDuty Test"
        },
        {
            "scripts": [
                "DeleteContext"
            ],
            "playbookID": "test_delete_context"
        },
        {
            "playbookID": "DeleteContext-auto-test"
        },
        {
            "playbookID": "GmailTest",
            "integrations": "Gmail"
        },
        {
            "playbookID": "Gmail Convert Html Test",
            "integrations": "Gmail"
        },
        {
            "playbookID": "reputations.json Test",
            "toversion": "5.0.0"
        },
        {
            "playbookID": "Indicators reputation-.json Test",
            "fromversion": "5.5.0"
        },
        {
            "playbookID": "Test IP Indicator Fields",
            "fromversion": "5.0.0"
        },
        {
            "playbookID": "TestDedupIncidentsPlaybook"
        },
        {
            "playbookID": "TestDedupIncidentsByName"
        },
        {
            "integrations": "McAfee Advanced Threat Defense",
            "playbookID": "Test Playbook McAfee ATD",
            "timeout": 700
        },
        {
            "integrations": "McAfee Advanced Threat Defense",
            "playbookID": "Detonate Remote File From URL -McAfee-ATD - Test",
            "timeout": 700
        },
        {
            "playbookID": "stripChars - Test"
        },
        {
            "integrations": "McAfee Advanced Threat Defense",
            "playbookID": "Test Playbook McAfee ATD Upload File"
        },
        {
            "playbookID": "exporttocsv_script_test"
        },
        {
            "playbookID": "Set - Test"
        },
        {
            "integrations": "Intezer v2",
            "playbookID": "Intezer Testing v2",
            "fromversion": "4.1.0",
            "timeout": 600
        },
        {
            "integrations": [
                "Mail Sender (New)",
                "Gmail"
            ],
            "playbookID": "Mail Sender (New) Test",
            "instance_names": [
                "Mail_Sender_(New)_STARTTLS"
            ]
        },
        {
            "playbookID": "buildewsquery_test"
        },
        {
            "integrations": "Rapid7 Nexpose",
            "playbookID": "nexpose_test",
            "timeout": 240
        },
        {
            "playbookID": "GetIndicatorDBotScore Test"
        },
        {
            "integrations": "EWS Mail Sender",
            "playbookID": "EWS Mail Sender Test",
            "instance_names": [
                "ews_mail_sender_labdemisto"
            ]
        },
        {
            "integrations": [
                "EWS Mail Sender",
                "Rasterize"
            ],
            "instance_names": [
                "ews_mail_sender_labdemisto"
            ],
            "playbookID": "EWS Mail Sender Test 2"
        },
        {
            "integrations": [
                "EWS Mail Sender",
                "SMIME Messaging"
            ],
            "instance_names": [
                "ews_mail_sender_labdemisto",
                "SMIME Messaging"
            ],
            "playbookID": "EWS Mail Sender Test 3"
        },
        {
            "playbookID": "decodemimeheader_-_test"
        },
        {
            "playbookID": "test_url_regex"
        },
        {
            "integrations": "Skyformation",
            "playbookID": "TestSkyformation"
        },
        {
            "integrations": "okta",
            "playbookID": "okta_test_playbook",
            "timeout": 240
        },
        {
            "integrations": "Okta v2",
            "playbookID": "OktaV2-Test",
            "timeout": 300
        },
        {
            "integrations": "Okta IAM",
            "playbookID": "Okta IAM - Test Playbook",
            "fromversion": "6.0.0"
        },
        {
            "playbookID": "Test filters & transformers scripts"
        },
        {
            "integrations": "Salesforce",
            "playbookID": "SalesforceTestPlaybook"
        },
        {
            "integrations": "McAfee ESM v2",
            "instance_names": "v11.1.3",
            "playbookID": "McAfee ESM v2 - Test v11.1.3",
            "fromversion": "5.0.0",
            "is_mockable": false
        },
        {
            "integrations": "McAfee ESM v2",
            "instance_names": "v11.3",
            "playbookID": "McAfee ESM v2 (v11.3) - Test",
            "fromversion": "5.0.0",
            "timeout": 300,
            "is_mockable": false
        },
        {
            "integrations": "McAfee ESM v2",
            "instance_names": "v11.1.3",
            "playbookID": "McAfee ESM Watchlists - Test v11.1.3",
            "fromversion": "5.0.0"
        },
        {
            "integrations": "McAfee ESM v2",
            "instance_names": "v11.3",
            "playbookID": "McAfee ESM Watchlists - Test v11.3",
            "fromversion": "5.0.0"
        },
        {
            "integrations": "GoogleSafeBrowsing",
            "playbookID": "Google Safe Browsing Test",
            "timeout": 240,
            "fromversion": "5.0.0"
        },
        {
            "integrations": "Google Safe Browsing v2",
            "playbookID": "Google Safe Browsing V2 Test",
            "fromversion": "5.5.0"
        },
        {
            "integrations": "EWS v2",
            "playbookID": "EWSv2_empty_attachment_test",
            "instance_names": "ewv2_regular"
        },
        {
            "integrations": "EWS v2",
            "playbookID": "EWS Public Folders Test",
            "instance_names": "ewv2_regular",
            "is_mockable": false
        },
        {
            "integrations": "Symantec Endpoint Protection V2",
            "playbookID": "SymantecEndpointProtection_Test"
        },
        {
            "integrations": "carbonblackprotection",
            "playbookID": "search_endpoints_by_hash_-_carbon_black_protection_-_test",
            "timeout": 500
        },
        {
            "playbookID": "Process Email - Generic - Test - Incident Starter",
            "fromversion": "6.0.0",
            "integrations": "Rasterize",
            "timeout": 240
        },
        {
            "playbookID": "Process Email - Generic - Test - Actual Incident"
        },
        {
            "integrations": "CrowdstrikeFalcon",
            "playbookID": "Test - CrowdStrike Falcon",
            "fromversion": "4.1.0",
            "timeout": 500
        },
        {
            "playbookID": "ExposeIncidentOwner-Test"
        },
        {
            "integrations": "google",
            "playbookID": "GsuiteTest"
        },
        {
            "integrations": "OpenPhish",
            "playbookID": "OpenPhish Test Playbook"
        },
        {
            "integrations": "jira-v2",
            "playbookID": "Jira-v2-Test",
            "timeout": 500,
            "is_mockable": false
        },
        {
            "integrations": "ipinfo",
            "playbookID": "IPInfoTest"
        },
        {
            "integrations": "ipinfo_v2",
            "playbookID": "IPInfo_v2Test",
            "fromversion": "5.5.0"
        },
        {
            "integrations": "GoogleMaps",
            "playbookID": "GoogleMapsTest",
            "fromversion": "6.0.0"
        },
        {
            "playbookID": "VerifyHumanReadableFormat"
        },
        {
            "playbookID": "strings-test"
        },
        {
            "playbookID": "TestCommonPython",
            "timeout": 500
        },
        {
            "playbookID": "TestFileCreateAndUpload"
        },
        {
            "playbookID": "TestIsValueInArray"
        },
        {
            "playbookID": "TestStringReplace"
        },
        {
            "playbookID": "TestHttpPlaybook"
        },
        {
            "integrations": "SplunkPy",
            "playbookID": "SplunkPy parse-raw - Test",
            "memory_threshold": 100,
            "instance_names": "use_default_handler",
            "is_mockable": false
        },
        {
            "integrations": "SplunkPy",
            "playbookID": "SplunkPy-Test-V2_default_handler",
            "memory_threshold": 500,
            "instance_names": "use_default_handler",
            "is_mockable": false
        },
        {
            "integrations": "SplunkPy",
            "playbookID": "Splunk-Test_default_handler",
            "memory_threshold": 200,
            "instance_names": "use_default_handler",
            "is_mockable": false
        },
        {
            "integrations": "AnsibleTower",
            "playbookID": "AnsibleTower_Test_playbook",
            "fromversion": "5.0.0"
        },
        {
            "integrations": "SplunkPy",
            "playbookID": "SplunkPySearch_Test_default_handler",
            "memory_threshold": 200,
            "instance_names": "use_default_handler",
            "is_mockable": false
        },
        {
            "integrations": "SplunkPy",
            "playbookID": "SplunkPy_KV_commands_default_handler",
            "memory_threshold": 200,
            "instance_names": "use_default_handler",
            "is_mockable": false
        },
        {
            "integrations": "SplunkPy",
            "playbookID": "SplunkPy-Test-V2_requests_handler",
            "memory_threshold": 500,
            "instance_names": "use_python_requests_handler"
        },
        {
            "integrations": "SplunkPy",
            "playbookID": "Splunk-Test_requests_handler",
            "memory_threshold": 500,
            "instance_names": "use_python_requests_handler",
            "is_mockable": false
        },
        {
            "integrations": "SplunkPy",
            "playbookID": "SplunkPySearch_Test_requests_handler",
            "memory_threshold": 200,
            "instance_names": "use_python_requests_handler",
            "is_mockable": false
        },
        {
            "integrations": "SplunkPy",
            "playbookID": "SplunkPy_KV_commands_requests_handler",
            "memory_threshold": 200,
            "instance_names": "use_python_requests_handler"
        },
        {
            "integrations": "McAfee NSM",
            "playbookID": "McAfeeNSMTest",
            "timeout": 400
        },
        {
            "integrations": "PhishTank V2",
            "playbookID": "PhishTank Testing"
        },
        {
            "integrations": "McAfee Web Gateway",
            "playbookID": "McAfeeWebGatewayTest",
            "timeout": 500,
            "is_mockable": false
        },
        {
            "integrations": "TCPIPUtils",
            "playbookID": "TCPUtils-Test"
        },
        {
            "playbookID": "listExecutedCommands-Test"
        },
        {
            "integrations": "AWS - Lambda",
            "playbookID": "AWS-Lambda-Test (Read-Only)"
        },
        {
            "integrations": "Service Manager",
            "playbookID": "TestHPServiceManager",
            "timeout": 400
        },
        {
            "integrations": "ServiceNow IAM",
            "playbookID": "ServiceNow IAM - Test Playbook",
            "instance_names": "snow_basic_auth",
            "fromversion": "6.0.0"
        },
        {
            "playbookID": "LanguageDetect-Test",
            "timeout": 300
        },
        {
            "integrations": "Forcepoint",
            "playbookID": "forcepoint test",
            "timeout": 500
        },
        {
            "playbookID": "GeneratePassword-Test"
        },
        {
            "playbookID": "ZipFile-Test"
        },
        {
            "playbookID": "UnzipFile-Test"
        },
        {
            "playbookID": "Test-IsMaliciousIndicatorFound",
            "fromversion": "5.0.0"
        },
        {
            "playbookID": "TestExtractHTMLTables"
        },
        {
            "integrations": "carbonblackliveresponse",
            "playbookID": "Carbon Black Live Response Test",
            "fromversion": "5.0.0",
            "is_mockable": false
        },
        {
            "integrations": "urlscan.io",
            "playbookID": "urlscan_malicious_Test",
            "timeout": 500
        },
        {
            "integrations": "EWS v2",
            "playbookID": "pyEWS_Test",
            "instance_names": "ewv2_regular",
            "is_mockable": false
        },
        {
            "integrations": "EWS v2",
            "playbookID": "pyEWS_Test",
            "instance_names": "ewsv2_separate_process",
            "is_mockable": false
        },
        {
            "integrations": "remedy_sr_beta",
            "playbookID": "remedy_sr_test_pb"
        },
        {
            "integrations": "Cylance Protect v2",
            "playbookID": "Cylance Protect v2 Test"
        },
        {
            "integrations": "ReversingLabs Titanium Cloud",
            "playbookID": "ReversingLabsTCTest"
        },
        {
            "integrations": "ReversingLabs A1000",
            "playbookID": "ReversingLabsA1000Test"
        },
        {
            "integrations": "Demisto Lock",
            "playbookID": "DemistoLockTest"
        },
        {
            "playbookID": "test-domain-indicator",
            "timeout": 400
        },
        {
            "playbookID": "Cybereason Test",
            "integrations": "Cybereason",
            "timeout": 1200,
            "fromversion": "4.1.0"
        },
        {
            "integrations": "VirusTotal - Private API",
            "instance_names": "virus_total_private_api_general",
            "playbookID": "File Enrichment - Virus Total Private API Test"
        },
        {
            "integrations": "VirusTotal - Private API",
            "instance_names": "virus_total_private_api_general",
            "playbookID": "virusTotalPrivateAPI-test-playbook",
            "timeout": 1400,
            "pid_threshold": 12
        },
        {
            "integrations": [
                "VirusTotal - Private API",
                "VirusTotal"
            ],
            "playbookID": "vt-detonate test",
            "instance_names": [
                "virus_total_private_api_general",
                "virus_total_general"
            ],
            "timeout": 1400,
            "fromversion": "5.5.0",
            "is_mockable": false
        },
        {
            "integrations": "Cisco ASA",
            "playbookID": "Cisco ASA - Test Playbook"
        },
        {
            "integrations": "VirusTotal - Private API",
            "instance_names": "virus_total_private_api_preferred_vendors",
            "playbookID": "virusTotalPrivateAPI-test-preferred-vendors",
            "timeout": 1400
        },
        {
            "integrations": "Cisco Meraki",
            "playbookID": "Cisco-Meraki-Test"
        },
        {
            "integrations": "Microsoft Defender Advanced Threat Protection",
            "playbookID": "Microsoft Defender Advanced Threat Protection - Test prod",
            "instance_names": "microsoft_defender_atp_prod",
            "is_mockable": false
        },
        {
            "integrations": "Microsoft Defender Advanced Threat Protection",
            "playbookID": "Microsoft Defender Advanced Threat Protection - Test dev",
            "instance_names": "microsoft_defender_atp_dev"
        },
        {
            "integrations": "Microsoft Defender Advanced Threat Protection",
            "playbookID": "Microsoft Defender Advanced Threat Protection - Test self deployed",
            "instance_names": "microsoft_defender_atp_dev_self_deployed"
        },
        {
            "integrations": "Microsoft Defender Advanced Threat Protection",
            "playbookID": "Microsoft Defender - ATP - Indicators Test",
            "instance_names": "microsoft_defender_atp_dev",
            "is_mockable": false
        },
        {
            "integrations": "Microsoft Defender Advanced Threat Protection",
            "playbookID": "Microsoft Defender - ATP - Indicators SC Test",
            "instance_names": "microsoft_defender_atp_dev_self_deployed"
        },
        {
            "integrations": "Microsoft Defender Advanced Threat Protection",
            "playbookID": "Microsoft Defender - ATP - Indicators SC Test",
            "instance_names": "microsoft_defender_atp_dev"
        },
        {
            "integrations": "Microsoft Defender Advanced Threat Protection",
            "playbookID": "Microsoft Defender - ATP - Indicators SC Test",
            "instance_names": "microsoft_defender_atp_prod"
        },
        {
            "integrations": "Microsoft 365 Defender",
            "playbookID": "Microsoft_365_Defender-Test",
            "instance_names": "ms_365_defender_device_code"
        },
        {
            "integrations": "Microsoft 365 Defender",
            "playbookID": "Microsoft_365_Defender-Test",
            "instance_names": "ms_365_defender_client_cred"
        },
        {
            "integrations": "Tanium",
            "playbookID": "Tanium Test Playbook",
            "timeout": 1200,
            "pid_threshold": 10
        },
        {
            "integrations": "Recorded Future",
            "playbookID": "Recorded Future Test"
        },
        {
            "integrations": "Microsoft Graph",
            "playbookID": "Microsoft Graph Security Test dev",
            "instance_names": "ms_graph_security_dev"
        },
        {
            "integrations": "Microsoft Graph",
            "playbookID": "Microsoft Graph Security Test prod",
            "instance_names": "ms_graph_security_prod",
            "is_mockable": false
        },
        {
            "integrations": "Microsoft Graph User",
            "playbookID": "Microsoft Graph User - Test",
            "instance_names": "ms_graph_user_dev"
        },
        {
            "integrations": "Microsoft Graph User",
            "playbookID": "Microsoft Graph User - Test",
            "instance_names": "ms_graph_user_prod",
            "is_mockable": false
        },
        {
            "integrations": "Microsoft Graph Groups",
            "playbookID": "Microsoft Graph Groups - Test dev",
            "instance_names": "ms_graph_groups_dev"
        },
        {
            "integrations": "Microsoft Graph Groups",
            "playbookID": "Microsoft Graph Groups - Test prod",
            "instance_names": "ms_graph_groups_prod",
            "is_mockable": false
        },
        {
            "integrations": "Microsoft_Graph_Files",
            "playbookID": "test_MsGraphFiles dev",
            "instance_names": "ms_graph_files_dev",
            "fromversion": "5.0.0"
        },
        {
            "integrations": "Microsoft_Graph_Files",
            "playbookID": "test_MsGraphFiles prod",
            "instance_names": "ms_graph_files_prod",
            "fromversion": "5.0.0",
            "is_mockable": false
        },
        {
            "integrations": "Microsoft Graph Calendar",
            "playbookID": "Microsoft Graph Calendar - Test dev",
            "instance_names": "ms_graph_calendar_dev"
        },
        {
            "integrations": "Microsoft Graph Calendar",
            "playbookID": "Microsoft Graph Calendar - Test prod",
            "instance_names": "ms_graph_calendar_prod",
            "is_mockable": false
        },
        {
            "integrations": "Microsoft Graph Device Management",
            "playbookID": "MSGraph_DeviceManagement_Test_dev",
            "instance_names": "ms_graph_device_management_oproxy_dev",
            "fromversion": "5.0.0"
        },
        {
            "integrations": "Microsoft Graph Device Management",
            "playbookID": "MSGraph_DeviceManagement_Test_prod",
            "instance_names": "ms_graph_device_management_oproxy_prod",
            "fromversion": "5.0.0",
            "is_mockable": false
        },
        {
            "integrations": "Microsoft Graph Device Management",
            "playbookID": "MSGraph_DeviceManagement_Test_self_deployed_prod",
            "instance_names": "ms_graph_device_management_self_deployed_prod",
            "fromversion": "5.0.0"
        },
        {
            "integrations": "RedLock",
            "playbookID": "RedLockTest",
            "nightly": true
        },
        {
            "integrations": "Symantec Messaging Gateway",
            "playbookID": "Symantec Messaging Gateway Test"
        },
        {
            "integrations": "ThreatConnect v2",
            "playbookID": "ThreatConnect v2 - Test",
            "fromversion": "5.0.0"
        },
        {
            "integrations": "QRadar_v2",
            "playbookID": "test_Qradar_v2",
            "fromversion": "6.0.0",
            "is_mockable": false
        },
        {
            "integrations": "VMware",
            "playbookID": "VMWare Test",
            "memory_threshold": 300,
            "timeout": 1000
        },
        {
            "integrations": "carbonblack-v2",
            "playbookID": "Carbon Black Response Test",
            "fromversion": "5.0.0"
        },
        {
            "integrations": "VMware Carbon Black EDR v2",
            "playbookID": "Carbon Black Edr - Test",
            "is_mockable": false,
            "fromversion": "5.5.0"
        },
        {
            "integrations": "Cisco Umbrella Investigate",
            "playbookID": "Cisco Umbrella Test"
        },
        {
            "integrations": "icebrg",
            "playbookID": "Icebrg Test",
            "timeout": 500
        },
        {
            "integrations": "Symantec MSS",
            "playbookID": "SymantecMSSTest"
        },
        {
            "integrations": "Remedy AR",
            "playbookID": "Remedy AR Test"
        },
        {
            "integrations": "AWS - IAM",
            "playbookID": "AWS - IAM Test Playbook"
        },
        {
            "integrations": "McAfee Active Response",
            "playbookID": "McAfee-MAR_Test",
            "timeout": 700
        },
        {
            "integrations": "McAfee Threat Intelligence Exchange",
            "playbookID": "McAfee-TIE Test",
            "timeout": 700
        },
        {
            "integrations": "ArcSight Logger",
            "playbookID": "ArcSight Logger test"
        },
        {
            "integrations": "ArcSight ESM v2",
            "playbookID": "ArcSight ESM v2 Test"
        },
        {
            "integrations": "ArcSight ESM v2",
            "playbookID": "test Arcsight - Get events related to the Case"
        },
        {
            "integrations": "XFE_v2",
            "playbookID": "Test_XFE_v2",
            "timeout": 500,
            "nightly": true
        },
        {
            "integrations": "McAfee Threat Intelligence Exchange",
            "playbookID": "search_endpoints_by_hash_-_tie_-_test",
            "timeout": 500
        },
        {
            "integrations": "iDefense_v2",
            "playbookID": "iDefense_v2_Test",
            "fromversion": "5.5.0"
        },
        {
            "integrations": "AWS - SQS",
            "playbookID": "AWS - SQS Test Playbook",
            "fromversion": "5.0.0"
        },
        {
            "integrations": "AbuseIPDB",
            "playbookID": "AbuseIPDB Test"
        },
        {
            "integrations": "AbuseIPDB",
            "playbookID": "AbuseIPDB PopulateIndicators Test"
        },
        {
            "integrations": "LogRhythm",
            "playbookID": "LogRhythm-Test-Playbook",
            "timeout": 200
        },
        {
            "integrations": "FireEyeFeed",
            "playbookID": "playbook-FeedFireEye_test",
            "memory_threshold": 110
        },
        {
            "integrations": "Phish.AI",
            "playbookID": "PhishAi-Test"
        },
        {
            "integrations": "Phish.AI",
            "playbookID": "Test-Detonate URL - Phish.AI"
        },
        {
            "integrations": "Centreon",
            "playbookID": "Centreon-Test-Playbook"
        },
        {
            "playbookID": "ReadFile test"
        },
        {
            "integrations": "AlphaSOC Wisdom",
            "playbookID": "AlphaSOC-Wisdom-Test"
        },
        {
            "integrations": "carbonblack-v2",
            "playbookID": "CBFindIP - Test"
        },
        {
            "integrations": "Jask",
            "playbookID": "Jask_Test",
            "fromversion": "4.1.0"
        },
        {
            "integrations": "Whois",
            "playbookID": "whois_test",
            "fromversion": "4.1.0"
        },
        {
            "integrations": "RSA NetWitness Endpoint",
            "playbookID": "NetWitness Endpoint Test"
        },
        {
            "integrations": "Check Point Sandblast",
            "playbookID": "Sandblast_malicious_test"
        },
        {
            "playbookID": "TestMatchRegexV2"
        },
        {
            "integrations": "ActiveMQ",
            "playbookID": "ActiveMQ Test"
        },
        {
            "playbookID": "RegexGroups Test"
        },
        {
            "integrations": "Cisco ISE",
            "playbookID": "cisco-ise-test-playbook"
        },
        {
            "integrations": "RSA NetWitness v11.1",
            "playbookID": "RSA NetWitness Test"
        },
        {
            "playbookID": "ExifReadTest"
        },
        {
            "integrations": "Cuckoo Sandbox",
            "playbookID": "CuckooTest",
            "timeout": 700
        },
        {
            "playbookID": "Detonate File - Generic Test",
            "timeout": 500
        },
        {
            "integrations": [
                "Lastline v2",
                "WildFire-v2",
                "SNDBOX",
                "McAfee Advanced Threat Defense"
            ],
            "playbookID": "Detonate File - Generic Test",
            "timeout": 2400
        },
        {
            "playbookID": "STIXParserTest"
        },
        {
            "playbookID": "VerifyJSON - Test",
            "fromversion": "5.5.0"
        },
        {
            "playbookID": "PowerShellCommon-Test",
            "fromversion": "5.5.0"
        },
        {
            "playbookID": "GetIndicatorDBotScoreFromCache-Test",
            "fromversion": "6.0.0"
        },
        {
            "playbookID": "Detonate URL - Generic Test",
            "timeout": 2000,
            "integrations": [
                "McAfee Advanced Threat Defense",
                "Lastline v2"
            ]
        },
        {
            "integrations": [
                "carbonblack-v2",
                "carbonblackliveresponse",
                "Cylance Protect v2"
            ],
            "playbookID": "Retrieve File from Endpoint - Generic V2 Test",
            "fromversion": "5.0.0",
            "is_mockable": false
        },
        {
            "integrations": "Zscaler",
            "playbookID": "Zscaler Test",
            "timeout": 500
        },
        {
            "playbookID": "DemistoUploadFileV2 Test",
            "integrations": "Demisto REST API"
        },
        {
            "playbookID": "MaxMind Test",
            "integrations": "MaxMind GeoIP2"
        },
        {
            "playbookID": "Test Sagemaker",
            "integrations": "AWS Sagemaker"
        },
        {
            "playbookID": "C2sec-Test",
            "integrations": "C2sec irisk",
            "fromversion": "5.0.0"
        },
        {
            "playbookID": "AlexaV2 Test Playbook",
            "integrations": "Alexa Rank Indicator v2",
            "fromversion": "5.5.0"
        },
        {
            "playbookID": "Phishing v2 - Test - Incident Starter",
            "fromversion": "6.0.0",
            "timeout": 1200,
            "integrations": [
                "EWS Mail Sender",
                "Demisto REST API",
                "Rasterize"
            ],
            "instance_names": [
                "ews_mail_sender_labdemisto"
            ],
            "memory_threshold": 150,
            "pid_threshold": 80
        },
        {
            "playbookID": "Phishing - Core - Test - Incident Starter",
            "fromversion": "6.0.0",
            "timeout": 1700,
            "integrations": [
                "EWS Mail Sender",
                "Demisto REST API",
                "Rasterize"
            ],
            "instance_names": [
                "ews_mail_sender_labdemisto"
            ],
            "memory_threshold": 160,
            "pid_threshold": 80
        },
        {
            "playbookID": "Phishing - Core - Test - Actual Incident",
            "fromversion": "6.0.0"
        },
        {
            "integrations": "duo",
            "playbookID": "DUO Test Playbook"
        },
        {
            "playbookID": "SLA Scripts - Test",
            "fromversion": "4.1.0"
        },
        {
            "playbookID": "test_manageOOOUsers",
            "fromversion": "5.5.0"
        },
        {
            "playbookID": "PcapHTTPExtractor-Test"
        },
        {
            "playbookID": "Ping Test Playbook"
        },
        {
            "playbookID": "ParseWordDoc-Test"
        },
        {
            "playbookID": "PDFUnlocker-Test",
            "fromversion": "6.0.0"
        },
        {
            "playbookID": "Active Directory Test",
            "integrations": "Active Directory Query v2",
            "instance_names": "active_directory_ninja",
            "has_api": false
        },
        {
            "playbookID": "Active Directory - manual pagination check",
            "integrations": "Active Directory Query v2",
            "instance_names": "active_directory_ninja"
        },
                {
            "playbookID": "Active Directory - automatic pagination check",
            "integrations": "Active Directory Query v2",
            "instance_names": "active_directory_ninja"
        },
        {
            "playbookID": "AD v2 - debug-mode - Test",
            "integrations": "Active Directory Query v2",
            "instance_names": "active_directory_ninja",
            "fromversion": "5.0.0",
            "has_api": false
        },
        {
            "playbookID": "Docker Hardening Test",
            "fromversion": "5.0.0",
            "runnable_on_docker_only": true
        },
        {
            "integrations": "Active Directory Query v2",
            "instance_names": "active_directory_ninja",
            "playbookID": "Active Directory Query V2 configuration with port",
            "has_api": false
        },
        {
            "integrations": "Active Directory Query v2",
            "instance_names": "active_directory_ninja",
            "playbookID": "Active Directory - ad-get-user limit check",
            "has_api": false
        },
        {
            "integrations": "Active Directory Query v2",
            "instance_names": "active_directory_ninja",
            "playbookID": "active directory search user with parentheses test",
            "has_api": false
        },
        {
            "integrations": "mysql",
            "playbookID": "MySQL Test",
            "has_api": false
        },
        {
            "playbookID": "Email Address Enrichment - Generic v2.1 - Test",
            "integrations": "Active Directory Query v2",
            "instance_names": "active_directory_ninja",
            "has_api": false
        },
        {
            "integrations": "Cofense Intelligence",
            "playbookID": "Test - Cofense Intelligence",
            "timeout": 500
        },
        {
            "playbookID": "GDPRContactAuthorities Test"
        },
        {
            "integrations": "Google Resource Manager",
            "playbookID": "GoogleResourceManager-Test",
            "timeout": 500
        },
        {
            "integrations": "SlashNext Phishing Incident Response",
            "playbookID": "SlashNextPhishingIncidentResponse-Test",
            "timeout": 500
        },
        {
            "integrations": "Google Cloud Storage",
            "playbookID": "GCS - Test",
            "timeout": 500,
            "memory_threshold": 80
        },
        {
            "integrations": "GooglePubSub",
            "playbookID": "GooglePubSub_Test",
            "timeout": 500,
            "fromversion": "5.0.0"
        },
        {
            "playbookID": "Calculate Severity - Generic v2 - Test",
            "integrations": [
                "Palo Alto Minemeld",
                "Active Directory Query v2"
            ],
            "instance_names": "active_directory_ninja",
            "fromversion": "4.5.0"
        },
        {
            "integrations": "Freshdesk",
            "playbookID": "Freshdesk-Test",
            "timeout": 500
        },
        {
            "playbookID": "Autoextract - Test",
            "fromversion": "4.1.0"
        },
        {
            "playbookID": "FilterByList - Test",
            "fromversion": "4.5.0"
        },
        {
            "playbookID": "Impossible Traveler - Test",
            "integrations": [
                "Ipstack",
                "ipinfo",
                "Rasterize",
                "Active Directory Query v2",
                "Demisto REST API"
            ],
            "instance_names": "active_directory_ninja",
            "fromversion": "5.0.0",
            "timeout": 700
        },
        {
            "playbookID": "Active Directory - Get User Manager Details - Test",
            "integrations": "Active Directory Query v2",
            "instance_names": "active_directory_80k",
            "fromversion": "5.0.0",
            "has_api": false
        },
        {
            "integrations": "Kafka V2",
            "playbookID": "Kafka Test"
        },
        {
            "playbookID": "File Enrichment - Generic v2 - Test",
            "instance_names": "virus_total_private_api_general",
            "integrations": [
                "VirusTotal - Private API",
                "Cylance Protect v2"
            ],
            "is_mockable": false
        },
        {
            "integrations": [
                "epo",
                "McAfee Active Response"
            ],
            "playbookID": "Endpoint data collection test",
            "timeout": 500
        },
        {
            "integrations": [
                "epo",
                "McAfee Active Response"
            ],
            "playbookID": "MAR - Endpoint data collection test",
            "timeout": 500
        },
        {
            "integrations": "DUO Admin",
            "playbookID": "DuoAdmin API test playbook",
            "fromversion": "5.0.0"
        },
        {
            "integrations": [
                "TAXII Server",
                "TAXIIFeed"
            ],
            "playbookID": "TAXII_Feed_Test",
            "fromversion": "5.5.0",
            "timeout": 300,
            "instance_names": [
                "non_https_cert",
                "instance_execute"
            ]
        },
        {
            "integrations": [
                "TAXII Server",
                "TAXIIFeed"
            ],
            "playbookID": "TAXII_Feed_Test",
            "fromversion": "5.5.0",
            "timeout": 300,
            "instance_names": [
                "https_cert",
                "local_https"
            ]
        },
        {
            "integrations": "TAXII 2 Feed",
            "playbookID": "TAXII 2 Feed Test",
            "fromversion": "5.5.0"
        },
        {
            "integrations": "iDefense Feed",
            "playbookID": "Feed iDefense Test",
            "memory_threshold": 200,
            "fromversion": "5.5.0"
        },
        {
            "playbookID": "TestShowScheduledEntries"
        },
        {
            "playbookID": "Calculate Severity - Standard - Test",
            "integrations": "Palo Alto Minemeld",
            "fromversion": "4.5.0"
        },
        {
            "playbookID": "HTTPListRedirects - Test SSL",
            "has_api": true
        },
        {
            "playbookID": "HTTPListRedirects Basic Test",
            "has_api": true
        },
        {
            "playbookID": "CheckDockerImageAvailableTest",
            "has_api": true
        },
        {
            "playbookID": "Extract Indicators From File - Generic v2 - Test",
            "integrations": [
                "Image OCR",
                "Rasterize"
            ],
            "timeout": 350,
            "memory_threshold": 200,
            "fromversion": "4.5.0"
        },
        {
            "playbookID": "Endpoint Enrichment - Generic v2.1 - Test",
            "integrations": [
                "Cylance Protect v2",
                "carbonblack-v2",
                "epo",
                "Active Directory Query v2"
            ],
            "instance_names": "active_directory_ninja"
        },
        {
            "playbookID": "EmailReputationTest",
            "integrations": "Have I Been Pwned? V2"
        },
        {
            "integrations": "Symantec Deepsight Intelligence",
            "playbookID": "Symantec Deepsight Test"
        },
        {
            "playbookID": "ExtractDomainFromEmailTest"
        },
        {
            "playbookID": "Wait Until Datetime - Test",
            "fromversion": "4.5.0"
        },
        {
            "playbookID": "PAN-OS DAG Configuration Test",
            "integrations": "Panorama",
            "instance_names": "palo_alto_panorama_9.0",
            "timeout": 1500
        },
        {
            "playbookID": "PAN-OS EDL Setup v3 Test",
            "integrations": [
                "Panorama",
                "palo_alto_networks_pan_os_edl_management"
            ],
            "instance_names": "palo_alto_firewall_9.0",
            "timeout": 300
        },
        {
            "integrations": "Snowflake",
            "playbookID": "Snowflake-Test"
        },
        {
            "playbookID": "Account Enrichment - Generic v2.1 - Test",
            "integrations": "Active Directory Query v2",
            "instance_names": "active_directory_ninja",
            "has_api": false
        },
        {
            "integrations": "Cisco Umbrella Investigate",
            "playbookID": "Domain Enrichment - Generic v2 - Test"
        },
        {
            "integrations": "Google BigQuery",
            "playbookID": "Google BigQuery Test"
        },
        {
            "integrations": "Zoom",
            "playbookID": "Zoom_Test"
        },
        {
            "playbookID": "IP Enrichment - Generic v2 - Test",
            "integrations": "Threat Crowd",
            "fromversion": "4.1.0"
        },
        {
            "integrations": "Cherwell",
            "playbookID": "Cherwell Example Scripts - test"
        },
        {
            "integrations": "Cherwell",
            "playbookID": "Cherwell - test"
        },
        {
            "integrations": "CarbonBlackProtectionV2",
            "playbookID": "Carbon Black Enterprise Protection V2 Test"
        },
        {
            "integrations": "Active Directory Query v2",
            "instance_names": "active_directory_ninja",
            "playbookID": "Test ADGetUser Fails with no instances 'Active Directory Query' (old version)",
            "has_api": false
        },
        {
            "integrations": "MITRE ATT&CK v2",
            "playbookID": "FeedMitreAttackv2_test",
            "memory_threshold": 150
        },
        {
            "integrations": "MITRE ATT&CK v2",
            "playbookID": "ExtractAttackPattern-Test",
            "memory_threshold": 150,
            "fromversion": "6.2.0"
        },
        {
            "integrations": "ANYRUN",
            "playbookID": "ANYRUN-Test"
        },
        {
            "integrations": "ANYRUN",
            "playbookID": "Detonate File - ANYRUN - Test"
        },
        {
            "integrations": "ANYRUN",
            "playbookID": "Detonate URL - ANYRUN - Test"
        },
        {
            "integrations": "Netcraft",
            "playbookID": "Netcraft test"
        },
        {
            "integrations": "EclecticIQ Platform",
            "playbookID": "EclecticIQ Test"
        },
        {
            "playbookID": "FormattingPerformance - Test",
            "fromversion": "5.0.0"
        },
        {
            "integrations": "AWS - EC2",
            "instance_names": "AWS - EC2",
            "playbookID": "AWS - EC2 Test Playbook",
            "fromversion": "5.0.0",
            "memory_threshold": 90
        },
        {
            "integrations": "AWS - EC2",
            "playbookID": "d66e5f86-e045-403f-819e-5058aa603c32"
        },
        {
            "integrations": "ANYRUN",
            "playbookID": "Detonate File From URL - ANYRUN - Test"
        },
        {
            "integrations": "AWS - CloudTrail",
            "playbookID": "3da2e31b-f114-4d7f-8702-117f3b498de9"
        },
        {
            "integrations": "carbonblackprotection",
            "playbookID": "67b0f25f-b061-4468-8613-43ab13147173"
        },
        {
            "integrations": "DomainTools",
            "playbookID": "DomainTools-Test"
        },
        {
            "integrations": "Exabeam",
            "playbookID": "Exabeam - Test"
        },
        {
            "integrations": "Cisco Spark",
            "playbookID": "Cisco Spark Test New"
        },
        {
            "integrations": "Remedy On-Demand",
            "playbookID": "Remedy-On-Demand-Test"
        },
        {
            "playbookID": "ssdeepreputationtest"
        },
        {
            "playbookID": "TestIsEmailAddressInternal"
        },
        {
            "integrations": "Google Cloud Compute",
            "playbookID": "GoogleCloudComputeListTest"
        },
        {
            "integrations": "AWS - S3",
            "playbookID": "97393cfc-2fc4-4dfe-8b6e-af64067fc436",
            "memory_threshold": 80
        },
        {
            "integrations": "AwsSecretsManager",
            "playbookID": "AwsSecretsManagerTest"
        },
        {
            "integrations": "Image OCR",
            "playbookID": "TestImageOCR"
        },
        {
            "integrations": "fireeye",
            "playbookID": "Detonate File - FireEye AX - Test"
        },
        {
            "integrations": [
                "Rasterize",
                "Image OCR"
            ],
            "playbookID": "Rasterize Test",
            "fromversion": "5.0.0",
            "memory_threshold": 100
        },
        {
            "integrations": "Rasterize",
            "playbookID": "RasterizeImageTest",
            "fromversion": "5.0.0"
        },
        {
            "integrations": "Ipstack",
            "playbookID": "Ipstack_Test"
        },
        {
            "integrations": "Perch",
            "playbookID": "Perch-Test"
        },
        {
            "integrations": "Forescout",
            "playbookID": "Forescout-Test"
        },
        {
            "integrations": "GitHub",
            "playbookID": "Git_Integration-Test"
        },
        {
            "integrations": "GitHub IAM",
            "playbookID": "Github IAM - Test Playbook",
            "fromversion": "6.1.0"
        },
        {
            "integrations": "LogRhythmRest",
            "playbookID": "LogRhythm REST test"
        },
        {
            "integrations": "AlienVault USM Anywhere",
            "playbookID": "AlienVaultUSMAnywhereTest"
        },
        {
            "playbookID": "PhishLabsTestPopulateIndicators"
        },
        {
            "playbookID": "Test_HTMLtoMD"
        },
        {
            "integrations": "PhishLabs IOC",
            "playbookID": "PhishLabsIOC TestPlaybook",
            "fromversion": "4.1.0"
        },
        {
            "integrations": "PerceptionPoint",
            "playbookID": "PerceptionPoint Test",
            "fromversion": "4.1.0"
        },
        {
            "integrations": "vmray",
            "playbookID": "VMRay-Test-File",
            "fromversion": "5.5.0"
        },
        {
            "integrations": "vmray",
            "playbookID": "File Enrichment - VMRay - Test",
            "fromversion": "5.0.0"
        },
        {
            "integrations": "AutoFocus V2",
            "playbookID": "AutoFocus V2 test",
            "fromversion": "5.0.0",
            "timeout": 1000
        },
        {
            "playbookID": "Process Email - Generic for Rasterize"
        },
        {
            "playbookID": "Send Investigation Summary Reports - Test",
            "integrations": "EWS Mail Sender",
            "instance_names": [
                "ews_mail_sender_labdemisto"
            ],
            "fromversion": "4.5.0",
            "memory_threshold": 100
        },
        {
            "integrations": "Flashpoint",
            "playbookID": "Flashpoint_event-Test"
        },
        {
            "integrations": "Flashpoint",
            "playbookID": "Flashpoint_forum-Test"
        },
        {
            "integrations": "Flashpoint",
            "playbookID": "Flashpoint_report-Test"
        },
        {
            "integrations": "Flashpoint",
            "playbookID": "Flashpoint_reputation-Test"
        },
        {
            "integrations": "BluecatAddressManager",
            "playbookID": "Bluecat Address Manager test"
        },
        {
            "integrations": "MailListener - POP3 Beta",
            "playbookID": "MailListener-POP3 - Test"
        },
        {
            "playbookID": "sumList - Test"
        },
        {
            "integrations": "VulnDB",
            "playbookID": "Test-VulnDB"
        },
        {
            "integrations": "Shodan_v2",
            "playbookID": "Test-Shodan_v2",
            "timeout": 1000
        },
        {
            "integrations": "Threat Crowd",
            "playbookID": "ThreatCrowd - Test"
        },
        {
            "integrations": "GoogleDocs",
            "playbookID": "GoogleDocs-test"
        },
        {
            "playbookID": "Request Debugging - Test",
            "fromversion": "5.0.0"
        },
        {
            "playbookID": "Test Convert file hash to corresponding hashes",
            "fromversion": "4.5.0",
            "integrations": "VirusTotal",
            "instance_names": "virus_total_general"
        },
        {
            "playbookID": "PAN-OS Query Logs For Indicators Test",
            "fromversion": "5.5.0",
            "timeout": 1500,
            "integrations": "Panorama",
            "instance_names": "palo_alto_panorama"
        },
        {
            "integrations": "Elasticsearch v2",
            "instance_names": "es_v7",
            "playbookID": "Elasticsearch_v2_test"
        },
        {
            "integrations": "ElasticsearchFeed",
            "instance_names": "es_demisto_feed",
            "playbookID": "Elasticsearch_Fetch_Demisto_Indicators_Test",
            "fromversion": "5.5.0"
        },
        {
            "integrations": "ElasticsearchFeed",
            "instance_names": "es_generic_feed",
            "playbookID": "Elasticsearch_Fetch_Custom_Indicators_Test",
            "fromversion": "5.5.0"
        },
        {
            "integrations": "Elasticsearch v2",
            "instance_names": "es_v6",
            "playbookID": "Elasticsearch_v2_test-v6"
        },
        {
            "integrations": "Elasticsearch v2",
            "instance_names": "es_v8",
            "playbookID": "Elasticsearch_v2_test-v8"
        },
        {
            "integrations": "PolySwarm",
            "playbookID": "PolySwarm-Test"
        },
        {
            "integrations": "Kennav2",
            "playbookID": "Kenna Test"
        },
        {
            "integrations": "SecurityAdvisor",
            "playbookID": "SecurityAdvisor-Test",
            "fromversion": "4.5.0"
        },
        {
            "integrations": "Google Key Management Service",
            "playbookID": "Google-KMS-test",
            "pid_threshold": 6,
            "memory_threshold": 60
        },
        {
            "integrations": "SecBI",
            "playbookID": "SecBI - Test"
        },
        {
            "playbookID": "ExtractFQDNFromUrlAndEmail-Test"
        },
        {
            "integrations": "EWS v2",
            "playbookID": "Get EWS Folder Test",
            "fromversion": "4.5.0",
            "instance_names": "ewv2_regular",
            "timeout": 1200
        },
        {
            "integrations": "EWSO365",
            "instance_names": "ewso365_dev_team",
            "playbookID": "EWS_O365_test",
            "fromversion": "5.0.0"
        },
        {
            "integrations": "EWSO365",
            "instance_names": "ewso365_dev_team",
            "playbookID": "EWS_O365_send_mail_test",
            "fromversion": "5.0.0"
        },
        {
            "integrations": "Unit42v2 Feed",
            "playbookID": "unit42_atoms",
            "fromversion": "5.5.0"
        },
        {
            "integrations": "QRadar v3",
            "playbookID": "QRadar Indicator Hunting Test",
            "timeout": 12000,
            "fromversion": "6.0.0"
        },
        {
            "integrations": "QRadar v3",
            "playbookID": "QRadar - Get Offense Logs Test",
            "timeout": 600,
            "fromversion": "6.0.0"
        },
        {
            "playbookID": "SetAndHandleEmpty test",
            "fromversion": "4.5.0"
        },
        {
            "integrations": "Tanium v2",
            "playbookID": "Tanium v2 - Test"
        },
        {
            "integrations": "Office 365 Feed",
            "playbookID": "Office365_Feed_Test",
            "fromversion": "5.5.0"
        },
        {
            "integrations": "GoogleCloudTranslate",
            "playbookID": "GoogleCloudTranslate-Test",
            "pid_threshold": 9
        },
        {
            "integrations": "Infoblox",
            "playbookID": "Infoblox Test"
        },
        {
            "integrations": "BPA",
            "playbookID": "Test-BPA",
            "fromversion": "4.5.0"
        },
        {
            "playbookID": "GetValuesOfMultipleFIelds Test",
            "fromversion": "4.5.0"
        },
        {
            "playbookID": "IsInternalHostName Test",
            "fromversion": "4.5.0"
        },
        {
            "playbookID": "DigitalGuardian-Test",
            "integrations": "Digital Guardian",
            "fromversion": "5.0.0"
        },
        {
            "integrations": "SplunkPy",
            "playbookID": "Splunk Indicator Hunting Test",
            "fromversion": "5.0.0",
            "memory_threshold": 500,
            "instance_names": "use_default_handler",
            "is_mockable": false
        },
        {
            "integrations": "BPA",
            "playbookID": "Test-BPA_Integration",
            "fromversion": "4.5.0"
        },
        {
            "integrations": "AutoFocus Feed",
            "playbookID": "playbook-FeedAutofocus_test",
            "fromversion": "5.5.0"
        },
        {
            "integrations": "AutoFocus Daily Feed",
            "playbookID": "playbook-FeedAutofocus_daily_test",
            "fromversion": "5.5.0"
        },
        {
            "integrations": "PaloAltoNetworks_PrismaCloudCompute",
            "playbookID": "PaloAltoNetworks_PrismaCloudCompute-Test",
            "instance_names": "prisma_cloud_compute_21_04"
        },
        {
            "integrations": "SaasSecurity",
            "playbookID": "SaasSecurity-Test"
        },
        {
            "integrations": "Recorded Future Feed",
            "playbookID": "RecordedFutureFeed - Test",
            "instance_names": "recorded_future_feed",
            "timeout": 1000,
            "fromversion": "5.5.0",
            "memory_threshold": 86
        },
        {
            "integrations": "Recorded Future Feed",
            "playbookID": "RecordedFutureFeed - Test",
            "instance_names": "recorded_future_feed_with_risk_rules",
            "timeout": 1000,
            "fromversion": "5.5.0",
            "memory_threshold": 86
        },
        {
            "integrations": "Expanse",
            "playbookID": "test-Expanse-Playbook",
            "fromversion": "5.0.0"
        },
        {
            "integrations": "Expanse",
            "playbookID": "test-Expanse",
            "fromversion": "5.0.0"
        },
        {
            "integrations": "DShield Feed",
            "playbookID": "playbook-DshieldFeed_test",
            "fromversion": "5.5.0",
            "is_mockable": false
        },
        {
            "integrations": "AlienVault Reputation Feed",
            "playbookID": "AlienVaultReputationFeed_Test",
            "fromversion": "5.5.0",
            "memory_threshold": 190
        },
        {
            "integrations": "BruteForceBlocker Feed",
            "playbookID": "playbook-BruteForceBlocker_test",
            "fromversion": "5.5.0",
            "memory_threshold": 190
        },
        {
            "integrations": "F5Silverline",
            "playbookID": "F5Silverline_TestPlaybook",
            "fromversion": "6.0.0",
            "memory_threshold": 190
        },
        {
            "integrations": "Carbon Black Enterprise EDR",
            "playbookID": "Carbon Black Enterprise EDR Test",
            "fromversion": "5.0.0"
        },
        {
            "integrations": "MongoDB Key Value Store",
            "playbookID": "MongoDB KeyValueStore - Test",
            "pid_threshold": 12,
            "fromversion": "5.0.0"
        },
        {
            "integrations": "MongoDB Log",
            "playbookID": "MongoDBLog - Test",
            "pid_threshold": 12,
            "fromversion": "5.0.0"
        },
        {
            "integrations": "Google Chronicle Backstory",
            "playbookID": "Google Chronicle Backstory Asset - Test",
            "fromversion": "5.0.0"
        },
        {
            "integrations": "Google Chronicle Backstory",
            "playbookID": "Google Chronicle Backstory IOC Details - Test",
            "fromversion": "5.0.0"
        },
        {
            "integrations": "Google Chronicle Backstory",
            "playbookID": "Google Chronicle Backstory List Alerts - Test",
            "fromversion": "5.0.0"
        },
        {
            "integrations": "Google Chronicle Backstory",
            "playbookID": "Google Chronicle Backstory List IOCs - Test",
            "fromversion": "5.0.0"
        },
        {
            "integrations": "Google Chronicle Backstory",
            "playbookID": "Google Chronicle Backstory Reputation - Test",
            "fromversion": "5.0.0"
        },
        {
            "integrations": "Google Chronicle Backstory",
            "playbookID": "Google Chronicle Backstory List Events - Test",
            "fromversion": "5.0.0"
        },
        {
            "integrations": "Feodo Tracker IP Blocklist Feed",
            "instance_names": "feodo_tracker_ip_currently__active",
            "playbookID": "playbook-feodotrackeripblock_test_currently__active",
            "fromversion": "5.5.0"
        },
        {
            "integrations": "Feodo Tracker IP Blocklist Feed",
            "instance_names": "feodo_tracker_ip_30_days",
            "playbookID": "playbook-feodotrackeripblock_test_30_days",
            "fromversion": "5.5.0"
        },
        {
            "integrations": "Code42",
            "playbookID": "Code42-Test",
            "fromversion": "5.0.0",
            "timeout": 600
        },
        {
            "playbookID": "Code42 File Search Test",
            "integrations": "Code42",
            "fromversion": "5.0.0"
        },
        {
            "playbookID": "FetchIndicatorsFromFile-test",
            "fromversion": "5.5.0"
        },
        {
            "integrations": "RiskSense",
            "playbookID": "RiskSense Get Apps - Test"
        },
        {
            "integrations": "RiskSense",
            "playbookID": "RiskSense Get Host Detail - Test"
        },
        {
            "integrations": "RiskSense",
            "playbookID": "RiskSense Get Host Finding Detail - Test"
        },
        {
            "integrations": "RiskSense",
            "playbookID": "RiskSense Get Hosts - Test"
        },
        {
            "integrations": "RiskSense",
            "playbookID": "RiskSense Get Host Findings - Test"
        },
        {
            "integrations": "RiskSense",
            "playbookID": "RiskSense Get Unique Cves - Test"
        },
        {
            "integrations": "RiskSense",
            "playbookID": "RiskSense Get Unique Open Findings - Test"
        },
        {
            "integrations": "RiskSense",
            "playbookID": "RiskSense Get Apps Detail - Test"
        },
        {
            "integrations": "RiskSense",
            "playbookID": "RiskSense Apply Tag - Test"
        },
        {
            "integrations": "Indeni",
            "playbookID": "Indeni_test",
            "fromversion": "5.0.0"
        },
        {
            "integrations": "SafeBreach v2",
            "playbookID": "playbook-SafeBreach-Test",
            "fromversion": "5.5.0"
        },
        {
            "integrations": "AlienVault OTX TAXII Feed",
            "playbookID": "playbook-feedalienvaultotx_test",
            "fromversion": "5.5.0"
        },
        {
            "playbookID": "ExtractDomainAndFQDNFromUrlAndEmail-Test",
            "fromversion": "5.5.0"
        },
        {
            "integrations": "Cortex Data Lake",
            "playbookID": "Cortex Data Lake Test",
            "instance_names": "cdl_prod",
            "fromversion": "4.5.0"
        },
        {
            "integrations": "MongoDB",
            "playbookID": "MongoDB - Test"
        },
        {
            "integrations": "DNSDB_v2",
            "playbookID": "DNSDB-Test",
            "fromversion": "5.0.0"
        },
        {
            "playbookID": "DBotCreatePhishingClassifierV2FromFile-Test",
            "timeout": 60000,
            "fromversion": "6.1.0",
            "instance_names": "ml_dummy_prod",
            "integrations": "AzureWAF"
        },
        {
            "integrations": "IBM Resilient Systems",
            "playbookID": "IBM Resilient Systems Test"
        },
        {
            "integrations": [
                "Prisma Access",
                "Prisma Access Egress IP feed"
            ],
            "playbookID": "Prisma_Access_Egress_IP_Feed-Test",
            "timeout": 60000,
            "fromversion": "5.5.0"
        },
        {
            "integrations": "Prisma Access",
            "playbookID": "Prisma_Access-Test",
            "timeout": 60000,
            "fromversion": "5.5.0"
        },
        {
            "playbookID": "EvaluateMLModllAtProduction-Test",
            "fromversion": "5.5.0"
        },
        {
            "integrations": "Google IP Ranges Feed",
            "playbookID": "Fetch Indicators Test",
            "fromversion": "6.0.0"
        },
        {
            "integrations": "Azure AD Connect Health Feed",
            "playbookID": "FeedAzureADConnectHealth_Test",
            "fromversion": "5.5.0"
        },
        {
            "integrations": ["Zoom Feed", "Demisto REST API"],
            "playbookID": "FeedZoom_Test",
            "fromversion": "5.5.0"
        },
        {
            "playbookID": "PCAP Analysis Test",
            "integrations": [
                "ipinfo",
                "WildFire-v2"
            ],
            "fromversion": "5.0.0",
            "timeout": 1200
        },
        {
            "integrations": "Workday",
            "playbookID": "Workday - Test",
            "fromversion": "5.0.0",
            "timeout": 600
        },
        {
            "integrations": "Unit42 Feed",
            "playbookID": "Unit42 Feed - Test",
            "fromversion": "5.5.0",
            "timeout": 600
        },
        {
            "integrations": "CrowdStrikeMalquery",
            "playbookID": "CrowdStrikeMalquery-Test",
            "fromversion": "5.0.0",
            "timeout": 2500
        },
        {
            "integrations": "Sixgill_Darkfeed",
            "playbookID": "Sixgill-Darkfeed_Test",
            "fromversion": "5.5.0"
        },
        {
            "playbookID": "hashIncidentFields-test",
            "fromversion": "4.5.0",
            "timeout": 60000
        },
        {
            "integrations": "RSA Archer v2",
            "playbookID": "Archer v2 - Test",
            "fromversion": "5.0.0",
            "timeout": 1500
        },
        {
            "integrations": "WootCloud",
            "playbookID": "TestWootCloudPlaybook",
            "fromversion": "5.0.0"
        },
        {
            "integrations": "Ivanti Heat",
            "playbookID": "Ivanti Heat - Test"
        },
        {
            "integrations": "MicrosoftCloudAppSecurity",
            "playbookID": "MicrosoftCloudAppSecurity-Test"
        },
        {
            "integrations": "Blueliv ThreatCompass",
            "playbookID": "Blueliv_ThreatCompass_test",
            "fromversion": "5.0.0"
        },
        {
            "playbookID": "IncreaseIncidentSeverity-Test",
            "fromversion": "5.0.0"
        },
        {
            "integrations": "TrendMicro Cloud App Security",
            "playbookID": "playbook_TrendmicroCAS_Test",
            "fromversion": "5.0.0",
            "timeout": 300
        },
        {
            "playbookID": "IfThenElse-Test",
            "fromversion": "5.0.0"
        },
        {
            "integrations": "Imperva WAF",
            "playbookID": "Imperva WAF - Test"
        },
        {
            "integrations": "CheckPointFirewall_v2",
            "playbookID": "checkpoint-testplaybook",
            "timeout": 500
        },
        {
            "playbookID": "FailedInstances - Test",
            "integrations": "Whois",
            "fromversion": "4.5.0"
        },
        {
            "integrations": "F5 ASM",
            "playbookID": "playbook-F5_ASM-Test",
            "timeout": 600,
            "fromversion": "5.0.0"
        },
        {
            "playbookID": "Hatching Triage - Detonate File",
            "integrations": "Hatching Triage",
            "fromversion": "5.5.0"
        },
        {
            "integrations": "Rundeck",
            "playbookID": "Rundeck_test",
            "fromversion": "5.5.0",
            "is_mockable": false
        },
        {
            "playbookID": "Field polling test",
            "timeout": 600,
            "fromversion": "5.0.0"
        },
        {
            "integrations": "Generic Webhook",
            "playbookID": "Generic Webhook - Test",
            "fromversion": "5.5.0",
            "has_api": false
        },
        {
            "integrations": "Palo Alto Networks Enterprise DLP",
            "playbookID": "Palo_Alto_Networks_Enterprise_DLP - Test",
            "fromversion": "5.0.0"
        },
        {
            "integrations": "Cryptocurrency",
            "playbookID": "Cryptocurrency-Test",
            "is_mockable": false
        },
        {
            "integrations": "Public DNS Feed",
            "playbookID": "Public_DNS_Feed_Test",
            "fromversion": "5.5.0"
        },
        {
            "integrations": "BitcoinAbuse",
            "playbookID": "BitcoinAbuse-test",
            "fromversion": "5.5.0",
            "memory_threshold": 200
        },
        {
            "integrations": "ExpanseV2",
            "playbookID": "ExpanseV2 Test",
            "fromversion": "6.0.0"
        },
        {
            "integrations": "FeedExpanse",
            "playbookID": "Feed Expanse Test",
            "fromversion": "6.0.0"
        },
        {
            "integrations": "MicrosoftGraphIdentityandAccess",
            "playbookID": "Identity & Access test playbook"
        },
        {
            "integrations": "MicrosoftPolicyAndComplianceAuditLog",
            "playbookID": "Audit Log - Test"
        },
        {
            "integrations": "Nutanix Hypervisor",
            "playbookID": "Nutanix-test"
        },
        {
            "integrations": "Azure Storage",
            "playbookID": "Azure Storage - Test"
        },
        {
            "integrations": "MicrosoftGraphApplications",
            "playbookID": "MSGraph Applications Test",
            "instance_names": "ms_graph_applications_device_code"
        },
        {
            "integrations": "MicrosoftGraphApplications",
            "playbookID": "MSGraph Applications Test",
            "instance_names": "ms_graph_applications_client_cred"
        },
        {
            "integrations": "EWS Extension Online Powershell v2",
            "playbookID": "EWS Extension: Powershell Online V2 Test",
            "fromversion": "6.0.0",
            "toversion": "6.0.9",
            "timeout": 250
        },
        {
            "integrations": "VirusTotal (API v3)",
            "playbookID": "VirusTotal (API v3) Detonate Test",
            "instance_names": [
                "virus_total_v3",
                "virus_total_v3_premium"
            ],
            "is_mockable": false
        },
        {
            "integrations": "VirusTotal (API v3)",
            "playbookID": "VirusTotalV3-test",
            "instance_names": [
                "virus_total_v3"
            ],
            "fromversion": "5.5.0"
        },
        {
            "integrations": "HostIo",
            "playbookID": "HostIo_Test"
        },
        {
            "playbookID": "CreateCertificate-Test",
            "fromversion": "5.5.0"
        },
        {
            "integrations": "LogPoint SIEM Integration",
            "playbookID": "LogPoint SIEM Integration - Test Playbook 1"
        },
        {
            "integrations": "LogPoint SIEM Integration",
            "playbookID": "LogPoint SIEM Integration - Test Playbook 2"
        },
        {
            "integrations": "Cisco Stealthwatch",
            "fromversion": "5.5.0",
            "playbookID": "Cisco Stealthwatch Test"
        },
        {
            "integrations": "cymulate_v2",
            "playbookID": "Cymulate V2 Test",
            "fromversion": "6.0.0"
        },
        {
            "integrations": "OpenCTI",
            "playbookID": "OpenCTI Test",
            "fromversion": "5.0.0"
        },
        {
            "integrations": "Microsoft Graph API",
            "playbookID": "Microsoft Graph API - Test",
            "fromversion": "5.0.0"
        },
        {
            "integrations": "QRadar v3",
            "playbookID": "QRadar_v3-test",
            "fromversion": "6.0.0"
        },
        {
            "playbookID": "DbotPredictOufOfTheBoxTest",
            "fromversion": "4.5.0",
            "timeout": 1000
        },
        {
            "playbookID": "DbotPredictOufOfTheBoxTestV2",
            "fromversion": "5.5.0",
            "timeout": 1000
        },
        {
            "integrations": "HPEArubaClearPass",
            "playbookID": "HPEArubaClearPass_TestPlaybook",
            "fromversion": "6.0.0"
        },
        {
            "integrations": "CrowdstrikeFalcon",
            "playbookID": "Get endpoint details - Generic - test",
            "fromversion": "5.5.0"
        },
        {
            "integrations": "CrowdstrikeFalcon",
            "playbookID": "Isolate and unisolate endpoint - test",
            "fromversion": "5.5.0"
        },
        {
            "integrations": "VirusTotal - Premium (API v3)",
            "playbookID": "VirusTotal Premium v3 TestPlaybook",
            "fromversion": "5.5.0"
        },
        {
            "integrations": "Armis",
            "playbookID": "Armis-Test",
            "fromversion": "5.5.0"
        },
        {
            "playbookID": "Tidy - Test",
            "integrations": [
                "AWS - EC2",
                "Demisto REST API",
                "Tidy"
            ],
            "instance_names": [
                "aws_alloacte_host"
            ],
            "fromversion": "6.0.0"
        },
        {
            "integrations": "Trend Micro Deep Security",
            "playbookID": "Trend Micro Deep Security - Test"
        },
        {
            "integrations": "Carbon Black Endpoint Standard",
            "playbookID": "carbonBlackEndpointStandardTestPlaybook",
            "fromversion": "5.5.0",
            "is_mockable": false
        },
        {
            "integrations": "Proofpoint TAP v2",
            "playbookID": "ProofpointTAP-Test"
        },
        {
            "integrations": "QualysV2",
            "playbookID": "QualysVulnerabilityManagement-Test",
            "fromversion": "5.5.0",
            "timeout": 3500
        },
        {
            "integrations": "ThreatExchange v2",
            "playbookID": "ThreatExchangeV2-test",
            "fromversion": "5.5.0"
        },
        {
            "integrations": "NetscoutAED",
            "playbookID": "NetscoutAED-Test",
            "fromversion": "5.5.0"
        },
        {
            "integrations": "VMware Workspace ONE UEM (AirWatch MDM)",
            "playbookID": "VMware Workspace ONE UEM (AirWatch MDM)-Test",
            "fromversion": "6.0.0"
        },
        {
            "integrations": "CarbonBlackLiveResponseCloud",
            "playbookID": "CarbonBlackLiveResponseCloud-Test",
            "fromversion": "5.5.0",
            "is_mockable": false
        },
        {
            "playbookID": "EDL Performance Test",
            "instance_names": "edl_auto",
            "integrations": [
                "EDL",
                "Create-Mock-Feed-Relationships"
            ],
            "fromversion": "6.0.0",
            "timeout": 3500,
            "memory_threshold": 900,
            "pid_threshold": 12,
            "context_print_dt": "EDLHey",
            "has_api": false
        },
        {
            "playbookID": "Export Indicators Performance Test",
            "instance_names": "eis_auto",
            "integrations": [
                "ExportIndicators",
                "Create-Mock-Feed-Relationships"
            ],
            "fromversion": "6.0.0",
            "timeout": 3500,
            "memory_threshold": 900,
            "pid_threshold": 12,
            "context_print_dt": "EISHey"
        },
        {
            "integrations": "jamf v2",
            "playbookID": "Jamf_v2_test",
            "fromversion": "5.5.0"
        },
        {
            "integrations": "GuardiCore v2",
            "playbookID": "GuardiCoreV2-Test",
            "fromversion": "6.0.0"
        },
        {
            "playbookID": "DBot Build Phishing Classifier Test - Multiple Algorithms",
            "timeout": 60000,
            "fromversion": "6.1.0",
            "instance_names": "ml_dummy_prod",
            "integrations": "AzureWAF"
        },
        {
            "integrations": [
                "AutoFocus Daily Feed",
                "Demisto REST API"
            ],
            "playbookID": "Fetch Indicators Test",
            "fromversion": "6.0.0",
            "is_mockable": false,
            "timeout": 2400
        },
        {
            "integrations": "SOCRadarIncidents",
            "playbookID": "SOCRadarIncidents-Test"
        },
        {
            "integrations": "SOCRadarThreatFusion",
            "playbookID": "SOCRadarThreatFusion-Test"
        },
        {
            "integrations": "FeedSOCRadarThreatFeed",
            "playbookID": "FeedSOCRadarThreatFeed-Test"
        },
        {
            "integrations": "TheHive Project",
            "playbookID": "Playbook_TheHiveProject_Test",
            "fromversion": "6.0.0"
        },
        {
            "integrations": [
                "ServiceNow v2",
                "Demisto REST API"
            ],
            "playbookID": "Fetch Incidents Test",
            "instance_names": "snow_basic_auth",
            "fromversion": "6.0.0",
            "is_mockable": false,
            "timeout": 2400
        },
        {
            "integrations": [
                "MalwareBazaar Feed",
                "Demisto REST API"
            ],
            "playbookID": "Fetch Indicators Test",
            "fromversion": "6.0.0",
            "is_mockable": false,
            "instance_names": "malwarebazzar_auto",
            "timeout": 2400
        },
        {
            "playbookID": "SolarWinds-Test",
            "fromversion": "5.5.0",
            "integrations": [
                "SolarWinds"
            ]
        },
        {
            "playbookID": "BastilleNetworks-Test",
            "fromversion": "5.0.0",
            "integrations": [
                "Bastille Networks"
            ]
        },
        {
            "playbookID": "bc993d1a-98f5-4554-8075-68a38004c119",
            "fromversion": "5.0.0",
            "integrations": [
                "Gamma"
            ]
        },
        {
            "playbookID": "Service Desk Plus (On-Premise) Test",
            "fromversion": "5.0.0",
            "integrations": [
                "ServiceDeskPlus (On-Premise)"
            ]
        },
        {
            "playbookID": "IronDefense Test",
            "fromversion": "5.0.0",
            "integrations": [
                "IronDefense"
            ]
        },
        {
            "playbookID": "AgariPhishingDefense-Test",
            "fromversion": "5.0.0",
            "integrations": [
                "Agari Phishing Defense"
            ]
        },
        {
            "playbookID": "SecurityIntelligenceServicesFeed - Test",
            "fromversion": "5.5.0",
            "integrations": [
                "SecurityIntelligenceServicesFeed"
            ]
        },
        {
            "playbookID": "FeedTalosTestPlaybook",
            "fromversion": "5.5.0",
            "integrations": [
                "Talos Feed"
            ]
        },
        {
            "playbookID": "Netscout Arbor Sightline - Test Playbook",
            "fromversion": "5.5.0",
            "integrations": [
                "NetscoutArborSightline"
            ]
        },
        {
            "playbookID": "test_MsGraphFiles",
            "fromversion": "5.0.0",
            "integrations": [
                "Microsoft_Graph_Files"
            ]
        },
        {
            "playbookID": "AlphaVantage Test Playbook",
            "fromversion": "6.0.0",
            "integrations": [
                "AlphaVantage"
            ]
        },
        {
            "playbookID": "Azure SQL - Test",
            "fromversion": "5.0.0",
            "instance_names": "azure_sql_device_code_instance",
            "integrations": [
                "Azure SQL Management"
            ]
        },
        {
            "playbookID": "Sophos Central Test",
            "fromversion": "5.0.0",
            "integrations": [
                "Sophos Central"
            ]
        },
        {
            "playbookID": "Microsoft Graph Groups - Test",
            "fromversion": "5.0.0",
            "integrations": [
                "Microsoft Graph Groups"
            ]
        },
        {
            "playbookID": "Humio-Test",
            "fromversion": "5.0.0",
            "integrations": [
                "Humio"
            ]
        },
        {
            "playbookID": "Blueliv_ThreatContext_test",
            "fromversion": "5.0.0",
            "integrations": [
                "Blueliv ThreatContext"
            ]
        },
        {
            "playbookID": "Darktrace Test Playbook",
            "fromversion": "6.0.0",
            "integrations": [
                "Darktrace"
            ]
        },
        {
            "playbookID": "Recorded Future Test Playbook",
            "fromversion": "5.0.0",
            "integrations": [
                "Recorded Future v2"
            ]
        },
        {
            "playbookID": "get_file_sample_by_hash_-_cylance_protect_-_test",
            "fromversion": "5.0.0",
            "integrations": [
                "Cylance Protect v2"
            ]
        },
        {
            "playbookID": "EDL Indicator Performance Test",
            "fromversion": "6.0.0",
            "has_api": false
        },
        {
            "playbookID": "EDL Performance Test - Concurrency",
            "fromversion": "6.0.0",
            "has_api": false
        },
        {
            "playbookID": "Venafi - Test",
            "fromversion": "5.0.0",
            "integrations": [
                "Venafi"
            ]
        },
        {
            "playbookID": "3da36d51-3cdf-4120-882a-cee03b038b89",
            "fromversion": "5.0.0",
            "integrations": [
                "FortiManager"
            ]
        },
        {
            "playbookID": "X509Certificate Test Playbook",
            "fromversion": "6.0.0"
        },
        {
            "playbookID": "Pcysys-Test",
            "fromversion": "5.0.0",
            "integrations": [
                "Pentera"
            ]
        },
        {
            "playbookID": "Pentera Run Scan and Create Incidents - Test",
            "fromversion": "5.0.0",
            "integrations": [
                "Pentera"
            ]
        },
        {
            "playbookID": "Google Chronicle Backstory List Detections - Test",
            "fromversion": "5.0.0",
            "integrations": [
                "Google Chronicle Backstory"
            ]
        },
        {
            "playbookID": "Google Chronicle Backstory List Rules - Test",
            "fromversion": "5.0.0",
            "integrations": [
                "Google Chronicle Backstory"
            ]
        },
        {
            "playbookID": "McAfee ESM v2 - Test",
            "fromversion": "5.0.0",
            "instance_names": "v11.1.3",
            "integrations": [
                "McAfee ESM v2"
            ]
        },
        {
            "playbookID": "McAfee ESM Watchlists - Test",
            "fromversion": "5.0.0",
            "instance_names": "v11.1.3",
            "integrations": [
                "McAfee ESM v2"
            ]
        },
        {
            "playbookID": "Acalvio Sample Playbook",
            "fromversion": "5.0.0",
            "integrations": [
                "Acalvio ShadowPlex"
            ]
        },
        {
            "playbookID": "playbook-SophosXGFirewall-test",
            "fromversion": "5.0.0",
            "integrations": [
                "sophos_firewall"
            ]
        },
        {
            "playbookID": "CircleCI-Test",
            "fromversion": "5.5.0",
            "integrations": [
                "CircleCI"
            ]
        },
        {
            "playbookID": "XMCyberIntegration-Test",
            "fromversion": "6.0.0",
            "integrations": [
                "XMCyber"
            ]
        },
        {
            "playbookID": "a60ae34e-7a00-4a06-81ca-2ca6ea1d58ba",
            "fromversion": "6.0.0",
            "integrations": [
                "AnsibleAlibabaCloud"
            ]
        },
        {
            "playbookID": "Carbon Black Enterprise EDR Process Search Test",
            "fromversion": "5.0.0",
            "integrations": [
                "Carbon Black Enterprise EDR"
            ]
        },
        {
            "playbookID": "Logzio - Test",
            "fromversion": "5.0.0",
            "integrations": [
                "Logz.io"
            ]
        },
        {
            "playbookID": "GoogleCloudSCC-Test",
            "fromversion": "5.0.0",
            "integrations": [
                "GoogleCloudSCC"
            ]
        },
        {
            "playbookID": "SailPointIdentityNow-Test",
            "fromversion": "6.0.0",
            "integrations": [
                "SailPointIdentityNow"
            ]
        },
        {
            "playbookID": "playbook-Cyberint_Test",
            "fromversion": "5.0.0",
            "integrations": [
                "cyberint"
            ]
        },
        {
            "playbookID": "Druva-Test",
            "fromversion": "5.0.0",
            "integrations": [
                "Druva Ransomware Response"
            ]
        },
        {
            "playbookID": "LogPoint SIEM Integration - Test Playbook 3",
            "fromversion": "6.0.0",
            "integrations": [
                "LogPoint SIEM Integration"
            ]
        },
        {
            "playbookID": "TestGraPlayBook",
            "fromversion": "5.0.0",
            "integrations": [
                "Gurucul-GRA"
            ]
        },
        {
            "playbookID": "TestGreatHornPlaybook",
            "fromversion": "6.0.0",
            "integrations": [
                "GreatHorn"
            ]
        },
        {
            "playbookID": "Microsoft Defender Advanced Threat Protection - Test",
            "fromversion": "5.0.0",
            "integrations": [
                "Microsoft Defender Advanced Threat Protection"
            ],
            "instance_names": [
                "microsoft_defender_atp_dev_self_deployed"
            ]
        },
        {
            "playbookID": "Polygon-Test",
            "fromversion": "5.0.0",
            "integrations": [
                "Group-IB TDS Polygon"
            ]
        },
        {
            "playbookID": "TrustwaveSEG-Test",
            "fromversion": "5.0.0",
            "integrations": [
                "trustwave secure email gateway"
            ]
        },
        {
            "playbookID": "MicrosoftGraphMail-Test",
            "fromversion": "5.0.0",
            "integrations": [
                "MicrosoftGraphMail"
            ]
        },
        {
            "playbookID": "PassiveTotal_v2-Test",
            "fromversion": "5.0.0",
            "integrations": [
                "PassiveTotal v2",
                "PassiveTotal"
            ]
        },
        {
            "playbookID": "02ea5cef-3169-4b17-8f4d-604b44e6348a",
            "fromversion": "5.0.0",
            "integrations": [
                "Cognni"
            ]
        },
        {
            "playbookID": "playbook-InsightIDR-test",
            "fromversion": "5.0.0",
            "integrations": [
                "Rapid7 InsightIDR"
            ]
        },
        {
            "playbookID": "Cofense Intelligence v2-Test",
            "fromversion": "5.5.0",
            "integrations": [
                "CofenseIntelligenceV2"
            ]
        },
        {
            "playbookID": "opsgenie-test-playbook",
            "fromversion": "6.0.0",
            "integrations": [
                "Opsgeniev2"
            ]
        },
        {
            "playbookID": "FraudWatch-Test",
            "fromversion": "5.0.0",
            "integrations": [
                "FraudWatch"
            ]
        },
        {
            "playbookID": "SepioPrimeAPI-Test",
            "fromversion": "5.0.0",
            "integrations": [
                "Sepio"
            ]
        },
        {
            "playbookID": "SX - PC - Test Playbook",
            "fromversion": "5.5.0",
            "integrations": [
                "PingCastle"
            ]
        },
        {
            "playbookID": "JARM-Test",
            "fromversion": "5.0.0",
            "integrations": [
                "JARM"
            ]
        },
        {
            "playbookID": "Playbook-HYASInsight-Test",
            "fromversion": "6.0.0",
            "integrations": [
                "HYAS Insight"
            ]
        },
        {
            "playbookID": "ConcentricAI Demo Playbook",
            "fromversion": "6.0.0",
            "integrations": [
                "ConcentricAI"
            ]
        },
        {
            "playbookID": "Cyberpion-Test",
            "fromversion": "6.0.0",
            "integrations": [
                "Cyberpion"
            ]
        },
        {
            "playbookID": "CrowdStrike OpenAPI - Test",
            "fromversion": "6.0.0",
            "integrations": [
                "CrowdStrike OpenAPI"
            ]
        },
        {
            "playbookID": "Smokescreen IllusionBLACK-Test",
            "fromversion": "5.0.0",
            "integrations": [
                "Smokescreen IllusionBLACK"
            ]
        },
        {
            "playbookID": "TestCymptomPlaybook",
            "fromversion": "5.0.0",
            "integrations": [
                "Cymptom"
            ]
        },
        {
            "playbookID": "GitLab-test-playbook",
            "fromversion": "6.0.0",
            "integrations": [
                "GitLab",
                "LGTM",
                "MinIO",
                "Docker Engine API"
            ]
        },
        {
            "playbookID": "LGTM-test-playbook",
            "fromversion": "6.0.0",
            "integrations": [
                "GitLab",
                "LGTM",
                "MinIO",
                "Docker Engine API"
            ]
        },
        {
            "playbookID": "playbook-MinIO-Test",
            "fromversion": "6.0.0",
            "integrations": [
                "GitLab",
                "LGTM",
                "MinIO",
                "Docker Engine API"
            ]
        },
        {
            "playbookID": "MSGraph_DeviceManagement_Test",
            "fromversion": "5.0.0",
            "integrations": [
                "Microsoft Graph Device Management"
            ]
        },
        {
            "playbookID": "G Suite Security Alert Center-Test",
            "fromversion": "5.0.0",
            "integrations": [
                "G Suite Security Alert Center"
            ]
        },
        {
            "playbookID": "VerifyOOBV2Predictions-Test",
            "fromversion": "5.5.0"
        },
        {
            "playbookID": "PAN OS EDL Management - Test",
            "fromversion": "5.0.0",
            "integrations": [
                "palo_alto_networks_pan_os_edl_management"
            ],
            "has_api": false
        },
        {
            "playbookID": "Group-IB Threat Intelligence & Attribution-Test",
            "fromversion": "6.0.0",
            "integrations": [
                "Group-IB Threat Intelligence & Attribution Feed",
                "Group-IB Threat Intelligence & Attribution"
            ]
        },
        {
            "playbookID": "CounterCraft - Test",
            "fromversion": "5.0.0",
            "integrations": [
                "CounterCraft Deception Director"
            ]
        },
        {
            "playbookID": "Microsoft Graph Security Test",
            "fromversion": "5.0.0",
            "integrations": [
                "Microsoft Graph"
            ]
        },
        {
            "playbookID": "Azure Kubernetes Services - Test",
            "fromversion": "5.0.0",
            "instance_names": "aks_device_code_instance",
            "integrations": [
                "Azure Kubernetes Services"
            ]
        },
        {
            "playbookID": "Cortex XDR - IOC - Test without fetch",
            "fromversion": "5.5.0",
            "integrations": [
                "Cortex XDR - IR",
                "Cortex XDR - IOC"
            ]
        },
        {
            "playbookID": "PaloAltoNetworks_IoT-Test",
            "fromversion": "5.0.0",
            "integrations": [
                "Palo Alto Networks IoT"
            ]
        },
        {
            "playbookID": "GreyNoise-Test",
            "fromversion": "5.5.0",
            "integrations": [
                "GreyNoise Community",
                "GreyNoise"
            ]
        },
        {
            "playbookID": "xMatters-Test",
            "fromversion": "5.5.0",
            "integrations": [
                "xMatters"
            ]
        },
        {
            "playbookID": "TestCentrifyPlaybook",
            "fromversion": "6.0.0",
            "integrations": [
                "Centrify Vault"
            ]
        },
        {
            "playbookID": "Infinipoint-Test",
            "fromversion": "5.0.0",
            "integrations": [
                "Infinipoint"
            ]
        },
        {
            "playbookID": "CyrenThreatInDepth-Test",
            "fromversion": "6.0.0",
            "integrations": [
                "CyrenThreatInDepth"
            ]
        },
        {
            "playbookID": "CVSS Calculator Test",
            "fromversion": "5.0.0"
        },
        {
            "playbookID": "7d8ac1af-2d1e-4ed9-875c-d3257d2c6830",
            "fromversion": "6.0.0",
            "integrations": [
                "AnsibleHCloud"
            ]
        },
        {
            "playbookID": "Archer-Test-Playbook",
            "fromversion": "5.0.0",
            "integrations": [
                "RSA Archer",
                "RSA Archer v2"
            ]
        },
        {
            "playbookID": "Cymulate V1 Test",
            "fromversion": "6.0.0",
            "integrations": [
                "cymulate_v2",
                "Cymulate"
            ]
        },
        {
            "playbookID": "TestUptycs",
            "fromversion": "5.0.0",
            "integrations": [
                "Uptycs"
            ]
        },
        {
            "playbookID": "Microsoft Graph Calendar - Test",
            "fromversion": "5.0.0",
            "integrations": [
                "Microsoft Graph Calendar"
            ]
        },
        {
            "playbookID": "VMRay-Test-URL",
            "fromversion": "5.5.0",
            "integrations": [
                "vmray"
            ]
        },
        {
            "playbookID": "Thycotic-Test",
            "fromversion": "6.0.0",
            "integrations": [
                "Thycotic"
            ]
        },
        {
            "playbookID": "Test Playbook TrendMicroDDA",
            "fromversion": "5.0.0",
            "integrations": [
                "Trend Micro Deep Discovery Analyzer Beta"
            ]
        },
        {
            "playbookID": "Atlassian Confluence Cloud-Test",
            "fromversion": "6.2.0",
            "integrations": [
                "Atlassian Confluence Cloud"
            ]
        },
        {
            "playbookID": "CrowdStrike_Falcon_X_-Test-Detonate_URL",
            "fromversion": "6.1.0",
            "integrations": [
                "CrowdStrike Falcon X"
            ],
            "timeout": 1800
        },
        {
            "playbookID": "CrowdStrike_Falcon_X_-Test-Detonate_File",
            "fromversion": "6.1.0",
            "memory_threshold": 100,
            "integrations": [
                "CrowdStrike Falcon X"
            ],
            "timeout": 1800
        },
        {
            "playbookID": "CrowdStrike_FalconX_Test",
            "fromversion": "6.1.0",
            "memory_threshold": 100,
            "integrations": [
                "CrowdStrike Falcon X"
            ]
        },
        {
            "playbookID": "Phishing - Core - Test - Actual Incident",
            "fromversion": "6.0.0",
            "timeout": 4600,
            "integrations": [
                "EWS Mail Sender",
                "Demisto REST API",
                "Rasterize"
            ],
            "memory_threshold": 200
        },
        {
            "playbookID": "Phishing v2 - Test - Actual Incident",
            "fromversion": "6.0.0"
        },
        {
            "playbookID": "Phishing Investigation - Generic v2 - Campaign Test",
            "fromversion": "6.0.0",
            "timeout": 7000,
            "integrations": [
                "EWS Mail Sender",
                "Demisto REST API",
                "Rasterize",
                "Demisto Lock"
            ],
            "instance_names": [
                "no_sync_long_timeout",
                "ews_mail_sender_labdemisto"
            ],
            "memory_threshold": 160,
            "pid_threshold": 80
        },
        {
            "playbookID": "Phishing v3 - DomainSquatting+EML+MaliciousIndicators - Test",
            "fromversion": "6.2.0",
            "timeout": 7000,
            "integrations": [
                "EWS Mail Sender",
                "Demisto REST API",
                "CreateIncidents",
                "Rasterize"
            ],
            "instance_names": [
                "ews_mail_sender_srtest02",
                "Create Test Incidents - Phishing Mock"
            ],
            "external_playbook_config": {
                "playbookID": "Phishing - Generic v3",
                "input_parameters": {
                    "InternalDomains": {
                        "simple": "demistodev.onmicrosoft.com"
                    }
                }
            },
            "instance_configuration": {
                "classifier_id": "EWS v2",
                "incoming_mapper_id": "EWS v2-mapper"
            },
            "memory_threshold": 160,
            "pid_threshold": 80
        },
        {
            "playbookID": "Phishing v3 - Get Original Email + Search & Delete - Test",
            "fromversion": "6.2.0",
            "toversion": "6.4.9",
            "timeout": 7000,
            "integrations": [
                "EWS Mail Sender",
                "Demisto REST API",
                "EWSO365",
                "Rasterize",
                "SecurityAndCompliance",
                "VirusTotal (API v3)"
            ],
            "instance_names": [
                "ews_mail_sender_srtest02",
                "virus_total_v3",
                "ewso365_sec_eng_team"
            ],
            "external_playbook_config": {
                "playbookID": "Phishing - Generic v3",
                "input_parameters": {
                    "SearchAndDelete": {
                        "simple": "True"
                    },
                    "GetOriginalEmail": {
                        "simple": "True"
                    },
                    "SearchAndDeleteIntegration": {
                        "simple": "O365"
                    },
                    "O365DeleteType": {
                        "simple": "Soft"
                    }
                }
            },
            "memory_threshold": 160,
            "pid_threshold": 80
        },
        {
            "playbookID": "PCAP Search test",
            "fromversion": "5.0.0"
        },
        {
            "playbookID": "PCAP Parsing And Indicator Enrichment Test",
            "fromversion": "5.0.0"
        },
        {
            "playbookID": "PCAP File Carving Test",
            "fromversion": "5.0.0"
        },
        {
            "playbookID": "Trello Test",
            "fromversion": "6.0.0",
            "integrations": [
                "Trello"
            ]
        },
        {
            "playbookID": "Google Drive Permissions Test",
            "fromversion": "5.0.0",
            "integrations": [
                "GoogleDrive"
            ]
        },
        {
            "playbookID": "RiskIQDigitalFootprint-Test",
            "fromversion": "5.5.0",
            "integrations": [
                "RiskIQDigitalFootprint"
            ]
        },
        {
            "playbookID": "playbook-feodoteackerhash_test",
            "fromversion": "5.5.0",
            "integrations": [
                "Feodo Tracker IP Blocklist Feed",
                "Feodo Tracker Hashes Feed"
            ]
        },
        {
            "playbookID": "playbook-feodotrackeripblock_test",
            "fromversion": "5.5.0",
            "integrations": [
                "Feodo Tracker IP Blocklist Feed",
                "Feodo Tracker Hashes Feed"
            ]
        },
        {
            "playbookID": "CyberTotal_TestPlaybook",
            "fromversion": "5.0.0",
            "integrations": [
                "CyberTotal"
            ]
        },
        {
            "playbookID": "Deep_Instinct-Test",
            "fromversion": "5.0.0",
            "integrations": [
                "Deep Instinct"
            ]
        },
        {
            "playbookID": "Zabbix - Test",
            "fromversion": "5.0.0",
            "integrations": [
                "Zabbix"
            ]
        },
        {
            "playbookID": "GCS Object Policy (ACL) - Test",
            "fromversion": "5.0.0",
            "integrations": [
                "Google Cloud Storage"
            ]
        },
        {
            "playbookID": "GetStringsDistance - Test",
            "fromversion": "5.0.0",
            "scripts": [
                "GetStringsDistance"
            ]
        },
        {
            "playbookID": "GCS Bucket Management - Test",
            "fromversion": "5.0.0",
            "integrations": [
                "Google Cloud Storage"
            ]
        },
        {
            "playbookID": "GCS Bucket Policy (ACL) - Test",
            "fromversion": "5.0.0",
            "integrations": [
                "Google Cloud Storage"
            ]
        },
        {
            "playbookID": "GCS Object Operations - Test",
            "fromversion": "5.0.0",
            "integrations": [
                "Google Cloud Storage"
            ]
        },
        {
            "playbookID": "OpenLDAP - Test",
            "fromversion": "5.0.0",
            "integrations": [
                "OpenLDAP"
            ],
            "instance_names": "LDAP Authentication (Active Directory)"
        },
        {
            "playbookID": "LDAP Authentication - Test",
            "fromversion": "6.8.0",
            "integrations": [
                "OpenLDAP"
            ],
            "instance_names": "LDAP Authentication (Active Directory)"
        },
        {
            "playbookID": "FireEye-Detection-on-Demand-Test",
            "fromversion": "6.0.0",
            "integrations": [
                "FireEye Detection on Demand"
            ]
        },
        {
            "playbookID": "TestIPQualityScorePlaybook",
            "fromversion": "5.0.0",
            "integrations": [
                "IPQualityScore"
            ]
        },
        {
            "integrations": "CrowdStrike Falcon Sandbox V2",
            "playbookID": "CrowdstrikeFalconSandbox2 Test",
            "timeout": 500
        },
        {
            "playbookID": "Send Email To Recipients",
            "fromversion": "5.0.0",
            "integrations": [
                "EWS Mail Sender"
            ],
            "instance_names": [
                "ews_mail_sender_labdemisto"
            ]
        },
        {
            "playbookID": "Endace-Test",
            "fromversion": "5.0.0",
            "integrations": [
                "Endace"
            ]
        },
        {
            "playbookID": "StringToArray_test",
            "fromversion": "6.0.0"
        },
        {
            "playbookID": "URLSSLVerification_test",
            "fromversion": "5.0.0"
        },
        {
            "playbookID": "playbook-SearchIncidentsV2InsideGenericPollng-Test",
            "fromversion": "5.0.0"
        },
        {
            "playbookID": "IsRFC1918-Test",
            "fromversion": "5.0.0"
        },
        {
            "playbookID": "Base64 File in List Test",
            "fromversion": "5.0.0"
        },
        {
            "playbookID": "DbotAverageScore-Test",
            "fromversion": "5.0.0"
        },
        {
            "playbookID": "ExtractEmailV2-Test",
            "fromversion": "5.5.0"
        },
        {
            "playbookID": "IsUrlPartOfDomain Test",
            "fromversion": "5.0.0"
        },
        {
            "playbookID": "URLEncode-Test",
            "fromversion": "5.0.0"
        },
        {
            "playbookID": "IsIPInRanges - Test",
            "fromversion": "5.0.0"
        },
        {
            "playbookID": "Delete Context Subplaybook Test",
            "fromversion": "5.0.0"
        },
        {
            "playbookID": "TruSTAR v2-Test",
            "fromversion": "5.0.0",
            "integrations": [
                "TruSTAR v2",
                "TruSTAR"
            ]
        },
        {
            "playbookID": "Relationships scripts - Test",
            "fromversion": "6.2.0"
        },
        {
            "playbookID": "Test-CreateDBotScore-With-Reliability",
            "fromversion": "6.0.0"
        },
        {
            "playbookID": "ValidateContent - Test",
            "fromversion": "5.5.0",
            "has_api": true
        },
        {
            "playbookID": "DeleteContext-auto-subplaybook-test",
            "fromversion": "5.0.0"
        },
        {
            "playbookID": "Process Email - Generic - Test - Actual Incident",
            "fromversion": "6.0.0",
            "integrations": [
                "XsoarPowershellTesting",
                "Create-Mock-Feed-Relationships"
            ],
            "memory_threshold": 160
        },
        {
            "playbookID": "Analyst1 Integration Demonstration - Test",
            "fromversion": "5.0.0",
            "integrations": [
                "Analyst1",
                "illuminate"
            ]
        },
        {
            "playbookID": "Analyst1 Integration Test",
            "fromversion": "5.0.0",
            "integrations": [
                "Analyst1",
                "illuminate"
            ]
        },
        {
            "playbookID": "Cofense Triage v3-Test",
            "fromversion": "6.0.0",
            "integrations": [
                "Cofense Triage v2",
                "Cofense Triage v3",
                "Cofense Triage"
            ]
        },
        {
            "playbookID": "SailPointIdentityIQ-Test",
            "fromversion": "6.0.0",
            "integrations": [
                "SailPointIdentityIQ"
            ]
        },
        {
            "playbookID": "Test - ExtFilter",
            "fromversion": "5.0.0"
        },
        {
            "playbookID": "Test - ExtFilter Main",
            "fromversion": "5.0.0"
        },
        {
            "playbookID": "Microsoft Teams - Test",
            "fromversion": "5.0.0",
            "integrations": [
                "Microsoft Teams Management",
                "Microsoft Teams"
            ]
        },
        {
            "playbookID": "TestTOPdeskPlaybook",
            "fromversion": "5.0.0",
            "integrations": [
                "TOPdesk"
            ]
        },
        {
            "integrations": "Cortex XDR - XQL Query Engine",
            "playbookID": "Cortex XDR - XQL Query - Test",
            "fromversion": "6.2.0",
            "memory_threshold": 90
        },
        {
            "playbookID": "ListUsedDockerImages - Test",
            "fromversion": "6.1.0"
        },
        {
            "integrations": "CustomIndicatorDemo",
            "playbookID": "playbook-CustomIndicatorDemo-test"
        },
        {
            "integrations": "Azure Sentinel",
            "fromversion": "5.5.0",
            "is_mockable": false,
            "playbookID": "TestAzureSentinelPlaybookV2"
        },
        {
            "integrations": "AnsibleAlibabaCloud",
            "playbookID": "Test-AlibabaCloud"
        },
        {
            "integrations": "AnsibleAzure",
            "playbookID": "Test-AnsibleAzure"
        },
        {
            "integrations": "AnsibleCiscoIOS",
            "playbookID": "Test-AnsibleCiscoIOS"
        },
        {
            "integrations": "AnsibleCiscoNXOS",
            "playbookID": "Test-AnsibleCiscoNXOS"
        },
        {
            "integrations": "AnsibleHCloud",
            "playbookID": "Test-AnsibleHCloud"
        },
        {
            "integrations": "AnsibleKubernetes",
            "playbookID": "Test-AnsibleKubernetes"
        },
        {
            "integrations": "AnsibleLinux",
            "playbookID": "Test-AnsibleLinux"
        },
        {
            "integrations": "AnsibleMicrosoftWindows",
            "playbookID": "Test-AnsibleWindows"
        },
        {
            "integrations": "AnsibleVMware",
            "playbookID": "Test-AnsibleVMware"
        },
        {
            "integrations": "Anomali ThreatStream",
            "playbookID": "Anomali_ThreatStream_Test"
        },
        {
            "integrations": "Anomali ThreatStream v2",
            "playbookID": "ThreatStream-Test"
        },
        {
            "integrations": "Anomali ThreatStream v3",
            "fromversion": "6.0.0",
            "playbookID": "ThreatStream-Test"
        },
        {
            "integrations": [
                "AutoFocusTagsFeed",
                "Demisto REST API"
            ],
            "playbookID": "AutoFocusTagsFeed-test",
            "timeout": 1500,
            "fromversion": "6.5.0"
        },
        {
            "integrations": [
                "Unit42IntelObjectsFeed",
                "Demisto REST API"
            ],
            "playbookID": "Unit42 Intel Objects Feed - Test",
            "timeout": 15000,
            "fromversion": "6.5.0"
        },
        {
            "playbookID": "Tanium Threat Response V2 Test",
            "integrations": [
                "Tanium Threat Response v2",
                "Demisto REST API"
            ],
            "fromversion": "6.0.0",
            "timeout": 3000
        },
        {
            "playbookID": "Tanium Threat Response - Create Connection v2 - Test",
            "integrations": "Tanium Threat Response v2",
            "fromversion": "6.0.0"
        },
        {
            "playbookID": "Tanium Threat Response - Request File Download v2 - Test",
            "integrations": "Tanium Threat Response v2",
            "fromversion": "6.0.0"
        },
        {
            "playbookID": "IndicatorMaliciousRatioCalculation_test",
            "fromversion": "5.0.0"
        },
        {
            "playbookID": "MISPfeed Test",
            "fromversion": "5.5.0",
            "integrations": [
                "MISP Feed"
            ]
        },
        {
            "integrations": [
                "MISP Feed",
                "Demisto REST API"
            ],
            "playbookID": "Fetch Indicators Test",
            "fromversion": "6.0.0",
            "is_mockable": false,
            "instance_names": "MISP_feed_instance",
            "timeout": 2400
        },
        {
            "integrations": [
                "CrowdStrike Indicator Feed",
                "Demisto REST API"
            ],
            "playbookID": "Fetch Indicators Test",
            "fromversion": "6.0.0",
            "is_mockable": false,
            "instance_names": "CrowdStrike_feed_instance",
            "timeout": 2400
        },
        {
            "playbookID": "Get Original Email - Microsoft Graph Mail - test",
            "fromversion": "6.1.0",
            "integrations": [
                "MicrosoftGraphMail"
            ],
            "instance_names": "ms_graph_mail_dev_no_oproxy"
        },
        {
            "playbookID": "Get Original Email - Gmail v2 - test",
            "fromversion": "6.1.0",
            "integrations": [
                "Gmail"
            ]
        },
        {
            "playbookID": "Get Original Email - EWS v2 - test",
            "fromversion": "6.1.0",
            "integrations": [
                "EWS v2"
            ],
            "instance_names": "ewv2_regular"
        },
        {
            "integrations": [
                "Demisto REST API"
            ],
            "playbookID": "GetTasksWithSections SetIRProcedures end to end test",
            "fromversion": "6.0.0"
        },
        {
            "integrations": "AzureDataExplorer",
            "playbookID": "playbook-AzureDataExplorer-Test",
            "fromversion": "6.0.0"
        },
        {
            "integrations": [
                "Demisto REST API"
            ],
            "playbookID": "TestDemistoRestAPI",
            "fromversion": "5.5.0"
        },
        {
            "scripts": [
                "SplunkShowAsset",
                "SplunkShowDrilldown",
                "SplunkShowIdentity"
            ],
            "playbookID": "SplunkShowEnrichment"
        },
        {
            "integrations": "MalwareBazaar",
            "playbookID": "MalwareBazaar_Test",
            "fromversion": "6.0.0",
            "memory_threshold": 90
        },
        {
            "integrations": "OpsGenieV3",
            "playbookID": "OpsGenieV3TestPlaybook",
            "fromversion": "6.2.0"
        },
        {
            "playbookID": "test_AssignToNextShiftOOO",
            "fromversion": "5.5.0"
        },
        {
            "playbookID": "JsonToTable - Test Playbook",
            "fromversion": "5.5.0"
        },
        {
            "integrations": [
                "RemoteAccess v2"
            ],
            "playbookID": "RemoteAccessTest",
            "fromversion": "6.0.0"
        },
        {
            "playbookID": "AzureRiskyUsers",
            "fromversion": "6.0.0",
            "integrations": "AzureRiskyUsers",
            "instance_names": "AzureRiskyUsers_Device_Code_Flow"
        },
        {
            "playbookID": "AzureRiskyUsers",
            "fromversion": "6.0.0",
            "integrations": "AzureRiskyUsers",
            "instance_names": "AzureRiskyUsers_Client_Credentials_Flow"
        },
        {
            "playbookID": "playbook-AzureKeyVault-Test",
            "fromversion": "6.0.0",
            "integrations": "AzureKeyVault"
        },
        {
            "integrations": "KafkaV3",
            "playbookID": "KafkaV3 Test"
        },
        {
            "playbookID": "FormatURL-Test"
        },
        {
            "playbookID": "IPToHost - Test"
        },
        {
            "playbookID": "NetskopeAPIv1 Test",
            "integrations": "NetskopeAPIv1"
        },
        {
            "playbookID": "Grafana-Test",
            "fromversion": "6.0.0",
            "integrations": [
                "Grafana",
                "Demisto REST API"
            ],
            "is_mockable": false,
            "timeout": 2400
        },
        {
            "integrations": "McAfee ePO v2",
            "playbookID": "McAfee ePO v2 Test"
        },
        {
            "playbookID": "Dedup - Generic v3",
            "fromversion": "5.5.0"
        },
        {
            "playbookID": "DBotPredictURLPhishing_test",
            "integrations": [
                "Whois",
                "Rasterize"
            ],
            "memory_threshold": 150
        },
        {
            "playbookID": "DBotUpdateLogoURLPhishing_test"
        },
        {
            "playbookID": "TAXII2 Server Performance Test",
            "instance_names": "taxii2server",
            "integrations": [
                "TAXII2 Server",
                "Create-Mock-Feed-Relationships"
            ],
            "fromversion": "6.2.0",
            "timeout": 6000,
            "memory_threshold": 900,
            "pid_threshold": 12,
            "is_mockable": false
        },
        {
            "playbookID": "TAXII2 Indicator Performance Test",
            "fromversion": "6.1.0"
        },
        {
            "playbookID": "TAXII2 Performance Test - Concurrency",
            "fromversion": "6.1.0"
        },
        {
            "integrations": "FortiSIEMV2",
            "playbookID": "playbook-FortiSIEMV2_Test",
            "fromversion": "6.0.0"
        },
        {
            "integrations": "Azure Firewall",
            "playbookID": "playbook-AzureFirewall_Test",
            "fromversion": "6.2.0"
        },
        {
            "playbookID": "HttpV2-test",
            "fromversion": "6.5.0",
            "scripts": [
                "HttpV2"
            ],
            "has_api": true
        },
        {
            "integrations": [
                "GoogleSheets",
                "GoogleDrive"
            ],
            "playbookID": "GoogleSheets-Test",
            "fromversion": "6.1.0"
        },
        {
            "integrations": "CloudflareWAF",
            "playbookID": "playbook-TestCloudflareWAFPlaybook_Test",
            "fromversion": "6.2.0"
        },
        {
            "scripts": "CheckIfSubdomain",
            "playbookID": "CheckIfSubdomain_Test",
            "fromversion": "6.0.0"
        },
        {
            "scripts": "CIDRBiggerThanPrefix",
            "playbookID": "CIDRBiggerThanPrefix_Test",
            "fromversion": "6.0.0"
        },
        {
            "integrations": [
                "ForescoutEyeInspect"
            ],
            "playbookID": "playbook-ForescoutEyeInspect_Test",
            "fromversion": "6.1.0"
        },
        {
            "playbookID": "playbook-BmcITSM-Test",
            "fromversion": "6.2.0",
            "integrations": "BmcITSM"
        },
        {
            "integrations": "CheckPointSandBlast",
            "playbookID": "playbook-CheckPointSandBlast_Test",
            "fromversion": "6.2.0"
        },
        {
            "integrations": "Arkime",
            "playbookID": "Arkime Test playbook",
            "fromversion": "6.2.0",
            "memory_threshold": 95
        },
        {
            "integrations": "checkpointdome9",
            "playbookID": "Dome9",
            "fromversion": "6.2.0"
        },
        {
            "integrations": "Skyhigh Security",
            "playbookID": "Skyhigh Security Test Play Book",
            "fromversion": "6.5.0"
        },
        {
            "integrations": "Secneurx Analysis",
            "playbookID": "Detonate File - SecneurX Analysis - Test",
            "fromversion": "6.2.0"
        },
        {
            "integrations": "Secneurx Analysis",
            "playbookID": "Detonate URL - SecneurX Anlaysis - Test",
            "fromversion": "6.2.0"
        },
        {
            "playbookID": "PAN-OS Create Or Edit Rule Test",
            "fromversion": "6.1.0",
            "integrations": [
                "Panorama"
            ]
        },
        {
<<<<<<< HEAD
            "integrations": "Aha",
            "playbookID": "AHA_TestPlaybook",
            "fromversion": "6.5.0"
=======
            "playbookID": "VerifyCIDR-Test"
>>>>>>> 33890277
        }
    ],
    "skipped_tests": {
        "playbook-CheckPointSandBlast_Test" : "Checkpoint playbook no license",
        "playbook-BmcITSM-Test" : "issue with license CIAC-3776",
        "Panorama Query Logs - Test": "issues with firewall environment configuration - CIAC-3459",
        "PAN-OS Create Or Edit Rule Test": "this test should run only when running palo_alto_panorama_test_pb and not on its own",
        "palo_alto_firewall_test_pb": "issues with firewall environment configuration - CIAC-3459",
        "PAN-OS - Block IP and URL - External Dynamic List v2 Test": "uses deprecated integration, un-skip when playbook is updated",
        "Test - CrowdStrike Falcon": "to merge https://github.com/demisto/content/pull/19250",
        "MISP V2 Test": "The integration is deprecated as we released MISP V3",
        "Github IAM - Test Playbook": "Issue 32383",
        "O365-SecurityAndCompliance-ContextResults-Test": "Issue 38900",
        "Calculate Severity - Standard - Test": "Issue 32715",
        "Calculate Severity - Generic v2 - Test": "Issue 32716",
        "Workday - Test": "No credentials Issue 29595",
        "Tidy - Test": "Will run it manually.",
        "Protectwise-Test": "Issue 28168",
        "TestDedupIncidentsPlaybook": "Issue 24344",
        "CreateIndicatorFromSTIXTest": "Issue 24345",
        "Endpoint data collection test": "Uses a deprecated playbook called Endpoint data collection",
        "Prisma_Access_Egress_IP_Feed-Test": "unskip after we will get Prisma Access instance - Issue 27112",
        "Prisma_Access-Test": "unskip after we will get Prisma Access instance - Issue 27112",
        "Symantec Deepsight Test": "Issue 22971",
        "TestProofpointFeed": "Issue 22229",
        "Symantec Data Loss Prevention - Test": "Issue 20134",
        "NetWitness Endpoint Test": "Issue 19878",
        "InfoArmorVigilanteATITest": "Test issue 17358",
        "ArcSight Logger test": "Issue 19117",
        "3da2e31b-f114-4d7f-8702-117f3b498de9": "Issue 19837",
        "d66e5f86-e045-403f-819e-5058aa603c32": "pr 3220",
        "IntSights Mssp Test": "Issue #16351",
        "fd93f620-9a2d-4fb6-85d1-151a6a72e46d": "Issue 19854",
        "Test Playbook TrendMicroDDA": "Issue 16501",
        "ssdeepreputationtest": "Issue #20953",
        "C2sec-Test": "Issue #21633",
        "ThreatConnect v2 - Test": "Issue 26782",
        "Email Address Enrichment - Generic v2.1 - Test": "Issue 26785",
        "Tanium v2 - Test": "Issue 26822",
        "Fidelis Elevate Network": "Issue 26453",
        "Cortex XDR - IOC - Test": "Issue 37957",
        "PAN-OS Query Logs For Indicators Test": "Issue 28753",
        "TCPUtils-Test": "Issue 29677",
        "Polygon-Test": "Issue 29060",
        "AttackIQ - Test": "Issue 29774",
        "Azure Compute - Test": "Issue 28056",
        "forcepoint test": "Issue 28043",
        "Test-VulnDB": "Issue 30875",
        "Malware Domain List Active IPs Feed Test": "Issue 30878",
        "CuckooTest": "Issue 25601",
        "PhishlabsIOC_DRP-Test": "Issue 29589",
        "Carbon Black Live Response Test": "Issue 28237",
        "FeedThreatConnect-Test": "Issue 32317",
        "Palo_Alto_Networks_Enterprise_DLP - Test": "Issue 32568",
        "JoeSecurityTestDetonation": "Issue 25650",
        "JoeSecurityTestPlaybook": "Issue 25649",
        "Phishing - Core - Test - Incident Starter": "Issue 26784",
        "Phishing - Core - Test - Actual Incident": "Issue 45227",
        "Phishing v2 - Test - Incident Starter": "Issue 46660",
        "Test Playbook McAfee ATD": "Issue 33409",
        "Detonate Remote File From URL -McAfee-ATD - Test": "Issue 33407",
        "Test Playbook McAfee ATD Upload File": "Issue 33408",
        "Trend Micro Apex - Test": "Issue 27280",
        "Microsoft Defender - ATP - Indicators Test": "Issue 29279",
        "Test-BPA": "Issue 28406",
        "Test-BPA_Integration": "Issue 28236",
        "TestTOPdeskPlaybook": "Issue 35412",
        "PAN-OS EDL Setup v3 Test": "Issue 35386",
        "GmailTest": "Issue 27057",
        "get_file_sample_by_hash_-_cylance_protect_-_test": "Issue 28823",
        "Carbon Black Enterprise EDR Test": "Issue 29775",
        "VirusTotal (API v3) Detonate Test": "Issue 36004",
        "FailedInstances - Test": "Issue 33218",
        "PAN-OS DAG Configuration Test": "Issue 19205",
        "get_original_email_-_ews-_test": "Issue 27571",
        "Trend Micro Deep Security - Test": "outsourced",
        "Microsoft Teams - Test": "Issue 38263",
        "EWS Extension: Powershell Online V2 Test": "Issue 39008",
        "O365 - EWS - Extension - Test": "Issue 39008",
        "Majestic Million Test Playbook": "Issue 30931",
        "iDefense_v2_Test": "Issue 40126",
        "Feed iDefense Test": "Issue 34035",
        "McAfee ESM v2 - Test v11.1.3": "Issue 43825",
        "McAfee ESM v2 (v11.3) - Test" : "Jira ticket CRTX-65370",
        "McAfee ESM Watchlists - Test v11.3": "Jira ticket CRTX-65370",
        "MicrosoftGraphMail-Test_prod": "Issue 40125",
        "MicrosoftGraphMail-Test": "Issue CIAC-4222",
        "MicrosoftGraphMail-Test_dev": "Issue CIAC-4223",
        "MicrosoftGraphMail-Test_dev_no_oproxy": "Issue CIAC-512",
        "Detonate URL - WildFire v2.1 - Test": "Issue 40834",
        "Domain Enrichment - Generic v2 - Test": "Issue 40862",
        "TestIPQualityScorePlaybook": "Issue 40915",
        "VerifyOOBV2Predictions-Test": "Issue 37947",
        "Infoblox Test": "Issue 25651",
        "AutoFocusTagsFeed-test": "shares API quota with the other test",
        "Carbon Black Edr - Test": "Jira ticket XDR-43185",
        "Phishing v2 - Test - Actual Incident": "Issue 41322",
        "carbonBlackEndpointStandardTestPlaybook": "Issue 36936",
        "test_Qradar_v2": "the integration is deprecated as we released Qradar V3",
        "XsoarPowershellTesting-Test": "Issue 32689",
        "MicrosoftManagementActivity - Test": "Issue 43922",
        "Google-Vault-Generic-Test": "Issue 24347",
        "Google_Vault-Search_And_Display_Results_test": "Issue 24348",
        "Tenable.io Scan Test": "Issue 26728",
        "Zscaler Test": "Issue 40157, API subscription currently Expired",
        "Cisco Firepower - Test": "Issue 32412",
        "cisco-ise-test-playbook": "Issue 44351",
        "GuardiCoreV2-Test": "Issue 43822",
        "ExtractAttackPattern-Test": "Issue 44095",
        "EWS_O365_test": "Issue 25605",
        "Cherwell - test": "Issue 26780",
        "Cherwell Example Scripts - test": "Issue 27107",
        "Endpoint Malware Investigation - Generic - Test": "Issue 44779",
        "Mimecast test": "Issue 26906",
        "AutoFocus V2 test": "Issue 26464",
        "SplunkPy_KV_commands_default_handler": "Issue 41419",
        "LogRhythm REST test": "Issue 40654",
        "Process Email - Generic - Test - Actual Incident": "Issue 45227",
        "Jira-v2-Test": "Issue 33313",
        "Tanium Threat Response V2 Test": "Issue 44201",
        "Tanium Threat Response Test": "Issue CRTX-58729",
        "Tanium Threat Response - Create Connection v2 - Test": "Issue CRTX-58729",
        "AzureADTest": "Issue 40131",
        "Autoextract - Test": "Issue 45293",
        "LogRhythm-Test-Playbook": "Issue 27164",
        "GSuiteAdmin-Test": "Issue 34784",
        "Microsoft_365_Defender-Test": "Issue 39390",
        "Tanium Threat Response - Request File Download v2 - Test": "Issue 46326",
        "test_AssignToNextShiftOOO": "Issue 44198",
        "EWS_O365_send_mail_test": "Issue 44200",
        "Cisco Umbrella Test": "Issue 24338",
        "Unit42 Intel Objects Feed - Test": "Issue 44100",
        "Fetch Indicators Test": "Issue 45490",
        "FormattedDateToEpochTest": "Issue 26724",
        "CrowdstrikeFalconSandbox2 Test": "Issue 46845",
        "Test ADGetUser Fails with no instances 'Active Directory Query' (old version)": "Issue 44543",
        "CarbonBlackLiveResponseCloud-Test": "Issue 39282",
        "Panorama Best Practise - Test": "Issue 43826",
        "JsonToTable - Test Playbook": "Issue 44302",
        "Recorded Future Test": "Issue 26741",
        "Git_Integration-Test": "Issue 37800",
        "RecordedFutureFeed - Test": "Issue 43923",
        "RedLockTest": "Issue 24600",
        "SymantecEndpointProtection_Test": "Issue 30157",
        "RSANetWitnessv115-Test": "Issue XDRSUP-12553",
        "TestCloudflareWAFPlaybook": "No instance",
        "DBot Build Phishing Classifier Test - Multiple Algorithms": "Issue 48350",
        "Elasticsearch_v2_test-v8": "CRTX-61980",
        "Carbon Black Enterprise Protection V2 Test": "No credentials",
        "TruSTAR v2-Test": "No credentials",
        "Process Email - Generic - Test - Incident Starter": "Issue CIAC-4161",
        "AD v2 - debug-mode": "No credentials"
    },
    "skipped_integrations": {
        "AbuseIPDB": "License expired",
        "checkpointdome9": "No license",
        "_comment1": "~~~ NO INSTANCE ~~~",
        "FortiSIEMV2": "No instance",
        "Azure Firewall": "No instance",
        "Vertica": "No insance issue 45719",
        "Ipstack": "Usage limit reached (Issue 38063)",
        "AnsibleAlibabaCloud": "No instance - issue 40447",
        "AnsibleAzure": "No instance - issue 40447",
        "AnsibleCiscoIOS": "No instance - issue 40447",
        "AnsibleCiscoNXOS": "No instance - issue 40447",
        "AnsibleHCloud": "No instance - issue 40447",
        "AnsibleKubernetes": "No instance - issue 40447",
        "AnsibleACME": "No instance - issue 40447",
        "AnsibleDNS": "No instance - issue 40447",
        "AnsibleLinux": "No instance - issue 40447",
        "AnsibleOpenSSL": "No instance - issue 40447",
        "AnsibleMicrosoftWindows": "No instance - issue 40447",
        "AnsibleVMware": "No instance - issue 40447",
        "SolarWinds": "No instance - developed by Crest",
        "Atlassian Confluence Cloud": "No instance - developed by Crest",
        "SOCRadarIncidents": "No instance - developed by partner",
        "SOCRadarThreatFusion": "No instance - developed by partner",
        "NetskopeAPIv1": "No instance - developed by Qmasters",
        "trustwave secure email gateway": "No instance - developed by Qmasters",
        "Azure Storage Table": "No instance - developed by Qmasters",
        "Azure Storage Queue": "No instance - developed by Qmasters",
        "Azure Storage FileShare": "No instance - developed by Qmasters",
        "Azure Storage Container": "No instance - developed by Qmasters",
        "VMware Workspace ONE UEM (AirWatch MDM)": "No instance - developed by crest",
        "ServiceDeskPlus (On-Premise)": "No instance",
        "Forcepoint": "instance issues. Issue 28043",
        "ZeroFox": "Issue 29284",
        "Symantec Management Center": "Issue 23960",
        "Fidelis Elevate Network": "Issue 26453",
        "ArcSight Logger": "Issue 19117",
        "Sophos Central": "No instance",
        "MxToolBox": "No instance",
        "Prisma Access": "Instance will be provided soon by Lior and Prasen - Issue 27112",
        "AlphaSOC Network Behavior Analytics": "No instance",
        "IsItPhishing": "No instance",
        "Verodin": "No instance",
        "EasyVista": "No instance",
        "Pipl": "No instance",
        "Moloch": "No instance",
        "Twilio": "No instance",
        "Zendesk": "No instance",
        "GuardiCore": "No instance",
        "Nessus": "No instance",
        "Cisco CloudLock": "No instance",
        "Vectra v2": "No instance",
        "GoogleCloudSCC": "No instance, outsourced",
        "FortiGate": "License expired, and not going to get one (issue 14723)",
        "Attivo Botsink": "no instance, not going to get it",
        "AWS Sagemaker": "License expired, and probably not going to get it",
        "Symantec MSS": "No instance, probably not going to get it (issue 15513)",
        "FireEye ETP": "No instance",
        "Proofpoint TAP v2": "No instance",
        "remedy_sr_beta": "No instance",
        "fireeye": "Issue 19839",
        "Remedy On-Demand": "Issue 19835",
        "Check Point": "Issue 18643",
        "CheckPointFirewall_v2": "Issue 18643",
        "CTIX v3": "No instance - developed by partner",
        "Jask": "Issue 18879",
        "vmray": "Issue 18752",
        "SCADAfence CNM": "Issue 18376",
        "ArcSight ESM v2": "Issue #18328",
        "AlienVault USM Anywhere": "Issue #18273",
        "Dell Secureworks": "No instance",
        "Service Manager": "Expired license",
        "carbonblackprotection": "License expired",
        "icebrg": "Issue 14312",
        "Freshdesk": "Trial account expired",
        "Threat Grid": "Issue 16197",
        "Kafka V2": "Can not connect to instance from remote",
        "KafkaV3": "Can not connect to instance from remote",
        "Check Point Sandblast": "Issue 15948",
        "Remedy AR": "getting 'Not Found' in test button",
        "Salesforce": "Issue 15901",
        "ANYRUN": "No instance",
        "SecneurX Analysis": "No Instance",
        "Snowflake": "Looks like account expired, needs looking into",
        "Cisco Spark": "Issue 18940",
        "Phish.AI": "Issue 17291",
        "MaxMind GeoIP2": "Issue 18932.",
        "Exabeam": "Issue 19371",
        "Ivanti Heat": "Issue 26259",
        "AWS - Athena - Beta": "Issue 19834",
        "SNDBOX": "Issue 28826",
        "Workday": "License expired Issue: 29595",
        "FireEyeFeed": "License expired Issue: 31838",
        "Akamai WAF": "Issue 32318",
        "FraudWatch": "Issue 34299",
        "Cisco Stealthwatch": "No instance - developed by Qmasters",
        "AzureKeyVault": "No instance - developed by Qmasters",
        "Armis": "No instance - developed by SOAR Experts",
        "_comment2": "~~~ UNSTABLE ~~~",
        "Tenable.sc": "unstable instance",
        "ThreatConnect v2": "unstable instance",
        "_comment3": "~~~ QUOTA ISSUES ~~~",
        "Lastline": "issue 20323",
        "Google Resource Manager": "Cannot create projects because have reached allowed quota.",
        "Looker": "Warehouse 'DEMO_WH' cannot be resumed because resource monitor 'LIMITER' has exceeded its quota.",
        "_comment4": "~~~ OTHER ~~~",
        "Anomali ThreatStream v2": "Will be deprecated soon.",
        "Anomali ThreatStream": "Will be deprecated soon.",
        "AlienVault OTX TAXII Feed": "Issue 29197",
        "EclecticIQ Platform": "Issue 8821",
        "Forescout": "Can only be run from within PANW network. Look in keeper for - Demisto in the LAB",
        "ForescoutEyeInspect": "No instance - developed by Qmasters",
        "FortiManager": "Can only be run within PANW network",
        "HelloWorldSimple": "This is just an example integration - no need for test",
        "TestHelloWorldPlaybook": "This is just an example integration - no need for test",
        "AttackIQFireDrill": "License issues #29774",
        "SentinelOne V2": "License expired issue #24933",
        "LogRhythm": "The integration is deprecated"
    },
    "nightly_integrations": [
    ],
    "nightly_packs": [
        "CommonScripts",
        "CommonPlaybooks",
        "rasterize",
        "Phishing",
        "Base",
        "Active_Directory_Query",
        "EWS",
        "DefaultPlaybook",
        "DemistoRESTAPI",
        "Palo_Alto_Networks_WildFire",
        "ipinfo",
        "Whois",
        "AutoFocus",
        "ImageOCR",
        "SplunkPy",
        "MailSenderNew",
        "EWSMailSender",
        "ServiceNow",
        "CortexXDR",
        "PAN-OS",
        "QRadar",
        "PhishTank",
        "OpenPhish",
        "AbuseDB",
        "CrowdStrikeFalcon",
        "XForceExchange",
        "AlienVault_OTX",
        "MicrosoftGraphMail",
        "MISP",
        "Threat_Crowd",
        "Slack",
        "CrowdStrikeFalconX",
        "FeedMitreAttackv2",
        "URLHaus",
        "MicrosoftDefenderAdvancedThreatProtection",
        "CVESearch",
        "CrowdStrikeIntel",
        "Shodan",
        "MailListener",
        "FeedOffice365",
        "GenericSQL",
        "PANWComprehensiveInvestigation",
        "CortexDataLake",
        "PrismaCloud",
        "FeedAWS",
        "AzureSecurityCenter",
        "PrismaCloudCompute",
        "ExpanseV2",
        "PrismaSaasSecurity",
        "PaloAltoNetworks_IoT"
    ],
    "unmockable_integrations": {
        "NetscoutArborSightline": "Uses timestamp",
        "Cylance Protect v2": "uses time-based JWT token",
        "EwsExtension": "Powershell does not support proxy",
        "EWS Extension Online Powershell v2": "Powershell does not support proxy/ssl",
        "Office 365 Feed": "Client sends a unique uuid as first request of every run",
        "AzureWAF": "Has a command that sends parameters in the path",
        "HashiCorp Vault": "Has a command that sends parameters in the path",
        "urlscan.io": "Uses data that comes in the headers",
        "CloudConvert": "has a command that uploads a file (!cloudconvert-upload)",
        "Symantec Messaging Gateway": "Test playbook uses a random string",
        "AlienVault OTX TAXII Feed": "Client from 'cabby' package generates uuid4 in the request",
        "Generic Webhook": "Does not send HTTP traffic",
        "Microsoft Endpoint Configuration Manager": "Uses Microsoft winRM",
        "SecurityIntelligenceServicesFeed": "Need proxy configuration in server",
        "BPA": "Playbook using GenericPolling which is inconsistent",
        "XsoarPowershellTesting": "Integration which not use network.",
        "Mail Listener v2": "Integration has no proxy checkbox",
        "Cortex XDR - IOC": "'Cortex XDR - IOC - Test' is using also the fetch indicators which is not working in proxy mode",
        "SecurityAndCompliance": "Integration doesn't support proxy",
        "Cherwell": "Submits a file - tests that send files shouldn't be mocked. this problem was fixed but the test is not running anymore because the integration is skipped",
        "Maltiverse": "issue 24335",
        "ActiveMQ": "stomp sdk not supporting proxy.",
        "MITRE ATT&CK": "Using taxii2client package",
        "MongoDB": "Our instance not using SSL",
        "Cortex Data Lake": "Integration requires SSL",
        "Google Key Management Service": "The API requires an SSL secure connection to work.",
        "McAfee ESM-v10": "we have multiple instances with same test playbook, mock recording are per playbook so it keeps failing the playback step",
        "mysql": "Does not use http",
        "SlackV2": "Integration requires SSL",
        "SlackV3": "Integration requires SSL",
        "Whois": "Mocks does not support sockets",
        "Panorama": "Exception: Proxy process took to long to go up. https://circleci.com/gh/demisto/content/24826",
        "Image OCR": "Does not perform network traffic",
        "Server Message Block (SMB) v2": "Does not perform http communication",
        "Active Directory Query v2": "Does not perform http communication",
        "dnstwist": "Does not perform http communication",
        "Generic SQL": "Does not perform http communication",
        "PagerDuty v2": "Integration requires SSL",
        "TCPIPUtils": "Integration requires SSL",
        "Luminate": "Integration has no proxy checkbox",
        "Shodan": "Integration has no proxy checkbox",
        "Google BigQuery": "Integration has no proxy checkbox",
        "ReversingLabs A1000": "Checking",
        "Check Point": "Checking",
        "okta": "Test Module failing, suspect it requires SSL",
        "Okta v2": "dynamic test, need to revisit and better avoid conflicts",
        "Awake Security": "Checking",
        "ArcSight ESM v2": "Checking",
        "Phish.AI": "Checking",
        "VMware": "PyVim (SmartConnect class) does not support proxy",
        "Intezer": "Nightly - Checking",
        "ProtectWise": "Nightly - Checking",
        "google-vault": "Nightly - Checking",
        "McAfee NSM": "Nightly - Checking",
        "Forcepoint": "Nightly - Checking",
        "palo_alto_firewall": "Need to check test module",
        "Signal Sciences WAF": "error with certificate",
        "google": "'unsecure' parameter not working",
        "EWS Mail Sender": "Inconsistent test (playback fails, record succeeds)",
        "ReversingLabs Titanium Cloud": "No Unsecure checkbox. proxy trying to connect when disabled.",
        "Recorded Future": "might be dynamic test",
        "AlphaSOC Wisdom": "Test module issue",
        "RedLock": "SSL Issues",
        "Microsoft Graph User": "Test direct access to oproxy",
        "Azure Security Center v2": "Test direct access to oproxy",
        "Azure Compute v2": "Test direct access to oproxy",
        "AWS - CloudWatchLogs": "Issue 20958",
        "AWS - Athena - Beta": "Issue 24926",
        "AWS - CloudTrail": "Issue 24926",
        "AWS - Lambda": "Issue 24926",
        "AWS - IAM": "Issue 24926",
        "AWS Sagemaker": "Issue 24926",
        "Gmail Single User": "googleclient sdk has time based challenge exchange",
        "Gmail": "googleclient sdk has time based challenge exchange",
        "GSuiteAdmin": "googleclient sdk has time based challenge exchange",
        "GSuiteAuditor": "googleclient sdk has time based challenge exchange",
        "GoogleCloudTranslate": "google translate sdk does not support proxy",
        "Google Chronicle Backstory": "SDK",
        "Google Vision AI": "SDK",
        "Google Cloud Compute": "googleclient sdk has time based challenge exchange",
        "Google Cloud Functions": "googleclient sdk has time based challenge exchange",
        "GoogleDocs": "googleclient sdk has time based challenge exchange",
        "GooglePubSub": "googleclient sdk has time based challenge exchange",
        "Google Resource Manager": "googleclient sdk has time based challenge exchange",
        "Google Cloud Storage": "SDK",
        "GoogleCalendar": "googleclient sdk has time based challenge exchange",
        "G Suite Security Alert Center": "googleclient sdk has time based challenge exchange",
        "GoogleDrive": "googleclient sdk has time based challenge exchange",
        "Syslog Sender": "syslog",
        "syslog": "syslog",
        "MongoDB Log": "Our instance not using SSL",
        "MongoDB Key Value Store": "Our instance not using SSL",
        "Zoom": "Uses dynamic token",
        "GoogleKubernetesEngine": "SDK",
        "TAXIIFeed": "Cannot use proxy",
        "EWSO365": "oproxy dependent",
        "MISP V2": "Cleanup process isn't performed as expected.",
        "MISP V3": "Cleanup process isn't performed as expected.",
        "Azure Network Security Groups": "Has a command that sends parameters in the path",
        "GitHub": "Cannot use proxy",
        "LogRhythm": "Cannot use proxy",
        "Create-Mock-Feed-Relationships": "recording is redundant for this integration",
        "RSA Archer v2": "cannot connect to proxy",
        "Anomali ThreatStream v3": "recording is not working",
        "LogRhythmRest V2": "Submits a file - tests that send files shouldn't be mocked.",
        "Cortex XDR - IR": "internal product, no need to mock"
    },
    "parallel_integrations": [
        "AWS - ACM",
        "AWS - EC2",
        "AWS - Security Hub",
        "AWS Feed",
        "AlienVault OTX TAXII Feed",
        "AlienVault Reputation Feed",
        "Amazon DynamoDB",
        "AutoFocus Feed",
        "AzureFeed",
        "Bambenek Consulting Feed",
        "Blocklist_de Feed",
        "BruteForceBlocker Feed",
        "CSVFeed",
        "CVE Search v2",
        "CheckPhish",
        "Cloudflare Feed",
        "Cofense Feed",
        "Cortex Data Lake",
        "Create-Mock-Feed-Relationships",
        "CreateIncidents",
        "CrowdStrike Falcon X",
        "Cryptocurrency",
        "DShield Feed",
        "Demisto REST API",
        "EDL",
        "EWS Mail Sender",
        "ElasticsearchFeed",
        "Fastly Feed",
        "Feodo Tracker IP Blocklist Feed",
        "HelloWorld",
        "Image OCR",
        "JSON Feed",
        "Lastline v2",
        "LogRhythmRest",
        "MITRE ATT&CK",
        "Mail Listener v2",
        "Malware Domain List Active IPs Feed",
        "McAfee DXL",
        "Microsoft Intune Feed",
        "Office 365 Feed",
        "Plain Text Feed",
        "Prisma Access Egress IP feed",
        "ProofpointFeed",
        "Rasterize",
        "Recorded Future Feed",
        "SNDBOX",
        "SpamhausFeed",
        "TAXII2 Server",
        "TAXIIFeed",
        "Tanium",
        "VirusTotal (API v3)",
        "VulnDB",
        "Whois",
        "abuse.ch SSL Blacklist Feed",
        "ipinfo",
        "ipinfo_v2",
        "syslog"
    ],
    "private_tests": [
        "HelloWorldPremium_Scan-Test",
        "HelloWorldPremium-Test"
    ],
    "docker_thresholds": {
        "_comment": "Add here docker images which are specific to an integration and require a non-default threshold (such as rasterize or ews). That way there is no need to define this multiple times. You can specify full image name with version or without.",
        "images": {
            "demisto/chromium": {
                "pid_threshold": 11
            },
            "demisto/py-ews:2.0": {
                "memory_threshold": 150
            },
            "demisto/pymisp:1.0.0.52": {
                "memory_threshold": 150
            },
            "demisto/pytan": {
                "pid_threshold": 11
            },
            "demisto/google-k8s-engine:1.0.0.9467": {
                "pid_threshold": 11
            },
            "demisto/threatconnect-tcex": {
                "pid_threshold": 11
            },
            "demisto/taxii2": {
                "pid_threshold": 11
            },
            "demisto/pwsh-infocyte": {
                "pid_threshold": 24,
                "memory_threshold": 140
            },
            "demisto/pwsh-exchange": {
                "pid_threshold": 24,
                "memory_threshold": 140
            },
            "demisto/powershell": {
                "pid_threshold": 24,
                "memory_threshold": 140
            },
            "demisto/powershell-ubuntu": {
                "pid_threshold": 45,
                "memory_threshold": 250
            },
            "demisto/boto3": {
                "memory_threshold": 90
            },
            "demisto/flask-nginx": {
                "pid_threshold": 11
            },
            "demisto/py3-tools": {
                "memory_threshold": 105
            },
            "demisto/googleapi-python3": {
                "memory_threshold": 200
            },
            "demisto/python3:3.10.4.29342": {
                "memory_threshold": 85
            }
        }
    },
    "test_marketplacev2": [
        "Sanity Test - Playbook with Unmockable Whois Integration"
    ]
}<|MERGE_RESOLUTION|>--- conflicted
+++ resolved
@@ -5196,13 +5196,12 @@
             ]
         },
         {
-<<<<<<< HEAD
             "integrations": "Aha",
             "playbookID": "AHA_TestPlaybook",
             "fromversion": "6.5.0"
-=======
+        },
+        {
             "playbookID": "VerifyCIDR-Test"
->>>>>>> 33890277
         }
     ],
     "skipped_tests": {
