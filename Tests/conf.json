--- conflicted
+++ resolved
@@ -3071,19 +3071,6 @@
             "timeout": 60000
         },
         {
-<<<<<<< HEAD
-            "integrations": "Darktrace",
-            "playbookID": "Darktrace Test Playbook"
-        },
-        {
-            "integrations": "TruSTAR v2",
-            "playbookID": "TruSTAR v2-Test",
-            "fromversion": "5.0.0",
-            "timeout": 500
-        },
-        {
-=======
->>>>>>> b9cd7bbf
             "integrations": "RSA Archer v2",
             "playbookID": "Archer v2 - Test",
             "fromversion": "5.0.0"
