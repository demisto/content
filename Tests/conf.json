--- conflicted
+++ resolved
@@ -650,10 +650,6 @@
         }
     ],
     "skipped_tests": [
-<<<<<<< HEAD
-        "block_endpoint_-_carbon_black_response_-_test",
-=======
->>>>>>> 8a282a51
         "File Enrichment - Generic Test",
         "entity_enrichment_generic_test",
         "url_enrichment_-_generic_test",
