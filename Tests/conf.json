--- conflicted
+++ resolved
@@ -3,17 +3,16 @@
     "testInterval": 20,
     "tests": [
         {
-<<<<<<< HEAD
             "integrations": "AlienVault USM Anywhere",
             "playbookID": "AlienVaultUSMAnywhereTest"
-=======
+        },
+        {
             "playbookID": "PhishLabsTestPopulateIndicators"
         },
         {
             "integrations": "PhishLabs IOC",
             "playbookID": "PhishLabsIOC TestPlaybook",
             "fromversion": "4.1.0"
->>>>>>> 680d943a
         },
         {
             "integrations": "Minerva Labs Anti-Evasion Platform",
