--- conflicted
+++ resolved
@@ -3,11 +3,10 @@
     "testInterval": 20,
     "tests": [
         {
-<<<<<<< HEAD
             "playbookID": "test_delete_context"
-=======
+        },
+        {
             "playbookID": "TestParseCSV"
->>>>>>> 77a32e4d
         },
         {
             "integrations": "Shodan",
