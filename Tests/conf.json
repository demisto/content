{
    "testTimeout": 160,
    "testInterval": 20,
    "tests": [
        {
            "integrations": "Humio",
            "playbookID": "Humio-Test",
            "fromversion": "5.0.0"
        },
        {
            "integrations": "Zimperium",
            "playbookID": "Zimperium_Test",
            "fromversion": "5.0.0"
        },
        {
            "integrations": "ServiceDeskPlus",
            "playbookID": "Service Desk Plus Test"
        },
        {
            "integrations": "Group-IB TDS Polygon",
            "playbookID": "Polygon-Test",
            "timeout": 1000,
            "fromversion": "5.0.0"
        },
        {
            "integrations": "Bastille Networks",
            "playbookID": "BastilleNetworks-Test"
        },
        {
            "integrations": "MITRE ATT&CK",
            "playbookID": "Mitre Attack List 10 Indicators Feed Test",
            "fromversion": "5.5.0"
        },
        {
            "integrations": "URLhaus",
            "playbookID": "Test_URLhaus",
            "timeout": 1000
        },
        {
            "integrations": "Microsoft Intune Feed",
            "playbookID": "FeedMicrosoftIntune_Test",
            "fromversion": "5.5.0"
        },
        {
            "integrations": "Smokescreen IllusionBLACK",
            "playbookID": "Smokescreen IllusionBLACK-Test",
            "fromversion": "5.0.0"
        },
        {
            "integrations": "Malwarebytes",
            "playbookID": "Malwarebytes-Test",
            "fromversion": "5.0.0"
        },
        {
            "integrations": "Tanium Threat Response",
            "playbookID": "Tanium Threat Response Test"
        },
        {
            "integrations": [
                "Syslog Sender",
                "syslog"
            ],
            "playbookID": "Test Syslog",
            "fromversion": "5.5.0",
            "timeout": 600
        },
        {
            "integrations": "APIVoid",
            "playbookID": "APIVoid Test"
        },
        {
            "integrations": "Cisco Firepower",
            "playbookID": "Cisco Firepower - Test",
            "timeout": 1000,
            "fromversion": "5.0.0"
        },
        {
            "integrations": "IllusiveNetworks",
            "playbookID": "IllusiveNetworks-Test",
            "fromversion": "5.0.0"
        },
        {
            "integrations": "JSON Feed",
            "playbookID": "JSON_Feed_Test",
            "fromversion": "5.5.0",
            "instance_names": "JSON Feed no_auto_detect"
        },
        {
            "integrations": "JSON Feed",
            "playbookID": "JSON_Feed_Test",
            "fromversion": "5.5.0",
            "instance_names": "JSON Feed_auto_detect"
        },
        {
            "integrations": "Google Cloud Functions",
            "playbookID": "test playbook - Google Cloud Functions",
            "fromversion": "5.0.0"
        },
        {
            "integrations": "Plain Text Feed",
            "playbookID": "PlainText Feed - Test",
            "fromversion": "5.5.0",
            "instance_names": "Plain Text Feed no_auto_detect"
        },
        {
            "integrations": "Plain Text Feed",
            "playbookID": "PlainText Feed - Test",
            "fromversion": "5.5.0",
            "instance_names": "Plain Text Feed_auto_detect"
        },
        {
            "integrations": "Silverfort",
            "playbookID": "Silverfort-test",
            "fromversion": "5.0.0"
        },
        {
            "integrations": "GoogleKubernetesEngine",
            "playbookID": "GoogleKubernetesEngine_Test",
            "timeout": 600,
            "fromversion": "5.5.0"
        },
        {
            "integrations": "Fastly Feed",
            "playbookID": "Fastly Feed Test",
            "fromversion": "5.5.0"
        },
        {
            "integrations": "Malware Domain List Active IPs Feed",
            "playbookID": "Malware Domain List Active IPs Feed Test",
            "fromversion": "5.5.0"
        },
        {
            "integrations": "Claroty",
            "playbookID": "Claroty - Test",
            "fromversion": "5.0.0"
        },
        {
            "integrations": "Trend Micro Apex",
            "playbookID": "Trend Micro Apex - Test"
        },
        {
            "integrations": "Blocklist_de Feed",
            "playbookID": "Blocklist_de - Test",
            "fromversion": "5.5.0"
        },
        {
            "integrations": "Cloudflare Feed",
            "playbookID": "cloudflare - Test",
            "fromversion": "5.5.0"
        },
        {
            "integrations": "AzureFeed",
            "playbookID": "AzureFeed - Test",
            "fromversion": "5.5.0"
        },
        {
            "playbookID": "CreateIndicatorFromSTIXTest",
            "fromversion": "5.0.0"
        },
        {
            "integrations": "SpamhausFeed",
            "playbookID": "Spamhaus_Feed_Test",
            "fromversion": "5.5.0"
        },
        {
            "integrations": "Cofense Feed",
            "playbookID": "TestCofenseFeed",
            "fromversion": "5.5.0"
        },
        {
            "integrations": "Bambenek Consulting Feed",
            "playbookID": "BambenekConsultingFeed_Test",
            "fromversion": "5.5.0"
        },
        {
            "integrations": "Pipl",
            "playbookID": "Pipl Test"
        },
        {
            "integrations": "AWS Feed",
            "playbookID": "AWS Feed Test",
            "fromversion": "5.5.0"
        },
        {
            "integrations": "QuestKace",
            "playbookID": "QuestKace test",
            "fromversion": "5.0.0"
        },
        {
            "integrations": "Digital Defense FrontlineVM",
            "playbookID": "Digital Defense FrontlineVM - Scan Asset Not Recently Scanned Test"
        },
        {
            "integrations": "Digital Defense FrontlineVM",
            "playbookID": "Digital Defense FrontlineVM - Test Playbook"
        },
        {
            "integrations": "CSVFeed",
            "playbookID": "CSV_Feed_Test",
            "fromversion": "5.5.0",
            "instance_names": "CSVFeed_no_auto_detect"
        },
        {
            "integrations": "CSVFeed",
            "playbookID": "CSV_Feed_Test",
            "fromversion": "5.5.0",
            "instance_names": "CSVFeed_auto_detect"
        },
        {
            "integrations": "ProofpointFeed",
            "playbookID": "TestProofpointFeed",
            "fromversion": "5.5.0"
        },
        {
            "integrations": "Digital Shadows",
            "playbookID": "Digital Shadows - Test"
        },
        {
            "integrations": "Azure Compute v2",
            "playbookID": "Azure Compute - Test",
            "instance_names": "ms_azure_compute_dev"
        },
        {
            "integrations": "Azure Compute v2",
            "playbookID": "Azure Compute - Test",
            "instance_names": "ms_azure_compute_prod"
        },
        {
            "integrations": "Symantec Data Loss Prevention",
            "playbookID": "Symantec Data Loss Prevention - Test",
            "fromversion": "4.5.0"
        },
        {
            "integrations": "Lockpath KeyLight v2",
            "playbookID": "Keylight v2 - Test"
        },
        {
            "integrations": "Azure Security Center v2",
            "playbookID": "Azure SecurityCenter - Test",
            "instance_names": "ms_azure_sc_prod"
        },
        {
            "integrations": "Azure Security Center v2",
            "playbookID": "Azure SecurityCenter - Test",
            "instance_names": "ms_azure_sc_dev"
        },
        {
            "integrations": "Azure Security Center v2",
            "playbookID": "Azure SecurityCenter - Test",
            "instance_names": "ms_azure_sc_self_deployed"
        },
        {
            "integrations": "JsonWhoIs",
            "playbookID": "JsonWhoIs-Test"
        },
        {
            "integrations": "Maltiverse",
            "playbookID": "Maltiverse Test"
        },
        {
            "integrations": "MicrosoftGraphMail",
            "playbookID": "MicrosoftGraphMail-Test",
            "instance_names": "ms_graph_mail_dev"
        },
        {
            "integrations": "MicrosoftGraphMail",
            "playbookID": "MicrosoftGraphMail-Test",
            "instance_names": "ms_graph_mail_dev_no_oproxy"
        },
        {
            "integrations": "MicrosoftGraphMail",
            "playbookID": "MicrosoftGraphMail-Test",
            "instance_names": "ms_graph_mail_prod"
        },
        {
            "integrations": "CloudShark",
            "playbookID": "CloudShark - Test Playbook"
        },
        {
            "integrations": "Google Vision AI",
            "playbookID": "Google Vision API - Test"
        },
        {
            "integrations": "nmap",
            "playbookID": "Nmap - Test",
            "fromversion": "5.0.0"
        },
        {
            "integrations": "AutoFocus V2",
            "playbookID": "Autofocus Query Samples, Sessions and Tags Test Playbook",
            "fromversion": "4.5.0",
            "timeout": 1000
        },
        {
            "integrations": "HelloWorld",
            "playbookID": "HelloWorld-Test",
            "fromversion": "5.0.0"
        },
        {
            "integrations": "HelloWorld",
            "playbookID": "HelloWorld_Scan-Test",
            "fromversion": "5.0.0",
            "timeout": 400
        },
        {
            "integrations": "ThreatQ v2",
            "playbookID": "ThreatQ - Test",
            "fromversion": "4.5.0"
        },
        {
            "integrations": "AttackIQFireDrill",
            "playbookID": "AttackIQ - Test"
        },
        {
            "integrations": "PhishLabs IOC EIR",
            "playbookID": "PhishlabsIOC_EIR-Test"
        },
        {
            "integrations": "Amazon DynamoDB",
            "playbookID": "AWS_DynamoDB-Test"
        },
        {
            "integrations": "PhishLabs IOC DRP",
            "playbookID": "PhishlabsIOC_DRP-Test"
        },
        {
            "playbookID": "Create Phishing Classifier V2 ML Test",
            "timeout": 60000,
            "fromversion": "4.5.0"
        },
        {
            "integrations": "ZeroFox",
            "playbookID": "ZeroFox-Test",
            "fromversion": "4.1.0"
        },
        {
            "integrations": "AlienVault OTX v2",
            "playbookID": "Alienvault_OTX_v2 - Test"
        },
        {
            "integrations": "AWS - CloudWatchLogs",
            "playbookID": "AWS - CloudWatchLogs Test Playbook"
        },
        {
            "integrations": "SlackV2",
            "playbookID": "Slack Test Playbook",
            "timeout": 400,
            "pid_threshold": 5,
            "fromversion": "5.0.0"
        },
        {
            "integrations": "Cortex XDR - IR",
            "playbookID": "Test XDR Playbook",
            "fromversion": "4.1.0"
        },
        {
            "integrations": "Cortex XDR - IOC",
            "playbookID": "Cortex XDR - IOC - Test",
            "fromversion": "5.5.0",
            "timeout": 1000
        },
        {
            "integrations": "Cloaken",
            "playbookID": "Cloaken-Test"
        },
        {
            "integrations": "Uptycs",
            "playbookID": "TestUptycs"
        },
        {
            "integrations": "ThreatX",
            "playbookID": "ThreatX-test",
            "timeout": 600
        },
        {
            "integrations": "Akamai WAF SIEM",
            "playbookID": "Akamai_WAF_SIEM-Test"
        },
        {
            "integrations": "Cofense Triage v2",
            "playbookID": "Cofense Triage v2 Test"
        },
        {
            "integrations": "Akamai WAF",
            "playbookID": "Akamai_WAF-Test"
        },
        {
            "integrations": "Minerva Labs Anti-Evasion Platform",
            "playbookID": "Minerva Test playbook"
        },
        {
            "integrations": "abuse.ch SSL Blacklist Feed",
            "playbookID": "SSL Blacklist test",
            "fromversion": "5.5.0"
        },
        {
            "integrations": "CheckPhish",
            "playbookID": "CheckPhish-Test"
        },
        {
            "integrations": "Symantec Management Center",
            "playbookID": "SymantecMC_TestPlaybook"
        },
        {
            "integrations": "Tufin",
            "playbookID": "Tufin-Test"
        },
        {
            "integrations": "Looker",
            "playbookID": "Test-Looker"
        },
        {
            "integrations": "Vertica",
            "playbookID": "Vertica Test"
        },
        {
            "integrations": "Server Message Block (SMB)",
            "playbookID": "SMB test"
        },
        {
            "playbookID": "ConvertFile-Test",
            "fromversion": "4.5.0"
        },
        {
            "playbookID": "TestAwsEC2GetPublicSGRules-Test"
        },
        {
            "integrations": "RSA NetWitness Packets and Logs",
            "playbookID": "rsa_packets_and_logs_test"
        },
        {
            "playbookID": "CheckpointFW-test",
            "integrations": "Check Point"
        },
        {
            "playbookID": "RegPathReputationBasicLists_test"
        },
        {
            "playbookID": "EmailDomainSquattingReputation-Test"
        },
        {
            "playbookID": "RandomStringGenerateTest"
        },
        {
            "playbookID": "playbook-checkEmailAuthenticity-test"
        },
        {
            "playbookID": "HighlightWords_Test"
        },
        {
            "integrations": "Pentera",
            "playbookID": "Pcysys-Test"
        },
        {
            "integrations": "Pentera",
            "playbookID": "Pentera Run Scan and Create Incidents - Test"
        },
        {
            "playbookID": "StringContainsArray_test"
        },
        {
            "integrations": "Fidelis Elevate Network",
            "playbookID": "Fidelis-Test"
        },
        {
            "integrations": "AWS - ACM",
            "playbookID": "ACM-Test"
        },
        {
            "integrations": "Thinkst Canary",
            "playbookID": "CanaryTools Test"
        },
        {
            "integrations": "ThreatMiner",
            "playbookID": "ThreatMiner-Test"
        },
        {
            "playbookID": "StixCreator-Test"
        },
        {
            "playbookID": "CompareIncidentsLabels-test-playbook"
        },
        {
            "integrations": "Have I Been Pwned? V2",
            "playbookID": "Pwned v2 test"
        },
        {
            "integrations": "Alexa Rank Indicator",
            "playbookID": "Alexa Test Playbook"
        },
        {
            "playbookID": "UnEscapeURL-Test"
        },
        {
            "playbookID": "UnEscapeIPs-Test"
        },
        {
            "playbookID": "ExtractDomainFromUrlAndEmail-Test"
        },
        {
            "playbookID": "ConvertKeysToTableFieldFormat_Test"
        },
        {
            "integrations": "CVE Search v2",
            "playbookID": "CVE Search v2 - Test"
        },
        {
            "integrations": "CVE Search v2",
            "playbookID": "cveReputation Test"
        },
        {
            "integrations": "HashiCorp Vault",
            "playbookID": "hashicorp_test"
        },
        {
            "integrations": "AWS - Athena - Beta",
            "playbookID": "Beta-Athena-Test"
        },
        {
            "integrations": "BeyondTrust Password Safe",
            "playbookID": "BeyondTrust-Test"
        },
        {
            "integrations": "Dell Secureworks",
            "playbookID": "secureworks_test"
        },
        {
            "integrations": "ServiceNow",
            "playbookID": "servicenow_test_new"
        },
        {
            "integrations": "ExtraHop v2",
            "playbookID": "ExtraHop_v2-Test"
        },
        {
            "playbookID": "Test CommonServer"
        },
        {
            "playbookID": "Test-debug-mode",
            "fromversion": "5.0.0"
        },
        {
            "integrations": "CIRCL",
            "playbookID": "CirclIntegrationTest"
        },
        {
            "integrations": "MISP V2",
            "playbookID": "MISP V2 Test"
        },
        {
            "playbookID": "test-LinkIncidentsWithRetry"
        },
        {
            "playbookID": "CopyContextToFieldTest"
        },
        {
            "integrations": "OTRS",
            "playbookID": "OTRS Test",
            "fromversion": "4.1.0"
        },
        {
            "integrations": "Attivo Botsink",
            "playbookID": "AttivoBotsinkTest"
        },
        {
            "integrations": "FortiGate",
            "playbookID": "Fortigate Test"
        },
        {
            "playbookID": "FormattedDateToEpochTest"
        },
        {
            "integrations": "SNDBOX",
            "playbookID": "SNDBOX_Test",
            "timeout": 1000
        },
        {
            "integrations": "SNDBOX",
            "playbookID": "Detonate File - SNDBOX - Test",
            "timeout": 1000,
            "nightly": true
        },
        {
            "integrations": "VxStream",
            "playbookID": "Detonate File - HybridAnalysis - Test",
            "timeout": 2400
        },
        {
            "playbookID": "WordTokenizeTest",
            "toversion": "4.5.9"
        },
        {
            "integrations": "QRadar",
            "playbookID": "test playbook - QRadarCorreltaions",
            "timeout": 600,
            "fromversion": "5.0.0"
        },
        {
            "integrations": "Awake Security",
            "playbookID": "awake_security_test_pb"
        },
        {
            "integrations": "Tenable.sc",
            "playbookID": "tenable-sc-test",
            "timeout": 240,
            "nightly": true
        },
        {
            "integrations": "MimecastV2",
            "playbookID": "Mimecast test"
        },
        {
            "playbookID": "CreateEmailHtmlBody_test_pb",
            "fromversion": "4.1.0"
        },
        {
            "playbookID": "ReadPDFFileV2-Test",
            "timeout": 1000
        },
        {
            "playbookID": "JSONtoCSV-Test"
        },
        {
            "integrations": "Generic SQL",
            "playbookID": "generic-sql",
            "instance_names": "mysql instance",
            "fromversion": "5.0.0"
        },
        {
            "integrations": "Generic SQL",
            "playbookID": "generic-sql",
            "instance_names": "postgreSQL instance",
            "fromversion": "5.0.0"
        },
        {
            "integrations": "Generic SQL",
            "playbookID": "generic-sql",
            "instance_names": "Microsoft SQL instance",
            "fromversion": "5.0.0"
        },
        {
            "integrations": "Generic SQL",
            "playbookID": "generic-sql-oracle",
            "instance_names": "Oracle instance",
            "fromversion": "5.0.0"
        },
        {
            "integrations": "Generic SQL",
            "playbookID": "generic-sql-mssql-encrypted-connection",
            "instance_names": "Microsoft SQL instance using encrypted connection",
            "fromversion": "5.0.0"
        },
        {
            "integrations": "Panorama",
            "instance_names": "palo_alto_panorama",
            "playbookID": "palo_alto_panorama_test_pb",
            "timeout": 1000,
            "nightly": true
        },
        {
            "integrations": "Panorama",
            "instance_names": "palo_alto_panorama",
            "playbookID": "Panorama Query Logs - Test",
            "timeout": 1500,
            "nightly": true
        },
        {
            "integrations": "Panorama",
            "instance_names": "palo_alto_firewall_9.0",
            "playbookID": "palo_alto_firewall_test_pb",
            "timeout": 1000,
            "nightly": true
        },
        {
            "integrations": "Panorama",
            "instance_names": "palo_alto_panorama_9.0",
            "playbookID": "palo_alto_panorama_test_pb",
            "timeout": 1000,
            "nightly": true
        },
        {
            "integrations": "Panorama",
            "instance_names": "palo_alto_firewall_9.0",
            "playbookID": "PAN-OS URL Filtering enrichment - Test"
        },
        {
            "integrations": "Tenable.io",
            "playbookID": "Tenable.io test"
        },
        {
            "playbookID": "URLDecode-Test"
        },
        {
            "playbookID": "GetTime-Test"
        },
        {
            "playbookID": "GetTime-ObjectVsStringTest"
        },
        {
            "integrations": "Tenable.io",
            "playbookID": "Tenable.io Scan Test",
            "nightly": true,
            "timeout": 900
        },
        {
            "integrations": "Tenable.sc",
            "playbookID": "tenable-sc-scan-test",
            "nightly": true,
            "timeout": 600
        },
        {
            "integrations": "google-vault",
            "playbookID": "Google-Vault-Generic-Test",
            "nightly": true,
            "timeout": 3600,
            "memory_threshold": 130
        },
        {
            "integrations": "google-vault",
            "playbookID": "Google_Vault-Search_And_Display_Results_test",
            "nightly": true,
            "memory_threshold": 130,
            "timeout": 3600
        },
        {
            "playbookID": "Luminate-TestPlaybook",
            "integrations": "Luminate"
        },
        {
            "integrations": "MxToolBox",
            "playbookID": "MxToolbox-test"
        },
        {
            "integrations": "Nessus",
            "playbookID": "Nessus - Test"
        },
        {
            "playbookID": "Palo Alto Networks - Malware Remediation Test",
            "integrations": "Palo Alto Minemeld",
            "fromversion": "4.5.0"
        },
        {
            "playbookID": "SumoLogic-Test",
            "integrations": "SumoLogic",
            "fromversion": "4.1.0"
        },
        {
            "playbookID": "ParseEmailFiles-test"
        },
        {
            "playbookID": "PAN-OS - Block IP and URL - External Dynamic List v2 Test",
            "integrations": [
                "Panorama",
                "palo_alto_networks_pan_os_edl_management"
            ],
            "instance_names": "palo_alto_firewall_9.0",
            "fromversion": "4.0.0"
        },
        {
            "playbookID": "Test_EDL",
            "integrations": "EDL",
            "fromversion": "5.5.0"
        },
        {
            "playbookID": "Test_export_indicators_service",
            "integrations": "ExportIndicators",
            "fromversion": "5.5.0"
        },
        {
            "playbookID": "PAN-OS - Block IP - Custom Block Rule Test",
            "integrations": "Panorama",
            "instance_names": "palo_alto_panorama",
            "fromversion": "4.0.0"
        },
        {
            "playbookID": "PAN-OS - Block IP - Static Address Group Test",
            "integrations": "Panorama",
            "instance_names": "palo_alto_panorama",
            "fromversion": "4.0.0"
        },
        {
            "playbookID": "PAN-OS - Block URL - Custom URL Category Test",
            "integrations": "Panorama",
            "instance_names": "palo_alto_panorama",
            "fromversion": "4.0.0"
        },
        {
            "playbookID": "Endpoint Malware Investigation - Generic - Test",
            "integrations": [
                "Traps",
                "Cylance Protect v2",
                "Demisto REST API"
            ],
            "fromversion": "5.0.0",
            "timeout": 1200
        },
        {
            "playbookID": "ParseExcel-test"
        },
        {
            "playbookID": "Detonate File - No Files test"
        },
        {
            "integrations": "SentinelOne V2",
            "playbookID": "SentinelOne V2 - test"
        },
        {
            "integrations": "InfoArmor VigilanteATI",
            "playbookID": "InfoArmorVigilanteATITest"
        },
        {
            "integrations": "IntSights",
            "instance_names": "intsights_standard_account",
            "playbookID": "IntSights Test",
            "nightly": true
        },
        {
            "integrations": "IntSights",
            "playbookID": "IntSights Mssp Test",
            "instance_names": "intsights_mssp_account",
            "nightly": true
        },
        {
            "integrations": "dnstwist",
            "playbookID": "dnstwistTest"
        },
        {
            "integrations": "BitDam",
            "playbookID": "Detonate File - BitDam Test"
        },
        {
            "integrations": "Threat Grid",
            "playbookID": "Test-Detonate URL - ThreatGrid",
            "timeout": 600
        },
        {
            "integrations": "Threat Grid",
            "playbookID": "ThreatGridTest",
            "timeout": 600
        },
        {
            "integrations": [
                "Palo Alto Minemeld",
                "Panorama"
            ],
            "instance_names": "palo_alto_firewall",
            "playbookID": "block_indicators_-_generic_-_test"
        },
        {
            "integrations": "Signal Sciences WAF",
            "playbookID": "SignalSciences-Test"
        },
        {
            "integrations": "RTIR",
            "playbookID": "RTIR Test"
        },
        {
            "integrations": "RedCanary",
            "playbookID": "RedCanaryTest",
            "nightly": true
        },
        {
            "integrations": "Devo",
            "playbookID": "Devo test",
            "timeout": 500
        },
        {
            "playbookID": "URL Enrichment - Generic v2 - Test",
            "integrations": [
                "Rasterize",
                "VirusTotal - Private API"
            ],
            "instance_names": "virus_total_private_api_general",
            "timeout": 500,
            "pid_threshold": 12
        },
        {
            "playbookID": "CutTransformerTest"
        },
        {
            "playbookID": "Default - Test",
            "integrations": [
                "ThreatQ v2",
                "Demisto REST API"
            ],
            "fromversion": "5.0.0"
        },
        {
            "integrations": "SCADAfence CNM",
            "playbookID": "SCADAfence_test"
        },
        {
            "integrations": "ProtectWise",
            "playbookID": "Protectwise-Test"
        },
        {
            "integrations": "WhatsMyBrowser",
            "playbookID": "WhatsMyBrowser-Test"
        },
        {
            "integrations": "BigFix",
            "playbookID": "BigFixTest"
        },
        {
            "integrations": "Lastline v2",
            "playbookID": "Lastline v2 - Test",
            "nightly": true
        },
        {
            "integrations": "McAfee DXL",
            "playbookID": "McAfee DXL - Test"
        },
        {
            "playbookID": "TextFromHTML_test_playbook"
        },
        {
            "playbookID": "PortListenCheck-test"
        },
        {
            "integrations": "ThreatExchange",
            "playbookID": "ThreatExchange-test"
        },
        {
            "integrations": "Joe Security",
            "playbookID": "JoeSecurityTestPlaybook",
            "timeout": 500,
            "nightly": true
        },
        {
            "integrations": "Joe Security",
            "playbookID": "JoeSecurityTestDetonation",
            "timeout": 2000,
            "nightly": true
        },
        {
            "integrations": "WildFire-v2",
            "playbookID": "Wildfire Test"
        },
        {
            "integrations": "WildFire-v2",
            "playbookID": "Detonate URL - WildFire-v2 - Test"
        },
        {
            "integrations": "GRR",
            "playbookID": "GRR Test",
            "nightly": true
        },
        {
            "integrations": "VirusTotal",
            "instance_names": "virus_total_general",
            "playbookID": "virusTotal-test-playbook",
            "timeout": 1400,
            "nightly": true
        },
        {
            "integrations": "VirusTotal",
            "instance_names": "virus_total_preferred_vendors",
            "playbookID": "virusTotaI-test-preferred-vendors",
            "timeout": 1400,
            "nightly": true
        },
        {
            "integrations": "Preempt",
            "playbookID": "Preempt Test"
        },
        {
            "integrations": "Gmail",
            "playbookID": "get_original_email_-_gmail_-_test"
        },
        {
            "integrations": [
                "Gmail Single User",
                "Gmail"
            ],
            "playbookID": "Gmail Single User - Test",
            "fromversion": "4.5.0"
        },
        {
            "integrations": "EWS v2",
            "playbookID": "get_original_email_-_ews-_test",
            "instance_names": "ewv2_regular"
        },
        {
            "integrations": [
                "EWS v2",
                "EWS Mail Sender"
            ],
            "playbookID": "EWS search-mailbox test",
            "instance_names": "ewv2_regular",
            "timeout": 300
        },
        {
            "integrations": "PagerDuty v2",
            "playbookID": "PagerDuty Test"
        },
        {
            "playbookID": "test_delete_context"
        },
        {
            "playbookID": "DeleteContext-auto-test"
        },
        {
            "playbookID": "GmailTest",
            "integrations": "Gmail"
        },
        {
            "playbookID": "Gmail Convert Html Test",
            "integrations": "Gmail"
        },
        {
            "playbookID": "reputations.json Test",
            "toversion": "5.0.0"
        },
        {
            "playbookID": "Indicators reputation-.json Test",
            "fromversion": "5.5.0"
        },
        {
            "playbookID": "Test IP Indicator Fields",
            "fromversion": "5.0.0"
        },
        {
            "playbookID": "Dedup - Generic v2 - Test",
            "fromversion": "5.0.0"
        },
        {
            "playbookID": "TestDedupIncidentsPlaybook"
        },
        {
            "playbookID": "TestDedupIncidentsByName"
        },
        {
            "integrations": "McAfee Advanced Threat Defense",
            "playbookID": "Test Playbook McAfee ATD",
            "timeout": 700
        },
        {
            "playbookID": "stripChars - Test"
        },
        {
            "integrations": "McAfee Advanced Threat Defense",
            "playbookID": "Test Playbook McAfee ATD Upload File"
        },
        {
            "playbookID": "exporttocsv_script_test"
        },
        {
            "playbookID": "Set - Test"
        },
        {
            "integrations": "Intezer v2",
            "playbookID": "Intezer Testing v2",
            "fromversion": "4.1.0",
            "timeout": 600
        },
        {
            "integrations": "FalconIntel",
            "playbookID": "CrowdStrike Falcon Intel v2"
        },
        {
            "integrations": [
                "Mail Sender (New)",
                "Gmail"
            ],
            "playbookID": "Mail Sender (New) Test",
            "instance_names": [
                "Mail_Sender_(New)_STARTTLS"
            ]
        },
        {
            "integrations": [
                "Mail Sender (New)",
                "Gmail"
            ],
            "playbookID": "Mail Sender (New) Test",
            "instance_names": [
                "Mail_Sender_(New)_SSL/TLS"
            ]
        },
        {
            "playbookID": "buildewsquery_test"
        },
        {
            "integrations": "Rapid7 Nexpose",
            "playbookID": "nexpose_test",
            "timeout": 240
        },
        {
            "playbookID": "GetIndicatorDBotScore Test"
        },
        {
            "integrations": "EWS Mail Sender",
            "playbookID": "EWS Mail Sender Test"
        },
        {
            "integrations": [
                "EWS Mail Sender",
                "Rasterize"
            ],
            "playbookID": "EWS Mail Sender Test 2"
        },
        {
            "playbookID": "decodemimeheader_-_test"
        },
        {
            "integrations": "CVE Search v2",
            "playbookID": "cve_enrichment_-_generic_-_test"
        },
        {
            "playbookID": "test_url_regex"
        },
        {
            "integrations": "Skyformation",
            "playbookID": "TestSkyformation"
        },
        {
            "integrations": "okta",
            "playbookID": "okta_test_playbook",
            "timeout": 240
        },
        {
            "integrations": "Okta v2",
            "playbookID": "OktaV2-Test",
            "nightly": true,
            "timeout": 300
        },
        {
            "playbookID": "Test filters & transformers scripts"
        },
        {
            "integrations": "Salesforce",
            "playbookID": "SalesforceTestPlaybook"
        },
        {
            "integrations": "McAfee ESM-v10",
            "instance_names": "v10.2.0",
            "playbookID": "McAfeeESMTest",
            "timeout": 500
        },
        {
            "integrations": "McAfee ESM-v10",
            "instance_names": "v10.3.0",
            "playbookID": "McAfeeESMTest",
            "timeout": 500
        },
        {
            "integrations": "McAfee ESM-v10",
            "instance_names": "v11.1.3",
            "playbookID": "McAfeeESMTest",
            "timeout": 500
        },
        {
            "integrations": "GoogleSafeBrowsing",
            "playbookID": "Google Safe Browsing Test",
            "timeout": 240,
            "fromversion": "5.0.0"
        },
        {
            "integrations": "EWS v2",
            "playbookID": "EWSv2_empty_attachment_test",
            "instance_names": "ewv2_regular"
        },
        {
            "integrations": "EWS v2",
            "playbookID": "EWS Public Folders Test",
            "instance_names": "ewv2_regular"
        },
        {
            "integrations": "Symantec Endpoint Protection V2",
            "playbookID": "SymantecEndpointProtection_Test"
        },
        {
            "integrations": "carbonblackprotection",
            "playbookID": "search_endpoints_by_hash_-_carbon_black_protection_-_test",
            "timeout": 500
        },
        {
            "playbookID": "Process Email - Generic - Test - Incident Starter",
            "fromversion": "6.0.0",
            "integrations": "Rasterize",
            "timeout": 240
        },
        {
            "integrations": "FalconHost",
            "playbookID": "search_endpoints_by_hash_-_crowdstrike_-_test",
            "timeout": 500
        },
        {
            "integrations": "FalconHost",
            "playbookID": "CrowdStrike Endpoint Enrichment - Test"
        },
        {
            "integrations": "FalconHost",
            "playbookID": "FalconHost Test"
        },
        {
            "integrations": "CrowdstrikeFalcon",
            "playbookID": "Test - CrowdStrike Falcon",
            "fromversion": "4.1.0"
        },
        {
            "playbookID": "ExposeIncidentOwner-Test"
        },
        {
            "integrations": "google",
            "playbookID": "GsuiteTest"
        },
        {
            "integrations": "OpenPhish",
            "playbookID": "OpenPhish Test Playbook"
        },
        {
            "integrations": "RSA Archer",
            "playbookID": "Archer-Test-Playbook",
            "nightly": true
        },
        {
            "integrations": "jira-v2",
            "playbookID": "Jira-v2-Test",
            "timeout": 500
        },
        {
            "integrations": "ipinfo",
            "playbookID": "IPInfoTest"
        },
        {
            "playbookID": "VerifyHumanReadableFormat"
        },
        {
            "playbookID": "strings-test"
        },
        {
            "playbookID": "TestCommonPython",
            "timeout": 500
        },
        {
            "playbookID": "TestFileCreateAndUpload"
        },
        {
            "playbookID": "TestIsValueInArray"
        },
        {
            "playbookID": "TestStringReplace"
        },
        {
            "playbookID": "TestHttpPlaybook"
        },
        {
            "integrations": "SplunkPy",
            "playbookID": "SplunkPy-Test-V2",
            "memory_threshold": 500,
            "instance_names": "use_default_handler"
        },
        {
            "integrations": "SplunkPy",
            "playbookID": "Splunk-Test",
            "memory_threshold": 200,
            "instance_names": "use_default_handler"
        },
        {
            "integrations": "SplunkPy",
            "playbookID": "SplunkPySearch_Test",
            "memory_threshold": 200,
            "instance_names": "use_default_handler"
        },
        {
            "integrations": "SplunkPy",
            "playbookID": "SplunkPy-Test-V2",
            "memory_threshold": 500,
            "instance_names": "use_python_requests_handler"
        },
        {
            "integrations": "SplunkPy",
            "playbookID": "Splunk-Test",
            "memory_threshold": 500,
            "instance_names": "use_python_requests_handler"
        },
        {
            "integrations": "SplunkPy",
            "playbookID": "SplunkPySearch_Test",
            "memory_threshold": 200,
            "instance_names": "use_python_requests_handler"
        },
        {
            "integrations": "McAfee NSM",
            "playbookID": "McAfeeNSMTest",
            "timeout": 400,
            "nightly": true
        },
        {
            "integrations": "PhishTank",
            "playbookID": "PhishTank Testing"
        },
        {
            "integrations": "McAfee Web Gateway",
            "playbookID": "McAfeeWebGatewayTest",
            "timeout": 500
        },
        {
            "integrations": "TCPIPUtils",
            "playbookID": "TCPUtils-Test"
        },
        {
            "playbookID": "listExecutedCommands-Test"
        },
        {
            "integrations": "AWS - Lambda",
            "playbookID": "AWS-Lambda-Test (Read-Only)"
        },
        {
            "integrations": "Service Manager",
            "playbookID": "TestHPServiceManager",
            "timeout": 400
        },
        {
            "playbookID": "LanguageDetect-Test",
            "timeout": 300
        },
        {
            "integrations": "Forcepoint",
            "playbookID": "forcepoint test",
            "timeout": 500,
            "nightly": true
        },
        {
            "playbookID": "GeneratePassword-Test"
        },
        {
            "playbookID": "ZipFile-Test"
        },
        {
            "playbookID": "UnzipFile-Test"
        },
        {
            "playbookID": "Test-IsMaliciousIndicatorFound",
            "fromversion": "5.0.0"
        },
        {
            "playbookID": "TestExtractHTMLTables"
        },
        {
            "integrations": "carbonblackliveresponse",
            "playbookID": "Carbon Black Live Response Test",
            "nightly": true
        },
        {
            "integrations": "urlscan.io",
            "playbookID": "urlscan_malicious_Test",
            "timeout": 500
        },
        {
            "integrations": "EWS v2",
            "playbookID": "pyEWS_Test",
            "instance_names": "ewv2_regular"
        },
        {
            "integrations": "EWS v2",
            "playbookID": "pyEWS_Test",
            "instance_names": "ewsv2_separate_process"
        },
        {
            "integrations": "remedy_sr_beta",
            "playbookID": "remedy_sr_test_pb"
        },
        {
            "integrations": "Netskope",
            "playbookID": "Netskope Test"
        },
        {
            "integrations": "Cylance Protect v2",
            "playbookID": "Cylance Protect v2 Test"
        },
        {
            "integrations": "ReversingLabs Titanium Cloud",
            "playbookID": "ReversingLabsTCTest"
        },
        {
            "integrations": "ReversingLabs A1000",
            "playbookID": "ReversingLabsA1000Test"
        },
        {
            "integrations": "Demisto Lock",
            "playbookID": "DemistoLockTest"
        },
        {
            "playbookID": "test-domain-indicator",
            "timeout": 400
        },
        {
            "playbookID": "Cybereason Test",
            "integrations": "Cybereason",
            "timeout": 1200,
            "fromversion": "4.1.0"
        },
        {
            "integrations": "VirusTotal - Private API",
            "instance_names": "virus_total_private_api_general",
            "playbookID": "File Enrichment - Virus Total Private API Test",
            "nightly": true
        },
        {
            "integrations": "VirusTotal - Private API",
            "instance_names": "virus_total_private_api_general",
            "playbookID": "virusTotalPrivateAPI-test-playbook",
            "timeout": 1400,
            "nightly": true,
            "pid_threshold": 12
        },
        {
            "integrations": [
                "VirusTotal - Private API",
                "VirusTotal"
            ],
            "playbookID": "vt-detonate test",
            "instance_names": [
                "virus_total_private_api_general",
                "virus_total_general"
            ],
            "timeout": 1400,
            "fromversion": "5.5.0",
            "nightly": true
        },
        {
            "integrations": "Cisco ASA",
            "playbookID": "Cisco ASA - Test Playbook"
        },
        {
            "integrations": "VirusTotal - Private API",
            "instance_names": "virus_total_private_api_preferred_vendors",
            "playbookID": "virusTotalPrivateAPI-test-preferred-vendors",
            "timeout": 1400,
            "nightly": true
        },
        {
            "integrations": "Cisco Meraki",
            "playbookID": "Cisco-Meraki-Test"
        },
        {
            "integrations": "Microsoft Defender Advanced Threat Protection",
            "playbookID": "Microsoft Defender Advanced Threat Protection - Test",
            "instance_names": "microsoft_defender_atp_prod"
        },
        {
            "integrations": "Microsoft Defender Advanced Threat Protection",
            "playbookID": "Microsoft Defender Advanced Threat Protection - Test",
            "instance_names": "microsoft_defender_atp_dev"
        },
        {
            "integrations": "Tanium",
            "playbookID": "Tanium Test Playbook",
            "nightly": true,
            "timeout": 1200,
            "pid_threshold": 10
        },
        {
            "integrations": "Recorded Future",
            "playbookID": "Recorded Future Test",
            "nightly": true
        },
        {
            "integrations": "Microsoft Graph",
            "playbookID": "Microsoft Graph Test",
            "instance_names": "ms_graph_security_dev"
        },
        {
            "integrations": "Microsoft Graph",
            "playbookID": "Microsoft Graph Test",
            "instance_names": "ms_graph_security_prod"
        },
        {
            "integrations": "Microsoft Graph User",
            "playbookID": "Microsoft Graph - Test",
            "instance_names": "ms_graph_user_dev"
        },
        {
            "integrations": "Microsoft Graph User",
            "playbookID": "Microsoft Graph - Test",
            "instance_names": "ms_graph_user_prod"
        },
        {
            "integrations": "Microsoft Graph Groups",
            "playbookID": "Microsoft Graph Groups - Test",
            "instance_names": "ms_graph_groups_dev"
        },
        {
            "integrations": "Microsoft Graph Groups",
            "playbookID": "Microsoft Graph Groups - Test",
            "instance_names": "ms_graph_groups_prod"
        },
        {
            "integrations": "Microsoft_Graph_Files",
            "playbookID": "test_MsGraphFiles",
            "instance_names": "ms_graph_files_dev",
            "fromversion": "5.0.0"
        },
        {
            "integrations": "Microsoft_Graph_Files",
            "playbookID": "test_MsGraphFiles",
            "instance_names": "ms_graph_files_prod",
            "fromversion": "5.0.0"
        },
        {
            "integrations": "Microsoft Graph Calendar",
            "playbookID": "Microsoft Graph Calendar - Test",
            "instance_names": "ms_graph_calendar_dev"
        },
        {
            "integrations": "Microsoft Graph Calendar",
            "playbookID": "Microsoft Graph Calendar - Test",
            "instance_names": "ms_graph_calendar_prod"
        },
        {
            "integrations": "Microsoft Graph Device Management",
            "playbookID": "MSGraph_DeviceManagement_Test",
            "instance_names": "ms_graph_device_management_oproxy_dev",
            "fromversion": "5.0.0"
        },
        {
            "integrations": "Microsoft Graph Device Management",
            "playbookID": "MSGraph_DeviceManagement_Test",
            "instance_names": "ms_graph_device_management_oproxy_prod",
            "fromversion": "5.0.0"
        },
        {
            "integrations": "Microsoft Graph Device Management",
            "playbookID": "MSGraph_DeviceManagement_Test",
            "instance_names": "ms_graph_device_management_self_deployed_prod",
            "fromversion": "5.0.0"
        },
        {
            "integrations": "RedLock",
            "playbookID": "RedLockTest",
            "nightly": true
        },
        {
            "integrations": "Symantec Messaging Gateway",
            "playbookID": "Symantec Messaging Gateway Test"
        },
        {
            "integrations": "ThreatConnect v2",
            "playbookID": "ThreatConnect v2 - Test",
            "fromversion": "5.0.0"
        },
        {
            "integrations": "VxStream",
            "playbookID": "VxStream Test",
            "nightly": true
        },
        {
            "integrations": "Cylance Protect",
            "playbookID": "get_file_sample_by_hash_-_cylance_protect_-_test",
            "timeout": 240
        },
        {
            "integrations": "Cylance Protect",
            "playbookID": "endpoint_enrichment_-_generic_test"
        },
        {
            "integrations": "QRadar",
            "playbookID": "test_Qradar",
            "fromversion": "5.5.0"
        },
        {
            "integrations": "VMware",
            "playbookID": "VMWare Test"
        },
        {
            "integrations": "Anomali ThreatStream",
            "playbookID": "Anomali_ThreatStream_Test"
        },
        {
            "integrations": "Farsight DNSDB",
            "playbookID": "DNSDBTest"
        },
        {
            "integrations": "carbonblack-v2",
            "playbookID": "Carbon Black Response Test",
            "fromversion": "5.0.0"
        },
        {
            "integrations": "Cisco Umbrella Investigate",
            "playbookID": "Cisco Umbrella Test"
        },
        {
            "integrations": "icebrg",
            "playbookID": "Icebrg Test",
            "timeout": 500
        },
        {
            "integrations": "Symantec MSS",
            "playbookID": "SymantecMSSTest"
        },
        {
            "integrations": "Remedy AR",
            "playbookID": "Remedy AR Test"
        },
        {
            "integrations": "AWS - IAM",
            "playbookID": "d5cb69b1-c81c-4f27-8a40-3106c0cb2620"
        },
        {
            "integrations": "McAfee Active Response",
            "playbookID": "McAfee-MAR_Test",
            "timeout": 700
        },
        {
            "integrations": "McAfee Threat Intelligence Exchange",
            "playbookID": "McAfee-TIE Test",
            "timeout": 700
        },
        {
            "integrations": "ArcSight Logger",
            "playbookID": "ArcSight Logger test"
        },
        {
            "integrations": "ArcSight ESM v2",
            "playbookID": "ArcSight ESM v2 Test"
        },
        {
            "integrations": "ArcSight ESM v2",
            "playbookID": "test Arcsight - Get events related to the Case"
        },
        {
            "integrations": "XFE",
            "playbookID": "XFE Test",
            "timeout": 140,
            "nightly": true
        },
        {
            "integrations": "XFE_v2",
            "playbookID": "Test_XFE_v2",
            "timeout": 500,
            "nightly": true
        },
        {
            "integrations": "McAfee Threat Intelligence Exchange",
            "playbookID": "search_endpoints_by_hash_-_tie_-_test",
            "timeout": 500
        },
        {
            "integrations": "iDefense",
            "playbookID": "iDefenseTest",
            "timeout": 300
        },
        {
            "integrations": "AbuseIPDB",
            "playbookID": "AbuseIPDB Test",
            "nightly": true
        },
        {
            "integrations": "AbuseIPDB",
            "playbookID": "AbuseIPDB PopulateIndicators Test",
            "nightly": true
        },
        {
            "integrations": "LogRhythm",
            "playbookID": "LogRhythm-Test-Playbook",
            "timeout": 200
        },
        {
            "integrations": "FireEye HX",
            "playbookID": "FireEye HX Test"
        },
        {
            "integrations": "Phish.AI",
            "playbookID": "PhishAi-Test"
        },
        {
            "integrations": "Phish.AI",
            "playbookID": "Test-Detonate URL - Phish.AI"
        },
        {
            "integrations": "Centreon",
            "playbookID": "Centreon-Test-Playbook"
        },
        {
            "playbookID": "ReadFile test"
        },
        {
            "integrations": "AlphaSOC Wisdom",
            "playbookID": "AlphaSOC-Wisdom-Test"
        },
        {
            "integrations": "carbonblack-v2",
            "playbookID": "CBFindIP - Test"
        },
        {
            "integrations": "Jask",
            "playbookID": "Jask_Test",
            "fromversion": "4.1.0"
        },
        {
            "integrations": "Infocyte",
            "playbookID": "Infocyte-Test",
            "timeout": 1200,
            "fromversion": "5.5.0"
        },
        {
            "integrations": "Qualys",
            "playbookID": "Qualys-Test"
        },
        {
            "integrations": "Whois",
            "playbookID": "whois_test",
            "fromversion": "4.1.0"
        },
        {
            "integrations": "RSA NetWitness Endpoint",
            "playbookID": "NetWitness Endpoint Test"
        },
        {
            "integrations": "Check Point Sandblast",
            "playbookID": "Sandblast_malicious_test"
        },
        {
            "playbookID": "TestMatchRegex"
        },
        {
            "integrations": "ActiveMQ",
            "playbookID": "ActiveMQ Test"
        },
        {
            "playbookID": "RegexGroups Test"
        },
        {
            "integrations": "Cisco ISE",
            "playbookID": "cisco-ise-test-playbook"
        },
        {
            "integrations": "RSA NetWitness v11.1",
            "playbookID": "RSA NetWitness Test"
        },
        {
            "playbookID": "ExifReadTest"
        },
        {
            "integrations": "Cuckoo Sandbox",
            "playbookID": "CuckooTest",
            "timeout": 700
        },
        {
            "integrations": "VxStream",
            "playbookID": "Test-Detonate URL - Crowdstrike",
            "timeout": 1200
        },
        {
            "playbookID": "Detonate File - Generic Test",
            "timeout": 500
        },
        {
            "integrations": [
                "Lastline v2",
                "WildFire-v2",
                "SNDBOX",
                "VxStream",
                "McAfee Advanced Threat Defense"
            ],
            "playbookID": "Detonate File - Generic Test",
            "timeout": 2400,
            "nightly": true
        },
        {
            "playbookID": "detonate_file_-_generic_test",
            "toversion": "3.6.0"
        },
        {
            "playbookID": "STIXParserTest"
        },
        {
            "playbookID": "VerifyJSON - Test",
            "fromversion": "5.5.0"
        },
        {
            "playbookID": "PowerShellCommon-Test",
            "fromversion": "5.5.0"
        },
        {
            "playbookID": "Detonate URL - Generic Test",
            "timeout": 2000,
            "nightly": true,
            "integrations": [
                "McAfee Advanced Threat Defense",
                "VxStream",
                "Lastline v2"
            ]
        },
        {
            "integrations": [
                "FalconHost",
                "McAfee Threat Intelligence Exchange",
                "carbonblackprotection",
                "carbonblack"
            ],
            "playbookID": "search_endpoints_by_hash_-_generic_-_test",
            "timeout": 500,
            "toversion": "4.4.9"
        },
        {
            "integrations": "Zscaler",
            "playbookID": "Zscaler Test",
            "nightly": true,
            "timeout": 500
        },
        {
            "playbookID": "DemistoUploadFileToIncident Test",
            "integrations": "Demisto REST API"
        },
        {
            "playbookID": "DemistoUploadFile Test",
            "integrations": "Demisto REST API"
        },
        {
            "playbookID": "MaxMind Test",
            "integrations": "MaxMind GeoIP2"
        },
        {
            "playbookID": "Test Sagemaker",
            "integrations": "AWS Sagemaker"
        },
        {
            "playbookID": "C2sec-Test",
            "integrations": "C2sec irisk",
            "fromversion": "5.0.0"
        },
        {
            "playbookID": "Phishing v2 - Test - Incident Starter",
            "fromversion": "6.0.0",
            "timeout": 1200,
            "nightly": true,
            "integrations": [
                "EWS Mail Sender",
                "Have I Been Pwned? V2",
                "Demisto REST API",
                "Rasterize"
            ]
        },
        {
            "playbookID": "Phishing - Core - Test - Incident Starter",
            "fromversion": "6.0.0",
            "timeout": 1700,
            "nightly": true,
            "integrations": [
                "EWS Mail Sender",
                "Have I Been Pwned? V2",
                "Demisto REST API",
                "Rasterize"
            ]
        },
        {
            "integrations": "duo",
            "playbookID": "DUO Test Playbook"
        },
        {
            "playbookID": "SLA Scripts - Test",
            "fromversion": "4.1.0"
        },
        {
            "playbookID": "PcapHTTPExtractor-Test"
        },
        {
            "playbookID": "Ping Test Playbook"
        },
        {
            "playbookID": "Active Directory Test",
            "integrations": "Active Directory Query v2",
            "instance_names": "active_directory_ninja"
        },
        {
            "playbookID": "AD v2 - debug-mode - Test",
            "integrations": "Active Directory Query v2",
            "instance_names": "active_directory_ninja",
            "fromversion": "5.0.0"
        },
        {
            "playbookID": "Docker Hardening Test",
            "fromversion": "5.0.0"
        },
        {
            "integrations": "Active Directory Query v2",
            "instance_names": "active_directory_ninja",
            "playbookID": "Active Directory Query V2 configuration with port"
        },
        {
            "integrations": "mysql",
            "playbookID": "MySQL Test"
        },
        {
            "playbookID": "Email Address Enrichment - Generic v2.1 - Test",
            "integrations": "Active Directory Query v2",
            "instance_names": "active_directory_ninja"
        },
        {
            "integrations": "Cofense Intelligence",
            "playbookID": "Test - Cofense Intelligence",
            "timeout": 500
        },
        {
            "playbookID": "GDPRContactAuthorities Test"
        },
        {
            "integrations": "Google Resource Manager",
            "playbookID": "GoogleResourceManager-Test",
            "timeout": 500,
            "nightly": true
        },
        {
            "integrations": "SlashNext Phishing Incident Response",
            "playbookID": "SlashNextPhishingIncidentResponse-Test",
            "timeout": 500,
            "nightly": true
        },
        {
            "integrations": "Google Cloud Storage",
            "playbookID": "GCS - Test",
            "timeout": 500,
            "nightly": true,
            "memory_threshold": 80
        },
        {
            "integrations": "GooglePubSub",
            "playbookID": "GooglePubSub_Test",
            "nightly": true,
            "fromversion": "5.0.0"
        },
        {
            "playbookID": "Calculate Severity - Generic v2 - Test",
            "integrations": [
                "Palo Alto Minemeld",
                "Active Directory Query v2"
            ],
            "instance_names": "active_directory_ninja",
            "fromversion": "4.5.0"
        },
        {
            "integrations": "Freshdesk",
            "playbookID": "Freshdesk-Test",
            "timeout": 500,
            "nightly": true
        },
        {
            "playbookID": "Autoextract - Test",
            "fromversion": "4.1.0"
        },
        {
            "playbookID": "FilterByList - Test",
            "fromversion": "4.5.0"
        },
        {
            "playbookID": "Impossible Traveler - Test",
            "integrations": [
                "Ipstack",
                "ipinfo",
                "Rasterize",
                "Active Directory Query v2",
                "Demisto REST API"
            ],
            "instance_names": "active_directory_ninja",
            "fromversion": "5.0.0",
            "timeout": 700
        },
        {
            "playbookID": "Active Directory - Get User Manager Details - Test",
            "integrations": "Active Directory Query v2",
            "instance_names": "active_directory_80k",
            "fromversion": "4.5.0"
        },
        {
            "integrations": "Kafka V2",
            "playbookID": "Kafka Test"
        },
        {
            "playbookID": "File Enrichment - Generic v2 - Test",
            "instance_names": "virus_total_private_api_general",
            "integrations": [
                "VirusTotal - Private API",
                "Cylance Protect v2"
            ]
        },
        {
            "integrations": [
                "epo",
                "McAfee Active Response"
            ],
            "playbookID": "Endpoint data collection test",
            "timeout": 500
        },
        {
            "integrations": [
                "epo",
                "McAfee Active Response"
            ],
            "playbookID": "MAR - Endpoint data collection test",
            "timeout": 500
        },
        {
            "integrations": "DUO Admin",
            "playbookID": "DuoAdmin API test playbook"
        },
        {
            "integrations": [
                "TAXII Server",
                "TAXIIFeed"
            ],
            "playbookID": "TAXII_Feed_Test",
            "fromversion": "5.5.0",
            "timeout": 300
        },
        {
            "integrations": "TAXII 2 Feed",
            "playbookID": "TAXII 2 Feed Test",
            "fromversion": "5.5.0"
        },
        {
            "integrations": "Traps",
            "playbookID": "Traps test",
            "timeout": 600
        },
        {
            "playbookID": "TestShowScheduledEntries"
        },
        {
            "playbookID": "Calculate Severity - Standard - Test",
            "integrations": "Palo Alto Minemeld",
            "fromversion": "4.5.0"
        },
        {
            "integrations": "Symantec Advanced Threat Protection",
            "playbookID": "Symantec ATP Test"
        },
        {
            "playbookID": "HTTPListRedirects - Test SSL"
        },
        {
            "playbookID": "HTTPListRedirects Basic Test"
        },
        {
            "playbookID": "CheckDockerImageAvailableTest"
        },
        {
            "playbookID": "ExtractDomainFromEmailTest"
        },
        {
            "playbookID": "Extract Indicators From File - Generic v2 - Test",
            "integrations": "Image OCR",
            "timeout": 300,
            "fromversion": "4.1.0",
            "toversion": "4.4.9"
        },
        {
            "playbookID": "Extract Indicators From File - Generic v2 - Test",
            "integrations": "Image OCR",
            "timeout": 350,
            "fromversion": "4.5.0"
        },
        {
            "playbookID": "Endpoint Enrichment - Generic v2.1 - Test",
            "integrations": [
                "FalconHost",
                "Cylance Protect v2",
                "carbonblack-v2",
                "epo",
                "Active Directory Query v2"
            ],
            "instance_names": "active_directory_ninja"
        },
        {
            "playbookID": "EmailReputationTest",
            "integrations": "Have I Been Pwned? V2"
        },
        {
            "integrations": "Symantec Deepsight Intelligence",
            "playbookID": "Symantec Deepsight Test"
        },
        {
            "playbookID": "ExtractDomainFromEmailTest"
        },
        {
            "playbookID": "Wait Until Datetime - Test",
            "fromversion": "4.5.0"
        },
        {
            "playbookID": "PAN OS EDL Management - Test",
            "integrations": "palo_alto_networks_pan_os_edl_management"
        },
        {
            "playbookID": "PAN-OS DAG Configuration Test",
            "integrations": "Panorama",
            "instance_names": "palo_alto_panorama_9.0",
            "timeout": 300
        },
        {
            "playbookID": "PAN-OS Create Or Edit Rule Test",
            "integrations": "Panorama",
            "instance_names": "palo_alto_panorama_9.0",
            "timeout": 1000
        },
        {
            "playbookID": "PAN-OS EDL Setup v3 Test",
            "integrations": [
                "Panorama",
                "palo_alto_networks_pan_os_edl_management"
            ],
            "instance_names": "palo_alto_firewall_9.0",
            "timeout": 300
        },
        {
            "integrations": "Snowflake",
            "playbookID": "Snowflake-Test"
        },
        {
            "playbookID": "Account Enrichment - Generic v2.1 - Test",
            "integrations": "Active Directory Query v2",
            "instance_names": "active_directory_ninja"
        },
        {
            "integrations": "Cisco Umbrella Investigate",
            "playbookID": "Domain Enrichment - Generic v2 - Test"
        },
        {
            "integrations": "Google BigQuery",
            "playbookID": "Google BigQuery Test"
        },
        {
            "integrations": "Zoom",
            "playbookID": "Zoom_Test"
        },
        {
            "playbookID": "IP Enrichment - Generic v2 - Test",
            "integrations": "Threat Crowd",
            "fromversion": "4.1.0"
        },
        {
            "integrations": "Cherwell",
            "playbookID": "Cherwell Example Scripts - test"
        },
        {
            "integrations": "Cherwell",
            "playbookID": "Cherwell - test"
        },
        {
            "integrations": "CarbonBlackProtectionV2",
            "playbookID": "Carbon Black Enterprise Protection V2 Test"
        },
        {
            "integrations": "Active Directory Query v2",
            "instance_names": "active_directory_ninja",
            "playbookID": "Test ADGetUser Fails with no instances 'Active Directory Query' (old version)"
        },
        {
            "integrations": "ANYRUN",
            "playbookID": "ANYRUN-Test"
        },
        {
            "integrations": "ANYRUN",
            "playbookID": "Detonate File - ANYRUN - Test"
        },
        {
            "integrations": "ANYRUN",
            "playbookID": "Detonate URL - ANYRUN - Test"
        },
        {
            "integrations": "Netcraft",
            "playbookID": "Netcraft test"
        },
        {
            "integrations": "EclecticIQ Platform",
            "playbookID": "EclecticIQ Test"
        },
        {
            "playbookID": "FormattingPerformance - Test",
            "fromversion": "5.0.0"
        },
        {
            "integrations": "AWS - EC2",
            "playbookID": "2142f8de-29d5-4288-8426-0db39abe988b",
            "memory_threshold": 75
        },
        {
            "integrations": "AWS - EC2",
            "playbookID": "d66e5f86-e045-403f-819e-5058aa603c32"
        },
        {
            "integrations": "ANYRUN",
            "playbookID": "Detonate File From URL - ANYRUN - Test"
        },
        {
            "integrations": "AWS - CloudTrail",
            "playbookID": "3da2e31b-f114-4d7f-8702-117f3b498de9"
        },
        {
            "integrations": "carbonblackprotection",
            "playbookID": "67b0f25f-b061-4468-8613-43ab13147173"
        },
        {
            "integrations": "DomainTools",
            "playbookID": "DomainTools-Test"
        },
        {
            "integrations": "Exabeam",
            "playbookID": "Exabeam - Test"
        },
        {
            "integrations": "DomainTools Iris",
            "playbookID": "DomainTools Iris - Test",
            "fromversion": "4.1.0"
        },
        {
            "integrations": "Cisco Spark",
            "playbookID": "Cisco Spark Test New"
        },
        {
            "integrations": "Remedy On-Demand",
            "playbookID": "Remedy-On-Demand-Test"
        },
        {
            "playbookID": "ssdeepreputationtest"
        },
        {
            "playbookID": "TestIsEmailAddressInternal"
        },
        {
            "integrations": "Google Cloud Compute",
            "playbookID": "GoogleCloudCompute-Test"
        },
        {
            "integrations": "AWS - S3",
            "playbookID": "97393cfc-2fc4-4dfe-8b6e-af64067fc436"
        },
        {
            "integrations": "Image OCR",
            "playbookID": "TestImageOCR"
        },
        {
            "integrations": "fireeye",
            "playbookID": "Detonate File - FireEye AX - Test"
        },
        {
            "integrations": [
                "Rasterize",
                "Image OCR"
            ],
            "playbookID": "Rasterize Test",
            "fromversion": "5.0.0"
        },
        {
            "integrations": [
                "Rasterize",
                "Image OCR"
            ],
            "playbookID": "Rasterize 4.5 Test",
            "toversion": "4.5.9"
        },
        {
            "integrations": "Rasterize",
            "playbookID": "RasterizeImageTest",
            "fromversion": "5.0.0"
        },
        {
            "integrations": "Ipstack",
            "playbookID": "Ipstack_Test"
        },
        {
            "integrations": "Perch",
            "playbookID": "Perch-Test"
        },
        {
            "integrations": "Forescout",
            "playbookID": "Forescout-Test"
        },
        {
            "integrations": "GitHub",
            "playbookID": "Git_Integration-Test"
        },
        {
            "integrations": "LogRhythmRest",
            "playbookID": "LogRhythm REST test"
        },
        {
            "integrations": "AlienVault USM Anywhere",
            "playbookID": "AlienVaultUSMAnywhereTest"
        },
        {
            "playbookID": "PhishLabsTestPopulateIndicators"
        },
        {
            "playbookID": "Test_HTMLtoMD"
        },
        {
            "integrations": "PhishLabs IOC",
            "playbookID": "PhishLabsIOC TestPlaybook",
            "fromversion": "4.1.0"
        },
        {
            "integrations": "vmray",
            "playbookID": "VMRay-Test"
        },
        {
            "integrations": "PerceptionPoint",
            "playbookID": "PerceptionPoint Test",
            "fromversion": "4.1.0"
        },
        {
            "integrations": "AutoFocus V2",
            "playbookID": "AutoFocus V2 test",
            "fromversion": "5.0.0",
            "timeout": 1000
        },
        {
            "playbookID": "Process Email - Generic for Rasterize"
        },
        {
            "playbookID": "Send Investigation Summary Reports - Test",
            "integrations": "EWS Mail Sender",
            "fromversion": "4.5.0"
        },
        {
            "integrations": "Anomali ThreatStream v2",
            "playbookID": "ThreatStream-Test"
        },
        {
            "integrations": "Flashpoint",
            "playbookID": "Flashpoint_event-Test"
        },
        {
            "integrations": "Flashpoint",
            "playbookID": "Flashpoint_forum-Test"
        },
        {
            "integrations": "Flashpoint",
            "playbookID": "Flashpoint_report-Test"
        },
        {
            "integrations": "Flashpoint",
            "playbookID": "Flashpoint_reputation-Test"
        },
        {
            "integrations": "BluecatAddressManager",
            "playbookID": "Bluecat Address Manager test"
        },
        {
            "integrations": "MailListener - POP3 Beta",
            "playbookID": "MailListener-POP3 - Test"
        },
        {
            "playbookID": "sumList - Test"
        },
        {
            "integrations": "VulnDB",
            "playbookID": "Test-VulnDB"
        },
        {
            "integrations": "Shodan_v2",
            "playbookID": "Test-Shodan_v2",
            "timeout": 1000
        },
        {
            "integrations": "Threat Crowd",
            "playbookID": "ThreatCrowd - Test"
        },
        {
            "integrations": "GoogleDocs",
            "playbookID": "GoogleDocs-test"
        },
        {
            "playbookID": "Request Debugging - Test",
            "fromversion": "5.0.0"
        },
        {
            "playbookID": "Test Convert file hash to corresponding hashes",
            "fromversion": "4.5.0",
            "integrations": "VirusTotal",
            "instance_names": "virus_total_general"
        },
        {
            "playbookID": "PANW - Hunting and threat detection by indicator type Test",
            "fromversion": "5.0.0",
            "timeout": 1200,
            "integrations": [
                "Panorama",
                "Palo Alto Networks Cortex",
                "AutoFocus V2",
                "VirusTotal"
            ],
            "instance_names": [
                "palo_alto_panorama",
                "virus_total_general"
            ]
        },
        {
            "playbookID": "PAN-OS Query Logs For Indicators Test",
            "fromversion": "4.5.0",
            "timeout": 1500,
            "integrations": "Panorama",
            "instance_names": "palo_alto_panorama"
        },
        {
            "integrations": "Hybrid Analysis",
            "playbookID": "HybridAnalysis-Test",
            "timeout": 500,
            "fromversion": "4.1.0"
        },
        {
            "integrations": "Elasticsearch v2",
            "instance_names": "es_v7",
            "playbookID": "Elasticsearch_v2_test"
        },
        {
            "integrations": "ElasticsearchFeed",
            "instance_names": "es_demisto_feed",
            "playbookID": "Elasticsearch_Fetch_Demisto_Indicators_Test",
            "fromversion": "5.5.0"
        },
        {
            "integrations": "ElasticsearchFeed",
            "instance_names": "es_generic_feed",
            "playbookID": "Elasticsearch_Fetch_Custom_Indicators_Test",
            "fromversion": "5.5.0"
        },
        {
            "integrations": "Elasticsearch v2",
            "instance_names": "es_v6",
            "playbookID": "Elasticsearch_v2_test-v6"
        },
        {
            "integrations": "IronDefense",
            "playbookID": "IronDefenseTest"
        },
        {
            "integrations": "PolySwarm",
            "playbookID": "PolySwarm-Test"
        },
        {
            "integrations": "Kennav2",
            "playbookID": "Kenna Test"
        },
        {
            "integrations": "SecurityAdvisor",
            "playbookID": "SecurityAdvisor-Test",
            "fromversion": "4.5.0"
        },
        {
            "integrations": "Google Key Management Service",
            "playbookID": "Google-KMS-test",
            "pid_threshold": 6,
            "memory_threshold": 60
        },
        {
            "integrations": "SecBI",
            "playbookID": "SecBI - Test"
        },
        {
            "playbookID": "ExtractFQDNFromUrlAndEmail-Test"
        },
        {
            "integrations": "EWS v2",
            "playbookID": "Get EWS Folder Test",
            "fromversion": "4.5.0",
            "instance_names": "ewv2_regular",
            "timeout": 1200
        },
        {
            "integrations": "EWSO365",
            "playbookID": "EWS_O365_test",
            "fromversion": "5.0.0"
        },
        {
            "integrations": "QRadar",
            "playbookID": "QRadar Indicator Hunting Test",
            "timeout": 600,
            "fromversion": "5.0.0"
        },
        {
            "playbookID": "SetAndHandleEmpty test",
            "fromversion": "4.5.0"
        },
        {
            "integrations": "Tanium v2",
            "playbookID": "Tanium v2 - Test"
        },
        {
            "integrations": "Office 365 Feed",
            "playbookID": "Office365_Feed_Test",
            "fromversion": "5.5.0"
        },
        {
            "integrations": "GoogleCloudTranslate",
            "playbookID": "GoogleCloudTranslate-Test",
            "pid_threshold": 8
        },
        {
            "integrations": "Infoblox",
            "playbookID": "Infoblox Test"
        },
        {
            "integrations": "BPA",
            "playbookID": "Test-BPA",
            "fromversion": "4.5.0"
        },
        {
            "playbookID": "GetValuesOfMultipleFIelds Test",
            "fromversion": "4.5.0"
        },
        {
            "playbookID": "IsInternalHostName Test",
            "fromversion": "4.5.0"
        },
        {
            "playbookID": "DigitalGuardian-Test",
            "integrations": "Digital Guardian",
            "fromversion": "5.0.0"
        },
        {
            "integrations": "SplunkPy",
            "playbookID": "Splunk Indicator Hunting Test",
            "fromversion": "5.0.0",
            "memory_threshold": 500,
            "instance_names": "use_default_handler"
        },
        {
            "integrations": "BPA",
            "playbookID": "Test-BPA_Integration",
            "fromversion": "4.5.0"
        },
        {
            "integrations": "Sixgill",
            "playbookID": "Sixgill-Test",
            "fromversion": "5.0.0"
        },
        {
            "integrations": "AutoFocus Feed",
            "playbookID": "playbook-FeedAutofocus_test",
            "fromversion": "5.5.0"
        },
        {
            "integrations": "AutoFocus Daily Feed",
            "playbookID": "playbook-FeedAutofocus_daily_test",
            "fromversion": "5.5.0"
        },
        {
            "integrations": "PaloAltoNetworks_PrismaCloudCompute",
            "playbookID": "PaloAltoNetworks_PrismaCloudCompute-Test"
        },
        {
            "integrations": "Recorded Future Feed",
            "playbookID": "RecordedFutureFeed - Test",
            "timeout": 1000,
            "fromversion": "5.5.0",
            "memory_threshold": 86
        },
        {
            "integrations": "Expanse",
            "playbookID": "test-Expanse-Playbook",
            "fromversion": "5.0.0"
        },
        {
            "integrations": "Expanse",
            "playbookID": "test-Expanse",
            "fromversion": "5.0.0"
        },
        {
            "integrations": "DShield Feed",
            "playbookID": "playbook-DshieldFeed_test",
            "fromversion": "5.5.0"
        },
        {
            "integrations": "AlienVault Reputation Feed",
            "playbookID": "AlienVaultReputationFeed_Test",
            "fromversion": "5.5.0"
        },
        {
            "integrations": "BruteForceBlocker Feed",
            "playbookID": "playbook-BruteForceBlocker_test",
            "fromversion": "5.5.0"
        },
        {
            "integrations": "illuminate",
            "playbookID": "illuminate Integration Test"
        },
        {
            "integrations": "Carbon Black Enterprise EDR",
            "playbookID": "Carbon Black Enterprise EDR Test",
            "fromversion": "5.0.0"
        },
        {
            "integrations": "illuminate",
            "playbookID": "illuminate Integration Demonstration - Test"
        },
        {
            "integrations": "MongoDB Key Value Store",
            "playbookID": "MongoDB KeyValueStore - Test",
            "pid_threshold": 12,
            "fromversion": "5.0.0"
        },
        {
            "integrations": "MongoDB Log",
            "playbookID": "MongoDBLog - Test",
            "pid_threshold": 12,
            "fromversion": "5.0.0"
        },
        {
            "integrations": "Google Chronicle Backstory",
            "playbookID": "Google Chronicle Backstory Asset - Test",
            "fromversion": "5.0.0"
        },
        {
            "integrations": "Google Chronicle Backstory",
            "playbookID": "Google Chronicle Backstory IOC Details - Test",
            "fromversion": "5.0.0"
        },
        {
            "integrations": "Google Chronicle Backstory",
            "playbookID": "Google Chronicle Backstory List Alerts - Test",
            "fromversion": "5.0.0"
        },
        {
            "integrations": "Google Chronicle Backstory",
            "playbookID": "Google Chronicle Backstory List IOCs - Test",
            "fromversion": "5.0.0"
        },
        {
            "integrations": "Google Chronicle Backstory",
            "playbookID": "Google Chronicle Backstory Reputation - Test",
            "fromversion": "5.0.0"
        },
        {
            "integrations": "Google Chronicle Backstory",
            "playbookID": "Google Chronicle Backstory List Events - Test",
            "fromversion": "5.0.0"
        },
        {
            "integrations": "Feodo Tracker Hashes Feed",
            "playbookID": "playbook-feodoteackerhash_test",
            "fromversion": "5.5.0",
            "memory_threshold": 130,
            "timeout": 600
        },
        {
            "integrations": "Feodo Tracker IP Blocklist Feed",
            "instance_names": "feodo_tracker_ip_currently__active",
            "playbookID": "playbook-feodotrackeripblock_test",
            "fromversion": "5.5.0"
        },
        {
            "integrations": "Feodo Tracker IP Blocklist Feed",
            "instance_names": "feodo_tracker_ip_30_days",
            "playbookID": "playbook-feodotrackeripblock_test",
            "fromversion": "5.5.0"
        },
        {
            "integrations": "Code42",
            "playbookID": "Code42-Test",
            "timeout": 600
        },
        {
            "playbookID": "Code42 File Search Test",
            "integrations": "Code42"
        },
        {
            "playbookID": "FetchIndicatorsFromFile-test",
            "fromversion": "5.5.0"
        },
        {
            "integrations": "RiskSense",
            "playbookID": "RiskSense Get Apps - Test"
        },
        {
            "integrations": "RiskSense",
            "playbookID": "RiskSense Get Host Detail - Test"
        },
        {
            "integrations": "RiskSense",
            "playbookID": "RiskSense Get Host Finding Detail - Test"
        },
        {
            "integrations": "RiskSense",
            "playbookID": "RiskSense Get Hosts - Test"
        },
        {
            "integrations": "RiskSense",
            "playbookID": "RiskSense Get Host Findings - Test"
        },
        {
            "integrations": "RiskSense",
            "playbookID": "RiskSense Get Unique Cves - Test"
        },
        {
            "integrations": "RiskSense",
            "playbookID": "RiskSense Get Unique Open Findings - Test"
        },
        {
            "integrations": "RiskSense",
            "playbookID": "RiskSense Get Apps Detail - Test"
        },
        {
            "integrations": "RiskSense",
            "playbookID": "RiskSense Apply Tag - Test"
        },
        {
            "integrations": "Indeni",
            "playbookID": "Indeni_test",
            "fromversion": "5.0.0"
        },
        {
            "integrations": "CounterCraft Deception Director",
            "playbookID": "CounterCraft - Test",
            "fromversion": "5.0.0"
        },
        {
            "integrations": "SafeBreach v2",
            "playbookID": "playbook-SafeBreach-Test",
            "fromversion": "5.5.0"
        },
        {
            "playbookID": "DbotPredictOufOfTheBoxTest",
            "fromversion": "4.5.0",
            "timeout": 1000
        },
        {
            "integrations": "AlienVault OTX TAXII Feed",
            "playbookID": "playbook-feedalienvaultotx_test",
            "fromversion": "5.5.0"
        },
        {
            "playbookID": "ExtractDomainAndFQDNFromUrlAndEmail-Test",
            "fromversion": "5.5.0"
        },
        {
            "integrations": "Cortex Data Lake",
            "playbookID": "Cortex Data Lake Test",
            "instance_names": "cdl_prod",
            "fromversion": "4.5.0"
        },
        {
            "integrations": "Cortex Data Lake",
            "playbookID": "Cortex Data Lake Test",
            "instance_names": "cdl_dev",
            "fromversion": "4.5.0"
        },
        {
            "integrations": "MongoDB",
            "playbookID": "MongoDB - Test"
        },
        {
            "playbookID": "DBotCreatePhishingClassifierV2FromFile-Test",
            "timeout": 60000,
            "fromversion": "4.5.0"
        },
        {
            "integrations": "Logz.io",
            "playbookID": "Logzio - Test",
            "fromversion": "5.0.0"
        },
        {
            "integrations": "IBM Resilient Systems",
            "playbookID": "IBM Resilient Systems Test"
        },
        {
            "integrations": [
                "Prisma Access",
                "Prisma Access Egress IP feed"
            ],
            "playbookID": "Prisma_Access_Egress_IP_Feed-Test",
            "timeout": 60000,
            "fromversion": "5.5.0",
            "nightly": true
        },
        {
            "integrations": "Prisma Access",
            "playbookID": "Prisma_Access-Test",
            "timeout": 60000,
            "fromversion": "5.5.0",
            "nightly": true
        },
        {
            "playbookID": "EvaluateMLModllAtProduction-Test",
            "fromversion": "4.5.0"
        },
        {
            "integrations": "Zabbix",
            "playbookID": "Zabbix - Test"
        },
        {
            "integrations": "GCP Whitelist Feed",
            "playbookID": "GCPWhitelist_Feed_Test",
            "fromversion": "5.5.0"
        },
        {
            "integrations": "Endace",
            "playbookID": "Endace-Test",
            "fromversion": "5.0.0"
        },
        {
            "integrations": "Deep Instinct",
            "playbookID": "Deep_Instinct-Test",
            "fromversion": "5.0.0"
        },
        {
            "integrations": "Azure AD Connect Health Feed",
            "playbookID": "FeedAzureADConnectHealth_Test",
            "fromversion": "5.5.0"
        },
        {
            "integrations": "Zoom Feed",
            "playbookID": "FeedZoom_Test",
            "fromversion": "5.5.0"
        },
        {
            "playbookID": "PCAP Search test",
            "fromversion": "5.0.0"
        },
        {
            "playbookID": "PCAP File Carving Test",
            "instance_names": "virus_total_general",
            "integrations": [
                "VirusTotal",
                "WildFire-v2"
            ],
            "fromversion": "5.0.0"
        },
        {
            "integrations": "VirusTotal",
            "instance_names": "virus_total_general",
            "playbookID": "PCAP Parsing And Indicator Enrichment Test",
            "fromversion": "5.0.0"
        },
        {
            "integrations": "Workday",
            "playbookID": "Workday - Test",
            "fromversion": "5.0.0",
            "timeout": 600
        },
        {
            "integrations": "Unit42 Feed",
            "playbookID": "Unit42 Feed - Test",
            "fromversion": "5.5.0"
        },
        {
            "playbookID": "hashIncidentFields-test",
            "fromversion": "4.5.0",
            "timeout": 60000
        },
        {
            "integrations": "TruSTAR v2",
            "playbookID": "TruSTAR v2-Test",
            "timeout": 500
        },
        {
            "integrations": "Blueliv ThreatCompass",
            "playbookID": "Blueliv_ThreatCompass_test",
            "fromversion": "5.0.0"
<<<<<<< HEAD
        },
        {
            "integrations": "Prisma Cloud IT Admin",
            "playbookID": "PrismaCloudITAdmin-Test",
            "timeout": 500
=======
>>>>>>> 62c553df
        }
    ],
    "skipped_tests": {
        "PAN-OS DAG Configuration Test": "Issue 60693",
        "Phishing Classifier V2 ML Test": "Issue 26066",
        "CuckooTest": "Issue 25601",
        "RedLockTest": "Issue 24600",
        "Digital Defense FrontlineVM - Scan Asset Not Recently Scanned Test": "Issue 25477",
        "SentinelOne V2 - test": "Issue 24933",
        "SignalSciences-Test": "Issue 24934",
        "Maltiverse Test": "Issue 24335",
        "TestDedupIncidentsPlaybook": "Issue 24344",
        "CreateIndicatorFromSTIXTest": "Issue 24345",
        "SNDBOX_Test": "Issue 24349",
        "Prisma_Access_Egress_IP_Feed-Test": "unskip after we will get Prisma Access instance",
        "Prisma_Access-Test": "unskip after we will get Prisma Access instance",
        "Test-Shodan_v2": "Issue 23370",
        "Symantec Deepsight Test": "Issue 22971",
        "Cybereason Test": "Issue 22683",
        "TestProofpointFeed": "Issue 22229",
        "Git_Integration-Test": "Issue 20029",
        "Symantec Data Loss Prevention - Test": "Issue 20134",
        "NetWitness Endpoint Test": "Issue 19878",
        "TestUptycs": "Issue 19750",
        "InfoArmorVigilanteATITest": "Test issue 17358",
        "ArcSight Logger test": "Issue 19117",
        "TestDedupIncidentsByName": "skipped on purpose - this is part of the TestDedupIncidentsPlaybook - no need to execute separately as a test",
        "3da2e31b-f114-4d7f-8702-117f3b498de9": "Issue 19837",
        "d66e5f86-e045-403f-819e-5058aa603c32": "pr 3220",
        "RecordedFutureFeed - Test": "Issue 18922",
        "IntSights Mssp Test": "Issue #16351",
        "CheckPhish-Test": "Issue 19188",
        "fd93f620-9a2d-4fb6-85d1-151a6a72e46d": "Issue 19854",
        "DeleteContext-auto-subplaybook-test": "used in DeleteContext-auto-test as sub playbook",
        "Test Playbook TrendMicroDDA": "Issue 16501",
        "Process Email - Generic - Test - Actual Incident": "Should never run as standalone. Issue #25947",
        "Phishing v2 - Test - Actual Incident": "Should never run as standalone. Issue #25947",
        "Phishing - Core - Test - Actual Incident": "Should never run as standalone. Issue #25947",
        "ssdeepreputationtest": "Issue #20953",
        "C2sec-Test": "Issue #21633",
        "PAN-OS Query Logs For Indicators Test": "Issue #23505",
        "Panorama Query Logs - Test": "Issue #23505",
        "palo_alto_panorama_test_pb": "Issue #22835",
        "GCS Bucket Management - Test": "used in GCS - Test as sub playbook",
        "GCS Object Operations - Test": "used in GCS - Test as sub playbook",
        "GCS Bucket Policy (ACL) - Test": "used in GCS - Test as sub playbook",
        "GCS Object Policy (ACL) - Test": "used in GCS - Test as sub playbook",
        "Send Email To Recipients": "used in EWS Mail Sender Test 2 as sub playbook",
        "Cortex XDR - IOC - Test": "issue #25598",
        "Create Phishing Classifier V2 ML Test": "Issue 26341",
        "DuoAdmin API test playbook": "Issue 24937",
        "Mail Sender (New) Test": "Issue 25602",
        "HTTPListRedirects Basic Test": "Issue 26459",
        "SMB test": "Issue 26454",
        "Infocyte-Test": "Issue 26445",
        "Account Enrichment - Generic v2 - Test": "Issue 26452",
        "Office365_Feed_Test": "Issue 26455",
        "DBotCreatePhishingClassifierV2FromFile-Test": "Issue 26456",
        "Google Chronicle Backstory Asset - Test": "Issue 26460",
        "Keylight v2 - Test": "Issue 26462",
        "AutoFocus V2 test": "Issue 26464",
        "PAN-OS Create Or Edit Rule Test": "Issue 26465",
        "HybridAnalysis-Test": "Issue 26599",
        "Logzio - Test": "Issue 26729",
        "Tenable.io test": "Issue 26727",
        "Tenable.io Scan Test": "Issue 26727",
        "URL Enrichment - Generic v2 - Test": "Issue 26463",
        "Fidelis-Test": "Issue 26453"
    },
    "skipped_integrations": {
        
        "_comment1": "~~~ NO INSTANCE ~~~",
        "Symantec Management Center": "Issue 23960",
        "PerceptionPoint": "Issue 25795",
        "Infoblox": "Issue 25651",
        "Traps": "Issue 24122",
        "McAfee Advanced Threat Defense": "Issue 16909",
        "CrowdStrike Falcon X": "Issue 26209",
        "Deep Instinct": "The partner didn't provide an instance",
        "Cofense Triage v2": "No instance - partner integration",
        "ArcSight Logger": "Issue 24303",
        "MxToolBox": "No instance",
        "Skyformation": "No instance, old partner",
        "Prisma Access": "Instance will be provided soon by Lior and Prasen",
        "AlphaSOC Network Behavior Analytics": "No instance",
        "IsItPhishing": "No instance",
        "Verodin": "No instance",
        "EasyVista": "No instance",
        "Pipl": "No instance",
        "Moloch": "No instance",
        "Twilio": "No instance",
        "Zendesk": "No instance",
        "google-vault": "Issue 25798",
        "GuardiCore": "No instance",
        "Nessus": "No instance",
        "Cisco CloudLock": "No instance",
        "SentinelOne": "No instance",
        "Vectra v2": "No instance",
        "Awake Security": "Issue 23376",
        "ExtraHop": "No license, issue 23731",
        "RiskSense": "We should get an instance talk to Francesco",
        "Palo Alto Networks Cortex": "Issue 22300",
        "AWS - IAM": "Issue 21401",
        "FortiGate": "License expired, and not going to get one (issue 14723)",
        "IronDefense": "Test depends on making requests to a non-public API",
        "Attivo Botsink": "no instance, not going to get it",
        "VMware": "no License, and probably not going to get it",
        "AWS Sagemaker": "License expired, and probably not going to get it",
        "Symantec MSS": "No instance, probably not going to get it (issue 15513)",
        "Google Cloud Compute": "Can't test yet",
        "Cymon": "The service was discontinued since April 30th, 2019.",
        "FireEye ETP": "No instance",
        "ProofpointTAP_v2": "No instance",
        "remedy_sr_beta": "No instance",
        "ExtraHop v2": "No instance",
        "Minerva Labs Anti-Evasion Platform": "Issue 18835",
        "PolySwarm": "contribution",
        "Blueliv ThreatContext": "contribution",
        "Silverfort": "contribution",
        "fireeye": "Issue 19839",
        "DomainTools": "Issue 8298",
        "Remedy On-Demand": "Issue 19835",
        "Check Point": "Issue 18643",
        "Preempt": "Issue 20268",
        "iDefense": "Issue 20095",
        "Jask": "Issue 18879",
        "vmray": "Issue 18752",
        "Anomali ThreatStream v2": "Issue 19182",
        "Anomali ThreatStream": "Issue 19182",
        "SCADAfence CNM": "Issue 18376",
        "ArcSight ESM v2": "Issue #18328",
        "AlienVault USM Anywhere": "Issue #18273",
        "Tufin": "Issue 16441",
        "Dell Secureworks": "Instance locally installed on @liorblob PC",
        "Netskope": "instance is down",
        "Farsight DNSDB": "Issue 15512",
        "Service Manager": "Expired license",
        "carbonblackprotection": "License expired",
        "icebrg": "Issue 14312",
        "Freshdesk": "Trial account expired",
        "Threat Grid": "Issue 16197",
        "Kafka V2": "Can not connect to instance from remote",
        "Check Point Sandblast": "Issue 15948",
        "Remedy AR": "getting 'Not Found' in test button",
        "Salesforce": "Issue 15901",
        "Zscaler": "Issue 17784",
        "RedCanary": "License expired",
        "ANYRUN": "No instance",
        "Snowflake": "Looks like account expired, needs looking into",
        "Cisco Spark": "Issue 18940",
        "Phish.AI": "Issue 17291",
        "MaxMind GeoIP2": "Issue 18932.",
        "Exabeam": "Issue 19371",
        "McAfee ESM-v10": "Issue 20225",
        "PaloAltoNetworks_PrismaCloudCompute": "Instance not set up yet",
        "Code42": "Instance not set up yet",
        "SecBI": "Issue 22545",
        "IBM Resilient Systems": "Issue 23722",
        "VxStream": "Issue #23795",
        "Bambenek Consulting Feed": "Issue 26184",
        "AWS - Athena - Beta": "Issue 19834",
        "Blueliv ThreatCompass": "Community contribution",
        
        "_comment2": "~~~ UNSTABLE ~~~",
        "ServiceNow": "Instance goes to hibernate every few hours",
        "Tenable.sc": "unstable instance",
        
        "_comment3": "~~~ QUOTA ISSUES ~~~",
        "Joe Security": "Issue 25650",
        "XFE_v2": "Issue 22715",
        "AlphaSOC Wisdom": "API key has expired",
        "Lastline": "issue 20323",
        "Google Resource Manager": "Cannot create projects because have reached alloted quota.",
        "Looker": "Warehouse 'DEMO_WH' cannot be resumed because resource monitor 'LIMITER' has exceeded its quota.",
        "Ipstack": "Issue 26266",
        
        "_comment4": "~~~ NO INSTANCE - SUPPORTED BY THE COMMUNITY ~~~",
        "Zabbix": "Supported by external developer",
        "SafeBreach v2": "it is a partner integration, no instance",
        "IllusiveNetworks": "supported by partner",
        "Humio": "supported by the partner",
        "Digital Guardian": "partner integration",
        
        "_comment5": "~~~ OTHER ~~~",
        "XFE": "We have the new integration XFE_v2, so no need to test the old one because they use the same quote",
        "Cisco ASA": "Issue 25741",
        "Endace": "Issue 24304",
        "Pentera": "authentication method will not work with testing",
        "EclecticIQ Platform": "Issue 8821",
        "BitDam": "Issue #17247",
        "Zoom": "Issue 19832",
        "urlscan.io": "Issue 21831",
        "Forescout": "Can only be run from within PANW network. Look in keeper for - Demisto in the LAB",
        "HelloWorldSimple": "This is just an example integration - no need for test",
        "TestHelloWorldPlaybook": "This is just an example integration - no need for test",
        "Cymulate": "Partner didn't provided test playbook",
        "Lastline v2": "Temporary skipping, due to quota issues, in order to merge a PR"
    },
    "nightly_integrations": [
        "Lastline v2",
        "TruSTAR",
        "SlackV2",
        "VulnDB"
    ],
    "unmockable_integrations": {
        "Infocyte": "Proxy issues",
        "SNDBOX": "Submits a file - tests that send files shouldn't be mocked",
        "Joe Security": "Submits a file - tests that send files shouldn't be mocked",
        "Maltiverse": "issue 24335",
        "MITRE ATT&CK": "Using taxii2client package",
        "MongoDB": "Our instance not using SSL",
        "Cortex Data Lake": "Integration requires SSL",
        "Google Key Management Service": "The API requires an SSL secure connection to work.",
        "McAfee ESM-v10": "we have multiple instances with same test playbook, mock recording are per playbook so it keeps failing the playback step",
        "mysql": "Does not use http",
        "SlackV2": "Integration requires SSL",
        "Whois": "Mocks does not support sockets",
        "Panorama": "Exception: Proxy process took to long to go up. https://circleci.com/gh/demisto/content/24826",
        "Image OCR": "Does not perform network traffic",
        "Server Message Block (SMB)": "Does not perform http communication",
        "Active Directory Query v2": "Does not perform http communication",
        "dnstwist": "Does not perform http communication",
        "Generic SQL": "Does not perform http communication",
        "VxStream": "Issue 15544",
        "PagerDuty v2": "Integration requires SSL",
        "TCPIPUtils": "Integration requires SSL",
        "Luminate": "Integration has no proxy checkbox",
        "Shodan": "Integration has no proxy checkbox",
        "Google BigQuery": "Integration has no proxy checkbox",
        "ReversingLabs A1000": "Checking",
        "Check Point": "Checking",
        "okta": "Test Module failing, suspect it requires SSL",
        "Okta v2": "dynamic test, need to revisit and better avoid conflicts",
        "Awake Security": "Checking",
        "ArcSight ESM v2": "Checking",
        "Phish.AI": "Checking",
        "Intezer": "Nightly - Checking",
        "ProtectWise": "Nightly - Checking",
        "google-vault": "Nightly - Checking",
        "RSA Archer": "Nightly - Checking",
        "McAfee NSM": "Nightly - Checking",
        "Forcepoint": "Nightly - Checking",
        "palo_alto_firewall": "Need to check test module",
        "Signal Sciences WAF": "error with certificate",
        "google": "'unsecure' parameter not working",
        "EWS Mail Sender": "Inconsistent test (playback fails, record succeeds)",
        "ReversingLabs Titanium Cloud": "No Unsecure checkbox. proxy trying to connect when disabled.",
        "Anomali ThreatStream": "'proxy' parameter not working",
        "Palo Alto Networks Cortex": "SDK",
        "Recorded Future": "might be dynamic test",
        "AlphaSOC Wisdom": "Test module issue",
        "RedLock": "SSL Issues",
        "Microsoft Graph": "Test direct access to oproxy",
        "MicrosoftGraphMail": "Test direct access to oproxy",
        "Microsoft Graph User": "Test direct access to oproxy",
        "Microsoft_Graph_Files": "Test direct access to oproxy",
        "Microsoft Graph Groups": "Test direct access to oproxy",
        "Microsoft Defender Advanced Threat Protection": "Test direct access to oproxy",
        "Azure Security Center v2": "Test direct access to oproxy",
        "Microsoft Graph Calendar": "Test direct access to oproxy",
        "Microsoft Graph Device Management": "Test direct access to oproxy",
        "Azure Compute v2": "Test direct access to oproxy",
        "AWS - CloudWatchLogs": "Issue 20958",
        "AWS - AccessAnalyzer": "Issue 24926",
        "AWS - ACM": "Issue 24926",
        "AWS - Athena - Beta": "Issue 24926",
        "AWS - CloudTrail": "Issue 24926",
        "AWS - EC2": "Issue 24926",
        "AWS - GuardDuty": "Issue 24926",
        "AWS - IAM": "Issue 24926",
        "AWS - Lambda": "Issue 24926",
        "AWS - Route53": "Issue 24926",
        "AWS - S3": "Issue 24926",
        "AWS - SQS": "Issue 24926",
        "Amazon DynamoDB": "Issue 24926",
        "AWS Sagemaker": "Issue 24926",
        "Gmail Single User": "googleclient sdk has time based challenge exchange",
        "Gmail": "googleclient sdk has time based challenge exchange",
        "GoogleCloudTranslate": "google translate sdk does not support proxy",
        "Google Chronicle Backstory": "SDK",
        "Google Vision AI": "SDK",
        "Google Cloud Compute": "googleclient sdk has time based challenge exchange",
        "Google Cloud Functions": "googleclient sdk has time based challenge exchange",
        "GoogleDocs": "googleclient sdk has time based challenge exchange",
        "GooglePubSub": "googleclient sdk has time based challenge exchange",
        "Google Resource Manager": "googleclient sdk has time based challenge exchange",
        "Google Cloud Storage": "SDK",
        "Syslog Sender": "syslog",
        "syslog": "syslog",
        "MongoDB Log": "Our instance not using SSL",
        "MongoDB Key Value Store": "Our instance not using SSL",
        "GoogleKubernetesEngine": "SDK"
    },
    "parallel_integrations": [
        "SNDBOX",
        "Whois",
        "Rasterize",
        "CVE Search v2",
        "VulnDB",
        "VirusTotal",
        "CheckPhish",
        "Tanium",
        "LogRhythmRest",
        "ipinfo",
        "Demisto REST API",
        "syslog",
        "ElasticsearchFeed",
        "MITRE ATT&CK",
        "Microsoft Intune Feed",
        "JSON Feed",
        "Plain Text Feed",
        "Fastly Feed",
        "Malware Domain List Active IPs Feed",
        "Blocklist_de Feed",
        "Cloudflare Feed",
        "AzureFeed",
        "SpamhausFeed",
        "Cofense Feed",
        "Bambenek Consulting Feed",
        "AWS Feed",
        "CSVFeed",
        "ProofpointFeed",
        "abuse.ch SSL Blacklist Feed",
        "TAXIIFeed",
        "Office 365 Feed",
        "AutoFocus Feed",
        "Recorded Future Feed",
        "DShield Feed",
        "AlienVault Reputation Feed",
        "BruteForceBlocker Feed",
        "Feodo Tracker Hashes Feed",
        "Feodo Tracker IP Blocklist Feed",
        "Feodo Tracker IP Blocklist Feed",
        "AlienVault OTX TAXII Feed",
        "Prisma Access Egress IP feed",
        "Lastline v2",
        "McAfee DXL",
        "GCP Whitelist Feed",
        "Cortex Data Lake"
    ],
    "docker_thresholds": {
        
        "_comment": "Add here docker images which are specific to an integration and require a non-default threshold (such as rasterize or ews). That way there is no need to define this multiple times. You can specify full image name with version or without.",
        "images": {
            "demisto/chromium": {
                "pid_threshold": 11
            },
            "demisto/py-ews:2.0": {
                "memory_threshold": 150
            },
            "demisto/pytan": {
                "pid_threshold": 11
            },
            "demisto/google-k8s-engine:1.0.0.9467": {
                "pid_threshold": 11
            }
        }
    }
}<|MERGE_RESOLUTION|>--- conflicted
+++ resolved
@@ -2848,14 +2848,11 @@
             "integrations": "Blueliv ThreatCompass",
             "playbookID": "Blueliv_ThreatCompass_test",
             "fromversion": "5.0.0"
-<<<<<<< HEAD
         },
         {
             "integrations": "Prisma Cloud IT Admin",
             "playbookID": "PrismaCloudITAdmin-Test",
             "timeout": 500
-=======
->>>>>>> 62c553df
         }
     ],
     "skipped_tests": {
