{
    "testTimeout": 160,
    "testInterval": 20,
    "tests": [
        {
<<<<<<< HEAD
=======
            "playbookID": "TestParseCSV"
        },
        {
            "integrations": "Shodan",
            "playbookID": "ShodanTest"
        },
        {
            "playbookID": "Extract Indicators From File - test"
        },
        {
            "integrations": "Jask",
            "playbookID": "Jask_Test"
        },
        {
>>>>>>> 8d2857f0
            "playbookID": "dedup_-_generic_-_test"
        },
        {
            "integrations": "McAfee Advanced Threat Defense",
            "playbookID": "Test Playbook McAfee ATD",
            "timeout": 500
        },
        {
            "playbookID": "exporttocsv_script_test"
        },
        {
            "integrations": "Intezer",
            "playbookID": "Intezer Testing",
            "nightly": true,
            "timeout": 500
        },
        {
            "integrations": "FalconIntel",
            "playbookID": "CrowdStrike Falcon Intel v2"
        },
        {
            "integrations": [{
                "name": "Mail Sender (New)"
            },{
                "name": "google",
                "byoi": false
            }],
            "playbookID": "Mail Sender (New) Test"
        },
        {
            "playbookID": "buildewsquery_test"
        },
        {
            "integrations": "Rapid7 Nexpose",
            "playbookID": "nexpose_test"
        },
        {
            "integrations": "EWS Mail Sender",
            "playbookID": "EWS Mail Sender Test"
        },
        {
            "playbookID": "decodemimeheader_-_test"
        },
        {
            "integrations": "CVE Search",
            "playbookID": "cve_enrichment_-_generic_-_test"
        },
        {
            "playbookID": "test_url_regex"
        },
        {
            "integrations": "Skyformation",
            "playbookID": "TestSkyformation"
        },
        {
            "integrations": "okta",
            "playbookID": "okta_test_playbook",
            "timeout": 240
        },
        {
            "playbookID": "Test filters & transformers scripts"
        },
        {
            "integrations": "Salesforce",
            "playbookID": "SalesforceTestPlaybook"
        },
        {
            "integrations": "McAfee ESM-v10",
            "playbookID": "McAfeeESMTest",
            "timeout": 500
        },
        {
            "integrations": "GoogleSafeBrowsing",
            "playbookID": "Google Safe Browsing Test",
            "timeout": 240
        },
        {
            "playbookID": "File Enrichment - Generic Test"
        },
        {
            "integrations": "EWS v2",
            "playbookID": "EWSv2_empty_attachment_test"
        },
        {
            "playbookID": "TestWordFileToIOC",
            "timeout": 300
        },
        {
            "integrations": "Symantec Endpoint Protection",
            "playbookID": "sep_-_test_endpoint_search"
        },
        {
            "integrations": [
                "urlscan.io"
            ],
            "playbookID": "url_enrichment_-_generic_test",
            "timeout": 500
        },
        {
            "integrations": {
                "name": "carbonblackprotection",
                "byoi": false
            },
            "playbookID": "search_endpoints_by_hash_-_carbon_black_protection_-_test",
            "timeout": 500
        },
        {
            "playbookID": "process_email_-_generic_-_test",
            "timeout": 240
        },
        {
            "integrations": {
                "name": "carbonblack",
                "byoi": false
            },
            "playbookID": "search_endpoints_by_hash_-_carbon_black_response_-_test",
            "timeout": 500
        },
        {
            "integrations": {
                "name": "carbonblack",
                "byoi": false
            },
            "playbookID": "get_file_sample_by_hash_-_carbon_black_enterprise_Response_-_test"
        },
        {
            "integrations": {
                "name": "activedir",
                "byoi": false
            },
            "playbookID": "account_enrichment_-_generic_test"
        },
        {
            "integrations": {
                "name": "carbonblack",
                "byoi": false
            },
            "playbookID": "block_endpoint_-_carbon_black_response_-_test"
        },
        {
            "integrations": "FalconHost",
            "playbookID": "search_endpoints_by_hash_-_crowdstrike_-_test",
            "timeout": 500
        },
        {
            "integrations": "FalconHost",
            "playbookID": "crowdstrike_endpoint_enrichment_-_test"
        },
        {
            "integrations": [
                "VirusTotal",
                "urlscan.io"
            ],
            "playbookID": "ip_enrichment_generic_test"
        },
        {
            "playbookID": "ExposeIncidentOwner-Test"
        },
        {
            "integrations": "OpenPhish",
            "playbookID": "email_test"
        },
        {
            "integrations": [],
            "playbookID": "Test CommonServer"
        },
        {
            "integrations": "VirusTotal",
            "playbookID": "domain_enrichment_generic_test"
        },
        {
            "integrations": "PostgreSQL",
            "playbookID": "PostgreSQL Test"
        },
        {
            "integrations": {
                "name": "google",
                "byoi": false
            },
            "playbookID": "GsuiteTest"
        },
        {
            "integrations": "OpenPhish",
            "playbookID": "OpenPhish Test Playbook"
        },
        {
            "integrations": "RSA Archer",
            "playbookID": "Archer-Test-Playbook",
            "nightly": true
        },
        {
            "integrations": "jira",
            "playbookID": "Jira-Test"
        },
        {
            "integrations": "ThreatConnect",
            "playbookID": "test-ThreatConnect"
        },
        {
            "integrations": "ipinfo",
            "playbookID": "IPInfoTest"
        },
        {
            "integrations": "jira",
            "playbookID": "VerifyHumanReadableFormat"
        },
        {
            "playbookID": "ExtractURL Test"
        },
        {
            "playbookID": "strings-test"
        },
        {
            "playbookID": "TestCommonPython"
        },
        {
            "playbookID": "TestFileCreateAndUpload"
        },
        {
            "playbookID": "TestIsValueInArray"
        },
        {
            "playbookID": "TestStringReplace"
        },
        {
            "playbookID": "TestHttpPlaybook"
        },
        {
            "integrations": "SplunkPy",
            "playbookID": "Splunk-Test"
        },
        {
            "integrations" : "McAfee NSM",
            "playbookID" : "McAfeeNSMTest",
            "timeout" : 400,
            "nightly": true
        },
        {
            "integrations": "PhishTank",
            "playbookID": "PhishTank Testing"
        },
        {
            "integrations": "McAfee Web Gateway",
            "playbookID": "McAfeeWebGatewayTest",
            "timeout" : 500
        },
        {
            "integrations": "TCPIPUtils",
            "playbookID": "TCPUtils-Test"
        },
        {
            "playbookID": "ProofpointDecodeURL-Test",
            "timeout": 300,
            "interval": 20
        },
        {
            "playbookID": "listExecutedCommands-Test"
        },
        {
            "integrations": "Service Manager",
            "playbookID": "TestHPServiceManager",
            "timeout": 400
        },
        {
            "playbookID": "LanguageDetect-Test",
            "timeout": 300
        },
        {
            "integrations": "Forcepoint",
            "playbookID": "forcepoint test",
            "timeout": 500,
            "nightly": true
        },
        {
            "playbookID": "GeneratePassword-Test"
        },
        {
            "playbookID": "ZipFile-Test"
        },
        {
            "playbookID": "ExtractDomainTest"
        },
        {
            "playbookID": "Detonate File - Generic Test",
            "timeout": 500
        },
        {
            "playbookID": "Test-IsMaliciousIndicatorFound"
        },
        {
            "playbookID": "TestExtractHTMLTables"
        },
        {
            "integrations": "carbonblackliveresponse",
            "playbookID": "CarbonBlackLiveResponseTest",
            "nightly": true
        },
        {
            "playbookID": "TestSafeBreach",
            "integrations": "SafeBreach"
        },
        {
            "integrations": "VxStream",
            "playbookID": "VxStream Test",
            "nightly": true
        },
        {
            "integrations": "urlscan.io",
            "playbookID": "urlscan_malicious_Test"
        },
        {
            "integrations": "EWS v2",
            "playbookID": "pyEWS_Test"
        },
        {

            "integrations": "Netskope",
            "playbookID": "Netskope Test"
        },
        {
            "integrations": "Cylance Protect v2",
            "playbookID": "Cylance Protect v2 Test"
        },
        {
            "integrations": "ReversingLabs Titanium Cloud",
            "playbookID": "ReversingLabsTCTest"
        },
        {
            "integrations": "ReversingLabs A1000",
            "playbookID": "ReversingLabsA1000Test"
        },
        {
            "integrations": "Demisto Lock",
            "playbookID": "DemistoLockTest"
        },
        {
            "playbookID": "test-domain-indicator"
        },
        {
            "integrations": "RedLock",
            "playbookID": "RedLockTest",
            "nightly": true
        },
        {
            "integrations": "VirusTotal - Private API",
            "playbookID": "virusTotalPrivateAPI-test-playbook",
            "nightly": true
        },
        {
            "integrations": "Cybereason",
            "playbookID": "Cybereason Test"
        },
        {
            "integrations": "ThreatExchange",
            "playbookID": "extract_indicators_-_generic_-_test",
            "timeout": 240
        },
        {
            "integrations": "Tanium",
            "playbookID": "Tanium Demo Playbook",
            "nightly": true,
            "timeout": 1200
        },
        {
            "integrations": "ThreatExchange",
            "playbookID": "ThreatExchange-test"
        },
        {
            "integrations": "Recorded Future",
            "playbookID": "Recorded Future Test",
            "nightly": true
        },
        {
            "integrations": "RTIR",
            "playbookID": "RTIR Test"
        }
    ],
    "skipped": [
        {
            "integrations": "RSA NetWitness Packets and Logs",
            "playbookID": "rsa_packets_and_logs_test"
        },
        {
            "integrations": "VirusTotal",
            "playbookID": "virusTotal-test-playbook",
            "nightly": true
        },
        {
            "integrations": "Joe Security",
            "playbookID": "JoeSecurityTestPlaybook",
            "timeout": 500,
            "nightly": true
        },
        {
            "integrations": "Symantec Messaging Gateway",
            "playbookID": "Symantec Messaging Gateway Test"
        },
        {
            "integrations": "Preempt",
            "playbookID": "Preempt Test"
        },
        {
            "integrations":"Cylance Protect",
            "playbookID": "get_file_sample_by_hash_-_cylance_protect_-_test",
            "timeout": 240
        },
        {
            "integrations": "Cylance Protect",
            "playbookID": "endpoint_enrichment_-_generic_test"
        },
        {
            "integrations": "QRadar",
            "playbookID": "test_Qradar"
        },
        {
            "integrations": "VMware",
            "playbookID": "VMWare Test"
        },
        {
            "integrations": "Anomali ThreatStream",
            "playbookID": "Anomali_ThreatStream_Test"
        },
        {

            "integrations": "Farsight DNSDB",
            "playbookID": "DNSDBTest"
        },
        {
            "integrations": {
                "name": "carbonblack-v2",
                "byoi": true
            },
            "playbookID": "CarbonBlackResponseTest"
        },
        {
            "integrations": "Cisco Umbrella Investigate",
            "playbookID": "Cisco-Umbrella-Test"
        },
        {
            "integrations": "icebrg",
            "playbookID": "Icebrg Test",
            "timeout" : 500
        },
        {
            "integrations": "Symantec MSS",
            "playbookID": "SymantecMSSTest"
        },
        {
            "integrations": [
                "VirusTotal",
                "urlscan.io",
                {
                    "name": "activedir",
                    "byoi": false
                }],
            "playbookID": "entity_enrichment_generic_test",
            "timeout": 240
        },
        {
            "integrations": [
                "VirusTotal",
                "urlscan.io"
            ],
            "playbookID": "url_enrichment_-_generic_test",
            "timeout": 400
        },
        {
            "integrations": "Remedy AR",
            "playbookID": "Remedy AR Test"
        },
        {
            "integrations": "McAfee Active Response",
            "playbookID": "McAfee-MAR_Test"
        },
        {
            "integrations": "McAfee Threat Intelligence Exchange",
            "playbookID": "McAfee-TIE Test"
        },
        {
            "integrations": "ArcSight Logger",
            "playbookID": "ArcSight Logger test"
        },
        {
            "integrations": "XFE",
            "playbookID": "XFE Test",
            "timeout": 140,
            "nightly": true
        },
        {
            "integrations": [
                "VirusTotal"
            ],
            "playbookID": "File Enrichment - Generic Test"
        },
        {
            "integrations": [
                "FalconHost",
                "McAfee Threat Intelligence Exchange",
                {
                    "name": "carbonblackprotection",
                    "byoi": false
                },
                {
                    "name": "carbonblack",
                    "byoi": false
                }
            ],
            "playbookID": "search_endpoints_by_hash_-_generic_-_test",
            "timeout": 500
        },
        {
            "integrations": "McAfee Threat Intelligence Exchange",
            "playbookID": "search_endpoints_by_hash_-_tie_-_test",
            "timeout": 500
        },
        {
            "integrations": "iDefense",
            "playbookID": "iDefenseTest",
            "timeout": 300
        },
        {
            "integrations": "LogRhythm",
            "playbookID": "LogRhythm-Test-Playbook",
            "timeout": 200
        },
        {
            "integrations": "FireEye HX",
            "playbookID": "FireEye HX Test"
        },
        {
            "integrations": "Phish.AI",
            "playbookID": "PhishAi-Test"
        },
        {
            "integrations": "Centreon",
            "playbookID": "Centreon-Test-Playbook"
        },
        {
            "integrations": "TruSTAR",
            "playbookID": "TruSTAR Test"
        },
        {
            "integrations": "AlphaSOC Wisdom",
            "playbookID": "AlphaSOC-Wisdom-Test"
        },
        {
            "integrations": "Qualys",
            "playbookID": "Qualys-Test",
            "nightly": true
        }
    ]
}<|MERGE_RESOLUTION|>--- conflicted
+++ resolved
@@ -3,8 +3,6 @@
     "testInterval": 20,
     "tests": [
         {
-<<<<<<< HEAD
-=======
             "playbookID": "TestParseCSV"
         },
         {
@@ -19,7 +17,6 @@
             "playbookID": "Jask_Test"
         },
         {
->>>>>>> 8d2857f0
             "playbookID": "dedup_-_generic_-_test"
         },
         {
