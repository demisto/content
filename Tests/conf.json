{
    "testTimeout": 160,
    "testInterval": 20,
    "tests": [
        {
            "playbookID": "Base64Decode - Test"
        },
        {
            "playbookID": "SupportMultithreading - Test",
            "is_mockable": false
        },
        {
            "fromversion": "5.0.0",
            "integrations": [
                "WildFire-v2"
            ],
            "playbookID": "Detonate File - WildFire - Test"
        },
        {
            "integrations": "Microsoft Teams Management",
            "playbookID": "Microsoft Teams Management - Test",
            "is_mockable": false,
            "timeout": 700
        },
        {
            "playbookID": "SetIfEmpty - non-ascii chars - Test"
        },
        {
            "integrations": "Tripwire",
            "playbookID": "TestplaybookTripwire",
            "fromversion": "5.0.0"
        },
        {
            "playbookID": "Generic Polling Test",
            "timeout": 250
        },
        {
            "integrations": "Cisco Umbrella Enforcement",
            "playbookID": "Cisco Umbrella Enforcement-Test",
            "fromversion": "5.0.0"
        },
        {
            "integrations": "GSuiteAdmin",
            "playbookID": "GSuiteAdmin-Test",
            "fromversion": "5.0.0"
        },
        {
            "integrations": "AzureWAF",
            "instance_names": "azure_waf_prod",
            "playbookID": "Azure WAF - Test",
            "fromversion": "5.0.0"
        },
        {
            "integrations": "Azure Active Directory Identity Protection",
            "playbookID": "AzureADTest",
            "fromversion": "6.0.0"
        },
        {
            "integrations": "GoogleCalendar",
            "playbookID": "GoogleCalendar-Test",
            "fromversion": "5.0.0"
        },
        {
            "integrations": "GoogleDrive",
            "playbookID": "GoogleDrive-Test",
            "fromversion": "5.0.0"
        },
        {
            "integrations": "FireEye Central Management",
            "playbookID": "FireEye Central Management - Test",
            "fromversion": "5.5.0",
            "timeout": 500
        },
        {
            "integrations": "FireEyeNX",
            "playbookID": "FireEyeNX-Test"
        },
        {
            "integrations": "EmailRepIO",
            "playbookID": "TestEmailRepIOPlaybook",
            "fromversion": "5.0.0"
        },
        {
            "integrations": "XsoarPowershellTesting",
            "playbookID": "XsoarPowershellTesting-Test"
        },
        {
            "integrations": "Palo Alto Networks Threat Vault",
            "playbookID": "PANW Threat Vault - Signature Search - Test",
            "fromversion": "5.0.0"
        },
        {
            "integrations": "Microsoft Endpoint Configuration Manager",
            "playbookID": "Microsoft ECM - Test",
            "fromversion": "5.5.0",
            "timeout": 400
        },
        {
            "integrations": "CrowdStrike Falcon Intel v2",
            "playbookID": "CrowdStrike Falcon Intel v2 - Test",
            "fromversion": "5.0.0"
        },
        {
            "integrations": "SecurityAndCompliance",
            "playbookID": "O365-SecurityAndCompliance-Test",
            "fromversion": "5.5.0",
            "memory_threshold": 300,
            "timeout": 1000
        },
        {
            "integrations": "SecurityAndCompliance",
            "playbookID": "O365-SecurityAndCompliance-ContextResults-Test",
            "fromversion": "5.5.0",
            "memory_threshold": 250,
            "timeout": 1000
        },
        {
            "integrations": "EwsExtension",
            "playbookID": "O365 - EWS - Extension - Test",
            "fromversion": "6.0.0",
            "toversion": "6.0.9",
            "timeout": 500
        },
        {
            "integrations": "Majestic Million",
            "playbookID": "Majestic Million Test Playbook",
            "fromversion": "5.5.0",
            "memory_threshold": 300,
            "timeout": 500
        },
        {
            "integrations": "Anomali Enterprise",
            "playbookID": "Anomali Match Forensic Search - Test",
            "fromversion": "5.0.0"
        },
        {
            "integrations": [
                "Mail Listener v2",
                "Mail Sender (New)"
            ],
            "playbookID": "Mail-Listener Test Playbook",
            "fromversion": "5.0.0",
            "instance_names": [
                "Mail_Sender_(New)_STARTTLS"
            ]
        },
        {
            "integrations": "GraphQL",
            "fromversion": "5.0.0",
            "instance_names": "fetch_schema",
            "playbookID": "GraphQL - Test"
        },
        {
            "integrations": "GraphQL",
            "fromversion": "5.0.0",
            "instance_names": "no_fetch_schema",
            "playbookID": "GraphQL - Test"
        },
        {
            "integrations": "Azure Network Security Groups",
            "fromversion": "5.0.0",
            "instance_names": "azure_nsg_prod",
            "playbookID": "Azure NSG - Test"
        },
        {
            "integrations": "OpenCTI Feed",
            "playbookID": "OpenCTI Feed Test",
            "fromversion": "5.5.0"
        },
        {
            "integrations": "AWS - Security Hub",
            "playbookID": "AWS-securityhub Test",
            "timeout": 800
        },
        {
            "integrations": "Microsoft Advanced Threat Analytics",
            "playbookID": "Microsoft Advanced Threat Analytics - Test",
            "fromversion": "5.0.0",
            "is_mockable": false
        },
        {
            "integrations": "Zimperium",
            "playbookID": "Zimperium_Test",
            "fromversion": "5.0.0"
        },
        {
            "integrations": "ServiceDeskPlus",
            "playbookID": "Service Desk Plus Test",
            "instance_names": "sdp_instance_1",
            "fromversion": "5.0.0",
            "toversion": "5.9.9",
            "is_mockable": false
        },
        {
            "integrations": "ServiceDeskPlus",
            "playbookID": "Service Desk Plus - Generic Polling Test",
            "instance_names": "sdp_instance_1",
            "fromversion": "5.0.0",
            "toversion": "5.9.9"
        },
        {
            "integrations": "ServiceDeskPlus",
            "playbookID": "Service Desk Plus Test",
            "instance_names": "sdp_instance_2",
            "fromversion": "6.0.0",
            "is_mockable": false
        },
        {
            "integrations": "ServiceDeskPlus",
            "playbookID": "Service Desk Plus - Generic Polling Test",
            "instance_names": "sdp_instance_2",
            "fromversion": "6.0.0"
        },
        {
            "integrations": "ThreatConnect Feed",
            "playbookID": "FeedThreatConnect-Test",
            "fromversion": "5.5.0"
        },
        {
            "integrations": "MITRE ATT&CK",
            "playbookID": "Mitre Attack List 10 Indicators Feed Test",
            "fromversion": "5.5.0"
        },
        {
            "integrations": "URLhaus",
            "playbookID": "Test_URLhaus",
            "timeout": 1000
        },
        {
            "integrations": "Microsoft Intune Feed",
            "playbookID": "FeedMicrosoftIntune_Test",
            "fromversion": "5.5.0"
        },
        {
            "integrations": "Tanium Threat Response",
            "playbookID": "Tanium Threat Response Test"
        },
        {
            "integrations": [
                "Syslog Sender",
                "syslog"
            ],
            "playbookID": "Test Syslog",
            "fromversion": "5.5.0",
            "timeout": 600
        },
        {
            "integrations": "APIVoid",
            "playbookID": "APIVoid Test"
        },
        {
            "integrations": "CloudConvert",
            "playbookID": "CloudConvert-test",
            "fromversion": "5.0.0",
            "timeout": 3000
        },
        {
            "integrations": "Cisco Firepower",
            "playbookID": "Cisco Firepower - Test",
            "timeout": 1000,
            "fromversion": "5.0.0"
        },
        {
            "integrations": "IllusiveNetworks",
            "playbookID": "IllusiveNetworks-Test",
            "fromversion": "5.0.0",
            "timeout": 500
        },
        {
            "integrations": "JSON Feed",
            "playbookID": "JSON_Feed_Test",
            "fromversion": "5.5.0",
            "instance_names": "JSON Feed no_auto_detect"
        },
        {
            "integrations": "JSON Feed",
            "playbookID": "JSON_Feed_Test",
            "fromversion": "5.5.0",
            "instance_names": "JSON Feed_auto_detect"
        },
        {
            "integrations": "JSON Feed",
            "playbookID": "JSON_Feed_Test",
            "fromversion": "5.5.0",
            "instance_names": "JSON Feed_post"
        },
        {
            "integrations": "Google Cloud Functions",
            "playbookID": "test playbook - Google Cloud Functions",
            "fromversion": "5.0.0"
        },
        {
            "integrations": "Plain Text Feed",
            "playbookID": "PlainText Feed - Test",
            "fromversion": "5.5.0",
            "instance_names": "Plain Text Feed no_auto_detect"
        },
        {
            "integrations": "Plain Text Feed",
            "playbookID": "PlainText Feed - Test",
            "fromversion": "5.5.0",
            "instance_names": "Plain Text Feed_auto_detect"
        },
        {
            "integrations": "Silverfort",
            "playbookID": "Silverfort-test",
            "fromversion": "5.0.0"
        },
        {
            "integrations": "GoogleKubernetesEngine",
            "playbookID": "GoogleKubernetesEngine_Test",
            "timeout": 600,
            "fromversion": "5.5.0"
        },
        {
            "integrations": "Fastly Feed",
            "playbookID": "Fastly Feed Test",
            "fromversion": "5.5.0"
        },
        {
            "integrations": "Malware Domain List Active IPs Feed",
            "playbookID": "Malware Domain List Active IPs Feed Test",
            "fromversion": "5.5.0"
        },
        {
            "integrations": "Claroty",
            "playbookID": "Claroty - Test",
            "fromversion": "5.0.0"
        },
        {
            "integrations": "Trend Micro Apex",
            "playbookID": "Trend Micro Apex - Test",
            "is_mockable": false
        },
        {
            "integrations": "Blocklist_de Feed",
            "playbookID": "Blocklist_de - Test",
            "fromversion": "5.5.0"
        },
        {
            "integrations": "Cloudflare Feed",
            "playbookID": "cloudflare - Test",
            "fromversion": "5.5.0"
        },
        {
            "integrations": "AzureFeed",
            "playbookID": "AzureFeed - Test",
            "fromversion": "5.5.0"
        },
        {
            "playbookID": "CreateIndicatorFromSTIXTest",
            "fromversion": "5.0.0"
        },
        {
            "integrations": "SpamhausFeed",
            "playbookID": "Spamhaus_Feed_Test",
            "fromversion": "5.5.0"
        },
        {
            "integrations": "Cofense Feed",
            "playbookID": "TestCofenseFeed",
            "fromversion": "5.5.0"
        },
        {
            "integrations": "Bambenek Consulting Feed",
            "playbookID": "BambenekConsultingFeed_Test",
            "fromversion": "5.5.0"
        },
        {
            "integrations": "Pipl",
            "playbookID": "Pipl Test"
        },
        {
            "integrations": "AWS Feed",
            "playbookID": "AWS Feed Test",
            "fromversion": "5.5.0"
        },
        {
            "integrations": "QuestKace",
            "playbookID": "QuestKace test",
            "fromversion": "5.0.0"
        },
        {
            "integrations": "Digital Defense FrontlineVM",
            "playbookID": "Digital Defense FrontlineVM - Scan Asset Not Recently Scanned Test"
        },
        {
            "integrations": "Digital Defense FrontlineVM",
            "playbookID": "Digital Defense FrontlineVM - Test Playbook"
        },
        {
            "integrations": "CSVFeed",
            "playbookID": "CSV_Feed_Test",
            "fromversion": "5.5.0",
            "instance_names": "CSVFeed_no_auto_detect"
        },
        {
            "integrations": "CSVFeed",
            "playbookID": "CSV_Feed_Test",
            "fromversion": "5.5.0",
            "instance_names": "CSVFeed_auto_detect"
        },
        {
            "integrations": "ProofpointFeed",
            "playbookID": "TestProofpointFeed",
            "fromversion": "5.5.0"
        },
        {
            "integrations": "Digital Shadows",
            "playbookID": "Digital Shadows - Test"
        },
        {
            "integrations": "Azure Compute v2",
            "playbookID": "Azure Compute - Test",
            "instance_names": "ms_azure_compute_dev"
        },
        {
            "integrations": "Azure Compute v2",
            "playbookID": "Azure Compute - Test",
            "instance_names": "ms_azure_compute_prod",
            "is_mockable": false
        },
        {
            "integrations": "Symantec Data Loss Prevention",
            "playbookID": "Symantec Data Loss Prevention - Test",
            "fromversion": "4.5.0"
        },
        {
            "integrations": "Lockpath KeyLight v2",
            "playbookID": "Keylight v2 - Test"
        },
        {
            "integrations": "Azure Security Center v2",
            "playbookID": "Azure SecurityCenter - Test",
            "instance_names": "ms_azure_sc_prod",
            "is_mockable": false
        },
        {
            "integrations": "Azure Security Center v2",
            "playbookID": "Azure SecurityCenter - Test",
            "instance_names": "ms_azure_sc_dev"
        },
        {
            "integrations": "Azure Security Center v2",
            "playbookID": "Azure SecurityCenter - Test",
            "instance_names": "ms_azure_sc_self_deployed"
        },
        {
            "integrations": "JsonWhoIs",
            "playbookID": "JsonWhoIs-Test"
        },
        {
            "integrations": "Maltiverse",
            "playbookID": "Maltiverse Test"
        },
        {
            "integrations": "Box v2",
            "playbookID": "BoxV2_TestPlaybook"
        },
        {
            "integrations": "MicrosoftGraphMail",
            "playbookID": "MicrosoftGraphMail-Test_dev",
            "instance_names": "ms_graph_mail_dev"
        },
        {
            "integrations": "MicrosoftGraphMail",
            "playbookID": "MicrosoftGraphMail-Test_dev_no_oproxy",
            "instance_names": "ms_graph_mail_dev_no_oproxy"
        },
        {
            "integrations": "MicrosoftGraphMail",
            "playbookID": "MicrosoftGraphMail-Test_prod",
            "instance_names": "ms_graph_mail_prod",
            "is_mockable": false
        },
        {
            "integrations": "CloudShark",
            "playbookID": "CloudShark - Test Playbook"
        },
        {
            "integrations": "Google Vision AI",
            "playbookID": "Google Vision API - Test"
        },
        {
            "integrations": "nmap",
            "playbookID": "Nmap - Test",
            "fromversion": "5.0.0"
        },
        {
            "integrations": "AutoFocus V2",
            "playbookID": "Autofocus Query Samples, Sessions and Tags Test Playbook",
            "fromversion": "4.5.0",
            "timeout": 1000
        },
        {
            "integrations": "HelloWorld",
            "playbookID": "HelloWorld-Test",
            "fromversion": "5.0.0"
        },
        {
            "integrations": "HelloWorld",
            "playbookID": "Sanity Test - Playbook with integration",
            "fromversion": "5.0.0"
        },
        {
            "integrations": "HelloWorld",
            "playbookID": "Sanity Test - Playbook with mocked integration",
            "fromversion": "5.0.0"
        },
        {
            "playbookID": "Sanity Test - Playbook with no integration",
            "fromversion": "5.0.0"
        },
        {
            "integrations": "Gmail",
            "playbookID": "Sanity Test - Playbook with Unmockable Integration",
            "fromversion": "5.0.0"
        },
        {
            "integrations": "HelloWorld",
            "playbookID": "HelloWorld_Scan-Test",
            "fromversion": "5.0.0",
            "timeout": 400
        },
        {
            "integrations": "HelloWorldPremium",
            "playbookID": "HelloWorldPremium_Scan-Test",
            "fromversion": "5.0.0",
            "timeout": 400
        },
        {
            "integrations": "HelloWorldPremium",
            "playbookID": "HelloWorldPremium-Test",
            "fromversion": "5.0.0"
        },
        {
            "integrations": "ThreatQ v2",
            "playbookID": "ThreatQ - Test",
            "fromversion": "4.5.0"
        },
        {
            "integrations": "AttackIQFireDrill",
            "playbookID": "AttackIQ - Test"
        },
        {
            "integrations": "PhishLabs IOC EIR",
            "playbookID": "PhishlabsIOC_EIR-Test"
        },
        {
            "integrations": "Amazon DynamoDB",
            "playbookID": "AWS_DynamoDB-Test"
        },
        {
            "integrations": "PhishLabs IOC DRP",
            "playbookID": "PhishlabsIOC_DRP-Test"
        },
        {
            "playbookID": "Create Phishing Classifier V2 ML Test",
            "timeout": 60000,
            "fromversion": "6.1.0",
            "instance_names": "ml_dummy_prod",
            "integrations": "AzureWAF"
        },
        {
            "integrations": "ZeroFox",
            "playbookID": "ZeroFox-Test",
            "fromversion": "4.1.0"
        },
        {
            "integrations": "AlienVault OTX v2",
            "playbookID": "Alienvault_OTX_v2 - Test"
        },
        {
            "integrations": "AWS - CloudWatchLogs",
            "playbookID": "AWS - CloudWatchLogs Test Playbook",
            "fromversion": "5.0.0"
        },
        {
            "integrations": "SlackV2",
            "playbookID": "Slack Test Playbook",
            "timeout": 400,
            "pid_threshold": 5,
            "fromversion": "5.0.0"
        },
        {
            "integrations": "SlackV3",
            "playbookID": "SlackV3 TestPB",
            "timeout": 400,
            "pid_threshold": 8,
            "fromversion": "5.5.0"
        },
        {
            "integrations": "Cortex XDR - IR",
            "playbookID": "Test XDR Playbook",
            "fromversion": "4.1.0",
            "timeout": 1500
        },
        {
            "integrations": "Cortex XDR - IOC",
            "playbookID": "Cortex XDR - IOC - Test",
            "fromversion": "5.5.0",
            "timeout": 1200
        },
        {
            "integrations": "Cloaken",
            "playbookID": "Cloaken-Test",
            "is_mockable": false
        },
        {
            "integrations": "ThreatX",
            "playbookID": "ThreatX-test",
            "timeout": 600
        },
        {
            "integrations": "Akamai WAF SIEM",
            "playbookID": "Akamai_WAF_SIEM-Test"
        },
        {
            "integrations": "Cofense Triage v2",
            "playbookID": "Cofense Triage v2 Test"
        },
        {
            "integrations": "Akamai WAF",
            "playbookID": "Akamai_WAF-Test"
        },
        {
            "integrations": "abuse.ch SSL Blacklist Feed",
            "playbookID": "SSL Blacklist test",
            "fromversion": "5.5.0"
        },
        {
            "integrations": "CheckPhish",
            "playbookID": "CheckPhish-Test"
        },
        {
            "integrations": "Symantec Management Center",
            "playbookID": "SymantecMC_TestPlaybook"
        },
        {
            "integrations": "Looker",
            "playbookID": "Test-Looker"
        },
        {
            "integrations": "Vertica",
            "playbookID": "Vertica Test"
        },
        {
            "integrations": "Server Message Block (SMB) v2",
            "playbookID": "SMB_v2-Test"
        },
        {
            "playbookID": "ConvertFile-Test",
            "fromversion": "4.5.0"
        },
        {
            "playbookID": "TestAwsEC2GetPublicSGRules-Test"
        },
        {
            "integrations": "RSA NetWitness Packets and Logs",
            "playbookID": "rsa_packets_and_logs_test"
        },
        {
            "playbookID": "CheckpointFW-test",
            "integrations": "Check Point"
        },
        {
            "playbookID": "RegPathReputationBasicLists_test"
        },
        {
            "playbookID": "EmailDomainSquattingReputation-Test"
        },
        {
            "playbookID": "RandomStringGenerateTest"
        },
        {
            "playbookID": "playbook-checkEmailAuthenticity-test"
        },
        {
            "playbookID": "HighlightWords_Test"
        },
        {
            "playbookID": "StringContainsArray_test"
        },
        {
            "integrations": "Fidelis Elevate Network",
            "playbookID": "Fidelis-Test"
        },
        {
            "integrations": "AWS - ACM",
            "playbookID": "ACM-Test"
        },
        {
            "integrations": "Thinkst Canary",
            "playbookID": "CanaryTools Test"
        },
        {
            "integrations": "ThreatMiner",
            "playbookID": "ThreatMiner-Test"
        },
        {
            "playbookID": "StixCreator-Test"
        },
        {
            "playbookID": "CompareIncidentsLabels-test-playbook"
        },
        {
            "integrations": "Have I Been Pwned? V2",
            "playbookID": "Pwned v2 test"
        },
        {
            "integrations": "Alexa Rank Indicator",
            "playbookID": "Alexa Test Playbook"
        },
        {
            "playbookID": "UnEscapeURL-Test"
        },
        {
            "playbookID": "UnEscapeIPs-Test"
        },
        {
            "playbookID": "ExtractDomainFromUrlAndEmail-Test"
        },
        {
            "playbookID": "ConvertKeysToTableFieldFormat_Test"
        },
        {
            "integrations": "CVE Search v2",
            "playbookID": "CVE Search v2 - Test"
        },
        {
            "integrations": "CVE Search v2",
            "playbookID": "cveReputation Test"
        },
        {
            "integrations": "HashiCorp Vault",
            "playbookID": "hashicorp_test",
            "fromversion": "5.0.0"
        },
        {
            "integrations": "AWS - Athena - Beta",
            "playbookID": "Beta-Athena-Test"
        },
        {
            "integrations": "BeyondTrust Password Safe",
            "playbookID": "BeyondTrust-Test"
        },
        {
            "integrations": "Dell Secureworks",
            "playbookID": "secureworks_test"
        },
        {
            "integrations": "ServiceNow v2",
            "playbookID": "servicenow_test_v2",
            "instance_names": "snow_basic_auth",
            "is_mockable": false
        },
        {
            "integrations": "ServiceNow v2",
            "playbookID": "ServiceNow_OAuth_Test",
            "instance_names": "snow_oauth"
        },
        {
            "playbookID": "Create ServiceNow Ticket and Mirror Test",
            "integrations": "ServiceNow v2",
            "instance_names": "snow_basic_auth",
            "fromversion": "6.0.0",
            "timeout": 500
        },
        {
            "playbookID": "Create ServiceNow Ticket and State Polling Test",
            "integrations": "ServiceNow v2",
            "instance_names": "snow_basic_auth",
            "fromversion": "6.0.0",
            "timeout": 500
        },
        {
            "integrations": "ServiceNow CMDB",
            "playbookID": "ServiceNow_CMDB_Test",
            "instance_names": "snow_cmdb_basic_auth"
        },
        {
            "integrations": "ServiceNow CMDB",
            "playbookID": "ServiceNow_CMDB_OAuth_Test",
            "instance_names": "snow_cmdb_oauth"
        },
        {
            "integrations": "ExtraHop v2",
            "playbookID": "ExtraHop_v2-Test"
        },
        {
            "playbookID": "Test CommonServer"
        },
        {
            "playbookID": "Test-debug-mode",
            "fromversion": "5.0.0"
        },
        {
            "integrations": "CIRCL",
            "playbookID": "CirclIntegrationTest"
        },
        {
            "integrations": "MISP V3",
            "playbookID": "MISP V3 Test",
            "timeout": 300,
            "fromversion": "5.5.0"
        },
        {
            "playbookID": "test-LinkIncidentsWithRetry"
        },
        {
            "playbookID": "CopyContextToFieldTest"
        },
        {
            "integrations": "OTRS",
            "playbookID": "OTRS Test",
            "fromversion": "4.1.0"
        },
        {
            "integrations": "Attivo Botsink",
            "playbookID": "AttivoBotsinkTest"
        },
        {
            "integrations": "FortiGate",
            "playbookID": "Fortigate Test"
        },
        {
            "playbookID": "FormattedDateToEpochTest"
        },
        {
            "integrations": "SNDBOX",
            "playbookID": "SNDBOX_Test",
            "timeout": 1000
        },
        {
            "integrations": "SNDBOX",
            "playbookID": "Detonate File - SNDBOX - Test",
            "timeout": 1000,
            "nightly": true
        },
        {
            "integrations": "VxStream",
            "playbookID": "Detonate File - HybridAnalysis - Test",
            "timeout": 2400
        },
        {
            "integrations": "QRadar_v2",
            "playbookID": "test playbook - QRadarCorrelations For V2",
            "timeout": 2600,
            "fromversion": "6.0.0",
            "is_mockable": false
        },
        {
            "integrations": "Awake Security",
            "playbookID": "awake_security_test_pb"
        },
        {
            "integrations": "Tenable.sc",
            "playbookID": "tenable-sc-test",
            "timeout": 240,
            "nightly": true
        },
        {
            "integrations": "MimecastV2",
            "playbookID": "Mimecast test"
        },
        {
            "playbookID": "CreateEmailHtmlBody_test_pb",
            "fromversion": "4.1.0"
        },
        {
            "playbookID": "ReadPDFFileV2-Test",
            "timeout": 1000
        },
        {
            "playbookID": "JSONtoCSV-Test"
        },
        {
            "integrations": "Generic SQL",
            "playbookID": "generic-sql",
            "instance_names": "mysql instance",
            "fromversion": "5.0.0"
        },
        {
            "integrations": "Generic SQL",
            "playbookID": "generic-sql",
            "instance_names": "postgreSQL instance",
            "fromversion": "5.0.0"
        },
        {
            "integrations": "Generic SQL",
            "playbookID": "generic-sql",
            "instance_names": "Microsoft SQL instance",
            "fromversion": "5.0.0"
        },
        {
            "integrations": "Generic SQL",
            "playbookID": "generic-sql",
            "instance_names": "Microsoft SQL Server - MS ODBC Driver",
            "fromversion": "5.0.0"
        },
        {
            "integrations": "Generic SQL",
            "playbookID": "generic-sql-oracle",
            "instance_names": "Oracle instance",
            "fromversion": "5.0.0"
        },
        {
            "integrations": "Generic SQL",
            "playbookID": "generic-sql-mssql-encrypted-connection",
            "instance_names": "Microsoft SQL instance using encrypted connection",
            "fromversion": "5.0.0"
        },
        {
            "integrations": "Panorama",
            "instance_names": "palo_alto_firewall_9.0",
            "playbookID": "Panorama Query Logs - Test",
            "fromversion": "6.1.0",
            "timeout": 1500,
            "nightly": true
        },
        {
            "integrations": "Panorama",
            "instance_names": "palo_alto_firewall",
            "playbookID": "palo_alto_firewall_test_pb",
            "fromversion": "6.1.0",
            "timeout": 1000
        },
        {
            "integrations": "Panorama",
            "instance_names": "palo_alto_firewall_9.0",
            "playbookID": "palo_alto_firewall_test_pb",
            "fromversion": "6.1.0",
            "timeout": 1000
        },
        {
            "integrations": "Panorama",
            "instance_names": "palo_alto_panorama",
            "playbookID": "palo_alto_panorama_test_pb",
            "fromversion": "6.1.0",
            "timeout": 2400
        },
        {
            "integrations": "Panorama",
            "instance_names": "palo_alto_panorama_9.0",
            "playbookID": "palo_alto_panorama_test_pb",
            "fromversion": "6.1.0",
            "timeout": 2400
        },
        {
            "integrations": "Panorama",
            "instance_names": "palo_alto_firewall_9.0",
            "playbookID": "PAN-OS URL Filtering enrichment - Test",
            "fromversion": "6.1.0"
        },
        {
            "integrations": "Panorama",
            "instance_names": "panorama_instance_best_practice",
            "playbookID": "Panorama Best Practise - Test",
            "fromversion": "6.1.0"
        },
        {
            "integrations": "Tenable.io",
            "playbookID": "Tenable.io test"
        },
        {
            "playbookID": "URLDecode-Test"
        },
        {
            "playbookID": "GetTime-Test"
        },
        {
            "playbookID": "GetTime-ObjectVsStringTest"
        },
        {
            "integrations": "Tenable.io",
            "playbookID": "Tenable.io Scan Test",
            "nightly": true,
            "timeout": 3600
        },
        {
            "integrations": "Tenable.sc",
            "playbookID": "tenable-sc-scan-test",
            "nightly": true,
            "timeout": 600
        },
        {
            "integrations": "google-vault",
            "playbookID": "Google-Vault-Generic-Test",
            "nightly": true,
            "timeout": 3600,
            "memory_threshold": 180
        },
        {
            "integrations": "google-vault",
            "playbookID": "Google_Vault-Search_And_Display_Results_test",
            "nightly": true,
            "memory_threshold": 180,
            "timeout": 3600
        },
        {
            "playbookID": "Luminate-TestPlaybook",
            "integrations": "Luminate"
        },
        {
            "integrations": "MxToolBox",
            "playbookID": "MxToolbox-test"
        },
        {
            "integrations": "Nessus",
            "playbookID": "Nessus - Test"
        },
        {
            "playbookID": "Palo Alto Networks - Malware Remediation Test",
            "fromversion": "4.5.0"
        },
        {
            "playbookID": "SumoLogic-Test",
            "integrations": "SumoLogic",
            "fromversion": "4.1.0"
        },
        {
            "playbookID": "ParseEmailFiles-test"
        },
        {
            "playbookID": "PAN-OS - Block IP and URL - External Dynamic List v2 Test",
            "integrations": [
                "Panorama",
                "palo_alto_networks_pan_os_edl_management"
            ],
            "instance_names": "palo_alto_firewall_9.0",
            "fromversion": "6.1.0"
        },
        {
            "playbookID": "Test_EDL",
            "integrations": "EDL",
            "instance_names": "edl_update",
            "fromversion": "5.5.0",
            "pid_threshold": 8
        },
        {
            "playbookID": "Test_export_indicators_service",
            "instance_names": "eis_on_demand",
            "integrations": "ExportIndicators",
            "fromversion": "5.5.0"
        },
        {
            "playbookID": "PAN-OS - Block IP - Custom Block Rule Test",
            "integrations": "Panorama",
            "instance_names": "palo_alto_panorama",
            "fromversion": "6.1.0"
        },
        {
            "playbookID": "PAN-OS - Block IP - Static Address Group Test",
            "integrations": "Panorama",
            "instance_names": "palo_alto_panorama",
            "fromversion": "6.1.0"
        },
        {
            "playbookID": "PAN-OS - Block URL - Custom URL Category Test",
            "integrations": "Panorama",
            "instance_names": "palo_alto_panorama",
            "fromversion": "6.1.0"
        },
        {
            "playbookID": "Endpoint Malware Investigation - Generic - Test",
            "integrations": [
                "Traps",
                "Cylance Protect v2",
                "Demisto REST API"
            ],
            "fromversion": "5.0.0",
            "timeout": 1200
        },
        {
            "playbookID": "ParseExcel-test"
        },
        {
            "playbookID": "Detonate File - No Files test"
        },
        {
            "integrations": "SentinelOne V2",
            "instance_names": "SentinelOne_v2.0",
            "playbookID": "SentinelOne V2.0 - Test"
        },
        {
            "integrations": "SentinelOne V2",
            "instance_names": "SentinelOne_v2.1",
            "playbookID": "SentinelOne V2.1 - Test"
        },
        {
            "integrations": "InfoArmor VigilanteATI",
            "playbookID": "InfoArmorVigilanteATITest"
        },
        {
            "integrations": "IntSights",
            "instance_names": "intsights_standard_account",
            "playbookID": "IntSights Test",
            "nightly": true
        },
        {
            "integrations": "IntSights",
            "playbookID": "IntSights Mssp Test",
            "instance_names": "intsights_mssp_account",
            "nightly": true
        },
        {
            "integrations": "dnstwist",
            "playbookID": "dnstwistTest"
        },
        {
            "integrations": "BitDam",
            "playbookID": "Detonate File - BitDam Test"
        },
        {
            "integrations": "Threat Grid",
            "playbookID": "Test-Detonate URL - ThreatGrid",
            "timeout": 600
        },
        {
            "integrations": "Threat Grid",
            "playbookID": "ThreatGridTest",
            "timeout": 600
        },
        {
            "integrations": "Signal Sciences WAF",
            "playbookID": "SignalSciences-Test"
        },
        {
            "integrations": "RTIR",
            "playbookID": "RTIR Test"
        },
        {
            "integrations": "RedCanary",
            "playbookID": "RedCanaryTest",
            "nightly": true
        },
        {
            "integrations": "Devo",
            "playbookID": "Devo test",
            "timeout": 500
        },
        {
            "playbookID": "URL Enrichment - Generic v2 - Test",
            "integrations": [
                "Rasterize",
                "VirusTotal - Private API"
            ],
            "instance_names": "virus_total_private_api_general",
            "timeout": 500,
            "pid_threshold": 12
        },
        {
            "playbookID": "CutTransformerTest"
        },
        {
            "playbookID": "Default - Test",
            "integrations": [
                "ThreatQ v2",
                "Demisto REST API"
            ],
            "fromversion": "5.0.0"
        },
        {
            "integrations": "SCADAfence CNM",
            "playbookID": "SCADAfence_test"
        },
        {
            "integrations": "ProtectWise",
            "playbookID": "Protectwise-Test"
        },
        {
            "integrations": "WhatsMyBrowser",
            "playbookID": "WhatsMyBrowser-Test"
        },
        {
            "integrations": "BigFix",
            "playbookID": "BigFixTest"
        },
        {
            "integrations": "Lastline v2",
            "playbookID": "Lastline v2 - Test",
            "nightly": true
        },
        {
            "integrations": "McAfee DXL",
            "playbookID": "McAfee DXL - Test"
        },
        {
            "playbookID": "TextFromHTML_test_playbook"
        },
        {
            "playbookID": "PortListenCheck-test"
        },
        {
            "integrations": "ThreatExchange",
            "playbookID": "ThreatExchange-test"
        },
        {
            "integrations": "Joe Security",
            "playbookID": "JoeSecurityTestPlaybook",
            "timeout": 500,
            "nightly": true
        },
        {
            "integrations": "Joe Security",
            "playbookID": "JoeSecurityTestDetonation",
            "timeout": 2000,
            "nightly": true
        },
        {
            "integrations": "WildFire-v2",
            "playbookID": "Wildfire Test",
            "is_mockable": false,
            "fromversion": "5.0.0",
            "toversion": "6.1.9"
        },
        {
            "integrations": "WildFire-v2",
            "playbookID": "Wildfire Test With Polling",
            "is_mockable": false,
            "fromversion": "6.2.0",
            "timeout": 1100
        },
        {
            "integrations": "WildFire-v2",
            "playbookID": "Detonate URL - WildFire-v2 - Test"
        },
        {
            "integrations": "WildFire-v2",
            "playbookID": "Detonate URL - WildFire v2.1 - Test"
        },
        {
            "integrations": "GRR",
            "playbookID": "GRR Test",
            "nightly": true
        },
        {
            "integrations": "VirusTotal",
            "instance_names": "virus_total_general",
            "playbookID": "virusTotal-test-playbook",
            "timeout": 1400,
            "nightly": true
        },
        {
            "integrations": "VirusTotal",
            "instance_names": "virus_total_preferred_vendors",
            "playbookID": "virusTotaI-test-preferred-vendors",
            "timeout": 1400,
            "nightly": true
        },
        {
            "integrations": "Preempt",
            "playbookID": "Preempt Test"
        },
        {
            "integrations": "Gmail",
            "playbookID": "get_original_email_-_gmail_-_test"
        },
        {
            "integrations": [
                "Gmail Single User",
                "Gmail"
            ],
            "playbookID": "Gmail Single User - Test",
            "fromversion": "4.5.0"
        },
        {
            "integrations": "EWS v2",
            "playbookID": "get_original_email_-_ews-_test",
            "instance_names": "ewv2_regular"
        },
        {
            "integrations": [
                "EWS v2",
                "EWS Mail Sender"
            ],
            "playbookID": "EWS search-mailbox test",
            "instance_names": "ewv2_regular",
            "timeout": 300
        },
        {
            "integrations": "PagerDuty v2",
            "playbookID": "PagerDuty Test"
        },
        {
            "playbookID": "test_delete_context"
        },
        {
            "playbookID": "DeleteContext-auto-test"
        },
        {
            "playbookID": "GmailTest",
            "integrations": "Gmail"
        },
        {
            "playbookID": "Gmail Convert Html Test",
            "integrations": "Gmail"
        },
        {
            "playbookID": "reputations.json Test",
            "toversion": "5.0.0"
        },
        {
            "playbookID": "Indicators reputation-.json Test",
            "fromversion": "5.5.0"
        },
        {
            "playbookID": "Test IP Indicator Fields",
            "fromversion": "5.0.0"
        },
        {
            "playbookID": "TestDedupIncidentsPlaybook"
        },
        {
            "playbookID": "TestDedupIncidentsByName"
        },
        {
            "integrations": "McAfee Advanced Threat Defense",
            "playbookID": "Test Playbook McAfee ATD",
            "timeout": 700
        },
        {
            "integrations": "McAfee Advanced Threat Defense",
            "playbookID": "Detonate Remote File From URL -McAfee-ATD - Test",
            "timeout": 700
        },
        {
            "playbookID": "stripChars - Test"
        },
        {
            "integrations": "McAfee Advanced Threat Defense",
            "playbookID": "Test Playbook McAfee ATD Upload File"
        },
        {
            "playbookID": "exporttocsv_script_test"
        },
        {
            "playbookID": "Set - Test"
        },
        {
            "integrations": "Intezer v2",
            "playbookID": "Intezer Testing v2",
            "fromversion": "4.1.0",
            "timeout": 600
        },
        {
            "integrations": [
                "Mail Sender (New)",
                "Gmail"
            ],
            "playbookID": "Mail Sender (New) Test",
            "instance_names": [
                "Mail_Sender_(New)_STARTTLS"
            ]
        },
        {
            "playbookID": "buildewsquery_test"
        },
        {
            "integrations": "Rapid7 Nexpose",
            "playbookID": "nexpose_test",
            "timeout": 240
        },
        {
            "playbookID": "GetIndicatorDBotScore Test"
        },
        {
            "integrations": "EWS Mail Sender",
            "playbookID": "EWS Mail Sender Test"
        },
        {
            "integrations": [
                "EWS Mail Sender",
                "Rasterize"
            ],
            "playbookID": "EWS Mail Sender Test 2"
        },
        {
            "playbookID": "decodemimeheader_-_test"
        },
        {
            "playbookID": "test_url_regex"
        },
        {
            "integrations": "Skyformation",
            "playbookID": "TestSkyformation"
        },
        {
            "integrations": "okta",
            "playbookID": "okta_test_playbook",
            "timeout": 240
        },
        {
            "integrations": "Okta v2",
            "playbookID": "OktaV2-Test",
            "nightly": true,
            "timeout": 300
        },
        {
            "integrations": "Okta IAM",
            "playbookID": "Okta IAM - Test Playbook",
            "fromversion": "6.0.0"
        },
        {
            "playbookID": "Test filters & transformers scripts"
        },
        {
            "integrations": "Salesforce",
            "playbookID": "SalesforceTestPlaybook"
        },
        {
            "integrations": "McAfee ESM v2",
            "instance_names": "v10.2.0",
            "playbookID": "McAfee ESM v2 - Test v10.2.0",
            "fromversion": "5.0.0",
            "is_mockable": false
        },
        {
            "integrations": "McAfee ESM v2",
            "instance_names": "v11.1.3",
            "playbookID": "McAfee ESM v2 - Test v11.1.3",
            "fromversion": "5.0.0",
            "is_mockable": false
        },
        {
            "integrations": "McAfee ESM v2",
            "instance_names": "v11.3",
            "playbookID": "McAfee ESM v2 (v11.3) - Test",
            "fromversion": "5.0.0",
            "timeout": 300,
            "is_mockable": false
        },
        {
            "integrations": "McAfee ESM v2",
            "instance_names": "v10.2.0",
            "playbookID": "McAfee ESM Watchlists - Test v10.2.0",
            "fromversion": "5.0.0"
        },
        {
            "integrations": "McAfee ESM v2",
            "instance_names": "v11.1.3",
            "playbookID": "McAfee ESM Watchlists - Test v11.1.3",
            "fromversion": "5.0.0"
        },
        {
            "integrations": "McAfee ESM v2",
            "instance_names": "v11.3",
            "playbookID": "McAfee ESM Watchlists - Test v11.3",
            "fromversion": "5.0.0"
        },
        {
            "integrations": "GoogleSafeBrowsing",
            "playbookID": "Google Safe Browsing Test",
            "timeout": 240,
            "fromversion": "5.0.0"
        },
        {
            "integrations": "Google Safe Browsing v2",
            "playbookID": "Google Safe Browsing V2 Test",
            "fromversion": "5.5.0"
        },
        {
            "integrations": "EWS v2",
            "playbookID": "EWSv2_empty_attachment_test",
            "instance_names": "ewv2_regular"
        },
        {
            "integrations": "EWS v2",
            "playbookID": "EWS Public Folders Test",
            "instance_names": "ewv2_regular",
            "is_mockable": false
        },
        {
            "integrations": "Symantec Endpoint Protection V2",
            "playbookID": "SymantecEndpointProtection_Test"
        },
        {
            "integrations": "carbonblackprotection",
            "playbookID": "search_endpoints_by_hash_-_carbon_black_protection_-_test",
            "timeout": 500
        },
        {
            "playbookID": "Process Email - Generic - Test - Incident Starter",
            "fromversion": "6.0.0",
            "integrations": "Rasterize",
            "timeout": 240
        },
        {
            "integrations": "CrowdstrikeFalcon",
            "playbookID": "Test - CrowdStrike Falcon",
            "fromversion": "4.1.0",
            "timeout": 500
        },
        {
            "playbookID": "ExposeIncidentOwner-Test"
        },
        {
            "integrations": "google",
            "playbookID": "GsuiteTest"
        },
        {
            "integrations": "OpenPhish",
            "playbookID": "OpenPhish Test Playbook"
        },
        {
            "integrations": "jira-v2",
            "playbookID": "Jira-v2-Test",
            "timeout": 500,
            "is_mockable": false
        },
        {
            "integrations": "ipinfo",
            "playbookID": "IPInfoTest"
        },
        {
            "integrations": "ipinfo_v2",
            "playbookID": "IPInfo_v2Test",
            "fromversion": "5.5.0"
        },
        {
            "integrations": "GoogleMaps",
            "playbookID": "GoogleMapsTest",
            "fromversion": "6.0.0"
        },
        {
            "playbookID": "VerifyHumanReadableFormat"
        },
        {
            "playbookID": "strings-test"
        },
        {
            "playbookID": "TestCommonPython",
            "timeout": 500
        },
        {
            "playbookID": "TestFileCreateAndUpload"
        },
        {
            "playbookID": "TestIsValueInArray"
        },
        {
            "playbookID": "TestStringReplace"
        },
        {
            "playbookID": "TestHttpPlaybook"
        },
        {
            "integrations": "SplunkPy",
            "playbookID": "SplunkPy parse-raw - Test",
            "memory_threshold": 100,
            "instance_names": "use_default_handler"
        },
        {
            "integrations": "SplunkPy",
            "playbookID": "SplunkPy-Test-V2_default_handler",
            "memory_threshold": 500,
            "instance_names": "use_default_handler"
        },
        {
            "integrations": "SplunkPy",
            "playbookID": "Splunk-Test_default_handler",
            "memory_threshold": 200,
            "instance_names": "use_default_handler"
        },
        {
            "integrations": "AnsibleTower",
            "playbookID": "AnsibleTower_Test_playbook",
            "fromversion": "5.0.0"
        },
        {
            "integrations": "SplunkPy",
            "playbookID": "SplunkPySearch_Test_default_handler",
            "memory_threshold": 200,
            "instance_names": "use_default_handler"
        },
        {
            "integrations": "SplunkPy",
            "playbookID": "SplunkPy_KV_commands_default_handler",
            "memory_threshold": 200,
            "instance_names": "use_default_handler",
            "is_mockable": false
        },
        {
            "integrations": "SplunkPy",
            "playbookID": "SplunkPy-Test-V2_requests_handler",
            "memory_threshold": 500,
            "instance_names": "use_python_requests_handler"
        },
        {
            "integrations": "SplunkPy",
            "playbookID": "Splunk-Test_requests_handler",
            "memory_threshold": 500,
            "instance_names": "use_python_requests_handler",
            "is_mockable": false
        },
        {
            "integrations": "SplunkPy",
            "playbookID": "SplunkPySearch_Test_requests_handler",
            "memory_threshold": 200,
            "instance_names": "use_python_requests_handler",
            "is_mockable": false
        },
        {
            "integrations": "SplunkPy",
            "playbookID": "SplunkPy_KV_commands_requests_handler",
            "memory_threshold": 200,
            "instance_names": "use_python_requests_handler"
        },
        {
            "integrations": "McAfee NSM",
            "playbookID": "McAfeeNSMTest",
            "timeout": 400,
            "nightly": true
        },
        {
            "integrations": "PhishTank V2",
            "playbookID": "PhishTank Testing"
        },
        {
            "integrations": "McAfee Web Gateway",
            "playbookID": "McAfeeWebGatewayTest",
            "timeout": 500
        },
        {
            "integrations": "TCPIPUtils",
            "playbookID": "TCPUtils-Test"
        },
        {
            "playbookID": "listExecutedCommands-Test"
        },
        {
            "integrations": "AWS - Lambda",
            "playbookID": "AWS-Lambda-Test (Read-Only)"
        },
        {
            "integrations": "Service Manager",
            "playbookID": "TestHPServiceManager",
            "timeout": 400
        },
        {
            "integrations": "ServiceNow IAM",
            "playbookID": "ServiceNow IAM - Test Playbook",
            "instance_name": "snow_basic_auth",
            "fromversion": "6.0.0"
        },
        {
            "playbookID": "LanguageDetect-Test",
            "timeout": 300
        },
        {
            "integrations": "Forcepoint",
            "playbookID": "forcepoint test",
            "timeout": 500,
            "nightly": true
        },
        {
            "playbookID": "GeneratePassword-Test"
        },
        {
            "playbookID": "ZipFile-Test"
        },
        {
            "playbookID": "UnzipFile-Test"
        },
        {
            "playbookID": "Test-IsMaliciousIndicatorFound",
            "fromversion": "5.0.0"
        },
        {
            "playbookID": "TestExtractHTMLTables"
        },
        {
            "integrations": "carbonblackliveresponse",
            "playbookID": "Carbon Black Live Response Test",
            "nightly": true,
            "fromversion": "5.0.0",
            "is_mockable": false
        },
        {
            "integrations": "urlscan.io",
            "playbookID": "urlscan_malicious_Test",
            "timeout": 500
        },
        {
            "integrations": "EWS v2",
            "playbookID": "pyEWS_Test",
            "instance_names": "ewv2_regular",
            "is_mockable": false
        },
        {
            "integrations": "EWS v2",
            "playbookID": "pyEWS_Test",
            "instance_names": "ewsv2_separate_process",
            "is_mockable": false
        },
        {
            "integrations": "remedy_sr_beta",
            "playbookID": "remedy_sr_test_pb"
        },
        {
            "integrations": "Netskope",
            "playbookID": "Netskope Test"
        },
        {
            "integrations": "Cylance Protect v2",
            "playbookID": "Cylance Protect v2 Test"
        },
        {
            "integrations": "ReversingLabs Titanium Cloud",
            "playbookID": "ReversingLabsTCTest"
        },
        {
            "integrations": "ReversingLabs A1000",
            "playbookID": "ReversingLabsA1000Test"
        },
        {
            "integrations": "Demisto Lock",
            "playbookID": "DemistoLockTest"
        },
        {
            "playbookID": "test-domain-indicator",
            "timeout": 400
        },
        {
            "playbookID": "Cybereason Test",
            "integrations": "Cybereason",
            "timeout": 1200,
            "fromversion": "4.1.0"
        },
        {
            "integrations": "VirusTotal - Private API",
            "instance_names": "virus_total_private_api_general",
            "playbookID": "File Enrichment - Virus Total Private API Test",
            "nightly": true
        },
        {
            "integrations": "VirusTotal - Private API",
            "instance_names": "virus_total_private_api_general",
            "playbookID": "virusTotalPrivateAPI-test-playbook",
            "timeout": 1400,
            "nightly": true,
            "pid_threshold": 12
        },
        {
            "integrations": [
                "VirusTotal - Private API",
                "VirusTotal"
            ],
            "playbookID": "vt-detonate test",
            "instance_names": [
                "virus_total_private_api_general",
                "virus_total_general"
            ],
            "timeout": 1400,
            "fromversion": "5.5.0",
            "nightly": true,
            "is_mockable": false
        },
        {
            "integrations": "Cisco ASA",
            "playbookID": "Cisco ASA - Test Playbook"
        },
        {
            "integrations": "VirusTotal - Private API",
            "instance_names": "virus_total_private_api_preferred_vendors",
            "playbookID": "virusTotalPrivateAPI-test-preferred-vendors",
            "timeout": 1400,
            "nightly": true
        },
        {
            "integrations": "Cisco Meraki",
            "playbookID": "Cisco-Meraki-Test"
        },
        {
            "integrations": "Microsoft Defender Advanced Threat Protection",
            "playbookID": "Microsoft Defender Advanced Threat Protection - Test prod",
            "instance_names": "microsoft_defender_atp_prod",
            "is_mockable": false
        },
        {
            "integrations": "Microsoft Defender Advanced Threat Protection",
            "playbookID": "Microsoft Defender Advanced Threat Protection - Test dev",
            "instance_names": "microsoft_defender_atp_dev"
        },
        {
            "integrations": "Microsoft Defender Advanced Threat Protection",
            "playbookID": "Microsoft Defender Advanced Threat Protection - Test self deployed",
            "instance_names": "microsoft_defender_atp_dev_self_deployed"
        },
        {
            "integrations": "Microsoft Defender Advanced Threat Protection",
            "playbookID": "Microsoft Defender - ATP - Indicators Test",
            "instance_names": "microsoft_defender_atp_dev",
            "is_mockable": false
        },
        {
            "integrations": "Microsoft Defender Advanced Threat Protection",
            "playbookID": "Microsoft Defender - ATP - Indicators SC Test",
            "instance_names": "microsoft_defender_atp_dev_self_deployed"
        },
        {
            "integrations": "Microsoft Defender Advanced Threat Protection",
            "playbookID": "Microsoft Defender - ATP - Indicators SC Test",
            "instance_names": "microsoft_defender_atp_dev"
        },
        {
            "integrations": "Microsoft Defender Advanced Threat Protection",
            "playbookID": "Microsoft Defender - ATP - Indicators SC Test",
            "instance_names": "microsoft_defender_atp_prod"
        },
        {
            "integrations": "Microsoft 365 Defender",
            "playbookID": "Microsoft_365_Defender-Test",
            "instance_names": "ms_365_defender_device_code"
        },
        {
            "integrations": "Microsoft 365 Defender",
            "playbookID": "Microsoft_365_Defender-Test",
            "instance_names": "ms_365_defender_client_cred"
        },
        {
            "integrations": "Tanium",
            "playbookID": "Tanium Test Playbook",
            "nightly": true,
            "timeout": 1200,
            "pid_threshold": 10
        },
        {
            "integrations": "Recorded Future",
            "playbookID": "Recorded Future Test",
            "nightly": true
        },
        {
            "integrations": "Microsoft Graph",
            "playbookID": "Microsoft Graph Security Test dev",
            "instance_names": "ms_graph_security_dev"
        },
        {
            "integrations": "Microsoft Graph",
            "playbookID": "Microsoft Graph Security Test prod",
            "instance_names": "ms_graph_security_prod",
            "is_mockable": false
        },
        {
            "integrations": "Microsoft Graph User",
            "playbookID": "Microsoft Graph User - Test",
            "instance_names": "ms_graph_user_dev"
        },
        {
            "integrations": "Microsoft Graph User",
            "playbookID": "Microsoft Graph User - Test",
            "instance_names": "ms_graph_user_prod",
            "is_mockable": false
        },
        {
            "integrations": "Microsoft Graph Groups",
            "playbookID": "Microsoft Graph Groups - Test dev",
            "instance_names": "ms_graph_groups_dev"
        },
        {
            "integrations": "Microsoft Graph Groups",
            "playbookID": "Microsoft Graph Groups - Test prod",
            "instance_names": "ms_graph_groups_prod",
            "is_mockable": false
        },
        {
            "integrations": "Microsoft_Graph_Files",
            "playbookID": "test_MsGraphFiles dev",
            "instance_names": "ms_graph_files_dev",
            "fromversion": "5.0.0"
        },
        {
            "integrations": "Microsoft_Graph_Files",
            "playbookID": "test_MsGraphFiles prod",
            "instance_names": "ms_graph_files_prod",
            "fromversion": "5.0.0",
            "is_mockable": false
        },
        {
            "integrations": "Microsoft Graph Calendar",
            "playbookID": "Microsoft Graph Calendar - Test dev",
            "instance_names": "ms_graph_calendar_dev"
        },
        {
            "integrations": "Microsoft Graph Calendar",
            "playbookID": "Microsoft Graph Calendar - Test prod",
            "instance_names": "ms_graph_calendar_prod",
            "is_mockable": false
        },
        {
            "integrations": "Microsoft Graph Device Management",
            "playbookID": "MSGraph_DeviceManagement_Test_dev",
            "instance_names": "ms_graph_device_management_oproxy_dev",
            "fromversion": "5.0.0"
        },
        {
            "integrations": "Microsoft Graph Device Management",
            "playbookID": "MSGraph_DeviceManagement_Test_prod",
            "instance_names": "ms_graph_device_management_oproxy_prod",
            "fromversion": "5.0.0",
            "is_mockable": false
        },
        {
            "integrations": "Microsoft Graph Device Management",
            "playbookID": "MSGraph_DeviceManagement_Test_self_deployed_prod",
            "instance_names": "ms_graph_device_management_self_deployed_prod",
            "fromversion": "5.0.0"
        },
        {
            "integrations": "RedLock",
            "playbookID": "RedLockTest",
            "nightly": true
        },
        {
            "integrations": "Symantec Messaging Gateway",
            "playbookID": "Symantec Messaging Gateway Test"
        },
        {
            "integrations": "ThreatConnect v2",
            "playbookID": "ThreatConnect v2 - Test",
            "fromversion": "5.0.0"
        },
        {
            "integrations": "VxStream",
            "playbookID": "VxStream Test",
            "nightly": true,
            "is_mockable": false
        },
        {
            "integrations": "QRadar_v2",
            "playbookID": "test_Qradar_v2",
            "fromversion": "6.0.0",
            "is_mockable": false
        },
        {
            "integrations": "VMware",
            "playbookID": "VMWare Test"
        },
        {
            "integrations": "Anomali ThreatStream",
            "playbookID": "Anomali_ThreatStream_Test"
        },
        {
            "integrations": "carbonblack-v2",
            "playbookID": "Carbon Black Response Test",
            "fromversion": "5.0.0"
        },
        {
            "integrations": "VMware Carbon Black EDR v2",
            "playbookID": "Carbon Black Edr - Test",
            "is_mockable": false,
            "fromversion": "5.5.0"
        },
        {
            "integrations": "Cisco Umbrella Investigate",
            "playbookID": "Cisco Umbrella Test"
        },
        {
            "integrations": "icebrg",
            "playbookID": "Icebrg Test",
            "timeout": 500
        },
        {
            "integrations": "Symantec MSS",
            "playbookID": "SymantecMSSTest"
        },
        {
            "integrations": "Remedy AR",
            "playbookID": "Remedy AR Test"
        },
        {
            "integrations": "AWS - IAM",
            "playbookID": "AWS - IAM Test Playbook"
        },
        {
            "integrations": "McAfee Active Response",
            "playbookID": "McAfee-MAR_Test",
            "timeout": 700
        },
        {
            "integrations": "McAfee Threat Intelligence Exchange",
            "playbookID": "McAfee-TIE Test",
            "timeout": 700
        },
        {
            "integrations": "ArcSight Logger",
            "playbookID": "ArcSight Logger test"
        },
        {
            "integrations": "ArcSight ESM v2",
            "playbookID": "ArcSight ESM v2 Test"
        },
        {
            "integrations": "ArcSight ESM v2",
            "playbookID": "test Arcsight - Get events related to the Case"
        },
        {
            "integrations": "XFE_v2",
            "playbookID": "Test_XFE_v2",
            "timeout": 500,
            "nightly": true
        },
        {
            "integrations": "McAfee Threat Intelligence Exchange",
            "playbookID": "search_endpoints_by_hash_-_tie_-_test",
            "timeout": 500
        },
        {
            "integrations": "iDefense_v2",
            "playbookID": "iDefense_v2_Test",
            "fromversion": "5.5.0"
        },
        {
            "integrations": "AWS - SQS",
            "playbookID": "AWS - SQS Test Playbook",
            "fromversion": "5.0.0"
        },
        {
            "integrations": "AbuseIPDB",
            "playbookID": "AbuseIPDB Test"
        },
        {
            "integrations": "AbuseIPDB",
            "playbookID": "AbuseIPDB PopulateIndicators Test"
        },
        {
            "integrations": "LogRhythm",
            "playbookID": "LogRhythm-Test-Playbook",
            "timeout": 200
        },
        {
            "integrations": "FireEye HX",
            "playbookID": "FireEye HX Test",
            "timeout": 800
        },
        {
            "integrations": "FireEyeFeed",
            "playbookID": "playbook-FeedFireEye_test",
            "memory_threshold": 110
        },
        {
            "integrations": "Phish.AI",
            "playbookID": "PhishAi-Test"
        },
        {
            "integrations": "Phish.AI",
            "playbookID": "Test-Detonate URL - Phish.AI"
        },
        {
            "integrations": "Centreon",
            "playbookID": "Centreon-Test-Playbook"
        },
        {
            "playbookID": "ReadFile test"
        },
        {
            "integrations": "AlphaSOC Wisdom",
            "playbookID": "AlphaSOC-Wisdom-Test"
        },
        {
            "integrations": "carbonblack-v2",
            "playbookID": "CBFindIP - Test"
        },
        {
            "integrations": "Jask",
            "playbookID": "Jask_Test",
            "fromversion": "4.1.0"
        },
        {
            "integrations": "Whois",
            "playbookID": "whois_test",
            "fromversion": "4.1.0"
        },
        {
            "integrations": "RSA NetWitness Endpoint",
            "playbookID": "NetWitness Endpoint Test"
        },
        {
            "integrations": "Check Point Sandblast",
            "playbookID": "Sandblast_malicious_test"
        },
        {
            "playbookID": "TestMatchRegexV2"
        },
        {
            "integrations": "ActiveMQ",
            "playbookID": "ActiveMQ Test"
        },
        {
            "playbookID": "RegexGroups Test"
        },
        {
            "integrations": "Cisco ISE",
            "playbookID": "cisco-ise-test-playbook"
        },
        {
            "integrations": "RSA NetWitness v11.1",
            "playbookID": "RSA NetWitness Test"
        },
        {
            "playbookID": "ExifReadTest"
        },
        {
            "integrations": "Cuckoo Sandbox",
            "playbookID": "CuckooTest",
            "timeout": 700
        },
        {
            "integrations": "VxStream",
            "playbookID": "Test-Detonate URL - Crowdstrike",
            "timeout": 1200
        },
        {
            "playbookID": "Detonate File - Generic Test",
            "timeout": 500
        },
        {
            "integrations": [
                "Lastline v2",
                "WildFire-v2",
                "SNDBOX",
                "McAfee Advanced Threat Defense"
            ],
            "playbookID": "Detonate File - Generic Test",
            "timeout": 2400,
            "nightly": true
        },
        {
            "playbookID": "STIXParserTest"
        },
        {
            "playbookID": "VerifyJSON - Test",
            "fromversion": "5.5.0"
        },
        {
            "playbookID": "PowerShellCommon-Test",
            "fromversion": "5.5.0"
        },
        {
            "playbookID": "GetIndicatorDBotScoreFromCache-Test",
            "fromversion": "6.0.0"
        },
        {
            "playbookID": "Detonate URL - Generic Test",
            "timeout": 2000,
            "nightly": true,
            "integrations": [
                "McAfee Advanced Threat Defense",
                "VxStream",
                "Lastline v2"
            ]
        },
        {
            "integrations": [
                "carbonblack-v2",
                "carbonblackliveresponse",
                "Cylance Protect v2"
            ],
            "playbookID": "Retrieve File from Endpoint - Generic V2 Test",
            "fromversion": "5.0.0",
            "is_mockable": false
        },
        {
            "integrations": "Zscaler",
            "playbookID": "Zscaler Test",
            "nightly": true,
            "timeout": 500
        },
        {
            "playbookID": "DemistoUploadFileToIncident Test",
            "integrations": "Demisto REST API"
        },
        {
            "playbookID": "DemistoUploadFile Test",
            "integrations": "Demisto REST API"
        },
        {
            "playbookID": "MaxMind Test",
            "integrations": "MaxMind GeoIP2"
        },
        {
            "playbookID": "Test Sagemaker",
            "integrations": "AWS Sagemaker"
        },
        {
            "playbookID": "C2sec-Test",
            "integrations": "C2sec irisk",
            "fromversion": "5.0.0"
        },
        {
            "playbookID": "AlexaV2 Test Playbook",
            "integrations": "Alexa Rank Indicator v2",
            "fromversion": "5.5.0"
        },
        {
            "playbookID": "Phishing v2 - Test - Incident Starter",
            "fromversion": "6.0.0",
            "timeout": 1200,
            "nightly": false,
            "integrations": [
                "EWS Mail Sender",
                "Demisto REST API",
                "Rasterize"
            ],
            "memory_threshold": 150,
            "pid_threshold": 80
        },
        {
            "playbookID": "Phishing - Core - Test - Incident Starter",
            "fromversion": "6.0.0",
            "timeout": 1700,
            "nightly": false,
            "integrations": [
                "EWS Mail Sender",
                "Demisto REST API",
                "Rasterize"
            ],
            "memory_threshold": 160,
            "pid_threshold": 80
        },
        {
            "integrations": "duo",
            "playbookID": "DUO Test Playbook"
        },
        {
            "playbookID": "SLA Scripts - Test",
            "fromversion": "4.1.0"
        },
        {
            "playbookID": "PcapHTTPExtractor-Test"
        },
        {
            "playbookID": "Ping Test Playbook"
        },
        {
            "playbookID": "Active Directory Test",
            "integrations": "Active Directory Query v2",
            "instance_names": "active_directory_ninja"
        },
        {
            "playbookID": "AD v2 - debug-mode - Test",
            "integrations": "Active Directory Query v2",
            "instance_names": "active_directory_ninja",
            "fromversion": "5.0.0"
        },
        {
            "playbookID": "Docker Hardening Test",
            "fromversion": "5.0.0",
            "runnable_on_docker_only": true
        },
        {
            "integrations": "Active Directory Query v2",
            "instance_names": "active_directory_ninja",
            "playbookID": "Active Directory Query V2 configuration with port"
        },
        {
            "integrations": "Active Directory Query v2",
            "instance_names": "active_directory_ninja",
            "playbookID": "Active Directory - ad-get-user limit check"
        },
        {
            "integrations": "Active Directory Query v2",
            "instance_names": "active_directory_ninja",
            "playbookID": "active directory search user with parentheses test"
        },
        {
            "integrations": "mysql",
            "playbookID": "MySQL Test"
        },
        {
            "playbookID": "Email Address Enrichment - Generic v2.1 - Test",
            "integrations": "Active Directory Query v2",
            "instance_names": "active_directory_ninja"
        },
        {
            "integrations": "Cofense Intelligence",
            "playbookID": "Test - Cofense Intelligence",
            "timeout": 500
        },
        {
            "playbookID": "GDPRContactAuthorities Test"
        },
        {
            "integrations": "Google Resource Manager",
            "playbookID": "GoogleResourceManager-Test",
            "timeout": 500,
            "nightly": true
        },
        {
            "integrations": "SlashNext Phishing Incident Response",
            "playbookID": "SlashNextPhishingIncidentResponse-Test",
            "timeout": 500,
            "nightly": true
        },
        {
            "integrations": "Google Cloud Storage",
            "playbookID": "GCS - Test",
            "timeout": 500,
            "nightly": true,
            "memory_threshold": 80
        },
        {
            "integrations": "GooglePubSub",
            "playbookID": "GooglePubSub_Test",
            "nightly": true,
            "timeout": 500,
            "fromversion": "5.0.0"
        },
        {
            "playbookID": "Calculate Severity - Generic v2 - Test",
            "integrations": [
                "Palo Alto Minemeld",
                "Active Directory Query v2"
            ],
            "instance_names": "active_directory_ninja",
            "fromversion": "4.5.0"
        },
        {
            "integrations": "Freshdesk",
            "playbookID": "Freshdesk-Test",
            "timeout": 500,
            "nightly": true
        },
        {
            "playbookID": "Autoextract - Test",
            "fromversion": "4.1.0"
        },
        {
            "playbookID": "FilterByList - Test",
            "fromversion": "4.5.0"
        },
        {
            "playbookID": "Impossible Traveler - Test",
            "integrations": [
                "Ipstack",
                "ipinfo",
                "Rasterize",
                "Active Directory Query v2",
                "Demisto REST API"
            ],
            "instance_names": "active_directory_ninja",
            "fromversion": "5.0.0",
            "timeout": 700
        },
        {
            "playbookID": "Active Directory - Get User Manager Details - Test",
            "integrations": "Active Directory Query v2",
            "instance_names": "active_directory_80k",
            "fromversion": "4.5.0"
        },
        {
            "integrations": "Kafka V2",
            "playbookID": "Kafka Test"
        },
        {
            "playbookID": "File Enrichment - Generic v2 - Test",
            "instance_names": "virus_total_private_api_general",
            "integrations": [
                "VirusTotal - Private API",
                "Cylance Protect v2"
            ],
            "is_mockable": false
        },
        {
            "integrations": [
                "epo",
                "McAfee Active Response"
            ],
            "playbookID": "Endpoint data collection test",
            "timeout": 500
        },
        {
            "integrations": [
                "epo",
                "McAfee Active Response"
            ],
            "playbookID": "MAR - Endpoint data collection test",
            "timeout": 500
        },
        {
            "integrations": "DUO Admin",
            "playbookID": "DuoAdmin API test playbook",
            "fromversion": "5.0.0"
        },
        {
            "integrations": [
                "TAXII Server",
                "TAXIIFeed"
            ],
            "playbookID": "TAXII_Feed_Test",
            "fromversion": "5.5.0",
            "timeout": 300,
            "instance_names": [
                "non_https_cert",
                "instance_execute"
            ]
        },
        {
            "integrations": [
                "TAXII Server",
                "TAXIIFeed"
            ],
            "playbookID": "TAXII_Feed_Test",
            "fromversion": "5.5.0",
            "timeout": 300,
            "instance_names": [
                "https_cert",
                "local_https"
            ]
        },
        {
            "integrations": "TAXII 2 Feed",
            "playbookID": "TAXII 2 Feed Test",
            "fromversion": "5.5.0"
        },
        {
            "integrations": "iDefense Feed",
            "playbookID": "Feed iDefense Test",
            "memory_threshold": 200,
            "fromversion": "5.5.0"
        },
        {
            "integrations": "Traps",
            "playbookID": "Traps test",
            "timeout": 600
        },
        {
            "playbookID": "TestShowScheduledEntries"
        },
        {
            "playbookID": "Calculate Severity - Standard - Test",
            "integrations": "Palo Alto Minemeld",
            "fromversion": "4.5.0"
        },
        {
            "integrations": "Symantec Advanced Threat Protection",
            "playbookID": "Symantec ATP Test"
        },
        {
            "playbookID": "HTTPListRedirects - Test SSL"
        },
        {
            "playbookID": "HTTPListRedirects Basic Test"
        },
        {
            "playbookID": "CheckDockerImageAvailableTest"
        },
        {
            "playbookID": "Extract Indicators From File - Generic v2 - Test",
            "integrations": [
                "Image OCR",
                "Rasterize"
            ],
            "timeout": 350,
            "memory_threshold": 200,
            "fromversion": "4.5.0"
        },
        {
            "playbookID": "Endpoint Enrichment - Generic v2.1 - Test",
            "integrations": [
                "Cylance Protect v2",
                "carbonblack-v2",
                "epo",
                "Active Directory Query v2"
            ],
            "instance_names": "active_directory_ninja"
        },
        {
            "playbookID": "EmailReputationTest",
            "integrations": "Have I Been Pwned? V2"
        },
        {
            "integrations": "Symantec Deepsight Intelligence",
            "playbookID": "Symantec Deepsight Test"
        },
        {
            "playbookID": "ExtractDomainFromEmailTest"
        },
        {
            "playbookID": "Wait Until Datetime - Test",
            "fromversion": "4.5.0"
        },
        {
            "playbookID": "PAN-OS DAG Configuration Test",
            "integrations": "Panorama",
            "instance_names": "palo_alto_panorama_9.0",
            "timeout": 1500
        },
        {
            "playbookID": "PAN-OS EDL Setup v3 Test",
            "integrations": [
                "Panorama",
                "palo_alto_networks_pan_os_edl_management"
            ],
            "instance_names": "palo_alto_firewall_9.0",
            "timeout": 300
        },
        {
            "integrations": "Snowflake",
            "playbookID": "Snowflake-Test"
        },
        {
            "playbookID": "Account Enrichment - Generic v2.1 - Test",
            "integrations": "Active Directory Query v2",
            "instance_names": "active_directory_ninja"
        },
        {
            "integrations": "Cisco Umbrella Investigate",
            "playbookID": "Domain Enrichment - Generic v2 - Test"
        },
        {
            "integrations": "Google BigQuery",
            "playbookID": "Google BigQuery Test"
        },
        {
            "integrations": "Zoom",
            "playbookID": "Zoom_Test"
        },
        {
            "playbookID": "IP Enrichment - Generic v2 - Test",
            "integrations": "Threat Crowd",
            "fromversion": "4.1.0"
        },
        {
            "integrations": "Cherwell",
            "playbookID": "Cherwell Example Scripts - test"
        },
        {
            "integrations": "Cherwell",
            "playbookID": "Cherwell - test"
        },
        {
            "integrations": "CarbonBlackProtectionV2",
            "playbookID": "Carbon Black Enterprise Protection V2 Test"
        },
        {
            "integrations": "Active Directory Query v2",
            "instance_names": "active_directory_ninja",
            "playbookID": "Test ADGetUser Fails with no instances 'Active Directory Query' (old version)"
        },
        {
            "integrations": "MITRE ATT&CK v2",
            "playbookID": "FeedMitreAttackv2_test",
            "memory_threshold": 150
        },
        {
            "integrations": "ANYRUN",
            "playbookID": "ANYRUN-Test"
        },
        {
            "integrations": "ANYRUN",
            "playbookID": "Detonate File - ANYRUN - Test"
        },
        {
            "integrations": "ANYRUN",
            "playbookID": "Detonate URL - ANYRUN - Test"
        },
        {
            "integrations": "Netcraft",
            "playbookID": "Netcraft test"
        },
        {
            "integrations": "EclecticIQ Platform",
            "playbookID": "EclecticIQ Test"
        },
        {
            "playbookID": "FormattingPerformance - Test",
            "fromversion": "5.0.0"
        },
        {
            "integrations": "AWS - EC2",
            "instance_names": "AWS - EC2",
            "playbookID": "AWS - EC2 Test Playbook",
            "fromversion": "5.0.0",
            "memory_threshold": 90
        },
        {
            "integrations": "AWS - EC2",
            "playbookID": "d66e5f86-e045-403f-819e-5058aa603c32"
        },
        {
            "integrations": "ANYRUN",
            "playbookID": "Detonate File From URL - ANYRUN - Test"
        },
        {
            "integrations": "AWS - CloudTrail",
            "playbookID": "3da2e31b-f114-4d7f-8702-117f3b498de9"
        },
        {
            "integrations": "carbonblackprotection",
            "playbookID": "67b0f25f-b061-4468-8613-43ab13147173"
        },
        {
            "integrations": "DomainTools",
            "playbookID": "DomainTools-Test"
        },
        {
            "integrations": "Exabeam",
            "playbookID": "Exabeam - Test"
        },
        {
            "integrations": "Cisco Spark",
            "playbookID": "Cisco Spark Test New"
        },
        {
            "integrations": "Remedy On-Demand",
            "playbookID": "Remedy-On-Demand-Test"
        },
        {
            "playbookID": "ssdeepreputationtest"
        },
        {
            "playbookID": "TestIsEmailAddressInternal"
        },
        {
            "integrations": "Google Cloud Compute",
            "playbookID": "GoogleCloudCompute-Test"
        },
        {
            "integrations": "AWS - S3",
            "playbookID": "97393cfc-2fc4-4dfe-8b6e-af64067fc436",
            "memory_threshold": 80
        },
        {
            "integrations": "Image OCR",
            "playbookID": "TestImageOCR"
        },
        {
            "integrations": "fireeye",
            "playbookID": "Detonate File - FireEye AX - Test"
        },
        {
            "integrations": [
                "Rasterize",
                "Image OCR"
            ],
            "playbookID": "Rasterize Test",
            "fromversion": "5.0.0"
        },
        {
            "integrations": "Rasterize",
            "playbookID": "RasterizeImageTest",
            "fromversion": "5.0.0"
        },
        {
            "integrations": "Ipstack",
            "playbookID": "Ipstack_Test"
        },
        {
            "integrations": "Perch",
            "playbookID": "Perch-Test"
        },
        {
            "integrations": "Forescout",
            "playbookID": "Forescout-Test"
        },
        {
            "integrations": "GitHub",
            "playbookID": "Git_Integration-Test"
        },
        {
            "integrations": "GitHub IAM",
            "playbookID": "Github IAM - Test Playbook",
            "fromversion": "6.1.0"
        },
        {
            "integrations": "LogRhythmRest",
            "playbookID": "LogRhythm REST test"
        },
        {
            "integrations": "AlienVault USM Anywhere",
            "playbookID": "AlienVaultUSMAnywhereTest"
        },
        {
            "playbookID": "PhishLabsTestPopulateIndicators"
        },
        {
            "playbookID": "Test_HTMLtoMD"
        },
        {
            "integrations": "PhishLabs IOC",
            "playbookID": "PhishLabsIOC TestPlaybook",
            "fromversion": "4.1.0"
        },
        {
            "integrations": "PerceptionPoint",
            "playbookID": "PerceptionPoint Test",
            "fromversion": "4.1.0"
        },
        {
            "integrations": "vmray",
            "playbookID": "VMRay-Test-File",
            "fromversion": "5.5.0"
        },
        {
            "integrations": "vmray",
            "playbookID": "File Enrichment - VMRay - Test",
            "fromversion": "5.0.0"
        },
        {
            "integrations": "AutoFocus V2",
            "playbookID": "AutoFocus V2 test",
            "fromversion": "5.0.0",
            "timeout": 1000
        },
        {
            "playbookID": "Process Email - Generic for Rasterize"
        },
        {
            "playbookID": "Send Investigation Summary Reports - Test",
            "integrations": "EWS Mail Sender",
            "fromversion": "4.5.0",
            "memory_threshold": 100
        },
        {
            "integrations": "Anomali ThreatStream v2",
            "playbookID": "ThreatStream-Test"
        },
        {
            "integrations": "Flashpoint",
            "playbookID": "Flashpoint_event-Test"
        },
        {
            "integrations": "Flashpoint",
            "playbookID": "Flashpoint_forum-Test"
        },
        {
            "integrations": "Flashpoint",
            "playbookID": "Flashpoint_report-Test"
        },
        {
            "integrations": "Flashpoint",
            "playbookID": "Flashpoint_reputation-Test"
        },
        {
            "integrations": "BluecatAddressManager",
            "playbookID": "Bluecat Address Manager test"
        },
        {
            "integrations": "MailListener - POP3 Beta",
            "playbookID": "MailListener-POP3 - Test"
        },
        {
            "playbookID": "sumList - Test"
        },
        {
            "integrations": "VulnDB",
            "playbookID": "Test-VulnDB"
        },
        {
            "integrations": "Shodan_v2",
            "playbookID": "Test-Shodan_v2",
            "timeout": 1000
        },
        {
            "integrations": "Threat Crowd",
            "playbookID": "ThreatCrowd - Test"
        },
        {
            "integrations": "GoogleDocs",
            "playbookID": "GoogleDocs-test"
        },
        {
            "playbookID": "Request Debugging - Test",
            "fromversion": "5.0.0"
        },
        {
            "integrations": "Kaspersky Security Center",
            "playbookID": "Kaspersky Security Center - Test",
            "fromversion": "5.5.0"
        },
        {
            "playbookID": "Test Convert file hash to corresponding hashes",
            "fromversion": "4.5.0",
            "integrations": "VirusTotal",
            "instance_names": "virus_total_general"
        },
        {
            "playbookID": "PAN-OS Query Logs For Indicators Test",
            "fromversion": "5.5.0",
            "timeout": 1500,
            "integrations": "Panorama",
            "instance_names": "palo_alto_panorama"
        },
        {
            "integrations": "Hybrid Analysis",
            "playbookID": "HybridAnalysis-Test",
            "timeout": 500,
            "fromversion": "4.1.0",
            "is_mockable": false
        },
        {
            "integrations": "Elasticsearch v2",
            "instance_names": "es_v7",
            "playbookID": "Elasticsearch_v2_test"
        },
        {
            "integrations": "ElasticsearchFeed",
            "instance_names": "es_demisto_feed",
            "playbookID": "Elasticsearch_Fetch_Demisto_Indicators_Test",
            "fromversion": "5.5.0"
        },
        {
            "integrations": "ElasticsearchFeed",
            "instance_names": "es_generic_feed",
            "playbookID": "Elasticsearch_Fetch_Custom_Indicators_Test",
            "fromversion": "5.5.0"
        },
        {
            "integrations": "Elasticsearch v2",
            "instance_names": "es_v6",
            "playbookID": "Elasticsearch_v2_test-v6"
        },
        {
            "integrations": "PolySwarm",
            "playbookID": "PolySwarm-Test"
        },
        {
            "integrations": "Kennav2",
            "playbookID": "Kenna Test"
        },
        {
            "integrations": "SecurityAdvisor",
            "playbookID": "SecurityAdvisor-Test",
            "fromversion": "4.5.0"
        },
        {
            "integrations": "Google Key Management Service",
            "playbookID": "Google-KMS-test",
            "pid_threshold": 6,
            "memory_threshold": 60
        },
        {
            "integrations": "SecBI",
            "playbookID": "SecBI - Test"
        },
        {
            "playbookID": "ExtractFQDNFromUrlAndEmail-Test"
        },
        {
            "integrations": "EWS v2",
            "playbookID": "Get EWS Folder Test",
            "fromversion": "4.5.0",
            "instance_names": "ewv2_regular",
            "timeout": 1200
        },
        {
            "integrations": "EWSO365",
            "playbookID": "EWS_O365_test",
            "fromversion": "5.0.0"
        },
        {
            "integrations": "EWSO365",
            "playbookID": "EWS_O365_send_mail_test",
            "fromversion": "5.0.0"
        },
        {
            "integrations": "QRadar_v2",
            "playbookID": "QRadar Indicator Hunting Test",
            "timeout": 600,
            "fromversion": "6.0.0"
        },
        {
            "playbookID": "SetAndHandleEmpty test",
            "fromversion": "4.5.0"
        },
        {
            "integrations": "Tanium v2",
            "playbookID": "Tanium v2 - Test"
        },
        {
            "integrations": "Office 365 Feed",
            "playbookID": "Office365_Feed_Test",
            "fromversion": "5.5.0"
        },
        {
            "integrations": "GoogleCloudTranslate",
            "playbookID": "GoogleCloudTranslate-Test",
            "pid_threshold": 9
        },
        {
            "integrations": "Infoblox",
            "playbookID": "Infoblox Test"
        },
        {
            "integrations": "BPA",
            "playbookID": "Test-BPA",
            "fromversion": "4.5.0"
        },
        {
            "playbookID": "GetValuesOfMultipleFIelds Test",
            "fromversion": "4.5.0"
        },
        {
            "playbookID": "IsInternalHostName Test",
            "fromversion": "4.5.0"
        },
        {
            "playbookID": "DigitalGuardian-Test",
            "integrations": "Digital Guardian",
            "fromversion": "5.0.0"
        },
        {
            "integrations": "SplunkPy",
            "playbookID": "Splunk Indicator Hunting Test",
            "fromversion": "5.0.0",
            "memory_threshold": 500,
            "instance_names": "use_default_handler"
        },
        {
            "integrations": "BPA",
            "playbookID": "Test-BPA_Integration",
            "fromversion": "4.5.0"
        },
        {
            "integrations": "AutoFocus Feed",
            "playbookID": "playbook-FeedAutofocus_test",
            "fromversion": "5.5.0"
        },
        {
            "integrations": "AutoFocus Daily Feed",
            "playbookID": "playbook-FeedAutofocus_daily_test",
            "fromversion": "5.5.0"
        },
        {
            "integrations": "PaloAltoNetworks_PrismaCloudCompute",
            "playbookID": "PaloAltoNetworks_PrismaCloudCompute-Test"
        },
        {
            "integrations": "SaasSecurity",
            "playbookID": "SaasSecurity-Test"
        },
        {
            "integrations": "Recorded Future Feed",
            "playbookID": "RecordedFutureFeed - Test",
            "timeout": 1000,
            "fromversion": "5.5.0",
            "memory_threshold": 86
        },
        {
            "integrations": "Expanse",
            "playbookID": "test-Expanse-Playbook",
            "fromversion": "5.0.0"
        },
        {
            "integrations": "Expanse",
            "playbookID": "test-Expanse",
            "fromversion": "5.0.0"
        },
        {
            "integrations": "DShield Feed",
            "playbookID": "playbook-DshieldFeed_test",
            "fromversion": "5.5.0",
            "is_mockable": false
        },
        {
            "integrations": "AlienVault Reputation Feed",
            "playbookID": "AlienVaultReputationFeed_Test",
            "fromversion": "5.5.0",
            "memory_threshold": 190
        },
        {
            "integrations": "BruteForceBlocker Feed",
            "playbookID": "playbook-BruteForceBlocker_test",
            "fromversion": "5.5.0",
            "memory_threshold": 190
        },
        {
            "integrations": "F5Silverline",
            "playbookID": "F5Silverline_TestPlaybook",
            "fromversion": "6.0.0",
            "memory_threshold": 190
        },
        {
            "integrations": "Carbon Black Enterprise EDR",
            "playbookID": "Carbon Black Enterprise EDR Test",
            "fromversion": "5.0.0"
        },
        {
            "integrations": "MongoDB Key Value Store",
            "playbookID": "MongoDB KeyValueStore - Test",
            "pid_threshold": 12,
            "fromversion": "5.0.0"
        },
        {
            "integrations": "MongoDB Log",
            "playbookID": "MongoDBLog - Test",
            "pid_threshold": 12,
            "fromversion": "5.0.0"
        },
        {
            "integrations": "Google Chronicle Backstory",
            "playbookID": "Google Chronicle Backstory Asset - Test",
            "fromversion": "5.0.0"
        },
        {
            "integrations": "Google Chronicle Backstory",
            "playbookID": "Google Chronicle Backstory IOC Details - Test",
            "fromversion": "5.0.0"
        },
        {
            "integrations": "Google Chronicle Backstory",
            "playbookID": "Google Chronicle Backstory List Alerts - Test",
            "fromversion": "5.0.0"
        },
        {
            "integrations": "Google Chronicle Backstory",
            "playbookID": "Google Chronicle Backstory List IOCs - Test",
            "fromversion": "5.0.0"
        },
        {
            "integrations": "Google Chronicle Backstory",
            "playbookID": "Google Chronicle Backstory Reputation - Test",
            "fromversion": "5.0.0"
        },
        {
            "integrations": "Google Chronicle Backstory",
            "playbookID": "Google Chronicle Backstory List Events - Test",
            "fromversion": "5.0.0"
        },
        {
            "integrations": "Feodo Tracker IP Blocklist Feed",
            "instance_names": "feodo_tracker_ip_currently__active",
            "playbookID": "playbook-feodotrackeripblock_test_currently__active",
            "fromversion": "5.5.0"
        },
        {
            "integrations": "Feodo Tracker IP Blocklist Feed",
            "instance_names": "feodo_tracker_ip_30_days",
            "playbookID": "playbook-feodotrackeripblock_test_30_days",
            "fromversion": "5.5.0"
        },
        {
            "integrations": "Code42",
            "playbookID": "Code42-Test",
            "fromversion": "5.0.0",
            "timeout": 600
        },
        {
            "playbookID": "Code42 File Search Test",
            "integrations": "Code42",
            "fromversion": "5.0.0"
        },
        {
            "playbookID": "FetchIndicatorsFromFile-test",
            "fromversion": "5.5.0"
        },
        {
            "integrations": "RiskSense",
            "playbookID": "RiskSense Get Apps - Test"
        },
        {
            "integrations": "RiskSense",
            "playbookID": "RiskSense Get Host Detail - Test"
        },
        {
            "integrations": "RiskSense",
            "playbookID": "RiskSense Get Host Finding Detail - Test"
        },
        {
            "integrations": "RiskSense",
            "playbookID": "RiskSense Get Hosts - Test"
        },
        {
            "integrations": "RiskSense",
            "playbookID": "RiskSense Get Host Findings - Test"
        },
        {
            "integrations": "RiskSense",
            "playbookID": "RiskSense Get Unique Cves - Test"
        },
        {
            "integrations": "RiskSense",
            "playbookID": "RiskSense Get Unique Open Findings - Test"
        },
        {
            "integrations": "RiskSense",
            "playbookID": "RiskSense Get Apps Detail - Test"
        },
        {
            "integrations": "RiskSense",
            "playbookID": "RiskSense Apply Tag - Test"
        },
        {
            "integrations": "Indeni",
            "playbookID": "Indeni_test",
            "fromversion": "5.0.0"
        },
        {
            "integrations": "SafeBreach v2",
            "playbookID": "playbook-SafeBreach-Test",
            "fromversion": "5.5.0"
        },
        {
            "integrations": "AlienVault OTX TAXII Feed",
            "playbookID": "playbook-feedalienvaultotx_test",
            "fromversion": "5.5.0"
        },
        {
            "playbookID": "ExtractDomainAndFQDNFromUrlAndEmail-Test",
            "fromversion": "5.5.0"
        },
        {
            "integrations": "Cortex Data Lake",
            "playbookID": "Cortex Data Lake Test",
            "instance_names": "cdl_prod",
            "fromversion": "4.5.0"
        },
        {
            "integrations": "Cortex Data Lake",
            "playbookID": "Cortex Data Lake Test",
            "instance_names": "cdl_dev",
            "fromversion": "4.5.0"
        },
        {
            "integrations": "MongoDB",
            "playbookID": "MongoDB - Test"
        },
        {
            "integrations": "DNSDB_v2",
            "playbookID": "DNSDB-Test",
            "fromversion": "5.0.0"
        },
        {
            "playbookID": "DBotCreatePhishingClassifierV2FromFile-Test",
            "timeout": 60000,
            "fromversion": "6.1.0",
            "instance_names": "ml_dummy_prod",
            "integrations": "AzureWAF"
        },
        {
            "integrations": "IBM Resilient Systems",
            "playbookID": "IBM Resilient Systems Test"
        },
        {
            "integrations": [
                "Prisma Access",
                "Prisma Access Egress IP feed"
            ],
            "playbookID": "Prisma_Access_Egress_IP_Feed-Test",
            "timeout": 60000,
            "fromversion": "5.5.0",
            "nightly": true
        },
        {
            "integrations": "Prisma Access",
            "playbookID": "Prisma_Access-Test",
            "timeout": 60000,
            "fromversion": "5.5.0",
            "nightly": true
        },
        {
            "playbookID": "EvaluateMLModllAtProduction-Test",
            "fromversion": "5.5.0"
        },
        {
            "integrations": "GCP Whitelist Feed",
            "playbookID": "GCPWhitelist_Feed_Test",
            "fromversion": "5.5.0"
        },
        {
            "integrations": "Azure AD Connect Health Feed",
            "playbookID": "FeedAzureADConnectHealth_Test",
            "fromversion": "5.5.0"
        },
        {
            "integrations": "Zoom Feed",
            "playbookID": "FeedZoom_Test",
            "fromversion": "5.5.0"
        },
        {
            "playbookID": "PCAP Analysis Test",
            "integrations": [
                "ipinfo",
                "WildFire-v2"
            ],
            "fromversion": "5.0.0",
            "timeout": 1200
        },
        {
            "integrations": "Workday",
            "playbookID": "Workday - Test",
            "fromversion": "5.0.0",
            "timeout": 600
        },
        {
            "integrations": "Unit42 Feed",
            "playbookID": "Unit42 Feed - Test",
            "fromversion": "5.5.0",
            "timeout": 600
        },
        {
            "integrations": "CrowdStrikeMalquery",
            "playbookID": "CrowdStrikeMalquery-Test",
            "fromversion": "5.0.0",
            "timeout": 2500
        },
        {
            "integrations": "Sixgill_Darkfeed",
            "playbookID": "Sixgill-Darkfeed_Test",
            "fromversion": "5.5.0"
        },
        {
            "playbookID": "hashIncidentFields-test",
            "fromversion": "4.5.0",
            "timeout": 60000
        },
        {
            "integrations": "RSA Archer v2",
            "playbookID": "Archer v2 - Test",
            "fromversion": "5.0.0",
            "timeout": 600
        },
        {
            "integrations": "WootCloud",
            "playbookID": "TestWootCloudPlaybook",
            "fromversion": "5.0.0"
        },
        {
            "integrations": "Ivanti Heat",
            "playbookID": "Ivanti Heat - Test"
        },
        {
            "integrations": "MicrosoftCloudAppSecurity",
            "playbookID": "MicrosoftCloudAppSecurity-Test"
        },
        {
            "integrations": "Blueliv ThreatCompass",
            "playbookID": "Blueliv_ThreatCompass_test",
            "fromversion": "5.0.0"
        },
        {
            "playbookID": "IncreaseIncidentSeverity-Test",
            "fromversion": "5.0.0"
        },
        {
            "integrations": "TrendMicro Cloud App Security",
            "playbookID": "playbook_TrendmicroCAS_Test",
            "fromversion": "5.0.0",
            "timeout": 300
        },
        {
            "playbookID": "IfThenElse-Test",
            "fromversion": "5.0.0"
        },
        {
            "integrations": "Imperva WAF",
            "playbookID": "Imperva WAF - Test"
        },
        {
            "integrations": "CheckPointFirewall_v2",
            "playbookID": "checkpoint-testplaybook",
            "timeout": 500,
            "nightly": true
        },
        {
            "playbookID": "FailedInstances - Test",
            "integrations": "Whois",
            "fromversion": "4.5.0"
        },
        {
            "integrations": "F5 ASM",
            "playbookID": "playbook-F5_ASM-Test",
            "timeout": 600,
            "fromversion": "5.0.0",
            "nightly": true
        },
        {
            "playbookID": "Hatching Triage - Detonate File",
            "integrations": "Hatching Triage",
            "fromversion": "5.5.0"
        },
        {
            "integrations": "Rundeck",
            "playbookID": "Rundeck_test",
            "fromversion": "5.5.0",
            "is_mockable": false
        },
        {
            "playbookID": "Field polling test",
            "timeout": 600,
            "fromversion": "5.0.0"
        },
        {
            "integrations": "Generic Webhook",
            "playbookID": "Generic Webhook - Test",
            "fromversion": "5.5.0"
        },
        {
            "integrations": "Palo Alto Networks Enterprise DLP",
            "playbookID": "Palo_Alto_Networks_Enterprise_DLP - Test",
            "fromversion": "5.0.0"
        },
        {
            "integrations": "Cryptocurrency",
            "playbookID": "Cryptocurrency-Test",
            "is_mockable": false
        },
        {
            "integrations": "Public DNS Feed",
            "playbookID": "Public_DNS_Feed_Test",
            "fromversion": "5.5.0"
        },
        {
            "integrations": "BitcoinAbuse",
            "playbookID": "BitcoinAbuse-test",
            "fromversion": "5.5.0"
        },
        {
            "integrations": "ExpanseV2",
            "playbookID": "ExpanseV2 Test",
            "fromversion": "6.0.0"
        },
        {
            "integrations": "FeedExpanse",
            "playbookID": "Feed Expanse Test",
            "fromversion": "6.0.0"
        },
        {
            "integrations": "MicrosoftGraphIdentityandAccess",
            "playbookID": "Identity & Access test playbook"
        },
        {
            "integrations": "MicrosoftPolicyAndComplianceAuditLog",
            "playbookID": "Audit Log - Test"
        },
        {
            "integrations": "Nutanix Hypervisor",
            "playbookID": "Nutanix-test"
        },
        {
            "integrations": "Azure Storage",
            "playbookID": "Azure Storage - Test"
        },
        {
            "integrations": "MicrosoftGraphApplications",
            "playbookID": "MSGraph Applications Test"
        },
        {
            "integrations": "EWS Extension Online Powershell v2",
            "playbookID": "EWS Extension: Powershell Online V2 Test",
            "fromversion": "6.0.0",
            "toversion": "6.0.9",
            "timeout": 250
        },
        {
            "integrations": "VirusTotal (API v3)",
            "playbookID": "VirusTotal (API v3) Detonate Test",
            "instance_names": [
                "virus_total_v3",
                "virus_total_v3_premium"
            ],
            "is_mockable": false
        },
        {
            "integrations": "VirusTotal (API v3)",
            "playbookID": "VirusTotalV3-test",
            "instance_names": [
                "virus_total_v3"
            ],
            "fromversion": "5.5.0"
        },
        {
            "integrations": "HostIo",
            "playbookID": "HostIo_Test"
        },
        {
            "playbookID": "CreateCertificate-Test",
            "fromversion": "5.5.0"
        },
        {
            "integrations": "LogPoint SIEM Integration",
            "playbookID": "LogPoint SIEM Integration - Test Playbook 1"
        },
        {
            "integrations": "LogPoint SIEM Integration",
            "playbookID": "LogPoint SIEM Integration - Test Playbook 2"
        },
        {
            "integrations": "Cisco Stealthwatch",
            "fromversion": "5.5.0",
            "playbookID": "Cisco Stealthwatch Test"
        },
        {
            "integrations": "cymulate_v2",
            "playbookID": "Cymulate V2 Test",
            "fromversion": "6.0.0"
        },
        {
            "integrations": "OpenCTI",
            "playbookID": "OpenCTI Test",
            "fromversion": "5.0.0"
        },
        {
            "integrations": "Microsoft Graph API",
            "playbookID": "Microsoft Graph API - Test",
            "fromversion": "5.0.0"
        },
        {
            "integrations": "QRadar v3",
            "playbookID": "QRadar_v3-test",
            "fromversion": "6.0.0"
        },
        {
            "playbookID": "DbotPredictOufOfTheBoxTest",
            "fromversion": "4.5.0",
            "timeout": 1000
        },
        {
            "playbookID": "DbotPredictOufOfTheBoxTestV2",
            "fromversion": "5.5.0",
            "timeout": 1000
        },
        {
            "integrations": "HPEArubaClearPass",
            "playbookID": "HPEArubaClearPass_TestPlaybook",
            "fromversion": "6.0.0"
        },
        {
            "integrations": "CrowdstrikeFalcon",
            "playbookID": "Get endpoint details - Generic - test",
            "fromversion": "5.5.0"
        },
        {
            "integrations": "CrowdstrikeFalcon",
            "playbookID": "Isolate and unisolate endpoint - test",
            "fromversion": "5.5.0"
        },
        {
            "integrations": "VirusTotal - Premium (API v3)",
            "playbookID": "VirusTotal Premium v3 TestPlaybook",
            "fromversion": "5.5.0"
        },
        {
            "integrations": "Armis",
            "playbookID": "Armis-Test",
            "fromversion": "5.5.0"
        },
        {
            "playbookID": "Tidy - Test",
            "integrations": [
                "AWS - EC2",
                "Demisto REST API",
                "Tidy"
            ],
            "instance_names": [
                "aws_alloacte_host"
            ],
            "fromversion": "6.0.0",
            "nightly": true
        },
        {
            "integrations": "Trend Micro Deep Security",
            "playbookID": "Trend Micro Deep Security - Test"
        },
        {
            "integrations": "Carbon Black Endpoint Standard",
            "playbookID": "carbonBlackEndpointStandardTestPlaybook",
            "fromversion": "5.5.0",
            "is_mockable": false
        },
        {
            "integrations": "Proofpoint TAP v2",
            "playbookID": "ProofpointTAP-Test"
        },
        {
            "integrations": "QualysV2",
            "playbookID": "QualysVulnerabilityManagement-Test",
            "fromversion": "5.5.0",
            "timeout": 3000
        },
        {
            "integrations": "ThreatExchange v2",
            "playbookID": "ThreatExchangeV2-test",
            "fromversion": "5.5.0"
        },
        {
            "integrations": "NetscoutAED",
            "playbookID": "NetscoutAED-Test",
            "fromversion": "5.5.0"
        },
        {
            "integrations": "VMware Workspace ONE UEM (AirWatch MDM)",
            "playbookID": "VMware Workspace ONE UEM (AirWatch MDM)-Test",
            "fromversion": "6.0.0"
        },
        {
            "integrations": "CarbonBlackLiveResponseCloud",
            "playbookID": "CarbonBlackLiveResponseCloud-Test",
            "fromversion": "5.5.0",
            "is_mockable": false
        },
        {
            "playbookID": "EDL Performance Test",
            "instance_names": "edl_auto",
            "integrations": [
                "EDL",
                "Create-Mock-Feed-Relationships"
            ],
            "fromversion": "6.0.0",
            "timeout": 3500,
            "memory_threshold": 900,
            "pid_threshold": 12,
            "context_print_dt": "EDLHey"
        },
        {
            "playbookID": "Export Indicators Performance Test",
            "instance_names": "eis_auto",
            "integrations": [
                "ExportIndicators",
                "Create-Mock-Feed-Relationships"
            ],
            "fromversion": "6.0.0",
            "timeout": 3500,
            "memory_threshold": 900,
            "pid_threshold": 12,
            "context_print_dt": "EISHey"
        },
        {
            "integrations": "jamf v2",
            "playbookID": "Jamf_v2_test",
            "fromversion": "5.5.0"
        },
        {
            "integrations": "GuardiCore v2",
            "playbookID": "GuardiCoreV2-Test",
            "fromversion": "6.0.0"
        },
        {
            "playbookID": "DBot Build Phishing Classifier Test - Multiple Algorithms",
            "timeout": 60000,
            "fromversion": "6.1.0",
            "instance_names": "ml_dummy_prod",
            "integrations": "AzureWAF"
        },
        {
            "integrations": [
                "AutoFocus Daily Feed",
                "Demisto REST API"
            ],
            "playbookID": "Fetch Indicators Test",
            "fromversion": "6.0.0",
            "is_mockable": false,
            "timeout": 2400
        },
        {
            "integrations": "SOCRadarIncidents",
            "playbookID": "SOCRadarIncidents-Test"
        },
        {
            "integrations": "SOCRadarThreatFusion",
            "playbookID": "SOCRadarThreatFusion-Test"
        },
        {
            "integrations": [
                "ServiceNow v2",
                "Demisto REST API"
            ],
            "playbookID": "Fetch Incidents Test",
            "instance_names": "snow_basic_auth",
            "fromversion": "6.0.0",
            "is_mockable": false,
            "timeout": 2400
        },
        {
            "playbookID": "SolarWinds-Test",
            "fromversion": "5.5.0",
            "integrations": [
                "SolarWinds"
            ]
        },
        {
            "playbookID": "BastilleNetworks-Test",
            "fromversion": "5.0.0",
            "integrations": [
                "Bastille Networks"
            ]
        },
        {
            "playbookID": "bc993d1a-98f5-4554-8075-68a38004c119",
            "fromversion": "5.0.0",
            "integrations": [
                "Gamma"
            ]
        },
        {
            "playbookID": "Service Desk Plus (On-Premise) Test",
            "fromversion": "5.0.0",
            "integrations": [
                "ServiceDeskPlus (On-Premise)"
            ]
        },
        {
            "playbookID": "IronDefense Test",
            "fromversion": "5.0.0",
            "integrations": [
                "IronDefense"
            ]
        },
        {
            "playbookID": "AgariPhishingDefense-Test",
            "fromversion": "5.0.0",
            "integrations": [
                "Agari Phishing Defense"
            ]
        },
        {
            "playbookID": "SecurityIntelligenceServicesFeed - Test",
            "fromversion": "5.5.0",
            "integrations": [
                "SecurityIntelligenceServicesFeed"
            ]
        },
        {
            "playbookID": "FeedTalosTestPlaybook",
            "fromversion": "5.5.0",
            "integrations": [
                "Talos Feed"
            ]
        },
        {
            "playbookID": "Netscout Arbor Sightline - Test Playbook",
            "fromversion": "5.5.0",
            "integrations": [
                "NetscoutArborSightline"
            ]
        },
        {
            "playbookID": "test_MsGraphFiles",
            "fromversion": "5.0.0",
            "integrations": [
                "Microsoft_Graph_Files"
            ]
        },
        {
            "playbookID": "AlphaVantage Test Playbook",
            "fromversion": "6.0.0",
            "integrations": [
                "AlphaVantage"
            ]
        },
        {
            "playbookID": "Azure SQL - Test",
            "fromversion": "5.0.0",
            "integrations": [
                "Azure SQL Management"
            ]
        },
        {
            "playbookID": "Sophos Central Test",
            "fromversion": "5.0.0",
            "integrations": [
                "Sophos Central"
            ]
        },
        {
            "playbookID": "Microsoft Graph Groups - Test",
            "fromversion": "5.0.0",
            "integrations": [
                "Microsoft Graph Groups"
            ]
        },
        {
            "playbookID": "Humio-Test",
            "fromversion": "5.0.0",
            "integrations": [
                "Humio"
            ]
        },
        {
            "playbookID": "Blueliv_ThreatContext_test",
            "fromversion": "5.0.0",
            "integrations": [
                "Blueliv ThreatContext"
            ]
        },
        {
            "playbookID": "Darktrace Test Playbook",
            "fromversion": "6.0.0",
            "integrations": [
                "Darktrace"
            ]
        },
        {
            "playbookID": "Recorded Future Test Playbook",
            "fromversion": "5.0.0",
            "integrations": [
                "Recorded Future v2"
            ]
        },
        {
            "playbookID": "get_file_sample_by_hash_-_cylance_protect_-_test",
            "fromversion": "5.0.0",
            "integrations": [
                "Cylance Protect v2"
            ]
        },
        {
            "playbookID": "EDL Indicator Performance Test",
            "fromversion": "6.0.0"
        },
        {
            "playbookID": "EDL Performance Test - Concurrency",
            "fromversion": "6.0.0"
        },
        {
            "playbookID": "Venafi - Test",
            "fromversion": "5.0.0",
            "integrations": [
                "Venafi"
            ]
        },
        {
            "playbookID": "3da36d51-3cdf-4120-882a-cee03b038b89",
            "fromversion": "5.0.0",
            "integrations": [
                "FortiManager"
            ]
        },
        {
            "playbookID": "X509Certificate Test Playbook",
            "fromversion": "6.0.0"
        },
        {
            "playbookID": "Pcysys-Test",
            "fromversion": "5.0.0",
            "integrations": [
                "Pentera"
            ]
        },
        {
            "playbookID": "Pentera Run Scan and Create Incidents - Test",
            "fromversion": "5.0.0",
            "integrations": [
                "Pentera"
            ]
        },
        {
            "playbookID": "Google Chronicle Backstory List Detections - Test",
            "fromversion": "5.0.0",
            "integrations": [
                "Google Chronicle Backstory"
            ]
        },
        {
            "playbookID": "Google Chronicle Backstory List Rules - Test",
            "fromversion": "5.0.0",
            "integrations": [
                "Google Chronicle Backstory"
            ]
        },
        {
            "playbookID": "McAfee ESM v2 - Test",
            "fromversion": "5.0.0",
            "integrations": [
                "McAfee ESM v2"
            ]
        },
        {
            "playbookID": "McAfee ESM Watchlists - Test",
            "fromversion": "5.0.0",
            "integrations": [
                "McAfee ESM v2"
            ]
        },
        {
            "playbookID": "Acalvio Sample Playbook",
            "fromversion": "5.0.0",
            "integrations": [
                "Acalvio ShadowPlex"
            ]
        },
        {
            "playbookID": "playbook-SophosXGFirewall-test",
            "fromversion": "5.0.0",
            "integrations": [
                "sophos_firewall"
            ]
        },
        {
            "playbookID": "CircleCI-Test",
            "fromversion": "5.5.0",
            "integrations": [
                "CircleCI"
            ]
        },
        {
            "playbookID": "XMCyberIntegration-Test",
            "fromversion": "6.0.0",
            "integrations": [
                "XMCyber"
            ]
        },
        {
            "playbookID": "a60ae34e-7a00-4a06-81ca-2ca6ea1d58ba",
            "fromversion": "6.0.0",
            "integrations": [
                "AnsibleAlibabaCloud"
            ]
        },
        {
            "playbookID": "Carbon Black Enterprise EDR Process Search Test",
            "fromversion": "5.0.0",
            "integrations": [
                "Carbon Black Enterprise EDR"
            ]
        },
        {
            "playbookID": "Logzio - Test",
            "fromversion": "5.0.0",
            "integrations": [
                "Logz.io"
            ]
        },
        {
            "playbookID": "PAN-OS Create Or Edit Rule Test",
            "fromversion": "6.1.0",
            "integrations": [
                "Panorama"
            ]
        },
        {
            "playbookID": "GoogleCloudSCC-Test",
            "fromversion": "5.0.0",
            "integrations": [
                "GoogleCloudSCC"
            ]
        },
        {
            "playbookID": "SailPointIdentityNow-Test",
            "fromversion": "6.0.0",
            "integrations": [
                "SailPointIdentityNow"
            ]
        },
        {
            "playbookID": "playbook-Cyberint_Test",
            "fromversion": "5.0.0",
            "integrations": [
                "cyberint"
            ]
        },
        {
            "playbookID": "Druva-Test",
            "fromversion": "5.0.0",
            "integrations": [
                "Druva Ransomware Response"
            ]
        },
        {
            "playbookID": "LogPoint SIEM Integration - Test Playbook 3",
            "fromversion": "6.0.0",
            "integrations": [
                "LogPoint SIEM Integration"
            ]
        },
        {
            "playbookID": "TestGraPlayBook",
            "fromversion": "5.0.0",
            "integrations": [
                "Gurucul-GRA"
            ]
        },
        {
            "playbookID": "TestGreatHornPlaybook",
            "fromversion": "6.0.0",
            "integrations": [
                "GreatHorn"
            ]
        },
        {
            "playbookID": "Microsoft Defender Advanced Threat Protection - Test",
            "fromversion": "5.0.0",
            "integrations": [
                "Microsoft Defender Advanced Threat Protection"
            ]
        },
        {
            "playbookID": "Polygon-Test",
            "fromversion": "5.0.0",
            "integrations": [
                "Group-IB TDS Polygon"
            ]
        },
        {
            "playbookID": "TrustwaveSEG-Test",
            "fromversion": "5.0.0",
            "integrations": [
                "trustwave secure email gateway"
            ]
        },
        {
            "playbookID": "MicrosoftGraphMail-Test",
            "fromversion": "5.0.0",
            "integrations": [
                "MicrosoftGraphMail"
            ]
        },
        {
            "playbookID": "PassiveTotal_v2-Test",
            "fromversion": "5.0.0",
            "integrations": [
                "PassiveTotal v2",
                "PassiveTotal"
            ]
        },
        {
            "playbookID": "02ea5cef-3169-4b17-8f4d-604b44e6348a",
            "fromversion": "5.0.0",
            "integrations": [
                "Cognni"
            ]
        },
        {
            "playbookID": "playbook-InsightIDR-test",
            "fromversion": "5.0.0",
            "integrations": [
                "Rapid7 InsightIDR"
            ]
        },
        {
            "playbookID": "Cofense Intelligence v2 test",
            "fromversion": "5.5.0",
            "integrations": [
                "CofenseIntelligenceV2"
            ]
        },
        {
            "playbookID": "opsgenie-test-playbook",
            "fromversion": "6.0.0",
            "integrations": [
                "Opsgeniev2"
            ]
        },
        {
            "playbookID": "FraudWatch-Test",
            "fromversion": "5.0.0",
            "integrations": [
                "FraudWatch"
            ]
        },
        {
            "playbookID": "SepioPrimeAPI-Test",
            "fromversion": "5.0.0",
            "integrations": [
                "Sepio"
            ]
        },
        {
            "playbookID": "test playbook - QRadarCorrelations",
            "fromversion": "6.0.0",
            "integrations": [
                "QRadar_v2",
                "QRadar v3",
                "QRadar"
            ]
        },
        {
            "playbookID": "SX - PC - Test Playbook",
            "fromversion": "5.5.0",
            "integrations": [
                "PingCastle"
            ]
        },
        {
            "playbookID": "JARM-Test",
            "fromversion": "5.0.0",
            "integrations": [
                "JARM"
            ]
        },
        {
            "playbookID": "Playbook-HYASInsight-Test",
            "fromversion": "6.0.0",
            "integrations": [
                "HYAS Insight"
            ]
        },
        {
            "playbookID": "ConcentricAI Demo Playbook",
            "fromversion": "6.0.0",
            "integrations": [
                "ConcentricAI"
            ]
        },
        {
            "playbookID": "Cyberpion-Test",
            "fromversion": "6.0.0",
            "integrations": [
                "Cyberpion"
            ]
        },
        {
            "playbookID": "CrowdStrike OpenAPI - Test",
            "fromversion": "6.0.0",
            "integrations": [
                "CrowdStrike OpenAPI"
            ]
        },
        {
            "playbookID": "Smokescreen IllusionBLACK-Test",
            "fromversion": "5.0.0",
            "integrations": [
                "Smokescreen IllusionBLACK"
            ]
        },
        {
            "playbookID": "TestCymptomPlaybook",
            "fromversion": "5.0.0",
            "integrations": [
                "Cymptom"
            ]
        },
        {
            "playbookID": "GitLab-test-playbook",
            "fromversion": "6.0.0",
            "integrations": [
                "GitLab",
                "LGTM",
                "MinIO",
                "Docker Engine API"
            ]
        },
        {
            "playbookID": "LGTM-test-playbook",
            "fromversion": "6.0.0",
            "integrations": [
                "GitLab",
                "LGTM",
                "MinIO",
                "Docker Engine API"
            ]
        },
        {
            "playbookID": "playbook-MinIO-Test",
            "fromversion": "6.0.0",
            "integrations": [
                "GitLab",
                "LGTM",
                "MinIO",
                "Docker Engine API"
            ]
        },
        {
            "playbookID": "MSGraph_DeviceManagement_Test",
            "fromversion": "5.0.0",
            "integrations": [
                "Microsoft Graph Device Management"
            ]
        },
        {
            "playbookID": "G Suite Security Alert Center-Test",
            "fromversion": "5.0.0",
            "integrations": [
                "G Suite Security Alert Center"
            ]
        },
        {
            "playbookID": "VerifyOOBV2Predictions-Test",
            "fromversion": "5.5.0"
        },
        {
            "playbookID": "PAN OS EDL Management - Test",
            "fromversion": "5.0.0",
            "integrations": [
                "palo_alto_networks_pan_os_edl_management"
            ]
        },
        {
            "playbookID": "Group-IB Threat Intelligence & Attribution-Test",
            "fromversion": "6.0.0",
            "integrations": [
                "Group-IB Threat Intelligence & Attribution Feed",
                "Group-IB Threat Intelligence & Attribution"
            ]
        },
        {
            "playbookID": "CounterCraft - Test",
            "fromversion": "5.0.0",
            "integrations": [
                "CounterCraft Deception Director"
            ]
        },
        {
            "playbookID": "Microsoft Graph Security Test",
            "fromversion": "5.0.0",
            "integrations": [
                "Microsoft Graph"
            ]
        },
        {
            "playbookID": "Azure Kubernetes Services - Test",
            "fromversion": "5.0.0",
            "integrations": [
                "Azure Kubernetes Services"
            ]
        },
        {
            "playbookID": "Cortex XDR - IOC - Test without fetch",
            "fromversion": "5.5.0",
            "integrations": [
                "Cortex XDR - IR",
                "Cortex XDR - IOC"
            ]
        },
        {
            "playbookID": "PaloAltoNetworks_IoT-Test",
            "fromversion": "5.0.0",
            "integrations": [
                "Palo Alto Networks IoT"
            ]
        },
        {
            "playbookID": "GreyNoise-Test",
            "fromversion": "5.5.0",
            "integrations": [
                "GreyNoise Community",
                "GreyNoise"
            ]
        },
        {
            "playbookID": "xMatters-Test",
            "fromversion": "5.5.0",
            "integrations": [
                "xMatters"
            ]
        },
        {
            "playbookID": "TestCentrifyPlaybook",
            "fromversion": "6.0.0",
            "integrations": [
                "Centrify Vault"
            ]
        },
        {
            "playbookID": "Infinipoint-Test",
            "fromversion": "5.0.0",
            "integrations": [
                "Infinipoint"
            ]
        },
        {
            "playbookID": "CyrenThreatInDepth-Test",
            "fromversion": "6.0.0",
            "integrations": [
                "CyrenThreatInDepth"
            ]
        },
        {
            "playbookID": "CVSS Calculator Test",
            "fromversion": "5.0.0"
        },
        {
            "playbookID": "7d8ac1af-2d1e-4ed9-875c-d3257d2c6830",
            "fromversion": "6.0.0",
            "integrations": [
                "AnsibleHCloud"
            ]
        },
        {
            "playbookID": "Archer-Test-Playbook",
            "fromversion": "5.0.0",
            "integrations": [
                "RSA Archer",
                "RSA Archer v2"
            ]
        },
        {
            "playbookID": "SMB test",
            "fromversion": "5.0.0",
            "integrations": [
                "Server Message Block (SMB) v2",
                "Server Message Block (SMB)"
            ]
        },
        {
            "playbookID": "Cymulate V1 Test",
            "fromversion": "6.0.0",
            "integrations": [
                "cymulate_v2",
                "Cymulate"
            ]
        },
        {
            "playbookID": "TestUptycs",
            "fromversion": "5.0.0",
            "integrations": [
                "Uptycs"
            ]
        },
        {
            "playbookID": "Microsoft Graph Calendar - Test",
            "fromversion": "5.0.0",
            "integrations": [
                "Microsoft Graph Calendar"
            ]
        },
        {
            "playbookID": "VMRay-Test-URL",
            "fromversion": "5.5.0",
            "integrations": [
                "vmray"
            ]
        },
        {
            "playbookID": "Thycotic-Test",
            "fromversion": "6.0.0",
            "integrations": [
                "Thycotic"
            ]
        },
        {
            "playbookID": "Test Playbook TrendMicroDDA",
            "fromversion": "5.0.0",
            "integrations": [
                "Trend Micro Deep Discovery Analyzer Beta"
            ]
        },
        {
            "playbookID": "CrowdStrike_Falcon_X_-Test-Detonate_URL",
            "fromversion": "5.0.0",
            "integrations": [
                "CrowdStrike Falcon X"
            ]
        },
        {
            "playbookID": "CrowdStrike_Falcon_X_-Test-Detonate_File",
            "fromversion": "5.0.0",
            "integrations": [
                "CrowdStrike Falcon X"
            ]
        },
        {
            "playbookID": "Phishing - Core - Test - Actual Incident",
            "fromversion": "6.0.0",
            "timeout": 4600,
            "integrations": [
                "EWS Mail Sender",
                "Demisto REST API",
                "Rasterize"
            ],
            "memory_threshold": 200
        },
        {
            "playbookID": "Phishing v2 - Test - Actual Incident",
            "fromversion": "6.0.0"
        },
        {
            "playbookID": "PCAP Search test",
            "fromversion": "5.0.0"
        },
        {
            "playbookID": "PCAP Parsing And Indicator Enrichment Test",
            "fromversion": "5.0.0"
        },
        {
            "playbookID": "PCAP File Carving Test",
            "fromversion": "5.0.0"
        },
        {
            "playbookID": "Trello Test",
            "fromversion": "6.0.0",
            "integrations": [
                "Trello"
            ]
        },
        {
            "playbookID": "Google Drive Permissions Test",
            "fromversion": "5.0.0",
            "integrations": [
                "GoogleDrive"
            ]
        },
        {
            "playbookID": "RiskIQDigitalFootprint-Test",
            "fromversion": "5.5.0",
            "integrations": [
                "RiskIQDigitalFootprint"
            ]
        },
        {
            "playbookID": "playbook-feodoteackerhash_test",
            "fromversion": "5.5.0",
            "integrations": [
                "Feodo Tracker IP Blocklist Feed",
                "Feodo Tracker Hashes Feed"
            ]
        },
        {
            "playbookID": "playbook-feodotrackeripblock_test",
            "fromversion": "5.5.0",
            "integrations": [
                "Feodo Tracker IP Blocklist Feed",
                "Feodo Tracker Hashes Feed"
            ]
        },
        {
            "playbookID": "CyberTotal_TestPlaybook",
            "fromversion": "5.0.0",
            "integrations": [
                "CyberTotal"
            ]
        },
        {
            "playbookID": "Deep_Instinct-Test",
            "fromversion": "5.0.0",
            "integrations": [
                "Deep Instinct"
            ]
        },
        {
            "playbookID": "Zabbix - Test",
            "fromversion": "5.0.0",
            "integrations": [
                "Zabbix"
            ]
        },
        {
            "playbookID": "GCS Object Policy (ACL) - Test",
            "fromversion": "5.0.0",
            "integrations": [
                "Google Cloud Storage"
            ]
        },
        {
            "playbookID": "GCS Bucket Management - Test",
            "fromversion": "5.0.0",
            "integrations": [
                "Google Cloud Storage"
            ]
        },
        {
            "playbookID": "GCS Bucket Policy (ACL) - Test",
            "fromversion": "5.0.0",
            "integrations": [
                "Google Cloud Storage"
            ]
        },
        {
            "playbookID": "GCS Object Operations - Test",
            "fromversion": "5.0.0",
            "integrations": [
                "Google Cloud Storage"
            ]
        },
        {
            "playbookID": "OpenLDAP - Test",
            "fromversion": "5.0.0",
            "integrations": [
                "OpenLDAP"
            ]
        },
        {
            "playbookID": "Splunk-Test",
            "fromversion": "5.0.0",
            "integrations": [
                "SplunkPy"
            ]
        },
        {
            "playbookID": "SplunkPySearch_Test",
            "fromversion": "5.0.0",
            "integrations": [
                "SplunkPy"
            ]
        },
        {
            "playbookID": "SplunkPy KV commands",
            "fromversion": "5.0.0",
            "integrations": [
                "SplunkPy"
            ]
        },
        {
            "playbookID": "SplunkPy-Test-V2",
            "fromversion": "5.0.0",
            "integrations": [
                "SplunkPy"
            ]
        },
        {
            "playbookID": "FireEye-Detection-on-Demand-Test",
            "fromversion": "6.0.0",
            "integrations": [
                "FireEye Detection on Demand"
            ]
        },
        {
            "playbookID": "TestIPQualityScorePlaybook",
            "fromversion": "5.0.0",
            "integrations": [
                "IPQualityScore"
            ]
        },
        {
            "playbookID": "Send Email To Recipients",
            "fromversion": "5.0.0",
            "integrations": [
                "EWS Mail Sender"
            ]
        },
        {
            "playbookID": "Endace-Test",
            "fromversion": "5.0.0",
            "integrations": [
                "Endace"
            ]
        },
        {
            "playbookID": "StringToArray_test",
            "fromversion": "6.0.0"
        },
        {
            "playbookID": "URLSSLVerification_test",
            "fromversion": "5.0.0"
        },
        {
            "playbookID": "playbook-SearchIncidentsV2InsideGenericPollng-Test",
            "fromversion": "5.0.0"
        },
        {
            "playbookID": "IsRFC1918-Test",
            "fromversion": "5.0.0"
        },
        {
            "playbookID": "Base64 File in List Test",
            "fromversion": "5.0.0"
        },
        {
            "playbookID": "DbotAverageScore-Test",
            "fromversion": "5.0.0"
        },
        {
            "playbookID": "ExtractEmailV2-Test",
            "fromversion": "5.5.0"
        },
        {
            "playbookID": "IsUrlPartOfDomain Test",
            "fromversion": "5.0.0"
        },
        {
            "playbookID": "URLEncode-Test",
            "fromversion": "5.0.0"
        },
        {
            "playbookID": "IsIPInRanges - Test",
            "fromversion": "5.0.0"
        },
        {
            "playbookID": "Delete Context Subplaybook Test",
            "fromversion": "5.0.0"
        },
        {
            "playbookID": "TruSTAR v2-Test",
            "fromversion": "5.0.0",
            "integrations": [
                "TruSTAR v2",
                "TruSTAR"
            ]
        },
        {
            "playbookID": "Relationships scripts - Test",
            "fromversion": "6.2.0"
        },
        {
            "playbookID": "Test-CreateDBotScore-With-Reliability",
            "fromversion": "6.0.0"
        },
        {
            "playbookID": "ValidateContent - Test",
            "fromversion": "5.5.0"
        },
        {
            "playbookID": "DeleteContext-auto-subplaybook-test",
            "fromversion": "5.0.0"
        },
        {
            "playbookID": "Process Email - Generic - Test - Actual Incident",
            "fromversion": "6.0.0",
            "integrations": [
                "XsoarPowershellTesting",
                "Create-Mock-Feed-Relationships"
            ],
            "memory_threshold": 160
        },
        {
            "playbookID": "Analyst1 Integration Demonstration - Test",
            "fromversion": "5.0.0",
            "integrations": [
                "Analyst1",
                "illuminate"
            ]
        },
        {
            "playbookID": "Analyst1 Integration Test",
            "fromversion": "5.0.0",
            "integrations": [
                "Analyst1",
                "illuminate"
            ]
        },
        {
            "playbookID": "Cofense Triage v3-Test",
            "fromversion": "6.0.0",
            "integrations": [
                "Cofense Triage v2",
                "Cofense Triage v3",
                "Cofense Triage"
            ]
        },
        {
            "playbookID": "SailPointIdentityIQ-Test",
            "fromversion": "6.0.0",
            "integrations": [
                "SailPointIdentityIQ"
            ]
        },
        {
            "playbookID": "Test - ExtFilter",
            "fromversion": "5.0.0"
        },
        {
            "playbookID": "Test - ExtFilter Main",
            "fromversion": "5.0.0"
        },
        {
            "playbookID": "Microsoft Teams - Test",
            "fromversion": "5.0.0",
            "integrations": [
                "Microsoft Teams Management",
                "Microsoft Teams"
            ]
        },
        {
            "playbookID": "TestTOPdeskPlaybook",
            "fromversion": "5.0.0",
            "integrations": [
                "TOPdesk"
            ]
        },
        {
            "integrations": "Cortex XDR - XQL Query Engine",
            "playbookID": "Cortex XDR - XQL Query - Test",
            "fromversion": "6.2.0"
        },
        {
            "playbookID": "ListUsedDockerImages - Test",
            "fromversion": "6.1.0"
        },
        {
            "integrations": "CustomIndicatorDemo",
            "playbookID": "playbook-CustomIndicatorDemo-test"
        },
        {
<<<<<<< HEAD
            "integrations": "Anomali ThreatStream v3",
            "playbookID": "ThreatStream-Test"
=======
            "integrations": "Azure Sentinel",
            "playbookID": "TestAzureSentinelPlaybookV2"
>>>>>>> 61759adc
        }
    ],
    "skipped_tests": {
        "MISP V2 Test": "The integration is deprecated as we released MISP V3",
        "Zscaler Test": "We won't get license (Issues 40157,17784)",
        "Github IAM - Test Playbook": "Issue 32383",
        "Calculate Severity - Standard - Test": "Issue 32715",
        "Calculate Severity - Generic v2 - Test": "Issue 32716",
        "Workday - Test": "No credentials Issue 29595",
        "Tidy - Test": "Will run it manually.",
        "Protectwise-Test": "Issue 28168",
        "TestDedupIncidentsPlaybook": "Issue 24344",
        "CreateIndicatorFromSTIXTest": "Issue 24345",
        "Endpoint data collection test": "Uses a deprecated playbook called Endpoint data collection",
        "Prisma_Access_Egress_IP_Feed-Test": "unskip after we will get Prisma Access instance - Issue 27112",
        "Prisma_Access-Test": "unskip after we will get Prisma Access instance - Issue 27112",
        "Symantec Deepsight Test": "Issue 22971",
        "TestProofpointFeed": "Issue 22229",
        "Symantec Data Loss Prevention - Test": "Issue 20134",
        "NetWitness Endpoint Test": "Issue 19878",
        "InfoArmorVigilanteATITest": "Test issue 17358",
        "ArcSight Logger test": "Issue 19117",
        "3da2e31b-f114-4d7f-8702-117f3b498de9": "Issue 19837",
        "d66e5f86-e045-403f-819e-5058aa603c32": "pr 3220",
        "IntSights Mssp Test": "Issue #16351",
        "fd93f620-9a2d-4fb6-85d1-151a6a72e46d": "Issue 19854",
        "Test Playbook TrendMicroDDA": "Issue 16501",
        "ssdeepreputationtest": "Issue #20953",
        "C2sec-Test": "Issue #21633",
        "ThreatConnect v2 - Test": "Issue 26782",
        "Email Address Enrichment - Generic v2.1 - Test": "Issue 26785",
        "Tanium v2 - Test": "Issue 26822",
        "Fidelis Elevate Network": "Issue 26453",
        "Cortex XDR - IOC - Test": "Issue 37957",
        "Cherwell Example Scripts - test": "Issue 26780",
        "Cherwell - test": "Issue 26780",
        "PAN-OS Query Logs For Indicators Test": "Issue 28753",
        "TCPUtils-Test": "Issue 29677",
        "Polygon-Test": "Issue 29060",
        "AttackIQ - Test": "Issue 29774",
        "Azure Compute - Test": "Issue 28056",
        "forcepoint test": "Issue 28043",
        "Test-VulnDB": "Issue 30875",
        "Malware Domain List Active IPs Feed Test": "Issue 30878",
        "CuckooTest": "Issue 25601",
        "PhishlabsIOC_DRP-Test": "Issue 29589",
        "Carbon Black Live Response Test": "Issue 28237",
        "FeedThreatConnect-Test": "Issue 32317",
        "Palo_Alto_Networks_Enterprise_DLP - Test": "Issue 32568",
        "JoeSecurityTestDetonation": "Issue 25650",
        "JoeSecurityTestPlaybook": "Issue 25649",
        "Cortex Data Lake Test": "Issue 24346",
        "Phishing - Cre - Test - Incident Starter": "Issue 26784",
        "Test Playbook McAfee ATD": "Issue 33409",
        "Detonate Remote File From URL -McAfee-ATD - Test": "Issue 33407",
        "Test Playbook McAfee ATD Upload File": "Issue 33408",
        "Trend Micro Apex - Test": "Issue 27280",
        "Microsoft Defender - ATP - Indicators Test": "Issue 29279",
        "Test-BPA": "Issue 28406",
        "Test-BPA_Integration": "Issue 28236",
        "TestTOPdeskPlaybook": "Issue 35412",
        "PAN-OS EDL Setup v3 Test": "Issue 35386",
        "GmailTest": "Issue 27057",
        "get_file_sample_by_hash_-_cylance_protect_-_test": "Issue 28823",
        "Carbon Black Enterprise EDR Test": "Issue 29775",
        "VirusTotal (API v3) Detonate Test": "Issue 36004",
        "FailedInstances - Test": "Issue 33218",
        "PAN-OS DAG Configuration Test": "Issue 19205",
        "PAN-OS - Block IP - Static Address Group Test": "Issue 37021",
        "PAN-OS - Block IP - Custom Block Rule Test": "Issue 37023",
        "Centreon-Test-Playbook": "Issue 37022",
        "PAN-OS - Block URL - Custom URL Category Test": "Issue 37024",
        "Service Desk Plus - Generic Polling Test": "Issue 30798",
        "get_original_email_-_ews-_test": "Issue 27571",
        "Trend Micro Deep Security - Test": "outsourced",
        "Microsoft Teams - Test": "Issue 38263",
        "QualysVulnerabilityManagement-Test": "Issue 38640",
        "test playbook - QRadarCorrelations": "Issue 38639",
        "EWS Extension: Powershell Online V2 Test": "Issue 39008",
        "O365 - EWS - Extension - Test": "Issue 39008",
        "Majestic Million Test Playbook": "Issue 30931",
        "iDefense_v2_Test": "Issue 40126",
        "EWS Mail Sender Test": "Issue 27944",
        "McAfee ESM v2 - Test v10.3.0": "Issue 35616",
        "AzureADTest": "Issue 40131",
        "Feed iDefense Test": "Issue 34035",
        "FireEyeNX-Test": "Issue 33216",
        "McAfee ESM v2 - Test v10.2.0": "Issue 35670",
        "McAfee ESM Watchlists - Test v10.3.0": "Issue 37130",
        "McAfee ESM Watchlists - Test v10.2.0": "Issue 39389",
        "Microsoft Teams Management - Test": "Issue 33410",
        "RedLockTest": "Issue 24600",
        "MicrosoftGraphMail-Test_prod": "Issue 40125",
        "Detonate URL - WildFire v2.1 - Test": "Issue 40834",
        "Domain Enrichment - Generic v2 - Test": "Issue 40862",
        "palo_alto_panorama_test_pb": "Issue 34371",
        "TestIPQualityScorePlaybook": "Issue 40915",
        "VerifyOOBV2Predictions-Test": "Issue 37947",
        "HybridAnalysis-Test": "Issue 26599",
        "Infoblox Test": "Issue 25651",
        "Carbon Black Edr - Test": "Issue 40132",
        "Phishing v2 - Test - Actual Incident": "Issue 41322",
        "AutoFocus V2 test": "Issue 26464",
        "Kaspersky Security Center - Test": "Issue 36487",
        "carbonBlackEndpointStandardTestPlaybook": "Issue 36936",
        "LogRhythm REST test": "Issue 40654"
    },
    "skipped_integrations": {
        
        "_comment1": "~~~ NO INSTANCE ~~~",
        "Ipstack": "Usage limit reached (Issue 38063)",
        "AnsibleAlibabaCloud": "No instance - issue 40447",
        "AnsibleAzure": "No instance - issue 40447",
        "AnsibleCiscoIOS": "No instance - issue 40447",
        "AnsibleCiscoNXOS": "No instance - issue 40447",
        "AnsibleHCloud": "No instance - issue 40447",
        "AnsibleKubernetes": "No instance - issue 40447",
        "AnsibleACME": "No instance - issue 40447",
        "AnsibleDNS": "No instance - issue 40447",
        "AnsibleLinux": "No instance - issue 40447",
        "AnsibleOpenSSL": "No instance - issue 40447",
        "AnsibleMicrosoftWindows": "No instance - issue 40447",
        "AnsibleVMware": "No instance - issue 40447",
        "SolarWinds": "No instance - developed by Crest",
        "SOCRadarIncidents": "No instance - developed by partner",
        "SOCRadarThreatFusion": "No instance - developed by partner",
        "trustwave secure email gateway": "No instance - developed by Qmasters",
        "VMware Workspace ONE UEM (AirWatch MDM)": "No instance - developed by crest",
        "ServiceDeskPlus (On-Premise)": "No instance",
        "Forcepoint": "instance issues. Issue 28043",
        "ZeroFox": "Issue 29284",
        "Symantec Management Center": "Issue 23960",
        "Traps": "Issue 24122",
        "Fidelis Elevate Network": "Issue 26453",
        "CrowdStrike Falcon X": "Issue 26209",
        "ArcSight Logger": "Issue 19117",
        "Sophos Central": "No instance",
        "MxToolBox": "No instance",
        "Prisma Access": "Instance will be provided soon by Lior and Prasen - Issue 27112",
        "AlphaSOC Network Behavior Analytics": "No instance",
        "IsItPhishing": "No instance",
        "Verodin": "No instance",
        "EasyVista": "No instance",
        "Pipl": "No instance",
        "Moloch": "No instance",
        "Twilio": "No instance",
        "Zendesk": "No instance",
        "GuardiCore": "No instance",
        "Nessus": "No instance",
        "Cisco CloudLock": "No instance",
        "Vectra v2": "No instance",
        "GoogleCloudSCC": "No instance, outsourced",
        "FortiGate": "License expired, and not going to get one (issue 14723)",
        "Attivo Botsink": "no instance, not going to get it",
        "VMware": "no License, and probably not going to get it",
        "AWS Sagemaker": "License expired, and probably not going to get it",
        "Symantec MSS": "No instance, probably not going to get it (issue 15513)",
        "Google Cloud Compute": "Can't test yet",
        "FireEye ETP": "No instance",
        "Proofpoint TAP v2": "No instance",
        "remedy_sr_beta": "No instance",
        "fireeye": "Issue 19839",
        "Remedy On-Demand": "Issue 19835",
        "Check Point": "Issue 18643",
        "CheckPointFirewall_v2": "Issue 18643",
        "Preempt": "Issue 20268",
        "Jask": "Issue 18879",
        "vmray": "Issue 18752",
        "Anomali ThreatStream v2": "Issue 19182",
        "Anomali ThreatStream": "Issue 19182",
        "SCADAfence CNM": "Issue 18376",
        "ArcSight ESM v2": "Issue #18328",
        "AlienVault USM Anywhere": "Issue #18273",
        "Dell Secureworks": "No instance",
        "Netskope": "instance is down",
        "Service Manager": "Expired license",
        "carbonblackprotection": "License expired",
        "icebrg": "Issue 14312",
        "Freshdesk": "Trial account expired",
        "Threat Grid": "Issue 16197",
        "Kafka V2": "Can not connect to instance from remote",
        "Check Point Sandblast": "Issue 15948",
        "Remedy AR": "getting 'Not Found' in test button",
        "Salesforce": "Issue 15901",
        "RedCanary": "License expired",
        "ANYRUN": "No instance",
        "Snowflake": "Looks like account expired, needs looking into",
        "Cisco Spark": "Issue 18940",
        "Phish.AI": "Issue 17291",
        "MaxMind GeoIP2": "Issue 18932.",
        "Exabeam": "Issue 19371",
        "PaloAltoNetworks_PrismaCloudCompute": "Issue 27112",
        "Ivanti Heat": "Issue 26259",
        "AWS - Athena - Beta": "Issue 19834",
        "SNDBOX": "Issue 28826",
        "Workday": "License expired Issue: 29595",
        "FireEyeFeed": "License expired Issue: 31838",
        "Akamai WAF": "Issue 32318",
        "FraudWatch": "Issue 34299",
        "Cisco Stealthwatch": "No instance - developed by Qmasters",
        "Armis": "No instance - developed by SOAR Experts",
        
        "_comment2": "~~~ UNSTABLE ~~~",
        "Tenable.sc": "unstable instance",
        "ThreatConnect v2": "unstable instance",
        
        "_comment3": "~~~ QUOTA ISSUES ~~~",
        "Lastline": "issue 20323",
        "Google Resource Manager": "Cannot create projects because have reached allowed quota.",
        "Looker": "Warehouse 'DEMO_WH' cannot be resumed because resource monitor 'LIMITER' has exceeded its quota.",
        
        "_comment4": "~~~ OTHER ~~~",
        "AlienVault OTX TAXII Feed": "Issue 29197",
        "EclecticIQ Platform": "Issue 8821",
        "Zoom": "Issue 19832",
        "Forescout": "Can only be run from within PANW network. Look in keeper for - Demisto in the LAB",
        "FortiManager": "Can only be run within PANW network",
        "HelloWorldSimple": "This is just an example integration - no need for test",
        "TestHelloWorldPlaybook": "This is just an example integration - no need for test",
        "Lastline v2": "Temporary skipping, due to quota issues, in order to merge a PR",
        "AttackIQFireDrill": "License issues #29774",
        "SentinelOne V2": "License expired issue #24933",
        "G Suite Security Alert Center": "Developed by crest, need to add permissions to our instance issue #40988",
        "Azure Sentinel": "issue with the tenant_id parameter"
    },
    "nightly_integrations": [
        "Laline v2",
        "TruSTAR",
        "VulnDB"
    ],
    "unmockable_integrations": {
        "NetscoutArborSightline": "Uses timestamp",
        "EwsExtension": "Powershell does not support proxy",
        "EWS Extension Online Powershell v2": "Powershell does not support proxy/ssl",
        "Office 365 Feed": "Client sends a unique uuid as first request of every run",
        "AzureWAF": "Has a command that sends parameters in the path",
        "HashiCorp Vault": "Has a command that sends parameters in the path",
        "urlscan.io": "Uses data that comes in the headers",
        "CloudConvert": "has a command that uploads a file (!cloudconvert-upload)",
        "Symantec Messaging Gateway": "Test playbook uses a random string",
        "AlienVault OTX TAXII Feed": "Client from 'cabby' package generates uuid4 in the request",
        "Generic Webhook": "Does not send HTTP traffic",
        "Microsoft Endpoint Configuration Manager": "Uses Microsoft winRM",
        "SecurityIntelligenceServicesFeed": "Need proxy configuration in server",
        "BPA": "Playbook using GenericPolling which is inconsistent",
        "XsoarPowershellTesting": "Integration which not use network.",
        "Mail Listener v2": "Integration has no proxy checkbox",
        "Cortex XDR - IOC": "'Cortex XDR - IOC - Test' is using also the fetch indicators which is not working in proxy mode",
        "SecurityAndCompliance": "Integration doesn't support proxy",
        "Cherwell": "Submits a file - tests that send files shouldn't be mocked. this problem was fixed but the test is not running anymore because the integration is skipped",
        "Maltiverse": "issue 24335",
        "ActiveMQ": "stomp sdk not supporting proxy.",
        "MITRE ATT&CK": "Using taxii2client package",
        "MongoDB": "Our instance not using SSL",
        "Cortex Data Lake": "Integration requires SSL",
        "Google Key Management Service": "The API requires an SSL secure connection to work.",
        "McAfee ESM-v10": "we have multiple instances with same test playbook, mock recording are per playbook so it keeps failing the playback step",
        "mysql": "Does not use http",
        "SlackV2": "Integration requires SSL",
        "SlackV3": "Integration requires SSL",
        "Whois": "Mocks does not support sockets",
        "Panorama": "Exception: Proxy process took to long to go up. https://circleci.com/gh/demisto/content/24826",
        "Image OCR": "Does not perform network traffic",
        "Server Message Block (SMB) v2": "Does not perform http communication",
        "Active Directory Query v2": "Does not perform http communication",
        "dnstwist": "Does not perform http communication",
        "Generic SQL": "Does not perform http communication",
        "PagerDuty v2": "Integration requires SSL",
        "TCPIPUtils": "Integration requires SSL",
        "Luminate": "Integration has no proxy checkbox",
        "Shodan": "Integration has no proxy checkbox",
        "Google BigQuery": "Integration has no proxy checkbox",
        "ReversingLabs A1000": "Checking",
        "Check Point": "Checking",
        "okta": "Test Module failing, suspect it requires SSL",
        "Okta v2": "dynamic test, need to revisit and better avoid conflicts",
        "Awake Security": "Checking",
        "ArcSight ESM v2": "Checking",
        "Phish.AI": "Checking",
        "Intezer": "Nightly - Checking",
        "ProtectWise": "Nightly - Checking",
        "google-vault": "Nightly - Checking",
        "McAfee NSM": "Nightly - Checking",
        "Forcepoint": "Nightly - Checking",
        "palo_alto_firewall": "Need to check test module",
        "Signal Sciences WAF": "error with certificate",
        "google": "'unsecure' parameter not working",
        "EWS Mail Sender": "Inconsistent test (playback fails, record succeeds)",
        "ReversingLabs Titanium Cloud": "No Unsecure checkbox. proxy trying to connect when disabled.",
        "Recorded Future": "might be dynamic test",
        "AlphaSOC Wisdom": "Test module issue",
        "RedLock": "SSL Issues",
        "Microsoft Graph User": "Test direct access to oproxy",
        "Azure Security Center v2": "Test direct access to oproxy",
        "Azure Compute v2": "Test direct access to oproxy",
        "AWS - CloudWatchLogs": "Issue 20958",
        "AWS - Athena - Beta": "Issue 24926",
        "AWS - CloudTrail": "Issue 24926",
        "AWS - Lambda": "Issue 24926",
        "AWS - IAM": "Issue 24926",
        "AWS Sagemaker": "Issue 24926",
        "Gmail Single User": "googleclient sdk has time based challenge exchange",
        "Gmail": "googleclient sdk has time based challenge exchange",
        "GSuiteAdmin": "googleclient sdk has time based challenge exchange",
        "GoogleCloudTranslate": "google translate sdk does not support proxy",
        "Google Chronicle Backstory": "SDK",
        "Google Vision AI": "SDK",
        "Google Cloud Compute": "googleclient sdk has time based challenge exchange",
        "Google Cloud Functions": "googleclient sdk has time based challenge exchange",
        "GoogleDocs": "googleclient sdk has time based challenge exchange",
        "GooglePubSub": "googleclient sdk has time based challenge exchange",
        "Google Resource Manager": "googleclient sdk has time based challenge exchange",
        "Google Cloud Storage": "SDK",
        "GoogleCalendar": "googleclient sdk has time based challenge exchange",
        "GoogleDrive": "googleclient sdk has time based challenge exchange",
        "Syslog Sender": "syslog",
        "syslog": "syslog",
        "MongoDB Log": "Our instance not using SSL",
        "MongoDB Key Value Store": "Our instance not using SSL",
        "GoogleKubernetesEngine": "SDK",
        "TAXIIFeed": "Cannot use proxy",
        "EWSO365": "oproxy dependent",
        "MISP V2": "Cleanup process isn't performed as expected.",
        "MISP V3": "Cleanup process isn't performed as expected.",
        "Azure Network Security Groups": "Has a command that sends parameters in the path",
        "GitHub": "Cannot use proxy",
        "LogRhythm": "Cannot use proxy",
        "Create-Mock-Feed-Relationships": "recording is redundant for this integration",
        "RSA Archer v2": "cannot connect to proxy"
    },
    "parallel_integrations": [
        "AWS - EC2",
        "Amazon DynamoDB",
        "AWS - ACM",
        "AWS - Security Hub",
        "Cryptocurrency",
        "SNDBOX",
        "Whois",
        "Rasterize",
        "CVE Search v2",
        "VulnDB",
        "CheckPhish",
        "Tanium",
        "LogRhythmRest",
        "ipinfo",
        "ipinfo_v2",
        "Demisto REST API",
        "syslog",
        "ElasticsearchFeed",
        "MITRE ATT&CK",
        "Microsoft Intune Feed",
        "JSON Feed",
        "Plain Text Feed",
        "Fastly Feed",
        "Malware Domain List Active IPs Feed",
        "Blocklist_de Feed",
        "Cloudflare Feed",
        "AzureFeed",
        "SpamhausFeed",
        "Cofense Feed",
        "Bambenek Consulting Feed",
        "AWS Feed",
        "CSVFeed",
        "ProofpointFeed",
        "abuse.ch SSL Blacklist Feed",
        "TAXIIFeed",
        "Office 365 Feed",
        "AutoFocus Feed",
        "Recorded Future Feed",
        "DShield Feed",
        "AlienVault Reputation Feed",
        "BruteForceBlocker Feed",
        "Feodo Tracker IP Blocklist Feed",
        "AlienVault OTX TAXII Feed",
        "Prisma Access Egress IP feed",
        "Lastline v2",
        "McAfee DXL",
        "GCP Whitelist Feed",
        "Cortex Data Lake",
        "Mail Listener v2",
        "EDL",
        "Create-Mock-Feed-Relationships"
    ],
    "private_tests": [
        "HelloWorldPremium_Scan-Test",
        "HelloWorldPremium-Test"
    ],
    "docker_thresholds": {
        
        "_comment": "Add here docker images which are specific to an integration and require a non-default threshold (such as rasterize or ews). That way there is no need to define this multiple times. You can specify full image name with version or without.",
        "images": {
            "demisto/chromium": {
                "pid_threshold": 11
            },
            "demisto/py-ews:2.0": {
                "memory_threshold": 150
            },
            "demisto/pymisp:1.0.0.52": {
                "memory_threshold": 150
            },
            "demisto/pytan": {
                "pid_threshold": 11
            },
            "demisto/google-k8s-engine:1.0.0.9467": {
                "pid_threshold": 11
            },
            "demisto/threatconnect-tcex": {
                "pid_threshold": 11
            },
            "demisto/taxii2": {
                "pid_threshold": 11
            },
            "demisto/pwsh-infocyte": {
                "pid_threshold": 24,
                "memory_threshold": 140
            },
            "demisto/pwsh-exchange": {
                "pid_threshold": 24,
                "memory_threshold": 140
            },
            "demisto/powershell": {
                "pid_threshold": 24,
                "memory_threshold": 140
            },
            "demisto/powershell-ubuntu": {
                "pid_threshold": 45,
                "memory_threshold": 200
            },
            "demisto/boto3": {
                "memory_threshold": 90
            },
            "demisto/flask-nginx": {
                "pid_threshold": 11
            }
        }
    }
}<|MERGE_RESOLUTION|>--- conflicted
+++ resolved
@@ -4552,13 +4552,12 @@
             "playbookID": "playbook-CustomIndicatorDemo-test"
         },
         {
-<<<<<<< HEAD
+            "integrations": "Azure Sentinel",
+            "playbookID": "TestAzureSentinelPlaybookV2"
+        },
+        {
             "integrations": "Anomali ThreatStream v3",
             "playbookID": "ThreatStream-Test"
-=======
-            "integrations": "Azure Sentinel",
-            "playbookID": "TestAzureSentinelPlaybookV2"
->>>>>>> 61759adc
         }
     ],
     "skipped_tests": {
