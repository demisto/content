--- conflicted
+++ resolved
@@ -3179,13 +3179,9 @@
         "HelloWorldSimple": "This is just an example integration - no need for test",
         "TestHelloWorldPlaybook": "This is just an example integration - no need for test",
         "Cymulate": "Partner didn't provided test playbook",
-<<<<<<< HEAD
-        "Palo Alto Minemeld": "Issue #26878"
-=======
         "Lastline v2": "Temporary skipping, due to quota issues, in order to merge a PR",
         "Palo Alto Minemeld": "Issue #26878",
         "DUO Admin": "Issue #24937"
->>>>>>> d9ff7d6f
     },
     "nightly_integrations": [
         "Lastline v2",
