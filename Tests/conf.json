--- conflicted
+++ resolved
@@ -1208,9 +1208,7 @@
             "playbookID": "CheckDockerImageAvailableTest"
         },
         {
-<<<<<<< HEAD
-            "playbookID": "ExtractDomainFromEmailTest"
-=======
+            "playbookID": "ExtractDomainFromEmailTest",
             "integrations": "Threat Grid",
             "playbookID": "Test-Detonate URL - ThreatGrid"
         },
@@ -1245,7 +1243,6 @@
         {
             "integrations": "Palo Alto Networks Cortex",
             "playbookID": "Palo Alto Networks Cortex Test"
->>>>>>> 8a00d548
         }
     ],
     "skipped_tests": {
