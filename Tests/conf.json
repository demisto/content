{
    "available_tests_fields": {
        "context_print_dt": "Prints the incident's context dt directly to the build.",
        "external_playbook_config": "Allows to configure a test playbook inputs.",
        "fromversion": "Server version to start testing from.",
        "has_api": "Determines whether a test playbook uses API, to decide if to run it on nightly. Default value for integrations is true, and for scripts is false.",
        "instance_configuration": "Allows to configure integration instance non-parameters classifier and incoming mapper.",
        "instance_names": "Specific instance names the test should run on. Can hold a list.",
        "integrations": "Integrations that the test uses. Can hold a list.",
        "is_mockable": "Determines whether the results can be mocked in the test. A boolean.",
        "memory_threshold": "Maximum amount of memory required for this test. A number.",
        "nightly": "Determines whether the test will run only on a nightly build. Relevant only for nightly packs. A boolean.",
        "pid_threshold": "Maximum amount of processes allowed for this test. A number.",
        "playbookID": "ID of the playbook that is being tested.",
        "runnable_on_docker_only": "Determines whether the test is runnable on docker only. A boolean.",
        "scripts": "Scripts that the test uses. Can hold a list.",
        "timeout": "Test specific timeout, in order to use a different timeout then default testTimeout. A number.",
        "toversion": "Server version to test up to it."
    },
    "testTimeout": 160,
    "testInterval": 20,
    "tests": [
        {
            "integrations": "Microsoft Defender Advanced Threat Protection",
            "playbookID": "Test Playbook - MDE Malware - Incident Enrichment",
            "instance_names": "microsoft_defender_atp_dev",
            "memory_threshold": 300
        },
        {
            "integrations": "Microsoft Defender Advanced Threat Protection",
            "playbookID": "Test Playbook - MDE SIEM ingestion - Get Incident Data",
            "instance_names": "microsoft_defender_atp_dev"
        },
        {
            "integrations": "Microsoft Defender Advanced Threat Protection",
            "playbookID": " Test Playbook - MDE - Retrieve File",
            "instance_names": "microsoft_defender_atp_dev"
        },
        {
            "integrations": "CrowdstrikeFalcon",
            "playbookID": "Test Playbook - CrowdStrike Falcon - Retrieve File"
        },
        {
            "integrations": "CrowdstrikeFalcon",
            "playbookID": "Test Playbook - CrowdStrike Falcon Malware - Verify Containment Actions"
        },
        {
            "integrations": "CrowdstrikeFalcon",
            "playbookID": "Test Playbook - CrowdStrike Falcon - Get Detections by Incident"
        },
        {
            "integrations": "CrowdstrikeFalcon",
            "playbookID": "Test Playbook - CrowdStrike Falcon - Get Endpoint Forensics Data"
        },
        {
            "integrations": "Cortex XDR - IR",
            "playbookID": "Test_Playbook_-_Cortex_XDR_-_Endpoint_Investigation"
        },
        {
            "integrations": "Cortex XDR - IR",
            "playbookID": "Test_Playbook-Cortex_XDR_Malware_-_Incident Enrichment"
        },
        {
            "integrations": "Cortex XDR - IR",
            "playbookID": "Test_Playbook_-_Cortex_XDR_-_Retrieve_File_by_sha256"
        },
        {
            "integrations": "Twitter v2",
            "playbookID": "playbook-Test_Twitter_v2",
            "instance_names": "Twitter v2"
        },
        {
            "playbookID": "IndicatorFormatterFilterTest",
            "timeout": 1200
        },
        {
            "integrations": "FeedURLhaus",
            "playbookID": "playbook-urlhaus-feed_Test"
        },
        {
            "integrations": "RSANetWitnessv115",
            "playbookID": "RSANetWitnessv115-Test"
        },
        {
            "integrations": [
                "FeedMandiant",
                "Core REST API"
            ],
            "playbookID": "Fetch Indicators Test",
            "fromversion": "6.1.0",
            "is_mockable": false,
            "instance_names": "FeedMandiant",
            "timeout": 2400
        },
        {
            "integrations": "LogRhythmRest V2",
            "playbookID": "LogRhythmRestV2-test"
        },
        {
            "fromversion": "6.6.0",
            "integrations": "Zendesk v2",
            "playbookID": "Zendesk V2 TEST"
        },
        {
            "playbookID": "Base64Decode - Test"
        },
        {
            "playbookID": "SupportMultithreading - Test",
            "is_mockable": false
        },
        {
            "fromversion": "5.0.0",
            "integrations": [
                "WildFire-v2"
            ],
            "playbookID": "Detonate File - WildFire - Test"
        },
        {
            "integrations": [
                "Microsoft Management Activity API (O365 Azure Events)"
            ],
            "playbookID": "MicrosoftManagementActivity - Test"
        },
        {
            "integrations": "Microsoft Teams Management",
            "playbookID": "Microsoft Teams Management - Test",
            "instance_names": "ms_teams_management_device_code",
            "is_mockable": false,
            "timeout": 700
        },
        {
            "integrations": "Microsoft Teams Management",
            "playbookID": "Microsoft Teams Management - Test",
            "instance_names": "ms_teams_management_client_credentials",
            "is_mockable": false,
            "timeout": 700
        },
        {
            "playbookID": "SetIfEmpty - non-ascii chars - Test"
        },
        {
            "integrations": "Tripwire",
            "playbookID": "TestplaybookTripwire",
            "fromversion": "5.0.0"
        },
        {
            "integrations": "CensysV2",
            "playbookID": "CensysV2-Test",
            "fromversion": "6.1.0"
        },
        {
            "integrations": "Bitbucket",
            "playbookID": "Test_Bitbucket",
            "fromversion": "6.5.0"
        },
        {
            "integrations": "McAfeeNSMv2",
            "playbookID": "Test_McAfeeNSMv2_using_v9",
            "fromversion": "6.5.0",
            "instance_names": "using_v9",
            "memory_threshold": 200,
            "timeout": 300
        },
        {
            "integrations": "McAfeeNSMv2",
            "playbookID": "Test_McAfeeNSMv2_using_v10",
            "instance_names": "using_v10",
            "fromversion": "6.5.0"
        },
        {
            "playbookID": "Generic Polling Test",
            "timeout": 250
        },
        {
            "integrations": "Cisco Umbrella Enforcement",
            "playbookID": "Cisco Umbrella Enforcement-Test",
            "fromversion": "5.0.0"
        },
        {
            "integrations": "GCP-IAM",
            "playbookID": "playbook-GCP-IAM_Test",
            "fromversion": "6.0.0"
        },
        {
            "integrations": "GSuiteAdmin",
            "playbookID": "GSuiteAdmin-Test",
            "fromversion": "5.0.0"
        },
        {
            "integrations": "GSuiteAuditor",
            "playbookID": "GSuiteAuditor-Test",
            "fromversion": "5.5.0"
        },
        {
            "integrations": "GSuiteAdmin",
            "playbookID": "GSuiteAdmin-MobileDevices-Test",
            "fromversion": "5.5.0"
        },
        {
            "integrations": "AzureWAF",
            "instance_names": "azure_waf_prod",
            "playbookID": "Azure WAF - Test",
            "fromversion": "5.0.0"
        },
        {
            "integrations": [
                "Azure Active Directory Identity Protection",
                "Core REST API"
            ],
            "playbookID": "AzureADTest",
            "fromversion": "6.0.0",
            "timeout": 3000,
            "is_mockable": false
        },
        {
            "integrations": "GoogleCalendar",
            "playbookID": "GoogleCalendar-Test",
            "fromversion": "5.0.0"
        },
        {
            "integrations": "AWS-WAF",
            "playbookID": "TEST_AWS_WAF",
            "fromversion": "6.5.0"
        },
        {
            "integrations": "GoogleDrive",
            "playbookID": "GoogleDrive-Test",
            "fromversion": "5.0.0"
        },
        {
            "integrations": "FireEye Central Management",
            "playbookID": "FireEye Central Management - Test",
            "fromversion": "5.5.0",
            "timeout": 500
        },
        {
            "integrations": "FireEyeNX",
            "playbookID": "FireEyeNX-Test"
        },
        {
            "integrations": "FireEyeHX v2",
            "playbookID": "FireEyeHX_v2",
            "fromversion": "6.2.0",
            "timeout": 1200
        },
        {
            "integrations": "FireEyeHX v2",
            "playbookID": "FireEyeHXv2_without_polling"
        },
        {
            "integrations": "EmailRepIO",
            "playbookID": "TestEmailRepIOPlaybook",
            "fromversion": "5.0.0"
        },
        {
            "integrations": "XsoarPowershellTesting",
            "playbookID": "XsoarPowershellTesting-Test",
            "has_api": false
        },
        {
            "integrations": "Palo Alto Networks Threat Vault v2",
            "playbookID": "PANW Threat Vault v2 - Test",
            "fromversion": "6.5.0"
        },
        {
            "integrations": "Microsoft Endpoint Configuration Manager",
            "playbookID": "Microsoft ECM - Test",
            "fromversion": "5.5.0",
            "timeout": 400
        },
        {
            "integrations": "CrowdStrike Falcon Intel v2",
            "playbookID": "CrowdStrike Falcon Intel v2 - Test",
            "fromversion": "5.0.0"
        },
        {
            "integrations": "SecurityAndCompliance",
            "playbookID": "O365-SecurityAndCompliance-Test",
            "fromversion": "5.5.0",
            "memory_threshold": 300,
            "timeout": 1500
        },
        {
            "integrations": "SecurityAndCompliance",
            "playbookID": "O365-SecurityAndCompliance-ContextResults-Test",
            "fromversion": "5.5.0",
            "memory_threshold": 300,
            "timeout": 1500
        },
        {
            "integrations": "SecurityAndComplianceV2",
            "playbookID": "O365-SecurityAndComplianceV2-Test",
            "fromversion": "5.5.0",
            "memory_threshold": 300,
            "pid_threshold": 40,
            "timeout": 2500
        },
        {
            "integrations": "Azure Storage Container",
            "playbookID": "playbook-AzureStorageContainer-Test",
            "fromversion": "6.0.0"
        },
        {
            "integrations": "Azure Storage FileShare",
            "playbookID": "playbook-AzureStorageFileShare-Test",
            "fromversion": "6.0.0"
        },
        {
            "integrations": "Azure Storage Queue",
            "playbookID": "playbook-AzureStorageQueue-Test",
            "fromversion": "6.0.0"
        },
        {
            "integrations": "Azure Storage Table",
            "playbookID": "playbook-AzureStorageTable-Test",
            "fromversion": "6.0.0"
        },
        {
            "integrations": "EwsExtension",
            "playbookID": "playbook-EWS_O365_Extension_test",
            "fromversion": "6.0.0",
            "timeout": 500
        },
        {
            "integrations": "Majestic Million",
            "playbookID": "Majestic Million Test Playbook",
            "fromversion": "5.5.0",
            "memory_threshold": 300,
            "timeout": 500
        },
        {
            "integrations": "Anomali Enterprise",
            "playbookID": "Anomali Match Forensic Search - Test",
            "fromversion": "5.0.0"
        },
        {
            "integrations": [
                "Mail Listener v2",
                "Mail Sender (New)"
            ],
            "playbookID": "Mail-Listener Test Playbook",
            "fromversion": "5.0.0",
            "instance_names": [
                "Mail_Sender_(New)_STARTTLS"
            ]
        },
        {
            "integrations": "GraphQL",
            "fromversion": "5.0.0",
            "instance_names": "fetch_schema",
            "playbookID": "GraphQL - Test"
        },
        {
            "integrations": "GraphQL",
            "fromversion": "5.0.0",
            "instance_names": "no_fetch_schema",
            "playbookID": "GraphQL - Test"
        },
        {
            "integrations": "Azure Network Security Groups",
            "fromversion": "5.0.0",
            "instance_names": "azure_nsg_prod",
            "playbookID": "Azure NSG - Test"
        },
        {
            "integrations": "OpenCTI Feed 4.X",
            "playbookID": "OpenCTI Feed Test",
            "fromversion": "5.5.0"
        },
        {
            "integrations": "AWS - Security Hub",
            "playbookID": "AWS-securityhub Test",
            "timeout": 800
        },
        {
            "integrations": "Microsoft Advanced Threat Analytics",
            "playbookID": "Microsoft Advanced Threat Analytics - Test",
            "fromversion": "5.0.0",
            "is_mockable": false
        },
        {
            "integrations": "Zimperium",
            "playbookID": "Zimperium_Test",
            "fromversion": "5.0.0"
        },
        {
            "integrations": "Absolute",
            "playbookID": "Absolute_TestPlaybook",
            "fromversion": "6.0.0"
        },
        {
            "integrations": "ServiceDeskPlus",
            "playbookID": "Service Desk Plus Test",
            "instance_names": "sdp_instance_1",
            "fromversion": "5.0.0",
            "toversion": "5.9.9",
            "is_mockable": false
        },
        {
            "integrations": "ServiceDeskPlus",
            "playbookID": "Service Desk Plus - Generic Polling Test",
            "instance_names": "sdp_instance_1",
            "fromversion": "5.0.0",
            "toversion": "5.9.9"
        },
        {
            "integrations": "ServiceDeskPlus",
            "playbookID": "Service Desk Plus Test",
            "instance_names": "sdp_instance_2",
            "fromversion": "6.0.0",
            "is_mockable": false
        },
        {
            "integrations": "ServiceDeskPlus",
            "playbookID": "Service Desk Plus - Generic Polling Test",
            "instance_names": "sdp_instance_2",
            "fromversion": "6.0.0"
        },
        {
            "integrations": "ThreatConnect Feed",
            "playbookID": "FeedThreatConnect-Test",
            "fromversion": "5.5.0"
        },
        {
            "integrations": "URLhaus",
            "playbookID": "Test_URLhaus",
            "timeout": 1000
        },
        {
            "integrations": "AzureDevOps",
            "playbookID": "playbook-AzureDevOps-Test",
            "fromversion": "6.2.0"
        },
        {
            "integrations": "Microsoft Intune Feed",
            "playbookID": "FeedMicrosoftIntune_Test",
            "fromversion": "5.5.0"
        },
        {
            "integrations": "Tanium Threat Response",
            "playbookID": "Tanium Threat Response Test"
        },
        {
            "integrations": [
                "Syslog Sender",
                "syslog"
            ],
            "playbookID": "Test Syslog",
            "fromversion": "5.5.0",
            "timeout": 600
        },
        {
            "integrations": "APIVoid",
            "playbookID": "APIVoid Test"
        },
        {
            "integrations": "CloudConvert",
            "playbookID": "CloudConvert-test",
            "fromversion": "5.0.0",
            "timeout": 3000
        },
        {
            "integrations": "Cisco Firepower",
            "playbookID": "Cisco Firepower - Test",
            "timeout": 1000,
            "fromversion": "5.0.0"
        },
        {
            "integrations": "IllusiveNetworks",
            "playbookID": "IllusiveNetworks-Test",
            "fromversion": "5.0.0",
            "timeout": 500
        },
        {
            "integrations": "JSON Feed",
            "playbookID": "JSON_Feed_Test",
            "fromversion": "5.5.0",
            "instance_names": "JSON Feed no_auto_detect"
        },
        {
            "integrations": "JSON Feed",
            "playbookID": "JSON_Feed_Test",
            "fromversion": "5.5.0",
            "instance_names": "JSON Feed_auto_detect"
        },
        {
            "integrations": "JSON Feed",
            "playbookID": "JSON_Feed_Test",
            "fromversion": "5.5.0",
            "instance_names": "JSON Feed_post"
        },
        {
            "integrations": "Google Cloud Functions",
            "playbookID": "test playbook - Google Cloud Functions",
            "fromversion": "5.0.0"
        },
        {
            "integrations": "Plain Text Feed",
            "playbookID": "PlainText Feed - Test",
            "fromversion": "5.5.0",
            "instance_names": "Plain Text Feed no_auto_detect"
        },
        {
            "integrations": "Plain Text Feed",
            "playbookID": "PlainText Feed - Test",
            "fromversion": "5.5.0",
            "instance_names": "Plain Text Feed_auto_detect"
        },
        {
            "integrations": "Silverfort",
            "playbookID": "Silverfort-test",
            "fromversion": "5.0.0"
        },
        {
            "integrations": "GoogleKubernetesEngine",
            "playbookID": "GoogleKubernetesEngine_Test",
            "timeout": 600,
            "fromversion": "5.5.0"
        },
        {
            "integrations": "Fastly Feed",
            "playbookID": "Fastly Feed Test",
            "fromversion": "5.5.0"
        },
        {
            "integrations": "Malware Domain List Active IPs Feed",
            "playbookID": "Malware Domain List Active IPs Feed Test",
            "fromversion": "5.5.0"
        },
        {
            "integrations": "Claroty",
            "playbookID": "Claroty - Test",
            "fromversion": "5.0.0"
        },
        {
            "integrations": "Trend Micro Apex",
            "playbookID": "Trend Micro Apex - Test",
            "is_mockable": false
        },
        {
            "integrations": "Blocklist_de Feed",
            "playbookID": "Blocklist_de - Test",
            "fromversion": "5.5.0"
        },
        {
            "integrations": "Cloudflare Feed",
            "playbookID": "cloudflare - Test",
            "fromversion": "5.5.0"
        },
        {
            "integrations": "AzureFeed",
            "playbookID": "AzureFeed - Test",
            "fromversion": "5.5.0"
        },
        {
            "integrations": "SpamhausFeed",
            "playbookID": "Spamhaus_Feed_Test",
            "fromversion": "5.5.0"
        },
        {
            "integrations": "Cofense Feed",
            "playbookID": "TestCofenseFeed",
            "fromversion": "5.5.0"
        },
        {
            "integrations": "Bambenek Consulting Feed",
            "playbookID": "BambenekConsultingFeed_Test",
            "fromversion": "5.5.0"
        },
        {
            "integrations": "Pipl",
            "playbookID": "Pipl Test"
        },
        {
            "integrations": "AWS Feed",
            "playbookID": "AWS Feed Test",
            "fromversion": "5.5.0"
        },
        {
            "integrations": "QuestKace",
            "playbookID": "QuestKace test",
            "fromversion": "5.0.0"
        },
        {
            "integrations": "Digital Defense FrontlineVM",
            "playbookID": "Digital Defense FrontlineVM - Scan Asset Not Recently Scanned Test"
        },
        {
            "integrations": "Digital Defense FrontlineVM",
            "playbookID": "Digital Defense FrontlineVM - Test Playbook"
        },
        {
            "integrations": "CSVFeed",
            "playbookID": "CSV_Feed_Test",
            "fromversion": "5.5.0",
            "instance_names": "CSVFeed_no_auto_detect"
        },
        {
            "integrations": "CSVFeed",
            "playbookID": "CSV_Feed_Test",
            "fromversion": "5.5.0",
            "instance_names": "CSVFeed_auto_detect"
        },
        {
            "integrations": "ProofpointFeed",
            "playbookID": "TestProofpointFeed",
            "fromversion": "5.5.0"
        },
        {
            "integrations": "Digital Shadows",
            "playbookID": "Digital Shadows - Test"
        },
        {
            "integrations": "Azure Compute v2",
            "playbookID": "Azure Compute - Test",
            "instance_names": "ms_azure_compute_dev"
        },
        {
            "integrations": "Azure Compute v2",
            "playbookID": "Azure Compute - Test",
            "instance_names": "ms_azure_compute_prod",
            "is_mockable": false
        },
        {
            "integrations": "Azure Compute v2",
            "playbookID": "Azure Compute - Login Test",
            "instance_names": "ms_azure_compute_prod",
            "is_mockable": false
        },
        {
            "integrations": "Azure Compute v2",
            "playbookID": "Azure Compute - Login Test",
            "instance_names": "ms_azure_compute_self_deployed"
        },
        {
            "integrations": [
                "Symantec Data Loss Prevention",
                "Symantec Data Loss Prevention v2"
            ],
            "playbookID": "Symantec Data Loss Prevention - Test",
            "fromversion": "4.5.0"
        },
        {
            "integrations": "Symantec Data Loss Prevention v2",
            "playbookID": "Symantec Data Loss Prevention v2 - Test",
            "fromversion": "6.0.0"
        },
        {
            "integrations": "Lockpath KeyLight v2",
            "playbookID": "Keylight v2 - Test"
        },
        {
            "integrations": "Azure Security Center v2",
            "playbookID": "Azure SecurityCenter - Test",
            "instance_names": "ms_azure_sc_prod",
            "is_mockable": false
        },
        {
            "integrations": "Azure Security Center v2",
            "playbookID": "Azure SecurityCenter - Test",
            "instance_names": "ms_azure_sc_self_deployed"
        },
        {
            "integrations": "JsonWhoIs",
            "playbookID": "JsonWhoIs-Test"
        },
        {
            "integrations": "Maltiverse",
            "playbookID": "Maltiverse Test"
        },
        {
            "integrations": "Box v2",
            "playbookID": "BoxV2_TestPlaybook"
        },
        {
            "integrations": "MicrosoftGraphMail",
            "playbookID": "MicrosoftGraphMail-Test_dev",
            "timeout": 900,
            "instance_names": "ms_graph_mail_dev"
        },
        {
            "integrations": "MicrosoftGraphMail",
            "playbookID": "MicrosoftGraphMail-Test_dev_no_oproxy",
            "instance_names": "ms_graph_mail_dev_no_oproxy"
        },
        {
            "integrations": "MicrosoftGraphMail",
            "playbookID": "MicrosoftGraphMail-Test_prod",
            "instance_names": "ms_graph_mail_prod",
            "is_mockable": false
        },
        {
            "integrations": "CloudShark",
            "playbookID": "CloudShark - Test Playbook"
        },
        {
            "integrations": "Google Vision AI",
            "playbookID": "Google Vision API - Test"
        },
        {
            "integrations": "nmap",
            "playbookID": "Nmap - Test",
            "fromversion": "5.0.0"
        },
        {
            "integrations": "Netmiko",
            "playbookID": "Netmiko_test"
        },
        {
            "integrations": "AutoFocus V2",
            "playbookID": "Autofocus Query Samples, Sessions and Tags Test Playbook",
            "fromversion": "4.5.0",
            "timeout": 1500
        },
        {
            "integrations": "HelloWorld",
            "playbookID": "HelloWorld-Test",
            "fromversion": "5.0.0"
        },
        {
            "integrations": "HelloWorld",
            "playbookID": "Sanity Test - Playbook with integration",
            "fromversion": "5.0.0"
        },
        {
            "integrations": "HelloWorld",
            "playbookID": "Sanity Test - Playbook with mocked integration",
            "fromversion": "5.0.0"
        },
        {
            "playbookID": "Sanity Test - Playbook with no integration",
            "fromversion": "5.0.0"
        },
        {
            "integrations": "Gmail",
            "playbookID": "Sanity Test - Playbook with Unmockable Integration",
            "fromversion": "5.0.0"
        },
        {
            "integrations": "Whois",
            "playbookID": "Sanity Test - Playbook with Unmockable Whois Integration",
            "fromversion": "6.5.0"
        },
        {
            "integrations": "HelloWorld",
            "playbookID": "HelloWorld_Scan-Test",
            "fromversion": "5.0.0",
            "timeout": 400
        },
        {
            "integrations": "HelloWorldPremium",
            "playbookID": "HelloWorldPremium_Scan-Test",
            "fromversion": "5.0.0",
            "timeout": 400
        },
        {
            "integrations": "HelloWorldPremium",
            "playbookID": "HelloWorldPremium-Test",
            "fromversion": "5.0.0"
        },
        {
            "integrations": "ThreatQ v2",
            "playbookID": "ThreatQ - Test",
            "fromversion": "4.5.0"
        },
        {
            "integrations": "AttackIQFireDrill",
            "playbookID": "AttackIQ - Test"
        },
        {
            "integrations": "PhishLabs IOC EIR",
            "playbookID": "PhishlabsIOC_EIR-Test"
        },
        {
            "integrations": "Amazon DynamoDB",
            "playbookID": "AWS_DynamoDB-Test"
        },
        {
            "integrations": "PhishLabs IOC DRP",
            "playbookID": "PhishlabsIOC_DRP-Test"
        },
        {
            "playbookID": "Create Phishing Classifier V2 ML Test",
            "timeout": 60000,
            "fromversion": "6.1.0",
            "instance_names": "ml_dummy_prod",
            "integrations": "AzureWAF"
        },
        {
            "integrations": "ZeroFox",
            "playbookID": "ZeroFox-Test",
            "fromversion": "4.1.0"
        },
        {
            "integrations": "AlienVault OTX v2",
            "playbookID": "Alienvault_OTX_v2 - Test"
        },
        {
            "integrations": "AWS - CloudWatchLogs",
            "playbookID": "AWS - CloudWatchLogs Test Playbook",
            "fromversion": "5.0.0"
        },
        {
            "integrations": "SlackV2",
            "playbookID": "Slack Test Playbook",
            "timeout": 400,
            "pid_threshold": 5,
            "fromversion": "5.0.0"
        },
        {
            "integrations": "SlackV3",
            "playbookID": "SlackV3 TestPB",
            "instance_names": "cached",
            "timeout": 800,
            "pid_threshold": 8,
            "fromversion": "5.5.0"
        },
        {
            "integrations": "SlackV3",
            "playbookID": "Test_SlackV3_NonCaching",
            "instance_names": "non_cached",
            "timeout": 400,
            "pid_threshold": 8,
            "fromversion": "5.5.0"
        },
        {
            "integrations": "Cortex XDR - IR",
            "playbookID": "Test XDR Playbook execute script commands",
            "fromversion": "4.1.0",
            "timeout": 3000
        },
        {
            "integrations": "Cortex XDR - IR",
            "playbookID": "Test XDR Playbook quarantine file command",
            "fromversion": "4.1.0",
            "timeout": 2500
        },
        {
            "integrations": "Cortex XDR - IR",
            "playbookID": "Test XDR Playbook general commands",
            "fromversion": "4.1.0",
            "timeout": 2500
        },
        {
            "integrations": "Cortex XDR - IR",
            "playbookID": "Test XDR Playbook retrieve file command",
            "fromversion": "4.1.0",
            "timeout": 3500
        },
        {
            "integrations": "Cortex XDR - IOC",
            "playbookID": "Cortex XDR - IOC - Test",
            "fromversion": "5.5.0",
            "timeout": 1200
        },
        {
            "integrations": "Cloaken",
            "playbookID": "Cloaken-Test",
            "is_mockable": false
        },
        {
            "integrations": "ThreatX",
            "playbookID": "ThreatX-test",
            "timeout": 600
        },
        {
            "integrations": "Akamai WAF SIEM",
            "playbookID": "Akamai_WAF_SIEM-Test"
        },
        {
            "integrations": "FreshworksFreshservice",
            "playbookID": "FreshworkFreshservice"
        },
        {
            "integrations": "Cofense Triage v2",
            "playbookID": "Cofense Triage v2 Test"
        },
        {
            "integrations": "Akamai WAF",
            "playbookID": "Akamai_WAF-Test"
        },
        {
            "integrations": "abuse.ch SSL Blacklist Feed",
            "playbookID": "SSL Blacklist test",
            "fromversion": "5.5.0"
        },
        {
            "integrations": "CheckPhish",
            "playbookID": "CheckPhish-Test"
        },
        {
            "integrations": "Symantec Management Center",
            "playbookID": "SymantecMC_TestPlaybook"
        },
        {
            "integrations": "Looker",
            "playbookID": "Test-Looker"
        },
        {
            "integrations": "Vertica",
            "playbookID": "Vertica Test"
        },
        {
            "integrations": "Server Message Block (SMB) v2",
            "playbookID": "SMB_v2-Test",
            "has_api": false,
            "fromversion": "5.0.0"
        },
        {
            "integrations": "Server Message Block (SMB) v2",
            "playbookID": "SMB test",
            "has_api": false,
            "fromversion": "5.0.0"
        },
        {
            "playbookID": "ConvertFile-Test",
            "fromversion": "4.5.0"
        },
        {
            "playbookID": "TestAwsEC2GetPublicSGRules-Test"
        },
        {
            "integrations": "RSA NetWitness Packets and Logs",
            "playbookID": "rsa_packets_and_logs_test"
        },
        {
            "playbookID": "CheckpointFW-test",
            "integrations": "Check Point"
        },
        {
            "playbookID": "RegPathReputationBasicLists_test"
        },
        {
            "playbookID": "EmailDomainSquattingReputation-Test"
        },
        {
            "playbookID": "RandomStringGenerateTest"
        },
        {
            "playbookID": "playbook-checkEmailAuthenticity-test"
        },
        {
            "playbookID": "HighlightWords_Test"
        },
        {
            "playbookID": "StringContainsArray_test"
        },
        {
            "integrations": "Fidelis Elevate Network",
            "playbookID": "Fidelis-Test"
        },
        {
            "integrations": "AWS - ACM",
            "playbookID": "ACM-Test"
        },
        {
            "integrations": "Thinkst Canary",
            "playbookID": "CanaryTools Test"
        },
        {
            "integrations": "ThreatMiner",
            "playbookID": "ThreatMiner-Test"
        },
        {
            "playbookID": "StixCreator-Test"
        },
        {
            "playbookID": "CompareIncidentsLabels-test-playbook"
        },
        {
            "integrations": "Have I Been Pwned? V2",
            "playbookID": "Pwned v2 test"
        },
        {
            "integrations": "Alexa Rank Indicator",
            "playbookID": "Alexa Test Playbook"
        },
        {
            "playbookID": "UnEscapeURL-Test"
        },
        {
            "playbookID": "UnEscapeIPs-Test"
        },
        {
            "playbookID": "ExtractDomainFromUrlAndEmail-Test"
        },
        {
            "playbookID": "ConvertKeysToTableFieldFormat_Test"
        },
        {
            "integrations": "HashiCorp Vault",
            "playbookID": "hashicorp_test",
            "fromversion": "5.0.0"
        },
        {
            "integrations": "AWS - Athena - Beta",
            "playbookID": "Beta-Athena-Test"
        },
        {
            "integrations": "BeyondTrust Password Safe",
            "playbookID": "BeyondTrust-Test"
        },
        {
            "integrations": "Dell Secureworks",
            "playbookID": "secureworks_test"
        },
        {
            "integrations": "ServiceNow v2",
            "playbookID": "servicenow_test_v2",
            "instance_names": "snow_basic_auth",
            "is_mockable": false
        },
        {
            "integrations": "ServiceNow v2",
            "playbookID": "ServiceNow_OAuth_Test",
            "instance_names": "snow_oauth"
        },
        {
            "playbookID": "Create ServiceNow Ticket and Mirror Test",
            "integrations": "ServiceNow v2",
            "instance_names": "snow_basic_auth",
            "fromversion": "6.0.0",
            "timeout": 500
        },
        {
            "playbookID": "Create ServiceNow Ticket and State Polling Test",
            "integrations": "ServiceNow v2",
            "instance_names": "snow_basic_auth",
            "fromversion": "6.0.0",
            "timeout": 3000
        },
        {
            "integrations": "ServiceNow CMDB",
            "playbookID": "ServiceNow_CMDB_Test",
            "instance_names": "snow_cmdb_basic_auth"
        },
        {
            "integrations": "ServiceNow CMDB",
            "playbookID": "ServiceNow_CMDB_OAuth_Test",
            "instance_names": "snow_cmdb_oauth"
        },
        {
            "integrations": "ExtraHop v2",
            "playbookID": "ExtraHop_v2-Test"
        },
        {
            "playbookID": "Test CommonServer"
        },
        {
            "playbookID": "Test-debug-mode",
            "fromversion": "5.0.0"
        },
        {
            "integrations": "CIRCL",
            "playbookID": "CirclIntegrationTest"
        },
        {
            "integrations": "MISP V3",
            "playbookID": "MISP V3 Test",
            "timeout": 300,
            "fromversion": "5.5.0"
        },
        {
            "playbookID": "test-LinkIncidentsWithRetry"
        },
        {
            "playbookID": "CopyContextToFieldTest"
        },
        {
            "integrations": "OTRS",
            "playbookID": "OTRS Test",
            "fromversion": "4.1.0"
        },
        {
            "integrations": "Attivo Botsink",
            "playbookID": "AttivoBotsinkTest"
        },
        {
            "integrations": "FortiGate",
            "playbookID": "Fortigate Test"
        },
        {
            "playbookID": "FormattedDateToEpochTest"
        },
        {
            "integrations": "SNDBOX",
            "playbookID": "SNDBOX_Test",
            "timeout": 1000
        },
        {
            "integrations": "SNDBOX",
            "playbookID": "Detonate File - SNDBOX - Test",
            "timeout": 1000
        },
        {
            "integrations": "Awake Security",
            "playbookID": "awake_security_test_pb"
        },
        {
            "integrations": "Tenable.sc",
            "playbookID": "tenable-sc-test",
            "instance_names": "Tenable_SC_secman_api_key",
            "timeout": 240
        },
        {
            "integrations": "MimecastV2",
            "playbookID": "Mimecast test"
        },
        {
            "playbookID": "CreateEmailHtmlBody_test_pb",
            "fromversion": "4.1.0"
        },
        {
            "playbookID": "ReadPDFFileV2-Test",
            "timeout": 1000
        },
        {
            "playbookID": "JSONtoCSV-Test"
        },
        {
            "integrations": "Generic SQL",
            "playbookID": "generic-sql",
            "instance_names": "mysql instance",
            "fromversion": "5.0.0",
            "has_api": false
        },
        {
            "integrations": "Generic SQL",
            "playbookID": "generic-sql",
            "instance_names": "postgreSQL instance",
            "fromversion": "5.0.0",
            "has_api": false
        },
        {
            "integrations": "Generic SQL",
            "playbookID": "generic-sql",
            "instance_names": "Microsoft SQL instance",
            "fromversion": "5.0.0",
            "has_api": false
        },
        {
            "integrations": "Generic SQL",
            "playbookID": "generic-sql-oracle",
            "instance_names": "Oracle instance",
            "fromversion": "5.0.0",
            "has_api": false
        },
        {
            "integrations": "Generic SQL",
            "playbookID": "generic-sql-mssql-encrypted-connection",
            "instance_names": "Microsoft SQL instance using encrypted connection",
            "fromversion": "5.0.0",
            "has_api": false
        },
        {
            "integrations": "Panorama",
            "instance_names": "palo_alto_firewall_9.0",
            "playbookID": "Panorama Query Logs - Test",
            "fromversion": "6.1.0",
            "timeout": 1500,
            "nightly": true
        },
        {
            "integrations": "Panorama",
            "instance_names": "palo_alto_firewall_9.1",
            "playbookID": "palo_alto_firewall_test_pb",
            "fromversion": "6.1.0",
            "timeout": 1000
        },
        {
            "integrations": "Panorama",
            "instance_names": "palo_alto_panorama_9.1",
            "playbookID": "PAN-OS-panorama-topology-test-pb",
            "fromversion": "6.1.0",
            "timeout": 1000
        },
        {
            "integrations": "Panorama",
            "instance_names": "palo_alto_firewall_9.1",
            "playbookID": "PAN-OS-firewall-topology-test-pb",
            "fromversion": "6.1.0",
            "timeout": 1000
        },
        {
            "integrations": "Panorama",
            "instance_names": "palo_alto_panorama_9.1",
            "playbookID": "palo_alto_panorama_test_pb",
            "fromversion": "6.1.0",
            "timeout": 2400
        },
        {
            "integrations": "Panorama",
            "instance_names": "palo_alto_firewall_9.0",
            "playbookID": "PAN-OS URL Filtering enrichment - Test",
            "fromversion": "6.1.0"
        },
        {
            "integrations": "Panorama",
            "instance_names": "panorama_instance_best_practice",
            "playbookID": "Panorama Best Practise - Test",
            "fromversion": "6.1.0"
        },
        {
            "integrations": "Tenable.io",
            "playbookID": "Tenable.io test"
        },
        {
            "playbookID": "URLDecode-Test"
        },
        {
            "playbookID": "GetTime-Test"
        },
        {
            "playbookID": "GetTime-ObjectVsStringTest"
        },
        {
            "integrations": "Tenable.io",
            "playbookID": "Tenable.io Scan Test",
            "timeout": 3600
        },
        {
            "integrations": "google-vault",
            "playbookID": "Google-Vault-Generic-Test",
            "timeout": 3600,
            "memory_threshold": 180
        },
        {
            "integrations": "google-vault",
            "playbookID": "Google_Vault-Search_And_Display_Results_test",
            "memory_threshold": 180,
            "timeout": 3600
        },
        {
            "integrations": "MxToolBox",
            "playbookID": "MxToolbox-test"
        },
        {
            "integrations": "Nessus",
            "playbookID": "Nessus - Test"
        },
        {
            "playbookID": "Palo Alto Networks - Malware Remediation Test",
            "fromversion": "4.5.0"
        },
        {
            "playbookID": "SumoLogic-Test",
            "integrations": "SumoLogic",
            "fromversion": "4.1.0"
        },
        {
            "playbookID": "ParseEmailFiles-test"
        },
        {
            "playbookID": "ParseEmailFilesV2-test"
        },
        {
            "playbookID": "PAN-OS - Block IP and URL - External Dynamic List v2 Test",
            "integrations": [
                "Panorama",
                "palo_alto_networks_pan_os_edl_management"
            ],
            "instance_names": "palo_alto_firewall_9.0",
            "fromversion": "6.1.0"
        },
        {
            "playbookID": "Test_EDL",
            "integrations": "EDL",
            "instance_names": "edl_update_to_7_9_9",
            "fromversion": "5.5.0",
            "toversion": "7.9.9",
            "pid_threshold": 8,
            "has_api": false
        },
        {
            "playbookID": "EDL Performance Test",
            "instance_names": "edl_auto_to_7_9_9",
            "integrations": [
                "EDL",
                "Create-Mock-Feed-Relationships"
            ],
            "fromversion": "6.0.0",
            "toversion": "7.9.9",
            "timeout": 3500,
            "memory_threshold": 900,
            "pid_threshold": 12,
            "context_print_dt": "EDLHey",
            "has_api": false
        },
        {
            "playbookID": "Test_export_indicators_service",
            "instance_names": "eis_on_demand",
            "integrations": "ExportIndicators",
            "fromversion": "5.5.0"
        },
        {
            "playbookID": "PAN-OS - Block IP - Custom Block Rule Test",
            "integrations": "Panorama",
            "instance_names": "panorama_instance_security_team",
            "fromversion": "6.1.0"
        },
        {
            "playbookID": "PAN-OS - Block IP - Static Address Group Test",
            "integrations": "Panorama",
            "instance_names": "panorama_instance_security_team",
            "fromversion": "6.1.0"
        },
        {
            "playbookID": "Block IP - Generic V3_Test",
            "fromversion": "6.0.0"
        },
        {
            "playbookID": "PAN-OS - Block URL - Custom URL Category Test",
            "integrations": "Panorama",
            "instance_names": "panorama_instance_security_team",
            "fromversion": "6.1.0"
        },
        {
            "playbookID": "Endpoint Malware Investigation - Generic - Test",
            "integrations": [
                "Cylance Protect v2",
                "Core REST API"
            ],
            "fromversion": "5.0.0",
            "timeout": 1200
        },
        {
            "playbookID": "ParseExcel-test"
        },
        {
            "playbookID": "ParseHTMLIndicators-Test",
            "has_api": true
        },
        {
            "playbookID": "Detonate File - No Files test"
        },
        {
            "integrations": "SentinelOne V2",
            "instance_names": "SentinelOne_v2.0",
            "playbookID": "SentinelOne V2.0 - Test"
        },
        {
            "integrations": "SentinelOne V2",
            "instance_names": "SentinelOne_v2.1",
            "playbookID": "SentinelOne V2.1 - Test"
        },
        {
            "integrations": "InfoArmor VigilanteATI",
            "playbookID": "InfoArmorVigilanteATITest"
        },
        {
            "integrations": "IntSights",
            "instance_names": "intsights_standard_account",
            "playbookID": "IntSights Test"
        },
        {
            "integrations": "IntSights",
            "playbookID": "IntSights Mssp Test",
            "instance_names": "intsights_mssp_account"
        },
        {
            "integrations": "dnstwist",
            "playbookID": "dnstwistTest",
            "has_api": false
        },
        {
            "integrations": "BitDam",
            "playbookID": "Detonate File - BitDam Test"
        },
        {
            "integrations": "Threat Grid",
            "playbookID": "Test-Detonate URL - ThreatGrid",
            "timeout": 600
        },
        {
            "integrations": "Threat Grid",
            "playbookID": "ThreatGrid_Test",
            "timeout": 600
        },
        {
            "integrations": "ThreatGridv2",
            "playbookID": "ThreatGrid_v2_Test",
            "timeout": 600
        },
        {
            "integrations": "Signal Sciences WAF",
            "playbookID": "SignalSciences-Test"
        },
        {
            "integrations": "RTIR",
            "playbookID": "RTIR Test"
        },
        {
            "integrations": "RedCanary",
            "playbookID": "RedCanaryTest"
        },
        {
            "playbookID": "URL Enrichment - Generic v2 - Test",
            "instance_names": "virus_total_v3",
            "integrations": [
                "VirusTotal (API v3)",
                "Rasterize"
            ],
            "timeout": 500,
            "pid_threshold": 12
        },
        {
            "playbookID": "CutTransformerTest"
        },
        {
            "playbookID": "TestEditServerConfig"
        },
        {
            "playbookID": "ContentPackInstaller_Test",
            "integrations": "Core REST API",
            "fromversion": "6.0.0"
        },
        {
            "playbookID": "Default - Test",
            "integrations": [
                "ThreatQ v2",
                "Core REST API"
            ],
            "fromversion": "5.0.0",
            "toversion": "7.9.9"
        },
        {
            "integrations": "SCADAfence CNM",
            "playbookID": "SCADAfence_test"
        },
        {
            "integrations": "ProtectWise",
            "playbookID": "Protectwise-Test"
        },
        {
            "integrations": "WhatsMyBrowser",
            "playbookID": "WhatsMyBrowser-Test"
        },
        {
            "integrations": "BigFix",
            "playbookID": "BigFixTest"
        },
        {
            "integrations": "Lastline v2",
            "playbookID": "Lastline v2 - Test"
        },
        {
            "integrations": "McAfee DXL",
            "playbookID": "McAfee DXL - Test"
        },
        {
            "playbookID": "TextFromHTML_test_playbook"
        },
        {
            "playbookID": "PortListenCheck-test"
        },
        {
            "integrations": "ThreatExchange",
            "playbookID": "ThreatExchange-test"
        },
        {
            "integrations": "Joe Security",
            "playbookID": "JoeSecurityTestPlaybook",
            "timeout": 500
        },
        {
            "integrations": "Joe Security",
            "playbookID": "JoeSecurityTestDetonation",
            "timeout": 2000
        },
        {
            "integrations": "WildFire-v2",
            "playbookID": "Wildfire Test",
            "is_mockable": false,
            "fromversion": "5.0.0",
            "toversion": "6.1.9"
        },
        {
            "integrations": "WildFire-v2",
            "playbookID": "Wildfire Test With Polling",
            "is_mockable": false,
            "fromversion": "6.2.0",
            "timeout": 1100
        },
        {
            "integrations": "WildFire-v2",
            "playbookID": "Detonate URL - WildFire-v2 - Test",
            "timeout": 200

        },
        {
            "integrations": "WildFire-v2",
            "playbookID": "Detonate URL - WildFire v2.1 - Test"
        },
        {
            "integrations": "GRR",
            "playbookID": "GRR Test"
        },
        {
            "integrations": "VirusTotal",
            "instance_names": "virus_total_general",
            "playbookID": "virusTotal-test-playbook",
            "timeout": 1400
        },
        {
            "integrations": "VirusTotal",
            "instance_names": "virus_total_preferred_vendors",
            "playbookID": "virusTotaI-test-preferred-vendors",
            "timeout": 1400
        },
        {
            "integrations": [
                "Gmail Single User",
                "Gmail"
            ],
            "playbookID": "Gmail Single User - Test",
            "fromversion": "4.5.0",
            "memory_threshold": 150
        },
        {
            "integrations": "EWS v2",
            "playbookID": "get_original_email_-_ews-_test",
            "instance_names": "ewv2_regular"
        },
        {
            "integrations": [
                "EWSO365",
                "EWS v2"
            ],
            "playbookID": "EWS search-mailbox test",
            "instance_names": [
                "ewv2_regular",
                "ewso365_dev_team"
            ],
            "timeout": 400,
            "memory_threshold": 150
        },
        {
            "integrations": "PagerDuty v2",
            "playbookID": "PagerDuty Test"
        },
        {
            "scripts": [
                "DeleteContext"
            ],
            "playbookID": "test_delete_context"
        },
        {
            "playbookID": "DeleteContext-auto-test"
        },
        {
            "playbookID": "GmailTest",
            "integrations": "Gmail"
        },
        {
            "playbookID": "Gmail Convert Html Test",
            "integrations": "Gmail",
            "memory_threshold": 150
        },
        {
            "playbookID": "reputations.json Test",
            "toversion": "5.0.0"
        },
        {
            "playbookID": "URL extraction test",
            "fromversion": "5.5.0"
        },
        {
            "playbookID": "Domain extraction test",
            "fromversion": "5.5.0"
        },
        {
            "playbookID": "Email extraction test",
            "fromversion": "5.5.0"
        },
        {
            "playbookID": "File extraction test",
            "fromversion": "5.5.0"
        },
        {
            "playbookID": "IPv4 extraction test",
            "fromversion": "5.5.0"
        },
        {
            "playbookID": "IPv4 CIDR extraction test",
            "fromversion": "5.5.0"
        },
        {
            "playbookID": "IPv6 CIDR extraction test",
            "fromversion": "5.5.0"
        },
        {
            "playbookID": "IPv6 extraction test",
            "fromversion": "5.5.0"
        },
        {
            "playbookID": "Test IP Indicator Fields",
            "fromversion": "5.0.0"
        },
        {
            "playbookID": "TestDedupIncidentsPlaybook"
        },
        {
            "playbookID": "TestDedupIncidentsByName"
        },
        {
            "integrations": "McAfee Advanced Threat Defense",
            "playbookID": "Test Playbook McAfee ATD",
            "timeout": 700
        },
        {
            "integrations": "McAfee Advanced Threat Defense",
            "playbookID": "Detonate Remote File From URL -McAfee-ATD - Test",
            "timeout": 700
        },
        {
            "playbookID": "stripChars - Test"
        },
        {
            "integrations": "McAfee Advanced Threat Defense",
            "playbookID": "Test Playbook McAfee ATD Upload File"
        },
        {
            "playbookID": "exporttocsv_script_test"
        },
        {
            "playbookID": "Set - Test"
        },
        {
            "integrations": "Intezer v2",
            "playbookID": "Intezer Testing v2",
            "fromversion": "4.1.0",
            "timeout": 600
        },
        {
            "integrations": [
                "Mail Sender (New)",
                "Gmail"
            ],
            "playbookID": "Mail Sender (New) Test",
            "instance_names": [
                "Mail_Sender_(New)_STARTTLS"
            ],
            "memory_threshold": 100
        },
        {
            "playbookID": "buildewsquery_test"
        },
        {
            "integrations": "Rapid7 Nexpose",
            "playbookID": "nexpose_test",
            "timeout": 240
        },
        {
            "playbookID": "GetIndicatorDBotScore Test"
        },
        {
            "integrations": "EWS Mail Sender",
            "playbookID": "EWS Mail Sender Test",
            "instance_names": [
                "ews_mail_sender_labdemisto"
            ]
        },
        {
            "integrations": [
                "EWS v2",
                "Rasterize"
            ],
            "instance_names": [
                "ews_mail_sender_labdemisto"
            ],
            "playbookID": "EWS V2 Send Mail Test 2",
            "memory_threshold": 150
        },
        {
            "integrations": [
                "EWS v2",
                "SMIME Messaging"
            ],
            "instance_names": [
                "ews_mail_sender_labdemisto",
                "SMIME Messaging"
            ],
            "playbookID": "EWS V2 Send Mail Test 3"
        },
        {
            "playbookID": "decodemimeheader_-_test"
        },
        {
            "playbookID": "test_url_regex"
        },
        {
            "integrations": "Skyformation",
            "playbookID": "TestSkyformation"
        },
        {
            "integrations": "okta",
            "playbookID": "okta_test_playbook",
            "timeout": 240
        },
        {
            "integrations": "Okta v2",
            "playbookID": "OktaV2-Test",
            "timeout": 300
        },
        {
            "integrations": "Okta IAM",
            "playbookID": "Okta IAM - Test Playbook",
            "fromversion": "6.0.0"
        },
        {
            "playbookID": "Test filters & transformers scripts"
        },
        {
            "integrations": "Salesforce",
            "playbookID": "SalesforceTestPlaybook"
        },
        {
            "integrations": "McAfee ESM v2",
            "instance_names": "v11.1.3",
            "playbookID": "McAfee ESM v2 - Test v11.1.3",
            "fromversion": "5.0.0",
            "is_mockable": false
        },
        {
            "integrations": "McAfee ESM v2",
            "instance_names": "v11.3",
            "playbookID": "McAfee ESM v2 (v11.3) - Test",
            "fromversion": "5.0.0",
            "timeout": 300,
            "is_mockable": false
        },
        {
            "integrations": "McAfee ESM v2",
            "instance_names": "v11.1.3",
            "playbookID": "McAfee ESM Watchlists - Test v11.1.3",
            "fromversion": "5.0.0"
        },
        {
            "integrations": "McAfee ESM v2",
            "instance_names": "v11.3",
            "playbookID": "McAfee ESM Watchlists - Test v11.3",
            "fromversion": "5.0.0"
        },
        {
            "integrations": "GoogleSafeBrowsing",
            "playbookID": "Google Safe Browsing Test",
            "timeout": 240,
            "fromversion": "5.0.0"
        },
        {
            "integrations": "Google Safe Browsing v2",
            "playbookID": "Google Safe Browsing V2 Test",
            "fromversion": "5.5.0"
        },
        {
            "integrations": "EWS v2",
            "playbookID": "EWSv2_empty_attachment_test",
            "instance_names": "ewv2_regular"
        },
        {
            "integrations": "EWS v2",
            "playbookID": "EWS Public Folders Test",
            "instance_names": "ewv2_regular",
            "is_mockable": false
        },
        {
            "integrations": "EWS v2",
            "playbookID": "EWS V2 Send Mail Test",
            "instance_names": "ews_mail_sender_labdemisto"
        },
        {
            "integrations": "Symantec Endpoint Protection V2",
            "playbookID": "SymantecEndpointProtection_Test"
        },
        {
            "integrations": "carbonblackprotection",
            "playbookID": "search_endpoints_by_hash_-_carbon_black_protection_-_test",
            "timeout": 500
        },
        {
            "playbookID": "Process Email - Generic - Test - Incident Starter",
            "fromversion": "6.0.0",
            "integrations": "Rasterize",
            "timeout": 240
        },
        {
            "playbookID": "Process Email - Generic - Test - Actual Incident"
        },
        {
            "integrations": "CrowdstrikeFalcon",
            "playbookID": "Test - CrowdStrike Falcon",
            "fromversion": "4.1.0",
            "timeout": 500,
            "is_mockable": false
        },
        {
            "playbookID": "ExposeIncidentOwner-Test"
        },
        {
            "integrations": "google",
            "playbookID": "GsuiteTest"
        },
        {
            "integrations": "OpenPhish",
            "playbookID": "OpenPhish Test Playbook"
        },
        {
            "integrations": "jira-v2",
            "playbookID": "Jira-v2-Test",
            "timeout": 500,
            "is_mockable": false
        },
        {
            "integrations": "ipinfo",
            "playbookID": "IPInfoTest"
        },
        {
            "integrations": "ipinfo_v2",
            "playbookID": "IPInfo_v2Test",
            "fromversion": "5.5.0"
        },
        {
            "integrations": "GoogleMaps",
            "playbookID": "GoogleMapsTest",
            "fromversion": "6.0.0"
        },
        {
            "playbookID": "VerifyHumanReadableFormat"
        },
        {
            "playbookID": "strings-test"
        },
        {
            "playbookID": "TestCommonPython",
            "timeout": 500
        },
        {
            "playbookID": "TestFileCreateAndUpload"
        },
        {
            "playbookID": "TestIsValueInArray"
        },
        {
            "playbookID": "TestStringReplace"
        },
        {
            "playbookID": "TestHttpPlaybook"
        },
        {
            "integrations": "SplunkPy",
            "playbookID": "SplunkPy parse-raw - Test",
            "memory_threshold": 100,
            "instance_names": "use_default_handler",
            "is_mockable": false
        },
        {
            "integrations": "SplunkPy",
            "playbookID": "SplunkPy-Test-V2_default_handler",
            "memory_threshold": 500,
            "instance_names": "use_default_handler",
            "is_mockable": false
        },
        {
            "integrations": "SplunkPy",
            "playbookID": "Splunk-Test_default_handler",
            "memory_threshold": 200,
            "instance_names": "use_default_handler",
            "is_mockable": false
        },
        {
            "integrations": "AnsibleTower",
            "playbookID": "AnsibleTower_Test_playbook",
            "fromversion": "5.0.0"
        },
        {
            "integrations": "SplunkPy",
            "playbookID": "SplunkPySearch_Test_default_handler",
            "memory_threshold": 200,
            "instance_names": "use_default_handler",
            "is_mockable": false
        },
        {
            "integrations": "SplunkPy",
            "playbookID": "SplunkPy_KV_commands_default_handler",
            "memory_threshold": 200,
            "instance_names": "use_default_handler",
            "is_mockable": false
        },
        {
            "integrations": "SplunkPy",
            "playbookID": "SplunkPy-Test-V2_requests_handler",
            "memory_threshold": 500,
            "instance_names": "use_python_requests_handler"
        },
        {
            "integrations": "SplunkPy",
            "playbookID": "Splunk-Test_requests_handler",
            "memory_threshold": 500,
            "instance_names": "use_python_requests_handler",
            "is_mockable": false
        },
        {
            "integrations": "SplunkPy",
            "playbookID": "SplunkPySearch_Test_requests_handler",
            "memory_threshold": 200,
            "instance_names": "use_python_requests_handler",
            "is_mockable": false
        },
        {
            "integrations": "SplunkPy",
            "playbookID": "SplunkPy_KV_commands_requests_handler",
            "memory_threshold": 200,
            "instance_names": "use_python_requests_handler"
        },
        {
            "integrations": "McAfee NSM",
            "playbookID": "McAfeeNSMTest",
            "timeout": 400
        },
        {
            "integrations": "PhishTank V2",
            "playbookID": "PhishTank Testing"
        },
        {
            "integrations": "McAfee Web Gateway",
            "playbookID": "McAfeeWebGatewayTest",
            "timeout": 500,
            "is_mockable": false
        },
        {
            "integrations": "TCPIPUtils",
            "playbookID": "TCPUtils-Test"
        },
        {
            "playbookID": "listExecutedCommands-Test"
        },
        {
            "integrations": "AWS - Lambda",
            "playbookID": "AWS-Lambda-Test (Read-Only)"
        },
        {
            "integrations": "Service Manager",
            "playbookID": "TestHPServiceManager",
            "timeout": 400
        },
        {
            "integrations": "ServiceNow IAM",
            "playbookID": "ServiceNow IAM - Test Playbook",
            "instance_names": "snow_basic_auth",
            "fromversion": "6.0.0"
        },
        {
            "playbookID": "LanguageDetect-Test",
            "timeout": 300
        },
        {
            "integrations": "Forcepoint",
            "playbookID": "forcepoint test",
            "timeout": 500
        },
        {
            "playbookID": "GeneratePassword-Test"
        },
        {
            "playbookID": "ZipFile-Test"
        },
        {
            "playbookID": "UnzipFile-Test"
        },
        {
            "playbookID": "Test-IsMaliciousIndicatorFound",
            "fromversion": "5.0.0"
        },
        {
            "playbookID": "TestExtractHTMLTables"
        },
        {
            "integrations": "carbonblackliveresponse",
            "playbookID": "Carbon Black Live Response Test",
            "fromversion": "5.0.0",
            "is_mockable": false
        },
        {
            "integrations": "urlscan.io",
            "playbookID": "urlscan_malicious_Test",
            "timeout": 500
        },
        {
            "integrations": "EWS v2",
            "playbookID": "pyEWS_Test",
            "instance_names": "ewv2_regular",
            "is_mockable": false
        },
        {
            "integrations": "EWS v2",
            "playbookID": "pyEWS_Test",
            "instance_names": "ewsv2_separate_process",
            "is_mockable": false
        },
        {
            "integrations": "remedy_sr_beta",
            "playbookID": "remedy_sr_test_pb"
        },
        {
            "integrations": "Cylance Protect v2",
            "playbookID": "Cylance Protect v2 Test"
        },
        {
            "integrations": "ReversingLabs Titanium Cloud",
            "playbookID": "ReversingLabsTCTest"
        },
        {
            "integrations": "ReversingLabs A1000",
            "playbookID": "ReversingLabsA1000Test"
        },
        {
            "integrations": "Demisto Lock",
            "playbookID": "DemistoLockTest",
            "instance_name": "no_sync"
        },
        {
            "playbookID": "test-domain-indicator",
            "timeout": 400
        },
        {
            "playbookID": "Cybereason Test",
            "integrations": "Cybereason",
            "timeout": 1200,
            "fromversion": "4.1.0"
        },
        {
            "integrations": "VirusTotal - Private API",
            "instance_names": "virus_total_private_api_general",
            "playbookID": "File Enrichment - Virus Total Private API Test"
        },
        {
            "integrations": "VirusTotal - Private API",
            "instance_names": "virus_total_private_api_general",
            "playbookID": "virusTotalPrivateAPI-test-playbook",
            "timeout": 1400,
            "pid_threshold": 12
        },
        {
            "integrations": [
                "VirusTotal - Private API",
                "VirusTotal"
            ],
            "playbookID": "vt-detonate test",
            "instance_names": [
                "virus_total_private_api_general",
                "virus_total_general"
            ],
            "timeout": 1400,
            "fromversion": "5.5.0",
            "is_mockable": false
        },
        {
            "integrations": "Cisco ASA",
            "playbookID": "Cisco ASA - Test Playbook"
        },
        {
            "integrations": "VirusTotal - Private API",
            "instance_names": "virus_total_private_api_preferred_vendors",
            "playbookID": "virusTotalPrivateAPI-test-preferred-vendors",
            "timeout": 1400
        },
        {
            "integrations": "Cisco Meraki",
            "playbookID": "Cisco-Meraki-Test"
        },
        {
            "integrations": "Microsoft Defender Advanced Threat Protection",
            "playbookID": "Microsoft Defender Advanced Threat Protection - Test prod",
            "instance_names": "microsoft_defender_atp_prod",
            "is_mockable": false,
            "timeout": 500
        },
        {
            "integrations": "Microsoft Defender Advanced Threat Protection",
            "playbookID": "Microsoft Defender Advanced Threat Protection - Test dev",
            "instance_names": "microsoft_defender_atp_dev",
            "timeout": 500
        },
        {
            "integrations": "Microsoft Defender Advanced Threat Protection",
            "playbookID": "Microsoft Defender Advanced Threat Protection - Test self deployed",
            "instance_names": "microsoft_defender_atp_dev_self_deployed",
            "timeout": 500
        },
        {
            "integrations": "Microsoft Defender Advanced Threat Protection",
            "playbookID": "Microsoft Defender - ATP - Indicators SC Test",
            "instance_names": "microsoft_defender_atp_dev_self_deployed"
        },
        {
            "integrations": "Microsoft Defender Advanced Threat Protection",
            "playbookID": "Microsoft Defender - ATP - Indicators SC Test",
            "instance_names": "microsoft_defender_atp_dev"
        },
        {
            "integrations": "Microsoft Defender Advanced Threat Protection",
            "playbookID": "Microsoft Defender - ATP - Indicators SC Test",
            "instance_names": "microsoft_defender_atp_prod"
        },
        {
            "integrations": "Microsoft 365 Defender",
            "playbookID": "Microsoft_365_Defender-Test",
            "instance_names": "ms_365_defender_device_code"
        },
        {
            "integrations": "Microsoft 365 Defender",
            "playbookID": "Microsoft_365_Defender-Test",
            "instance_names": "ms_365_defender_client_cred"
        },
        {
            "integrations": "Tanium",
            "playbookID": "Tanium Test Playbook",
            "timeout": 1200,
            "pid_threshold": 10
        },
        {
            "integrations": "Recorded Future",
            "playbookID": "Recorded Future Test"
        },
        {
            "integrations": "Microsoft Graph",
            "playbookID": "Microsoft Graph Security Test dev",
            "instance_names": "ms_graph_security_dev"
        },
        {
            "integrations": "Microsoft Graph",
            "playbookID": "Microsoft Graph Security Test prod",
            "instance_names": "ms_graph_security_prod",
            "is_mockable": false
        },
        {
            "integrations": "Microsoft Graph",
            "playbookID": "Microsoft Graph Security Test self deployed",
            "instance_names": "ms_graph_security_client_cred",
            "is_mockable": false
        },
        {
            "integrations": "Microsoft Graph",
            "playbookID": "Microsoft Graph Security Test dev v2",
            "instance_names": "ms_graph_security_dev_v2"
        },
        {
            "integrations": "Microsoft Graph",
            "playbookID": "Microsoft Graph Security Test prod v2",
            "instance_names": "ms_graph_security_prod_v2",
            "is_mockable": false
        },
        {
            "integrations": "Microsoft Graph",
            "playbookID": "Microsoft Graph Security Test self deployed v2",
            "instance_names": "ms_graph_security_client_cred_v2",
            "is_mockable": false
        },
        {
            "integrations": "Microsoft Graph User",
            "playbookID": "Microsoft Graph User - Test",
            "instance_names": "ms_graph_user_dev"
        },
        {
            "integrations": "Microsoft Graph User",
            "playbookID": "Microsoft Graph User - Test",
            "instance_names": "ms_graph_user_prod",
            "is_mockable": false
        },
        {
            "integrations": "Microsoft Graph Groups",
            "playbookID": "Microsoft Graph Groups - Test dev",
            "instance_names": "ms_graph_groups_dev"
        },
        {
            "integrations": "Microsoft Graph Groups",
            "playbookID": "Microsoft Graph Groups - Test prod",
            "instance_names": "ms_graph_groups_prod",
            "is_mockable": false
        },
        {
            "integrations": "Microsoft_Graph_Files",
            "playbookID": "test_MsGraphFiles dev",
            "instance_names": "ms_graph_files_dev",
            "fromversion": "5.0.0"
        },
        {
            "integrations": "Microsoft_Graph_Files",
            "playbookID": "test_MsGraphFiles prod",
            "instance_names": "ms_graph_files_prod",
            "fromversion": "5.0.0",
            "is_mockable": false
        },
        {
            "integrations": "Microsoft Graph Calendar",
            "playbookID": "Microsoft Graph Calendar - Test dev",
            "instance_names": "ms_graph_calendar_dev"
        },
        {
            "integrations": "Microsoft Graph Calendar",
            "playbookID": "Microsoft Graph Calendar - Test prod",
            "instance_names": "ms_graph_calendar_prod",
            "is_mockable": false
        },
        {
            "integrations": "Microsoft Graph Device Management",
            "playbookID": "MSGraph_DeviceManagement_Test_dev",
            "instance_names": "ms_graph_device_management_oproxy_dev",
            "fromversion": "5.0.0"
        },
        {
            "integrations": "Microsoft Graph Device Management",
            "playbookID": "MSGraph_DeviceManagement_Test_prod",
            "instance_names": "ms_graph_device_management_oproxy_prod",
            "fromversion": "5.0.0",
            "is_mockable": false
        },
        {
            "integrations": "Microsoft Graph Device Management",
            "playbookID": "MSGraph_DeviceManagement_Test_self_deployed_prod",
            "instance_names": "ms_graph_device_management_self_deployed_prod",
            "fromversion": "5.0.0"
        },
        {
            "integrations": "PrismaCloud v2",
            "playbookID": "Prisma Cloud V2 Test"
        },
        {
            "integrations": "Symantec Messaging Gateway",
            "playbookID": "Symantec Messaging Gateway Test"
        },
        {
            "integrations": "ThreatConnect v2",
            "playbookID": "ThreatConnect v2 - Test",
            "fromversion": "5.0.0"
        },
        {
            "integrations": "QRadar_v2",
            "playbookID": "test_Qradar_v2",
            "fromversion": "6.0.0",
            "is_mockable": false
        },
        {
            "integrations": "VMware",
            "playbookID": "VMWare Test",
            "memory_threshold": 300,
            "timeout": 1000
        },
        {
            "integrations": "VMware Carbon Black EDR v2",
            "playbookID": "Carbon Black Edr - Test",
            "is_mockable": false,
            "fromversion": "5.5.0"
        },
        {
            "integrations": "Cisco Umbrella Investigate",
            "playbookID": "Cisco Umbrella Test"
        },
        {
            "integrations": "icebrg",
            "playbookID": "Icebrg Test",
            "timeout": 500
        },
        {
            "integrations": "Symantec MSS",
            "playbookID": "SymantecMSSTest"
        },
        {
            "integrations": "Remedy AR",
            "playbookID": "Remedy AR Test"
        },
        {
            "integrations": "AWS - IAM",
            "playbookID": "AWS - IAM Test Playbook"
        },
        {
            "integrations": "McAfee Active Response",
            "playbookID": "McAfee-MAR_Test",
            "timeout": 700
        },
        {
            "integrations": "McAfee Threat Intelligence Exchange",
            "playbookID": "McAfee-TIE Test",
            "timeout": 700
        },
        {
            "integrations": "ArcSight Logger",
            "playbookID": "ArcSight Logger test"
        },
        {
            "integrations": "ArcSight ESM v2",
            "playbookID": "ArcSight ESM v2 Test"
        },
        {
            "integrations": "ArcSight ESM v2",
            "playbookID": "test Arcsight - Get events related to the Case"
        },
        {
            "integrations": "XFE_v2",
            "playbookID": "Test_XFE_v2",
            "timeout": 500,
            "nightly": true
        },
        {
            "integrations": "McAfee Threat Intelligence Exchange",
            "playbookID": "search_endpoints_by_hash_-_tie_-_test",
            "timeout": 500
        },
        {
            "integrations": "iDefense_v2",
            "playbookID": "iDefense_v2_Test",
            "fromversion": "5.5.0"
        },
        {
            "integrations": "AWS - SQS",
            "playbookID": "AWS - SQS Test Playbook",
            "fromversion": "5.0.0"
        },
        {
            "integrations": "AbuseIPDB",
            "playbookID": "AbuseIPDB Test"
        },
        {
            "integrations": "AbuseIPDB",
            "playbookID": "AbuseIPDB PopulateIndicators Test"
        },
        {
            "integrations": "LogRhythm",
            "playbookID": "LogRhythm-Test-Playbook",
            "timeout": 200
        },
        {
            "integrations": "FireEyeFeed",
            "playbookID": "playbook-FeedFireEye_test",
            "memory_threshold": 110
        },
        {
            "integrations": "Phish.AI",
            "playbookID": "PhishAi-Test"
        },
        {
            "integrations": "Phish.AI",
            "playbookID": "Test-Detonate URL - Phish.AI"
        },
        {
            "integrations": "Centreon",
            "playbookID": "Centreon-Test-Playbook"
        },
        {
            "playbookID": "ReadFile test"
        },
        {
            "integrations": "AlphaSOC Wisdom",
            "playbookID": "AlphaSOC-Wisdom-Test"
        },
        {
            "integrations": "carbonblack-v2",
            "playbookID": "CBFindIP - Test"
        },
        {
            "integrations": "Jask",
            "playbookID": "Jask_Test",
            "fromversion": "4.1.0"
        },
        {
            "integrations": "Whois",
            "playbookID": "whois_test",
            "fromversion": "4.1.0"
        },
        {
            "integrations": "TeamCymru",
            "playbookID": "TeamCymruTest"
        },
        {
            "integrations": "RSA NetWitness Endpoint",
            "playbookID": "NetWitness Endpoint Test"
        },
        {
            "integrations": "Check Point Sandblast",
            "playbookID": "Sandblast_malicious_test"
        },
        {
            "playbookID": "TestMatchRegexV2"
        },
        {
            "integrations": "ActiveMQ",
            "playbookID": "ActiveMQ Test"
        },
        {
            "playbookID": "RegexGroups Test"
        },
        {
            "integrations": "Cisco ISE",
            "playbookID": "cisco-ise-test-playbook"
        },
        {
            "integrations": "RSA NetWitness v11.1",
            "playbookID": "RSA NetWitness Test"
        },
        {
            "playbookID": "ExifReadTest"
        },
        {
            "integrations": "Cuckoo Sandbox",
            "playbookID": "CuckooTest",
            "timeout": 700
        },
        {
            "playbookID": "Detonate File - Generic Test",
            "timeout": 500
        },
        {
            "integrations": [
                "Lastline v2",
                "WildFire-v2",
                "SNDBOX",
                "McAfee Advanced Threat Defense"
            ],
            "playbookID": "Detonate File - Generic Test",
            "timeout": 2400
        },
        {
            "playbookID": "VerifyJSON - Test",
            "fromversion": "5.5.0"
        },
        {
            "playbookID": "PowerShellCommon-Test",
            "fromversion": "5.5.0"
        },
        {
            "playbookID": "GetIndicatorDBotScoreFromCache-Test",
            "fromversion": "6.0.0"
        },
        {
            "playbookID": "Detonate URL - Generic Test",
            "timeout": 2000,
            "integrations": [
                "McAfee Advanced Threat Defense",
                "Lastline v2"
            ]
        },
        {
            "integrations": [
                "VMware Carbon Black EDR v2",
                "carbonblackliveresponse",
                "Cylance Protect v2"
            ],
            "playbookID": "Retrieve File from Endpoint - Generic V2 Test",
            "fromversion": "5.0.0",
            "is_mockable": false
        },
        {
            "integrations": "Zscaler",
            "playbookID": "Zscaler Test",
            "timeout": 500
        },
        {
            "playbookID": "DemistoUploadFileV2 Test",
            "integrations": "Core REST API"
        },
        {
            "playbookID": "MaxMind Test",
            "integrations": "MaxMind GeoIP2"
        },
        {
            "playbookID": "Test Sagemaker",
            "integrations": "AWS Sagemaker"
        },
        {
            "playbookID": "C2sec-Test",
            "integrations": "C2sec irisk",
            "fromversion": "5.0.0"
        },
        {
            "playbookID": "AlexaV2 Test Playbook",
            "integrations": "Alexa Rank Indicator v2",
            "fromversion": "5.5.0"
        },
        {
            "playbookID": "Phishing v2 - Test - Incident Starter",
            "fromversion": "6.0.0",
            "timeout": 1200,
            "integrations": [
                "Core REST API",
                "Rasterize",
                "EWS v2"
            ],
            "instance_names": [
                "ews_mail_sender_labdemisto"
            ],
            "memory_threshold": 150,
            "pid_threshold": 80
        },
        {
            "playbookID": "Phishing - Core - Test - Incident Starter",
            "fromversion": "6.0.0",
            "timeout": 1700,
            "integrations": [
                "Core REST API",
                "Rasterize",
                "EWS v2"
            ],
            "instance_names": [
                "ews_mail_sender_labdemisto"
            ],
            "memory_threshold": 160,
            "pid_threshold": 80
        },
        {
            "playbookID": "Phishing - Core - Test - Actual Incident",
            "fromversion": "6.0.0"
        },
        {
            "playbookID": "SLA Scripts - Test",
            "fromversion": "4.1.0"
        },
        {
            "playbookID": "test_manageOOOUsers",
            "fromversion": "5.5.0"
        },
        {
            "playbookID": "PcapHTTPExtractor-Test"
        },
        {
            "playbookID": "Ping Test Playbook"
        },
        {
            "playbookID": "ParseWordDoc-Test"
        },
        {
            "playbookID": "PDFUnlocker-Test",
            "fromversion": "6.0.0"
        },
        {
            "playbookID": "Active Directory Test",
            "integrations": "Active Directory Query v2",
            "instance_names": "active_directory_ninja",
            "has_api": false
        },
        {
            "playbookID": "Active Directory - manual pagination check",
            "integrations": "Active Directory Query v2",
            "instance_names": "active_directory_ninja"
        },
        {
            "playbookID": "Active Directory - automatic pagination check",
            "integrations": "Active Directory Query v2",
            "instance_names": "active_directory_ninja"
        },
        {
            "playbookID": "AD v2 - debug-mode - Test",
            "integrations": "Active Directory Query v2",
            "instance_names": "active_directory_ninja",
            "fromversion": "5.0.0",
            "has_api": false
        },
        {
            "playbookID": "AD v2 - debug-mode - Test",
            "integrations": "Active Directory Query v2",
            "instance_names": "active_directory_ninja_with_ntlm",
            "fromversion": "5.0.0",
            "has_api": false
        },
        {
            "playbookID": "Docker Hardening Test",
            "fromversion": "5.0.0",
            "runnable_on_docker_only": true
        },
        {
            "integrations": "Active Directory Query v2",
            "instance_names": "active_directory_ninja",
            "playbookID": "Active Directory Query V2 configuration with port",
            "has_api": false
        },
        {
            "integrations": "Active Directory Query v2",
            "instance_names": "active_directory_ninja",
            "playbookID": "Active Directory - ad-get-user limit check",
            "has_api": false
        },
        {
            "integrations": "Active Directory Query v2",
            "instance_names": "active_directory_ninja",
            "playbookID": "active directory search user with parentheses test",
            "has_api": false
        },
        {
            "playbookID": "Email Address Enrichment - Generic v2.1 - Test",
            "integrations": "Active Directory Query v2",
            "instance_names": "active_directory_ninja",
            "has_api": false
        },
        {
            "integrations": "Cofense Intelligence",
            "playbookID": "Test - Cofense Intelligence",
            "timeout": 500
        },
        {
            "playbookID": "GDPRContactAuthorities Test"
        },
        {
            "integrations": "Google Resource Manager",
            "playbookID": "GoogleResourceManager-Test",
            "timeout": 500
        },
        {
            "integrations": "SlashNext Phishing Incident Response",
            "playbookID": "SlashNextPhishingIncidentResponse-Test",
            "timeout": 500
        },
        {
            "integrations": "Google Cloud Storage",
            "playbookID": "GCS - Test",
            "timeout": 500,
            "memory_threshold": 80
        },
        {
            "integrations": "GooglePubSub",
            "playbookID": "GooglePubSub_Test",
            "timeout": 500,
            "fromversion": "5.0.0"
        },
        {
            "playbookID": "Calculate Severity - Generic v2 - Test",
            "integrations": [
                "Palo Alto Minemeld",
                "Active Directory Query v2"
            ],
            "instance_names": "active_directory_ninja",
            "fromversion": "4.5.0"
        },
        {
            "integrations": "Freshdesk",
            "playbookID": "Freshdesk-Test",
            "timeout": 500
        },
        {
            "playbookID": "Autoextract - Test",
            "fromversion": "4.1.0"
        },
        {
            "playbookID": "FilterByList - Test",
            "fromversion": "4.5.0"
        },
        {
            "playbookID": "Impossible Traveler - Test",
            "integrations": [
                "Ipstack",
                "ipinfo",
                "Rasterize",
                "Active Directory Query v2",
                "Core REST API"
            ],
            "instance_names": "active_directory_ninja",
            "fromversion": "5.0.0",
            "timeout": 700
        },
        {
            "playbookID": "Active Directory - Get User Manager Details - Test",
            "integrations": "Active Directory Query v2",
            "instance_names": "active_directory_80k",
            "fromversion": "5.0.0",
            "has_api": false
        },
        {
            "integrations": "Kafka V2",
            "playbookID": "Kafka Test"
        },
        {
            "playbookID": "File Enrichment - Generic v2 - Test",
            "instance_names": "virus_total_v3",
            "integrations": [
                "VirusTotal (API v3)",
                "Cylance Protect v2"
            ],
            "is_mockable": false
        },
        {
            "integrations": [
                "epo",
                "McAfee Active Response"
            ],
            "playbookID": "Endpoint data collection test",
            "timeout": 500
        },
        {
            "integrations": [
                "epo",
                "McAfee Active Response"
            ],
            "playbookID": "MAR - Endpoint data collection test",
            "timeout": 500
        },
        {
            "integrations": "DUO Admin",
            "playbookID": "DuoAdmin API test playbook",
            "fromversion": "5.0.0"
        },
        {
            "integrations": [
                "TAXII Server",
                "TAXIIFeed"
            ],
            "playbookID": "TAXII_Feed_Test",
            "fromversion": "5.5.0",
            "timeout": 300,
            "instance_names": [
                "non_https_cert",
                "instance_execute"
            ]
        },
        {
            "integrations": [
                "TAXII Server",
                "TAXIIFeed"
            ],
            "playbookID": "TAXII_Feed_Test",
            "fromversion": "5.5.0",
            "timeout": 300,
            "instance_names": [
                "https_cert",
                "local_https"
            ]
        },
        {
            "integrations": "TAXII 2 Feed",
            "playbookID": "TAXII 2 Feed Test",
            "fromversion": "5.5.0"
        },
        {
            "integrations": "iDefense Feed",
            "playbookID": "Feed iDefense Test",
            "memory_threshold": 200,
            "fromversion": "5.5.0"
        },
        {
            "playbookID": "TestShowScheduledEntries"
        },
        {
            "playbookID": "Calculate Severity - Standard - Test",
            "integrations": "Palo Alto Minemeld",
            "fromversion": "4.5.0"
        },
        {
            "playbookID": "HTTPListRedirects - Test SSL",
            "has_api": true
        },
        {
            "playbookID": "HTTPListRedirects Basic Test",
            "has_api": true
        },
        {
            "playbookID": "CheckDockerImageAvailableTest",
            "has_api": true
        },
        {
            "playbookID": "Extract Indicators From File - Generic v2 - Test",
            "integrations": [
                "Image OCR",
                "Rasterize"
            ],
            "timeout": 700,
            "memory_threshold": 200,
            "fromversion": "4.5.0"
        },
        {
            "playbookID": "Endpoint Enrichment - Generic v2.1 - Test",
            "integrations": [
                "Cylance Protect v2",
                "carbonblack-v2",
                "epo",
                "Active Directory Query v2",
                "VMware Carbon Black EDR v2"
            ],
            "instance_names": "active_directory_ninja"
        },
        {
            "playbookID": "EmailReputationTest",
            "integrations": "Have I Been Pwned? V2"
        },
        {
            "integrations": "Symantec Deepsight Intelligence",
            "playbookID": "Symantec Deepsight Test"
        },
        {
            "playbookID": "ExtractDomainFromEmailTest"
        },
        {
            "playbookID": "Wait Until Datetime - Test",
            "fromversion": "4.5.0"
        },
        {
            "playbookID": "PAN-OS DAG Configuration Test",
            "integrations": "Panorama",
            "instance_names": "palo_alto_panorama_9.0",
            "timeout": 1500
        },
        {
            "playbookID": "PAN-OS EDL Setup v3 Test",
            "integrations": [
                "Panorama",
                "palo_alto_networks_pan_os_edl_management"
            ],
            "instance_names": "palo_alto_firewall_9.0",
            "timeout": 300
        },
        {
            "integrations": "Snowflake",
            "playbookID": "Snowflake-Test"
        },
        {
            "playbookID": "Account Enrichment - Generic v2.1 - Test",
            "integrations": "Active Directory Query v2",
            "instance_names": "active_directory_80k",
            "has_api": false
        },
        {
            "integrations": "Cisco Umbrella Investigate",
            "playbookID": "Domain Enrichment - Generic v2 - Test"
        },
        {
            "integrations": "Google BigQuery",
            "playbookID": "Google BigQuery Test"
        },
        {
            "integrations": "Zoom",
            "playbookID": "Zoom_Test"
        },
        {
            "integrations": "Cisco WebEx Feed",
            "playbookID": "Test_Cisco_WebEx_Feed",
            "fromversion": "6.0.0"
        },
        {
            "playbookID": "IP Enrichment - Generic v2 - Test",
            "integrations": "VirusTotal (API v3)",
            "instance_names": "virus_total_v3",
            "fromversion": "4.1.0"
        },
        {
            "integrations": "Cherwell",
            "playbookID": "Cherwell Example Scripts - test"
        },
        {
            "integrations": "Cherwell",
            "playbookID": "Cherwell - test"
        },
        {
            "integrations": "CarbonBlackProtectionV2",
            "playbookID": "Carbon Black Enterprise Protection V2 Test"
        },
        {
            "integrations": "Active Directory Query v2",
            "instance_names": "active_directory_ninja",
            "playbookID": "Test ADGetUser Fails with no instances 'Active Directory Query' (old version)",
            "has_api": false
        },
        {
            "integrations": "MITRE ATT&CK v2",
            "playbookID": "FeedMitreAttackv2_test",
            "memory_threshold": 150
        },
        {
            "integrations": "MITRE ATT&CK v2",
            "playbookID": "ExtractAttackPattern-Test",
            "memory_threshold": 150,
            "fromversion": "6.2.0"
        },
        {
            "integrations": "ANYRUN",
            "playbookID": "ANYRUN-Test"
        },
        {
            "integrations": "ANYRUN",
            "playbookID": "Detonate File - ANYRUN - Test"
        },
        {
            "integrations": "ANYRUN",
            "playbookID": "Detonate URL - ANYRUN - Test"
        },
        {
            "integrations": "Netcraft",
            "playbookID": "Netcraft test"
        },
        {
            "integrations": "EclecticIQ Platform",
            "playbookID": "EclecticIQ Test"
        },
        {
            "playbookID": "FormattingPerformance - Test",
            "fromversion": "5.0.0"
        },
        {
            "integrations": "AWS - EC2",
            "instance_names": "AWS - EC2",
            "playbookID": "AWS - EC2 Test Playbook",
            "fromversion": "5.0.0",
            "memory_threshold": 90
        },
        {
            "integrations": "AWS - EC2",
            "playbookID": "d66e5f86-e045-403f-819e-5058aa603c32"
        },
        {
            "integrations": "ANYRUN",
            "playbookID": "Detonate File From URL - ANYRUN - Test"
        },
        {
            "integrations": "AWS - CloudTrail",
            "playbookID": "3da2e31b-f114-4d7f-8702-117f3b498de9"
        },
        {
            "integrations": "carbonblackprotection",
            "playbookID": "67b0f25f-b061-4468-8613-43ab13147173"
        },
        {
            "integrations": "DomainTools",
            "playbookID": "DomainTools-Test"
        },
        {
            "integrations": "Exabeam",
            "playbookID": "Exabeam - Test"
        },
        {
            "integrations": "Cisco Spark",
            "playbookID": "Cisco Spark Test New"
        },
        {
            "integrations": "Remedy On-Demand",
            "playbookID": "Remedy-On-Demand-Test"
        },
        {
            "playbookID": "ssdeepreputationtest"
        },
        {
            "playbookID": "TestIsEmailAddressInternal"
        },
        {
            "integrations": "Google Cloud Compute",
            "playbookID": "GoogleCloudComputeListTest"
        },
        {
            "integrations": "AWS - S3",
            "playbookID": "AWS - S3 Test Playbook",
            "memory_threshold": 80,
            "is_mockable": false
        },
        {
            "integrations": "AwsSecretsManager",
            "playbookID": "AwsSecretsManagerTest"
        },
        {
            "integrations": "Image OCR",
            "playbookID": "TestImageOCR"
        },
        {
            "integrations": "fireeye",
            "playbookID": "Detonate File - FireEye AX - Test"
        },
        {
            "integrations": [
                "Rasterize",
                "Image OCR"
            ],
            "playbookID": "Rasterize Test",
            "fromversion": "5.0.0",
            "memory_threshold": 100
        },
        {
            "integrations": "Rasterize",
            "playbookID": "RasterizeImageTest",
            "fromversion": "5.0.0"
        },
        {
            "integrations": "Ipstack",
            "playbookID": "Ipstack_Test"
        },
        {
            "integrations": "Perch",
            "playbookID": "Perch-Test"
        },
        {
            "integrations": "Forescout",
            "playbookID": "Forescout-Test"
        },
        {
            "integrations": "GitHub",
            "playbookID": "Git_Integration-Test"
        },
        {
            "integrations": "GitHub IAM",
            "playbookID": "Github IAM - Test Playbook",
            "fromversion": "6.1.0"
        },
        {
            "integrations": "LogRhythmRest",
            "playbookID": "LogRhythm REST test"
        },
        {
            "integrations": "AlienVault USM Anywhere",
            "playbookID": "AlienVaultUSMAnywhereTest"
        },
        {
            "playbookID": "PhishLabsTestPopulateIndicators"
        },
        {
            "playbookID": "Test_HTMLtoMD"
        },
        {
            "integrations": "PhishLabs IOC",
            "playbookID": "PhishLabsIOC TestPlaybook",
            "fromversion": "4.1.0"
        },
        {
            "integrations": "PerceptionPoint",
            "playbookID": "PerceptionPoint Test",
            "fromversion": "4.1.0"
        },
        {
            "integrations": "vmray",
            "playbookID": "VMRay-Test-File",
            "fromversion": "5.5.0"
        },
        {
            "integrations": "vmray",
            "playbookID": "File Enrichment - VMRay - Test",
            "fromversion": "5.0.0"
        },
        {
            "integrations": "AutoFocus V2",
            "playbookID": "AutoFocus V2 test",
            "fromversion": "5.0.0",
            "timeout": 1000
        },
        {
            "playbookID": "Process Email - Generic for Rasterize"
        },
        {
            "playbookID": "Send Investigation Summary Reports - Test",
            "integrations": "EWS v2",
            "instance_names": [
                "ews_mail_sender_labdemisto"
            ],
            "fromversion": "4.5.0",
            "memory_threshold": 100
        },
        {
            "integrations": "Flashpoint",
            "playbookID": "Flashpoint_event-Test"
        },
        {
            "integrations": "Flashpoint",
            "playbookID": "Flashpoint_forum-Test"
        },
        {
            "integrations": "Flashpoint",
            "playbookID": "Flashpoint_report-Test"
        },
        {
            "integrations": "Flashpoint",
            "playbookID": "Flashpoint_reputation-Test"
        },
        {
            "integrations": "BluecatAddressManager",
            "playbookID": "Bluecat Address Manager test"
        },
        {
            "integrations": "MailListener - POP3 Beta",
            "playbookID": "MailListener-POP3 - Test"
        },
        {
            "playbookID": "sumList - Test"
        },
        {
            "integrations": "VulnDB",
            "playbookID": "Test-VulnDB"
        },
        {
            "integrations": "Shodan_v2",
            "playbookID": "Test-Shodan_v2",
            "timeout": 1000
        },
        {
            "integrations": "Threat Crowd",
            "playbookID": "ThreatCrowd - Test"
        },
        {
            "integrations": "GoogleDocs",
            "playbookID": "GoogleDocs-test"
        },
        {
            "playbookID": "Request Debugging - Test",
            "fromversion": "5.0.0"
        },
        {
            "playbookID": "Test Convert file hash to corresponding hashes",
            "fromversion": "4.5.0",
            "integrations": [
                "VirusTotal",
                "Zimperium"
            ],
            "instance_names": "virus_total_general"
        },
        {
            "playbookID": "PAN-OS Query Logs For Indicators Test",
            "fromversion": "5.5.0",
            "timeout": 1500,
            "integrations": "Panorama",
            "instance_names": "palo_alto_panorama"
        },
        {
            "integrations": "Elasticsearch v2",
            "instance_names": "es_v7",
            "playbookID": "Elasticsearch_v2_test"
        },
        {
            "integrations": "ElasticsearchFeed",
            "instance_names": "es_demisto_feed",
            "playbookID": "Elasticsearch_Fetch_Demisto_Indicators_Test",
            "fromversion": "5.5.0"
        },
        {
            "integrations": "ElasticsearchFeed",
            "instance_names": "es_generic_feed",
            "playbookID": "Elasticsearch_Fetch_Custom_Indicators_Test",
            "fromversion": "5.5.0"
        },
        {
            "integrations": "Elasticsearch v2",
            "instance_names": "es_v6",
            "playbookID": "Elasticsearch_v2_test-v6"
        },
        {
            "integrations": "Elasticsearch v2",
            "instance_names": "es_v8",
            "playbookID": "Elasticsearch_v2_test-v8"
        },
        {
            "integrations": "PolySwarm",
            "playbookID": "PolySwarm-Test"
        },
        {
            "integrations": "Kennav2",
            "playbookID": "Kenna Test"
        },
        {
            "integrations": "SecurityAdvisor",
            "playbookID": "SecurityAdvisor-Test",
            "fromversion": "4.5.0"
        },
        {
            "integrations": "Google Key Management Service",
            "playbookID": "Google-KMS-test",
            "pid_threshold": 6,
            "memory_threshold": 60
        },
        {
            "integrations": "SecBI",
            "playbookID": "SecBI - Test"
        },
        {
            "playbookID": "ExtractFQDNFromUrlAndEmail-Test"
        },
        {
            "integrations": "EWS v2",
            "playbookID": "Get EWS Folder Test",
            "fromversion": "4.5.0",
            "instance_names": "ewv2_regular",
            "memory_threshold": 100,
            "timeout": 1200
        },
        {
            "integrations": "EWSO365",
            "instance_names": "ewso365_dev_team",
            "playbookID": "EWS_O365_test",
            "fromversion": "5.0.0",
            "timeout": 500
        },
        {
            "integrations": "EWSO365",
            "instance_names": "ewso365_dev_team",
            "playbookID": "EWS_O365_send_mail_test",
            "fromversion": "5.0.0"
        },
        {
            "integrations": "Unit42v2 Feed",
            "playbookID": "unit42_atoms",
            "fromversion": "5.5.0"
        },
        {
            "integrations": "QRadar v3",
            "playbookID": "QRadar Indicator Hunting Test",
            "timeout": 12000,
            "fromversion": "6.0.0"
        },
        {
            "integrations": "QRadar v3",
            "playbookID": "QRadar - Get Offense Logs Test",
            "timeout": 600,
            "fromversion": "6.0.0"
        },
        {
            "playbookID": "SetAndHandleEmpty test",
            "fromversion": "4.5.0"
        },
        {
            "integrations": "Tanium v2",
            "playbookID": "Tanium v2 - Test"
        },
        {
            "integrations": "Office 365 Feed",
            "playbookID": "Office365_Feed_Test",
            "fromversion": "5.5.0",
            "memory_threshold": 150
        },
        {
            "integrations": "GoogleCloudTranslate",
            "playbookID": "GoogleCloudTranslate-Test",
            "pid_threshold": 9
        },
        {
            "integrations": "Infoblox",
            "playbookID": "Infoblox Test"
        },
        {
            "integrations": "BPA",
            "playbookID": "Test-BPA",
            "fromversion": "4.5.0"
        },
        {
            "playbookID": "GetValuesOfMultipleFIelds Test",
            "fromversion": "4.5.0"
        },
        {
            "playbookID": "IsInternalHostName Test",
            "fromversion": "4.5.0"
        },
        {
            "playbookID": "DigitalGuardian-Test",
            "integrations": "Digital Guardian",
            "fromversion": "5.0.0"
        },
        {
            "integrations": "SplunkPy",
            "playbookID": "Splunk Indicator Hunting Test",
            "fromversion": "5.0.0",
            "memory_threshold": 500,
            "instance_names": "use_default_handler",
            "is_mockable": false
        },
        {
            "integrations": "BPA",
            "playbookID": "Test-BPA_Integration",
            "fromversion": "4.5.0"
        },
        {
            "integrations": "AutoFocus Feed",
            "playbookID": "playbook-FeedAutofocus_test",
            "fromversion": "5.5.0"
        },
        {
            "integrations": "PaloAltoNetworks_PrismaCloudCompute",
            "playbookID": "PaloAltoNetworks_PrismaCloudCompute-Test",
            "instance_names": "prisma_cloud_compute_21_04"
        },
        {
            "integrations": "SaasSecurity",
            "playbookID": "SaasSecurity-Test"
        },
        {
            "integrations": "Recorded Future Feed",
            "playbookID": "RecordedFutureFeed - Test",
            "instance_names": "recorded_future_feed",
            "timeout": 1000,
            "fromversion": "5.5.0",
            "memory_threshold": 86
        },
        {
            "integrations": "Recorded Future Feed",
            "playbookID": "RecordedFutureFeed - Test",
            "instance_names": "recorded_future_feed_with_risk_rules",
            "timeout": 1000,
            "fromversion": "5.5.0",
            "memory_threshold": 86
        },
        {
            "integrations": "Expanse",
            "playbookID": "test-Expanse-Playbook",
            "fromversion": "5.0.0"
        },
        {
            "integrations": "Expanse",
            "playbookID": "test-Expanse",
            "fromversion": "5.0.0"
        },
        {
            "integrations": "DShield Feed",
            "playbookID": "playbook-DshieldFeed_test",
            "fromversion": "5.5.0",
            "is_mockable": false
        },
        {
            "integrations": "AlienVault Reputation Feed",
            "playbookID": "AlienVaultReputationFeed_Test",
            "fromversion": "5.5.0",
            "memory_threshold": 190
        },
        {
            "integrations": "BruteForceBlocker Feed",
            "playbookID": "playbook-BruteForceBlocker_test",
            "fromversion": "5.5.0",
            "memory_threshold": 190
        },
        {
            "integrations": "F5Silverline",
            "playbookID": "F5Silverline_TestPlaybook",
            "fromversion": "6.0.0",
            "memory_threshold": 190
        },
        {
            "integrations": "Carbon Black Enterprise EDR",
            "playbookID": "Carbon Black Enterprise EDR Test",
            "fromversion": "5.0.0"
        },
        {
            "integrations": "MongoDB Key Value Store",
            "playbookID": "MongoDB KeyValueStore - Test",
            "pid_threshold": 12,
            "fromversion": "5.0.0"
        },
        {
            "integrations": "MongoDB Log",
            "playbookID": "MongoDBLog - Test",
            "pid_threshold": 12,
            "fromversion": "5.0.0"
        },
        {
            "integrations": "CyCognito",
            "playbookID": "CyCognito-Test",
            "fromversion": "6.2.0"
        },
        {
            "integrations": "FeedCyCognito",
            "playbookID": "FeedCyCognito-Test",
            "fromversion": "6.2.0"
        },
        {
            "integrations": "Google Chronicle Backstory",
            "playbookID": "Google Chronicle Backstory Asset - Test",
            "fromversion": "5.0.0"
        },
        {
            "integrations": "Google Chronicle Backstory",
            "playbookID": "Google Chronicle Backstory IOC Details - Test",
            "fromversion": "5.0.0"
        },
        {
            "integrations": "Google Chronicle Backstory",
            "playbookID": "Google Chronicle Backstory List Alerts - Test",
            "fromversion": "5.0.0"
        },
        {
            "integrations": "Google Chronicle Backstory",
            "playbookID": "Google Chronicle Backstory List IOCs - Test",
            "fromversion": "5.0.0"
        },
        {
            "integrations": "Google Chronicle Backstory",
            "playbookID": "Google Chronicle Backstory Reputation - Test",
            "fromversion": "5.0.0"
        },
        {
            "integrations": "Google Chronicle Backstory",
            "playbookID": "Google Chronicle Backstory List Events - Test",
            "fromversion": "5.0.0"
        },
        {
            "integrations": "Feodo Tracker IP Blocklist Feed",
            "instance_names": "feodo_tracker_ip_currently__active",
            "playbookID": "playbook-feodotrackeripblock_test_currently__active",
            "fromversion": "5.5.0"
        },
        {
            "integrations": "Feodo Tracker IP Blocklist Feed",
            "instance_names": "feodo_tracker_ip_30_days",
            "playbookID": "playbook-feodotrackeripblock_test_30_days",
            "fromversion": "5.5.0"
        },
        {
            "integrations": "Code42",
            "playbookID": "Code42-Test",
            "fromversion": "5.0.0",
            "timeout": 600
        },
        {
            "playbookID": "Code42 File Search Test",
            "integrations": "Code42",
            "fromversion": "5.0.0"
        },
        {
            "playbookID": "FetchIndicatorsFromFile-test",
            "fromversion": "5.5.0"
        },
        {
            "integrations": "RiskSense",
            "playbookID": "RiskSense Get Apps - Test"
        },
        {
            "integrations": "RiskSense",
            "playbookID": "RiskSense Get Host Detail - Test"
        },
        {
            "integrations": "RiskSense",
            "playbookID": "RiskSense Get Host Finding Detail - Test"
        },
        {
            "integrations": "RiskSense",
            "playbookID": "RiskSense Get Hosts - Test"
        },
        {
            "integrations": "RiskSense",
            "playbookID": "RiskSense Get Host Findings - Test"
        },
        {
            "integrations": "RiskSense",
            "playbookID": "RiskSense Get Unique Cves - Test"
        },
        {
            "integrations": "RiskSense",
            "playbookID": "RiskSense Get Unique Open Findings - Test"
        },
        {
            "integrations": "RiskSense",
            "playbookID": "RiskSense Get Apps Detail - Test"
        },
        {
            "integrations": "RiskSense",
            "playbookID": "RiskSense Apply Tag - Test"
        },
        {
            "integrations": "Indeni",
            "playbookID": "Indeni_test",
            "fromversion": "5.0.0"
        },
        {
            "integrations": "SafeBreach v2",
            "playbookID": "playbook-SafeBreach-Test",
            "fromversion": "5.5.0"
        },
        {
            "integrations": "AlienVault OTX TAXII Feed",
            "playbookID": "playbook-feedalienvaultotx_test",
            "fromversion": "5.5.0"
        },
        {
            "playbookID": "ExtractDomainAndFQDNFromUrlAndEmail-Test",
            "fromversion": "5.5.0"
        },
        {
            "integrations": "Cortex Data Lake",
            "playbookID": "Cortex Data Lake Test",
            "instance_names": "cdl_prod",
            "fromversion": "4.5.0"
        },
        {
            "integrations": "MongoDB",
            "playbookID": "MongoDB - Test"
        },
        {
            "integrations": "DNSDB_v2",
            "playbookID": "DNSDB-Test",
            "fromversion": "5.0.0"
        },
        {
            "playbookID": "DBotCreatePhishingClassifierV2FromFile-Test",
            "timeout": 60000,
            "fromversion": "6.1.0",
            "instance_names": "ml_dummy_prod",
            "integrations": "AzureWAF"
        },
        {
            "integrations": "IBM Resilient Systems",
            "playbookID": "IBM Resilient Systems Test"
        },
        {
            "integrations": [
                "Prisma Access",
                "Prisma Access Egress IP feed"
            ],
            "playbookID": "Prisma_Access_Egress_IP_Feed-Test",
            "timeout": 60000,
            "fromversion": "5.5.0"
        },
        {
            "integrations": "Palo Alto Networks - Prisma SASE",
            "playbookID": "PrismaSASE Test",
            "fromversion": "6.5.0",
            "timeout": 3000
        },

        {
            "integrations": "Prisma Access",
            "playbookID": "Prisma_Access-Test",
            "timeout": 60000,
            "fromversion": "5.5.0"
        },
        {
            "playbookID": "EvaluateMLModllAtProduction-Test",
            "timeout": 500,
            "fromversion": "5.5.0"
        },
        {
            "integrations": "Google IP Ranges Feed",
            "playbookID": "Fetch Indicators Test",
            "fromversion": "6.0.0"
        },
        {
            "integrations": "Azure AD Connect Health Feed",
            "playbookID": "FeedAzureADConnectHealth_Test",
            "fromversion": "5.5.0"
        },
        {
            "integrations": [
                "Zoom Feed",
                "Core REST API"
            ],
            "playbookID": "FeedZoom_Test",
            "fromversion": "5.5.0"
        },
        {
            "playbookID": "PCAP Analysis Test",
            "integrations": [
                "ipinfo",
                "WildFire-v2"
            ],
            "fromversion": "5.0.0",
            "timeout": 1200
        },
        {
            "integrations": "Workday",
            "playbookID": "Workday - Test",
            "fromversion": "5.0.0",
            "timeout": 600
        },
        {
            "integrations": "Unit42 Feed",
            "playbookID": "Unit42 Feed - Test",
            "fromversion": "5.5.0",
            "timeout": 600
        },
        {
            "integrations": "CrowdStrikeMalquery",
            "playbookID": "CrowdStrikeMalquery-Test",
            "fromversion": "5.0.0",
            "timeout": 2500
        },
        {
            "integrations": "Sixgill_Darkfeed",
            "playbookID": "Sixgill-Darkfeed_Test",
            "fromversion": "5.5.0"
        },
        {
            "playbookID": "hashIncidentFields-test",
            "fromversion": "4.5.0",
            "timeout": 60000
        },
        {
            "integrations": "RSA Archer v2",
            "playbookID": "Archer v2 - Test",
            "fromversion": "5.0.0",
            "timeout": 1500
        },
        {
            "integrations": "WootCloud",
            "playbookID": "TestWootCloudPlaybook",
            "fromversion": "5.0.0"
        },
        {
            "integrations": "Ivanti Heat",
            "playbookID": "Ivanti Heat - Test"
        },
        {
            "integrations": "MicrosoftCloudAppSecurity",
            "playbookID": "MicrosoftCloudAppSecurity-Test"
        },
        {
            "integrations": "Blueliv ThreatCompass",
            "playbookID": "Blueliv_ThreatCompass_test",
            "fromversion": "5.0.0"
        },
        {
            "playbookID": "IncreaseIncidentSeverity-Test",
            "fromversion": "5.0.0"
        },
        {
            "integrations": "TrendMicro Cloud App Security",
            "playbookID": "playbook_TrendmicroCAS_Test",
            "fromversion": "5.0.0",
            "timeout": 300
        },
        {
            "playbookID": "IfThenElse-Test",
            "fromversion": "5.0.0"
        },
        {
            "integrations": "Imperva WAF",
            "playbookID": "Imperva WAF - Test"
        },
        {
            "integrations": "CheckPointFirewall_v2",
            "playbookID": "checkpoint-testplaybook",
            "timeout": 500
        },
        {
            "playbookID": "FailedInstances - Test",
            "integrations": "Whois",
            "fromversion": "4.5.0"
        },
        {
            "integrations": "F5 ASM",
            "playbookID": "playbook-F5_ASM-Test",
            "timeout": 600,
            "fromversion": "5.0.0"
        },
        {
            "playbookID": "Hatching Triage - Detonate File",
            "integrations": "Hatching Triage",
            "fromversion": "5.5.0"
        },
        {
            "integrations": "Rundeck",
            "playbookID": "Rundeck_test",
            "fromversion": "5.5.0",
            "is_mockable": false
        },
        {
            "playbookID": "Field polling test",
            "timeout": 600,
            "fromversion": "5.0.0"
        },
        {
            "integrations": "Generic Webhook",
            "playbookID": "Generic Webhook - Test",
            "fromversion": "5.5.0",
            "has_api": false
        },
        {
            "integrations": "Palo Alto Networks Enterprise DLP",
            "playbookID": "Palo_Alto_Networks_Enterprise_DLP - Test",
            "fromversion": "5.0.0"
        },
        {
            "integrations": "Cryptocurrency",
            "playbookID": "Cryptocurrency-Test",
            "is_mockable": false
        },
        {
            "integrations": "Public DNS Feed",
            "playbookID": "Public_DNS_Feed_Test",
            "fromversion": "5.5.0"
        },
        {
            "integrations": "BitcoinAbuse",
            "playbookID": "BitcoinAbuse-test",
            "fromversion": "5.5.0",
            "memory_threshold": 200
        },
        {
            "integrations": "ExpanseV2",
            "playbookID": "ExpanseV2 Test",
            "fromversion": "6.0.0",
            "timeout": 250
        },
        {
            "integrations": "FeedExpanse",
            "playbookID": "Feed Expanse Test",
            "fromversion": "6.0.0"
        },
        {
            "integrations": "MicrosoftGraphIdentityandAccess",
            "playbookID": "Identity & Access test playbook"
        },
        {
            "integrations": "MicrosoftPolicyAndComplianceAuditLog",
            "playbookID": "Audit Log - Test"
        },
        {
            "integrations": "Nutanix Hypervisor",
            "playbookID": "Nutanix-test"
        },
        {
            "integrations": "Azure Storage",
            "playbookID": "Azure Storage - Test",
            "is_mockable": false
        },
        {
            "integrations": "MicrosoftGraphApplications",
            "playbookID": "MSGraph Applications Test",
            "instance_names": "ms_graph_applications_device_code"
        },
        {
            "integrations": "MicrosoftGraphApplications",
            "playbookID": "MSGraph Applications Test",
            "instance_names": "ms_graph_applications_client_cred"
        },
        {
            "integrations": "EWS Extension Online Powershell v2",
            "playbookID": "playbook-O365-EWS-Extension-Powershell-Online-V2-Test",
            "fromversion": "6.0.0",
            "toversion": "6.0.9",
            "timeout": 250
        },
        {
            "integrations": "EWS Extension Online Powershell v3",
            "playbookID": "playbook-O365-EWS-Extension-Powershell-Online-V3-Test",
            "fromversion": "6.0.0",
            "toversion": "6.0.9",
            "timeout": 250
        },
        {
            "integrations": "VirusTotal (API v3)",
            "playbookID": "VirusTotal (API v3) Detonate Test",
            "instance_names": [
                "virus_total_v3",
                "virus_total_v3_premium"
            ],
            "is_mockable": false
        },
        {
            "integrations": "VirusTotal (API v3)",
            "playbookID": "VirusTotalV3-test",
            "instance_names": [
                "virus_total_v3"
            ],
            "fromversion": "5.5.0"
        },
        {
            "integrations": "HostIo",
            "playbookID": "HostIo_Test"
        },
        {
            "playbookID": "CreateCertificate-Test",
            "fromversion": "5.5.0"
        },
        {
            "integrations": "LogPoint SIEM Integration",
            "playbookID": "LogPoint SIEM Integration - Test Playbook 1"
        },
        {
            "integrations": "LogPoint SIEM Integration",
            "playbookID": "LogPoint SIEM Integration - Test Playbook 2"
        },
        {
            "integrations": "Cisco Stealthwatch",
            "fromversion": "5.5.0",
            "playbookID": "Cisco Stealthwatch Test"
        },
        {
            "integrations": "cymulate_v2",
            "playbookID": "Cymulate V2 Test",
            "fromversion": "6.0.0"
        },
        {
            "integrations": "OpenCTI",
            "playbookID": "OpenCTI Test",
            "fromversion": "5.0.0"
        },
        {
            "integrations": "Microsoft Graph API",
            "playbookID": "Microsoft Graph API - Test",
            "fromversion": "5.0.0"
        },
        {
            "integrations": "QRadar v3",
            "playbookID": "QRadar_v3-test",
            "fromversion": "6.0.0",
            "timeout": 600
        },
        {
            "playbookID": "DbotPredictOufOfTheBoxTest",
            "fromversion": "4.5.0",
            "timeout": 1000
        },
        {
            "playbookID": "DbotPredictOufOfTheBoxTestV2",
            "fromversion": "5.5.0",
            "timeout": 1000
        },
        {
            "integrations": "HPEArubaClearPass",
            "playbookID": "HPEArubaClearPass_TestPlaybook",
            "fromversion": "6.0.0"
        },
        {
            "integrations": "CrowdstrikeFalcon",
            "playbookID": "Get endpoint details - Generic - test",
            "fromversion": "5.5.0"
        },
        {
            "integrations": "CrowdstrikeFalcon",
            "playbookID": "Isolate and unisolate endpoint - test",
            "fromversion": "5.5.0",
            "memory_threshold": 150
        },
        {
            "integrations": "VirusTotal - Premium (API v3)",
            "playbookID": "VirusTotal Premium v3 TestPlaybook",
            "fromversion": "5.5.0"
        },
        {
            "integrations": "Armis",
            "playbookID": "Armis-Test",
            "fromversion": "5.5.0"
        },
        {
            "playbookID": "Tidy - Test",
            "integrations": [
                "AWS - EC2",
                "Core REST API",
                "Tidy"
            ],
            "instance_names": [
                "aws_alloacte_host"
            ],
            "fromversion": "6.0.0"
        },
        {
            "integrations": "Trend Micro Deep Security",
            "playbookID": "Trend Micro Deep Security - Test"
        },
        {
            "integrations": "Carbon Black Endpoint Standard",
            "playbookID": "carbonBlackEndpointStandardTestPlaybook",
            "fromversion": "5.5.0",
            "is_mockable": false
        },
        {
            "integrations": "Proofpoint TAP v2",
            "playbookID": "ProofpointTAP-Test"
        },
        {
            "integrations": "QualysV2",
            "playbookID": "QualysVulnerabilityManagement-Test",
            "fromversion": "5.5.0",
            "timeout": 3500
        },
        {
            "integrations": "ThreatExchange v2",
            "playbookID": "ThreatExchangeV2-test",
            "fromversion": "5.5.0"
        },
        {
            "integrations": "NetscoutAED",
            "playbookID": "NetscoutAED-Test",
            "fromversion": "5.5.0"
        },
        {
            "integrations": "VMware Workspace ONE UEM (AirWatch MDM)",
            "playbookID": "VMware Workspace ONE UEM (AirWatch MDM)-Test",
            "fromversion": "6.0.0"
        },
        {
            "integrations": "CarbonBlackLiveResponseCloud",
            "playbookID": "CarbonBlackLiveResponseCloud-Test",
            "fromversion": "5.5.0",
            "is_mockable": false
        },
        {
            "playbookID": "Export Indicators Performance Test",
            "instance_names": "eis_auto",
            "integrations": [
                "ExportIndicators",
                "Create-Mock-Feed-Relationships"
            ],
            "fromversion": "6.0.0",
            "timeout": 3500,
            "memory_threshold": 900,
            "pid_threshold": 12,
            "context_print_dt": "EISHey"
        },
        {
            "integrations": "jamf v2",
            "playbookID": "Jamf_v2_test",
            "fromversion": "5.5.0"
        },
        {
            "integrations": "GuardiCore v2",
            "playbookID": "GuardiCoreV2-Test",
            "fromversion": "6.0.0"
        },
        {
            "playbookID": "DBot Build Phishing Classifier Test - Multiple Algorithms",
            "timeout": 60000,
            "fromversion": "6.1.0",
            "instance_names": "ml_dummy_prod",
            "integrations": "AzureWAF"
        },
        {
            "integrations": [
                "AutoFocus Daily Feed",
                "Core REST API"
            ],
            "playbookID": "Fetch Indicators Test",
            "fromversion": "6.0.0",
            "is_mockable": false,
            "timeout": 2400
        },
        {
            "integrations": "SOCRadarIncidents",
            "playbookID": "SOCRadarIncidents-Test"
        },
        {
            "integrations": "SOCRadarThreatFusion",
            "playbookID": "SOCRadarThreatFusion-Test"
        },
        {
            "integrations": "FeedSOCRadarThreatFeed",
            "playbookID": "FeedSOCRadarThreatFeed-Test"
        },
        {
            "integrations": "TheHive Project",
            "playbookID": "Playbook_TheHiveProject_Test",
            "fromversion": "6.0.0"
        },
        {
            "integrations": [
                "ServiceNow v2",
                "Core REST API"
            ],
            "playbookID": "Fetch Incidents Test",
            "instance_names": "snow_basic_auth",
            "fromversion": "6.0.0",
            "is_mockable": false,
            "timeout": 2400
        },
        {
            "integrations": [
                "MalwareBazaar Feed",
                "Core REST API"
            ],
            "playbookID": "Fetch Indicators Test",
            "fromversion": "6.0.0",
            "is_mockable": false,
            "instance_names": "malwarebazzar_auto",
            "timeout": 2400
        },
        {
            "playbookID": "SolarWinds-Test",
            "fromversion": "5.5.0",
            "integrations": [
                "SolarWinds"
            ]
        },
        {
            "playbookID": "BastilleNetworks-Test",
            "fromversion": "5.0.0",
            "integrations": [
                "Bastille Networks"
            ]
        },
        {
            "playbookID": "bc993d1a-98f5-4554-8075-68a38004c119",
            "fromversion": "5.0.0",
            "integrations": [
                "Gamma"
            ]
        },
        {
            "playbookID": "Service Desk Plus (On-Premise) Test",
            "fromversion": "5.0.0",
            "integrations": [
                "ServiceDeskPlus (On-Premise)"
            ]
        },
        {
            "playbookID": "IronDefense Test",
            "fromversion": "5.0.0",
            "integrations": [
                "IronDefense"
            ]
        },
        {
            "playbookID": "AgariPhishingDefense-Test",
            "fromversion": "5.0.0",
            "integrations": [
                "Agari Phishing Defense"
            ]
        },
        {
            "playbookID": "SecurityIntelligenceServicesFeed - Test",
            "fromversion": "5.5.0",
            "integrations": [
                "SecurityIntelligenceServicesFeed"
            ]
        },
        {
            "playbookID": "FeedTalosTestPlaybook",
            "fromversion": "5.5.0",
            "integrations": [
                "Talos Feed"
            ]
        },
        {
            "playbookID": "Netscout Arbor Sightline - Test Playbook",
            "fromversion": "5.5.0",
            "integrations": [
                "NetscoutArborSightline"
            ]
        },
        {
            "playbookID": "AlphaVantage Test Playbook",
            "fromversion": "6.0.0",
            "integrations": [
                "AlphaVantage"
            ]
        },
        {
            "playbookID": "Azure SQL - Test",
            "fromversion": "5.0.0",
            "instance_names": "azure_sql_device_code_instance",
            "integrations": [
                "Azure SQL Management"
            ]
        },
        {
            "playbookID": "Sophos Central Test",
            "fromversion": "5.0.0",
            "integrations": [
                "Sophos Central"
            ]
        },
        {
            "playbookID": "Microsoft Graph Groups - Test",
            "fromversion": "5.0.0",
            "integrations": [
                "Microsoft Graph Groups"
            ]
        },
        {
            "playbookID": "Humio-Test",
            "fromversion": "5.0.0",
            "integrations": [
                "Humio"
            ]
        },
        {
            "playbookID": "Blueliv_ThreatContext_test",
            "fromversion": "5.0.0",
            "integrations": [
                "Blueliv ThreatContext"
            ]
        },
        {
            "playbookID": "Darktrace Test Playbook",
            "fromversion": "6.0.0",
            "integrations": [
                "Darktrace"
            ]
        },
        {
            "playbookID": "Recorded Future Test Playbook",
            "fromversion": "5.0.0",
            "integrations": [
                "Recorded Future v2"
            ]
        },
        {
            "playbookID": "get_file_sample_by_hash_-_cylance_protect_-_test",
            "fromversion": "5.0.0",
            "integrations": [
                "Cylance Protect v2"
            ]
        },
        {
            "playbookID": "Venafi - Test",
            "fromversion": "5.0.0",
            "integrations": [
                "Venafi"
            ]
        },
        {
            "playbookID": "3da36d51-3cdf-4120-882a-cee03b038b89",
            "fromversion": "5.0.0",
            "integrations": [
                "FortiManager"
            ]
        },
        {
            "playbookID": "X509Certificate Test Playbook",
            "fromversion": "6.0.0"
        },
        {
            "playbookID": "Pcysys-Test",
            "fromversion": "5.0.0",
            "integrations": [
                "Pentera"
            ]
        },
        {
            "playbookID": "Pentera Run Scan and Create Incidents - Test",
            "fromversion": "5.0.0",
            "integrations": [
                "Pentera"
            ]
        },
        {
            "playbookID": "Google Chronicle Backstory List Detections - Test",
            "fromversion": "5.0.0",
            "integrations": [
                "Google Chronicle Backstory"
            ]
        },
        {
            "playbookID": "Google Chronicle Backstory List Rules - Test",
            "fromversion": "5.0.0",
            "integrations": [
                "Google Chronicle Backstory"
            ]
        },
        {
            "playbookID": "McAfee ESM v2 - Test",
            "fromversion": "5.0.0",
            "instance_names": "v11.1.3",
            "integrations": [
                "McAfee ESM v2"
            ]
        },
        {
            "playbookID": "McAfee ESM Watchlists - Test",
            "fromversion": "5.0.0",
            "instance_names": "v11.1.3",
            "integrations": [
                "McAfee ESM v2"
            ]
        },
        {
            "playbookID": "Acalvio Sample Playbook",
            "fromversion": "5.0.0",
            "integrations": [
                "Acalvio ShadowPlex"
            ]
        },
        {
            "playbookID": "playbook-SophosXGFirewall-test",
            "fromversion": "5.0.0",
            "integrations": [
                "sophos_firewall"
            ]
        },
        {
            "playbookID": "CircleCI-Test",
            "fromversion": "5.5.0",
            "integrations": [
                "CircleCI"
            ]
        },
        {
            "playbookID": "XMCyberIntegration-Test",
            "fromversion": "6.0.0",
            "integrations": [
                "XMCyber"
            ]
        },
        {
            "playbookID": "a60ae34e-7a00-4a06-81ca-2ca6ea1d58ba",
            "fromversion": "6.0.0",
            "integrations": [
                "AnsibleAlibabaCloud"
            ]
        },
        {
            "playbookID": "Carbon Black Enterprise EDR Process Search Test",
            "fromversion": "5.0.0",
            "integrations": [
                "Carbon Black Enterprise EDR"
            ]
        },
        {
            "playbookID": "Logzio - Test",
            "fromversion": "5.0.0",
            "integrations": [
                "Logz.io"
            ]
        },
        {
            "playbookID": "GoogleCloudSCC-Test",
            "fromversion": "5.0.0",
            "integrations": [
                "GoogleCloudSCC"
            ]
        },
        {
            "playbookID": "SailPointIdentityNow-Test",
            "fromversion": "6.0.0",
            "integrations": [
                "SailPointIdentityNow"
            ]
        },
        {
            "playbookID": "playbook-Cyberint_Test",
            "fromversion": "5.0.0",
            "integrations": [
                "cyberint"
            ]
        },
        {
            "playbookID": "Druva-Test",
            "fromversion": "5.0.0",
            "integrations": [
                "Druva Ransomware Response"
            ]
        },
        {
            "playbookID": "LogPoint SIEM Integration - Test Playbook 3",
            "fromversion": "6.0.0",
            "integrations": [
                "LogPoint SIEM Integration"
            ]
        },
        {
            "playbookID": "TestGraPlayBook",
            "fromversion": "5.0.0",
            "integrations": [
                "Gurucul-GRA"
            ]
        },
        {
            "playbookID": "TestGreatHornPlaybook",
            "fromversion": "6.0.0",
            "integrations": [
                "GreatHorn"
            ]
        },
        {
            "playbookID": "Microsoft Defender Advanced Threat Protection - Test",
            "fromversion": "5.0.0",
            "integrations": [
                "Microsoft Defender Advanced Threat Protection"
            ],
            "instance_names": [
                "microsoft_defender_atp_dev_self_deployed"
            ],
            "timeout": 500
        },
        {
            "playbookID": "Polygon-Test",
            "fromversion": "5.0.0",
            "integrations": [
                "Group-IB TDS Polygon"
            ]
        },
        {
            "playbookID": "TrustwaveSEG-Test",
            "fromversion": "5.0.0",
            "integrations": [
                "trustwave secure email gateway"
            ]
        },
        {
            "playbookID": "PassiveTotal_v2-Test",
            "fromversion": "5.0.0",
            "integrations": [
                "PassiveTotal v2",
                "PassiveTotal"
            ]
        },
        {
            "playbookID": "02ea5cef-3169-4b17-8f4d-604b44e6348a",
            "fromversion": "5.0.0",
            "integrations": [
                "Cognni"
            ]
        },
        {
            "playbookID": "playbook-InsightIDR-test",
            "fromversion": "5.0.0",
            "integrations": [
                "Rapid7 InsightIDR"
            ]
        },
        {
            "playbookID": "Cofense Intelligence v2-Test",
            "fromversion": "5.5.0",
            "integrations": [
                "CofenseIntelligenceV2"
            ]
        },
        {
            "integrations": "Cofense Vision",
            "playbookID": "CofenseVision-Test",
            "fromversion": "6.2.0"
        },
        {
            "playbookID": "opsgenie-test-playbook",
            "fromversion": "6.0.0",
            "integrations": [
                "Opsgeniev2"
            ]
        },
        {
            "playbookID": "FraudWatch-Test",
            "fromversion": "5.0.0",
            "integrations": [
                "FraudWatch"
            ]
        },
        {
            "playbookID": "SepioPrimeAPI-Test",
            "fromversion": "5.0.0",
            "integrations": [
                "Sepio"
            ]
        },
        {
            "playbookID": "SX - PC - Test Playbook",
            "fromversion": "5.5.0",
            "integrations": [
                "PingCastle"
            ]
        },
        {
            "playbookID": "JARM-Test",
            "fromversion": "5.0.0",
            "integrations": [
                "JARM"
            ]
        },
        {
            "playbookID": "Playbook-HYASInsight-Test",
            "fromversion": "6.0.0",
            "integrations": [
                "HYAS Insight"
            ]
        },
        {
            "playbookID": "ConcentricAI Demo Playbook",
            "fromversion": "6.0.0",
            "integrations": [
                "ConcentricAI"
            ]
        },
        {
            "playbookID": "Cyberpion-Test",
            "fromversion": "6.0.0",
            "integrations": [
                "Cyberpion"
            ]
        },
        {
            "playbookID": "CrowdStrike OpenAPI - Test",
            "fromversion": "6.0.0",
            "integrations": [
                "CrowdStrike OpenAPI"
            ]
        },
        {
            "playbookID": "Smokescreen IllusionBLACK-Test",
            "fromversion": "5.0.0",
            "integrations": [
                "Smokescreen IllusionBLACK"
            ]
        },
        {
            "playbookID": "TestCymptomPlaybook",
            "fromversion": "5.0.0",
            "integrations": [
                "Cymptom"
            ]
        },
        {
            "playbookID": "Test-GitLab-v2",
            "fromversion": "6.5.0",
            "integrations": "GitLabv2",
            "is_mockable": false
        },
        {
            "playbookID": "LGTM-test-playbook",
            "fromversion": "6.0.0",
            "integrations": [
                "LGTM",
                "MinIO",
                "Docker Engine API"
            ]
        },
        {
            "playbookID": "playbook-MinIO-Test",
            "fromversion": "6.0.0",
            "integrations": [
                "LGTM",
                "MinIO",
                "Docker Engine API"
            ]
        },
        {
            "playbookID": "MSGraph_DeviceManagement_Test",
            "fromversion": "5.0.0",
            "instance_names": "ms_graph_device_management_self_deployed_prod",
            "integrations": [
                "Microsoft Graph Device Management"
            ]
        },
        {
            "playbookID": "G Suite Security Alert Center-Test",
            "fromversion": "5.0.0",
            "integrations": [
                "G Suite Security Alert Center"
            ]
        },
        {
            "playbookID": "VerifyOOBV2Predictions-Test",
            "fromversion": "5.5.0"
        },
        {
            "playbookID": "PAN OS EDL Management - Test",
            "fromversion": "5.0.0",
            "integrations": [
                "palo_alto_networks_pan_os_edl_management"
            ],
            "has_api": false
        },
        {
            "playbookID": "Group-IB Threat Intelligence & Attribution-Test",
            "fromversion": "6.0.0",
            "integrations": [
                "Group-IB Threat Intelligence & Attribution Feed",
                "Group-IB Threat Intelligence & Attribution"
            ]
        },
        {
            "playbookID": "CounterCraft - Test",
            "fromversion": "5.0.0",
            "integrations": [
                "CounterCraft Deception Director"
            ]
        },
        {
            "playbookID": "Azure Kubernetes Services - Test",
            "fromversion": "5.0.0",
            "instance_names": "aks_device_code_instance",
            "is_mockable": false,
            "integrations": [
                "Azure Kubernetes Services"
            ]
        },
        {
            "playbookID": "Cortex XDR - IOC - Test without fetch",
            "fromversion": "5.5.0",
            "integrations": [
                "Cortex XDR - IR",
                "Cortex XDR - IOC"
            ]
        },
        {
            "playbookID": "PaloAltoNetworks_IoT-Test",
            "fromversion": "5.0.0",
            "integrations": [
                "Palo Alto Networks IoT"
            ]
        },
        {
            "playbookID": "GreyNoise-Test",
            "fromversion": "5.5.0",
            "integrations": [
                "GreyNoise Community",
                "GreyNoise"
            ]
        },
        {
            "playbookID": "xMatters-Test",
            "fromversion": "5.5.0",
            "integrations": [
                "xMatters"
            ]
        },
        {
            "playbookID": "TestCentrifyPlaybook",
            "fromversion": "6.0.0",
            "integrations": [
                "Centrify Vault"
            ]
        },
        {
            "playbookID": "Infinipoint-Test",
            "fromversion": "5.0.0",
            "integrations": [
                "Infinipoint"
            ]
        },
        {
            "playbookID": "CyrenThreatInDepth-Test",
            "fromversion": "6.0.0",
            "integrations": [
                "CyrenThreatInDepth"
            ]
        },
        {
            "playbookID": "CVSS Calculator Test",
            "fromversion": "5.0.0"
        },
        {
            "playbookID": "7d8ac1af-2d1e-4ed9-875c-d3257d2c6830",
            "fromversion": "6.0.0",
            "integrations": [
                "AnsibleHCloud"
            ]
        },
        {
            "playbookID": "Archer-Test-Playbook",
            "fromversion": "5.0.0",
            "integrations": [
                "RSA Archer",
                "RSA Archer v2"
            ]
        },
        {
            "playbookID": "Cymulate V1 Test",
            "fromversion": "6.0.0",
            "integrations": [
                "cymulate_v2",
                "Cymulate"
            ]
        },
        {
            "playbookID": "TestUptycs",
            "fromversion": "5.0.0",
            "integrations": [
                "Uptycs"
            ]
        },
        {
            "playbookID": "Microsoft Graph Calendar - Test",
            "fromversion": "5.0.0",
            "instance_names": "ms_graph_calendar_dev",
            "integrations": [
                "Microsoft Graph Calendar"
            ]
        },
        {
            "playbookID": "VMRay-Test-URL",
            "fromversion": "5.5.0",
            "integrations": [
                "vmray"
            ]
        },
        {
            "playbookID": "Thycotic-Test",
            "fromversion": "6.0.0",
            "integrations": [
                "Thycotic"
            ]
        },
        {
            "playbookID": "Test Playbook TrendMicroDDA",
            "fromversion": "5.0.0",
            "integrations": [
                "Trend Micro Deep Discovery Analyzer Beta"
            ]
        },
        {
            "playbookID": "Atlassian Confluence Cloud-Test",
            "fromversion": "6.2.0",
            "integrations": [
                "Atlassian Confluence Cloud"
            ]
        },
        {
            "playbookID": "CrowdStrike_Falcon_X_-Test-Detonate_URL",
            "fromversion": "6.1.0",
            "integrations": [
                "CrowdStrike Falcon X"
            ],
            "timeout": 2500
        },
        {
            "playbookID": "CrowdStrike_Falcon_X_-Test-Detonate_File",
            "fromversion": "6.1.0",
            "memory_threshold": 150,
            "integrations": [
                "CrowdStrike Falcon X"
            ],
            "timeout": 1800
        },
        {
            "playbookID": "CrowdStrike_FalconX_Test",
            "fromversion": "6.1.0",
            "memory_threshold": 160,
            "integrations": [
                "CrowdStrike Falcon X"
            ]
        },
        {
            "playbookID": "Phishing - Core - Test - Actual Incident",
            "fromversion": "6.0.0",
            "timeout": 4600,
            "integrations": [
                "Core REST API",
                "Rasterize",
                "EWS v2"
            ],
            "memory_threshold": 200
        },
        {
            "playbookID": "Phishing v2 - Test - Actual Incident",
            "fromversion": "6.0.0"
        },
        {
            "playbookID": "Detect & Manage Phishing Campaigns - Test",
            "fromversion": "6.0.0",
            "timeout": 7000,
            "integrations": [
                "Core REST API",
                "Rasterize",
                "Demisto Lock",
                "EWS v2"
            ],
            "instance_names": [
                "no_sync_long_timeout",
                "ews_mail_sender_labdemisto"
            ],
            "memory_threshold": 350,
            "pid_threshold": 80,
            "is_mockable": false
        },
        {
            "playbookID": "Phishing v3 - DomainSquatting+EML+MaliciousIndicators - Test",
            "fromversion": "6.2.0",
            "timeout": 7000,
            "integrations": [
                "EWSO365",
                "Core REST API",
                "CreateIncidents",
                "Rasterize"
            ],
            "instance_names": [
                "ewso365_dev_team",
                "Create Test Incidents - Phishing Mock"
            ],
            "external_playbook_config": {
                "playbookID": "Phishing - Generic v3",
                "input_parameters": {
                    "InternalDomains": {
                        "simple": "demistodev.onmicrosoft.com"
                    }
                }
            },
            "instance_configuration": {
                "classifier_id": "EWS v2",
                "incoming_mapper_id": "EWS v2-mapper"
            },
            "memory_threshold": 400,
            "pid_threshold": 80
        },
        {
            "playbookID": "Phishing v3 - Get Original Email + Search & Delete - Test",
            "fromversion": "6.2.0",
            "toversion": "6.4.9",
            "timeout": 7000,
            "integrations": [
                "Core REST API",
                "EWSO365",
                "Rasterize",
                "SecurityAndCompliance",
                "VirusTotal (API v3)"
            ],
            "instance_names": [
                "virus_total_v3",
                "ewso365_dev_team"
            ],
            "external_playbook_config": {
                "playbookID": "Phishing - Generic v3",
                "input_parameters": {
                    "SearchAndDelete": {
                        "simple": "True"
                    },
                    "GetOriginalEmail": {
                        "simple": "True"
                    },
                    "SearchAndDeleteIntegration": {
                        "simple": "O365"
                    },
                    "O365DeleteType": {
                        "simple": "Soft"
                    }
                }
            },
            "memory_threshold": 160,
            "pid_threshold": 80
        },
        {
            "playbookID": "PCAP Search test",
            "fromversion": "5.0.0"
        },
        {
            "playbookID": "PCAP Parsing And Indicator Enrichment Test",
            "fromversion": "5.0.0"
        },
        {
            "playbookID": "PCAP File Carving Test",
            "fromversion": "5.0.0"
        },
        {
            "playbookID": "Trello Test",
            "fromversion": "6.0.0",
            "integrations": [
                "Trello"
            ]
        },
        {
            "playbookID": "Google Drive Permissions Test",
            "fromversion": "5.0.0",
            "integrations": [
                "GoogleDrive"
            ]
        },
        {
            "playbookID": "RiskIQDigitalFootprint-Test",
            "fromversion": "5.5.0",
            "integrations": [
                "RiskIQDigitalFootprint"
            ]
        },
        {
            "playbookID": "playbook-feodotrackeripblock_test",
            "fromversion": "5.5.0",
            "integrations": [
                "Feodo Tracker IP Blocklist Feed"
            ],
            "instance_names": [
                "feodo_tracker_ip_currently__active",
                "feodo_tracker_ip_30_days"
            ]
        },
        {
            "playbookID": "CyberTotal_TestPlaybook",
            "fromversion": "5.0.0",
            "integrations": [
                "CyberTotal"
            ]
        },
        {
            "playbookID": "Deep_Instinct-Test",
            "fromversion": "5.0.0",
            "integrations": [
                "Deep Instinct"
            ]
        },
        {
            "playbookID": "Zabbix - Test",
            "fromversion": "5.0.0",
            "integrations": [
                "Zabbix"
            ]
        },
        {
            "playbookID": "GCS Object Policy (ACL) - Test",
            "fromversion": "5.0.0",
            "integrations": [
                "Google Cloud Storage"
            ]
        },
        {
            "playbookID": "GetStringsDistance - Test",
            "fromversion": "5.0.0",
            "scripts": [
                "GetStringsDistance"
            ]
        },
        {
            "playbookID": "GCS Bucket Management - Test",
            "fromversion": "5.0.0",
            "integrations": [
                "Google Cloud Storage"
            ]
        },
        {
            "playbookID": "GCS Bucket Policy (ACL) - Test",
            "fromversion": "5.0.0",
            "integrations": [
                "Google Cloud Storage"
            ]
        },
        {
            "playbookID": "GCS Object Operations - Test",
            "fromversion": "5.0.0",
            "integrations": [
                "Google Cloud Storage"
            ]
        },
        {
            "playbookID": "OpenLDAP - Test",
            "fromversion": "5.0.0",
            "integrations": [
                "OpenLDAP"
            ],
            "instance_names": "LDAP Authentication (Active Directory)"
        },
        {
            "playbookID": "LDAP Authentication - Test",
            "fromversion": "6.8.0",
            "integrations": [
                "OpenLDAP"
            ],
            "instance_names": "LDAP Authentication (Active Directory)"
        },
        {
            "playbookID": "LDAP Authentication - Test",
            "fromversion": "6.8.0",
            "integrations": [
                "OpenLDAP"
            ],
            "instance_names": "LDAP Authentication (OpenLDAP)"
        },
        {
            "playbookID": "FireEye-Detection-on-Demand-Test",
            "fromversion": "6.0.0",
            "integrations": [
                "FireEye Detection on Demand"
            ]
        },
        {
            "playbookID": "TestIPQualityScorePlaybook",
            "fromversion": "5.0.0",
            "integrations": [
                "IPQualityScore"
            ]
        },
        {
            "integrations": "CrowdStrike Falcon Sandbox V2",
            "playbookID": "CrowdstrikeFalconSandbox2 Test",
            "timeout": 500
        },
        {
            "playbookID": "Send Email To Recipients",
            "fromversion": "5.0.0",
            "memory_threshold": 100,
            "integrations": [
                "EWS v2"
            ],
            "instance_names": [
                "ews_mail_sender_labdemisto"
            ]
        },
        {
            "playbookID": "Endace-Test",
            "fromversion": "5.0.0",
            "integrations": [
                "Endace"
            ]
        },
        {
            "playbookID": "StringToArray_test",
            "fromversion": "6.0.0"
        },
        {
            "playbookID": "URLSSLVerification_test",
            "fromversion": "5.0.0"
        },
        {
            "playbookID": "playbook-SearchIncidentsV2InsideGenericPollng-Test",
            "fromversion": "5.0.0"
        },
        {
            "playbookID": "IsRFC1918-Test",
            "fromversion": "5.0.0"
        },
        {
            "playbookID": "Base64 File in List Test",
            "fromversion": "5.0.0"
        },
        {
            "playbookID": "DbotAverageScore-Test",
            "fromversion": "5.0.0"
        },
        {
            "playbookID": "ExtractEmailV2-Test",
            "fromversion": "5.5.0"
        },
        {
            "playbookID": "IsUrlPartOfDomain Test",
            "fromversion": "5.0.0"
        },
        {
            "playbookID": "URLEncode-Test",
            "fromversion": "5.0.0"
        },
        {
            "playbookID": "IsIPInRanges - Test",
            "fromversion": "5.0.0"
        },
        {
            "playbookID": "TruSTAR v2-Test",
            "fromversion": "5.0.0",
            "integrations": [
                "TruSTAR v2",
                "TruSTAR"
            ]
        },
        {
            "playbookID": "Relationships scripts - Test",
            "fromversion": "6.2.0"
        },
        {
            "playbookID": "Test-CreateDBotScore-With-Reliability",
            "fromversion": "6.0.0"
        },
        {
            "playbookID": "ValidateContent - Test",
            "fromversion": "5.5.0",
            "has_api": true
        },
        {
            "playbookID": "DeleteContext-auto-subplaybook-test",
            "fromversion": "5.0.0"
        },
        {
            "playbookID": "Process Email - Generic - Test - Actual Incident",
            "fromversion": "6.0.0",
            "integrations": [
                "XsoarPowershellTesting",
                "Create-Mock-Feed-Relationships"
            ],
            "memory_threshold": 160
        },
        {
            "playbookID": "Analyst1 Integration Demonstration - Test",
            "fromversion": "5.0.0",
            "integrations": [
                "Analyst1",
                "illuminate"
            ]
        },
        {
            "playbookID": "Analyst1 Integration Test",
            "fromversion": "5.0.0",
            "integrations": [
                "Analyst1",
                "illuminate"
            ]
        },
        {
            "playbookID": "Cofense Triage v3-Test",
            "fromversion": "6.0.0",
            "integrations": [
                "Cofense Triage v2",
                "Cofense Triage v3",
                "Cofense Triage"
            ]
        },
        {
            "playbookID": "SailPointIdentityIQ-Test",
            "fromversion": "6.0.0",
            "integrations": [
                "SailPointIdentityIQ"
            ]
        },
        {
            "playbookID": "Test - ExtFilter",
            "fromversion": "5.0.0"
        },
        {
            "playbookID": "Test - ExtFilter Main",
            "fromversion": "5.0.0"
        },
        {
            "playbookID": "Microsoft Teams - Test",
            "fromversion": "5.0.0",
            "instance_names": "ms_teams_management_device_code",
            "integrations": [
                "Microsoft Teams Management",
                "Microsoft Teams"
            ]
        },
        {
            "playbookID": "TestTOPdeskPlaybook",
            "fromversion": "5.0.0",
            "integrations": [
                "TOPdesk"
            ]
        },
        {
            "integrations": "Cortex XDR - XQL Query Engine",
            "playbookID": "Cortex XDR - XQL Query - Test",
            "fromversion": "6.2.0",
            "memory_threshold": 90
        },
        {
            "playbookID": "ListUsedDockerImages - Test",
            "fromversion": "6.1.0"
        },
        {
            "integrations": "CustomIndicatorDemo",
            "playbookID": "playbook-CustomIndicatorDemo-test"
        },
        {
            "integrations": "Azure Sentinel",
            "fromversion": "5.5.0",
            "is_mockable": false,
            "playbookID": "TestAzureSentinelPlaybookV2",
            "instance_names": "azure_sentinel_dev"
        },
        {
            "integrations": "AnsibleAlibabaCloud",
            "playbookID": "Test-AlibabaCloud"
        },
        {
            "integrations": "AnsibleAzure",
            "playbookID": "Test-AnsibleAzure"
        },
        {
            "integrations": "AnsibleCiscoIOS",
            "playbookID": "Test-AnsibleCiscoIOS"
        },
        {
            "integrations": "AnsibleCiscoNXOS",
            "playbookID": "Test-AnsibleCiscoNXOS"
        },
        {
            "integrations": "AnsibleHCloud",
            "playbookID": "Test-AnsibleHCloud"
        },
        {
            "integrations": "AnsibleKubernetes",
            "playbookID": "Test-AnsibleKubernetes"
        },
        {
            "integrations": "AnsibleLinux",
            "playbookID": "Test-AnsibleLinux"
        },
        {
            "integrations": "AnsibleMicrosoftWindows",
            "playbookID": "Test-AnsibleWindows"
        },
        {
            "integrations": "AnsibleVMware",
            "playbookID": "Test-AnsibleVMware"
        },
        {
            "integrations": "Anomali ThreatStream",
            "playbookID": "Anomali_ThreatStream_Test"
        },
        {
            "integrations": "Anomali ThreatStream v2",
            "playbookID": "ThreatStream-Test"
        },
        {
            "integrations": "Anomali ThreatStream v3",
            "fromversion": "6.0.0",
            "playbookID": "ThreatStream-Test"
        },
        {
            "integrations": [
                "AutoFocusTagsFeed",
                "Core REST API"
            ],
            "playbookID": "AutoFocusTagsFeed-test",
            "timeout": 1500,
            "fromversion": "6.5.0"
        },
        {
            "integrations": [
                "Unit42IntelObjectsFeed",
                "Core REST API"
            ],
            "playbookID": "Unit42 Intel Objects Feed - Test",
            "timeout": 15000,
            "fromversion": "6.5.0"
        },
        {
            "playbookID": "Tanium Threat Response V2 Test",
            "integrations": [
                "Tanium Threat Response v2",
                "Core REST API"
            ],
            "fromversion": "6.0.0",
            "timeout": 3000
        },
        {
            "playbookID": "Tanium Threat Response - Create Connection v2 - Test",
            "integrations": "Tanium Threat Response v2",
            "fromversion": "6.0.0"
        },
        {
            "playbookID": "Tanium Threat Response - Request File Download v2 - Test",
            "integrations": "Tanium Threat Response v2",
            "fromversion": "6.0.0"
        },
        {
            "playbookID": "IndicatorMaliciousRatioCalculation_test",
            "fromversion": "5.0.0"
        },
        {
            "playbookID": "MISPfeed Test",
            "fromversion": "5.5.0",
            "integrations": [
                "MISP Feed"
            ]
        },
        {
            "integrations": [
                "MISP Feed",
                "Core REST API"
            ],
            "playbookID": "Fetch Indicators Test",
            "fromversion": "6.0.0",
            "is_mockable": false,
            "instance_names": "MISP_feed_instance",
            "timeout": 2400
        },
        {
            "integrations": [
                "CrowdStrike Indicator Feed",
                "Core REST API"
            ],
            "playbookID": "Fetch Indicators Test",
            "fromversion": "6.0.0",
            "is_mockable": false,
            "instance_names": "CrowdStrike_feed_instance",
            "timeout": 2400
        },
        {
            "playbookID": "Get Original Email - Microsoft Graph Mail - test",
            "fromversion": "6.1.0",
            "integrations": [
                "MicrosoftGraphMail"
            ],
            "instance_names": "ms_graph_mail_dev_no_oproxy"
        },
        {
            "playbookID": "Get Original Email - Gmail v2 - test",
            "fromversion": "6.1.0",
            "memory_threshold": 150,
            "integrations": [
                "Gmail"
            ]
        },
        {
            "playbookID": "Get Original Email - EWS v2 - test",
            "fromversion": "6.1.0",
            "memory_threshold": 100,
            "integrations": [
                "EWS v2"
            ],
            "instance_names": "ewv2_regular"
        },
        {
            "integrations": [
                "Core REST API"
            ],
            "playbookID": "GetTasksWithSections SetIRProcedures end to end test",
            "fromversion": "6.0.0"
        },
        {
            "integrations": "AzureDataExplorer",
            "playbookID": "playbook-AzureDataExplorer-Test",
            "fromversion": "6.0.0"
        },
        {
            "integrations": [
                "Core REST API"
            ],
            "playbookID": "TestDemistoRestAPI",
            "fromversion": "5.5.0"
        },
        {
            "scripts": [
                "SplunkShowAsset",
                "SplunkShowDrilldown",
                "SplunkShowIdentity"
            ],
            "playbookID": "SplunkShowEnrichment"
        },
        {
            "integrations": "MalwareBazaar",
            "playbookID": "MalwareBazaar_Test",
            "fromversion": "6.0.0",
            "memory_threshold": 90
        },
        {
            "playbookID": "IAMInitOktaUser - Test",
            "integrations": [
                "Okta v2",
                "EWSO365"
            ],
            "instance_names": [
                "ewso365_dev_team"
            ],
            "fromversion": "6.5.0",
            "timeout": 600,
            "memory_threshold": 300
        },
        {
            "integrations": "OpsGenieV3",
            "playbookID": "OpsGenieV3TestPlaybook",
            "fromversion": "6.2.0"
        },
        {
            "playbookID": "test_AssignToNextShiftOOO",
            "fromversion": "5.5.0"
        },
        {
            "playbookID": "JsonToTable - Test Playbook",
            "fromversion": "5.5.0"
        },
        {
            "integrations": [
                "RemoteAccess v2"
            ],
            "playbookID": "RemoteAccessTest",
            "fromversion": "6.0.0"
        },
        {
            "playbookID": "AzureRiskyUsers",
            "fromversion": "6.0.0",
            "integrations": "AzureRiskyUsers",
            "instance_names": "AzureRiskyUsers_Device_Code_Flow"
        },
        {
            "playbookID": "AzureRiskyUsers",
            "fromversion": "6.0.0",
            "integrations": "AzureRiskyUsers",
            "instance_names": "AzureRiskyUsers_Client_Credentials_Flow"
        },
        {
            "playbookID": "playbook-AzureKeyVault-Test",
            "fromversion": "6.0.0",
            "integrations": "AzureKeyVault"
        },
        {
            "integrations": "KafkaV3",
            "playbookID": "KafkaV3 Test"
        },
        {
            "playbookID": "FormatURL-Test"
        },
        {
            "playbookID": "IPToHost - Test"
        },
        {
            "playbookID": "NetskopeAPIv1 Test",
            "integrations": "NetskopeAPIv1"
        },
        {
            "playbookID": "Grafana-Test",
            "fromversion": "6.0.0",
            "integrations": [
                "Grafana",
                "Core REST API"
            ],
            "is_mockable": false,
            "timeout": 2400
        },
        {
            "integrations": "McAfee ePO v2",
            "playbookID": "McAfee ePO v2 Test",
            "memory_threshold": 100
        },
        {
            "playbookID": "Dedup - Generic v3",
            "fromversion": "5.5.0"
        },
        {
            "playbookID": "DBotPredictURLPhishing_test",
            "integrations": [
                "Whois",
                "Rasterize"
            ],
            "memory_threshold": 150
        },
        {
            "playbookID": "DBotUpdateLogoURLPhishing_test"
        },
        {
            "playbookID": "TAXII2 Server Performance Test",
            "instance_names": "taxii2server",
            "integrations": [
                "TAXII2 Server",
                "Create-Mock-Feed-Relationships"
            ],
            "fromversion": "6.2.0",
            "timeout": 6000,
            "memory_threshold": 900,
            "pid_threshold": 12,
            "is_mockable": false
        },
        {
            "integrations": "FortiSIEMV2",
            "playbookID": "playbook-FortiSIEMV2_Test",
            "fromversion": "6.0.0"
        },
        {
            "integrations": "Azure Firewall",
            "playbookID": "playbook-AzureFirewall_Test",
            "fromversion": "6.2.0"
        },
        {
            "playbookID": "HttpV2-test",
            "fromversion": "6.5.0",
            "scripts": [
                "HttpV2"
            ],
            "has_api": true
        },
        {
            "integrations": [
                "GoogleSheets",
                "GoogleDrive"
            ],
            "playbookID": "GoogleSheets-Test",
            "fromversion": "6.1.0"
        },
        {
            "integrations": "CloudflareWAF",
            "playbookID": "playbook-TestCloudflareWAFPlaybook_Test",
            "fromversion": "6.2.0"
        },
        {
            "scripts": "CheckIfSubdomain",
            "playbookID": "CheckIfSubdomain_Test",
            "fromversion": "6.0.0"
        },
        {
            "scripts": "CIDRBiggerThanPrefix",
            "playbookID": "CIDRBiggerThanPrefix_Test",
            "fromversion": "6.0.0"
        },
        {
            "integrations": [
                "ForescoutEyeInspect"
            ],
            "playbookID": "playbook-ForescoutEyeInspect_Test",
            "fromversion": "6.1.0"
        },
        {
            "playbookID": "playbook-BmcITSM-Test",
            "fromversion": "6.2.0",
            "integrations": "BmcITSM"
        },
        {
            "integrations": "CheckPointSandBlast",
            "playbookID": "playbook-CheckPointSandBlast_Test",
            "fromversion": "6.2.0"
        },
        {
            "integrations": "Arkime",
            "playbookID": "Arkime Test playbook",
            "fromversion": "6.2.0",
            "memory_threshold": 95
        },
        {
            "integrations": "Cortex Attack Surface Management",
            "playbookID": "CortexAttackSurfaceManagement_Test"
        },
        {
            "integrations": "Cortex Xpanse",
            "playbookID": "CortexXpanse_Test"
        },
        {
            "integrations": "checkpointdome9",
            "playbookID": "Dome9",
            "fromversion": "6.2.0"
        },
        {
            "integrations": "Skyhigh Security",
            "playbookID": "Skyhigh Security Test Play Book",
            "fromversion": "6.5.0"
        },
        {
            "integrations": "Secneurx Analysis",
            "playbookID": "Detonate File - SecneurX Analysis - Test",
            "fromversion": "6.2.0"
        },
        {
            "integrations": "Secneurx Analysis",
            "playbookID": "Detonate URL - SecneurX Anlaysis - Test",
            "fromversion": "6.2.0"
        },
        {
            "playbookID": "GridFieldSetup_test"
        },
        {
            "integrations": "Aha",
            "playbookID": "AHA_TestPlaybook",
            "fromversion": "6.5.0"
        },
        {
            "playbookID": "VerifyCIDR-Test"
        },
        {
            "integrations": "CiscoESA",
            "playbookID": "CiscoESA",
            "fromversion": "6.2.0"
        },
        {
            "integrations": "CiscoSMA",
            "playbookID": "CiscoSMA",
            "fromversion": "6.2.0"
        },
        {
            "integrations": "JoeSecurityV2",
            "fromversion": "6.2.0",
            "playbookID": "testplaybook- JoeSecuirtyV2"
        },
        {
            "integrations": "FortinetFortiwebVM",
            "playbookID": "playbook-FortiwebVM_V1_Test",
            "fromversion": "6.2.0"
        },
        {
            "integrations": "FortinetFortiwebVM",
            "playbookID": "playbook-FortiwebVM_V2_Test",
            "fromversion": "6.2.0"
        },
        {
            "integrations": "Cisco Umbrella Reporting",
            "playbookID": "Cisco Umbrella Reporting Test",
            "fromversion": "6.5.0"
        },
        {
            "integrations": "AMPv2",
            "playbookID": "AMPv2_Test",
            "fromversion": "6.5.0"
        },
        {
            "integrations": "XSOAR EDL Checker",
            "playbookID": "TestXSOAREDLCheckerPlaybook"
        },
        {
            "integrations": "CiscoWSAv2",
            "playbookID": "playbook-CiscoWSA_Test",
            "fromversion": "6.8.0"
        },
        {
            "integrations": "DatadogCloudSIEM",
            "playbookID": "DatadogCloudSIEM",
            "fromversion": "6.8.0"
        },
        {
            "playbookID": "Threat_Intel_Report_test",
            "fromversion": "6.5.0",
            "scripts": [
                "PublishThreatIntelReport",
                "UnpublishThreatIntelReport"
            ]
        },
        {
            "integrations": "Generic SQL",
            "playbookID": "generic-sql",
            "instance_names": "Microsoft SQL Server - MS ODBC Driver",
            "fromversion": "5.0.0",
            "has_api": false
        },
        {
            "integrations": "Microsoft Teams via Webhook",
            "playbookID": "Microsoft Teams Webhook - Test"
        },
        {
            "integrations": "AWS - Route53",
            "playbookID": "playbook-create_delete_record_Test"
        },
        {
          "integrations":  "Cylance Protect v2",
          "playbookID": "Retrieve File from Endpoint - Generic V3 Test"
        },
        {
            "integrations": [
                "LOLBAS Feed",
                "Demisto REST API"
            ],
            "playbookID": "FeedLOLBas_test"
        },
        {
            "integrations": "CIRCL CVE Search",
            "playbookID": "CIRCL CVE Search - Test",
            "fromversion": "6.8.0"
        },
        {
            "integrations": "Kaspersky Security Center",
            "playbookID": "Kaspersky Security Center - Test"
        },
        {
            "integrations": "Forcepoint Security Management Center",
            "playbookID": "ForcepointSecurityManagementCenter_test",
            "is_mockable": false
        }
    ],
    "skipped_tests": {
        "CiscoWSAv2": "No instance - developed by Qmasters",
        "DatadogCloudSIEM": "No instance - developed by Login soft",
        "RegPathReputationBasicLists_test": "The D2 pack is deprecated",
        "CirclIntegrationTest": "No instance",
        "CrowdStrikeMalquery-Test": "Issue CRTX-71397",
        "playbook-CheckPointSandBlast_Test": "Checkpoint playbook no license",
        "playbook-BmcITSM-Test": "issue with license CIAC-3776",
        "Panorama Query Logs - Test": "issues with firewall environment configuration - CIAC-3459",
        "palo_alto_firewall_test_pb": "issues with firewall environment configuration - CIAC-3459",
        "PAN-OS - Block IP and URL - External Dynamic List v2 Test": "uses deprecated integration, un-skip when playbook is updated",
        "MISP V2 Test": "The integration is deprecated as we released MISP V3",
        "Github IAM - Test Playbook": "Issue 32383",
        "O365-SecurityAndCompliance-ContextResults-Test": "Issue 38900",
        "Calculate Severity - Standard - Test": "Issue 32715",
        "Calculate Severity - Generic v2 - Test": "Issue 32716",
        "Workday - Test": "No credentials Issue 29595",
        "McAfee-MAR_Test": "Issue CIAC-4521",
        "G Suite Security Alert Center-Test": "Issue CIAC-5682",
        "MAR - Endpoint data collection test": "Issue CIAC-4521",
        "Tidy - Test": "Will run it manually.",
        "Protectwise-Test": "Issue CRTX-86776",
        "TestDedupIncidentsPlaybook": "Issue 24344",
        "Endpoint data collection test": "Uses a deprecated playbook called Endpoint data collection",
        "Prisma_Access_Egress_IP_Feed-Test": "unskip after we will get Prisma Access instance - Issue 27112",
        "Prisma_Access-Test": "unskip after we will get Prisma Access instance - Issue 27112",
        "Symantec Deepsight Test": "Issue 22971",
        "TestProofpointFeed": "Issue 22229",
        "Symantec Data Loss Prevention - Test": "Issue 20134",
        "NetWitness Endpoint Test": "Issue 19878",
        "InfoArmorVigilanteATITest": "Test issue 17358",
        "ArcSight Logger test": "Issue 19117",
        "3da2e31b-f114-4d7f-8702-117f3b498de9": "Issue 19837",
        "d66e5f86-e045-403f-819e-5058aa603c32": "pr 3220",
        "IntSights Mssp Test": "Issue #16351",
        "fd93f620-9a2d-4fb6-85d1-151a6a72e46d": "Issue 19854",
        "Test Playbook TrendMicroDDA": "Issue 16501",
        "ssdeepreputationtest": "Issue #20953",
        "C2sec-Test": "Issue #21633",
        "ThreatConnect v2 - Test": "Issue 26782",
        "Email Address Enrichment - Generic v2.1 - Test": "Issue 26785",
        "Tanium v2 - Test": "Issue 26822",
        "Fidelis Elevate Network": "Issue 26453",
        "Cortex XDR - IOC - Test": "Issue 37957",
        "PAN-OS Query Logs For Indicators Test": "Issue 28753",
        "TCPUtils-Test": "Issue 29677",
        "Polygon-Test": "Issue 29060",
        "AttackIQ - Test": "Issue 29774",
        "Azure Compute - Test": "Issue 28056",
        "forcepoint test": "Issue 28043",
        "Test-VulnDB": "Issue 30875",
        "Malware Domain List Active IPs Feed Test": "Issue 30878",
        "CuckooTest": "Issue 25601",
        "PhishlabsIOC_DRP-Test": "Issue 29589",
        "Carbon Black Live Response Test": "Issue 28237",
        "FeedThreatConnect-Test": "Issue 32317",
        "Palo_Alto_Networks_Enterprise_DLP - Test": "Issue 32568",
        "JoeSecurityTestDetonation": "Issue 25650",
        "JoeSecurityTestPlaybook": "Issue 25649",
        "Phishing - Core - Test - Incident Starter": "Issue 26784",
        "Phishing - Core - Test - Actual Incident": "Issue 45227",
        "Phishing v2 - Test - Incident Starter": "Issue 46660",
        "Test Playbook McAfee ATD": "Issue 33409",
        "Detonate Remote File From URL -McAfee-ATD - Test": "Issue 33407",
        "Test Playbook McAfee ATD Upload File": "Issue 33408",
        "Trend Micro Apex - Test": "Issue 27280",
        "Test-BPA": "Issue 28406",
        "Test-BPA_Integration": "Issue 28236",
        "TestTOPdeskPlaybook": "Issue 35412",
        "PAN-OS EDL Setup v3 Test": "Issue 35386",
        "GmailTest": "Issue 27057",
        "get_file_sample_by_hash_-_cylance_protect_-_test": "Issue 28823",
        "Carbon Black Enterprise EDR Test": "Issue 29775",
        "VirusTotal (API v3) Detonate Test": "Issue 36004",
        "FailedInstances - Test": "Issue 33218",
        "PAN-OS DAG Configuration Test": "Issue 19205",
        "get_original_email_-_ews-_test": "Issue 27571",
        "Trend Micro Deep Security - Test": "outsourced",
        "Microsoft Teams - Test": "Issue 38263",
        "EWS Extension: Powershell Online V2 Test": "Issue 39008",
        "O365 - EWS - Extension - Test": "Issue 39008",
        "Majestic Million Test Playbook": "Issue 30931",
        "iDefense_v2_Test": "Issue 40126",
        "Feed iDefense Test": "Issue 34035",
        "McAfee ESM v2 - Test v11.1.3": "Issue 43825",
        "McAfee ESM v2 (v11.3) - Test": "Jira ticket CRTX-65370",
        "McAfee ESM Watchlists - Test v11.3": "Jira ticket CRTX-65370",
        "Detonate URL - WildFire v2.1 - Test": "Issue 40834",
        "Domain Enrichment - Generic v2 - Test": "Issue 40862",
        "TestIPQualityScorePlaybook": "Issue 40915",
        "VerifyOOBV2Predictions-Test": "Issue 37947",
        "Infoblox Test": "Issue 25651",
        "AutoFocusTagsFeed-test": "shares API quota with the other test",
        "Carbon Black Edr - Test": "Jira ticket XDR-43185",
        "Phishing v2 - Test - Actual Incident": "Issue 41322",
        "carbonBlackEndpointStandardTestPlaybook": "Issue 36936",
        "test_Qradar_v2": "the integration is deprecated as we released Qradar V3",
        "XsoarPowershellTesting-Test": "Issue 32689",
        "MicrosoftManagementActivity - Test": "Issue 43922",
        "Google-Vault-Generic-Test": "Issue 24347",
        "Google_Vault-Search_And_Display_Results_test": "Issue 24348",
        "Zscaler Test": "Issue 40157, API subscription currently Expired",
        "Cisco Firepower - Test": "Issue 32412",
        "cisco-ise-test-playbook": "Issue 44351",
        "GuardiCoreV2-Test": "Issue 43822",
        "ExtractAttackPattern-Test": "Issue 44095",
        "playbook-EWS_O365_Extension_test": "Issue 25605",
        "Cherwell - test": "Issue 26780",
        "Cherwell Example Scripts - test": "Issue 27107",
        "Endpoint Malware Investigation - Generic - Test": "Issue 44779",
        "Mimecast test": "Issue 26906",
        "AutoFocus V2 test": "Issue 26464",
        "SplunkPy_KV_commands_default_handler": "Issue 41419",
        "LogRhythm REST test": "Issue 40654",
        "Process Email - Generic - Test - Actual Incident": "Issue 45227",
        "Jira-v2-Test": "Issue 33313",
        "Tanium Threat Response Test": "Issue CRTX-58729",
        "Tanium Threat Response - Create Connection v2 - Test": "Issue CRTX-58729",
        "AzureADTest": "Issue 40131",
        "Autoextract - Test": "Issue 45293",
        "LogRhythm-Test-Playbook": "Issue 27164",
        "Microsoft_365_Defender-Test": "Issue 39390",
        "Tanium Threat Response - Request File Download v2 - Test": "Issue 46326",
        "test_AssignToNextShiftOOO": "Issue 44198",
        "EWS_O365_send_mail_test": "Issue 44200",
        "Cisco Umbrella Test": "Issue 24338",
        "Unit42 Intel Objects Feed - Test": "Issue 44100",
        "Fetch Indicators Test": "Issue 45490",
        "FormattedDateToEpochTest": "Issue 26724",
        "CrowdstrikeFalconSandbox2 Test": "Issue 46845",
        "Test ADGetUser Fails with no instances 'Active Directory Query' (old version)": "Issue 44543",
        "CarbonBlackLiveResponseCloud-Test": "Issue 39282",
        "Panorama Best Practise - Test": "Issue 43826",
        "JsonToTable - Test Playbook": "Issue 44302",
        "Recorded Future Test": "Issue 26741",
        "Git_Integration-Test": "Issue 37800",
        "RecordedFutureFeed - Test": "Issue 43923",
        "SymantecEndpointProtection_Test": "Issue 30157",
        "RSANetWitnessv115-Test": "Issue XDRSUP-12553",
        "TestCloudflareWAFPlaybook": "No instance",
        "DBot Build Phishing Classifier Test - Multiple Algorithms": "Issue 48350",
        "Elasticsearch_v2_test-v8": "CRTX-61980",
        "Carbon Black Enterprise Protection V2 Test": "No credentials",
        "TruSTAR v2-Test": "No credentials",
        "Archer v2 - Test": "Test doesn't pass in the builds because of the creds, but creds seems ok, need to debug further",
        "AD v2 - debug-mode": "No credentials",
        "Google-KMS-test": "No instance",
        "hashicorp_test": "No instance",
        "Google BigQuery Test": "No instance",
        "GCS Object Operations - Test": "No instance",
        "GCS Bucket Management - Test": "No instance",
        "GCS - Test": "No instance",
        "GCS Object Policy (ACL) - Test": "No instance",
        "GCS Bucket Policy (ACL) - Test": "No instance",
        "playbook-AzureDataExplorer-Test": "No Instance",
        "OTRS Test": "No Instance",
        "Microsoft Graph Groups - Test dev": "No Working Instance",
        "Microsoft Graph Groups - Test prod": "No Working Instance",
        "Microsoft Graph Groups - Test": "No Working Instance",
        "playbook-AzureDevOps-Test": "No Working Instance",
        "test playbook - Google Cloud Functions": "No Working Instance",
        "playbook-GCP-IAM_Test": "No Working Instance",
        "GoogleCalendar-Test": "No Working Instance",
        "AlexaV2 Test Playbook": "The service is deprecated on Dec 15, 2022",
        "CortexAttackSurfaceManagement_Test": "No instance - issue CRTX-65449",
        "CortexXpanse_Test": "No instance - issue CRTX-65449",
        "OpenCTI Test": "Add Support to version 5.x of OpenCTI - issue CIAC-4407",
        "Archer-Test-Playbook": "the integration is deprecated as we have ArcherV2",
        "O365-SecurityAndCompliance-Test": "Deprecated, consumes connection quota for V2",
        "ThreatGrid_v2_Test": "No instance, developed by Qmasters",
        "Test-Detonate URL - ThreatGrid": "No instance, developed by Qmasters",
        "awake_security_test_pb": "No instance, CRTX-77572",
        "Create Phishing Classifier V2 ML Test": "Updated docker image lacks data for the ml model. Once data issue is solved for ml module can un skip. ",
        "SumoLogic-Test": "401 unauthorized, CIAC-6334",
        "Audit Log - Test": "Basic Auth is no longer supported, only OAuth 2.0 is (which requires an update to the playbook). - XSUP-23266",
        "EWS_O365_test": "Issue CIAC-6753",
<<<<<<< HEAD
        "MSGraph_DeviceManagement_Test_dev": "Issue CIAC-7430"
=======
        "MSGraph_DeviceManagement_Test_dev": "Issue CIAC-7430",
        "Microsoft Defender Advanced Threat Protection - Test dev": "Issue CIAC-7514"
>>>>>>> e4302b93
    },
    "skipped_integrations": {
        "CiscoWSAv2": "No instance - No license",
        "DatadogCloudSIEM": "No instance - No license",
        "Lastline v2": "No instance - No license",
        "AbuseIPDB": "No instance - License expired",
        "checkpointdome9": "No instance - No license",
        "_comment1": "~~~ NO INSTANCE ~~~",
        "FortiSIEMV2": "No instance",
        "Azure Firewall": "No instance",
        "Vertica": "No instance issue 45719",
        "Ipstack": "No instance - Usage limit reached (Issue 38063)",
        "AnsibleAlibabaCloud": "No instance - issue 40447",
        "AnsibleAzure": "No instance - issue 40447",
        "AnsibleCiscoIOS": "No instance - issue 40447",
        "AnsibleCiscoNXOS": "No instance - issue 40447",
        "AnsibleHCloud": "No instance - issue 40447",
        "AnsibleKubernetes": "No instance - issue 40447",
        "AnsibleACME": "No instance - issue 40447",
        "AnsibleDNS": "No instance - issue 40447",
        "AnsibleLinux": "No instance - issue 40447",
        "AnsibleOpenSSL": "No instance - issue 40447",
        "AnsibleMicrosoftWindows": "No instance - issue 40447",
        "AnsibleVMware": "No instance - issue 40447",
        "SolarWinds": "No instance - developed by Crest",
        "Atlassian Confluence Cloud": "No instance - developed by Crest",
        "SOCRadarIncidents": "No instance - developed by partner",
        "SOCRadarThreatFusion": "No instance - developed by partner",
        "NetskopeAPIv1": "No instance - developed by Qmasters",
        "trustwave secure email gateway": "No instance - developed by Qmasters",
        "Azure Storage Table": "No instance - developed by Qmasters",
        "Azure Storage Queue": "No instance - developed by Qmasters",
        "Azure Storage FileShare": "No instance - developed by Qmasters",
        "Azure Storage Container": "No instance - developed by Qmasters",
        "VMware Workspace ONE UEM (AirWatch MDM)": "No instance - developed by crest",
        "ServiceDeskPlus (On-Premise)": "No instance",
        "Forcepoint": "No instance - instance issues. Issue 28043",
        "ZeroFox": "No instance - Issue 29284",
        "Symantec Management Center": "No instance - Issue 23960",
        "Fidelis Elevate Network": "No instance - Issue 26453",
        "ArcSight Logger": "No instance - Issue 19117",
        "Sophos Central": "No instance",
        "MxToolBox": "No instance",
        "Prisma Access": "No instance - Issue CRTX-84209",
        "AlphaSOC Network Behavior Analytics": "No instance",
        "IsItPhishing": "No instance",
        "Verodin": "No instance",
        "EasyVista": "No instance",
        "Pipl": "No instance",
        "Moloch": "No instance",
        "Twilio": "No instance",
        "Zendesk": "No instance",
        "GuardiCore": "No instance",
        "Nessus": "No instance",
        "Cisco CloudLock": "No instance",
        "Vectra v2": "No instance",
        "GoogleCloudSCC": "No instance, outsourced",
        "FortiGate": "No instance - License expired, and not going to get one (issue 14723)",
        "Attivo Botsink": "no instance, not going to get it",
        "AWS Sagemaker": "No instance - License expired, and probably not going to get it",
        "Symantec MSS": "No instance, probably not going to get it (issue 15513)",
        "FireEye ETP": "No instance",
        "Proofpoint TAP v2": "No instance",
        "remedy_sr_beta": "No instance",
        "fireeye": "No instance - Issue 19839",
        "Remedy On-Demand": "No instance - Issue 19835",
        "Check Point": "No instance - Issue 18643",
        "CheckPointFirewall_v2": "No instance - Issue 18643",
        "CTIX v3": "No instance - developed by partner",
        "Jask": "No instance - Issue 18879",
        "vmray": "No instance - Issue 18752",
        "SCADAfence CNM": "No instance - Issue 18376",
        "ArcSight ESM v2": "No instance - Issue #18328",
        "AlienVault USM Anywhere": "No instance - Issue #18273",
        "Dell Secureworks": "No instance",
        "Service Manager": "No instance - Expired license",
        "carbonblackprotection": "No instance - License expired",
        "icebrg": "No instance - Issue 14312",
        "Freshdesk": "No instance - Trial account expired",
        "Kafka V2": "No instance - Can not connect to instance from remote",
        "KafkaV3": "No instance - Can not connect to instance from remote",
        "Check Point Sandblast": "No instance - Issue 15948",
        "Remedy AR": "No instance - getting 'Not Found' in test button",
        "Salesforce": "No instance - Issue 15901",
        "ANYRUN": "No instance",
        "SecneurX Analysis": "No Instance",
        "Snowflake": "No instance - Looks like account expired, needs looking into",
        "Cisco Spark": "No instance - Issue 18940",
        "Phish.AI": "No instance - Issue 17291",
        "MaxMind GeoIP2": "No instance - Issue 18932.",
        "Exabeam": "No instance - Issue 19371",
        "Ivanti Heat": "No instance - Issue 26259",
        "AWS - Athena - Beta": "No instance - Issue 19834",
        "SNDBOX": "No instance - Issue 28826",
        "Workday": "No instance - License expired Issue: 29595",
        "FireEyeFeed": "No instance - License expired Issue: 31838",
        "Akamai WAF": "No instance - Issue 32318",
        "FreshworksFreshservice": "No instance - Issue 32318",
        "FraudWatch": "No instance - Issue 34299",
        "Cisco Stealthwatch": "No instance - developed by Qmasters",
        "Armis": "No instance - developed by SOAR Experts",
        "CiscoESA": "No instance - developed by Qmasters",
        "CiscoSMA": "No instance - developed by Qmasters",
        "CiscoAMP": "No instance & Depreceated, replaced by AMPV2",
        "AMPv2": "No instance - developed by Qmasters",
        "Cisco Umbrella Reporting": "No instance - developed by Login-Soft",
        "FortinetFortiwebVM": "No instance - developed by Qmasters",
        "_comment2": "~~~ UNSTABLE ~~~",
        "ThreatConnect v2": "unstable instance",
        "_comment3": "~~~ QUOTA ISSUES ~~~",
        "Lastline": "issue 20323",
        "Google Resource Manager": "Cannot create projects because have reached allowed quota.",
        "Looker": "Warehouse 'DEMO_WH' cannot be resumed because resource monitor 'LIMITER' has exceeded its quota.",
        "_comment4": "~~~ OTHER ~~~",
        "Anomali ThreatStream v2": "Will be deprecated soon.",
        "Anomali ThreatStream": "Will be deprecated soon.",
        "AlienVault OTX TAXII Feed": "Issue 29197",
        "EclecticIQ Platform": "Issue 8821",
        "Forescout": "Can only be run from within PANW network. Look in keeper for - Demisto in the LAB",
        "ForescoutEyeInspect": "No instance - developed by Qmasters",
        "FortiManager": "Can only be run within PANW network",
        "HelloWorldSimple": "This is just an example integration - no need for test",
        "TestHelloWorldPlaybook": "This is just an example integration - no need for test",
        "AttackIQFireDrill": "License issues #29774",
        "LogRhythm": "The integration is deprecated",
        "Threat Grid": "No instance & Depreceated, replaced by ThreatGridv2",
        "ThreatGridv2": "No instance - developed by Qmasters",
        "SentinelOne V2": "No instance - developed by partner",
        "CheckPhish": "Issue CRTX-86562"
    },
    "nightly_packs": [
        "CommonScripts",
        "CommonPlaybooks",
        "CIRCL",
        "rasterize",
        "Phishing",
        "Base",
        "Active_Directory_Query",
        "EWS",
        "DefaultPlaybook",
        "DemistoRESTAPI",
        "Palo_Alto_Networks_WildFire",
        "ipinfo",
        "Whois",
        "AutoFocus",
        "ImageOCR",
        "SplunkPy",
        "MailSenderNew",
        "EWSMailSender",
        "ServiceNow",
        "CortexXDR",
        "PAN-OS",
        "QRadar",
        "PhishTank",
        "OpenPhish",
        "AbuseDB",
        "CrowdStrikeFalcon",
        "XForceExchange",
        "AlienVault_OTX",
        "MicrosoftGraphMail",
        "MISP",
        "Threat_Crowd",
        "Slack",
        "CrowdStrikeFalconX",
        "FeedMitreAttackv2",
        "URLHaus",
        "MicrosoftDefenderAdvancedThreatProtection",
        "CrowdStrikeIntel",
        "Shodan",
        "MailListener",
        "FeedOffice365",
        "GenericSQL",
        "PANWComprehensiveInvestigation",
        "CortexDataLake",
        "PrismaCloud",
        "FeedAWS",
        "AzureSecurityCenter",
        "PrismaCloudCompute",
        "ExpanseV2",
        "PrismaSaasSecurity",
        "PaloAltoNetworks_IoT"
    ],
    "unmockable_integrations": {
        "NetscoutArborSightline": "Uses timestamp",
        "Cylance Protect v2": "uses time-based JWT token",
        "EwsExtension": "Powershell does not support proxy",
        "EWS Extension Online Powershell v2": "Powershell does not support proxy/ssl",
        "Office 365 Feed": "Client sends a unique uuid as first request of every run",
        "AzureWAF": "Has a command that sends parameters in the path",
        "HashiCorp Vault": "Has a command that sends parameters in the path",
        "urlscan.io": "Uses data that comes in the headers",
        "CloudConvert": "has a command that uploads a file (!cloudconvert-upload)",
        "Symantec Messaging Gateway": "Test playbook uses a random string",
        "AlienVault OTX TAXII Feed": "Client from 'cabby' package generates uuid4 in the request",
        "Generic Webhook": "Does not send HTTP traffic",
        "Microsoft Endpoint Configuration Manager": "Uses Microsoft winRM",
        "SecurityIntelligenceServicesFeed": "Need proxy configuration in server",
        "BPA": "Playbook using GenericPolling which is inconsistent",
        "XsoarPowershellTesting": "Integration which not use network.",
        "Mail Listener v2": "Integration has no proxy checkbox",
        "Cortex XDR - IOC": "'Cortex XDR - IOC - Test' is using also the fetch indicators which is not working in proxy mode",
        "SecurityAndCompliance": "Integration doesn't support proxy",
        "SecurityAndComplianceV2": "Integration doesn't support proxy",
        "Cherwell": "Submits a file - tests that send files shouldn't be mocked. this problem was fixed but the test is not running anymore because the integration is skipped",
        "Maltiverse": "issue 24335",
        "ActiveMQ": "stomp sdk not supporting proxy.",
        "MITRE ATT&CK": "Using taxii2client package",
        "MongoDB": "Our instance not using SSL",
        "Cortex Data Lake": "Integration requires SSL",
        "Google Key Management Service": "The API requires an SSL secure connection to work.",
        "McAfee ESM-v10": "we have multiple instances with same test playbook, mock recording are per playbook so it keeps failing the playback step",
        "SlackV2": "Integration requires SSL",
        "SlackV3": "Integration requires SSL",
        "Whois": "Mocks does not support sockets",
        "Panorama": "Exception: Proxy process took to long to go up. https://circleci.com/gh/demisto/content/24826",
        "Image OCR": "Does not perform network traffic",
        "Server Message Block (SMB) v2": "Does not perform http communication",
        "Active Directory Query v2": "Does not perform http communication",
        "dnstwist": "Does not perform http communication",
        "Generic SQL": "Does not perform http communication",
        "PagerDuty v2": "Integration requires SSL",
        "TCPIPUtils": "Integration requires SSL",
        "Luminate": "Integration has no proxy checkbox",
        "Shodan": "Integration has no proxy checkbox",
        "Google BigQuery": "Integration has no proxy checkbox",
        "ReversingLabs A1000": "Checking",
        "Check Point": "Checking",
        "okta": "Test Module failing, suspect it requires SSL",
        "Okta v2": "dynamic test, need to revisit and better avoid conflicts",
        "Awake Security": "Checking",
        "ArcSight ESM v2": "Checking",
        "Phish.AI": "Checking",
        "VMware": "PyVim (SmartConnect class) does not support proxy",
        "Intezer": "Nightly - Checking",
        "ProtectWise": "Nightly - Checking",
        "google-vault": "Nightly - Checking",
        "Forcepoint": "Nightly - Checking",
        "palo_alto_firewall": "Need to check test module",
        "Signal Sciences WAF": "error with certificate",
        "google": "'unsecure' parameter not working",
        "EWS Mail Sender": "Inconsistent test (playback fails, record succeeds)",
        "ReversingLabs Titanium Cloud": "No Unsecure checkbox. proxy trying to connect when disabled.",
        "Recorded Future": "might be dynamic test",
        "AlphaSOC Wisdom": "Test module issue",
        "Microsoft Graph User": "Test direct access to oproxy",
        "Azure Security Center v2": "Test direct access to oproxy",
        "Azure Compute v2": "Test direct access to oproxy",
        "AWS - CloudWatchLogs": "Issue 20958",
        "AWS - Athena - Beta": "Issue 24926",
        "AWS - CloudTrail": "Issue 24926",
        "AWS - Lambda": "Issue 24926",
        "AWS - IAM": "Issue 24926",
        "AWS Sagemaker": "Issue 24926",
        "Gmail Single User": "googleclient sdk has time based challenge exchange",
        "Gmail": "googleclient sdk has time based challenge exchange",
        "GSuiteAdmin": "googleclient sdk has time based challenge exchange",
        "GSuiteAuditor": "googleclient sdk has time based challenge exchange",
        "GoogleCloudTranslate": "google translate sdk does not support proxy",
        "Google Chronicle Backstory": "SDK",
        "Google Vision AI": "SDK",
        "Google Cloud Compute": "googleclient sdk has time based challenge exchange",
        "Google Cloud Functions": "googleclient sdk has time based challenge exchange",
        "GoogleDocs": "googleclient sdk has time based challenge exchange",
        "GooglePubSub": "googleclient sdk has time based challenge exchange",
        "Google Resource Manager": "googleclient sdk has time based challenge exchange",
        "Google Cloud Storage": "SDK",
        "GoogleCalendar": "googleclient sdk has time based challenge exchange",
        "G Suite Security Alert Center": "googleclient sdk has time based challenge exchange",
        "GoogleDrive": "googleclient sdk has time based challenge exchange",
        "Syslog Sender": "syslog",
        "syslog": "syslog",
        "MongoDB Log": "Our instance not using SSL",
        "MongoDB Key Value Store": "Our instance not using SSL",
        "Zoom": "Uses dynamic token",
        "GoogleKubernetesEngine": "SDK",
        "TAXIIFeed": "Cannot use proxy",
        "EWSO365": "oproxy dependent",
        "MISP V2": "Cleanup process isn't performed as expected.",
        "MISP V3": "Cleanup process isn't performed as expected.",
        "Azure Network Security Groups": "Has a command that sends parameters in the path",
        "GitHub": "Cannot use proxy",
        "LogRhythm": "Cannot use proxy",
        "Create-Mock-Feed-Relationships": "recording is redundant for this integration",
        "RSA Archer v2": "cannot connect to proxy",
        "Anomali ThreatStream v3": "recording is not working",
        "LogRhythmRest V2": "Submits a file - tests that send files shouldn't be mocked.",
        "Cortex XDR - IR": "internal product, no need to mock",
        "Microsoft Teams via Webhook": "message sent contains random hostname of server",
        "TeamCymru": "Mocks does not support sockets"
    },
    "parallel_integrations": [
        "AWS - ACM",
        "AWS - EC2",
        "AWS - Security Hub",
        "AWS Feed",
        "AlienVault OTX TAXII Feed",
        "AlienVault Reputation Feed",
        "Amazon DynamoDB",
        "AutoFocus Feed",
        "AzureFeed",
        "Bambenek Consulting Feed",
        "Blocklist_de Feed",
        "BruteForceBlocker Feed",
        "CSVFeed",
        "CheckPhish",
        "CIRCL",
        "Cloudflare Feed",
        "Cofense Feed",
        "Cortex Data Lake",
        "Create-Mock-Feed-Relationships",
        "CreateIncidents",
        "CrowdStrike Falcon X",
        "Cryptocurrency",
        "DShield Feed",
        "Core REST API",
        "EDL",
        "EWS v2",
        "ElasticsearchFeed",
        "Fastly Feed",
        "Feodo Tracker IP Blocklist Feed",
        "HelloWorld",
        "Image OCR",
        "JSON Feed",
        "Lastline v2",
        "LogRhythmRest",
        "MITRE ATT&CK",
        "Mail Listener v2",
        "Malware Domain List Active IPs Feed",
        "McAfee DXL",
        "Microsoft Intune Feed",
        "Office 365 Feed",
        "Plain Text Feed",
        "Prisma Access Egress IP feed",
        "ProofpointFeed",
        "Rasterize",
        "Recorded Future Feed",
        "SNDBOX",
        "SpamhausFeed",
        "TAXII2 Server",
        "TAXIIFeed",
        "Tanium",
        "VirusTotal (API v3)",
        "VulnDB",
        "Whois",
        "abuse.ch SSL Blacklist Feed",
        "ipinfo",
        "ipinfo_v2",
        "syslog"
    ],
    "private_tests": [
        "HelloWorldPremium_Scan-Test",
        "HelloWorldPremium-Test"
    ],
    "docker_thresholds": {
        "_comment": "Add here docker images which are specific to an integration and require a non-default threshold (such as rasterize or ews). That way there is no need to define this multiple times. You can specify full image name with version or without.",
        "images": {
            "demisto/chromium": {
                "pid_threshold": 18
            },
            "demisto/py-ews:2.0": {
                "memory_threshold": 150
            },
            "demisto/pymisp:1.0.0.52": {
                "memory_threshold": 150
            },
            "demisto/pytan": {
                "pid_threshold": 11
            },
            "demisto/google-k8s-engine1.0.0.64696": {
                "pid_threshold": 11,
                "memory_threshold": 110
            },
            "demisto/threatconnect-tcex": {
                "pid_threshold": 11
            },
            "demisto/taxii2": {
                "pid_threshold": 11
            },
            "demisto/pwsh-infocyte": {
                "pid_threshold": 24,
                "memory_threshold": 140
            },
            "demisto/pwsh-exchange": {
                "pid_threshold": 24,
                "memory_threshold": 140
            },
            "demisto/powershell": {
                "pid_threshold": 24,
                "memory_threshold": 140
            },
            "demisto/powershell-ubuntu": {
                "pid_threshold": 45,
                "memory_threshold": 250
            },
            "demisto/boto3": {
                "memory_threshold": 90
            },
            "demisto/flask-nginx": {
                "pid_threshold": 11
            },
            "demisto/py3-tools": {
                "memory_threshold": 105
            },
            "demisto/googleapi-python3": {
                "memory_threshold": 200
            },
            "demisto/python3:3.10.4.29342": {
                "memory_threshold": 85
            }
        }
    },
    "test_marketplacev2": [
        "Sanity Test - Playbook with Unmockable Whois Integration"
    ],
    "reputation_tests":[
        "FormattingPerformance - Test",
        "reputations.json Test",
        "Indicators reputation-.json Test",
        "URL extraction test",
        "Domain extraction test",
        "Email extraction test",
        "File extraction test",
        "IPv4 extraction test",
        "IPv4 CIDR extraction test",
        "IPv6 CIDR extraction test",
        "IPv6 extraction test"
    ]
}<|MERGE_RESOLUTION|>--- conflicted
+++ resolved
@@ -5659,12 +5659,8 @@
         "SumoLogic-Test": "401 unauthorized, CIAC-6334",
         "Audit Log - Test": "Basic Auth is no longer supported, only OAuth 2.0 is (which requires an update to the playbook). - XSUP-23266",
         "EWS_O365_test": "Issue CIAC-6753",
-<<<<<<< HEAD
-        "MSGraph_DeviceManagement_Test_dev": "Issue CIAC-7430"
-=======
         "MSGraph_DeviceManagement_Test_dev": "Issue CIAC-7430",
         "Microsoft Defender Advanced Threat Protection - Test dev": "Issue CIAC-7514"
->>>>>>> e4302b93
     },
     "skipped_integrations": {
         "CiscoWSAv2": "No instance - No license",
