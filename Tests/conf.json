--- conflicted
+++ resolved
@@ -5639,14 +5639,13 @@
             "playbookID": "Test - Netcraft"
         },
         {
-<<<<<<< HEAD
+            "integrations": "Fortimail",
+            "playbookID": "playbook-Fortimail_Test"
+        },        
+        {
             "integrations": "AWS-SNS-Listener",
             "playbookID": "AWS SNS Listener - Test",
             "instance_names": "AWS-SNS-Listener"
-=======
-            "integrations": "Fortimail",
-            "playbookID": "playbook-Fortimail_Test"
->>>>>>> 98398985
         }
     ],
     "skipped_tests": {
