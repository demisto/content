--- conflicted
+++ resolved
@@ -4732,15 +4732,10 @@
         "Lastline v2": "Temporary skipping, due to quota issues, in order to merge a PR",
         "AttackIQFireDrill": "License issues #29774",
         "SentinelOne V2": "License expired issue #24933",
-<<<<<<< HEAD
-        "G Suite Security Alert Center": "Developed by crest, need to add permissions to our instance issue #40988",
-        "AutoFocus V2": "Nightly build troubleshooting"
-=======
-        "G Suite Security Alert Center": "Developed by crest, need to add permissions to our instance"
->>>>>>> e6a4a53f
+        "G Suite Security Alert Center": "Developed by crest, need to add permissions to our instance issue #40988"
     },
     "nightly_integrations": [
-        "Lastline v2",
+        "Laline v2",
         "TruSTAR",
         "VulnDB"
     ],
