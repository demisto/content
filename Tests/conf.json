--- conflicted
+++ resolved
@@ -3258,15 +3258,14 @@
             "fromversion": "5.0.0"
         },
         {
-<<<<<<< HEAD
-            "integrations": "VirusTotal - Premium (API v3)",
-            "playbookID": "VirusTotal Premium v3 TestPlaybook",
-            "fromversion": "5.5.0"
-=======
             "integrations": "QRadar v3",
             "playbookID": "QRadar_v3-test",
             "fromversion": "6.0.0"
->>>>>>> 4add1282
+        },
+        {
+            "integrations": "VirusTotal - Premium (API v3)",
+            "playbookID": "VirusTotal Premium v3 TestPlaybook",
+            "fromversion": "5.5.0"
         }
     ],
     "skipped_tests": {
