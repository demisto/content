{
    "testTimeout": 160,
    "testInterval": 20,
    "tests": [
        {
            "integrations": "Humio",
            "playbookID": "Humio-Test",
            "fromversion": "5.0.0"
        },
        {
            "integrations": "ServiceDeskPlus",
            "playbookID": "Service Desk Plus Test"
        },
        {
            "integrations": "Group-IB TDS Polygon",
            "playbookID": "Polygon-Test",
            "timeout": 1000,
            "fromversion": "5.0.0"
        },
        {
            "integrations": "Bastille Networks",
            "playbookID": "BastilleNetworks-Test"
        },
        {
            "integrations": "MITRE ATT&CK",
            "playbookID": "Mitre Attack List 10 Indicators Feed Test",
            "fromversion": "5.5.0"
        },
        {
            "integrations": "URLhaus",
            "playbookID": "Test_URLhaus",
            "timeout": 1000
        },
        {
            "integrations": "Microsoft Intune Feed",
            "playbookID": "FeedMicrosoftIntune_Test",
            "fromversion": "5.5.0"
        },
        {
            "integrations": "Smokescreen IllusionBLACK",
            "playbookID": "Smokescreen IllusionBLACK-Test",
            "fromversion": "5.0.0"
        },
        {
            "integrations": "Malwarebytes",
            "playbookID": "Malwarebytes-Test",
            "fromversion": "5.0.0"
        },
        {
            "integrations": "Tanium Threat Response",
            "playbookID": "Tanium Threat Response Test"
        },
        {
            "integrations": [
                "Syslog Sender",
                "syslog"
            ],
            "playbookID": "Test Syslog",
            "fromversion": "5.5.0",
            "timeout": 600
        },
        {
            "integrations": "APIVoid",
            "playbookID": "APIVoid Test"
        },
        {
            "integrations": "Cisco Firepower",
            "playbookID": "Cisco Firepower - Test",
            "timeout": 1000,
            "fromversion": "5.0.0"
        },
        {
            "integrations": "IllusiveNetworks",
            "playbookID": "IllusiveNetworks-Test",
            "fromversion": "5.0.0"
        },
        {
            "integrations": "JSON Feed",
            "playbookID": "JSON_Feed_Test",
            "fromversion": "5.5.0",
            "instance_names": "JSON Feed no_auto_detect"
        },
        {
            "integrations": "JSON Feed",
            "playbookID": "JSON_Feed_Test",
            "fromversion": "5.5.0",
            "instance_names": "JSON Feed_auto_detect"
        },
        {
            "integrations": "Google Cloud Functions",
            "playbookID": "test playbook - Google Cloud Functions",
            "fromversion": "5.0.0"
        },
        {
            "integrations": "Plain Text Feed",
            "playbookID": "PlainText Feed - Test",
            "fromversion": "5.5.0",
            "instance_names": "Plain Text Feed no_auto_detect"
        },
        {
            "integrations": "Plain Text Feed",
            "playbookID": "PlainText Feed - Test",
            "fromversion": "5.5.0",
            "instance_names": "Plain Text Feed_auto_detect"
        },
        {
            "integrations": "Silverfort",
            "playbookID": "Silverfort-test",
            "fromversion": "5.0.0"
        },
        {
            "integrations": "GoogleKubernetesEngine",
            "playbookID": "GoogleKubernetesEngine_Test",
            "timeout": 600,
            "fromversion": "5.5.0"
        },
        {
            "integrations": "Fastly Feed",
            "playbookID": "Fastly Feed Test",
            "fromversion": "5.5.0"
        },
        {
            "integrations": "Malware Domain List Active IPs Feed",
            "playbookID": "Malware Domain List Active IPs Feed Test",
            "fromversion": "5.5.0"
        },
        {
            "integrations": "Claroty",
            "playbookID": "Claroty - Test",
            "fromversion": "5.0.0"
        },
        {
            "integrations": "Trend Micro Apex",
            "playbookID": "Trend Micro Apex - Test"
        },
        {
            "integrations": "Blocklist_de Feed",
            "playbookID": "Blocklist_de - Test",
            "fromversion": "5.5.0"
        },
        {
            "integrations": "Cloudflare Feed",
            "playbookID": "cloudflare - Test",
            "fromversion": "5.5.0"
        },
        {
            "integrations": "AzureFeed",
            "playbookID": "AzureFeed - Test",
            "fromversion": "5.5.0"
        },
        {
            "playbookID": "CreateIndicatorFromSTIXTest",
            "fromversion": "5.0.0"
        },
        {
            "integrations": "SpamhausFeed",
            "playbookID": "Spamhaus_Feed_Test",
            "fromversion": "5.5.0"
        },
        {
            "integrations": "Cofense Feed",
            "playbookID": "TestCofenseFeed",
            "fromversion": "5.5.0"
        },
        {
            "integrations": "Bambenek Consulting Feed",
            "playbookID": "BambenekConsultingFeed_Test",
            "fromversion": "5.5.0"
        },
        {
            "integrations": "Pipl",
            "playbookID": "Pipl Test"
        },
        {
            "integrations": "AWS Feed",
            "playbookID": "AWS Feed Test",
            "fromversion": "5.5.0"
        },
        {
            "integrations": "QuestKace",
            "playbookID": "QuestKace test",
            "fromversion": "5.0.0"
        },
        {
            "integrations": "Digital Defense FrontlineVM",
            "playbookID": "Digital Defense FrontlineVM - Scan Asset Not Recently Scanned Test"
        },
        {
            "integrations": "Digital Defense FrontlineVM",
            "playbookID": "Digital Defense FrontlineVM - Test Playbook"
        },
        {
            "integrations": "CSVFeed",
            "playbookID": "CSV_Feed_Test",
            "fromversion": "5.5.0",
            "instance_names": "CSVFeed_no_auto_detect"
        },
        {
            "integrations": "CSVFeed",
            "playbookID": "CSV_Feed_Test",
            "fromversion": "5.5.0",
            "instance_names": "CSVFeed_auto_detect"
        },
        {
            "integrations": "ProofpointFeed",
            "playbookID": "TestProofpointFeed",
            "fromversion": "5.5.0"
        },
        {
            "integrations": "Digital Shadows",
            "playbookID": "Digital Shadows - Test"
        },
        {
            "integrations": "Azure Compute v2",
            "playbookID": "Azure Compute - Test",
            "instance_names": "ms_azure_compute_dev"
        },
        {
            "integrations": "Azure Compute v2",
            "playbookID": "Azure Compute - Test",
            "instance_names": "ms_azure_compute_prod"
        },
        {
            "integrations": "Symantec Data Loss Prevention",
            "playbookID": "Symantec Data Loss Prevention - Test",
            "fromversion": "4.5.0"
        },
        {
            "integrations": "Lockpath KeyLight v2",
            "playbookID": "Keylight v2 - Test"
        },
        {
            "integrations": "Azure Security Center v2",
            "playbookID": "Azure SecurityCenter - Test",
            "instance_names": "ms_azure_sc_prod"
        },
        {
            "integrations": "Azure Security Center v2",
            "playbookID": "Azure SecurityCenter - Test",
            "instance_names": "ms_azure_sc_dev"
        },
        {
            "integrations": "Azure Security Center v2",
            "playbookID": "Azure SecurityCenter - Test",
            "instance_names": "ms_azure_sc_self_deployed"
        },
        {
            "integrations": "JsonWhoIs",
            "playbookID": "JsonWhoIs-Test"
        },
        {
            "integrations": "Maltiverse",
            "playbookID": "Maltiverse Test"
        },
        {
            "integrations": "MicrosoftGraphMail",
            "playbookID": "MicrosoftGraphMail-Test",
            "instance_names": "ms_graph_mail_dev"
        },
        {
            "integrations": "MicrosoftGraphMail",
            "playbookID": "MicrosoftGraphMail-Test",
            "instance_names": "ms_graph_mail_dev_no_oproxy"
        },
        {
            "integrations": "MicrosoftGraphMail",
            "playbookID": "MicrosoftGraphMail-Test",
            "instance_names": "ms_graph_mail_prod"
        },
        {
            "integrations": "CloudShark",
            "playbookID": "CloudShark - Test Playbook"
        },
        {
            "integrations": "Google Vision AI",
            "playbookID": "Google Vision API - Test"
        },
        {
            "integrations": "nmap",
            "playbookID": "Nmap - Test",
            "fromversion": "5.0.0"
        },
        {
            "integrations": "AutoFocus V2",
            "playbookID": "Autofocus Query Samples, Sessions and Tags Test Playbook",
            "fromversion": "4.5.0",
            "timeout": 1000
        },
        {
            "integrations": "HelloWorld",
            "playbookID": "HelloWorld-Test",
            "fromversion": "5.0.0"
        },
        {
            "integrations": "HelloWorld",
            "playbookID": "HelloWorld_Scan-Test",
            "fromversion": "5.0.0",
            "timeout": 400
        },
        {
            "integrations": "ThreatQ v2",
            "playbookID": "ThreatQ - Test",
            "fromversion": "4.5.0"
        },
        {
            "integrations": "AttackIQFireDrill",
            "playbookID": "AttackIQ - Test"
        },
        {
            "integrations": "PhishLabs IOC EIR",
            "playbookID": "PhishlabsIOC_EIR-Test"
        },
        {
            "integrations": "Amazon DynamoDB",
            "playbookID": "AWS_DynamoDB-Test"
        },
        {
            "integrations": "PhishLabs IOC DRP",
            "playbookID": "PhishlabsIOC_DRP-Test"
        },
        {
            "playbookID": "Create Phishing Classifier V2 ML Test",
            "timeout": 60000,
            "fromversion": "4.5.0"
        },
        {
            "integrations": "ZeroFox",
            "playbookID": "ZeroFox-Test",
            "fromversion": "4.1.0"
        },
        {
            "integrations": "AlienVault OTX v2",
            "playbookID": "Alienvault_OTX_v2 - Test"
        },
        {
            "integrations": "AWS - CloudWatchLogs",
            "playbookID": "AWS - CloudWatchLogs Test Playbook"
        },
        {
            "integrations": "SlackV2",
            "playbookID": "Slack Test Playbook",
            "timeout": 400,
            "pid_threshold": 5,
            "fromversion": "5.0.0"
        },
        {
            "integrations": "Cortex XDR - IR",
            "playbookID": "Test XDR Playbook",
            "fromversion": "4.1.0"
        },
        {
            "integrations": "Cortex XDR - IOC",
            "playbookID": "Cortex XDR - IOC - Test",
            "fromversion": "5.5.0",
            "timeout": 1000
        },
        {
            "integrations": "Cloaken",
            "playbookID": "Cloaken-Test"
        },
        {
            "integrations": "Uptycs",
            "playbookID": "TestUptycs"
        },
        {
            "integrations": "ThreatX",
            "playbookID": "ThreatX-test",
            "timeout": 600
        },
        {
            "integrations": "Akamai WAF SIEM",
            "playbookID": "Akamai_WAF_SIEM-Test"
        },
        {
            "integrations": "AlienVault OTX",
            "playbookID": "AlienVaultOTX Test"
        },
        {
            "integrations": "Cofense Triage v2",
            "playbookID": "Cofense Triage v2 Test"
        },
        {
            "integrations": "Akamai WAF",
            "playbookID": "Akamai_WAF-Test"
        },
        {
            "integrations": "Minerva Labs Anti-Evasion Platform",
            "playbookID": "Minerva Test playbook"
        },
        {
            "integrations": "abuse.ch SSL Blacklist Feed",
            "playbookID": "SSL Blacklist test",
            "fromversion": "5.5.0"
        },
        {
            "integrations": "CheckPhish",
            "playbookID": "CheckPhish-Test"
        },
        {
            "integrations": "Symantec Management Center",
            "playbookID": "SymantecMC_TestPlaybook"
        },
        {
            "integrations": "Tufin",
            "playbookID": "Tufin-Test"
        },
        {
            "integrations": "Looker",
            "playbookID": "Test-Looker"
        },
        {
            "integrations": "Vertica",
            "playbookID": "Vertica Test"
        },
        {
            "integrations": "Server Message Block (SMB)",
            "playbookID": "SMB test"
        },
        {
            "playbookID": "ConvertFile-Test",
            "fromversion": "4.5.0"
        },
        {
            "playbookID": "TestAwsEC2GetPublicSGRules-Test"
        },
        {
            "integrations": "RSA NetWitness Packets and Logs",
            "playbookID": "rsa_packets_and_logs_test"
        },
        {
            "playbookID": "test_similar_incidents"
        },
        {
            "playbookID": "CheckpointFW-test",
            "integrations": "Check Point"
        },
        {
            "playbookID": "RegPathReputationBasicLists_test"
        },
        {
            "playbookID": "EmailDomainSquattingReputation-Test"
        },
        {
            "playbookID": "RandomStringGenerateTest"
        },
        {
            "playbookID": "DocumentationTest",
            "integrations": "ipinfo"
        },
        {
            "playbookID": "playbook-checkEmailAuthenticity-test"
        },
        {
            "playbookID": "HighlightWords_Test"
        },
        {
            "integrations": "Pentera",
            "playbookID": "Pcysys-Test"
        },
        {
            "integrations": "Pentera",
            "playbookID": "Pentera Run Scan and Create Incidents - Test"
        },
        {
            "playbookID": "StringContainsArray_test"
        },
        {
            "integrations": "Fidelis Elevate Network",
            "playbookID": "Fidelis-Test"
        },
        {
            "integrations": "AWS - ACM",
            "playbookID": "ACM-Test"
        },
        {
            "integrations": "Thinkst Canary",
            "playbookID": "CanaryTools Test"
        },
        {
            "integrations": "ThreatMiner",
            "playbookID": "ThreatMiner-Test"
        },
        {
            "playbookID": "StixCreator-Test"
        },
        {
            "playbookID": "CompareIncidentsLabels-test-playbook"
        },
        {
            "integrations": "Have I Been Pwned? V2",
            "playbookID": "Pwned v2 test"
        },
        {
            "integrations": "Alexa Rank Indicator",
            "playbookID": "Alexa Test Playbook"
        },
        {
            "playbookID": "UnEscapeURL-Test"
        },
        {
            "playbookID": "UnEscapeIPs-Test"
        },
        {
            "playbookID": "ExtractDomainFromUrlAndEmail-Test"
        },
        {
            "playbookID": "ConvertKeysToTableFieldFormat_Test"
        },
        {
            "integrations": "CVE Search v2",
            "playbookID": "CVE Search v2 - Test"
        },
        {
            "integrations": "CVE Search v2",
            "playbookID": "cveReputation Test"
        },
        {
            "integrations": "HashiCorp Vault",
            "playbookID": "hashicorp_test"
        },
        {
            "integrations": "AWS - Athena - Beta",
            "playbookID": "Beta-Athena-Test"
        },
        {
            "integrations": "BeyondTrust Password Safe",
            "playbookID": "BeyondTrust-Test"
        },
        {
            "integrations": "Dell Secureworks",
            "playbookID": "secureworks_test"
        },
        {
            "integrations": "ServiceNow",
            "playbookID": "servicenow_test_new"
        },
        {
            "integrations": "ExtraHop",
            "playbookID": "ExtraHop-Test"
        },
        {
            "integrations": "ExtraHop v2",
            "playbookID": "ExtraHop_v2-Test"
        },
        {
            "playbookID": "Test CommonServer"
        },
        {
            "playbookID": "Test-debug-mode",
            "fromversion": "5.0.0"
        },
        {
            "integrations": "CIRCL",
            "playbookID": "CirclIntegrationTest"
        },
        {
            "integrations": "MISP V2",
            "playbookID": "MISP V2 Test"
        },
        {
            "playbookID": "test-LinkIncidentsWithRetry"
        },
        {
            "playbookID": "CopyContextToFieldTest"
        },
        {
            "integrations": "OTRS",
            "playbookID": "OTRS Test",
            "fromversion": "4.1.0"
        },
        {
            "integrations": "Attivo Botsink",
            "playbookID": "AttivoBotsinkTest"
        },
        {
            "playbookID": "CreatePhishingClassifierMLTest",
            "timeout": 2400
        },
        {
            "integrations": "Cymon",
            "playbookID": "playbook-Cymon_Test"
        },
        {
            "integrations": "FortiGate",
            "playbookID": "Fortigate Test"
        },
        {
            "playbookID": "FormattedDateToEpochTest"
        },
        {
            "integrations": "SNDBOX",
            "playbookID": "SNDBOX_Test",
            "timeout": 1000
        },
        {
            "integrations": "SNDBOX",
            "playbookID": "Detonate File - SNDBOX - Test",
            "timeout": 600,
            "nightly": true
        },
        {
            "integrations": "VxStream",
            "playbookID": "Detonate File - HybridAnalysis - Test",
            "timeout": 2400
        },
        {
            "playbookID": "WordTokenizeTest"
        },
        {
            "integrations": "QRadar",
            "playbookID": "test playbook - QRadarCorreltaions",
            "timeout": 600,
            "fromversion": "5.0.0"
        },
        {
            "integrations": "Awake Security",
            "playbookID": "awake_security_test_pb"
        },
        {
            "integrations": "Tenable.sc",
            "playbookID": "tenable-sc-test",
            "timeout": 240,
            "nightly": true
        },
        {
            "integrations": "MimecastV2",
            "playbookID": "Mimecast test"
        },
        {
            "playbookID": "CreateEmailHtmlBody_test_pb",
            "fromversion": "4.1.0"
        },
        {
            "playbookID": "ReadPDFFile-Test"
        },
        {
            "playbookID": "ReadPDFFileV2-Test",
            "timeout": 1000
        },
        {
            "playbookID": "JSONtoCSV-Test"
        },
        {
            "integrations": "Generic SQL",
            "playbookID": "generic-sql",
            "instance_names": "mysql instance",
            "fromversion": "5.0.0"
        },
        {
            "integrations": "Generic SQL",
            "playbookID": "generic-sql",
            "instance_names": "postgreSQL instance",
            "fromversion": "5.0.0"
        },
        {
            "integrations": "Generic SQL",
            "playbookID": "generic-sql",
            "instance_names": "Microsoft SQL instance",
            "fromversion": "5.0.0"
        },
        {
            "integrations": "Generic SQL",
            "playbookID": "generic-sql",
            "instance_names": "Oracle instance",
            "fromversion": "5.0.0"
        },
        {
            "integrations": "Generic SQL",
            "playbookID": "generic-sql-mssql-encrypted-connection",
            "instance_names": "Microsoft SQL instance using encrypted connection",
            "fromversion": "5.0.0"
        },
        {
            "integrations": "Panorama",
            "instance_names": "palo_alto_firewall",
            "playbookID": "palo_alto_firewall_test_pb",
            "timeout": 1000,
            "nightly": true
        },
        {
            "integrations": "Panorama",
            "instance_names": "palo_alto_panorama",
            "playbookID": "palo_alto_panorama_test_pb",
            "timeout": 1000,
            "nightly": true
        },
        {
            "integrations": "Panorama",
            "instance_names": "palo_alto_panorama",
            "playbookID": "Panorama Query Logs - Test",
            "timeout": 1500,
            "nightly": true
        },
        {
            "integrations": "Panorama",
            "instance_names": "palo_alto_firewall_9.0",
            "playbookID": "palo_alto_firewall_test_pb",
            "timeout": 1000,
            "nightly": true
        },
        {
            "integrations": "Panorama",
            "instance_names": "palo_alto_panorama_9.0",
            "playbookID": "palo_alto_panorama_test_pb",
            "timeout": 1000,
            "nightly": true
        },
        {
            "integrations": "Tenable.io",
            "playbookID": "Tenable.io test"
        },
        {
            "playbookID": "URLDecode-Test"
        },
        {
            "playbookID": "GetTime-Test"
        },
        {
            "playbookID": "GetTime-ObjectVsStringTest"
        },
        {
            "integrations": "Tenable.io",
            "playbookID": "Tenable.io Scan Test",
            "nightly": true,
            "timeout": 900
        },
        {
            "integrations": "Tenable.sc",
            "playbookID": "tenable-sc-scan-test",
            "nightly": true,
            "timeout": 600
        },
        {
            "integrations": "google-vault",
            "playbookID": "Google-Vault-Generic-Test",
            "nightly": true,
            "timeout": 3600,
            "memory_threshold": 130
        },
        {
            "integrations": "google-vault",
            "playbookID": "Google_Vault-Search_And_Display_Results_test",
            "nightly": true,
            "memory_threshold": 130,
            "timeout": 3600
        },
        {
            "playbookID": "Luminate-TestPlaybook",
            "integrations": "Luminate"
        },
        {
            "integrations": "MxToolBox",
            "playbookID": "MxToolbox-test"
        },
        {
            "integrations": "Nessus",
            "playbookID": "Nessus - Test"
        },
        {
            "playbookID": "Palo Alto Networks - Malware Remediation Test",
            "integrations": "Palo Alto Minemeld",
            "fromversion": "4.5.0"
        },
        {
            "playbookID": "SumoLogic-Test",
            "integrations": "SumoLogic",
            "fromversion": "4.1.0"
        },
        {
            "playbookID": "ParseEmailFiles-test"
        },
        {
            "playbookID": "PAN-OS - Block IP and URL - External Dynamic List v2 Test",
            "integrations": [
                "Panorama",
                "palo_alto_networks_pan_os_edl_management"
            ],
            "instance_names": "palo_alto_firewall_9.0",
            "fromversion": "4.0.0"
        },
        {
            "playbookID": "Test_EDL",
            "integrations": "EDL",
            "fromversion": "5.5.0"
        },
        {
            "playbookID": "Test_export_indicators_service",
            "integrations": "ExportIndicators",
            "fromversion": "5.5.0"
        },
        {
            "playbookID": "PAN-OS - Block IP - Custom Block Rule Test",
            "integrations": "Panorama",
            "instance_names": "palo_alto_panorama",
            "fromversion": "4.0.0"
        },
        {
            "playbookID": "PAN-OS - Block IP - Static Address Group Test",
            "integrations": "Panorama",
            "instance_names": "palo_alto_panorama",
            "fromversion": "4.0.0"
        },
        {
            "playbookID": "PAN-OS - Block URL - Custom URL Category Test",
            "integrations": "Panorama",
            "instance_names": "palo_alto_panorama",
            "fromversion": "4.0.0"
        },
        {
            "playbookID": "Endpoint Malware Investigation - Generic - Test",
            "integrations": [
                "Traps",
                "Cylance Protect v2",
                "Demisto REST API"
            ],
            "fromversion": "5.0.0",
            "timeout": 1200
        },
        {
            "playbookID": "ParseExcel-test"
        },
        {
            "playbookID": "Detonate File - No Files test"
        },
        {
            "integrations": [
                "Panorama",
                "Check Point"
            ],
            "instance_names": "palo_alto_firewall",
            "playbookID": "blockip_test_playbook"
        },
        {
            "integrations": "Palo Alto Minemeld",
            "playbookID": "minemeld_test"
        },
        {
            "integrations": "SentinelOne V2",
            "playbookID": "SentinelOne V2 - test"
        },
        {
            "integrations": "InfoArmor VigilanteATI",
            "playbookID": "InfoArmorVigilanteATITest"
        },
        {
            "integrations": "IntSights",
            "instance_names": "intsights_standard_account",
            "playbookID": "IntSights Test",
            "nightly": true
        },
        {
            "integrations": "IntSights",
            "playbookID": "IntSights Mssp Test",
            "instance_names": "intsights_mssp_account",
            "nightly": true
        },
        {
            "integrations": "dnstwist",
            "playbookID": "dnstwistTest"
        },
        {
            "integrations": "BitDam",
            "playbookID": "Detonate File - BitDam Test"
        },
        {
            "integrations": "Threat Grid",
            "playbookID": "Test-Detonate URL - ThreatGrid",
            "timeout": 600
        },
        {
            "integrations": "Threat Grid",
            "playbookID": "ThreatGridTest",
            "timeout": 600
        },
        {
            "integrations": [
                "Palo Alto Minemeld",
                "Panorama"
            ],
            "instance_names": "palo_alto_firewall",
            "playbookID": "block_indicators_-_generic_-_test"
        },
        {
            "integrations": "Signal Sciences WAF",
            "playbookID": "SignalSciences-Test"
        },
        {
            "integrations": "RTIR",
            "playbookID": "RTIR Test"
        },
        {
            "integrations": "RedCanary",
            "playbookID": "RedCanaryTest",
            "nightly": true
        },
        {
            "integrations": "Devo",
            "playbookID": "Devo test",
            "timeout": 500
        },
        {
            "playbookID": "URL Enrichment - Generic v2 - Test",
            "integrations": [
                "Rasterize",
                "VirusTotal - Private API"
            ],
            "instance_names": "virus_total_private_api_general",
            "timeout": 500,
            "pid_threshold": 12
        },
        {
            "playbookID": "CutTransformerTest"
        },
        {
            "playbookID": "Default - Test",
            "integrations": [
                "ThreatQ v2",
                "Demisto REST API"
            ],
            "fromversion": "5.0.0"
        },
        {
            "integrations": "SCADAfence CNM",
            "playbookID": "SCADAfence_test"
        },
        {
            "integrations": "ProtectWise",
            "playbookID": "Protectwise-Test"
        },
        {
            "integrations": "WhatsMyBrowser",
            "playbookID": "WhatsMyBrowser-Test"
        },
        {
            "integrations": "BigFix",
            "playbookID": "BigFixTest"
        },
        {
            "integrations": "Lastline v2",
            "playbookID": "Lastline v2 - Test",
            "nightly": true
        },
        {
            "integrations": "epo",
            "playbookID": "Test Playbook McAfee ePO"
        },
        {
            "integrations": "McAfee DXL",
            "playbookID": "McAfee DXL - Test"
        },
        {
            "integrations": "activedir",
            "playbookID": "calculate_severity_-_critical_assets_-_test"
        },
        {
            "playbookID": "TextFromHTML_test_playbook"
        },
        {
            "playbookID": "PortListenCheck-test"
        },
        {
            "integrations": "ThreatExchange",
            "playbookID": "ThreatExchange-test"
        },
        {
            "integrations": "ThreatExchange",
            "playbookID": "extract_indicators_-_generic_-_test",
            "timeout": 240
        },
        {
            "integrations": "Joe Security",
            "playbookID": "JoeSecurityTestPlaybook",
            "timeout": 500,
            "nightly": true
        },
        {
            "integrations": "Joe Security",
            "playbookID": "JoeSecurityTestDetonation",
            "timeout": 2000,
            "nightly": true
        },
        {
            "integrations": "WildFire-v2",
            "playbookID": "Wildfire Test"
        },
        {
            "integrations": "WildFire-v2",
            "playbookID": "Detonate URL - WildFire-v2 - Test"
        },
        {
            "integrations": "GRR",
            "playbookID": "GRR Test",
            "nightly": true
        },
        {
            "integrations": "VirusTotal",
            "instance_names": "virus_total_general",
            "playbookID": "virusTotal-test-playbook",
            "timeout": 1400,
            "nightly": true
        },
        {
            "integrations": "VirusTotal",
            "instance_names": "virus_total_preferred_vendors",
            "playbookID": "virusTotaI-test-preferred-vendors",
            "timeout": 1400,
            "nightly": true
        },
        {
            "integrations": "Preempt",
            "playbookID": "Preempt Test"
        },
        {
            "integrations": "Gmail",
            "playbookID": "get_original_email_-_gmail_-_test"
        },
        {
            "integrations": [
                "Gmail Single User",
                "Gmail"
            ],
            "playbookID": "Gmail Single User - Test",
            "fromversion": "4.5.0"
        },
        {
            "integrations": "EWS v2",
            "playbookID": "get_original_email_-_ews-_test",
            "instance_names": "ewv2_regular"
        },
        {
            "integrations": [
                "EWS v2",
                "EWS Mail Sender"
            ],
            "playbookID": "EWS search-mailbox test",
            "instance_names": "ewv2_regular",
            "timeout": 300
        },
        {
            "integrations": "PagerDuty v2",
            "playbookID": "PagerDuty Test"
        },
        {
            "playbookID": "test_delete_context"
        },
        {
            "playbookID": "DeleteContext-auto-test"
        },
        {
            "playbookID": "GmailTest",
            "integrations": "Gmail"
        },
        {
            "playbookID": "Gmail Convert Html Test",
            "integrations": "Gmail"
        },
        {
            "playbookID": "reputations.json Test",
            "toversion": "5.0.0"
        },
        {
            "playbookID": "Indicators reputation-.json Test",
            "fromversion": "5.5.0"
        },
        {
            "playbookID": "Test IP Indicator Fields",
            "fromversion": "5.0.0"
        },
        {
            "integrations": "Shodan",
            "playbookID": "ShodanTest"
        },
        {
            "playbookID": "dedup_-_generic_-_test"
        },
        {
            "playbookID": "Dedup - Generic v2 - Test",
            "fromversion": "5.0.0"
        },
        {
            "playbookID": "TestDedupIncidentsPlaybook"
        },
        {
            "playbookID": "TestDedupIncidentsByName"
        },
        {
            "integrations": "McAfee Advanced Threat Defense",
            "playbookID": "Test Playbook McAfee ATD",
            "timeout": 700
        },
        {
            "playbookID": "stripChars - Test"
        },
        {
            "integrations": "McAfee Advanced Threat Defense",
            "playbookID": "Test Playbook McAfee ATD Upload File"
        },
        {
            "playbookID": "exporttocsv_script_test"
        },
        {
            "playbookID": "Set - Test"
        },
        {
            "integrations": "Intezer v2",
            "playbookID": "Intezer Testing v2",
            "fromversion": "4.1.0",
            "timeout": 600
        },
        {
            "integrations": "FalconIntel",
            "playbookID": "CrowdStrike Falcon Intel v2"
        },
        {
            "playbookID": "ContextGetters_Test"
        },
        {
            "integrations": [
                "Mail Sender (New)",
                "Gmail"
            ],
            "playbookID": "Mail Sender (New) Test",
            "instance_names": [
                "Mail_Sender_(New)_STARTTLS"
            ]
        },
        {
            "integrations": [
                "Mail Sender (New)",
                "Gmail"
            ],
            "playbookID": "Mail Sender (New) Test",
            "instance_names": [
                "Mail_Sender_(New)_SSL/TLS"
            ]
        },
        {
            "playbookID": "buildewsquery_test"
        },
        {
            "integrations": "Rapid7 Nexpose",
            "playbookID": "nexpose_test",
            "timeout": 240
        },
        {
            "playbookID": "GetIndicatorDBotScore Test"
        },
        {
            "integrations": "EWS Mail Sender",
            "playbookID": "EWS Mail Sender Test"
        },
        {
            "integrations": [
                "EWS Mail Sender",
                "Rasterize"
            ],
            "playbookID": "EWS Mail Sender Test 2"
        },
        {
            "playbookID": "decodemimeheader_-_test"
        },
        {
            "integrations": "CVE Search v2",
            "playbookID": "cve_enrichment_-_generic_-_test"
        },
        {
            "playbookID": "test_url_regex"
        },
        {
            "integrations": "Skyformation",
            "playbookID": "TestSkyformation"
        },
        {
            "integrations": "okta",
            "playbookID": "okta_test_playbook",
            "timeout": 240
        },
        {
            "integrations": "Okta v2",
            "playbookID": "OktaV2-Test",
            "nightly": true,
            "timeout": 300
        },
        {
            "playbookID": "Test filters & transformers scripts"
        },
        {
            "integrations": "Salesforce",
            "playbookID": "SalesforceTestPlaybook"
        },
        {
            "integrations": "McAfee ESM-v10",
            "instance_names": "v10.2.0",
            "playbookID": "McAfeeESMTest",
            "timeout": 500
        },
        {
            "integrations": "McAfee ESM-v10",
            "instance_names": "v10.3.0",
            "playbookID": "McAfeeESMTest",
            "timeout": 500
        },
        {
            "integrations": "McAfee ESM-v10",
            "instance_names": "v11.1.3",
            "playbookID": "McAfeeESMTest",
            "timeout": 500
        },
        {
            "integrations": "GoogleSafeBrowsing",
            "playbookID": "Google Safe Browsing Test",
            "timeout": 240,
            "fromversion": "5.0.0"
        },
        {
            "integrations": "EWS v2",
            "playbookID": "EWSv2_empty_attachment_test",
            "instance_names": "ewv2_regular"
        },
        {
            "integrations": "EWS v2",
            "playbookID": "EWS Public Folders Test",
            "instance_names": "ewv2_regular"
        },
        {
            "playbookID": "TestWordFileToIOC",
            "timeout": 300
        },
        {
            "integrations": "Symantec Endpoint Protection V2",
            "playbookID": "SymantecEndpointProtection_Test"
        },
        {
            "integrations": "carbonblackprotection",
            "playbookID": "search_endpoints_by_hash_-_carbon_black_protection_-_test",
            "timeout": 500
        },
        {
            "playbookID": "Process Email - Generic - Test - Incident Starter",
            "fromversion": "6.0.0",
            "integrations": "Rasterize",
            "timeout": 240
        },
        {
            "integrations": "activedir",
            "playbookID": "account_enrichment_-_generic_test"
        },
        {
            "integrations": "FalconHost",
            "playbookID": "search_endpoints_by_hash_-_crowdstrike_-_test",
            "timeout": 500
        },
        {
            "integrations": "FalconHost",
            "playbookID": "CrowdStrike Endpoint Enrichment - Test"
        },
        {
            "integrations": "FalconHost",
            "playbookID": "FalconHost Test"
        },
        {
            "integrations": "CrowdstrikeFalcon",
            "playbookID": "Test - CrowdStrike Falcon",
            "fromversion": "4.1.0"
        },
        {
            "playbookID": "ExposeIncidentOwner-Test"
        },
        {
            "integrations": "google",
            "playbookID": "GsuiteTest"
        },
        {
            "integrations": "OpenPhish",
            "playbookID": "OpenPhish Test Playbook"
        },
        {
            "integrations": "RSA Archer",
            "playbookID": "Archer-Test-Playbook",
            "nightly": true
        },
        {
            "integrations": "jira",
            "playbookID": "Jira-Test"
        },
        {
            "integrations": "jira-v2",
            "playbookID": "Jira-v2-Test",
            "timeout": 500
        },
        {
            "integrations": "ipinfo",
            "playbookID": "IPInfoTest"
        },
        {
            "integrations": "jira",
            "playbookID": "VerifyHumanReadableFormat"
        },
        {
            "playbookID": "ExtractURL Test"
        },
        {
            "playbookID": "strings-test"
        },
        {
            "playbookID": "TestCommonPython"
        },
        {
            "playbookID": "TestFileCreateAndUpload"
        },
        {
            "playbookID": "TestIsValueInArray"
        },
        {
            "playbookID": "TestStringReplace"
        },
        {
            "playbookID": "TestHttpPlaybook"
        },
        {
            "integrations": "SplunkPy",
            "playbookID": "SplunkPy-Test-V2",
            "memory_threshold": 500,
            "instance_names": "use_default_handler"
        },
        {
            "integrations": "SplunkPy",
            "playbookID": "Splunk-Test",
            "memory_threshold": 200,
            "instance_names": "use_default_handler"
        },
        {
            "integrations": "SplunkPy",
            "playbookID": "SplunkPySearch_Test",
            "memory_threshold": 200,
            "instance_names": "use_default_handler"
        },
        {
            "integrations": "SplunkPy",
            "playbookID": "SplunkPy-Test-V2",
            "memory_threshold": 500,
            "instance_names": "use_python_requests_handler"
        },
        {
            "integrations": "SplunkPy",
            "playbookID": "Splunk-Test",
            "memory_threshold": 500,
            "instance_names": "use_python_requests_handler"
        },
        {
            "integrations": "SplunkPy",
            "playbookID": "SplunkPySearch_Test",
            "memory_threshold": 200,
            "instance_names": "use_python_requests_handler"
        },
        {
            "integrations": "McAfee NSM",
            "playbookID": "McAfeeNSMTest",
            "timeout": 400,
            "nightly": true
        },
        {
            "integrations": "PhishTank",
            "playbookID": "PhishTank Testing"
        },
        {
            "integrations": "McAfee Web Gateway",
            "playbookID": "McAfeeWebGatewayTest",
            "timeout": 500
        },
        {
            "integrations": "TCPIPUtils",
            "playbookID": "TCPUtils-Test"
        },
        {
            "playbookID": "ProofpointDecodeURL-Test",
            "timeout": 300
        },
        {
            "playbookID": "listExecutedCommands-Test"
        },
        {
            "integrations": "AWS - Lambda",
            "playbookID": "AWS-Lambda-Test (Read-Only)"
        },
        {
            "integrations": "Service Manager",
            "playbookID": "TestHPServiceManager",
            "timeout": 400
        },
        {
            "playbookID": "LanguageDetect-Test",
            "timeout": 300
        },
        {
            "integrations": "Forcepoint",
            "playbookID": "forcepoint test",
            "timeout": 500,
            "nightly": true
        },
        {
            "playbookID": "GeneratePassword-Test"
        },
        {
            "playbookID": "ZipFile-Test"
        },
        {
            "playbookID": "UnzipFile-Test"
        },
        {
            "playbookID": "ExtractDomainTest"
        },
        {
            "playbookID": "Test-IsMaliciousIndicatorFound",
            "fromversion": "5.0.0"
        },
        {
            "playbookID": "TestExtractHTMLTables"
        },
        {
            "integrations": "carbonblackliveresponse",
            "playbookID": "Carbon Black Live Response Test",
            "nightly": true
        },
        {
            "integrations": "urlscan.io",
            "playbookID": "urlscan_malicious_Test",
            "timeout": 500
        },
        {
            "integrations": "EWS v2",
            "playbookID": "pyEWS_Test",
            "instance_names": "ewv2_regular"
        },
        {
            "integrations": "EWS v2",
            "playbookID": "pyEWS_Test",
            "instance_names": "ewsv2_separate_process"
        },
        {
            "integrations": "remedy_sr_beta",
            "playbookID": "remedy_sr_test_pb"
        },
        {
            "integrations": "Netskope",
            "playbookID": "Netskope Test"
        },
        {
            "integrations": "Cylance Protect v2",
            "playbookID": "Cylance Protect v2 Test"
        },
        {
            "integrations": "ReversingLabs Titanium Cloud",
            "playbookID": "ReversingLabsTCTest"
        },
        {
            "integrations": "ReversingLabs A1000",
            "playbookID": "ReversingLabsA1000Test"
        },
        {
            "integrations": "Demisto Lock",
            "playbookID": "DemistoLockTest"
        },
        {
            "playbookID": "test-domain-indicator",
            "timeout": 400
        },
        {
            "playbookID": "Cybereason Test",
            "integrations": "Cybereason",
            "timeout": 1200,
            "fromversion": "4.1.0"
        },
        {
            "integrations": "VirusTotal - Private API",
            "instance_names": "virus_total_private_api_general",
            "playbookID": "File Enrichment - Virus Total Private API Test",
            "nightly": true
        },
        {
            "integrations": "VirusTotal - Private API",
            "instance_names": "virus_total_private_api_general",
            "playbookID": "virusTotalPrivateAPI-test-playbook",
            "timeout": 1400,
            "nightly": true,
            "pid_threshold": 12
        },
        {
            "integrations": [
                "VirusTotal - Private API",
                "VirusTotal"
            ],
            "playbookID": "vt-detonate test",
            "instance_names": [
                "virus_total_private_api_general",
                "virus_total_general"
            ],
            "timeout": 1400,
            "fromversion": "5.5.0",
            "nightly": true
        },
        {
            "integrations": "Cisco ASA",
            "playbookID": "Cisco ASA - Test Playbook"
        },
        {
            "integrations": "VirusTotal - Private API",
            "instance_names": "virus_total_private_api_preferred_vendors",
            "playbookID": "virusTotalPrivateAPI-test-preferred-vendors",
            "timeout": 1400,
            "nightly": true
        },
        {
            "integrations": "Cisco Meraki",
            "playbookID": "Cisco-Meraki-Test"
        },
        {
            "integrations": "Microsoft Defender Advanced Threat Protection",
            "playbookID": "Microsoft Defender Advanced Threat Protection - Test",
            "instance_names": "microsoft_defender_atp_prod"
        },
        {
            "integrations": "Microsoft Defender Advanced Threat Protection",
            "playbookID": "Microsoft Defender Advanced Threat Protection - Test",
            "instance_names": "microsoft_defender_atp_dev"
        },
        {
            "integrations": "Tanium",
            "playbookID": "Tanium Test Playbook",
            "nightly": true,
            "timeout": 1200,
            "pid_threshold": 10
        },
        {
            "integrations": "Recorded Future",
            "playbookID": "Recorded Future Test",
            "nightly": true
        },
        {
            "integrations": "Microsoft Graph",
            "playbookID": "Microsoft Graph Test",
            "instance_names": "ms_graph_security_dev"
        },
        {
            "integrations": "Microsoft Graph",
            "playbookID": "Microsoft Graph Test",
            "instance_names": "ms_graph_security_prod"
        },
        {
            "integrations": "Microsoft Graph User",
            "playbookID": "Microsoft Graph - Test",
            "instance_names": "ms_graph_user_dev"
        },
        {
            "integrations": "Microsoft Graph User",
            "playbookID": "Microsoft Graph - Test",
            "instance_names": "ms_graph_user_prod"
        },
        {
            "integrations": "Microsoft Graph Groups",
            "playbookID": "Microsoft Graph Groups - Test",
            "instance_names": "ms_graph_groups_dev"
        },
        {
            "integrations": "Microsoft Graph Groups",
            "playbookID": "Microsoft Graph Groups - Test",
            "instance_names": "ms_graph_groups_prod"
        },
        {
            "integrations": "Microsoft_Graph_Files",
            "playbookID": "test_MsGraphFiles",
            "instance_names": "ms_graph_files_dev",
            "fromversion": "5.0.0"
        },
        {
            "integrations": "Microsoft_Graph_Files",
            "playbookID": "test_MsGraphFiles",
            "instance_names": "ms_graph_files_prod",
            "fromversion": "5.0.0"
        },
        {
            "integrations": "Microsoft Graph Calendar",
            "playbookID": "Microsoft Graph Calendar - Test",
            "instance_names": "ms_graph_calendar_dev"
        },
        {
            "integrations": "Microsoft Graph Calendar",
            "playbookID": "Microsoft Graph Calendar - Test",
            "instance_names": "ms_graph_calendar_prod"
        },
        {
            "integrations": "Microsoft Graph Device Management",
            "playbookID": "MSGraph_DeviceManagement_Test",
            "instance_names": "ms_graph_device_management_oproxy_dev",
            "fromversion": "5.0.0"
        },
        {
            "integrations": "Microsoft Graph Device Management",
            "playbookID": "MSGraph_DeviceManagement_Test",
            "instance_names": "ms_graph_device_management_oproxy_prod",
            "fromversion": "5.0.0"
        },
        {
            "integrations": "Microsoft Graph Device Management",
            "playbookID": "MSGraph_DeviceManagement_Test",
            "instance_names": "ms_graph_device_management_self_deployed_prod",
            "fromversion": "5.0.0"
        },
        {
            "integrations": "RedLock",
            "playbookID": "RedLockTest",
            "nightly": true
        },
        {
            "integrations": "Symantec Messaging Gateway",
            "playbookID": "Symantec Messaging Gateway Test"
        },
        {
            "integrations": "ThreatConnect v2",
            "playbookID": "ThreatConnect v2 - Test",
            "fromversion": "5.0.0"
        },
        {
            "integrations": "VxStream",
            "playbookID": "VxStream Test",
            "nightly": true
        },
        {
            "integrations": "Cylance Protect",
            "playbookID": "get_file_sample_by_hash_-_cylance_protect_-_test",
            "timeout": 240
        },
        {
            "integrations": "Cylance Protect",
            "playbookID": "endpoint_enrichment_-_generic_test"
        },
        {
            "integrations": "QRadar",
            "playbookID": "test_Qradar",
            "fromversion": "5.5.0"
        },
        {
            "integrations": "VMware",
            "playbookID": "VMWare Test"
        },
        {
            "integrations": "Anomali ThreatStream",
            "playbookID": "Anomali_ThreatStream_Test"
        },
        {
            "integrations": "Farsight DNSDB",
            "playbookID": "DNSDBTest"
        },
        {
            "integrations": "carbonblack-v2",
            "playbookID": "Carbon Black Response Test",
            "fromversion": "5.0.0"
        },
        {
            "integrations": "Cisco Umbrella Investigate",
            "playbookID": "Cisco Umbrella Test"
        },
        {
            "integrations": "icebrg",
            "playbookID": "Icebrg Test",
            "timeout": 500
        },
        {
            "integrations": "Symantec MSS",
            "playbookID": "SymantecMSSTest"
        },
        {
            "integrations": "Remedy AR",
            "playbookID": "Remedy AR Test"
        },
        {
            "integrations": "AWS - IAM",
            "playbookID": "d5cb69b1-c81c-4f27-8a40-3106c0cb2620"
        },
        {
            "integrations": "McAfee Active Response",
            "playbookID": "McAfee-MAR_Test",
            "timeout": 700
        },
        {
            "integrations": "McAfee Threat Intelligence Exchange",
            "playbookID": "McAfee-TIE Test",
            "timeout": 700
        },
        {
            "integrations": "ArcSight Logger",
            "playbookID": "ArcSight Logger test"
        },
        {
            "integrations": "ArcSight ESM v2",
            "playbookID": "ArcSight ESM v2 Test"
        },
        {
            "integrations": "ArcSight ESM v2",
            "playbookID": "test Arcsight - Get events related to the Case"
        },
        {
            "integrations": "XFE",
            "playbookID": "XFE Test",
            "timeout": 140,
            "nightly": true
        },
        {
            "integrations": "XFE_v2",
            "playbookID": "Test_XFE_v2",
            "timeout": 500,
            "nightly": true
        },
        {
            "integrations": "McAfee Threat Intelligence Exchange",
            "playbookID": "search_endpoints_by_hash_-_tie_-_test",
            "timeout": 500
        },
        {
            "integrations": "iDefense",
            "playbookID": "iDefenseTest",
            "timeout": 300
        },
        {
            "integrations": "AbuseIPDB",
            "playbookID": "AbuseIPDB Test",
            "nightly": true
        },
        {
            "integrations": "AbuseIPDB",
            "playbookID": "AbuseIPDB PopulateIndicators Test",
            "nightly": true
        },
        {
            "integrations": "jira",
            "playbookID": "JiraCreateIssue-example-test"
        },
        {
            "integrations": "LogRhythm",
            "playbookID": "LogRhythm-Test-Playbook",
            "timeout": 200
        },
        {
            "integrations": "FireEye HX",
            "playbookID": "FireEye HX Test"
        },
        {
            "integrations": "Phish.AI",
            "playbookID": "PhishAi-Test"
        },
        {
            "integrations": "Phish.AI",
            "playbookID": "Test-Detonate URL - Phish.AI"
        },
        {
            "integrations": "Centreon",
            "playbookID": "Centreon-Test-Playbook"
        },
        {
            "playbookID": "ReadFile test"
        },
        {
            "integrations": "TruSTAR",
            "playbookID": "TruSTAR Test"
        },
        {
            "integrations": "AlphaSOC Wisdom",
            "playbookID": "AlphaSOC-Wisdom-Test"
        },
        {
            "integrations": "carbonblack-v2",
            "playbookID": "CBFindIP - Test"
        },
        {
            "integrations": "Jask",
            "playbookID": "Jask_Test",
            "fromversion": "4.1.0"
        },
        {
            "integrations": "Infocyte",
            "playbookID": "Infocyte-Test",
            "timeout": 1200
        },
        {
            "integrations": "Qualys",
            "playbookID": "Qualys-Test"
        },
        {
            "integrations": "Whois",
            "playbookID": "whois_test",
            "fromversion": "4.1.0"
        },
        {
            "integrations": "RSA NetWitness Endpoint",
            "playbookID": "NetWitness Endpoint Test"
        },
        {
            "integrations": "Check Point Sandblast",
            "playbookID": "Sandblast_malicious_test"
        },
        {
            "playbookID": "TestMatchRegex"
        },
        {
            "integrations": "ActiveMQ",
            "playbookID": "ActiveMQ Test"
        },
        {
            "playbookID": "RegexGroups Test"
        },
        {
            "integrations": "Cisco ISE",
            "playbookID": "cisco-ise-test-playbook"
        },
        {
            "integrations": "RSA NetWitness v11.1",
            "playbookID": "RSA NetWitness Test"
        },
        {
            "playbookID": "ExifReadTest"
        },
        {
            "integrations": "Cuckoo Sandbox",
            "playbookID": "CuckooTest",
            "timeout": 700
        },
        {
            "integrations": "VxStream",
            "playbookID": "Test-Detonate URL - Crowdstrike",
            "timeout": 1200
        },
        {
            "playbookID": "Detonate File - Generic Test",
            "timeout": 500
        },
        {
            "integrations": [
                "Lastline v2",
                "WildFire-v2",
                "SNDBOX",
                "VxStream",
                "McAfee Advanced Threat Defense"
            ],
            "playbookID": "Detonate File - Generic Test",
            "timeout": 2400,
            "nightly": true
        },
        {
            "playbookID": "detonate_file_-_generic_test",
            "toversion": "3.6.0"
        },
        {
            "playbookID": "STIXParserTest"
        },
        {
            "playbookID": "VerifyJSON - Test",
            "fromversion": "5.5.0"
        },
        {
            "playbookID": "PowerShellCommon-Test",
            "fromversion": "5.5.0"
        },
        {
            "playbookID": "Detonate URL - Generic Test",
            "timeout": 2000,
            "nightly": true,
            "integrations": [
                "McAfee Advanced Threat Defense",
                "VxStream",
                "Lastline v2"
            ]
        },
        {
            "integrations": [
                "FalconHost",
                "McAfee Threat Intelligence Exchange",
                "carbonblackprotection",
                "carbonblack"
            ],
            "playbookID": "search_endpoints_by_hash_-_generic_-_test",
            "timeout": 500,
            "toversion": "4.4.9"
        },
        {
            "integrations": "Zscaler",
            "playbookID": "Zscaler Test",
            "nightly": true,
            "timeout": 500
        },
        {
            "playbookID": "DemistoUploadFileToIncident Test",
            "integrations": "Demisto REST API"
        },
        {
            "playbookID": "DemistoUploadFile Test",
            "integrations": "Demisto REST API"
        },
        {
            "playbookID": "MaxMind Test",
            "integrations": "MaxMind GeoIP2"
        },
        {
            "playbookID": "Test Sagemaker",
            "integrations": "AWS Sagemaker"
        },
        {
            "playbookID": "C2sec-Test",
            "integrations": "C2sec irisk",
            "fromversion": "5.0.0"
        },
        {
            "playbookID": "Phishing v2 - Test - Incident Starter",
            "fromversion": "6.0.0",
            "timeout": 1200,
            "nightly": true,
            "integrations": [
                "EWS Mail Sender",
                "Have I Been Pwned? V2",
                "Demisto REST API",
                "Rasterize"
            ]
        },
        {
            "playbookID": "Phishing - Core - Test - Incident Starter",
            "fromversion": "6.0.0",
            "timeout": 1700,
            "nightly": true,
            "integrations": [
                "EWS Mail Sender",
                "Have I Been Pwned? V2",
                "Demisto REST API",
                "Rasterize"
            ]
        },
        {
            "integrations": "duo",
            "playbookID": "DUO Test Playbook"
        },
        {
            "playbookID": "SLA Scripts - Test",
            "fromversion": "4.1.0"
        },
        {
            "playbookID": "PcapHTTPExtractor-Test"
        },
        {
            "playbookID": "Ping Test Playbook"
        },
        {
            "playbookID": "Active Directory Test",
            "integrations": "Active Directory Query v2",
            "instance_names": "active_directory_ninja"
        },
        {
            "playbookID": "AD v2 - debug-mode - Test",
            "integrations": "Active Directory Query v2",
            "instance_names": "active_directory_ninja",
            "fromversion": "5.0.0"
        },
        {
            "playbookID": "Docker Hardening Test",
            "fromversion": "5.0.0"
        },
        {
            "integrations": "Active Directory Query v2",
            "instance_names": "active_directory_ninja",
            "playbookID": "Active Directory Query V2 configuration with port"
        },
        {
            "integrations": "mysql",
            "playbookID": "MySQL Test"
        },
        {
            "playbookID": "Email Address Enrichment - Generic v2 - Test"
        },
        {
            "playbookID": "Email Address Enrichment - Generic v2.1 - Test",
            "integrations": "Active Directory Query v2",
            "instance_names": "active_directory_ninja"
        },
        {
            "integrations": "Cofense Intelligence",
            "playbookID": "Test - Cofense Intelligence",
            "timeout": 500
        },
        {
            "playbookID": "GDPRContactAuthorities Test"
        },
        {
            "integrations": "Google Resource Manager",
            "playbookID": "GoogleResourceManager-Test",
            "timeout": 500,
            "nightly": true
        },
        {
            "integrations": "SlashNext Phishing Incident Response",
            "playbookID": "SlashNextPhishingIncidentResponse-Test",
            "timeout": 500,
            "nightly": true
        },
        {
            "integrations": "Google Cloud Storage",
            "playbookID": "GCS - Test",
            "timeout": 500,
            "nightly": true,
            "memory_threshold": 80
        },
        {
            "integrations": "GooglePubSub",
            "playbookID": "GooglePubSub_Test",
            "nightly": true,
            "fromversion": "5.0.0"
        },
        {
            "playbookID": "Calculate Severity - Generic v2 - Test",
            "integrations": [
                "Palo Alto Minemeld",
                "Active Directory Query v2"
            ],
            "instance_names": "active_directory_ninja",
            "fromversion": "4.5.0"
        },
        {
            "integrations": "Freshdesk",
            "playbookID": "Freshdesk-Test",
            "timeout": 500,
            "nightly": true
        },
        {
            "playbookID": "Autoextract - Test",
            "fromversion": "4.1.0"
        },
        {
            "playbookID": "FilterByList - Test",
            "fromversion": "4.5.0"
        },
        {
            "playbookID": "Impossible Traveler - Test",
            "integrations": [
                "Ipstack",
                "ipinfo",
                "Rasterize",
                "Active Directory Query v2",
                "Demisto REST API"
            ],
            "instance_names": "active_directory_ninja",
            "fromversion": "5.0.0",
            "timeout": 700
        },
        {
            "playbookID": "Active Directory - Get User Manager Details - Test",
            "integrations": "Active Directory Query v2",
            "instance_names": "active_directory_80k",
            "fromversion": "4.5.0"
        },
        {
            "integrations": "Kafka V2",
            "playbookID": "Kafka Test"
        },
        {
            "playbookID": "File Enrichment - Generic v2 - Test",
            "instance_names": "virus_total_private_api_general",
            "integrations": [
                "VirusTotal - Private API",
                "Cylance Protect v2"
            ]
        },
        {
            "integrations": [
                "epo",
                "McAfee Active Response"
            ],
            "playbookID": "Endpoint data collection test",
            "timeout": 500
        },
        {
            "integrations": [
                "epo",
                "McAfee Active Response"
            ],
            "playbookID": "MAR - Endpoint data collection test",
            "timeout": 500
        },
        {
            "integrations": "DUO Admin",
            "playbookID": "DuoAdmin API test playbook"
        },
        {
            "integrations": [
                "TAXII Server",
                "TAXIIFeed"
            ],
            "playbookID": "TAXII_Feed_Test",
            "fromversion": "5.5.0",
            "timeout": 300
        },
        {
            "integrations": "TAXII 2 Feed",
            "playbookID": "TAXII 2 Feed Test",
            "fromversion": "5.5.0"
        },
        {
            "integrations": "Traps",
            "playbookID": "Traps test",
            "timeout": 600
        },
        {
            "playbookID": "TestShowScheduledEntries"
        },
        {
            "playbookID": "Calculate Severity - Standard - Test",
            "integrations": "Palo Alto Minemeld",
            "fromversion": "4.5.0"
        },
        {
            "integrations": "Symantec Advanced Threat Protection",
            "playbookID": "Symantec ATP Test"
        },
        {
            "playbookID": "HTTPListRedirects - Test SSL"
        },
        {
            "playbookID": "HTTPListRedirects Basic Test"
        },
        {
            "playbookID": "CheckDockerImageAvailableTest"
        },
        {
            "playbookID": "Account Enrichment - Generic v2 - Test",
            "integrations": "activedir"
        },
        {
            "playbookID": "Extract Indicators From File - Generic v2 - Test",
            "integrations": "Image OCR",
            "timeout": 300,
            "fromversion": "4.1.0",
            "toversion": "4.4.9"
        },
        {
            "playbookID": "Extract Indicators From File - Generic v2 - Test",
            "integrations": "Image OCR",
            "timeout": 350,
            "fromversion": "4.5.0"
        },
        {
            "playbookID": "Endpoint Enrichment - Generic v2.1 - Test",
            "integrations": [
                "FalconHost",
                "Cylance Protect v2",
                "carbonblack-v2",
                "epo",
                "Active Directory Query v2"
            ],
            "instance_names": "active_directory_ninja"
        },
        {
            "playbookID": "EmailReputationTest",
            "integrations": "Have I Been Pwned? V2"
        },
        {
            "integrations": "Symantec Deepsight Intelligence",
            "playbookID": "Symantec Deepsight Test"
        },
        {
            "playbookID": "ExtractDomainFromEmailTest"
        },
        {
            "playbookID": "Wait Until Datetime - Test",
            "fromversion": "4.5.0"
        },
        {
            "playbookID": "PAN OS EDL Management - Test",
            "integrations": "palo_alto_networks_pan_os_edl_management"
        },
        {
            "playbookID": "PAN-OS DAG Configuration Test",
            "integrations": "Panorama",
            "instance_names": "palo_alto_panorama_9.0",
            "timeout": 300
        },
        {
            "playbookID": "PAN-OS Create Or Edit Rule Test",
            "integrations": "Panorama",
            "instance_names": "palo_alto_panorama_9.0",
            "timeout": 1000
        },
        {
            "playbookID": "PAN-OS EDL Setup v3 Test",
            "integrations": [
                "Panorama",
                "palo_alto_networks_pan_os_edl_management"
            ],
            "instance_names": "palo_alto_firewall_9.0",
            "timeout": 300
        },
        {
            "integrations": "Snowflake",
            "playbookID": "Snowflake-Test"
        },
        {
            "playbookID": "Account Enrichment - Generic v2.1 - Test",
            "integrations": "Active Directory Query v2",
            "instance_names": "active_directory_ninja"
        },
        {
            "integrations": "Cisco Umbrella Investigate",
            "playbookID": "Domain Enrichment - Generic v2 - Test"
        },
        {
            "integrations": "Google BigQuery",
            "playbookID": "Google BigQuery Test"
        },
        {
            "integrations": "Zoom",
            "playbookID": "Zoom_Test"
        },
        {
            "integrations": "Palo Alto Networks Cortex",
            "playbookID": "Palo Alto Networks Cortex Test",
            "fromversion": "4.1.0"
        },
        {
            "playbookID": "IP Enrichment - Generic v2 - Test",
            "integrations": "Threat Crowd",
            "fromversion": "4.1.0"
        },
        {
            "integrations": "Cherwell",
            "playbookID": "Cherwell Example Scripts - test"
        },
        {
            "integrations": "Cherwell",
            "playbookID": "Cherwell - test"
        },
        {
            "integrations": "CarbonBlackProtectionV2",
            "playbookID": "Carbon Black Enterprise Protection V2 Test"
        },
        {
            "integrations": "Active Directory Query v2",
            "instance_names": "active_directory_ninja",
            "playbookID": "Test ADGetUser Fails with no instances 'Active Directory Query' (old version)"
        },
        {
            "integrations": "ANYRUN",
            "playbookID": "ANYRUN-Test"
        },
        {
            "integrations": "ANYRUN",
            "playbookID": "Detonate File - ANYRUN - Test"
        },
        {
            "integrations": "ANYRUN",
            "playbookID": "Detonate URL - ANYRUN - Test"
        },
        {
            "integrations": "Netcraft",
            "playbookID": "Netcraft test"
        },
        {
            "integrations": "EclecticIQ Platform",
            "playbookID": "EclecticIQ Test"
        },
        {
            "playbookID": "FormattingPerformance - Test",
            "fromversion": "5.0.0"
        },
        {
            "integrations": "AWS - EC2",
            "playbookID": "2142f8de-29d5-4288-8426-0db39abe988b",
            "memory_threshold": 75
        },
        {
            "integrations": "AWS - EC2",
            "playbookID": "d66e5f86-e045-403f-819e-5058aa603c32"
        },
        {
            "integrations": "ANYRUN",
            "playbookID": "Detonate File From URL - ANYRUN - Test"
        },
        {
            "integrations": "AWS - CloudTrail",
            "playbookID": "3da2e31b-f114-4d7f-8702-117f3b498de9"
        },
        {
            "integrations": "carbonblackprotection",
            "playbookID": "67b0f25f-b061-4468-8613-43ab13147173"
        },
        {
            "integrations": "DomainTools",
            "playbookID": "DomainTools-Test"
        },
        {
            "integrations": "Exabeam",
            "playbookID": "Exabeam - Test"
        },
        {
            "integrations": "DomainTools Iris",
            "playbookID": "DomainTools Iris - Test",
            "fromversion": "4.1.0"
        },
        {
            "integrations": "Cisco Spark",
            "playbookID": "Cisco Spark Test New"
        },
        {
            "integrations": "Remedy On-Demand",
            "playbookID": "Remedy-On-Demand-Test"
        },
        {
            "playbookID": "ssdeepreputationtest"
        },
        {
            "playbookID": "TestIsEmailAddressInternal"
        },
        {
            "integrations": "Google Cloud Compute",
            "playbookID": "GoogleCloudCompute-Test"
        },
        {
            "integrations": "AWS - S3",
            "playbookID": "97393cfc-2fc4-4dfe-8b6e-af64067fc436"
        },
        {
            "integrations": "Image OCR",
            "playbookID": "TestImageOCR"
        },
        {
            "integrations": "fireeye",
            "playbookID": "Detonate File - FireEye AX - Test"
        },
        {
            "integrations": [
                "Rasterize",
                "Image OCR"
            ],
            "playbookID": "Rasterize Test",
            "fromversion": "5.0.0"
        },
        {
            "integrations": [
                "Rasterize",
                "Image OCR"
            ],
            "playbookID": "Rasterize 4.5 Test",
            "toversion": "4.5.9"
        },
        {
            "integrations": "Rasterize",
            "playbookID": "RasterizeImageTest",
            "fromversion": "5.0.0"
        },
        {
            "integrations": "Ipstack",
            "playbookID": "Ipstack_Test"
        },
        {
            "integrations": "Perch",
            "playbookID": "Perch-Test"
        },
        {
            "integrations": "Forescout",
            "playbookID": "Forescout-Test"
        },
        {
            "integrations": "GitHub",
            "playbookID": "Git_Integration-Test"
        },
        {
            "integrations": "LogRhythmRest",
            "playbookID": "LogRhythm REST test"
        },
        {
            "integrations": "AlienVault USM Anywhere",
            "playbookID": "AlienVaultUSMAnywhereTest"
        },
        {
            "playbookID": "PhishLabsTestPopulateIndicators"
        },
        {
            "playbookID": "Test_HTMLtoMD"
        },
        {
            "integrations": "PhishLabs IOC",
            "playbookID": "PhishLabsIOC TestPlaybook",
            "fromversion": "4.1.0"
        },
        {
            "integrations": "vmray",
            "playbookID": "VMRay-Test"
        },
        {
            "integrations": "PerceptionPoint",
            "playbookID": "PerceptionPoint Test",
            "fromversion": "4.1.0"
        },
        {
            "integrations": "AutoFocus V2",
            "playbookID": "AutoFocus V2 test",
            "fromversion": "5.0.0",
            "timeout": 1000
        },
        {
            "playbookID": "Process Email - Generic for Rasterize"
        },
        {
            "playbookID": "Send Investigation Summary Reports - Test",
            "integrations": "EWS Mail Sender",
            "fromversion": "4.5.0"
        },
        {
            "integrations": "Anomali ThreatStream v2",
            "playbookID": "ThreatStream-Test"
        },
        {
            "integrations": "Flashpoint",
            "playbookID": "Flashpoint_event-Test"
        },
        {
            "integrations": "Flashpoint",
            "playbookID": "Flashpoint_forum-Test"
        },
        {
            "integrations": "Flashpoint",
            "playbookID": "Flashpoint_report-Test"
        },
        {
            "integrations": "Flashpoint",
            "playbookID": "Flashpoint_reputation-Test"
        },
        {
            "integrations": "BluecatAddressManager",
            "playbookID": "Bluecat Address Manager test"
        },
        {
            "integrations": "MailListener - POP3 Beta",
            "playbookID": "MailListener-POP3 - Test"
        },
        {
            "playbookID": "sumList - Test"
        },
        {
            "integrations": "VulnDB",
            "playbookID": "Test-VulnDB"
        },
        {
            "integrations": "Shodan_v2",
            "playbookID": "Test-Shodan_v2",
            "timeout": 1000
        },
        {
            "integrations": "Threat Crowd",
            "playbookID": "ThreatCrowd - Test"
        },
        {
            "integrations": "GoogleDocs",
            "playbookID": "GoogleDocs-test"
        },
        {
            "playbookID": "Request Debugging - Test",
            "fromversion": "5.0.0"
        },
        {
            "playbookID": "Test Convert file hash to corresponding hashes",
            "fromversion": "4.5.0",
            "integrations": "VirusTotal",
            "instance_names": "virus_total_general"
        },
        {
            "playbookID": "PANW - Hunting and threat detection by indicator type Test",
            "fromversion": "5.0.0",
            "timeout": 1200,
            "integrations": [
                "Panorama",
                "Palo Alto Networks Cortex",
                "AutoFocus V2",
                "VirusTotal"
            ],
            "instance_names": [
                "palo_alto_panorama",
                "virus_total_general"
            ]
        },
        {
            "playbookID": "PAN-OS Query Logs For Indicators Test",
            "fromversion": "4.5.0",
            "timeout": 1500,
            "integrations": "Panorama",
            "instance_names": "palo_alto_panorama"
        },
        {
            "integrations": "Hybrid Analysis",
            "playbookID": "HybridAnalysis-Test",
            "timeout": 500,
            "fromversion": "4.1.0"
        },
        {
            "integrations": "Elasticsearch v2",
            "instance_names": "es_v7",
            "playbookID": "Elasticsearch_v2_test"
        },
        {
            "integrations": "ElasticsearchFeed",
            "instance_names": "es_demisto_feed",
            "playbookID": "Elasticsearch_Fetch_Demisto_Indicators_Test",
            "fromversion": "5.5.0"
        },
        {
            "integrations": "ElasticsearchFeed",
            "instance_names": "es_generic_feed",
            "playbookID": "Elasticsearch_Fetch_Custom_Indicators_Test",
            "fromversion": "5.5.0"
        },
        {
            "integrations": "Elasticsearch v2",
            "instance_names": "es_v6",
            "playbookID": "Elasticsearch_v2_test-v6"
        },
        {
            "integrations": "IronDefense",
            "playbookID": "IronDefenseTest"
        },
        {
            "integrations": "PolySwarm",
            "playbookID": "PolySwarm-Test"
        },
        {
            "integrations": "Kennav2",
            "playbookID": "Kenna Test"
        },
        {
            "integrations": "SecurityAdvisor",
            "playbookID": "SecurityAdvisor-Test",
            "fromversion": "4.5.0"
        },
        {
            "integrations": "Google Key Management Service",
            "playbookID": "Google-KMS-test",
            "pid_threshold": 6,
            "memory_threshold": 60
        },
        {
            "integrations": "SecBI",
            "playbookID": "SecBI - Test"
        },
        {
            "playbookID": "ExtractFQDNFromUrlAndEmail-Test"
        },
        {
            "integrations": "EWS v2",
            "playbookID": "Get EWS Folder Test",
            "fromversion": "4.5.0",
            "instance_names": "ewv2_regular",
            "timeout": 1200
        },
        {
            "integrations": "EWSO365",
            "playbookID": "EWS_O365_test",
            "fromversion": "5.0.0"
        },
        {
            "integrations": "QRadar",
            "playbookID": "QRadar Indicator Hunting Test",
            "timeout": 600,
            "fromversion": "5.0.0"
        },
        {
            "playbookID": "SetAndHandleEmpty test",
            "fromversion": "4.5.0"
        },
        {
            "integrations": "Tanium v2",
            "playbookID": "Tanium v2 - Test"
        },
        {
            "integrations": "Office 365 Feed",
            "playbookID": "Office365_Feed_Test",
            "fromversion": "5.5.0"
        },
        {
            "integrations": "GoogleCloudTranslate",
            "playbookID": "GoogleCloudTranslate-Test",
            "pid_threshold": 8
        },
        {
            "integrations": "Infoblox",
            "playbookID": "Infoblox Test"
        },
        {
            "integrations": "BPA",
            "playbookID": "Test-BPA",
            "fromversion": "4.5.0"
        },
        {
            "playbookID": "GetValuesOfMultipleFIelds Test",
            "fromversion": "4.5.0"
        },
        {
            "playbookID": "IsInternalHostName Test",
            "fromversion": "4.5.0"
        },
        {
            "playbookID": "DigitalGuardian-Test",
            "integrations": "Digital Guardian",
            "fromversion": "5.0.0"
        },
        {
            "integrations": "SplunkPy",
            "playbookID": "Splunk Indicator Hunting Test",
            "fromversion": "5.0.0",
            "memory_threshold": 500,
            "instance_names": "use_default_handler"
        },
        {
            "integrations": "BPA",
            "playbookID": "Test-BPA_Integration",
            "fromversion": "4.5.0"
        },
        {
            "integrations": "Sixgill",
            "playbookID": "Sixgill-Test",
            "fromversion": "5.0.0"
        },
        {
            "integrations": "AutoFocus Feed",
            "playbookID": "playbook-FeedAutofocus_test",
            "fromversion": "5.5.0"
        },
        {
            "integrations": "AutoFocus Daily Feed",
            "playbookID": "playbook-FeedAutofocus_daily_test",
            "fromversion": "5.5.0"
        },
        {
            "integrations": "PaloAltoNetworks_PrismaCloudCompute",
            "playbookID": "PaloAltoNetworks_PrismaCloudCompute-Test"
        },
        {
            "playbookID": "Indicator Feed - Test",
            "fromversion": "5.5.0"
        },
        {
            "integrations": "Recorded Future Feed",
            "playbookID": "RecordedFutureFeed - Test",
            "timeout": 1000,
            "fromversion": "5.5.0",
            "memory_threshold": 86
        },
        {
            "integrations": "Expanse",
            "playbookID": "test-Expanse-Playbook",
            "fromversion": "5.0.0"
        },
        {
            "integrations": "Expanse",
            "playbookID": "test-Expanse",
            "fromversion": "5.0.0"
        },
        {
            "integrations": "DShield Feed",
            "playbookID": "playbook-DshieldFeed_test",
            "fromversion": "5.5.0"
        },
        {
            "integrations": "AlienVault Reputation Feed",
            "playbookID": "AlienVaultReputationFeed_Test",
            "fromversion": "5.5.0"
        },
        {
            "integrations": "BruteForceBlocker Feed",
            "playbookID": "playbook-BruteForceBlocker_test",
            "fromversion": "5.5.0"
        },
        {
            "integrations": "illuminate",
            "playbookID": "illuminate Integration Test"
        },
        {
            "integrations": "Carbon Black Enterprise EDR",
            "playbookID": "Carbon Black Enterprise EDR Test",
            "fromversion": "5.0.0"
        },
        {
            "integrations": "illuminate",
            "playbookID": "illuminate Integration Demonstration - Test"
        },
        {
            "integrations": "MongoDB Key Value Store",
            "playbookID": "MongoDB KeyValueStore - Test",
            "pid_threshold": 12,
            "fromversion": "5.0.0"
        },
        {
            "integrations": "MongoDB Log",
            "playbookID": "MongoDBLog - Test",
            "pid_threshold": 12,
            "fromversion": "5.0.0"
        },
        {
            "integrations": "Google Chronicle Backstory",
            "playbookID": "Google Chronicle Backstory Asset - Test",
            "fromversion": "5.0.0"
        },
        {
            "integrations": "Google Chronicle Backstory",
            "playbookID": "Google Chronicle Backstory IOC Details - Test",
            "fromversion": "5.0.0"
        },
        {
            "integrations": "Google Chronicle Backstory",
            "playbookID": "Google Chronicle Backstory List Alerts - Test",
            "fromversion": "5.0.0"
        },
        {
            "integrations": "Google Chronicle Backstory",
            "playbookID": "Google Chronicle Backstory List IOCs - Test",
            "fromversion": "5.0.0"
        },
        {
            "integrations": "Google Chronicle Backstory",
            "playbookID": "Google Chronicle Backstory Reputation - Test",
            "fromversion": "5.0.0"
        },
        {
            "integrations": "Google Chronicle Backstory",
            "playbookID": "Google Chronicle Backstory List Events - Test",
            "fromversion": "5.0.0"
        },
        {
            "integrations": "Feodo Tracker Hashes Feed",
            "playbookID": "playbook-feodoteackerhash_test",
            "fromversion": "5.5.0",
            "memory_threshold": 130,
            "timeout": 600
        },
        {
            "integrations": "Feodo Tracker IP Blocklist Feed",
            "instance_names": "feodo_tracker_ip_currently__active",
            "playbookID": "playbook-feodotrackeripblock_test",
            "fromversion": "5.5.0"
        },
        {
            "integrations": "Feodo Tracker IP Blocklist Feed",
            "instance_names": "feodo_tracker_ip_30_days",
            "playbookID": "playbook-feodotrackeripblock_test",
            "fromversion": "5.5.0"
        },
        {
            "integrations": "Code42",
            "playbookID": "Code42-Test",
            "timeout": 600
        },
        {
            "playbookID": "Code42 File Search Test",
            "integrations": "Code42"
        },
        {
            "playbookID": "FetchIndicatorsFromFile-test",
            "fromversion": "5.5.0"
        },
        {
            "integrations": "RiskSense",
            "playbookID": "RiskSense Get Apps - Test"
        },
        {
            "integrations": "RiskSense",
            "playbookID": "RiskSense Get Host Detail - Test"
        },
        {
            "integrations": "RiskSense",
            "playbookID": "RiskSense Get Host Finding Detail - Test"
        },
        {
            "integrations": "RiskSense",
            "playbookID": "RiskSense Get Hosts - Test"
        },
        {
            "integrations": "RiskSense",
            "playbookID": "RiskSense Get Host Findings - Test"
        },
        {
            "integrations": "RiskSense",
            "playbookID": "RiskSense Get Unique Cves - Test"
        },
        {
            "integrations": "RiskSense",
            "playbookID": "RiskSense Get Unique Open Findings - Test"
        },
        {
            "integrations": "RiskSense",
            "playbookID": "RiskSense Get Apps Detail - Test"
        },
        {
            "integrations": "RiskSense",
            "playbookID": "RiskSense Apply Tag - Test"
        },
        {
            "integrations": "Indeni",
            "playbookID": "Indeni_test",
            "fromversion": "5.0.0"
        },
        {
            "integrations": "CounterCraft Deception Director",
            "playbookID": "CounterCraft - Test",
            "fromversion": "5.0.0"
        },
        {
            "integrations": "SafeBreach v2",
            "playbookID": "playbook-SafeBreach-Test",
            "fromversion": "5.5.0"
        },
        {
            "playbookID": "DbotPredictOufOfTheBoxTest",
            "fromversion": "4.5.0",
            "timeout": 1000
        },
        {
            "integrations": "AlienVault OTX TAXII Feed",
            "playbookID": "playbook-feedalienvaultotx_test",
            "fromversion": "5.5.0"
        },
        {
            "playbookID": "ExtractDomainAndFQDNFromUrlAndEmail-Test",
            "fromversion": "5.5.0"
        },
        {
            "integrations": "Cortex Data Lake",
            "playbookID": "Cortex Data Lake Test",
            "instance_names": "cdl_prod",
            "fromversion": "4.5.0"
        },
        {
            "integrations": "Cortex Data Lake",
            "playbookID": "Cortex Data Lake Test",
            "instance_names": "cdl_dev",
            "fromversion": "4.5.0"
        },
        {
            "integrations": "MongoDB",
            "playbookID": "MongoDB - Test"
        },
        {
            "playbookID": "DBotCreatePhishingClassifierV2FromFile-Test",
            "timeout": 60000,
            "fromversion": "4.5.0"
        },
        {
            "integrations": "Logz.io",
            "playbookID": "Logzio - Test",
            "fromversion": "5.0.0"
        },
        {
            "integrations": "IBM Resilient Systems",
            "playbookID": "IBM Resilient Systems Test"
        },
        {
            "integrations": [
                "Prisma Access",
                "Prisma Access Egress IP feed"
            ],
            "playbookID": "Prisma_Access_Egress_IP_Feed-Test",
            "timeout": 60000,
            "fromversion": "5.5.0",
            "nightly": true
        },
        {
            "integrations": "Prisma Access",
            "playbookID": "Prisma_Access-Test",
            "timeout": 60000,
            "fromversion": "5.5.0",
            "nightly": true
        },
        {
            "playbookID": "EvaluateMLModllAtProduction-Test",
            "fromversion": "4.5.0"
        },
        {
            "integrations": "Zabbix",
            "playbookID": "Zabbix - Test"
        },
        {
            "integrations": "GCP Whitelist Feed",
            "playbookID": "GCPWhitelist_Feed_Test",
            "fromversion": "5.5.0"
        },
        {
            "integrations": "Endace",
            "playbookID": "Endace-Test",
            "fromversion": "5.0.0"
        },
        {
            "integrations": "Deep Instinct",
            "playbookID": "Deep_Instinct-Test",
            "fromversion": "5.0.0"
        },
        {
            "integrations": "Azure AD Connect Health Feed",
            "playbookID": "FeedAzureADConnectHealth_Test",
            "fromversion": "5.5.0"
        },
        {
            "integrations": "Zoom Feed",
            "playbookID": "FeedZoom_Test",
            "fromversion": "5.5.0"
        },
        {
            "playbookID": "PCAP Search test",
            "fromversion": "5.0.0"
        },
        {
            "integrations": "VirusTotal",
            "instance_names": "virus_total_general",
            "playbookID": "PCAP Parsing And Indicator Enrichment Test",
            "fromversion": "5.0.0"
        },
        {
            "integrations": "Workday",
            "playbookID": "Workday - Test",
            "fromversion": "5.0.0"
        },
        {
            "integrations": "Unit42 Feed",
            "playbookID": "Unit42 Feed - Test",
            "fromversion": "5.5.0"
        },
        {
            "playbookID": "hashIncidentFields-test",
            "fromversion": "4.5.0",
            "timeout": 60000
        },
        {
            "integrations": "TruSTAR v2",
            "playbookID": "TruSTAR v2-Test",
            "timeout": 500
<<<<<<< HEAD
        },
        {
            "integrations": "Blueliv ThreatCompass",
            "playbookID": "Blueliv_ThreatCompass_test",
            "fromversion": "5.0.0"
=======
>>>>>>> 94a15583
        }
    ],
    "skipped_tests": {
        "PAN-OS DAG Configuration Test": "Issue 60693",
        "Phishing Classifier V2 ML Test": "Issue 26066",
        "Workday - Test": "Issue 25896",
        "CuckooTest": "Issue 25601",
        "RedLockTest": "Issue 24600",
        "Digital Defense FrontlineVM - Scan Asset Not Recently Scanned Test": "Issue 25477",
        "SentinelOne V2 - test": "Issue 24933",
        "SignalSciences-Test": "Issue 24934",
        "Maltiverse Test": "Issue 24335",
        "TestDedupIncidentsPlaybook": "Issue 24344",
        "CreateIndicatorFromSTIXTest": "Issue 24345",
        "SNDBOX_Test": "Issue 24349",
        "Prisma_Access_Egress_IP_Feed-Test": "unskip after we will get Prisma Access instance",
        "Prisma_Access-Test": "unskip after we will get Prisma Access instance",
        "Test-Shodan_v2": "Issue 23370",
        "Symantec Deepsight Test": "Issue 22971",
        "Cybereason Test": "Issue 22683",
        "Bluecat Address Manager test": "Issue 22616",
        "test-Expanse": "Issue 26248",
        "TestProofpointFeed": "Issue 22229",
        "Git_Integration-Test": "Issue 20029",
        "Symantec Data Loss Prevention - Test": "Issue 20134",
        "NetWitness Endpoint Test": "Issue 19878",
        "TestUptycs": "Issue 19750",
        "InfoArmorVigilanteATITest": "Test issue 17358",
        "Lastline - testplaybook": "Checking the integration via Generic detonation playbooks, don't want to load the daily quota",
        "ArcSight Logger test": "Issue 19117",
        "TruSTAR Test": "Issue 19777",
        "TestDedupIncidentsByName": "skipped on purpose - this is part of the TestDedupIncidentsPlaybook - no need to execute separately as a test",
        "3da2e31b-f114-4d7f-8702-117f3b498de9": "Issue 19837",
        "d66e5f86-e045-403f-819e-5058aa603c32": "pr 3220",
        "RecordedFutureFeed - Test": "Issue 18922",
        "IntSights Mssp Test": "Issue #16351",
        "CheckPhish-Test": "Issue 19188",
        "fd93f620-9a2d-4fb6-85d1-151a6a72e46d": "Issue 19854",
        "DeleteContext-auto-subplaybook-test": "used in DeleteContext-auto-test as sub playbook",
        "Test Playbook TrendMicroDDA": "Issue 16501",
        "Process Email - Generic - Test - Actual Incident": "Should never run as standalone. Issue #25947",
        "Phishing v2 - Test - Actual Incident": "Should never run as standalone. Issue #25947",
        "Phishing - Core - Test - Actual Incident": "Should never run as standalone. Issue #25947",
        "ssdeepreputationtest": "Issue #20953",
        "C2sec-Test": "Issue #21633",
        "PAN-OS Query Logs For Indicators Test": "Issue #23505",
        "Panorama Query Logs - Test": "Issue #23505",
        "palo_alto_panorama_test_pb": "Issue #22835",
        "GCS Bucket Management - Test": "used in GCS - Test as sub playbook",
        "GCS Object Operations - Test": "used in GCS - Test as sub playbook",
        "GCS Bucket Policy (ACL) - Test": "used in GCS - Test as sub playbook",
        "GCS Object Policy (ACL) - Test": "used in GCS - Test as sub playbook",
        "Send Email To Recipients": "used in EWS Mail Sender Test 2 as sub playbook",
        "Cortex XDR - IOC - Test": "issue #25598"
    },
    "skipped_integrations": {
        
        "_comment1": "~~~ NO INSTANCE ~~~",
        "Symantec Management Center": "Issue 23960",
        "PerceptionPoint": "Issue 25795",
        "Infoblox": "Issue 25651",
        "Traps": "Issue 24122",
        "McAfee Advanced Threat Defense": "Issue 16909",
        "CrowdStrike Falcon X": "Issue 26209",
        "Cisco Umbrella Investigate": "Issue 24338",
        "Deep Instinct": "The partner didn't provide an instance",
        "Cofense Triage v2": "No instance - partner integration",
        "ArcSight Logger": "Issue 24303",
        "AttackIQFireDrill": "Issue 24281",
        "MxToolBox": "No instance",
        "Skyformation": "No instance, old partner",
        "Prisma Access": "Instance will be provided soon by Lior and Prasen",
        "AlphaSOC Network Behavior Analytics": "No instance",
        "IsItPhishing": "No instance",
        "Verodin": "No instance",
        "EasyVista": "No instance",
        "Pipl": "No instance",
        "Moloch": "No instance",
        "Twilio": "No instance",
        "Zendesk": "No instance",
        "google-vault": "Issue 25798",
        "GuardiCore": "No instance",
        "Nessus": "No instance",
        "Cisco CloudLock": "No instance",
        "SentinelOne": "No instance",
        "Vectra v2": "No instance",
        "Trend Micro Apex": "Issue 23632",
        "Awake Security": "Issue 23376",
        "ExtraHop": "No license, issue 23731",
        "RiskSense": "We should get an instance talk to Francesco",
        "Palo Alto Networks Cortex": "Issue 22300",
        "AWS - IAM": "Issue 21401",
        "FortiGate": "License expired, and not going to get one (issue 14723)",
        "IronDefense": "Test depends on making requests to a non-public API",
        "Attivo Botsink": "no instance, not going to get it",
        "VMware": "no License, and probably not going to get it",
        "AWS Sagemaker": "License expired, and probably not going to get it",
        "Symantec MSS": "No instance, probably not going to get it (issue 15513)",
        "Google Cloud Compute": "Can't test yet",
        "Cymon": "The service was discontinued since April 30th, 2019.",
        "FireEye ETP": "No instance",
        "ProofpointTAP_v2": "No instance",
        "remedy_sr_beta": "No instance",
        "ExtraHop v2": "No instance",
        "Minerva Labs Anti-Evasion Platform": "Issue 18835",
        "PolySwarm": "contribution",
        "Silverfort": "contribution",
        "fireeye": "Issue 19839",
        "DomainTools": "Issue 8298",
        "Remedy On-Demand": "Issue 19835",
        "DomainTools Iris": "Issue 20433",
        "Check Point": "Issue 18643",
        "Preempt": "Issue 20268",
        "iDefense": "Issue 20095",
        "Jask": "Issue 18879",
        "vmray": "Issue 18752",
        "Anomali ThreatStream v2": "Issue 19182",
        "Anomali ThreatStream": "Issue 19182",
        "SCADAfence CNM": "Issue 18376",
        "ArcSight ESM v2": "Issue #18328",
        "AlienVault USM Anywhere": "Issue #18273",
        "Tufin": "Issue 16441",
        "Dell Secureworks": "Instance locally installed on @liorblob PC",
        "MimecastV2": "Issue 14593",
        "Netskope": "instance is down",
        "Farsight DNSDB": "Issue 15512",
        "Service Manager": "Expired license",
        "carbonblackprotection": "License expired",
        "icebrg": "Issue 14312",
        "Freshdesk": "Trial account expired",
        "Threat Grid": "Issue 16197",
        "Kafka V2": "Can not connect to instance from remote",
        "Check Point Sandblast": "Issue 15948",
        "Remedy AR": "getting 'Not Found' in test button",
        "Salesforce": "Issue 15901",
        "Zscaler": "Issue 17784",
        "RedCanary": "License expired",
        "ANYRUN": "No instance",
        "Snowflake": "Looks like account expired, needs looking into",
        "Cisco Spark": "Issue 18940",
        "Phish.AI": "Issue 17291",
        "MaxMind GeoIP2": "Issue 18932.",
        "Exabeam": "Issue 19371",
        "McAfee ESM-v10": "Issue 20225",
        "PaloAltoNetworks_PrismaCloudCompute": "Instance not set up yet",
        "Code42": "Instance not set up yet",
        "SecBI": "Issue 22545",
        "IBM Resilient Systems": "Issue 23722",
        "VxStream": "Issue #23795",
        "Bambenek Consulting Feed": "Issue 26184",
        "AWS - Athena - Beta": "Issue 19834",
        
        "_comment2": "~~~ UNSTABLE ~~~",
        "ServiceNow": "Instance goes to hibernate every few hours",
        "Tenable.sc": "unstable instance",

        "_comment3": "~~~ QUOTA ISSUES ~~~",
        "Joe Security": "Issue 25650",
        "XFE_v2": "Issue 22715",
        "AlphaSOC Wisdom": "API key has expired",
        "Lastline": "issue 20323",
        "Google Resource Manager": "Cannot create projects because have reached alloted quota.",
        "Looker": "Warehouse 'DEMO_WH' cannot be resumed because resource monitor 'LIMITER' has exceeded its quota.",
        "Ipstack": "Issue 26266",
        
        "_comment4": "~~~ NO INSTANCE - SUPPORTED BY THE COMMUNITY ~~~",
        "Zabbix": "Supported by external developer",
        "SafeBreach v2": "it is a partner integration, no instance",
        "IllusiveNetworks": "supported by partner",
        "Humio": "supported by the partner",
        "Digital Guardian": "partner integration",
        
        "_comment5": "~~~ OTHER ~~~",
        "XFE": "We have the new integration XFE_v2, so no need to test the old one because they use the same quote",
        "Cisco ASA": "Issue 25741",
        "Endace": "Issue 24304",
        "Pentera": "authentication method will not work with testing",
        "EclecticIQ Platform": "Issue 8821",
        "BitDam": "Issue #17247",
        "Zoom": "Issue 19832",
        "urlscan.io": "Issue 21831",
        "Forescout": "Can only be run from within PANW network. Look in keeper for - Demisto in the LAB",
        "HelloWorldSimple": "This is just an example integration - no need for test",
        "TestHelloWorldPlaybook": "This is just an example integration - no need for test",
        "Cymulate": "Partner didn't provided test playbook",
        "Lastline v2": "Temporary skipping, due to quota issues, in order to merge a PR"
    },
    "nightly_integrations": [
        "Lastline v2",
        "TruSTAR",
        "SlackV2",
        "VulnDB"
    ],
    "unmockable_integrations": {
        "SNDBOX": "Submits a file - tests that send files shouldn't be mocked",
        "Joe Security": "Submits a file - tests that send files shouldn't be mocked",
        "Maltiverse": "issue 24335",
        "MITRE ATT&CK": "Using taxii2client package",
        "MongoDB": "Our instance not using SSL",
        "Cortex Data Lake": "Integration requires SSL",
        "Google Key Management Service": "The API requires an SSL secure connection to work.",
        "McAfee ESM-v10": "we have multiple instances with same test playbook, mock recording are per playbook so it keeps failing the playback step",
        "mysql": "Does not use http",
        "SlackV2": "Integration requires SSL",
        "Whois": "Mocks does not support sockets",
        "Panorama": "Exception: Proxy process took to long to go up. https://circleci.com/gh/demisto/content/24826",
        "Image OCR": "Does not perform network traffic",
        "Server Message Block (SMB)": "Does not perform http communication",
        "Active Directory Query v2": "Does not perform http communication",
        "dnstwist": "Does not peform http communication",
        "VxStream": "Issue 15544",
        "PagerDuty v2": "Integration requires SSL",
        "TCPIPUtils": "Integration requires SSL",
        "Luminate": "Integration has no proxy checkbox",
        "Shodan": "Integration has no proxy checkbox",
        "Google BigQuery": "Integration has no proxy checkbox",
        "ReversingLabs A1000": "Checking",
        "Check Point": "Checking",
        "okta": "Test Module failing, suspect it requires SSL",
        "Okta v2": "dynamic test, need to revisit and better avoid conflicts",
        "Awake Security": "Checking",
        "ArcSight ESM v2": "Checking",
        "Phish.AI": "Checking",
        "Intezer": "Nightly - Checking",
        "ProtectWise": "Nightly - Checking",
        "google-vault": "Nightly - Checking",
        "RSA Archer": "Nightly - Checking",
        "McAfee NSM": "Nightly - Checking",
        "Forcepoint": "Nightly - Checking",
        "palo_alto_firewall": "Need to check test module",
        "Signal Sciences WAF": "error with certificate",
        "google": "'unsecure' parameter not working",
        "EWS Mail Sender": "Inconsistent test (playback fails, record succeeds)",
        "ReversingLabs Titanium Cloud": "No Unsecure checkbox. proxy trying to connect when disabled.",
        "Anomali ThreatStream": "'proxy' parameter not working",
        "Palo Alto Networks Cortex": "SDK",
        "Recorded Future": "might be dynamic test",
        "AlphaSOC Wisdom": "Test module issue",
        "RedLock": "SSL Issues",
        "Microsoft Graph": "Test direct access to oproxy",
        "MicrosoftGraphMail": "Test direct access to oproxy",
        "Microsoft Graph User": "Test direct access to oproxy",
        "Microsoft_Graph_Files": "Test direct access to oproxy",
        "Microsoft Graph Groups": "Test direct access to oproxy",
        "Microsoft Defender Advanced Threat Protection": "Test direct access to oproxy",
        "Azure Security Center v2": "Test direct access to oproxy",
        "Microsoft Graph Calendar": "Test direct access to oproxy",
        "Microsoft Graph Device Management": "Test direct access to oproxy",
        "Azure Compute v2": "Test direct access to oproxy",
        "AWS - CloudWatchLogs": "Issue 20958",
        "AWS - AccessAnalyzer": "Issue 24926",
        "AWS - ACM": "Issue 24926",
        "AWS - Athena - Beta": "Issue 24926",
        "AWS - CloudTrail": "Issue 24926",
        "AWS - EC2": "Issue 24926",
        "AWS - GuardDuty": "Issue 24926",
        "AWS - IAM": "Issue 24926",
        "AWS - Lambda": "Issue 24926",
        "AWS - Route53": "Issue 24926",
        "AWS - S3": "Issue 24926",
        "AWS - SQS": "Issue 24926",
        "Amazon DynamoDB": "Issue 24926",
        "AWS Sagemaker": "Issue 24926",
        "Gmail Single User": "googleclient sdk has time based challenge exchange",
        "Gmail": "googleclient sdk has time based challenge exchange",
        "GoogleCloudTranslate": "google translate sdk does not support proxy",
        "Google Chronicle Backstory": "SDK",
        "Google Vision AI": "SDK",
        "Google Cloud Compute": "googleclient sdk has time based challenge exchange",
        "Google Cloud Functions": "googleclient sdk has time based challenge exchange",
        "GoogleDocs": "googleclient sdk has time based challenge exchange",
        "GooglePubSub": "googleclient sdk has time based challenge exchange",
        "Google Resource Manager": "googleclient sdk has time based challenge exchange",
        "Google Cloud Storage": "SDK",
        "Syslog Sender": "syslog",
        "syslog": "syslog",
        "MongoDB Log": "Our instance not using SSL",
        "MongoDB Key Value Store": "Our instance not using SSL",
        "GoogleKubernetesEngine": "SDK"
    },
    "parallel_integrations": [
        "SNDBOX",
        "Whois",
        "Rasterize",
        "CVE Search v2",
        "VulnDB",
        "VirusTotal",
        "CheckPhish",
        "Tanium",
        "LogRhythmRest",
        "ipinfo",
        "Demisto REST API",
        "syslog",
        "ElasticsearchFeed",
        "MITRE ATT&CK",
        "Microsoft Intune Feed",
        "JSON Feed",
        "Plain Text Feed",
        "Fastly Feed",
        "Malware Domain List Active IPs Feed",
        "Blocklist_de Feed",
        "Cloudflare Feed",
        "AzureFeed",
        "SpamhausFeed",
        "Cofense Feed",
        "Bambenek Consulting Feed",
        "AWS Feed",
        "CSVFeed",
        "ProofpointFeed",
        "abuse.ch SSL Blacklist Feed",
        "TAXIIFeed",
        "Office 365 Feed",
        "AutoFocus Feed",
        "Recorded Future Feed",
        "DShield Feed",
        "AlienVault Reputation Feed",
        "BruteForceBlocker Feed",
        "Feodo Tracker Hashes Feed",
        "Feodo Tracker IP Blocklist Feed",
        "Feodo Tracker IP Blocklist Feed",
        "AlienVault OTX TAXII Feed",
        "Prisma Access Egress IP feed",
        "Lastline v2",
        "McAfee DXL",
        "GCP Whitelist Feed"
    ],
    "docker_thresholds": {
        
        "_comment": "Add here docker images which are specific to an integration and require a non-default threshold (such as rasterize or ews). That way there is no need to define this multiple times. You can specify full image name with version or without.",
        "images": {
            "demisto/chromium": {
                "pid_threshold": 11
            },
            "demisto/py-ews:2.0": {
                "memory_threshold": 150
            },
            "demisto/pytan": {
                "pid_threshold": 11
            },
            "demisto/google-k8s-engine:1.0.0.9467": {
                "pid_threshold": 11
            }
        }
    }
}<|MERGE_RESOLUTION|>--- conflicted
+++ resolved
@@ -2932,14 +2932,11 @@
             "integrations": "TruSTAR v2",
             "playbookID": "TruSTAR v2-Test",
             "timeout": 500
-<<<<<<< HEAD
         },
         {
             "integrations": "Blueliv ThreatCompass",
             "playbookID": "Blueliv_ThreatCompass_test",
             "fromversion": "5.0.0"
-=======
->>>>>>> 94a15583
         }
     ],
     "skipped_tests": {
