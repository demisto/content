{
    "testTimeout": 160,
    "testInterval": 20,
    "tests": [
        {
            "playbookID": "Base64Decode - Test"
        },
        {
            "playbookID": "SupportMultithreading - Test",
            "is_mockable": false
        },
        {
            "fromversion": "5.0.0",
            "integrations": [
                "WildFire-v2"
            ],
            "playbookID": "Detonate File - WildFire - Test"
        },
        {
            "integrations": "Microsoft Teams Management",
            "playbookID": "Microsoft Teams Management - Test",
            "is_mockable": false,
            "timeout": 700
        },
        {
            "playbookID": "SetIfEmpty - non-ascii chars - Test"
        },
        {
            "integrations": "Tripwire",
            "playbookID": "TestplaybookTripwire",
            "fromversion": "5.0.0"
        },
        {
            "playbookID": "Generic Polling Test",
            "timeout": 250
        },
        {
            "integrations": "Cisco Umbrella Enforcement",
            "playbookID": "Cisco Umbrella Enforcement-Test",
            "fromversion": "5.0.0"
        },
        {
            "integrations": "GSuiteAdmin",
            "playbookID": "GSuiteAdmin-Test",
            "fromversion": "5.0.0"
        },
        {
            "integrations": "AzureWAF",
            "instance_names": "azure_waf_prod",
            "playbookID": "Azure WAF - Test",
            "fromversion": "5.0.0"
        },
        {
            "integrations": "GoogleCalendar",
            "playbookID": "GoogleCalendar-Test",
            "fromversion": "5.0.0"
        },
        {
            "integrations": "GoogleDrive",
            "playbookID": "GoogleDrive-Test",
            "fromversion": "5.0.0"
        },
        {
            "integrations": "FireEye Central Management",
            "playbookID": "FireEye Central Management - Test",
            "fromversion": "5.5.0",
            "timeout": 500
        },
        {
            "integrations": "FireEyeNX",
            "playbookID": "FireEyeNX-Test"
        },
        {
            "integrations": "EmailRepIO",
            "playbookID": "TestEmailRepIOPlaybook",
            "fromversion": "5.0.0"
        },
        {
            "integrations": "XsoarPowershellTesting",
            "playbookID": "XsoarPowershellTesting-Test"
        },
        {
            "integrations": "Palo Alto Networks Threat Vault",
            "playbookID": "PANW Threat Vault - Signature Search - Test",
            "fromversion": "5.0.0"
        },
        {
            "integrations": "Microsoft Endpoint Configuration Manager",
            "playbookID": "Microsoft ECM - Test",
            "fromversion": "5.5.0",
            "timeout": 400
        },
        {
            "integrations": "CrowdStrike Falcon Intel v2",
            "playbookID": "CrowdStrike Falcon Intel v2 - Test",
            "fromversion": "5.0.0"
        },
        {
            "integrations": "SecurityAndCompliance",
            "playbookID": "O365-SecurityAndCompliance-Test",
            "fromversion": "5.5.0",
            "memory_threshold": 300,
            "timeout": 1000
        },
        {
            "integrations": "SecurityAndCompliance",
            "playbookID": "O365-SecurityAndCompliance-ContextResults-Test",
            "fromversion": "5.5.0",
            "memory_threshold": 250,
            "timeout": 1000
        },
        {
            "integrations": "SecurityIntelligenceServicesFeed",
            "playbookID": "SecurityIntelligenceServicesFeed - Test",
            "fromversion": "5.5.0"
        },
        {
            "integrations": "EwsExtension",
            "playbookID": "O365 - EWS - Extension - Test",
            "fromversion": "6.0.0",
            "toversion": "6.0.9",
            "timeout": 500
        },
        {
            "integrations": "Majestic Million",
            "playbookID": "Majestic Million Test Playbook",
            "fromversion": "5.5.0",
            "memory_threshold": 300,
            "timeout": 500
        },
        {
            "integrations": "Anomali Enterprise",
            "playbookID": "Anomali Match Forensic Search - Test",
            "fromversion": "5.0.0"
        },
        {
            "integrations": [
                "Mail Listener v2",
                "Mail Sender (New)"
            ],
            "playbookID": "Mail-Listener Test Playbook",
            "fromversion": "5.0.0",
            "instance_names": [
                "Mail_Sender_(New)_STARTTLS"
            ]
        },
        {
            "integrations": "GraphQL",
            "fromversion": "5.0.0",
            "instance_names": "fetch_schema",
            "playbookID": "GraphQL - Test"
        },
        {
            "integrations": "GraphQL",
            "fromversion": "5.0.0",
            "instance_names": "no_fetch_schema",
            "playbookID": "GraphQL - Test"
        },
        {
            "integrations": "Azure Network Security Groups",
            "fromversion": "5.0.0",
            "instance_names": "azure_nsg_prod",
            "playbookID": "Azure NSG - Test"
        },
        {
            "integrations": "OpenCTI Feed",
            "playbookID": "OpenCTI Feed Test",
            "fromversion": "5.5.0"
        },
        {
            "integrations": "AWS - Security Hub",
            "playbookID": "AWS-securityhub Test",
            "timeout": 800
        },
        {
            "integrations": "Microsoft Advanced Threat Analytics",
            "playbookID": "Microsoft Advanced Threat Analytics - Test",
            "fromversion": "5.0.0",
            "is_mockable": false
        },
        {
            "integrations": "Zimperium",
            "playbookID": "Zimperium_Test",
            "fromversion": "5.0.0"
        },
        {
            "integrations": "ServiceDeskPlus",
            "playbookID": "Service Desk Plus Test",
            "instance_names": "sdp_instance_1",
            "fromversion": "5.0.0",
            "toversion": "5.9.9",
            "is_mockable": false
        },
        {
            "integrations": "ServiceDeskPlus",
            "playbookID": "Service Desk Plus - Generic Polling Test",
            "instance_names": "sdp_instance_1",
            "fromversion": "5.0.0",
            "toversion": "5.9.9"
        },
        {
            "integrations": "ServiceDeskPlus",
            "playbookID": "Service Desk Plus Test",
            "instance_names": "sdp_instance_2",
            "fromversion": "6.0.0",
            "is_mockable": false
        },
        {
            "integrations": "ServiceDeskPlus",
            "playbookID": "Service Desk Plus - Generic Polling Test",
            "instance_names": "sdp_instance_2",
            "fromversion": "6.0.0"
        },
        {
            "integrations": "ThreatConnect Feed",
            "playbookID": "FeedThreatConnect-Test",
            "fromversion": "5.5.0"
        },
        {
            "integrations": "MITRE ATT&CK",
            "playbookID": "Mitre Attack List 10 Indicators Feed Test",
            "fromversion": "5.5.0"
        },
        {
            "integrations": "URLhaus",
            "playbookID": "Test_URLhaus",
            "timeout": 1000
        },
        {
            "integrations": "Microsoft Intune Feed",
            "playbookID": "FeedMicrosoftIntune_Test",
            "fromversion": "5.5.0"
        },
        {
            "integrations": "Tanium Threat Response",
            "playbookID": "Tanium Threat Response Test"
        },
        {
            "integrations": [
                "Syslog Sender",
                "syslog"
            ],
            "playbookID": "Test Syslog",
            "fromversion": "5.5.0",
            "timeout": 600
        },
        {
            "integrations": "APIVoid",
            "playbookID": "APIVoid Test"
        },
        {
            "integrations": "CloudConvert",
            "playbookID": "CloudConvert-test",
            "fromversion": "5.0.0",
            "timeout": 3000
        },
        {
            "integrations": "Cisco Firepower",
            "playbookID": "Cisco Firepower - Test",
            "timeout": 1000,
            "fromversion": "5.0.0"
        },
        {
            "integrations": "IllusiveNetworks",
            "playbookID": "IllusiveNetworks-Test",
            "fromversion": "5.0.0",
            "timeout": 500
        },
        {
            "integrations": "JSON Feed",
            "playbookID": "JSON_Feed_Test",
            "fromversion": "5.5.0",
            "instance_names": "JSON Feed no_auto_detect"
        },
        {
            "integrations": "JSON Feed",
            "playbookID": "JSON_Feed_Test",
            "fromversion": "5.5.0",
            "instance_names": "JSON Feed_auto_detect"
        },
        {
            "integrations": "JSON Feed",
            "playbookID": "JSON_Feed_Test",
            "fromversion": "5.5.0",
            "instance_names": "JSON Feed_post"
        },
        {
            "integrations": "Google Cloud Functions",
            "playbookID": "test playbook - Google Cloud Functions",
            "fromversion": "5.0.0"
        },
        {
            "integrations": "Plain Text Feed",
            "playbookID": "PlainText Feed - Test",
            "fromversion": "5.5.0",
            "instance_names": "Plain Text Feed no_auto_detect"
        },
        {
            "integrations": "Plain Text Feed",
            "playbookID": "PlainText Feed - Test",
            "fromversion": "5.5.0",
            "instance_names": "Plain Text Feed_auto_detect"
        },
        {
            "integrations": "Silverfort",
            "playbookID": "Silverfort-test",
            "fromversion": "5.0.0"
        },
        {
            "integrations": "GoogleKubernetesEngine",
            "playbookID": "GoogleKubernetesEngine_Test",
            "timeout": 600,
            "fromversion": "5.5.0"
        },
        {
            "integrations": "Fastly Feed",
            "playbookID": "Fastly Feed Test",
            "fromversion": "5.5.0"
        },
        {
            "integrations": "Malware Domain List Active IPs Feed",
            "playbookID": "Malware Domain List Active IPs Feed Test",
            "fromversion": "5.5.0"
        },
        {
            "integrations": "Claroty",
            "playbookID": "Claroty - Test",
            "fromversion": "5.0.0"
        },
        {
            "integrations": "Trend Micro Apex",
            "playbookID": "Trend Micro Apex - Test",
            "is_mockable": false
        },
        {
            "integrations": "Blocklist_de Feed",
            "playbookID": "Blocklist_de - Test",
            "fromversion": "5.5.0"
        },
        {
            "integrations": "Cloudflare Feed",
            "playbookID": "cloudflare - Test",
            "fromversion": "5.5.0"
        },
        {
            "integrations": "AzureFeed",
            "playbookID": "AzureFeed - Test",
            "fromversion": "5.5.0"
        },
        {
            "playbookID": "CreateIndicatorFromSTIXTest",
            "fromversion": "5.0.0"
        },
        {
            "integrations": "SpamhausFeed",
            "playbookID": "Spamhaus_Feed_Test",
            "fromversion": "5.5.0"
        },
        {
            "integrations": "Cofense Feed",
            "playbookID": "TestCofenseFeed",
            "fromversion": "5.5.0"
        },
        {
            "integrations": "Bambenek Consulting Feed",
            "playbookID": "BambenekConsultingFeed_Test",
            "fromversion": "5.5.0"
        },
        {
            "integrations": "Pipl",
            "playbookID": "Pipl Test"
        },
        {
            "integrations": "AWS Feed",
            "playbookID": "AWS Feed Test",
            "fromversion": "5.5.0"
        },
        {
            "integrations": "QuestKace",
            "playbookID": "QuestKace test",
            "fromversion": "5.0.0"
        },
        {
            "integrations": "Digital Defense FrontlineVM",
            "playbookID": "Digital Defense FrontlineVM - Scan Asset Not Recently Scanned Test"
        },
        {
            "integrations": "Digital Defense FrontlineVM",
            "playbookID": "Digital Defense FrontlineVM - Test Playbook"
        },
        {
            "integrations": "CSVFeed",
            "playbookID": "CSV_Feed_Test",
            "fromversion": "5.5.0",
            "instance_names": "CSVFeed_no_auto_detect"
        },
        {
            "integrations": "CSVFeed",
            "playbookID": "CSV_Feed_Test",
            "fromversion": "5.5.0",
            "instance_names": "CSVFeed_auto_detect"
        },
        {
            "integrations": "ProofpointFeed",
            "playbookID": "TestProofpointFeed",
            "fromversion": "5.5.0"
        },
        {
            "integrations": "Digital Shadows",
            "playbookID": "Digital Shadows - Test"
        },
        {
            "integrations": "Azure Compute v2",
            "playbookID": "Azure Compute - Test",
            "instance_names": "ms_azure_compute_dev"
        },
        {
            "integrations": "Azure Compute v2",
            "playbookID": "Azure Compute - Test",
            "instance_names": "ms_azure_compute_prod",
            "is_mockable": false
        },
        {
            "integrations": "Symantec Data Loss Prevention",
            "playbookID": "Symantec Data Loss Prevention - Test",
            "fromversion": "4.5.0"
        },
        {
            "integrations": "Lockpath KeyLight v2",
            "playbookID": "Keylight v2 - Test"
        },
        {
            "integrations": "Azure Security Center v2",
            "playbookID": "Azure SecurityCenter - Test",
            "instance_names": "ms_azure_sc_prod",
            "is_mockable": false
        },
        {
            "integrations": "Azure Security Center v2",
            "playbookID": "Azure SecurityCenter - Test",
            "instance_names": "ms_azure_sc_dev"
        },
        {
            "integrations": "Azure Security Center v2",
            "playbookID": "Azure SecurityCenter - Test",
            "instance_names": "ms_azure_sc_self_deployed"
        },
        {
            "integrations": "JsonWhoIs",
            "playbookID": "JsonWhoIs-Test"
        },
        {
            "integrations": "Maltiverse",
            "playbookID": "Maltiverse Test"
        },
        {
            "integrations": "Box v2",
            "playbookID": "BoxV2_TestPlaybook"
        },
        {
            "integrations": "MicrosoftGraphMail",
            "playbookID": "MicrosoftGraphMail-Test_dev",
            "instance_names": "ms_graph_mail_dev"
        },
        {
            "integrations": "MicrosoftGraphMail",
            "playbookID": "MicrosoftGraphMail-Test_dev_no_oproxy",
            "instance_names": "ms_graph_mail_dev_no_oproxy"
        },
        {
            "integrations": "MicrosoftGraphMail",
            "playbookID": "MicrosoftGraphMail-Test_prod",
            "instance_names": "ms_graph_mail_prod",
            "is_mockable": false
        },
        {
            "integrations": "CloudShark",
            "playbookID": "CloudShark - Test Playbook"
        },
        {
            "integrations": "Google Vision AI",
            "playbookID": "Google Vision API - Test"
        },
        {
            "integrations": "nmap",
            "playbookID": "Nmap - Test",
            "fromversion": "5.0.0"
        },
        {
            "integrations": "AutoFocus V2",
            "playbookID": "Autofocus Query Samples, Sessions and Tags Test Playbook",
            "fromversion": "4.5.0",
            "timeout": 1000
        },
        {
            "integrations": "HelloWorld",
            "playbookID": "HelloWorld-Test",
            "fromversion": "5.0.0"
        },
        {
            "integrations": "HelloWorld",
            "playbookID": "Sanity Test - Playbook with integration",
            "fromversion": "5.0.0"
        },
        {
            "integrations": "HelloWorld",
            "playbookID": "Sanity Test - Playbook with mocked integration",
            "fromversion": "5.0.0"
        },
        {
            "playbookID": "Sanity Test - Playbook with no integration",
            "fromversion": "5.0.0"
        },
        {
            "integrations": "Gmail",
            "playbookID": "Sanity Test - Playbook with Unmockable Integration",
            "fromversion": "5.0.0"
        },
        {
            "integrations": "HelloWorld",
            "playbookID": "HelloWorld_Scan-Test",
            "fromversion": "5.0.0",
            "timeout": 400
        },
        {
            "integrations": "HelloWorldPremium",
            "playbookID": "HelloWorldPremium_Scan-Test",
            "fromversion": "5.0.0",
            "timeout": 400
        },
        {
            "integrations": "ThreatQ v2",
            "playbookID": "ThreatQ - Test",
            "fromversion": "4.5.0"
        },
        {
            "integrations": "AttackIQFireDrill",
            "playbookID": "AttackIQ - Test"
        },
        {
            "integrations": "PhishLabs IOC EIR",
            "playbookID": "PhishlabsIOC_EIR-Test"
        },
        {
            "integrations": "Amazon DynamoDB",
            "playbookID": "AWS_DynamoDB-Test"
        },
        {
            "integrations": "PhishLabs IOC DRP",
            "playbookID": "PhishlabsIOC_DRP-Test"
        },
        {
            "playbookID": "Create Phishing Classifier V2 ML Test",
            "timeout": 60000,
            "fromversion": "4.5.0"
        },
        {
            "integrations": "ZeroFox",
            "playbookID": "ZeroFox-Test",
            "fromversion": "4.1.0"
        },
        {
            "integrations": "AlienVault OTX v2",
            "playbookID": "Alienvault_OTX_v2 - Test"
        },
        {
            "integrations": "AWS - CloudWatchLogs",
            "playbookID": "AWS - CloudWatchLogs Test Playbook",
            "fromversion": "5.0.0"
        },
        {
            "integrations": "SlackV2",
            "playbookID": "Slack Test Playbook",
            "timeout": 400,
            "pid_threshold": 5,
            "fromversion": "5.0.0"
        },
        {
            "integrations": "Cortex XDR - IR",
            "playbookID": "Test XDR Playbook",
            "fromversion": "4.1.0",
            "timeout": 1500
        },
        {
            "integrations": "Cortex XDR - IOC",
            "playbookID": "Cortex XDR - IOC - Test",
            "fromversion": "5.5.0",
            "timeout": 1200
        },
        {
            "integrations": "Cloaken",
            "playbookID": "Cloaken-Test",
            "is_mockable": false
        },
        {
            "integrations": "ThreatX",
            "playbookID": "ThreatX-test",
            "timeout": 600
        },
        {
            "integrations": "Akamai WAF SIEM",
            "playbookID": "Akamai_WAF_SIEM-Test"
        },
        {
            "integrations": "Cofense Triage v2",
            "playbookID": "Cofense Triage v2 Test"
        },
        {
            "integrations": "Akamai WAF",
            "playbookID": "Akamai_WAF-Test"
        },
        {
            "integrations": "Minerva Labs Anti-Evasion Platform",
            "playbookID": "Minerva Test playbook"
        },
        {
            "integrations": "abuse.ch SSL Blacklist Feed",
            "playbookID": "SSL Blacklist test",
            "fromversion": "5.5.0"
        },
        {
            "integrations": "CheckPhish",
            "playbookID": "CheckPhish-Test"
        },
        {
            "integrations": "Symantec Management Center",
            "playbookID": "SymantecMC_TestPlaybook"
        },
        {
            "integrations": "Looker",
            "playbookID": "Test-Looker"
        },
        {
            "integrations": "Vertica",
            "playbookID": "Vertica Test"
        },
        {
            "integrations": "Server Message Block (SMB) v2",
            "playbookID": "SMB_v2-Test"
        },
        {
            "playbookID": "ConvertFile-Test",
            "fromversion": "4.5.0"
        },
        {
            "playbookID": "TestAwsEC2GetPublicSGRules-Test"
        },
        {
            "integrations": "RSA NetWitness Packets and Logs",
            "playbookID": "rsa_packets_and_logs_test"
        },
        {
            "playbookID": "CheckpointFW-test",
            "integrations": "Check Point"
        },
        {
            "playbookID": "RegPathReputationBasicLists_test"
        },
        {
            "playbookID": "EmailDomainSquattingReputation-Test"
        },
        {
            "playbookID": "RandomStringGenerateTest"
        },
        {
            "playbookID": "playbook-checkEmailAuthenticity-test"
        },
        {
            "playbookID": "HighlightWords_Test"
        },
        {
            "integrations": "Pentera",
            "playbookID": "Pcysys-Test"
        },
        {
            "integrations": "Pentera",
            "playbookID": "Pentera Run Scan and Create Incidents - Test"
        },
        {
            "playbookID": "StringContainsArray_test"
        },
        {
            "integrations": "Fidelis Elevate Network",
            "playbookID": "Fidelis-Test"
        },
        {
            "integrations": "AWS - ACM",
            "playbookID": "ACM-Test"
        },
        {
            "integrations": "Thinkst Canary",
            "playbookID": "CanaryTools Test"
        },
        {
            "integrations": "ThreatMiner",
            "playbookID": "ThreatMiner-Test"
        },
        {
            "playbookID": "StixCreator-Test"
        },
        {
            "playbookID": "CompareIncidentsLabels-test-playbook"
        },
        {
            "integrations": "Have I Been Pwned? V2",
            "playbookID": "Pwned v2 test"
        },
        {
            "integrations": "Alexa Rank Indicator",
            "playbookID": "Alexa Test Playbook"
        },
        {
            "playbookID": "UnEscapeURL-Test"
        },
        {
            "playbookID": "UnEscapeIPs-Test"
        },
        {
            "playbookID": "ExtractDomainFromUrlAndEmail-Test"
        },
        {
            "playbookID": "ConvertKeysToTableFieldFormat_Test"
        },
        {
            "integrations": "CVE Search v2",
            "playbookID": "CVE Search v2 - Test"
        },
        {
            "integrations": "CVE Search v2",
            "playbookID": "cveReputation Test"
        },
        {
            "integrations": "HashiCorp Vault",
            "playbookID": "hashicorp_test",
            "fromversion": "5.0.0"
        },
        {
            "integrations": "AWS - Athena - Beta",
            "playbookID": "Beta-Athena-Test"
        },
        {
            "integrations": "BeyondTrust Password Safe",
            "playbookID": "BeyondTrust-Test"
        },
        {
            "integrations": "Dell Secureworks",
            "playbookID": "secureworks_test"
        },
        {
            "integrations": "ServiceNow v2",
            "playbookID": "servicenow_test_v2",
            "instance_names": "snow_basic_auth",
            "is_mockable": false
        },
        {
            "integrations": "ServiceNow v2",
            "playbookID": "ServiceNow_OAuth_Test",
            "instance_names": "snow_oauth"
        },
        {
            "playbookID": "Create ServiceNow Ticket and Mirror Test",
            "integrations": "ServiceNow v2",
            "instance_names": "snow_basic_auth",
            "fromversion": "6.0.0",
            "timeout": 500
        },
        {
            "playbookID": "Create ServiceNow Ticket and State Polling Test",
            "integrations": "ServiceNow v2",
            "instance_names": "snow_basic_auth",
            "fromversion": "6.0.0",
            "timeout": 500
        },
        {
            "integrations": "ServiceNow CMDB",
            "playbookID": "ServiceNow_CMDB_Test",
            "instance_names": "snow_cmdb_basic_auth"
        },
        {
            "integrations": "ServiceNow CMDB",
            "playbookID": "ServiceNow_CMDB_OAuth_Test",
            "instance_names": "snow_cmdb_oauth"
        },
        {
            "integrations": "ExtraHop v2",
            "playbookID": "ExtraHop_v2-Test"
        },
        {
            "playbookID": "Test CommonServer"
        },
        {
            "playbookID": "Test-debug-mode",
            "fromversion": "5.0.0"
        },
        {
            "integrations": "CIRCL",
            "playbookID": "CirclIntegrationTest"
        },
        {
            "integrations": "MISP V2",
            "playbookID": "MISP V2 Test",
            "timeout": 300
        },
        {
            "playbookID": "test-LinkIncidentsWithRetry"
        },
        {
            "playbookID": "CopyContextToFieldTest"
        },
        {
            "integrations": "OTRS",
            "playbookID": "OTRS Test",
            "fromversion": "4.1.0"
        },
        {
            "integrations": "Attivo Botsink",
            "playbookID": "AttivoBotsinkTest"
        },
        {
            "integrations": "FortiGate",
            "playbookID": "Fortigate Test"
        },
        {
            "playbookID": "FormattedDateToEpochTest"
        },
        {
            "integrations": "SNDBOX",
            "playbookID": "SNDBOX_Test",
            "timeout": 1000
        },
        {
            "integrations": "SNDBOX",
            "playbookID": "Detonate File - SNDBOX - Test",
            "timeout": 1000,
            "nightly": true
        },
        {
            "integrations": "VxStream",
            "playbookID": "Detonate File - HybridAnalysis - Test",
            "timeout": 2400
        },
        {
            "integrations": "QRadar_v2",
            "playbookID": "test playbook - QRadarCorrelations For V2",
            "timeout": 2600,
            "fromversion": "6.0.0",
            "is_mockable": false
        },
        {
            "integrations": "Awake Security",
            "playbookID": "awake_security_test_pb"
        },
        {
            "integrations": "Tenable.sc",
            "playbookID": "tenable-sc-test",
            "timeout": 240,
            "nightly": true
        },
        {
            "integrations": "MimecastV2",
            "playbookID": "Mimecast test"
        },
        {
            "playbookID": "CreateEmailHtmlBody_test_pb",
            "fromversion": "4.1.0"
        },
        {
            "playbookID": "ReadPDFFileV2-Test",
            "timeout": 1000
        },
        {
            "playbookID": "JSONtoCSV-Test"
        },
        {
            "integrations": "Generic SQL",
            "playbookID": "generic-sql",
            "instance_names": "mysql instance",
            "fromversion": "5.0.0"
        },
        {
            "integrations": "Generic SQL",
            "playbookID": "generic-sql",
            "instance_names": "postgreSQL instance",
            "fromversion": "5.0.0"
        },
        {
            "integrations": "Generic SQL",
            "playbookID": "generic-sql",
            "instance_names": "Microsoft SQL instance",
            "fromversion": "5.0.0"
        },
        {
            "integrations": "Generic SQL",
            "playbookID": "generic-sql",
            "instance_names": "Microsoft SQL Server - MS ODBC Driver",
            "fromversion": "5.0.0"
        },
        {
            "integrations": "Generic SQL",
            "playbookID": "generic-sql-oracle",
            "instance_names": "Oracle instance",
            "fromversion": "5.0.0"
        },
        {
            "integrations": "Generic SQL",
            "playbookID": "generic-sql-mssql-encrypted-connection",
            "instance_names": "Microsoft SQL instance using encrypted connection",
            "fromversion": "5.0.0"
        },
        {
            "integrations": "Panorama",
            "instance_names": "palo_alto_firewall_9.0",
            "playbookID": "Panorama Query Logs - Test",
            "fromversion": "5.5.0",
            "timeout": 1500,
            "nightly": true
        },
        {
            "integrations": "Panorama",
            "instance_names": "palo_alto_firewall",
            "playbookID": "palo_alto_firewall_test_pb",
            "fromversion": "5.5.0",
            "timeout": 1000
        },
        {
            "integrations": "Panorama",
            "instance_names": "palo_alto_firewall_9.0",
            "playbookID": "palo_alto_firewall_test_pb",
            "fromversion": "5.5.0",
            "timeout": 1000
        },
        {
            "integrations": "Panorama",
            "instance_names": "palo_alto_panorama",
            "playbookID": "palo_alto_panorama_test_pb",
            "fromversion": "5.5.0",
            "timeout": 1600
        },
        {
            "integrations": "Panorama",
            "instance_names": "palo_alto_panorama_9.0",
            "playbookID": "palo_alto_panorama_test_pb",
            "fromversion": "5.5.0",
            "timeout": 1600
        },
        {
            "integrations": "Panorama",
            "instance_names": "palo_alto_firewall_9.0",
            "playbookID": "PAN-OS URL Filtering enrichment - Test"
        },
        {
            "integrations": "Panorama",
            "instance_names": "panorama_instance_best_practice",
            "playbookID": "Panorama Best Practise - Test"
        },
        {
            "integrations": "Tenable.io",
            "playbookID": "Tenable.io test"
        },
        {
            "playbookID": "URLDecode-Test"
        },
        {
            "playbookID": "GetTime-Test"
        },
        {
            "playbookID": "GetTime-ObjectVsStringTest"
        },
        {
            "integrations": "Tenable.io",
            "playbookID": "Tenable.io Scan Test",
            "nightly": true,
            "timeout": 3600
        },
        {
            "integrations": "Tenable.sc",
            "playbookID": "tenable-sc-scan-test",
            "nightly": true,
            "timeout": 600
        },
        {
            "integrations": "google-vault",
            "playbookID": "Google-Vault-Generic-Test",
            "nightly": true,
            "timeout": 3600,
            "memory_threshold": 180
        },
        {
            "integrations": "google-vault",
            "playbookID": "Google_Vault-Search_And_Display_Results_test",
            "nightly": true,
            "memory_threshold": 180,
            "timeout": 3600
        },
        {
            "playbookID": "Luminate-TestPlaybook",
            "integrations": "Luminate"
        },
        {
            "integrations": "MxToolBox",
            "playbookID": "MxToolbox-test"
        },
        {
            "integrations": "Nessus",
            "playbookID": "Nessus - Test"
        },
        {
            "playbookID": "Palo Alto Networks - Malware Remediation Test",
            "fromversion": "4.5.0"
        },
        {
            "playbookID": "SumoLogic-Test",
            "integrations": "SumoLogic",
            "fromversion": "4.1.0"
        },
        {
            "playbookID": "ParseEmailFiles-test"
        },
        {
            "playbookID": "PAN-OS - Block IP and URL - External Dynamic List v2 Test",
            "integrations": [
                "Panorama",
                "palo_alto_networks_pan_os_edl_management"
            ],
            "instance_names": "palo_alto_firewall_9.0",
            "fromversion": "4.0.0"
        },
        {
            "playbookID": "Test_EDL",
            "integrations": "EDL",
            "instance_names": "edl_update",
            "fromversion": "5.5.0",
            "pid_threshold": 8
        },
        {
            "playbookID": "Test_export_indicators_service",
            "integrations": "ExportIndicators",
            "fromversion": "5.5.0"
        },
        {
            "playbookID": "PAN-OS - Block IP - Custom Block Rule Test",
            "integrations": "Panorama",
            "instance_names": "palo_alto_panorama",
            "fromversion": "4.0.0"
        },
        {
            "playbookID": "PAN-OS - Block IP - Static Address Group Test",
            "integrations": "Panorama",
            "instance_names": "palo_alto_panorama",
            "fromversion": "4.0.0"
        },
        {
            "playbookID": "PAN-OS - Block URL - Custom URL Category Test",
            "integrations": "Panorama",
            "instance_names": "palo_alto_panorama",
            "fromversion": "4.0.0"
        },
        {
            "playbookID": "Endpoint Malware Investigation - Generic - Test",
            "integrations": [
                "Traps",
                "Cylance Protect v2",
                "Demisto REST API"
            ],
            "fromversion": "5.0.0",
            "timeout": 1200
        },
        {
            "playbookID": "ParseExcel-test"
        },
        {
            "playbookID": "Detonate File - No Files test"
        },
        {
            "integrations": "SentinelOne V2",
            "instance_names": "SentinelOne_v2.0",
            "playbookID": "SentinelOne V2.0 - Test"
        },
        {
            "integrations": "SentinelOne V2",
            "instance_names": "SentinelOne_v2.1",
            "playbookID": "SentinelOne V2.1 - Test"
        },
        {
            "integrations": "InfoArmor VigilanteATI",
            "playbookID": "InfoArmorVigilanteATITest"
        },
        {
            "integrations": "IntSights",
            "instance_names": "intsights_standard_account",
            "playbookID": "IntSights Test",
            "nightly": true
        },
        {
            "integrations": "IntSights",
            "playbookID": "IntSights Mssp Test",
            "instance_names": "intsights_mssp_account",
            "nightly": true
        },
        {
            "integrations": "dnstwist",
            "playbookID": "dnstwistTest"
        },
        {
            "integrations": "BitDam",
            "playbookID": "Detonate File - BitDam Test"
        },
        {
            "integrations": "Threat Grid",
            "playbookID": "Test-Detonate URL - ThreatGrid",
            "timeout": 600
        },
        {
            "integrations": "Threat Grid",
            "playbookID": "ThreatGridTest",
            "timeout": 600
        },
        {
            "integrations": "Signal Sciences WAF",
            "playbookID": "SignalSciences-Test"
        },
        {
            "integrations": "RTIR",
            "playbookID": "RTIR Test"
        },
        {
            "integrations": "RedCanary",
            "playbookID": "RedCanaryTest",
            "nightly": true
        },
        {
            "integrations": "Devo",
            "playbookID": "Devo test",
            "timeout": 500
        },
        {
            "playbookID": "URL Enrichment - Generic v2 - Test",
            "integrations": [
                "Rasterize",
                "VirusTotal - Private API"
            ],
            "instance_names": "virus_total_private_api_general",
            "timeout": 500,
            "pid_threshold": 12
        },
        {
            "playbookID": "CutTransformerTest"
        },
        {
            "playbookID": "Default - Test",
            "integrations": [
                "ThreatQ v2",
                "Demisto REST API"
            ],
            "fromversion": "5.0.0"
        },
        {
            "integrations": "SCADAfence CNM",
            "playbookID": "SCADAfence_test"
        },
        {
            "integrations": "ProtectWise",
            "playbookID": "Protectwise-Test"
        },
        {
            "integrations": "WhatsMyBrowser",
            "playbookID": "WhatsMyBrowser-Test"
        },
        {
            "integrations": "BigFix",
            "playbookID": "BigFixTest"
        },
        {
            "integrations": "Lastline v2",
            "playbookID": "Lastline v2 - Test",
            "nightly": true
        },
        {
            "integrations": "McAfee DXL",
            "playbookID": "McAfee DXL - Test"
        },
        {
            "playbookID": "TextFromHTML_test_playbook"
        },
        {
            "playbookID": "PortListenCheck-test"
        },
        {
            "integrations": "ThreatExchange",
            "playbookID": "ThreatExchange-test"
        },
        {
            "integrations": "Joe Security",
            "playbookID": "JoeSecurityTestPlaybook",
            "timeout": 500,
            "nightly": true
        },
        {
            "integrations": "Joe Security",
            "playbookID": "JoeSecurityTestDetonation",
            "timeout": 2000,
            "nightly": true
        },
        {
            "integrations": "WildFire-v2",
            "playbookID": "Wildfire Test",
            "is_mockable": false
        },
        {
            "integrations": "WildFire-v2",
            "playbookID": "Detonate URL - WildFire-v2 - Test"
        },
        {
            "integrations": "WildFire-v2",
            "playbookID": "Detonate URL - WildFire v2.1 - Test"
        },
        {
            "integrations": "GRR",
            "playbookID": "GRR Test",
            "nightly": true
        },
        {
            "integrations": "VirusTotal",
            "instance_names": "virus_total_general",
            "playbookID": "virusTotal-test-playbook",
            "timeout": 1400,
            "nightly": true
        },
        {
            "integrations": "VirusTotal",
            "instance_names": "virus_total_preferred_vendors",
            "playbookID": "virusTotaI-test-preferred-vendors",
            "timeout": 1400,
            "nightly": true
        },
        {
            "integrations": "Preempt",
            "playbookID": "Preempt Test"
        },
        {
            "integrations": "Gmail",
            "playbookID": "get_original_email_-_gmail_-_test"
        },
        {
            "integrations": [
                "Gmail Single User",
                "Gmail"
            ],
            "playbookID": "Gmail Single User - Test",
            "fromversion": "4.5.0"
        },
        {
            "integrations": "EWS v2",
            "playbookID": "get_original_email_-_ews-_test",
            "instance_names": "ewv2_regular"
        },
        {
            "integrations": [
                "EWS v2",
                "EWS Mail Sender"
            ],
            "playbookID": "EWS search-mailbox test",
            "instance_names": "ewv2_regular",
            "timeout": 300
        },
        {
            "integrations": "PagerDuty v2",
            "playbookID": "PagerDuty Test"
        },
        {
            "playbookID": "test_delete_context"
        },
        {
            "playbookID": "DeleteContext-auto-test"
        },
        {
            "playbookID": "GmailTest",
            "integrations": "Gmail"
        },
        {
            "playbookID": "Gmail Convert Html Test",
            "integrations": "Gmail"
        },
        {
            "playbookID": "reputations.json Test",
            "toversion": "5.0.0"
        },
        {
            "playbookID": "Indicators reputation-.json Test",
            "fromversion": "5.5.0"
        },
        {
            "playbookID": "Test IP Indicator Fields",
            "fromversion": "5.0.0"
        },
        {
            "playbookID": "TestDedupIncidentsPlaybook"
        },
        {
            "playbookID": "TestDedupIncidentsByName"
        },
        {
            "integrations": "McAfee Advanced Threat Defense",
            "playbookID": "Test Playbook McAfee ATD",
            "timeout": 700
        },
        {
            "integrations": "McAfee Advanced Threat Defense",
            "playbookID": "Detonate Remote File From URL -McAfee-ATD - Test",
            "timeout": 700
        },
        {
            "playbookID": "stripChars - Test"
        },
        {
            "integrations": "McAfee Advanced Threat Defense",
            "playbookID": "Test Playbook McAfee ATD Upload File"
        },
        {
            "playbookID": "exporttocsv_script_test"
        },
        {
            "playbookID": "Set - Test"
        },
        {
            "integrations": "Intezer v2",
            "playbookID": "Intezer Testing v2",
            "fromversion": "4.1.0",
            "timeout": 600
        },
        {
            "integrations": [
                "Mail Sender (New)",
                "Gmail"
            ],
            "playbookID": "Mail Sender (New) Test",
            "instance_names": [
                "Mail_Sender_(New)_STARTTLS"
            ]
        },
        {
            "playbookID": "buildewsquery_test"
        },
        {
            "integrations": "Rapid7 Nexpose",
            "playbookID": "nexpose_test",
            "timeout": 240
        },
        {
            "playbookID": "GetIndicatorDBotScore Test"
        },
        {
            "integrations": "EWS Mail Sender",
            "playbookID": "EWS Mail Sender Test"
        },
        {
            "integrations": [
                "EWS Mail Sender",
                "Rasterize"
            ],
            "playbookID": "EWS Mail Sender Test 2"
        },
        {
            "playbookID": "decodemimeheader_-_test"
        },
        {
            "playbookID": "test_url_regex"
        },
        {
            "integrations": "Skyformation",
            "playbookID": "TestSkyformation"
        },
        {
            "integrations": "okta",
            "playbookID": "okta_test_playbook",
            "timeout": 240
        },
        {
            "integrations": "Okta v2",
            "playbookID": "OktaV2-Test",
            "nightly": true,
            "timeout": 300
        },
        {
            "integrations": "Okta IAM",
            "playbookID": "Okta IAM - Test Playbook",
            "fromversion": "6.0.0"
        },
        {
            "playbookID": "Test filters & transformers scripts"
        },
        {
            "integrations": "Salesforce",
            "playbookID": "SalesforceTestPlaybook"
        },
        {
            "integrations": "McAfee ESM v2",
            "instance_names": "v10.2.0",
            "playbookID": "McAfee ESM v2 - Test v10.2.0",
            "fromversion": "5.0.0",
            "is_mockable": false
        },
        {
            "integrations": "McAfee ESM v2",
            "instance_names": "v10.3.0",
            "playbookID": "McAfee ESM v2 - Test v10.3.0",
            "fromversion": "5.0.0",
            "is_mockable": false
        },
        {
            "integrations": "McAfee ESM v2",
            "instance_names": "v11.3",
            "playbookID": "McAfee ESM v2 (v11.3) - Test",
            "fromversion": "5.0.0",
            "timeout": 300,
            "is_mockable": false
        },
        {
            "integrations": "McAfee ESM v2",
            "instance_names": "v10.2.0",
            "playbookID": "McAfee ESM Watchlists - Test v10.2.0",
            "fromversion": "5.0.0"
        },
        {
            "integrations": "McAfee ESM v2",
            "instance_names": "v10.3.0",
            "playbookID": "McAfee ESM Watchlists - Test v10.3.0",
            "fromversion": "5.0.0"
        },
        {
            "integrations": "McAfee ESM v2",
            "instance_names": "v11.3",
            "playbookID": "McAfee ESM Watchlists - Test v11.3",
            "fromversion": "5.0.0"
        },
        {
            "integrations": "GoogleSafeBrowsing",
            "playbookID": "Google Safe Browsing Test",
            "timeout": 240,
            "fromversion": "5.0.0"
        },
        {
            "integrations": "Google Safe Browsing v2",
            "playbookID": "Google Safe Browsing V2 Test",
            "fromversion": "5.5.0"
        },
        {
            "integrations": "EWS v2",
            "playbookID": "EWSv2_empty_attachment_test",
            "instance_names": "ewv2_regular"
        },
        {
            "integrations": "EWS v2",
            "playbookID": "EWS Public Folders Test",
            "instance_names": "ewv2_regular",
            "is_mockable": false
        },
        {
            "integrations": "Symantec Endpoint Protection V2",
            "playbookID": "SymantecEndpointProtection_Test"
        },
        {
            "integrations": "carbonblackprotection",
            "playbookID": "search_endpoints_by_hash_-_carbon_black_protection_-_test",
            "timeout": 500
        },
        {
            "playbookID": "Process Email - Generic - Test - Incident Starter",
            "fromversion": "6.0.0",
            "integrations": "Rasterize",
            "timeout": 240
        },
        {
            "integrations": "CrowdstrikeFalcon",
            "playbookID": "Test - CrowdStrike Falcon",
            "fromversion": "4.1.0",
            "timeout": 500
        },
        {
            "playbookID": "ExposeIncidentOwner-Test"
        },
        {
            "integrations": "google",
            "playbookID": "GsuiteTest"
        },
        {
            "integrations": "OpenPhish",
            "playbookID": "OpenPhish Test Playbook"
        },
        {
            "integrations": "jira-v2",
            "playbookID": "Jira-v2-Test",
            "timeout": 500,
            "is_mockable": false
        },
        {
            "integrations": "ipinfo",
            "playbookID": "IPInfoTest"
        },
        {
            "integrations": "ipinfo_v2",
            "playbookID": "IPInfo_v2Test",
            "fromversion": "5.5.0"
        },
        {
            "integrations": "GoogleMaps",
            "playbookID": "GoogleMapsTest",
            "fromversion": "6.0.0"
        },
        {
            "playbookID": "VerifyHumanReadableFormat"
        },
        {
            "playbookID": "strings-test"
        },
        {
            "playbookID": "TestCommonPython",
            "timeout": 500
        },
        {
            "playbookID": "TestFileCreateAndUpload"
        },
        {
            "playbookID": "TestIsValueInArray"
        },
        {
            "playbookID": "TestStringReplace"
        },
        {
            "playbookID": "TestHttpPlaybook"
        },
        {
            "integrations": "SplunkPy",
            "playbookID": "SplunkPy parse-raw - Test",
            "memory_threshold": 100,
            "instance_names": "use_default_handler"
        },
        {
            "integrations": "SplunkPy",
            "playbookID": "SplunkPy-Test-V2",
            "memory_threshold": 500,
            "instance_names": "use_default_handler"
        },
        {
            "integrations": "SplunkPy",
            "playbookID": "Splunk-Test",
            "memory_threshold": 200,
            "instance_names": "use_default_handler"
        },
        {
            "integrations": "AnsibleTower",
            "playbookID": "AnsibleTower_Test_playbook",
            "fromversion": "5.0.0"
        },
        {
            "integrations": "SplunkPy",
            "playbookID": "SplunkPySearch_Test",
            "memory_threshold": 200,
            "instance_names": "use_default_handler"
        },
        {
            "integrations": "SplunkPy",
            "playbookID": "SplunkPy KV commands",
            "memory_threshold": 200,
            "instance_names": "use_default_handler"
        },
        {
            "integrations": "SplunkPy",
            "playbookID": "SplunkPy-Test-V2",
            "memory_threshold": 500,
            "instance_names": "use_python_requests_handler"
        },
        {
            "integrations": "SplunkPy",
            "playbookID": "Splunk-Test",
            "memory_threshold": 500,
            "instance_names": "use_python_requests_handler"
        },
        {
            "integrations": "SplunkPy",
            "playbookID": "SplunkPySearch_Test",
            "memory_threshold": 200,
            "instance_names": "use_python_requests_handler"
        },
        {
            "integrations": "SplunkPy",
            "playbookID": "SplunkPy KV commands",
            "memory_threshold": 200,
            "instance_names": "use_python_requests_handler"
        },
        {
            "integrations": "McAfee NSM",
            "playbookID": "McAfeeNSMTest",
            "timeout": 400,
            "nightly": true
        },
        {
            "integrations": "PhishTank V2",
            "playbookID": "PhishTank Testing"
        },
        {
            "integrations": "McAfee Web Gateway",
            "playbookID": "McAfeeWebGatewayTest",
            "timeout": 500
        },
        {
            "integrations": "TCPIPUtils",
            "playbookID": "TCPUtils-Test"
        },
        {
            "playbookID": "listExecutedCommands-Test"
        },
        {
            "integrations": "AWS - Lambda",
            "playbookID": "AWS-Lambda-Test (Read-Only)"
        },
        {
            "integrations": "Service Manager",
            "playbookID": "TestHPServiceManager",
            "timeout": 400
        },
        {
            "integrations": "ServiceNow IAM",
            "playbookID": "ServiceNow IAM - Test Playbook",
            "instance_name": "snow_basic_auth",
            "fromversion": "6.0.0"
        },
        {
            "playbookID": "LanguageDetect-Test",
            "timeout": 300
        },
        {
            "integrations": "Forcepoint",
            "playbookID": "forcepoint test",
            "timeout": 500,
            "nightly": true
        },
        {
            "playbookID": "GeneratePassword-Test"
        },
        {
            "playbookID": "ZipFile-Test"
        },
        {
            "playbookID": "UnzipFile-Test"
        },
        {
            "playbookID": "Test-IsMaliciousIndicatorFound",
            "fromversion": "5.0.0"
        },
        {
            "playbookID": "TestExtractHTMLTables"
        },
        {
            "integrations": "carbonblackliveresponse",
            "playbookID": "Carbon Black Live Response Test",
            "nightly": true,
            "fromversion": "5.0.0",
            "is_mockable": false
        },
        {
            "integrations": "urlscan.io",
            "playbookID": "urlscan_malicious_Test",
            "timeout": 500
        },
        {
            "integrations": "EWS v2",
            "playbookID": "pyEWS_Test",
            "instance_names": "ewv2_regular",
            "is_mockable": false
        },
        {
            "integrations": "EWS v2",
            "playbookID": "pyEWS_Test",
            "instance_names": "ewsv2_separate_process",
            "is_mockable": false
        },
        {
            "integrations": "remedy_sr_beta",
            "playbookID": "remedy_sr_test_pb"
        },
        {
            "integrations": "Netskope",
            "playbookID": "Netskope Test"
        },
        {
            "integrations": "Cylance Protect v2",
            "playbookID": "Cylance Protect v2 Test"
        },
        {
            "integrations": "ReversingLabs Titanium Cloud",
            "playbookID": "ReversingLabsTCTest"
        },
        {
            "integrations": "ReversingLabs A1000",
            "playbookID": "ReversingLabsA1000Test"
        },
        {
            "integrations": "Demisto Lock",
            "playbookID": "DemistoLockTest"
        },
        {
            "playbookID": "test-domain-indicator",
            "timeout": 400
        },
        {
            "playbookID": "Cybereason Test",
            "integrations": "Cybereason",
            "timeout": 1200,
            "fromversion": "4.1.0"
        },
        {
            "integrations": "VirusTotal - Private API",
            "instance_names": "virus_total_private_api_general",
            "playbookID": "File Enrichment - Virus Total Private API Test",
            "nightly": true
        },
        {
            "integrations": "VirusTotal - Private API",
            "instance_names": "virus_total_private_api_general",
            "playbookID": "virusTotalPrivateAPI-test-playbook",
            "timeout": 1400,
            "nightly": true,
            "pid_threshold": 12
        },
        {
            "integrations": [
                "VirusTotal - Private API",
                "VirusTotal"
            ],
            "playbookID": "vt-detonate test",
            "instance_names": [
                "virus_total_private_api_general",
                "virus_total_general"
            ],
            "timeout": 1400,
            "fromversion": "5.5.0",
            "nightly": true,
            "is_mockable": false
        },
        {
            "integrations": "Cisco ASA",
            "playbookID": "Cisco ASA - Test Playbook"
        },
        {
            "integrations": "VirusTotal - Private API",
            "instance_names": "virus_total_private_api_preferred_vendors",
            "playbookID": "virusTotalPrivateAPI-test-preferred-vendors",
            "timeout": 1400,
            "nightly": true
        },
        {
            "integrations": "Cisco Meraki",
            "playbookID": "Cisco-Meraki-Test"
        },
        {
            "integrations": "Microsoft Defender Advanced Threat Protection",
            "playbookID": "Microsoft Defender Advanced Threat Protection - Test prod",
            "instance_names": "microsoft_defender_atp_prod",
            "is_mockable": false
        },
        {
            "integrations": "Microsoft Defender Advanced Threat Protection",
            "playbookID": "Microsoft Defender Advanced Threat Protection - Test dev",
            "instance_names": "microsoft_defender_atp_dev"
        },
        {
            "integrations": "Microsoft Defender Advanced Threat Protection",
            "playbookID": "Microsoft Defender Advanced Threat Protection - Test self deployed",
            "instance_names": "microsoft_defender_atp_dev_self_deployed"
        },
        {
            "integrations": "Microsoft Defender Advanced Threat Protection",
            "playbookID": "Microsoft Defender - ATP - Indicators Test",
            "instance_names": "microsoft_defender_atp_dev",
            "is_mockable": false
        },
        {
            "integrations": "Tanium",
            "playbookID": "Tanium Test Playbook",
            "nightly": true,
            "timeout": 1200,
            "pid_threshold": 10
        },
        {
            "integrations": "Recorded Future",
            "playbookID": "Recorded Future Test",
            "nightly": true
        },
        {
            "integrations": "Microsoft Graph",
            "playbookID": "Microsoft Graph Security Test dev",
            "instance_names": "ms_graph_security_dev"
        },
        {
            "integrations": "Microsoft Graph",
            "playbookID": "Microsoft Graph Security Test prod",
            "instance_names": "ms_graph_security_prod",
            "is_mockable": false
        },
        {
            "integrations": "Microsoft Graph User",
            "playbookID": "Microsoft Graph User - Test",
            "instance_names": "ms_graph_user_dev"
        },
        {
            "integrations": "Microsoft Graph User",
            "playbookID": "Microsoft Graph User - Test",
            "instance_names": "ms_graph_user_prod",
            "is_mockable": false
        },
        {
            "integrations": "Microsoft Graph Groups",
            "playbookID": "Microsoft Graph Groups - Test dev",
            "instance_names": "ms_graph_groups_dev"
        },
        {
            "integrations": "Microsoft Graph Groups",
            "playbookID": "Microsoft Graph Groups - Test prod",
            "instance_names": "ms_graph_groups_prod",
            "is_mockable": false
        },
        {
            "integrations": "Microsoft_Graph_Files",
            "playbookID": "test_MsGraphFiles dev",
            "instance_names": "ms_graph_files_dev",
            "fromversion": "5.0.0"
        },
        {
            "integrations": "Microsoft_Graph_Files",
            "playbookID": "test_MsGraphFiles prod",
            "instance_names": "ms_graph_files_prod",
            "fromversion": "5.0.0",
            "is_mockable": false
        },
        {
            "integrations": "Microsoft Graph Calendar",
            "playbookID": "Microsoft Graph Calendar - Test dev",
            "instance_names": "ms_graph_calendar_dev"
        },
        {
            "integrations": "Microsoft Graph Calendar",
            "playbookID": "Microsoft Graph Calendar - Test prod",
            "instance_names": "ms_graph_calendar_prod",
            "is_mockable": false
        },
        {
            "integrations": "Microsoft Graph Device Management",
            "playbookID": "MSGraph_DeviceManagement_Test_dev",
            "instance_names": "ms_graph_device_management_oproxy_dev",
            "fromversion": "5.0.0"
        },
        {
            "integrations": "Microsoft Graph Device Management",
            "playbookID": "MSGraph_DeviceManagement_Test_prod",
            "instance_names": "ms_graph_device_management_oproxy_prod",
            "fromversion": "5.0.0",
            "is_mockable": false
        },
        {
            "integrations": "Microsoft Graph Device Management",
            "playbookID": "MSGraph_DeviceManagement_Test_self_deployed_prod",
            "instance_names": "ms_graph_device_management_self_deployed_prod",
            "fromversion": "5.0.0"
        },
        {
            "integrations": "RedLock",
            "playbookID": "RedLockTest",
            "nightly": true
        },
        {
            "integrations": "Symantec Messaging Gateway",
            "playbookID": "Symantec Messaging Gateway Test"
        },
        {
            "integrations": "ThreatConnect v2",
            "playbookID": "ThreatConnect v2 - Test",
            "fromversion": "5.0.0"
        },
        {
            "integrations": "VxStream",
            "playbookID": "VxStream Test",
            "nightly": true,
            "is_mockable": false
        },
        {
            "integrations": "QRadar_v2",
            "playbookID": "test_Qradar_v2",
            "fromversion": "6.0.0",
            "is_mockable": false
        },
        {
            "integrations": "VMware",
            "playbookID": "VMWare Test"
        },
        {
            "integrations": "Anomali ThreatStream",
            "playbookID": "Anomali_ThreatStream_Test"
        },
        {
            "integrations": "carbonblack-v2",
            "playbookID": "Carbon Black Response Test",
            "fromversion": "5.0.0"
        },
        {
            "integrations": "VMware Carbon Black EDR v2",
            "playbookID": "Carbon Black Edr - Test",
            "is_mockable": false
        },
        {
            "integrations": "Cisco Umbrella Investigate",
            "playbookID": "Cisco Umbrella Test"
        },
        {
            "integrations": "icebrg",
            "playbookID": "Icebrg Test",
            "timeout": 500
        },
        {
            "integrations": "Symantec MSS",
            "playbookID": "SymantecMSSTest"
        },
        {
            "integrations": "Remedy AR",
            "playbookID": "Remedy AR Test"
        },
        {
            "integrations": "AWS - IAM",
            "playbookID": "AWS - IAM Test Playbook"
        },
        {
            "integrations": "McAfee Active Response",
            "playbookID": "McAfee-MAR_Test",
            "timeout": 700
        },
        {
            "integrations": "McAfee Threat Intelligence Exchange",
            "playbookID": "McAfee-TIE Test",
            "timeout": 700
        },
        {
            "integrations": "ArcSight Logger",
            "playbookID": "ArcSight Logger test"
        },
        {
            "integrations": "ArcSight ESM v2",
            "playbookID": "ArcSight ESM v2 Test"
        },
        {
            "integrations": "ArcSight ESM v2",
            "playbookID": "test Arcsight - Get events related to the Case"
        },
        {
            "integrations": "XFE_v2",
            "playbookID": "Test_XFE_v2",
            "timeout": 500,
            "nightly": true
        },
        {
            "integrations": "McAfee Threat Intelligence Exchange",
            "playbookID": "search_endpoints_by_hash_-_tie_-_test",
            "timeout": 500
        },
        {
            "integrations": "iDefense_v2",
            "playbookID": "iDefense_v2_Test",
            "fromversion": "5.5.0"
        },
        {
            "integrations": "AWS - SQS",
            "playbookID": "AWS - SQS Test Playbook",
            "fromversion": "5.0.0"
        },
        {
            "integrations": "AbuseIPDB",
            "playbookID": "AbuseIPDB Test"
        },
        {
            "integrations": "AbuseIPDB",
            "playbookID": "AbuseIPDB PopulateIndicators Test"
        },
        {
            "integrations": "LogRhythm",
            "playbookID": "LogRhythm-Test-Playbook",
            "timeout": 200
        },
        {
            "integrations": "FireEye HX",
            "playbookID": "FireEye HX Test",
            "timeout": 800
        },
        {
            "integrations": "FireEyeFeed",
            "playbookID": "playbook-FeedFireEye_test",
            "memory_threshold": 110
        },
        {
            "integrations": "Phish.AI",
            "playbookID": "PhishAi-Test"
        },
        {
            "integrations": "Phish.AI",
            "playbookID": "Test-Detonate URL - Phish.AI"
        },
        {
            "integrations": "Centreon",
            "playbookID": "Centreon-Test-Playbook"
        },
        {
            "playbookID": "ReadFile test"
        },
        {
            "integrations": "AlphaSOC Wisdom",
            "playbookID": "AlphaSOC-Wisdom-Test"
        },
        {
            "integrations": "carbonblack-v2",
            "playbookID": "CBFindIP - Test"
        },
        {
            "integrations": "Jask",
            "playbookID": "Jask_Test",
            "fromversion": "4.1.0"
        },
        {
            "integrations": "Qualys",
            "playbookID": "Qualys-Test"
        },
        {
            "integrations": "Whois",
            "playbookID": "whois_test",
            "fromversion": "4.1.0"
        },
        {
            "integrations": "RSA NetWitness Endpoint",
            "playbookID": "NetWitness Endpoint Test"
        },
        {
            "integrations": "Check Point Sandblast",
            "playbookID": "Sandblast_malicious_test"
        },
        {
            "playbookID": "TestMatchRegexV2"
        },
        {
            "integrations": "ActiveMQ",
            "playbookID": "ActiveMQ Test"
        },
        {
            "playbookID": "RegexGroups Test"
        },
        {
            "integrations": "Cisco ISE",
            "playbookID": "cisco-ise-test-playbook"
        },
        {
            "integrations": "RSA NetWitness v11.1",
            "playbookID": "RSA NetWitness Test"
        },
        {
            "playbookID": "ExifReadTest"
        },
        {
            "integrations": "Cuckoo Sandbox",
            "playbookID": "CuckooTest",
            "timeout": 700
        },
        {
            "integrations": "VxStream",
            "playbookID": "Test-Detonate URL - Crowdstrike",
            "timeout": 1200
        },
        {
            "playbookID": "Detonate File - Generic Test",
            "timeout": 500
        },
        {
            "integrations": [
                "Lastline v2",
                "WildFire-v2",
                "SNDBOX",
                "McAfee Advanced Threat Defense"
            ],
            "playbookID": "Detonate File - Generic Test",
            "timeout": 2400,
            "nightly": true
        },
        {
            "playbookID": "STIXParserTest"
        },
        {
            "playbookID": "VerifyJSON - Test",
            "fromversion": "5.5.0"
        },
        {
            "playbookID": "PowerShellCommon-Test",
            "fromversion": "5.5.0"
        },
        {
            "playbookID": "Detonate URL - Generic Test",
            "timeout": 2000,
            "nightly": true,
            "integrations": [
                "McAfee Advanced Threat Defense",
                "VxStream",
                "Lastline v2"
            ]
        },
        {
            "integrations": [
                "carbonblack-v2",
                "carbonblackliveresponse",
                "Cylance Protect v2"
            ],
            "playbookID": "Retrieve File from Endpoint - Generic V2 Test",
            "fromversion": "5.0.0",
            "is_mockable": false
        },
        {
            "integrations": "Zscaler",
            "playbookID": "Zscaler Test",
            "nightly": true,
            "timeout": 500
        },
        {
            "playbookID": "DemistoUploadFileToIncident Test",
            "integrations": "Demisto REST API"
        },
        {
            "playbookID": "DemistoUploadFile Test",
            "integrations": "Demisto REST API"
        },
        {
            "playbookID": "MaxMind Test",
            "integrations": "MaxMind GeoIP2"
        },
        {
            "playbookID": "Test Sagemaker",
            "integrations": "AWS Sagemaker"
        },
        {
            "playbookID": "C2sec-Test",
            "integrations": "C2sec irisk",
            "fromversion": "5.0.0"
        },
        {
            "playbookID": "Phishing v2 - Test - Incident Starter",
            "fromversion": "6.0.0",
            "timeout": 1200,
            "nightly": false,
            "integrations": [
                "EWS Mail Sender",
                "Demisto REST API",
                "Rasterize"
            ],
            "memory_threshold": 115,
            "pid_threshold": 80
        },
        {
            "playbookID": "Phishing - Core - Test - Incident Starter",
            "fromversion": "6.0.0",
            "timeout": 1700,
            "nightly": false,
            "integrations": [
                "EWS Mail Sender",
                "Demisto REST API",
                "Rasterize"
            ],
            "memory_threshold": 100,
            "pid_threshold": 80
        },
        {
            "integrations": "duo",
            "playbookID": "DUO Test Playbook"
        },
        {
            "playbookID": "SLA Scripts - Test",
            "fromversion": "4.1.0"
        },
        {
            "playbookID": "PcapHTTPExtractor-Test"
        },
        {
            "playbookID": "Ping Test Playbook"
        },
        {
            "playbookID": "Active Directory Test",
            "integrations": "Active Directory Query v2",
            "instance_names": "active_directory_ninja"
        },
        {
            "playbookID": "AD v2 - debug-mode - Test",
            "integrations": "Active Directory Query v2",
            "instance_names": "active_directory_ninja",
            "fromversion": "5.0.0"
        },
        {
            "playbookID": "Docker Hardening Test",
            "fromversion": "5.0.0",
            "runnable_on_docker_only": true
        },
        {
            "integrations": "Active Directory Query v2",
            "instance_names": "active_directory_ninja",
            "playbookID": "Active Directory Query V2 configuration with port"
        },
        {
            "integrations": "Active Directory Query v2",
            "instance_names": "active_directory_ninja",
            "playbookID": "Active Directory - ad-get-user limit check"
        },
        {
            "integrations": "Active Directory Query v2",
            "instance_names": "active_directory_ninja",
            "playbookID": "active directory search user with parentheses test"
        },
        {
            "integrations": "mysql",
            "playbookID": "MySQL Test"
        },
        {
            "playbookID": "Email Address Enrichment - Generic v2.1 - Test",
            "integrations": "Active Directory Query v2",
            "instance_names": "active_directory_ninja"
        },
        {
            "integrations": "Cofense Intelligence",
            "playbookID": "Test - Cofense Intelligence",
            "timeout": 500
        },
        {
            "playbookID": "GDPRContactAuthorities Test"
        },
        {
            "integrations": "Google Resource Manager",
            "playbookID": "GoogleResourceManager-Test",
            "timeout": 500,
            "nightly": true
        },
        {
            "integrations": "SlashNext Phishing Incident Response",
            "playbookID": "SlashNextPhishingIncidentResponse-Test",
            "timeout": 500,
            "nightly": true
        },
        {
            "integrations": "Google Cloud Storage",
            "playbookID": "GCS - Test",
            "timeout": 500,
            "nightly": true,
            "memory_threshold": 80
        },
        {
            "integrations": "GooglePubSub",
            "playbookID": "GooglePubSub_Test",
            "nightly": true,
            "fromversion": "5.0.0"
        },
        {
            "playbookID": "Calculate Severity - Generic v2 - Test",
            "integrations": [
                "Palo Alto Minemeld",
                "Active Directory Query v2"
            ],
            "instance_names": "active_directory_ninja",
            "fromversion": "4.5.0"
        },
        {
            "integrations": "Freshdesk",
            "playbookID": "Freshdesk-Test",
            "timeout": 500,
            "nightly": true
        },
        {
            "playbookID": "Autoextract - Test",
            "fromversion": "4.1.0"
        },
        {
            "playbookID": "FilterByList - Test",
            "fromversion": "4.5.0"
        },
        {
            "playbookID": "Impossible Traveler - Test",
            "integrations": [
                "Ipstack",
                "ipinfo",
                "Rasterize",
                "Active Directory Query v2",
                "Demisto REST API"
            ],
            "instance_names": "active_directory_ninja",
            "fromversion": "5.0.0",
            "timeout": 700
        },
        {
            "playbookID": "Active Directory - Get User Manager Details - Test",
            "integrations": "Active Directory Query v2",
            "instance_names": "active_directory_80k",
            "fromversion": "4.5.0"
        },
        {
            "integrations": "Kafka V2",
            "playbookID": "Kafka Test"
        },
        {
            "playbookID": "File Enrichment - Generic v2 - Test",
            "instance_names": "virus_total_private_api_general",
            "integrations": [
                "VirusTotal - Private API",
                "Cylance Protect v2"
            ],
            "is_mockable": false
        },
        {
            "integrations": [
                "epo",
                "McAfee Active Response"
            ],
            "playbookID": "Endpoint data collection test",
            "timeout": 500
        },
        {
            "integrations": [
                "epo",
                "McAfee Active Response"
            ],
            "playbookID": "MAR - Endpoint data collection test",
            "timeout": 500
        },
        {
            "integrations": "DUO Admin",
            "playbookID": "DuoAdmin API test playbook",
            "fromversion": "5.0.0"
        },
        {
            "integrations": [
                "TAXII Server",
                "TAXIIFeed"
            ],
            "playbookID": "TAXII_Feed_Test",
            "fromversion": "5.5.0",
            "timeout": 300,
            "instance_names": [
                "non_https_cert",
                "instance_execute"
            ]
        },
        {
            "integrations": [
                "TAXII Server",
                "TAXIIFeed"
            ],
            "playbookID": "TAXII_Feed_Test",
            "fromversion": "5.5.0",
            "timeout": 300,
            "instance_names": [
                "https_cert",
                "local_https"
            ]
        },
        {
            "integrations": "TAXII 2 Feed",
            "playbookID": "TAXII 2 Feed Test",
            "fromversion": "5.5.0"
        },
        {
            "integrations": "iDefense Feed",
            "playbookID": "Feed iDefense Test",
            "memory_threshold": 200,
            "fromversion": "5.5.0"
        },
        {
            "integrations": "Traps",
            "playbookID": "Traps test",
            "timeout": 600
        },
        {
            "playbookID": "TestShowScheduledEntries"
        },
        {
            "playbookID": "Calculate Severity - Standard - Test",
            "integrations": "Palo Alto Minemeld",
            "fromversion": "4.5.0"
        },
        {
            "integrations": "Symantec Advanced Threat Protection",
            "playbookID": "Symantec ATP Test"
        },
        {
            "playbookID": "HTTPListRedirects - Test SSL"
        },
        {
            "playbookID": "HTTPListRedirects Basic Test"
        },
        {
            "playbookID": "CheckDockerImageAvailableTest"
        },
        {
            "playbookID": "Extract Indicators From File - Generic v2 - Test",
            "integrations": "Image OCR",
            "timeout": 350,
            "fromversion": "4.5.0"
        },
        {
            "playbookID": "Endpoint Enrichment - Generic v2.1 - Test",
            "integrations": [
                "Cylance Protect v2",
                "carbonblack-v2",
                "epo",
                "Active Directory Query v2"
            ],
            "instance_names": "active_directory_ninja"
        },
        {
            "playbookID": "EmailReputationTest",
            "integrations": "Have I Been Pwned? V2"
        },
        {
            "integrations": "Symantec Deepsight Intelligence",
            "playbookID": "Symantec Deepsight Test"
        },
        {
            "playbookID": "ExtractDomainFromEmailTest"
        },
        {
            "playbookID": "Wait Until Datetime - Test",
            "fromversion": "4.5.0"
        },
        {
            "playbookID": "PAN-OS DAG Configuration Test",
            "integrations": "Panorama",
            "instance_names": "palo_alto_panorama_9.0",
            "timeout": 1500
        },
        {
            "playbookID": "PAN-OS Create Or Edit Rule Test",
            "integrations": "Panorama",
            "instance_names": "palo_alto_panorama_9.0",
            "timeout": 1000
        },
        {
            "playbookID": "PAN-OS EDL Setup v3 Test",
            "integrations": [
                "Panorama",
                "palo_alto_networks_pan_os_edl_management"
            ],
            "instance_names": "palo_alto_firewall_9.0",
            "timeout": 300
        },
        {
            "integrations": "Snowflake",
            "playbookID": "Snowflake-Test"
        },
        {
            "playbookID": "Account Enrichment - Generic v2.1 - Test",
            "integrations": "Active Directory Query v2",
            "instance_names": "active_directory_ninja"
        },
        {
            "integrations": "Cisco Umbrella Investigate",
            "playbookID": "Domain Enrichment - Generic v2 - Test"
        },
        {
            "integrations": "Google BigQuery",
            "playbookID": "Google BigQuery Test"
        },
        {
            "integrations": "Zoom",
            "playbookID": "Zoom_Test"
        },
        {
            "playbookID": "IP Enrichment - Generic v2 - Test",
            "integrations": "Threat Crowd",
            "fromversion": "4.1.0"
        },
        {
            "integrations": "Cherwell",
            "playbookID": "Cherwell Example Scripts - test"
        },
        {
            "integrations": "Cherwell",
            "playbookID": "Cherwell - test"
        },
        {
            "integrations": "CarbonBlackProtectionV2",
            "playbookID": "Carbon Black Enterprise Protection V2 Test"
        },
        {
            "integrations": "Active Directory Query v2",
            "instance_names": "active_directory_ninja",
            "playbookID": "Test ADGetUser Fails with no instances 'Active Directory Query' (old version)"
        },
        {
            "integrations": "ANYRUN",
            "playbookID": "ANYRUN-Test"
        },
        {
            "integrations": "ANYRUN",
            "playbookID": "Detonate File - ANYRUN - Test"
        },
        {
            "integrations": "ANYRUN",
            "playbookID": "Detonate URL - ANYRUN - Test"
        },
        {
            "integrations": "Netcraft",
            "playbookID": "Netcraft test"
        },
        {
            "integrations": "EclecticIQ Platform",
            "playbookID": "EclecticIQ Test"
        },
        {
            "playbookID": "FormattingPerformance - Test",
            "fromversion": "5.0.0"
        },
        {
            "integrations": "AWS - EC2",
            "instance_names": "AWS - EC2",
            "playbookID": "AWS - EC2 Test Playbook",
            "fromversion": "5.0.0",
            "memory_threshold": 90
        },
        {
            "integrations": "AWS - EC2",
            "playbookID": "d66e5f86-e045-403f-819e-5058aa603c32"
        },
        {
            "integrations": "ANYRUN",
            "playbookID": "Detonate File From URL - ANYRUN - Test"
        },
        {
            "integrations": "AWS - CloudTrail",
            "playbookID": "3da2e31b-f114-4d7f-8702-117f3b498de9"
        },
        {
            "integrations": "carbonblackprotection",
            "playbookID": "67b0f25f-b061-4468-8613-43ab13147173"
        },
        {
            "integrations": "DomainTools",
            "playbookID": "DomainTools-Test"
        },
        {
            "integrations": "Exabeam",
            "playbookID": "Exabeam - Test"
        },
        {
            "integrations": "Cisco Spark",
            "playbookID": "Cisco Spark Test New"
        },
        {
            "integrations": "Remedy On-Demand",
            "playbookID": "Remedy-On-Demand-Test"
        },
        {
            "playbookID": "ssdeepreputationtest"
        },
        {
            "playbookID": "TestIsEmailAddressInternal"
        },
        {
            "integrations": "Google Cloud Compute",
            "playbookID": "GoogleCloudCompute-Test"
        },
        {
            "integrations": "AWS - S3",
            "playbookID": "97393cfc-2fc4-4dfe-8b6e-af64067fc436",
            "memory_threshold": 80
        },
        {
            "integrations": "Image OCR",
            "playbookID": "TestImageOCR"
        },
        {
            "integrations": "fireeye",
            "playbookID": "Detonate File - FireEye AX - Test"
        },
        {
            "integrations": [
                "Rasterize",
                "Image OCR"
            ],
            "playbookID": "Rasterize Test",
            "fromversion": "5.0.0"
        },
        {
            "integrations": "Rasterize",
            "playbookID": "RasterizeImageTest",
            "fromversion": "5.0.0"
        },
        {
            "integrations": "Ipstack",
            "playbookID": "Ipstack_Test"
        },
        {
            "integrations": "Perch",
            "playbookID": "Perch-Test"
        },
        {
            "integrations": "Forescout",
            "playbookID": "Forescout-Test"
        },
        {
            "integrations": "GitHub",
            "playbookID": "Git_Integration-Test"
        },
        {
            "integrations": "GitHub IAM",
            "playbookID": "Github IAM - Test Playbook",
            "fromversion": "6.1.0"
        },
        {
            "integrations": "LogRhythmRest",
            "playbookID": "LogRhythm REST test"
        },
        {
            "integrations": "AlienVault USM Anywhere",
            "playbookID": "AlienVaultUSMAnywhereTest"
        },
        {
            "playbookID": "PhishLabsTestPopulateIndicators"
        },
        {
            "playbookID": "Test_HTMLtoMD"
        },
        {
            "integrations": "PhishLabs IOC",
            "playbookID": "PhishLabsIOC TestPlaybook",
            "fromversion": "4.1.0"
        },
        {
            "integrations": "vmray",
            "playbookID": "VMRay-Test"
        },
        {
            "integrations": "PerceptionPoint",
            "playbookID": "PerceptionPoint Test",
            "fromversion": "4.1.0"
        },
        {
            "integrations": "AutoFocus V2",
            "playbookID": "AutoFocus V2 test",
            "fromversion": "5.0.0",
            "timeout": 1000
        },
        {
            "playbookID": "Process Email - Generic for Rasterize"
        },
        {
            "playbookID": "Send Investigation Summary Reports - Test",
            "integrations": "EWS Mail Sender",
            "fromversion": "4.5.0",
            "memory_threshold": 100
        },
        {
            "integrations": "Anomali ThreatStream v2",
            "playbookID": "ThreatStream-Test"
        },
        {
            "integrations": "Flashpoint",
            "playbookID": "Flashpoint_event-Test"
        },
        {
            "integrations": "Flashpoint",
            "playbookID": "Flashpoint_forum-Test"
        },
        {
            "integrations": "Flashpoint",
            "playbookID": "Flashpoint_report-Test"
        },
        {
            "integrations": "Flashpoint",
            "playbookID": "Flashpoint_reputation-Test"
        },
        {
            "integrations": "BluecatAddressManager",
            "playbookID": "Bluecat Address Manager test"
        },
        {
            "integrations": "MailListener - POP3 Beta",
            "playbookID": "MailListener-POP3 - Test"
        },
        {
            "playbookID": "sumList - Test"
        },
        {
            "integrations": "VulnDB",
            "playbookID": "Test-VulnDB"
        },
        {
            "integrations": "Shodan_v2",
            "playbookID": "Test-Shodan_v2",
            "timeout": 1000
        },
        {
            "integrations": "Threat Crowd",
            "playbookID": "ThreatCrowd - Test"
        },
        {
            "integrations": "GoogleDocs",
            "playbookID": "GoogleDocs-test"
        },
        {
            "playbookID": "Request Debugging - Test",
            "fromversion": "5.0.0"
        },
        {
            "playbookID": "Test Convert file hash to corresponding hashes",
            "fromversion": "4.5.0",
            "integrations": "VirusTotal",
            "instance_names": "virus_total_general"
        },
        {
            "playbookID": "PAN-OS Query Logs For Indicators Test",
            "fromversion": "5.5.0",
            "timeout": 1500,
            "integrations": "Panorama",
            "instance_names": "palo_alto_panorama"
        },
        {
            "integrations": "Hybrid Analysis",
            "playbookID": "HybridAnalysis-Test",
            "timeout": 500,
            "fromversion": "4.1.0",
            "is_mockable": false
        },
        {
            "integrations": "Elasticsearch v2",
            "instance_names": "es_v7",
            "playbookID": "Elasticsearch_v2_test"
        },
        {
            "integrations": "ElasticsearchFeed",
            "instance_names": "es_demisto_feed",
            "playbookID": "Elasticsearch_Fetch_Demisto_Indicators_Test",
            "fromversion": "5.5.0"
        },
        {
            "integrations": "ElasticsearchFeed",
            "instance_names": "es_generic_feed",
            "playbookID": "Elasticsearch_Fetch_Custom_Indicators_Test",
            "fromversion": "5.5.0"
        },
        {
            "integrations": "Elasticsearch v2",
            "instance_names": "es_v6",
            "playbookID": "Elasticsearch_v2_test-v6"
        },
        {
            "integrations": "PolySwarm",
            "playbookID": "PolySwarm-Test"
        },
        {
            "integrations": "Kennav2",
            "playbookID": "Kenna Test"
        },
        {
            "integrations": "SecurityAdvisor",
            "playbookID": "SecurityAdvisor-Test",
            "fromversion": "4.5.0"
        },
        {
            "integrations": "Google Key Management Service",
            "playbookID": "Google-KMS-test",
            "pid_threshold": 6,
            "memory_threshold": 60
        },
        {
            "integrations": "SecBI",
            "playbookID": "SecBI - Test"
        },
        {
            "playbookID": "ExtractFQDNFromUrlAndEmail-Test"
        },
        {
            "integrations": "EWS v2",
            "playbookID": "Get EWS Folder Test",
            "fromversion": "4.5.0",
            "instance_names": "ewv2_regular",
            "timeout": 1200
        },
        {
            "integrations": "EWSO365",
            "playbookID": "EWS_O365_test",
            "fromversion": "5.0.0"
        },
        {
            "integrations": "EWSO365",
            "playbookID": "EWS_O365_send_mail_test",
            "fromversion": "5.0.0"
        },
        {
            "integrations": "QRadar_v2",
            "playbookID": "QRadar Indicator Hunting Test",
            "timeout": 600,
            "fromversion": "6.0.0"
        },
        {
            "playbookID": "SetAndHandleEmpty test",
            "fromversion": "4.5.0"
        },
        {
            "integrations": "Tanium v2",
            "playbookID": "Tanium v2 - Test"
        },
        {
            "integrations": "Office 365 Feed",
            "playbookID": "Office365_Feed_Test",
            "fromversion": "5.5.0"
        },
        {
            "integrations": "GoogleCloudTranslate",
            "playbookID": "GoogleCloudTranslate-Test",
            "pid_threshold": 9
        },
        {
            "integrations": "Infoblox",
            "playbookID": "Infoblox Test"
        },
        {
            "integrations": "BPA",
            "playbookID": "Test-BPA",
            "fromversion": "4.5.0"
        },
        {
            "playbookID": "GetValuesOfMultipleFIelds Test",
            "fromversion": "4.5.0"
        },
        {
            "playbookID": "IsInternalHostName Test",
            "fromversion": "4.5.0"
        },
        {
            "playbookID": "DigitalGuardian-Test",
            "integrations": "Digital Guardian",
            "fromversion": "5.0.0"
        },
        {
            "integrations": "SplunkPy",
            "playbookID": "Splunk Indicator Hunting Test",
            "fromversion": "5.0.0",
            "memory_threshold": 500,
            "instance_names": "use_default_handler"
        },
        {
            "integrations": "BPA",
            "playbookID": "Test-BPA_Integration",
            "fromversion": "4.5.0"
        },
        {
            "integrations": "AutoFocus Feed",
            "playbookID": "playbook-FeedAutofocus_test",
            "fromversion": "5.5.0"
        },
        {
            "integrations": "AutoFocus Daily Feed",
            "playbookID": "playbook-FeedAutofocus_daily_test",
            "fromversion": "5.5.0"
        },
        {
            "integrations": "PaloAltoNetworks_PrismaCloudCompute",
            "playbookID": "PaloAltoNetworks_PrismaCloudCompute-Test"
        },
        {
            "integrations": "Recorded Future Feed",
            "playbookID": "RecordedFutureFeed - Test",
            "timeout": 1000,
            "fromversion": "5.5.0",
            "memory_threshold": 86
        },
        {
            "integrations": "Expanse",
            "playbookID": "test-Expanse-Playbook",
            "fromversion": "5.0.0"
        },
        {
            "integrations": "Expanse",
            "playbookID": "test-Expanse",
            "fromversion": "5.0.0"
        },
        {
            "integrations": "DShield Feed",
            "playbookID": "playbook-DshieldFeed_test",
            "fromversion": "5.5.0",
            "is_mockable": false
        },
        {
            "integrations": "AlienVault Reputation Feed",
            "playbookID": "AlienVaultReputationFeed_Test",
            "fromversion": "5.5.0",
            "memory_threshold": 190
        },
        {
            "integrations": "BruteForceBlocker Feed",
            "playbookID": "playbook-BruteForceBlocker_test",
            "fromversion": "5.5.0",
            "memory_threshold": 190
        },
        {
            "integrations": "F5Silverline",
            "playbookID": "F5Silverline_TestPlaybook",
            "fromversion": "6.0.0"
        },
        {
            "integrations": "Carbon Black Enterprise EDR",
            "playbookID": "Carbon Black Enterprise EDR Test",
            "fromversion": "5.0.0"
        },
        {
            "integrations": "MongoDB Key Value Store",
            "playbookID": "MongoDB KeyValueStore - Test",
            "pid_threshold": 12,
            "fromversion": "5.0.0"
        },
        {
            "integrations": "MongoDB Log",
            "playbookID": "MongoDBLog - Test",
            "pid_threshold": 12,
            "fromversion": "5.0.0"
        },
        {
            "integrations": "Google Chronicle Backstory",
            "playbookID": "Google Chronicle Backstory Asset - Test",
            "fromversion": "5.0.0"
        },
        {
            "integrations": "Google Chronicle Backstory",
            "playbookID": "Google Chronicle Backstory IOC Details - Test",
            "fromversion": "5.0.0"
        },
        {
            "integrations": "Google Chronicle Backstory",
            "playbookID": "Google Chronicle Backstory List Alerts - Test",
            "fromversion": "5.0.0"
        },
        {
            "integrations": "Google Chronicle Backstory",
            "playbookID": "Google Chronicle Backstory List IOCs - Test",
            "fromversion": "5.0.0"
        },
        {
            "integrations": "Google Chronicle Backstory",
            "playbookID": "Google Chronicle Backstory Reputation - Test",
            "fromversion": "5.0.0"
        },
        {
            "integrations": "Google Chronicle Backstory",
            "playbookID": "Google Chronicle Backstory List Events - Test",
            "fromversion": "5.0.0"
        },
        {
            "integrations": "Feodo Tracker IP Blocklist Feed",
            "instance_names": "feodo_tracker_ip_currently__active",
            "playbookID": "playbook-feodotrackeripblock_test_currently__active",
            "fromversion": "5.5.0"
        },
        {
            "integrations": "Feodo Tracker IP Blocklist Feed",
            "instance_names": "feodo_tracker_ip_30_days",
            "playbookID": "playbook-feodotrackeripblock_test_30_days",
            "fromversion": "5.5.0"
        },
        {
            "integrations": "Code42",
            "playbookID": "Code42-Test",
            "fromversion": "5.0.0",
            "timeout": 600
        },
        {
            "playbookID": "Code42 File Search Test",
            "integrations": "Code42",
            "fromversion": "5.0.0"
        },
        {
            "playbookID": "FetchIndicatorsFromFile-test",
            "fromversion": "5.5.0"
        },
        {
            "integrations": "RiskSense",
            "playbookID": "RiskSense Get Apps - Test"
        },
        {
            "integrations": "RiskSense",
            "playbookID": "RiskSense Get Host Detail - Test"
        },
        {
            "integrations": "RiskSense",
            "playbookID": "RiskSense Get Host Finding Detail - Test"
        },
        {
            "integrations": "RiskSense",
            "playbookID": "RiskSense Get Hosts - Test"
        },
        {
            "integrations": "RiskSense",
            "playbookID": "RiskSense Get Host Findings - Test"
        },
        {
            "integrations": "RiskSense",
            "playbookID": "RiskSense Get Unique Cves - Test"
        },
        {
            "integrations": "RiskSense",
            "playbookID": "RiskSense Get Unique Open Findings - Test"
        },
        {
            "integrations": "RiskSense",
            "playbookID": "RiskSense Get Apps Detail - Test"
        },
        {
            "integrations": "RiskSense",
            "playbookID": "RiskSense Apply Tag - Test"
        },
        {
            "integrations": "Indeni",
            "playbookID": "Indeni_test",
            "fromversion": "5.0.0"
        },
        {
            "integrations": "SafeBreach v2",
            "playbookID": "playbook-SafeBreach-Test",
            "fromversion": "5.5.0"
        },
        {
            "integrations": "AlienVault OTX TAXII Feed",
            "playbookID": "playbook-feedalienvaultotx_test",
            "fromversion": "5.5.0"
        },
        {
            "playbookID": "ExtractDomainAndFQDNFromUrlAndEmail-Test",
            "fromversion": "5.5.0"
        },
        {
            "integrations": "Cortex Data Lake",
            "playbookID": "Cortex Data Lake Test",
            "instance_names": "cdl_prod",
            "fromversion": "4.5.0"
        },
        {
            "integrations": "Cortex Data Lake",
            "playbookID": "Cortex Data Lake Test",
            "instance_names": "cdl_dev",
            "fromversion": "4.5.0"
        },
        {
            "integrations": "MongoDB",
            "playbookID": "MongoDB - Test"
        },
        {
            "integrations": "DNSDB_v2",
            "playbookID": "DNSDB-Test",
            "fromversion": "5.0.0"
        },
        {
            "playbookID": "DBotCreatePhishingClassifierV2FromFile-Test",
            "timeout": 60000,
            "fromversion": "4.5.0"
        },
        {
            "integrations": "IBM Resilient Systems",
            "playbookID": "IBM Resilient Systems Test"
        },
        {
            "integrations": [
                "Prisma Access",
                "Prisma Access Egress IP feed"
            ],
            "playbookID": "Prisma_Access_Egress_IP_Feed-Test",
            "timeout": 60000,
            "fromversion": "5.5.0",
            "nightly": true
        },
        {
            "integrations": "Prisma Access",
            "playbookID": "Prisma_Access-Test",
            "timeout": 60000,
            "fromversion": "5.5.0",
            "nightly": true
        },
        {
            "playbookID": "EvaluateMLModllAtProduction-Test",
            "fromversion": "4.5.0"
        },
        {
            "integrations": "GCP Whitelist Feed",
            "playbookID": "GCPWhitelist_Feed_Test",
            "fromversion": "5.5.0"
        },
        {
            "integrations": "Azure AD Connect Health Feed",
            "playbookID": "FeedAzureADConnectHealth_Test",
            "fromversion": "5.5.0"
        },
        {
            "integrations": "Zoom Feed",
            "playbookID": "FeedZoom_Test",
            "fromversion": "5.5.0"
        },
        {
            "playbookID": "PCAP Analysis Test",
            "integrations": [
                "ipinfo",
                "WildFire-v2"
            ],
            "fromversion": "5.0.0",
            "timeout": 1200
        },
        {
            "integrations": "Workday",
            "playbookID": "Workday - Test",
            "fromversion": "5.0.0",
            "timeout": 600
        },
        {
            "integrations": "Unit42 Feed",
            "playbookID": "Unit42 Feed - Test",
            "fromversion": "5.5.0",
            "timeout": 600
        },
        {
            "integrations": "CrowdStrikeMalquery",
            "playbookID": "CrowdStrikeMalquery-Test",
            "fromversion": "5.0.0",
            "timeout": 2500
        },
        {
            "integrations": "Sixgill_Darkfeed",
            "playbookID": "Sixgill-Darkfeed_Test",
            "fromversion": "5.5.0"
        },
        {
            "playbookID": "hashIncidentFields-test",
            "fromversion": "4.5.0",
            "timeout": 60000
        },
        {
            "integrations": "RSA Archer v2",
            "playbookID": "Archer v2 - Test",
            "fromversion": "5.0.0"
        },
        {
            "integrations": "WootCloud",
            "playbookID": "TestWootCloudPlaybook",
            "fromversion": "5.0.0"
        },
        {
            "integrations": "Ivanti Heat",
            "playbookID": "Ivanti Heat - Test"
        },
        {
            "integrations": "MicrosoftCloudAppSecurity",
            "playbookID": "MicrosoftCloudAppSecurity-Test"
        },
        {
            "integrations": "Blueliv ThreatCompass",
            "playbookID": "Blueliv_ThreatCompass_test",
            "fromversion": "5.0.0"
        },
        {
            "playbookID": "IncreaseIncidentSeverity-Test",
            "fromversion": "5.0.0"
        },
        {
            "integrations": "TrendMicro Cloud App Security",
            "playbookID": "playbook_TrendmicroCAS_Test",
            "fromversion": "5.0.0",
            "timeout": 300
        },
        {
            "playbookID": "IfThenElse-Test",
            "fromversion": "5.0.0"
        },
        {
            "integrations": "Imperva WAF",
            "playbookID": "Imperva WAF - Test"
        },
        {
            "integrations": "CheckPointFirewall_v2",
            "playbookID": "checkpoint-testplaybook",
            "timeout": 500,
            "nightly": true
        },
        {
            "playbookID": "FailedInstances - Test",
            "integrations": "Whois",
            "fromversion": "4.5.0"
        },
        {
            "integrations": "F5 ASM",
            "playbookID": "playbook-F5_ASM-Test",
            "timeout": 600,
            "fromversion": "5.0.0",
            "nightly": true
        },
        {
            "playbookID": "Hatching Triage - Detonate File",
            "integrations": "Hatching Triage",
            "fromversion": "5.5.0"
        },
        {
            "integrations": "Rundeck",
            "playbookID": "Rundeck_test",
            "fromversion": "5.5.0",
            "is_mockable": false
        },
        {
            "playbookID": "Field polling test",
            "timeout": 600,
            "fromversion": "5.0.0"
        },
        {
            "integrations": "Generic Webhook",
            "playbookID": "Generic Webhook - Test",
            "fromversion": "5.5.0"
        },
        {
            "integrations": "Palo Alto Networks Enterprise DLP",
            "playbookID": "Palo_Alto_Networks_Enterprise_DLP - Test",
            "fromversion": "5.0.0"
        },
        {
            "integrations": "Cryptocurrency",
            "playbookID": "Cryptocurrency-Test",
            "is_mockable": false
        },
        {
            "integrations": "Public DNS Feed",
            "playbookID": "Public_DNS_Feed_Test",
            "fromversion": "5.5.0"
        },
        {
            "integrations": "BitcoinAbuse",
            "playbookID": "BitcoinAbuse-test",
            "fromversion": "5.5.0"
        },
        {
            "integrations": "ExpanseV2",
            "playbookID": "ExpanseV2 Test",
            "fromversion": "6.0.0"
        },
        {
            "integrations": "FeedExpanse",
            "playbookID": "Feed Expanse Test",
            "fromversion": "6.0.0"
        },
        {
            "integrations": "MicrosoftGraphIdentityandAccess",
            "playbookID": "Identity & Access test playbook"
        },
        {
            "integrations": "MicrosoftPolicyAndComplianceAuditLog",
            "playbookID": "Audit Log - Test"
        },
        {
            "integrations": "Nutanix Hypervisor",
            "playbookID": "Nutanix-test"
        },
        {
            "integrations": "Azure Storage",
            "playbookID": "Azure Storage - Test"
        },
        {
            "integrations": "MicrosoftGraphApplications",
            "playbookID": "MSGraph Applications Test"
        },
        {
            "integrations": "EWS Extension Online Powershell v2",
            "playbookID": "EWS Extension: Powershell Online V2 Test",
            "fromversion": "6.0.0",
            "toversion": "6.0.9",
            "timeout": 250
        },
        {
            "integrations": "VirusTotal (API v3)",
            "playbookID": "VirusTotal (API v3) Detonate Test",
            "instance_names": [
                "virus_total_v3",
                "virus_total_v3_premium"
            ],
            "is_mockable": false
        },
        {
            "integrations": "VirusTotal (API v3)",
            "playbookID": "VirusTotalV3-test",
            "instance_names": [
                "virus_total_v3"
            ]
        },
        {
            "integrations": "HostIo",
            "playbookID": "HostIo_Test"
        },
        {
            "playbookID": "CreateCertificate-Test",
            "fromversion": "5.5.0"
        },
        {
            "integrations": "LogPoint SIEM Integration",
            "playbookID": "LogPoint SIEM Integration - Test Playbook 1"
        },
        {
            "integrations": "LogPoint SIEM Integration",
            "playbookID": "LogPoint SIEM Integration - Test Playbook 2"
        },
        {
            "integrations": "Cisco Stealthwatch",
            "fromversion": "5.5.0",
            "playbookID": "Cisco Stealthwatch Test"
        },
        {
            "integrations": "cymulate_v2",
            "playbookID": "Cymulate V2 Test",
            "fromversion": "6.0.0"
        },
        {
            "integrations": "OpenCTI",
            "playbookID": "OpenCTI Test",
            "fromversion": "5.0.0"
        },
        {
            "integrations": "Microsoft Graph API",
            "playbookID": "Microsoft Graph API - Test",
            "fromversion": "5.0.0"
        },
        {
            "integrations": "QRadar v3",
            "playbookID": "QRadar_v3-test",
            "fromversion": "6.0.0"
        },
        {
            "playbookID": "DbotPredictOufOfTheBoxTest",
            "fromversion": "4.5.0",
            "timeout": 1000
        },
        {
            "playbookID": "DbotPredictOufOfTheBoxTestV2",
            "fromversion": "5.5.0",
            "timeout": 1000
        },
        {
            "integrations": "HPEArubaClearPass",
            "playbookID": "HPEArubaClearPass_TestPlaybook"
        },
        {
            "integrations": "CrowdstrikeFalcon",
            "playbookID": "Get endpoint details - Generic - test",
            "fromversion": "5.5.0"
        },
        {
            "integrations": "CrowdstrikeFalcon",
            "playbookID": "Isolate and unisolate endpoint - test",
            "fromversion": "5.5.0"
        },
        {
            "integrations": "VirusTotal - Premium (API v3)",
            "playbookID": "VirusTotal Premium v3 TestPlaybook",
            "fromversion": "5.5.0"
        },
        {
            "integrations": "Armis",
            "playbookID": "Armis-Test",
            "fromversion": "5.5.0"
        },
        {
            "playbookID": "Tidy - Test",
            "integrations": [
                "AWS - EC2",
                "Demisto REST API",
                "Tidy"
            ],
            "instance_names": [
                "aws_alloacte_host"
            ],
            "fromversion": "6.0.0",
            "nightly": true
        },
        {
	        "integrations": "Trend Micro Deep Security",
	        "playbookID": "Trend Micro Deep Security - Test"
	      },
        {
            "integrations": "Carbon Black Endpoint Standard",
            "playbookID": "carbonBlackEndpointStandardTestPlaybook",
            "fromversion": "5.5.0",
            "is_mockable": false
        },
        {
            "integrations": "Proofpoint TAP v2",
            "playbookID": "ProofpointTAP-Test"
        },
        {
            "integrations": "QualysV2",
            "playbookID": "QualysVulnerabilityManagement-Test",
            "fromversion": "5.5.0",
            "timeout": 3000
        },
        {
            "integrations": "ThreatExchange v2",
            "playbookID": "ThreatExchangeV2-test",
            "fromversion": "5.5.0"
        },
        {
            "integrations": "NetscoutAED",
            "playbookID": "NetscoutAED-Test",
            "fromversion": "5.5.0"
        },
        {
            "integrations": "CarbonBlackLiveResponseCloud",
            "playbookID": "CarbonBlackLiveResponseCloud-Test",
            "fromversion": "5.5.0",
            "is_mockable": false
        },
        {
            "playbookID": "EDL Performance Test",
            "instance_names": "edl_auto",
            "integrations": [
                "EDL",
                "Create-Mock-Feed-Relationships"
            ],
            "fromversion": "6.0.0",
            "timeout": 3500,
            "memory_threshold": 900,
            "pid_threshold": 12,
            "context_print_dt": "EDLHey"
        }
    ],
    "skipped_tests": {
        "Github IAM - Test Playbook": "Issue 32383",
        "Calculate Severity - Standard - Test": "Issue 32715",
        "Calculate Severity - Generic v2 - Test": "Issue 32716",
        "Workday - Test": "No credentials Issue 29595",
        "Tidy - Test": "Will run it manually.",
        "Protectwise-Test": "Issue 28168",
        "Phishing Classifier V2 ML Test": "Issue 26066",
        "TestDedupIncidentsPlaybook": "Issue 24344",
        "CreateIndicatorFromSTIXTest": "Issue 24345",
        "Endpoint data collection test": "Uses a deprecated playbook called Endpoint data collection",
        "Prisma_Access_Egress_IP_Feed-Test": "unskip after we will get Prisma Access instance - Issue 27112",
        "Prisma_Access-Test": "unskip after we will get Prisma Access instance - Issue 27112",
        "Test-Shodan_v2": "Issue 23370",
        "Symantec Deepsight Test": "Issue 22971",
        "TestProofpointFeed": "Issue 22229",
        "Symantec Data Loss Prevention - Test": "Issue 20134",
        "NetWitness Endpoint Test": "Issue 19878",
        "InfoArmorVigilanteATITest": "Test issue 17358",
        "ArcSight Logger test": "Issue 19117",
        "3da2e31b-f114-4d7f-8702-117f3b498de9": "Issue 19837",
        "d66e5f86-e045-403f-819e-5058aa603c32": "pr 3220",
        "RecordedFutureFeed - Test": "Issue 18922",
        "IntSights Mssp Test": "Issue #16351",
        "fd93f620-9a2d-4fb6-85d1-151a6a72e46d": "Issue 19854",
        "Test Playbook TrendMicroDDA": "Issue 16501",
        "ssdeepreputationtest": "Issue #20953",
        "C2sec-Test": "Issue #21633",
        "Create Phishing Classifier V2 ML Test": "Issue 26341",
        "DBotCreatePhishingClassifierV2FromFile-Test": "Issue 26456",
        "ThreatConnect v2 - Test": "Issue 26782",
        "Email Address Enrichment - Generic v2.1 - Test": "Issue 26785",
        "Tanium v2 - Test": "Issue 26822",
        "hashIncidentFields-test": "Issue 26850",
        "Fidelis Elevate Network": "Issue 26453",
        "Cortex XDR - IOC - Test": "Issue 37957",
        "Cherwell Example Scripts - test": "Issue 26780",
        "Cherwell - test": "Issue 26780",
        "PAN-OS Query Logs For Indicators Test": "Issue 28753",
        "TCPUtils-Test": "Issue 29677",
        "Polygon-Test": "Issue 29060",
        "AttackIQ - Test": "Issue 29774",
        "Azure Compute - Test": "Issue 28056",
        "forcepoint test": "Issue 28043",
        "Test-VulnDB": "Issue 30875",
        "Malware Domain List Active IPs Feed Test": "Issue 30878",
        "CuckooTest": "Issue 25601",
        "PhishlabsIOC_DRP-Test": "Issue 29589",
        "Carbon Black Live Response Test": "Issue 28237",
        "Carbon Black Enterprise Protection V2 Test": "Issue 32322",
        "Google_Vault-Search_And_Display_Results_test": "Issue 24348",
        "FeedThreatConnect-Test": "Issue 32317",
        "Palo_Alto_Networks_Enterprise_DLP - Test": "Issue 32568",
        "JoeSecurityTestDetonation": "Issue 25650",
        "JoeSecurityTestPlaybook": "Issue 25649",
        "Cortex Data Lake Test": "Issue 24346",
        "Phishing - Core - Test - Incident Starter": "Issue 26784",
        "Test Playbook McAfee ATD": "Issue 33409",
        "Detonate Remote File From URL -McAfee-ATD - Test": "Issue 33407",
        "Test Playbook McAfee ATD Upload File": "Issue 33408",
        "Kenna Test": "Missing data",
        "Trend Micro Apex - Test": "Issue 27280",
        "palo_alto_panorama_test_pb": "Issue 34371",
        "Microsoft Defender - ATP - Indicators Test": "Issue 29279",
        "Test-BPA": "Issue 28406",
        "Test-BPA_Integration": "Issue 28236",
        "TestTOPdeskPlaybook": "Issue 35412",
        "PAN-OS EDL Setup v3 Test": "Issue 35386",
        "Google-Vault-Generic-Test": "Issue 24347",
        "GmailTest": "Issue 27057",
        "Gmail Single User - Test": "Issue 27361",
        "AWS - EC2 Test Playbook": "Issue 36486",
        "get_file_sample_by_hash_-_cylance_protect_-_test": "Issue 28823",
        "Carbon Black Enterprise EDR Test": "Issue 29775",
        "VirusTotal (API v3) Detonate Test": "Issue 36004",
        "FailedInstances - Test": "Issue 33218",
        "PAN-OS DAG Configuration Test": "Issue 19205",
        "PAN-OS Create Or Edit Rule Test": "Issue 26465",
        "PAN-OS - Block IP - Static Address Group Test": "Issue 37021",
        "PAN-OS - Block IP - Custom Block Rule Test": "Issue 37023",
        "Centreon-Test-Playbook": "Issue 37022",
        "PAN-OS - Block URL - Custom URL Category Test": "Issue 37024",
        "Service Desk Plus - Generic Polling Test": "Issue 30798",
        "TestEmailRepIOPlaybook": "Issue 33219",
        "get_original_email_-_ews-_test": "Issue 27571",
        "PANW Threat Vault - Signature Search - Test": "Issue 30930",
        "TAXII_Feed_Test": "Issue 37588",
        "FireEyeNX-Test": "Issue 33216",
        "Trend Micro Deep Security - Test": "outsourced",
        "Microsoft Teams - Test": "Issue 38263",
        "QualysVulnerabilityManagement-Test": "Issue 38640",
        "test playbook - QRadarCorrelations": "Issue 38639",
        "EWS Extension: Powershell Online V2 Test": "Issue 39008",
        "O365 - EWS - Extension - Test": "Issue 39008"
    },
    "skipped_integrations": {

        "_comment1": "~~~ NO INSTANCE ~~~",
        "SolarWinds": "No instance - developed by Crest",
        "trustwave secure email gateway": "No instance - developed by Qmasters",
        "ServiceDeskPlus (On-Premise)": "No instance",
        "Forcepoint": "instance issues. Issue 28043",
        "ZeroFox": "Issue 29284",
        "Symantec Management Center": "Issue 23960",
        "Traps": "Issue 24122",
        "Fidelis Elevate Network": "Issue 26453",
        "CrowdStrike Falcon X": "Issue 26209",
        "ArcSight Logger": "Issue 19117",
        "Sophos Central": "No instance",
        "MxToolBox": "No instance",
        "Prisma Access": "Instance will be provided soon by Lior and Prasen - Issue 27112",
        "AlphaSOC Network Behavior Analytics": "No instance",
        "IsItPhishing": "No instance",
        "Verodin": "No instance",
        "EasyVista": "No instance",
        "Pipl": "No instance",
        "Moloch": "No instance",
        "Twilio": "No instance",
        "Zendesk": "No instance",
        "GuardiCore": "No instance",
        "Nessus": "No instance",
        "Cisco CloudLock": "No instance",
        "Vectra v2": "No instance",
        "GoogleCloudSCC": "No instance, outsourced",
        "FortiGate": "License expired, and not going to get one (issue 14723)",
        "Attivo Botsink": "no instance, not going to get it",
        "VMware": "no License, and probably not going to get it",
        "AWS Sagemaker": "License expired, and probably not going to get it",
        "Symantec MSS": "No instance, probably not going to get it (issue 15513)",
        "Google Cloud Compute": "Can't test yet",
        "FireEye ETP": "No instance",
        "Proofpoint TAP v2": "No instance",
        "remedy_sr_beta": "No instance",
        "fireeye": "Issue 19839",
        "Remedy On-Demand": "Issue 19835",
        "Check Point": "Issue 18643",
        "CheckPointFirewall_v2": "Issue 18643",
        "Preempt": "Issue 20268",
        "Jask": "Issue 18879",
        "vmray": "Issue 18752",
        "Anomali ThreatStream v2": "Issue 19182",
        "Anomali ThreatStream": "Issue 19182",
        "SCADAfence CNM": "Issue 18376",
        "ArcSight ESM v2": "Issue #18328",
        "AlienVault USM Anywhere": "Issue #18273",
        "Dell Secureworks": "No instance",
        "Netskope": "instance is down",
        "Service Manager": "Expired license",
        "carbonblackprotection": "License expired",
        "icebrg": "Issue 14312",
        "Freshdesk": "Trial account expired",
        "Threat Grid": "Issue 16197",
        "Kafka V2": "Can not connect to instance from remote",
        "Check Point Sandblast": "Issue 15948",
        "Remedy AR": "getting 'Not Found' in test button",
        "Salesforce": "Issue 15901",
        "Zscaler": "Issue 17784",
        "RedCanary": "License expired",
        "ANYRUN": "No instance",
        "Snowflake": "Looks like account expired, needs looking into",
        "Cisco Spark": "Issue 18940",
        "Phish.AI": "Issue 17291",
        "MaxMind GeoIP2": "Issue 18932.",
        "Exabeam": "Issue 19371",
        "PaloAltoNetworks_PrismaCloudCompute": "Issue 27112",
        "IBM Resilient Systems": "Issue 23722",
        "Ivanti Heat": "Issue 26259",
        "AWS - Athena - Beta": "Issue 19834",
        "SNDBOX": "Issue 28826",
        "Workday": "License expired Issue: 29595",
        "FireEyeFeed": "License expired Issue: 31838",
        "Akamai WAF": "Issue 32318",
        "FraudWatch": "Issue 34299",
        "Cisco Stealthwatch": "No instance - developed by Qmasters",
        "Armis": "No instance - developed by SOAR Experts",

        "_comment2": "~~~ UNSTABLE ~~~",
        "Tenable.sc": "unstable instance",
        "ThreatConnect v2": "unstable instance",
        "Infoblox": "Unstable instance, issue 25651",

        "_comment3": "~~~ QUOTA ISSUES ~~~",
        "Lastline": "issue 20323",
        "Google Resource Manager": "Cannot create projects because have reached allowed quota.",
        "Looker": "Warehouse 'DEMO_WH' cannot be resumed because resource monitor 'LIMITER' has exceeded its quota.",

        "_comment4": "~~~ OTHER ~~~",
        "Pentera": "authentication method will not work with testing",
        "AlienVault OTX TAXII Feed": "Issue 29197",
        "EclecticIQ Platform": "Issue 8821",
        "Zoom": "Issue 19832",
        "Forescout": "Can only be run from within PANW network. Look in keeper for - Demisto in the LAB",
        "FortiManager": "Can only be run within PANW network",
        "HelloWorldSimple": "This is just an example integration - no need for test",
        "TestHelloWorldPlaybook": "This is just an example integration - no need for test",
        "Lastline v2": "Temporary skipping, due to quota issues, in order to merge a PR",
        "AttackIQFireDrill": "License issues #29774",
        "SentinelOne V2": "License expired issue #24933",
        "G Suite Security Alert Center": "Developed by crest, need to add permissions to our instance"
    },
    "nightly_integrations": [
        "Lastline v2",
        "TruSTAR",
        "VulnDB"
    ],
    "unmockable_integrations": {
        "NetscoutArborSightline": "Uses timestamp",
        "EwsExtension": "Powershell does not support proxy",
        "EWS Extension Online Powershell v2": "Powershell does not support proxy/ssl",
        "Office 365 Feed": "Client sends a unique uuid as first request of every run",
        "AzureWAF": "Has a command that sends parameters in the path",
        "HashiCorp Vault": "Has a command that sends parameters in the path",
        "urlscan.io": "Uses data that comes in the headers",
        "CloudConvert": "has a command that uploads a file (!cloudconvert-upload)",
        "Symantec Messaging Gateway": "Test playbook uses a random string",
        "AlienVault OTX TAXII Feed": "Client from 'cabby' package generates uuid4 in the request",
        "Generic Webhook": "Does not send HTTP traffic",
        "Microsoft Endpoint Configuration Manager": "Uses Microsoft winRM",
        "SecurityIntelligenceServicesFeed": "Need proxy configuration in server",
        "BPA": "Playbook using GenericPolling which is inconsistent",
        "XsoarPowershellTesting": "Integration which not use network.",
        "Mail Listener v2": "Integration has no proxy checkbox",
        "Cortex XDR - IOC": "'Cortex XDR - IOC - Test' is using also the fetch indicators which is not working in proxy mode",
        "SecurityAndCompliance": "Integration doesn't support proxy",
        "Cherwell": "Submits a file - tests that send files shouldn't be mocked. this problem was fixed but the test is not running anymore because the integration is skipped",
        "Maltiverse": "issue 24335",
        "ActiveMQ": "stomp sdk not supporting proxy.",
        "MITRE ATT&CK": "Using taxii2client package",
        "MongoDB": "Our instance not using SSL",
        "Cortex Data Lake": "Integration requires SSL",
        "Google Key Management Service": "The API requires an SSL secure connection to work.",
        "McAfee ESM-v10": "we have multiple instances with same test playbook, mock recording are per playbook so it keeps failing the playback step",
        "SplunkPy": "we have multiple instances with same test playbook, mock recording are per playbook so it keeps failing the playback step",
        "mysql": "Does not use http",
        "SlackV2": "Integration requires SSL",
        "Whois": "Mocks does not support sockets",
        "Panorama": "Exception: Proxy process took to long to go up. https://circleci.com/gh/demisto/content/24826",
        "Image OCR": "Does not perform network traffic",
        "Server Message Block (SMB) v2": "Does not perform http communication",
        "Active Directory Query v2": "Does not perform http communication",
        "dnstwist": "Does not perform http communication",
        "Generic SQL": "Does not perform http communication",
        "PagerDuty v2": "Integration requires SSL",
        "TCPIPUtils": "Integration requires SSL",
        "Luminate": "Integration has no proxy checkbox",
        "Shodan": "Integration has no proxy checkbox",
        "Google BigQuery": "Integration has no proxy checkbox",
        "ReversingLabs A1000": "Checking",
        "Check Point": "Checking",
        "okta": "Test Module failing, suspect it requires SSL",
        "Okta v2": "dynamic test, need to revisit and better avoid conflicts",
        "Awake Security": "Checking",
        "ArcSight ESM v2": "Checking",
        "Phish.AI": "Checking",
        "Intezer": "Nightly - Checking",
        "ProtectWise": "Nightly - Checking",
        "google-vault": "Nightly - Checking",
        "McAfee NSM": "Nightly - Checking",
        "Forcepoint": "Nightly - Checking",
        "palo_alto_firewall": "Need to check test module",
        "Signal Sciences WAF": "error with certificate",
        "google": "'unsecure' parameter not working",
        "EWS Mail Sender": "Inconsistent test (playback fails, record succeeds)",
        "ReversingLabs Titanium Cloud": "No Unsecure checkbox. proxy trying to connect when disabled.",
        "Recorded Future": "might be dynamic test",
        "AlphaSOC Wisdom": "Test module issue",
        "RedLock": "SSL Issues",
        "Microsoft Graph User": "Test direct access to oproxy",
        "Azure Security Center v2": "Test direct access to oproxy",
        "Azure Compute v2": "Test direct access to oproxy",
        "AWS - CloudWatchLogs": "Issue 20958",
        "AWS - Athena - Beta": "Issue 24926",
        "AWS - CloudTrail": "Issue 24926",
        "AWS - Lambda": "Issue 24926",
        "AWS Sagemaker": "Issue 24926",
        "Gmail Single User": "googleclient sdk has time based challenge exchange",
        "Gmail": "googleclient sdk has time based challenge exchange",
        "GSuiteAdmin": "googleclient sdk has time based challenge exchange",
        "GoogleCloudTranslate": "google translate sdk does not support proxy",
        "Google Chronicle Backstory": "SDK",
        "Google Vision AI": "SDK",
        "Google Cloud Compute": "googleclient sdk has time based challenge exchange",
        "Google Cloud Functions": "googleclient sdk has time based challenge exchange",
        "GoogleDocs": "googleclient sdk has time based challenge exchange",
        "GooglePubSub": "googleclient sdk has time based challenge exchange",
        "Google Resource Manager": "googleclient sdk has time based challenge exchange",
        "Google Cloud Storage": "SDK",
        "GoogleCalendar": "googleclient sdk has time based challenge exchange",
        "GoogleDrive": "googleclient sdk has time based challenge exchange",
        "Syslog Sender": "syslog",
        "syslog": "syslog",
        "MongoDB Log": "Our instance not using SSL",
        "MongoDB Key Value Store": "Our instance not using SSL",
        "GoogleKubernetesEngine": "SDK",
        "TAXIIFeed": "Cannot use proxy",
        "EWSO365": "oproxy dependent",
        "MISP V2": "Cleanup process isn't performed as expected.",
        "Azure Network Security Groups": "Has a command that sends parameters in the path",
        "GitHub": "Cannot use proxy",
<<<<<<< HEAD
        "Create-Mock-Feed-Relationships": "recording is redundant for this integration",
        "LogRhythm": "Cannot use proxy"
=======
        "LogRhythm": "Cannot use proxy",
        "Create-Mock-Feed-Relationships": "recording is redundant for this integration"
>>>>>>> a20d5b9a
    },
    "parallel_integrations": [
        "AWS - EC2",
        "Amazon DynamoDB",
        "AWS - ACM",
        "AWS - Security Hub",
        "Cryptocurrency",
        "SNDBOX",
        "Whois",
        "Rasterize",
        "CVE Search v2",
        "VulnDB",
        "CheckPhish",
        "Tanium",
        "LogRhythmRest",
        "ipinfo",
        "ipinfo_v2",
        "Demisto REST API",
        "syslog",
        "ElasticsearchFeed",
        "MITRE ATT&CK",
        "Microsoft Intune Feed",
        "JSON Feed",
        "Plain Text Feed",
        "Fastly Feed",
        "Malware Domain List Active IPs Feed",
        "Blocklist_de Feed",
        "Cloudflare Feed",
        "AzureFeed",
        "SpamhausFeed",
        "Cofense Feed",
        "Bambenek Consulting Feed",
        "AWS Feed",
        "CSVFeed",
        "ProofpointFeed",
        "abuse.ch SSL Blacklist Feed",
        "TAXIIFeed",
        "Office 365 Feed",
        "AutoFocus Feed",
        "Recorded Future Feed",
        "DShield Feed",
        "AlienVault Reputation Feed",
        "BruteForceBlocker Feed",
        "Feodo Tracker IP Blocklist Feed",
        "AlienVault OTX TAXII Feed",
        "Prisma Access Egress IP feed",
        "Lastline v2",
        "McAfee DXL",
        "GCP Whitelist Feed",
        "Cortex Data Lake",
        "Mail Listener v2",
        "EDL",
        "Create-Mock-Feed-Relationships"
    ],
    "private_tests": [
        "HelloWorldPremium_Scan-Test"
    ],
    "docker_thresholds": {

        "_comment": "Add here docker images which are specific to an integration and require a non-default threshold (such as rasterize or ews). That way there is no need to define this multiple times. You can specify full image name with version or without.",
        "images": {
            "demisto/chromium": {
                "pid_threshold": 11
            },
            "demisto/py-ews:2.0": {
                "memory_threshold": 150
            },
            "demisto/pymisp:1.0.0.52": {
                "memory_threshold": 150
            },
            "demisto/pytan": {
                "pid_threshold": 11
            },
            "demisto/google-k8s-engine:1.0.0.9467": {
                "pid_threshold": 11
            },
            "demisto/threatconnect-tcex": {
                "pid_threshold": 11
            },
            "demisto/taxii2": {
                "pid_threshold": 11
            },
            "demisto/pwsh-infocyte": {
                "pid_threshold": 24,
                "memory_threshold": 140
            },
            "demisto/pwsh-exchange": {
                "pid_threshold": 24,
                "memory_threshold": 140
            },
            "demisto/powershell": {
                "pid_threshold": 24,
                "memory_threshold": 140
            },
            "demisto/powershell-ubuntu": {
                "pid_threshold": 45,
                "memory_threshold": 200
            },
            "demisto/boto3": {
                "memory_threshold": 90
            },
            "demisto/flask-nginx": {
                "pid_threshold": 11
            }
        }
    }
}<|MERGE_RESOLUTION|>--- conflicted
+++ resolved
@@ -3724,13 +3724,8 @@
         "MISP V2": "Cleanup process isn't performed as expected.",
         "Azure Network Security Groups": "Has a command that sends parameters in the path",
         "GitHub": "Cannot use proxy",
-<<<<<<< HEAD
-        "Create-Mock-Feed-Relationships": "recording is redundant for this integration",
-        "LogRhythm": "Cannot use proxy"
-=======
         "LogRhythm": "Cannot use proxy",
         "Create-Mock-Feed-Relationships": "recording is redundant for this integration"
->>>>>>> a20d5b9a
     },
     "parallel_integrations": [
         "AWS - EC2",
