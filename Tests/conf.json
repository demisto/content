--- conflicted
+++ resolved
@@ -2881,11 +2881,6 @@
         "fireeye": "Issue 19839",
         "DomainTools": "Issue 8298",
         "Remedy On-Demand": "Issue 19835",
-<<<<<<< HEAD
-        "ProtectWise": "Issue 20486",
-=======
-        "ThreatMiner": "Issue 20469",
->>>>>>> 12a386be
         "DomainTools Iris": "Issue 20433",
         "Check Point": "Issue 18643",
         "Preempt": "Issue 20268",
