--- conflicted
+++ resolved
@@ -227,12 +227,8 @@
         },
         {
             "playbookID": "ProofpointDecodeURL-Test",
-<<<<<<< HEAD
-            "timeout": 300
-=======
             "timeout": 300,
             "interval": 20
->>>>>>> 61aee3d0
         },
         {
             "playbookID": "listExecutedCommands-Test"
