--- conflicted
+++ resolved
@@ -668,19 +668,19 @@
         },
         {
             "integrations": [
-              "VirusTotal",
-              "urlscan.io",
-              "activedir"
+                "VirusTotal",
+                "urlscan.io",
+                "activedir"
             ],
             "playbookID": "entity_enrichment_generic_test",
             "timeout": 240
         },
         {
             "integrations": [
-              "FalconHost",
-              "McAfee Threat Intelligence Exchange",
-              "carbonblackprotection",
-              "carbonblack"
+                "FalconHost",
+                "McAfee Threat Intelligence Exchange",
+                "carbonblackprotection",
+                "carbonblack"
             ],
             "playbookID": "search_endpoints_by_hash_-_generic_-_test",
             "timeout": 500
@@ -701,12 +701,7 @@
     },
     "skipped_integrations": {
         "Anomali ThreatStream": "Instance is down",
-<<<<<<< HEAD
         "McAfee Advanced Threat Defense": "No Credentials",
-=======
-        "McAfee Advanced Threat Defense": "Instance is still missing vm and internet access",
-        "Symantec Endpoint Protection": "DevOps investigation",
->>>>>>> b54a15c2
         "RedLock": "Don't have alerts",
         "Cylance Protect": "Under development",
         "VMware": "DevOps investigation",
