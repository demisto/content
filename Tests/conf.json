{
    "testTimeout": 160,
    "testInterval": 20,
    "tests": [
        {
            "integrations": "Microsoft Teams Management",
            "playbookID": "Microsoft Teams Management - Test",
            "is_mockable": false
        },
        {
            "playbookID": "SetIfEmpty - non-ascii chars - Test"
        },
        {
            "integrations": "Tripwire",
            "playbookID": "TestplaybookTripwire",
            "fromversion": "5.0.0"
        },
        {
            "playbookID": "Generic Polling Test",
            "timeout": 250
        },
        {
            "integrations": "Cisco Umbrella Enforcement",
            "playbookID": "Cisco Umbrella Enforcement-Test",
            "fromversion": "5.0.0"
        },
        {
            "integrations": "GSuiteAdmin",
            "playbookID": "GSuiteAdmin-Test",
            "fromversion": "5.0.0"
        },
        {
            "integrations": "AzureWAF",
            "playbookID": "Azure WAF - Test",
            "fromversion": "5.0.0"
        },
        {
            "integrations": "GoogleCalendar",
            "playbookID": "GoogleCalendar-Test",
            "fromversion": "5.0.0"
        },
        {
            "integrations": "GoogleDrive",
            "playbookID": "GoogleDrive-Test",
            "fromversion": "5.0.0"
        },
        {
            "integrations": "FireEyeNX",
            "playbookID": "FireEyeNX-Test"
        },
        {
            "integrations": "EmailRepIO",
            "playbookID": "TestEmailRepIOPlaybook",
            "fromversion": "5.0.0"
        },
        {
            "integrations": "XsoarPowershellTesting",
            "playbookID": "XsoarPowershellTesting-Test"
        },
        {
            "integrations": "Palo Alto Networks Threat Vault",
            "playbookID": "PANW Threat Vault - Signature Search - Test",
            "fromversion": "5.0.0"
        },
        {
            "integrations": "Microsoft Endpoint Configuration Manager",
            "playbookID": "Microsoft ECM - Test",
            "fromversion": "5.5.0",
            "timeout": 400
        },
        {
            "integrations": "CrowdStrike Falcon Intel v2",
            "playbookID": "CrowdStrike Falcon Intel v2 - Test",
            "fromversion": "5.0.0"
        },
        {
            "integrations": "SecurityAndCompliance",
            "playbookID": "O365-SecurityAndCompliance-Test",
            "fromversion": "5.5.0",
            "timeout": 700
        },
        {
            "integrations": "SecurityIntelligenceServicesFeed",
            "playbookID": "SecurityIntelligenceServicesFeed - Test",
            "fromversion": "5.5.0"
        },
        {
            "integrations": "EwsExtension",
            "playbookID": "O365 - EWS - Extension - Test",
            "fromversion": "5.5.0"
        },
        {
            "integrations": "Majestic Million",
            "playbookID": "Majestic Million Test Playbook",
            "fromversion": "5.5.0",
            "memory_threshold": 300,
            "timeout": 500
        },
        {
            "integrations": "Anomali Enterprise",
            "playbookID": "Anomali Match Forensic Search - Test",
            "fromversion": "5.0.0"
        },
        {
            "integrations": [
                "Mail Listener v2",
                "Mail Sender (New)"
            ],
            "playbookID": "Mail-Listener Test Playbook",
            "fromversion": "5.0.0",
            "instance_names": [
                "Mail_Sender_(New)_STARTTLS"
            ]
        },
        {
            "integrations": "Azure Network Security Groups",
            "fromversion": "5.0.0",
            "instance_names": "azure_nsg_prod",
            "playbookID": "Azure NSG - Test"
        },
        {
            "integrations": "OpenCTI Feed",
            "playbookID": "OpenCTI Feed Test",
            "fromversion": "5.5.0"
        },
        {
            "integrations": "AWS - Security Hub",
            "playbookID": "AWS-securityhub Test"
        },
        {
            "integrations": "Microsoft Advanced Threat Analytics",
            "playbookID": "Microsoft Advanced Threat Analytics - Test",
            "fromversion": "5.0.0"
        },
        {
            "integrations": "Zimperium",
            "playbookID": "Zimperium_Test",
            "fromversion": "5.0.0"
        },
        {
            "integrations": "ServiceDeskPlus",
            "playbookID": "Service Desk Plus Test",
            "instance_names": "sdp_instance_1",
            "fromversion": "5.0.0",
            "toversion": "5.9.9",
            "is_mockable": false
        },
        {
            "integrations": "ServiceDeskPlus",
            "playbookID": "Service Desk Plus - Generic Polling Test",
            "instance_names": "sdp_instance_1",
            "fromversion": "5.0.0",
            "toversion": "5.9.9"
        },
        {
            "integrations": "ServiceDeskPlus",
            "playbookID": "Service Desk Plus Test",
            "instance_names": "sdp_instance_2",
            "fromversion": "6.0.0",
            "is_mockable": false
        },
        {
            "integrations": "ServiceDeskPlus",
            "playbookID": "Service Desk Plus - Generic Polling Test",
            "instance_names": "sdp_instance_2",
            "fromversion": "6.0.0"
        },
        {
            "integrations": "ThreatConnect Feed",
            "playbookID": "FeedThreatConnect-Test",
            "fromversion": "5.5.0"
        },
        {
            "integrations": "MITRE ATT&CK",
            "playbookID": "Mitre Attack List 10 Indicators Feed Test",
            "fromversion": "5.5.0"
        },
        {
            "integrations": "URLhaus",
            "playbookID": "Test_URLhaus",
            "timeout": 1000
        },
        {
            "integrations": "Microsoft Intune Feed",
            "playbookID": "FeedMicrosoftIntune_Test",
            "fromversion": "5.5.0"
        },
        {
            "integrations": "Tanium Threat Response",
            "playbookID": "Tanium Threat Response Test"
        },
        {
            "integrations": [
                "Syslog Sender",
                "syslog"
            ],
            "playbookID": "Test Syslog",
            "fromversion": "5.5.0",
            "timeout": 600
        },
        {
            "integrations": "APIVoid",
            "playbookID": "APIVoid Test"
        },
        {
            "integrations": "CloudConvert",
            "playbookID": "CloudConvert-test",
            "fromversion": "5.0.0",
            "timeout": 3000
        },
        {
            "integrations": "Cisco Firepower",
            "playbookID": "Cisco Firepower - Test",
            "timeout": 1000,
            "fromversion": "5.0.0"
        },
        {
            "integrations": "IllusiveNetworks",
            "playbookID": "IllusiveNetworks-Test",
            "fromversion": "5.0.0",
            "timeout": 500
        },
        {
            "integrations": "JSON Feed",
            "playbookID": "JSON_Feed_Test",
            "fromversion": "5.5.0",
            "instance_names": "JSON Feed no_auto_detect"
        },
        {
            "integrations": "JSON Feed",
            "playbookID": "JSON_Feed_Test",
            "fromversion": "5.5.0",
            "instance_names": "JSON Feed_auto_detect"
        },
        {
            "integrations": "Google Cloud Functions",
            "playbookID": "test playbook - Google Cloud Functions",
            "fromversion": "5.0.0"
        },
        {
            "integrations": "Plain Text Feed",
            "playbookID": "PlainText Feed - Test",
            "fromversion": "5.5.0",
            "instance_names": "Plain Text Feed no_auto_detect"
        },
        {
            "integrations": "Plain Text Feed",
            "playbookID": "PlainText Feed - Test",
            "fromversion": "5.5.0",
            "instance_names": "Plain Text Feed_auto_detect"
        },
        {
            "integrations": "Silverfort",
            "playbookID": "Silverfort-test",
            "fromversion": "5.0.0"
        },
        {
            "integrations": "GoogleKubernetesEngine",
            "playbookID": "GoogleKubernetesEngine_Test",
            "timeout": 600,
            "fromversion": "5.5.0"
        },
        {
            "integrations": "Fastly Feed",
            "playbookID": "Fastly Feed Test",
            "fromversion": "5.5.0"
        },
        {
            "integrations": "Malware Domain List Active IPs Feed",
            "playbookID": "Malware Domain List Active IPs Feed Test",
            "fromversion": "5.5.0"
        },
        {
            "integrations": "Claroty",
            "playbookID": "Claroty - Test",
            "fromversion": "5.0.0"
        },
        {
            "integrations": "Trend Micro Apex",
            "playbookID": "Trend Micro Apex - Test",
            "is_mockable": false
        },
        {
            "integrations": "Blocklist_de Feed",
            "playbookID": "Blocklist_de - Test",
            "fromversion": "5.5.0"
        },
        {
            "integrations": "Cloudflare Feed",
            "playbookID": "cloudflare - Test",
            "fromversion": "5.5.0"
        },
        {
            "integrations": "AzureFeed",
            "playbookID": "AzureFeed - Test",
            "fromversion": "5.5.0"
        },
        {
            "playbookID": "CreateIndicatorFromSTIXTest",
            "fromversion": "5.0.0"
        },
        {
            "integrations": "SpamhausFeed",
            "playbookID": "Spamhaus_Feed_Test",
            "fromversion": "5.5.0"
        },
        {
            "integrations": "Cofense Feed",
            "playbookID": "TestCofenseFeed",
            "fromversion": "5.5.0"
        },
        {
            "integrations": "Bambenek Consulting Feed",
            "playbookID": "BambenekConsultingFeed_Test",
            "fromversion": "5.5.0"
        },
        {
            "integrations": "Pipl",
            "playbookID": "Pipl Test"
        },
        {
            "integrations": "AWS Feed",
            "playbookID": "AWS Feed Test",
            "fromversion": "5.5.0"
        },
        {
            "integrations": "QuestKace",
            "playbookID": "QuestKace test",
            "fromversion": "5.0.0"
        },
        {
            "integrations": "Digital Defense FrontlineVM",
            "playbookID": "Digital Defense FrontlineVM - Scan Asset Not Recently Scanned Test"
        },
        {
            "integrations": "Digital Defense FrontlineVM",
            "playbookID": "Digital Defense FrontlineVM - Test Playbook"
        },
        {
            "integrations": "CSVFeed",
            "playbookID": "CSV_Feed_Test",
            "fromversion": "5.5.0",
            "instance_names": "CSVFeed_no_auto_detect"
        },
        {
            "integrations": "CSVFeed",
            "playbookID": "CSV_Feed_Test",
            "fromversion": "5.5.0",
            "instance_names": "CSVFeed_auto_detect"
        },
        {
            "integrations": "ProofpointFeed",
            "playbookID": "TestProofpointFeed",
            "fromversion": "5.5.0"
        },
        {
            "integrations": "Digital Shadows",
            "playbookID": "Digital Shadows - Test"
        },
        {
            "integrations": "Azure Compute v2",
            "playbookID": "Azure Compute - Test",
            "instance_names": "ms_azure_compute_dev"
        },
        {
            "integrations": "Azure Compute v2",
            "playbookID": "Azure Compute - Test",
            "instance_names": "ms_azure_compute_prod"
        },
        {
            "integrations": "Symantec Data Loss Prevention",
            "playbookID": "Symantec Data Loss Prevention - Test",
            "fromversion": "4.5.0"
        },
        {
            "integrations": "Lockpath KeyLight v2",
            "playbookID": "Keylight v2 - Test"
        },
        {
            "integrations": "Azure Security Center v2",
            "playbookID": "Azure SecurityCenter - Test",
            "instance_names": "ms_azure_sc_prod"
        },
        {
            "integrations": "Azure Security Center v2",
            "playbookID": "Azure SecurityCenter - Test",
            "instance_names": "ms_azure_sc_dev"
        },
        {
            "integrations": "Azure Security Center v2",
            "playbookID": "Azure SecurityCenter - Test",
            "instance_names": "ms_azure_sc_self_deployed"
        },
        {
            "integrations": "JsonWhoIs",
            "playbookID": "JsonWhoIs-Test"
        },
        {
            "integrations": "Maltiverse",
            "playbookID": "Maltiverse Test"
        },
        {
            "integrations": "Box v2",
            "playbookID": "BoxV2_TestPlaybook"
        },
        {
            "integrations": "MicrosoftGraphMail",
            "playbookID": "MicrosoftGraphMail-Test",
            "instance_names": "ms_graph_mail_dev"
        },
        {
            "integrations": "MicrosoftGraphMail",
            "playbookID": "MicrosoftGraphMail-Test",
            "instance_names": "ms_graph_mail_dev_no_oproxy"
        },
        {
            "integrations": "MicrosoftGraphMail",
            "playbookID": "MicrosoftGraphMail-Test",
            "instance_names": "ms_graph_mail_prod"
        },
        {
            "integrations": "CloudShark",
            "playbookID": "CloudShark - Test Playbook"
        },
        {
            "integrations": "Google Vision AI",
            "playbookID": "Google Vision API - Test"
        },
        {
            "integrations": "nmap",
            "playbookID": "Nmap - Test",
            "fromversion": "5.0.0"
        },
        {
            "integrations": "AutoFocus V2",
            "playbookID": "Autofocus Query Samples, Sessions and Tags Test Playbook",
            "fromversion": "4.5.0",
            "timeout": 1000
        },
        {
            "integrations": "HelloWorld",
            "playbookID": "HelloWorld-Test",
            "fromversion": "5.0.0"
        },
        {
            "integrations": "HelloWorld",
            "playbookID": "Sanity Test - Playbook with integration",
            "fromversion": "5.0.0"
        },
        {
            "integrations": "HelloWorld",
            "playbookID": "Sanity Test - Playbook with mocked integration",
            "fromversion": "5.0.0"
        },
        {
            "playbookID": "Sanity Test - Playbook with no integration",
            "fromversion": "5.0.0"
        },
        {
            "integrations": "Gmail",
            "playbookID": "Sanity Test - Playbook with Unmockable Integration",
            "fromversion": "5.0.0"
        },
        {
            "integrations": "HelloWorld",
            "playbookID": "HelloWorld_Scan-Test",
            "fromversion": "5.0.0",
            "timeout": 400
        },
        {
            "integrations": "HelloWorldPremium",
            "playbookID": "HelloWorldPremium_Scan-Test",
            "fromversion": "5.0.0",
            "timeout": 400
        },
        {
            "integrations": "ThreatQ v2",
            "playbookID": "ThreatQ - Test",
            "fromversion": "4.5.0"
        },
        {
            "integrations": "AttackIQFireDrill",
            "playbookID": "AttackIQ - Test"
        },
        {
            "integrations": "PhishLabs IOC EIR",
            "playbookID": "PhishlabsIOC_EIR-Test"
        },
        {
            "integrations": "Amazon DynamoDB",
            "playbookID": "AWS_DynamoDB-Test"
        },
        {
            "integrations": "PhishLabs IOC DRP",
            "playbookID": "PhishlabsIOC_DRP-Test"
        },
        {
            "playbookID": "Create Phishing Classifier V2 ML Test",
            "timeout": 60000,
            "fromversion": "4.5.0"
        },
        {
            "integrations": "ZeroFox",
            "playbookID": "ZeroFox-Test",
            "fromversion": "4.1.0"
        },
        {
            "integrations": "AlienVault OTX v2",
            "playbookID": "Alienvault_OTX_v2 - Test"
        },
        {
            "integrations": "AWS - CloudWatchLogs",
            "playbookID": "AWS - CloudWatchLogs Test Playbook",
            "fromversion": "5.0.0"
        },
        {
            "integrations": "SlackV2",
            "playbookID": "Slack Test Playbook",
            "timeout": 400,
            "pid_threshold": 5,
            "fromversion": "5.0.0"
        },
        {
            "integrations": "Cortex XDR - IR",
            "playbookID": "Test XDR Playbook",
            "fromversion": "4.1.0",
            "timeout": 500
        },
        {
            "integrations": "Cortex XDR - IOC",
            "playbookID": "Cortex XDR - IOC - Test",
            "fromversion": "5.5.0",
            "timeout": 1200
        },
        {
            "integrations": "Cloaken",
            "playbookID": "Cloaken-Test",
            "is_mockable": false
        },
        {
            "integrations": "ThreatX",
            "playbookID": "ThreatX-test",
            "timeout": 600
        },
        {
            "integrations": "Akamai WAF SIEM",
            "playbookID": "Akamai_WAF_SIEM-Test"
        },
        {
            "integrations": "Cofense Triage v2",
            "playbookID": "Cofense Triage v2 Test"
        },
        {
            "integrations": "Akamai WAF",
            "playbookID": "Akamai_WAF-Test"
        },
        {
            "integrations": "Minerva Labs Anti-Evasion Platform",
            "playbookID": "Minerva Test playbook"
        },
        {
            "integrations": "abuse.ch SSL Blacklist Feed",
            "playbookID": "SSL Blacklist test",
            "fromversion": "5.5.0"
        },
        {
            "integrations": "CheckPhish",
            "playbookID": "CheckPhish-Test"
        },
        {
            "integrations": "Symantec Management Center",
            "playbookID": "SymantecMC_TestPlaybook"
        },
        {
            "integrations": "Looker",
            "playbookID": "Test-Looker"
        },
        {
            "integrations": "Vertica",
            "playbookID": "Vertica Test"
        },
        {
            "integrations": "Server Message Block (SMB)",
            "playbookID": "SMB test"
        },
        {
            "playbookID": "ConvertFile-Test",
            "fromversion": "4.5.0"
        },
        {
            "playbookID": "TestAwsEC2GetPublicSGRules-Test"
        },
        {
            "integrations": "RSA NetWitness Packets and Logs",
            "playbookID": "rsa_packets_and_logs_test"
        },
        {
            "playbookID": "CheckpointFW-test",
            "integrations": "Check Point"
        },
        {
            "playbookID": "RegPathReputationBasicLists_test"
        },
        {
            "playbookID": "EmailDomainSquattingReputation-Test"
        },
        {
            "playbookID": "RandomStringGenerateTest"
        },
        {
            "playbookID": "playbook-checkEmailAuthenticity-test"
        },
        {
            "playbookID": "HighlightWords_Test"
        },
        {
            "integrations": "Pentera",
            "playbookID": "Pcysys-Test"
        },
        {
            "integrations": "Pentera",
            "playbookID": "Pentera Run Scan and Create Incidents - Test"
        },
        {
            "playbookID": "StringContainsArray_test"
        },
        {
            "integrations": "Fidelis Elevate Network",
            "playbookID": "Fidelis-Test"
        },
        {
            "integrations": "AWS - ACM",
            "playbookID": "ACM-Test"
        },
        {
            "integrations": "Thinkst Canary",
            "playbookID": "CanaryTools Test"
        },
        {
            "integrations": "ThreatMiner",
            "playbookID": "ThreatMiner-Test"
        },
        {
            "playbookID": "StixCreator-Test"
        },
        {
            "playbookID": "CompareIncidentsLabels-test-playbook"
        },
        {
            "integrations": "Have I Been Pwned? V2",
            "playbookID": "Pwned v2 test"
        },
        {
            "integrations": "Alexa Rank Indicator",
            "playbookID": "Alexa Test Playbook"
        },
        {
            "playbookID": "UnEscapeURL-Test"
        },
        {
            "playbookID": "UnEscapeIPs-Test"
        },
        {
            "playbookID": "ExtractDomainFromUrlAndEmail-Test"
        },
        {
            "playbookID": "ConvertKeysToTableFieldFormat_Test"
        },
        {
            "integrations": "CVE Search v2",
            "playbookID": "CVE Search v2 - Test"
        },
        {
            "integrations": "CVE Search v2",
            "playbookID": "cveReputation Test"
        },
        {
            "integrations": "HashiCorp Vault",
            "playbookID": "hashicorp_test",
            "fromversion": "5.0.0"
        },
        {
            "integrations": "AWS - Athena - Beta",
            "playbookID": "Beta-Athena-Test"
        },
        {
            "integrations": "BeyondTrust Password Safe",
            "playbookID": "BeyondTrust-Test"
        },
        {
            "integrations": "Dell Secureworks",
            "playbookID": "secureworks_test"
        },
        {
            "integrations": "ServiceNow v2",
            "playbookID": "servicenow_test_v2",
            "instance_names": "snow_basic_auth"
        },
        {
            "integrations": "ServiceNow v2",
            "playbookID": "ServiceNow_OAuth_Test",
            "instance_names": "snow_oauth"
        },
        {
            "playbookID": "Create ServiceNow Ticket and Mirror Test",
            "integrations": "ServiceNow v2",
            "instance_names": "snow_basic_auth",
            "fromversion": "6.0.0",
            "timeout": 500
        },
        {
            "playbookID": "Create ServiceNow Ticket and State Polling Test",
            "integrations": "ServiceNow v2",
            "instance_names": "snow_basic_auth",
            "fromversion": "6.0.0",
            "timeout": 500
        },
        {
            "integrations": "ServiceNow CMDB",
            "playbookID": "ServiceNow_CMDB_Test",
            "instance_names": "snow_cmdb_basic_auth"
        },
        {
            "integrations": "ServiceNow CMDB",
            "playbookID": "ServiceNow_CMDB_OAuth_Test",
            "instance_names": "snow_cmdb_oauth"
        },
        {
            "integrations": "ExtraHop v2",
            "playbookID": "ExtraHop_v2-Test"
        },
        {
            "playbookID": "Test CommonServer"
        },
        {
            "playbookID": "Test-debug-mode",
            "fromversion": "5.0.0"
        },
        {
            "integrations": "CIRCL",
            "playbookID": "CirclIntegrationTest"
        },
        {
            "integrations": "MISP V2",
            "playbookID": "MISP V2 Test",
            "timeout": 300
        },
        {
            "playbookID": "test-LinkIncidentsWithRetry"
        },
        {
            "playbookID": "CopyContextToFieldTest"
        },
        {
            "integrations": "OTRS",
            "playbookID": "OTRS Test",
            "fromversion": "4.1.0"
        },
        {
            "integrations": "Attivo Botsink",
            "playbookID": "AttivoBotsinkTest"
        },
        {
            "integrations": "FortiGate",
            "playbookID": "Fortigate Test"
        },
        {
            "playbookID": "FormattedDateToEpochTest"
        },
        {
            "integrations": "SNDBOX",
            "playbookID": "SNDBOX_Test",
            "timeout": 1000
        },
        {
            "integrations": "SNDBOX",
            "playbookID": "Detonate File - SNDBOX - Test",
            "timeout": 1000,
            "nightly": true
        },
        {
            "integrations": "VxStream",
            "playbookID": "Detonate File - HybridAnalysis - Test",
            "timeout": 2400
        },
        {
            "playbookID": "WordTokenizeTest",
            "toversion": "4.5.9"
        },
        {
            "integrations": "QRadar",
            "playbookID": "test playbook - QRadarCorrelations",
            "timeout": 2000,
            "fromversion": "5.0.0",
            "toversion": "5.9.9",
            "is_mockable": false
        },
        {
            "integrations": "QRadar_v2",
            "playbookID": "test playbook - QRadarCorrelations For V2",
            "timeout": 2000,
            "fromversion": "6.0.0",
            "is_mockable": false
        },
        {
            "integrations": "Awake Security",
            "playbookID": "awake_security_test_pb"
        },
        {
            "integrations": "Tenable.sc",
            "playbookID": "tenable-sc-test",
            "timeout": 240,
            "nightly": true
        },
        {
            "integrations": "MimecastV2",
            "playbookID": "Mimecast test"
        },
        {
            "playbookID": "CreateEmailHtmlBody_test_pb",
            "fromversion": "4.1.0"
        },
        {
            "playbookID": "ReadPDFFileV2-Test",
            "timeout": 1000
        },
        {
            "playbookID": "JSONtoCSV-Test"
        },
        {
            "integrations": "Generic SQL",
            "playbookID": "generic-sql",
            "instance_names": "mysql instance",
            "fromversion": "5.0.0"
        },
        {
            "integrations": "Generic SQL",
            "playbookID": "generic-sql",
            "instance_names": "postgreSQL instance",
            "fromversion": "5.0.0"
        },
        {
            "integrations": "Generic SQL",
            "playbookID": "generic-sql",
            "instance_names": "Microsoft SQL instance",
            "fromversion": "5.0.0"
        },
        {
            "integrations": "Generic SQL",
            "playbookID": "generic-sql-oracle",
            "instance_names": "Oracle instance",
            "fromversion": "5.0.0"
        },
        {
            "integrations": "Generic SQL",
            "playbookID": "generic-sql-mssql-encrypted-connection",
            "instance_names": "Microsoft SQL instance using encrypted connection",
            "fromversion": "5.0.0"
        },
        {
            "integrations": "Panorama",
            "instance_names": "palo_alto_firewall_9.0",
            "playbookID": "Panorama Query Logs - Test",
            "fromversion": "5.5.0",
            "timeout": 1500,
            "nightly": true
        },
        {
            "integrations": "Panorama",
            "instance_names": "palo_alto_firewall",
            "playbookID": "palo_alto_firewall_test_pb",
            "fromversion": "5.5.0",
            "timeout": 1000,
            "nightly": true
        },
        {
            "integrations": "Panorama",
            "instance_names": "palo_alto_firewall_9.0",
            "playbookID": "palo_alto_firewall_test_pb",
            "fromversion": "5.5.0",
            "timeout": 1000,
            "nightly": true
        },
        {
            "integrations": "Panorama",
            "instance_names": "palo_alto_panorama",
            "playbookID": "palo_alto_panorama_test_pb",
            "fromversion": "5.5.0",
            "timeout": 1000,
            "nightly": true
        },
        {
            "integrations": "Panorama",
            "instance_names": "palo_alto_panorama_9.0",
            "playbookID": "palo_alto_panorama_test_pb",
            "fromversion": "5.5.0",
            "timeout": 1000,
            "nightly": true
        },
        {
            "integrations": "Panorama",
            "instance_names": "palo_alto_firewall_9.0",
            "playbookID": "PAN-OS URL Filtering enrichment - Test"
        },
        {
            "integrations": "Panorama",
            "instance_names": "panorama_instance_best_practice",
            "playbookID": "Panorama Best Practise - Test"
        },
        {
            "integrations": "Tenable.io",
            "playbookID": "Tenable.io test"
        },
        {
            "playbookID": "URLDecode-Test"
        },
        {
            "playbookID": "GetTime-Test"
        },
        {
            "playbookID": "GetTime-ObjectVsStringTest"
        },
        {
            "integrations": "Tenable.io",
            "playbookID": "Tenable.io Scan Test",
            "nightly": true,
            "timeout": 1400
        },
        {
            "integrations": "Tenable.sc",
            "playbookID": "tenable-sc-scan-test",
            "nightly": true,
            "timeout": 600
        },
        {
            "integrations": "google-vault",
            "playbookID": "Google-Vault-Generic-Test",
            "nightly": true,
            "timeout": 3600,
            "memory_threshold": 180
        },
        {
            "integrations": "google-vault",
            "playbookID": "Google_Vault-Search_And_Display_Results_test",
            "nightly": true,
            "memory_threshold": 180,
            "timeout": 3600
        },
        {
            "playbookID": "Luminate-TestPlaybook",
            "integrations": "Luminate"
        },
        {
            "integrations": "MxToolBox",
            "playbookID": "MxToolbox-test"
        },
        {
            "integrations": "Nessus",
            "playbookID": "Nessus - Test"
        },
        {
            "playbookID": "Palo Alto Networks - Malware Remediation Test",
            "fromversion": "4.5.0"
        },
        {
            "playbookID": "SumoLogic-Test",
            "integrations": "SumoLogic",
            "fromversion": "4.1.0"
        },
        {
            "playbookID": "ParseEmailFiles-test"
        },
        {
            "playbookID": "PAN-OS - Block IP and URL - External Dynamic List v2 Test",
            "integrations": [
                "Panorama",
                "palo_alto_networks_pan_os_edl_management"
            ],
            "instance_names": "palo_alto_firewall_9.0",
            "fromversion": "4.0.0"
        },
        {
            "playbookID": "Test_EDL",
            "integrations": "EDL",
            "fromversion": "5.5.0"
        },
        {
            "playbookID": "Test_export_indicators_service",
            "integrations": "ExportIndicators",
            "fromversion": "5.5.0"
        },
        {
            "playbookID": "PAN-OS - Block IP - Custom Block Rule Test",
            "integrations": "Panorama",
            "instance_names": "palo_alto_panorama",
            "fromversion": "4.0.0"
        },
        {
            "playbookID": "PAN-OS - Block IP - Static Address Group Test",
            "integrations": "Panorama",
            "instance_names": "palo_alto_panorama",
            "fromversion": "4.0.0"
        },
        {
            "playbookID": "PAN-OS - Block URL - Custom URL Category Test",
            "integrations": "Panorama",
            "instance_names": "palo_alto_panorama",
            "fromversion": "4.0.0"
        },
        {
            "playbookID": "Endpoint Malware Investigation - Generic - Test",
            "integrations": [
                "Traps",
                "Cylance Protect v2",
                "Demisto REST API"
            ],
            "fromversion": "5.0.0",
            "timeout": 1200
        },
        {
            "playbookID": "ParseExcel-test"
        },
        {
            "playbookID": "Detonate File - No Files test"
        },
        {
            "integrations": "SentinelOne V2",
            "playbookID": "SentinelOne V2 - test"
        },
        {
            "integrations": "InfoArmor VigilanteATI",
            "playbookID": "InfoArmorVigilanteATITest"
        },
        {
            "integrations": "IntSights",
            "instance_names": "intsights_standard_account",
            "playbookID": "IntSights Test",
            "nightly": true
        },
        {
            "integrations": "IntSights",
            "playbookID": "IntSights Mssp Test",
            "instance_names": "intsights_mssp_account",
            "nightly": true
        },
        {
            "integrations": "dnstwist",
            "playbookID": "dnstwistTest"
        },
        {
            "integrations": "BitDam",
            "playbookID": "Detonate File - BitDam Test"
        },
        {
            "integrations": "Threat Grid",
            "playbookID": "Test-Detonate URL - ThreatGrid",
            "timeout": 600
        },
        {
            "integrations": "Threat Grid",
            "playbookID": "ThreatGridTest",
            "timeout": 600
        },
        {
            "integrations": "Signal Sciences WAF",
            "playbookID": "SignalSciences-Test"
        },
        {
            "integrations": "RTIR",
            "playbookID": "RTIR Test"
        },
        {
            "integrations": "RedCanary",
            "playbookID": "RedCanaryTest",
            "nightly": true
        },
        {
            "integrations": "Devo",
            "playbookID": "Devo test",
            "timeout": 500
        },
        {
            "playbookID": "URL Enrichment - Generic v2 - Test",
            "integrations": [
                "Rasterize",
                "VirusTotal - Private API"
            ],
            "instance_names": "virus_total_private_api_general",
            "timeout": 500,
            "pid_threshold": 12
        },
        {
            "playbookID": "CutTransformerTest"
        },
        {
            "playbookID": "Default - Test",
            "integrations": [
                "ThreatQ v2",
                "Demisto REST API"
            ],
            "fromversion": "5.0.0"
        },
        {
            "integrations": "SCADAfence CNM",
            "playbookID": "SCADAfence_test"
        },
        {
            "integrations": "ProtectWise",
            "playbookID": "Protectwise-Test"
        },
        {
            "integrations": "WhatsMyBrowser",
            "playbookID": "WhatsMyBrowser-Test"
        },
        {
            "integrations": "BigFix",
            "playbookID": "BigFixTest"
        },
        {
            "integrations": "Lastline v2",
            "playbookID": "Lastline v2 - Test",
            "nightly": true
        },
        {
            "integrations": "McAfee DXL",
            "playbookID": "McAfee DXL - Test"
        },
        {
            "playbookID": "TextFromHTML_test_playbook"
        },
        {
            "playbookID": "PortListenCheck-test"
        },
        {
            "integrations": "ThreatExchange",
            "playbookID": "ThreatExchange-test"
        },
        {
            "integrations": "Joe Security",
            "playbookID": "JoeSecurityTestPlaybook",
            "timeout": 500,
            "nightly": true
        },
        {
            "integrations": "Joe Security",
            "playbookID": "JoeSecurityTestDetonation",
            "timeout": 2000,
            "nightly": true
        },
        {
            "integrations": "WildFire-v2",
            "playbookID": "Wildfire Test"
        },
        {
            "integrations": "WildFire-v2",
            "playbookID": "Detonate URL - WildFire-v2 - Test"
        },
        {
            "integrations": "WildFire-v2",
            "playbookID": "Detonate URL - WildFire v2.1 - Test"
        },
        {
            "integrations": "GRR",
            "playbookID": "GRR Test",
            "nightly": true
        },
        {
            "integrations": "VirusTotal",
            "instance_names": "virus_total_general",
            "playbookID": "virusTotal-test-playbook",
            "timeout": 1400,
            "nightly": true
        },
        {
            "integrations": "VirusTotal",
            "instance_names": "virus_total_preferred_vendors",
            "playbookID": "virusTotaI-test-preferred-vendors",
            "timeout": 1400,
            "nightly": true
        },
        {
            "integrations": "Preempt",
            "playbookID": "Preempt Test"
        },
        {
            "integrations": "Gmail",
            "playbookID": "get_original_email_-_gmail_-_test"
        },
        {
            "integrations": [
                "Gmail Single User",
                "Gmail"
            ],
            "playbookID": "Gmail Single User - Test",
            "fromversion": "4.5.0"
        },
        {
            "integrations": "EWS v2",
            "playbookID": "get_original_email_-_ews-_test",
            "instance_names": "ewv2_regular"
        },
        {
            "integrations": [
                "EWS v2",
                "EWS Mail Sender"
            ],
            "playbookID": "EWS search-mailbox test",
            "instance_names": "ewv2_regular",
            "timeout": 300
        },
        {
            "integrations": "PagerDuty v2",
            "playbookID": "PagerDuty Test"
        },
        {
            "playbookID": "test_delete_context"
        },
        {
            "playbookID": "DeleteContext-auto-test"
        },
        {
            "playbookID": "GmailTest",
            "integrations": "Gmail"
        },
        {
            "playbookID": "Gmail Convert Html Test",
            "integrations": "Gmail"
        },
        {
            "playbookID": "reputations.json Test",
            "toversion": "5.0.0"
        },
        {
            "playbookID": "Indicators reputation-.json Test",
            "fromversion": "5.5.0"
        },
        {
            "playbookID": "Test IP Indicator Fields",
            "fromversion": "5.0.0"
        },
        {
            "playbookID": "Dedup - Generic v2 - Test",
            "fromversion": "5.0.0"
        },
        {
            "playbookID": "TestDedupIncidentsPlaybook"
        },
        {
            "playbookID": "TestDedupIncidentsByName"
        },
        {
            "integrations": "McAfee Advanced Threat Defense",
            "playbookID": "Test Playbook McAfee ATD",
            "timeout": 700
        },
        {
            "integrations": "McAfee Advanced Threat Defense",
            "playbookID": "Detonate Remote File From URL -McAfee-ATD - Test",
            "timeout": 700
        },
        {
            "playbookID": "stripChars - Test"
        },
        {
            "integrations": "McAfee Advanced Threat Defense",
            "playbookID": "Test Playbook McAfee ATD Upload File"
        },
        {
            "playbookID": "exporttocsv_script_test"
        },
        {
            "playbookID": "Set - Test"
        },
        {
            "integrations": "Intezer v2",
            "playbookID": "Intezer Testing v2",
            "fromversion": "4.1.0",
            "timeout": 600
        },
        {
            "integrations": "FalconIntel",
            "playbookID": "CrowdStrike Falcon Intel v2"
        },
        {
            "integrations": [
                "Mail Sender (New)",
                "Gmail"
            ],
            "playbookID": "Mail Sender (New) Test",
            "instance_names": [
                "Mail_Sender_(New)_STARTTLS"
            ]
        },
        {
            "playbookID": "buildewsquery_test"
        },
        {
            "integrations": "Rapid7 Nexpose",
            "playbookID": "nexpose_test",
            "timeout": 240
        },
        {
            "playbookID": "GetIndicatorDBotScore Test"
        },
        {
            "integrations": "EWS Mail Sender",
            "playbookID": "EWS Mail Sender Test"
        },
        {
            "integrations": [
                "EWS Mail Sender",
                "Rasterize"
            ],
            "playbookID": "EWS Mail Sender Test 2"
        },
        {
            "playbookID": "decodemimeheader_-_test"
        },
        {
            "playbookID": "test_url_regex"
        },
        {
            "integrations": "Skyformation",
            "playbookID": "TestSkyformation"
        },
        {
            "integrations": "okta",
            "playbookID": "okta_test_playbook",
            "timeout": 240
        },
        {
            "integrations": "Okta v2",
            "playbookID": "OktaV2-Test",
            "nightly": true,
            "timeout": 300
        },
        {
            "integrations": "Okta IAM",
            "playbookID": "Okta IAM - Test Playbook",
            "fromversion": "6.0.0"
        },
        {
            "playbookID": "Test filters & transformers scripts"
        },
        {
            "integrations": "Salesforce",
            "playbookID": "SalesforceTestPlaybook"
        },
        {
            "integrations": "McAfee ESM v2",
            "instance_names": "v10.2.0",
            "playbookID": "McAfee ESM v2 - Test",
            "fromversion": "5.0.0"
        },
        {
            "integrations": "McAfee ESM v2",
            "instance_names": "v10.3.0",
            "playbookID": "McAfee ESM v2 - Test",
            "fromversion": "5.0.0"
        },
        {
            "integrations": "McAfee ESM v2",
            "instance_names": "v11.3",
            "playbookID": "McAfee ESM v2 (v11.3) - Test",
            "fromversion": "5.0.0",
            "timeout": 300
        },
        {
            "integrations": "McAfee ESM v2",
            "instance_names": "v10.2.0",
            "playbookID": "McAfee ESM Watchlists - Test",
            "fromversion": "5.0.0"
        },
        {
            "integrations": "McAfee ESM v2",
            "instance_names": "v10.3.0",
            "playbookID": "McAfee ESM Watchlists - Test",
            "fromversion": "5.0.0"
        },
        {
            "integrations": "McAfee ESM v2",
            "instance_names": "v11.3",
            "playbookID": "McAfee ESM Watchlists - Test",
            "fromversion": "5.0.0"
        },
        {
            "integrations": "GoogleSafeBrowsing",
            "playbookID": "Google Safe Browsing Test",
            "timeout": 240,
            "fromversion": "5.0.0"
        },
        {
            "integrations": "EWS v2",
            "playbookID": "EWSv2_empty_attachment_test",
            "instance_names": "ewv2_regular"
        },
        {
            "integrations": "EWS v2",
            "playbookID": "EWS Public Folders Test",
            "instance_names": "ewv2_regular",
            "is_mockable": false
        },
        {
            "integrations": "Symantec Endpoint Protection V2",
            "playbookID": "SymantecEndpointProtection_Test"
        },
        {
            "integrations": "carbonblackprotection",
            "playbookID": "search_endpoints_by_hash_-_carbon_black_protection_-_test",
            "timeout": 500
        },
        {
            "playbookID": "Process Email - Generic - Test - Incident Starter",
            "fromversion": "6.0.0",
            "integrations": "Rasterize",
            "timeout": 240
        },
        {
            "integrations": "FalconHost",
            "playbookID": "search_endpoints_by_hash_-_crowdstrike_-_test",
            "timeout": 500
        },
        {
            "integrations": "FalconHost",
            "playbookID": "CrowdStrike Endpoint Enrichment - Test"
        },
        {
            "integrations": "FalconHost",
            "playbookID": "FalconHost Test"
        },
        {
            "integrations": "CrowdstrikeFalcon",
            "playbookID": "Test - CrowdStrike Falcon",
            "fromversion": "4.1.0",
            "timeout": 500
        },
        {
            "playbookID": "ExposeIncidentOwner-Test"
        },
        {
            "integrations": "google",
            "playbookID": "GsuiteTest"
        },
        {
            "integrations": "OpenPhish",
            "playbookID": "OpenPhish Test Playbook"
        },
        {
            "integrations": "jira-v2",
            "playbookID": "Jira-v2-Test",
            "timeout": 500,
            "is_mockable": false
        },
        {
            "integrations": "ipinfo",
            "playbookID": "IPInfoTest"
        },
        {
            "playbookID": "VerifyHumanReadableFormat"
        },
        {
            "playbookID": "strings-test"
        },
        {
            "playbookID": "TestCommonPython",
            "timeout": 500
        },
        {
            "playbookID": "TestFileCreateAndUpload"
        },
        {
            "playbookID": "TestIsValueInArray"
        },
        {
            "playbookID": "TestStringReplace"
        },
        {
            "playbookID": "TestHttpPlaybook"
        },
        {
            "integrations": "SplunkPy",
            "playbookID": "SplunkPy parse-raw - Test",
            "instance_names": "use_default_handler"
        },
        {
            "integrations": "SplunkPy",
            "playbookID": "SplunkPy-Test-V2",
            "memory_threshold": 500,
            "instance_names": "use_default_handler"
        },
        {
            "integrations": "SplunkPy",
            "playbookID": "Splunk-Test",
            "memory_threshold": 200,
            "instance_names": "use_default_handler"
        },
        {
            "integrations": "AnsibleTower",
            "playbookID": "AnsibleTower_Test_playbook",
            "fromversion": "5.0.0"
        },
        {
            "integrations": "SplunkPy",
            "playbookID": "SplunkPySearch_Test",
            "memory_threshold": 200,
            "instance_names": "use_default_handler"
        },
        {
            "integrations": "SplunkPy",
            "playbookID": "SplunkPy KV commands",
            "memory_threshold": 200,
            "instance_names": "use_default_handler"
        },
        {
            "integrations": "SplunkPy",
            "playbookID": "SplunkPy-Test-V2",
            "memory_threshold": 500,
            "instance_names": "use_python_requests_handler"
        },
        {
            "integrations": "SplunkPy",
            "playbookID": "Splunk-Test",
            "memory_threshold": 500,
            "instance_names": "use_python_requests_handler"
        },
        {
            "integrations": "SplunkPy",
            "playbookID": "SplunkPySearch_Test",
            "memory_threshold": 200,
            "instance_names": "use_python_requests_handler"
        },
        {
            "integrations": "SplunkPy",
            "playbookID": "SplunkPy KV commands",
            "memory_threshold": 200,
            "instance_names": "use_python_requests_handler"
        },
        {
            "integrations": "McAfee NSM",
            "playbookID": "McAfeeNSMTest",
            "timeout": 400,
            "nightly": true
        },
        {
            "integrations": "PhishTank V2",
            "playbookID": "PhishTank Testing"
        },
        {
            "integrations": "McAfee Web Gateway",
            "playbookID": "McAfeeWebGatewayTest",
            "timeout": 500
        },
        {
            "integrations": "TCPIPUtils",
            "playbookID": "TCPUtils-Test"
        },
        {
            "playbookID": "listExecutedCommands-Test"
        },
        {
            "integrations": "AWS - Lambda",
            "playbookID": "AWS-Lambda-Test (Read-Only)"
        },
        {
            "integrations": "Service Manager",
            "playbookID": "TestHPServiceManager",
            "timeout": 400
        },
        {
            "integrations": "ServiceNow IAM",
            "playbookID": "ServiceNow IAM - Test Playbook",
            "instance_name": "snow_basic_auth",
            "fromversion": "6.0.0"
        },
        {
            "playbookID": "LanguageDetect-Test",
            "timeout": 300
        },
        {
            "integrations": "Forcepoint",
            "playbookID": "forcepoint test",
            "timeout": 500,
            "nightly": true
        },
        {
            "playbookID": "GeneratePassword-Test"
        },
        {
            "playbookID": "ZipFile-Test"
        },
        {
            "playbookID": "UnzipFile-Test"
        },
        {
            "playbookID": "Test-IsMaliciousIndicatorFound",
            "fromversion": "5.0.0"
        },
        {
            "playbookID": "TestExtractHTMLTables"
        },
        {
            "integrations": "carbonblackliveresponse",
            "playbookID": "Carbon Black Live Response Test",
            "nightly": true,
            "fromversion": "5.0.0"
        },
        {
            "integrations": "urlscan.io",
            "playbookID": "urlscan_malicious_Test",
            "timeout": 500
        },
        {
            "integrations": "EWS v2",
            "playbookID": "pyEWS_Test",
            "instance_names": "ewv2_regular",
            "is_mockable": false
        },
        {
            "integrations": "EWS v2",
            "playbookID": "pyEWS_Test",
            "instance_names": "ewsv2_separate_process",
            "is_mockable": false
        },
        {
            "integrations": "remedy_sr_beta",
            "playbookID": "remedy_sr_test_pb"
        },
        {
            "integrations": "Netskope",
            "playbookID": "Netskope Test"
        },
        {
            "integrations": "Cylance Protect v2",
            "playbookID": "Cylance Protect v2 Test"
        },
        {
            "integrations": "ReversingLabs Titanium Cloud",
            "playbookID": "ReversingLabsTCTest"
        },
        {
            "integrations": "ReversingLabs A1000",
            "playbookID": "ReversingLabsA1000Test"
        },
        {
            "integrations": "Demisto Lock",
            "playbookID": "DemistoLockTest"
        },
        {
            "playbookID": "test-domain-indicator",
            "timeout": 400
        },
        {
            "playbookID": "Cybereason Test",
            "integrations": "Cybereason",
            "timeout": 1200,
            "fromversion": "4.1.0"
        },
        {
            "integrations": "VirusTotal - Private API",
            "instance_names": "virus_total_private_api_general",
            "playbookID": "File Enrichment - Virus Total Private API Test",
            "nightly": true
        },
        {
            "integrations": "VirusTotal - Private API",
            "instance_names": "virus_total_private_api_general",
            "playbookID": "virusTotalPrivateAPI-test-playbook",
            "timeout": 1400,
            "nightly": true,
            "pid_threshold": 12
        },
        {
            "integrations": [
                "VirusTotal - Private API",
                "VirusTotal"
            ],
            "playbookID": "vt-detonate test",
            "instance_names": [
                "virus_total_private_api_general",
                "virus_total_general"
            ],
            "timeout": 1400,
            "fromversion": "5.5.0",
            "nightly": true
        },
        {
            "integrations": "Cisco ASA",
            "playbookID": "Cisco ASA - Test Playbook"
        },
        {
            "integrations": "VirusTotal - Private API",
            "instance_names": "virus_total_private_api_preferred_vendors",
            "playbookID": "virusTotalPrivateAPI-test-preferred-vendors",
            "timeout": 1400,
            "nightly": true
        },
        {
            "integrations": "Cisco Meraki",
            "playbookID": "Cisco-Meraki-Test"
        },
        {
            "integrations": "Microsoft Defender Advanced Threat Protection",
            "playbookID": "Microsoft Defender Advanced Threat Protection - Test",
            "instance_names": "microsoft_defender_atp_prod"
        },
        {
            "integrations": "Microsoft Defender Advanced Threat Protection",
            "playbookID": "Microsoft Defender Advanced Threat Protection - Test",
            "instance_names": "microsoft_defender_atp_dev"
        },
        {
            "integrations": "Microsoft Defender Advanced Threat Protection",
            "playbookID": "Microsoft Defender Advanced Threat Protection - Test",
            "instance_names": "microsoft_defender_atp_dev_self_deployed"
        },
        {
            "integrations": "Microsoft Defender Advanced Threat Protection",
            "playbookID": "Microsoft Defender - ATP - Indicators Test",
            "instance_names": "microsoft_defender_atp_prod"
        },
        {
            "integrations": "Microsoft Defender Advanced Threat Protection",
            "playbookID": "Microsoft Defender - ATP - Indicators Test",
            "instance_names": "microsoft_defender_atp_dev"
        },
        {
            "integrations": "Microsoft Defender Advanced Threat Protection",
            "playbookID": "Microsoft Defender - ATP - Indicators Test",
            "instance_names": "microsoft_defender_atp_dev_self_deployed"
        },
        {
            "integrations": "Tanium",
            "playbookID": "Tanium Test Playbook",
            "nightly": true,
            "timeout": 1200,
            "pid_threshold": 10
        },
        {
            "integrations": "Recorded Future",
            "playbookID": "Recorded Future Test",
            "nightly": true
        },
        {
            "integrations": "Microsoft Graph",
            "playbookID": "Microsoft Graph Security Test",
            "instance_names": "ms_graph_security_dev"
        },
        {
            "integrations": "Microsoft Graph",
            "playbookID": "Microsoft Graph Security Test",
            "instance_names": "ms_graph_security_prod"
        },
        {
            "integrations": "Microsoft Graph User",
            "playbookID": "Microsoft Graph User - Test",
            "instance_names": "ms_graph_user_dev"
        },
        {
            "integrations": "Microsoft Graph User",
            "playbookID": "Microsoft Graph User - Test",
            "instance_names": "ms_graph_user_prod"
        },
        {
            "integrations": "Microsoft Graph Groups",
            "playbookID": "Microsoft Graph Groups - Test",
            "instance_names": "ms_graph_groups_dev"
        },
        {
            "integrations": "Microsoft Graph Groups",
            "playbookID": "Microsoft Graph Groups - Test",
            "instance_names": "ms_graph_groups_prod"
        },
        {
            "integrations": "Microsoft_Graph_Files",
            "playbookID": "test_MsGraphFiles",
            "instance_names": "ms_graph_files_dev",
            "fromversion": "5.0.0"
        },
        {
            "integrations": "Microsoft_Graph_Files",
            "playbookID": "test_MsGraphFiles",
            "instance_names": "ms_graph_files_prod",
            "fromversion": "5.0.0"
        },
        {
            "integrations": "Microsoft Graph Calendar",
            "playbookID": "Microsoft Graph Calendar - Test",
            "instance_names": "ms_graph_calendar_dev"
        },
        {
            "integrations": "Microsoft Graph Calendar",
            "playbookID": "Microsoft Graph Calendar - Test",
            "instance_names": "ms_graph_calendar_prod"
        },
        {
            "integrations": "Microsoft Graph Device Management",
            "playbookID": "MSGraph_DeviceManagement_Test",
            "instance_names": "ms_graph_device_management_oproxy_dev",
            "fromversion": "5.0.0"
        },
        {
            "integrations": "Microsoft Graph Device Management",
            "playbookID": "MSGraph_DeviceManagement_Test",
            "instance_names": "ms_graph_device_management_oproxy_prod",
            "fromversion": "5.0.0"
        },
        {
            "integrations": "Microsoft Graph Device Management",
            "playbookID": "MSGraph_DeviceManagement_Test",
            "instance_names": "ms_graph_device_management_self_deployed_prod",
            "fromversion": "5.0.0"
        },
        {
            "integrations": "RedLock",
            "playbookID": "RedLockTest",
            "nightly": true
        },
        {
            "integrations": "Symantec Messaging Gateway",
            "playbookID": "Symantec Messaging Gateway Test"
        },
        {
            "integrations": "ThreatConnect v2",
            "playbookID": "ThreatConnect v2 - Test",
            "fromversion": "5.0.0"
        },
        {
            "integrations": "VxStream",
            "playbookID": "VxStream Test",
            "nightly": true,
            "is_mockable": false
        },
        {
            "integrations": "Cylance Protect",
            "playbookID": "get_file_sample_by_hash_-_cylance_protect_-_test",
            "timeout": 240
        },
        {
            "integrations": "Cylance Protect",
            "playbookID": "endpoint_enrichment_-_generic_test"
        },
        {
            "integrations": "QRadar",
            "playbookID": "test_Qradar",
            "fromversion": "5.5.0",
            "is_mockable": false
        },
        {
            "integrations": "QRadar_v2",
            "playbookID": "test_Qradar_v2",
            "fromversion": "6.0.0"
        },
        {
            "integrations": "VMware",
            "playbookID": "VMWare Test"
        },
        {
            "integrations": "Anomali ThreatStream",
            "playbookID": "Anomali_ThreatStream_Test"
        },
        {
            "integrations": "carbonblack-v2",
            "playbookID": "Carbon Black Response Test",
            "fromversion": "5.0.0"
        },
        {
            "integrations": "Cisco Umbrella Investigate",
            "playbookID": "Cisco Umbrella Test"
        },
        {
            "integrations": "icebrg",
            "playbookID": "Icebrg Test",
            "timeout": 500
        },
        {
            "integrations": "Symantec MSS",
            "playbookID": "SymantecMSSTest"
        },
        {
            "integrations": "Remedy AR",
            "playbookID": "Remedy AR Test"
        },
        {
            "integrations": "AWS - IAM",
            "playbookID": "d5cb69b1-c81c-4f27-8a40-3106c0cb2620"
        },
        {
            "integrations": "McAfee Active Response",
            "playbookID": "McAfee-MAR_Test",
            "timeout": 700
        },
        {
            "integrations": "McAfee Threat Intelligence Exchange",
            "playbookID": "McAfee-TIE Test",
            "timeout": 700
        },
        {
            "integrations": "ArcSight Logger",
            "playbookID": "ArcSight Logger test"
        },
        {
            "integrations": "ArcSight ESM v2",
            "playbookID": "ArcSight ESM v2 Test"
        },
        {
            "integrations": "ArcSight ESM v2",
            "playbookID": "test Arcsight - Get events related to the Case"
        },
        {
            "integrations": "XFE_v2",
            "playbookID": "Test_XFE_v2",
            "timeout": 500,
            "nightly": true
        },
        {
            "integrations": "McAfee Threat Intelligence Exchange",
            "playbookID": "search_endpoints_by_hash_-_tie_-_test",
            "timeout": 500
        },
        {
            "integrations": "iDefense_v2",
            "playbookID": "iDefense_v2_Test",
            "fromversion": "5.5.0"
        },
        {
            "integrations": "AbuseIPDB",
            "playbookID": "AbuseIPDB Test"
        },
        {
            "integrations": "AbuseIPDB",
            "playbookID": "AbuseIPDB PopulateIndicators Test"
        },
        {
            "integrations": "LogRhythm",
            "playbookID": "LogRhythm-Test-Playbook",
            "timeout": 200
        },
        {
            "integrations": "FireEye HX",
            "playbookID": "FireEye HX Test",
            "timeout": 500
        },
        {
            "integrations": "FireEyeFeed",
            "playbookID": "playbook-FeedFireEye_test",
            "memory_threshold": 110
        },
        {
            "integrations": "Phish.AI",
            "playbookID": "PhishAi-Test"
        },
        {
            "integrations": "Phish.AI",
            "playbookID": "Test-Detonate URL - Phish.AI"
        },
        {
            "integrations": "Centreon",
            "playbookID": "Centreon-Test-Playbook"
        },
        {
            "playbookID": "ReadFile test"
        },
        {
            "integrations": "AlphaSOC Wisdom",
            "playbookID": "AlphaSOC-Wisdom-Test"
        },
        {
            "integrations": "carbonblack-v2",
            "playbookID": "CBFindIP - Test"
        },
        {
            "integrations": "Jask",
            "playbookID": "Jask_Test",
            "fromversion": "4.1.0"
        },
        {
            "integrations": "Qualys",
            "playbookID": "Qualys-Test"
        },
        {
            "integrations": "Whois",
            "playbookID": "whois_test",
            "fromversion": "4.1.0"
        },
        {
            "integrations": "RSA NetWitness Endpoint",
            "playbookID": "NetWitness Endpoint Test"
        },
        {
            "integrations": "Check Point Sandblast",
            "playbookID": "Sandblast_malicious_test"
        },
        {
            "playbookID": "TestMatchRegexV2"
        },
        {
            "integrations": "ActiveMQ",
            "playbookID": "ActiveMQ Test"
        },
        {
            "playbookID": "RegexGroups Test"
        },
        {
            "integrations": "Cisco ISE",
            "playbookID": "cisco-ise-test-playbook"
        },
        {
            "integrations": "RSA NetWitness v11.1",
            "playbookID": "RSA NetWitness Test"
        },
        {
            "playbookID": "ExifReadTest"
        },
        {
            "integrations": "Cuckoo Sandbox",
            "playbookID": "CuckooTest",
            "timeout": 700
        },
        {
            "integrations": "VxStream",
            "playbookID": "Test-Detonate URL - Crowdstrike",
            "timeout": 1200
        },
        {
            "playbookID": "Detonate File - Generic Test",
            "timeout": 500
        },
        {
            "integrations": [
                "Lastline v2",
                "WildFire-v2",
                "SNDBOX",
                "McAfee Advanced Threat Defense"
            ],
            "playbookID": "Detonate File - Generic Test",
            "timeout": 2400,
            "nightly": true
        },
        {
            "playbookID": "detonate_file_-_generic_test",
            "toversion": "3.6.0"
        },
        {
            "playbookID": "STIXParserTest"
        },
        {
            "playbookID": "VerifyJSON - Test",
            "fromversion": "5.5.0"
        },
        {
            "playbookID": "PowerShellCommon-Test",
            "fromversion": "5.5.0"
        },
        {
            "playbookID": "Detonate URL - Generic Test",
            "timeout": 2000,
            "nightly": true,
            "integrations": [
                "McAfee Advanced Threat Defense",
                "VxStream",
                "Lastline v2"
            ]
        },
        {
            "integrations": [
                "FalconHost",
                "McAfee Threat Intelligence Exchange",
                "carbonblackprotection",
                "carbonblack"
            ],
            "playbookID": "search_endpoints_by_hash_-_generic_-_test",
            "timeout": 500,
            "toversion": "4.4.9"
        },
        {
            "integrations": [
                "carbonblack-v2",
                "carbonblackliveresponse",
                "Cylance Protect v2"
            ],
            "playbookID": "Retrieve File from Endpoint - Generic V2 Test",
            "fromversion": "5.0.0"
        },
        {
            "integrations": "Zscaler",
            "playbookID": "Zscaler Test",
            "nightly": true,
            "timeout": 500
        },
        {
            "playbookID": "DemistoUploadFileToIncident Test",
            "integrations": "Demisto REST API"
        },
        {
            "playbookID": "DemistoUploadFile Test",
            "integrations": "Demisto REST API"
        },
        {
            "playbookID": "MaxMind Test",
            "integrations": "MaxMind GeoIP2"
        },
        {
            "playbookID": "Test Sagemaker",
            "integrations": "AWS Sagemaker"
        },
        {
            "playbookID": "C2sec-Test",
            "integrations": "C2sec irisk",
            "fromversion": "5.0.0"
        },
        {
            "playbookID": "Phishing v2 - Test - Incident Starter",
            "fromversion": "6.0.0",
            "timeout": 1200,
            "nightly": false,
            "integrations": [
                "EWS Mail Sender",
                "Demisto REST API",
                "Rasterize"
            ],
            "memory_threshold": 115,
            "pid_threshold": 80
        },
        {
            "playbookID": "Phishing - Core - Test - Incident Starter",
            "fromversion": "6.0.0",
            "timeout": 1700,
            "nightly": false,
            "integrations": [
                "EWS Mail Sender",
                "Demisto REST API",
                "Rasterize"
            ],
            "memory_threshold": 100,
            "pid_threshold": 80
        },
        {
            "integrations": "duo",
            "playbookID": "DUO Test Playbook"
        },
        {
            "playbookID": "SLA Scripts - Test",
            "fromversion": "4.1.0"
        },
        {
            "playbookID": "PcapHTTPExtractor-Test"
        },
        {
            "playbookID": "Ping Test Playbook"
        },
        {
            "playbookID": "Active Directory Test",
            "integrations": "Active Directory Query v2",
            "instance_names": "active_directory_ninja"
        },
        {
            "playbookID": "AD v2 - debug-mode - Test",
            "integrations": "Active Directory Query v2",
            "instance_names": "active_directory_ninja",
            "fromversion": "5.0.0"
        },
        {
            "playbookID": "Docker Hardening Test",
            "fromversion": "5.0.0",
            "runnable_on_docker_only": true
        },
        {
            "integrations": "Active Directory Query v2",
            "instance_names": "active_directory_ninja",
            "playbookID": "Active Directory Query V2 configuration with port"
        },
        {
            "integrations": "Active Directory Query v2",
            "instance_names": "active_directory_ninja",
            "playbookID": "Active Directory - ad-get-user limit check"
        },
        {
            "integrations": "mysql",
            "playbookID": "MySQL Test"
        },
        {
            "playbookID": "Email Address Enrichment - Generic v2.1 - Test",
            "integrations": "Active Directory Query v2",
            "instance_names": "active_directory_ninja"
        },
        {
            "integrations": "Cofense Intelligence",
            "playbookID": "Test - Cofense Intelligence",
            "timeout": 500
        },
        {
            "playbookID": "GDPRContactAuthorities Test"
        },
        {
            "integrations": "Google Resource Manager",
            "playbookID": "GoogleResourceManager-Test",
            "timeout": 500,
            "nightly": true
        },
        {
            "integrations": "SlashNext Phishing Incident Response",
            "playbookID": "SlashNextPhishingIncidentResponse-Test",
            "timeout": 500,
            "nightly": true
        },
        {
            "integrations": "Google Cloud Storage",
            "playbookID": "GCS - Test",
            "timeout": 500,
            "nightly": true,
            "memory_threshold": 80
        },
        {
            "integrations": "GooglePubSub",
            "playbookID": "GooglePubSub_Test",
            "nightly": true,
            "fromversion": "5.0.0"
        },
        {
            "playbookID": "Calculate Severity - Generic v2 - Test",
            "integrations": [
                "Palo Alto Minemeld",
                "Active Directory Query v2"
            ],
            "instance_names": "active_directory_ninja",
            "fromversion": "4.5.0"
        },
        {
            "integrations": "Freshdesk",
            "playbookID": "Freshdesk-Test",
            "timeout": 500,
            "nightly": true
        },
        {
            "playbookID": "Autoextract - Test",
            "fromversion": "4.1.0"
        },
        {
            "playbookID": "FilterByList - Test",
            "fromversion": "4.5.0"
        },
        {
            "playbookID": "Impossible Traveler - Test",
            "integrations": [
                "Ipstack",
                "ipinfo",
                "Rasterize",
                "Active Directory Query v2",
                "Demisto REST API"
            ],
            "instance_names": "active_directory_ninja",
            "fromversion": "5.0.0",
            "timeout": 700
        },
        {
            "playbookID": "Active Directory - Get User Manager Details - Test",
            "integrations": "Active Directory Query v2",
            "instance_names": "active_directory_80k",
            "fromversion": "4.5.0"
        },
        {
            "integrations": "Kafka V2",
            "playbookID": "Kafka Test"
        },
        {
            "playbookID": "File Enrichment - Generic v2 - Test",
            "instance_names": "virus_total_private_api_general",
            "integrations": [
                "VirusTotal - Private API",
                "Cylance Protect v2"
            ]
        },
        {
            "integrations": [
                "epo",
                "McAfee Active Response"
            ],
            "playbookID": "Endpoint data collection test",
            "timeout": 500
        },
        {
            "integrations": [
                "epo",
                "McAfee Active Response"
            ],
            "playbookID": "MAR - Endpoint data collection test",
            "timeout": 500
        },
        {
            "integrations": "DUO Admin",
            "playbookID": "DuoAdmin API test playbook",
            "fromversion": "5.0.0"
        },
        {
            "integrations": [
                "TAXII Server",
                "TAXIIFeed"
            ],
            "playbookID": "TAXII_Feed_Test",
            "fromversion": "5.5.0",
            "timeout": 300
        },
        {
            "integrations": "TAXII 2 Feed",
            "playbookID": "TAXII 2 Feed Test",
            "fromversion": "5.5.0"
        },
        {
            "integrations": "iDefense Feed",
            "playbookID": "Feed iDefense Test",
            "memory_threshold": 100,
            "fromversion": "5.5.0"
        },
        {
            "integrations": "Traps",
            "playbookID": "Traps test",
            "timeout": 600
        },
        {
            "playbookID": "TestShowScheduledEntries"
        },
        {
            "playbookID": "Calculate Severity - Standard - Test",
            "integrations": "Palo Alto Minemeld",
            "fromversion": "4.5.0"
        },
        {
            "integrations": "Symantec Advanced Threat Protection",
            "playbookID": "Symantec ATP Test"
        },
        {
            "playbookID": "HTTPListRedirects - Test SSL"
        },
        {
            "playbookID": "HTTPListRedirects Basic Test"
        },
        {
            "playbookID": "CheckDockerImageAvailableTest"
        },
        {
            "playbookID": "Extract Indicators From File - Generic v2 - Test",
            "integrations": "Image OCR",
            "timeout": 300,
            "fromversion": "4.1.0",
            "toversion": "4.4.9"
        },
        {
            "playbookID": "Extract Indicators From File - Generic v2 - Test",
            "integrations": "Image OCR",
            "timeout": 350,
            "fromversion": "4.5.0"
        },
        {
            "playbookID": "Endpoint Enrichment - Generic v2.1 - Test",
            "integrations": [
                "FalconHost",
                "Cylance Protect v2",
                "carbonblack-v2",
                "epo",
                "Active Directory Query v2"
            ],
            "instance_names": "active_directory_ninja"
        },
        {
            "playbookID": "EmailReputationTest",
            "integrations": "Have I Been Pwned? V2"
        },
        {
            "integrations": "Symantec Deepsight Intelligence",
            "playbookID": "Symantec Deepsight Test"
        },
        {
            "playbookID": "ExtractDomainFromEmailTest"
        },
        {
            "playbookID": "Wait Until Datetime - Test",
            "fromversion": "4.5.0"
        },
        {
            "playbookID": "PAN OS EDL Management - Test",
            "integrations": "palo_alto_networks_pan_os_edl_management"
        },
        {
            "playbookID": "PAN-OS DAG Configuration Test",
            "integrations": "Panorama",
            "instance_names": "palo_alto_panorama_9.0",
            "timeout": 1500
        },
        {
            "playbookID": "PAN-OS Create Or Edit Rule Test",
            "integrations": "Panorama",
            "instance_names": "palo_alto_panorama_9.0",
            "timeout": 1000
        },
        {
            "playbookID": "PAN-OS EDL Setup v3 Test",
            "integrations": [
                "Panorama",
                "palo_alto_networks_pan_os_edl_management"
            ],
            "instance_names": "palo_alto_firewall_9.0",
            "timeout": 300
        },
        {
            "integrations": "Snowflake",
            "playbookID": "Snowflake-Test"
        },
        {
            "playbookID": "Account Enrichment - Generic v2.1 - Test",
            "integrations": "Active Directory Query v2",
            "instance_names": "active_directory_ninja"
        },
        {
            "integrations": "Cisco Umbrella Investigate",
            "playbookID": "Domain Enrichment - Generic v2 - Test"
        },
        {
            "integrations": "Google BigQuery",
            "playbookID": "Google BigQuery Test"
        },
        {
            "integrations": "Zoom",
            "playbookID": "Zoom_Test"
        },
        {
            "playbookID": "IP Enrichment - Generic v2 - Test",
            "integrations": "Threat Crowd",
            "fromversion": "4.1.0"
        },
        {
            "integrations": "Cherwell",
            "playbookID": "Cherwell Example Scripts - test"
        },
        {
            "integrations": "Cherwell",
            "playbookID": "Cherwell - test"
        },
        {
            "integrations": "CarbonBlackProtectionV2",
            "playbookID": "Carbon Black Enterprise Protection V2 Test"
        },
        {
            "integrations": "Active Directory Query v2",
            "instance_names": "active_directory_ninja",
            "playbookID": "Test ADGetUser Fails with no instances 'Active Directory Query' (old version)"
        },
        {
            "integrations": "ANYRUN",
            "playbookID": "ANYRUN-Test"
        },
        {
            "integrations": "ANYRUN",
            "playbookID": "Detonate File - ANYRUN - Test"
        },
        {
            "integrations": "ANYRUN",
            "playbookID": "Detonate URL - ANYRUN - Test"
        },
        {
            "integrations": "Netcraft",
            "playbookID": "Netcraft test"
        },
        {
            "integrations": "EclecticIQ Platform",
            "playbookID": "EclecticIQ Test"
        },
        {
            "playbookID": "FormattingPerformance - Test",
            "fromversion": "5.0.0"
        },
        {
            "integrations": "AWS - EC2",
            "playbookID": "AWS - EC2 Test Playbook",
            "fromversion": "5.0.0",
            "memory_threshold": 90
        },
        {
            "integrations": "AWS - EC2",
            "playbookID": "d66e5f86-e045-403f-819e-5058aa603c32"
        },
        {
            "integrations": "ANYRUN",
            "playbookID": "Detonate File From URL - ANYRUN - Test"
        },
        {
            "integrations": "AWS - CloudTrail",
            "playbookID": "3da2e31b-f114-4d7f-8702-117f3b498de9"
        },
        {
            "integrations": "carbonblackprotection",
            "playbookID": "67b0f25f-b061-4468-8613-43ab13147173"
        },
        {
            "integrations": "DomainTools",
            "playbookID": "DomainTools-Test"
        },
        {
            "integrations": "Exabeam",
            "playbookID": "Exabeam - Test"
        },
        {
            "integrations": "Cisco Spark",
            "playbookID": "Cisco Spark Test New"
        },
        {
            "integrations": "Remedy On-Demand",
            "playbookID": "Remedy-On-Demand-Test"
        },
        {
            "playbookID": "ssdeepreputationtest"
        },
        {
            "playbookID": "TestIsEmailAddressInternal"
        },
        {
            "integrations": "Google Cloud Compute",
            "playbookID": "GoogleCloudCompute-Test"
        },
        {
            "integrations": "AWS - S3",
            "playbookID": "97393cfc-2fc4-4dfe-8b6e-af64067fc436",
            "memory_threshold": 80
        },
        {
            "integrations": "Image OCR",
            "playbookID": "TestImageOCR"
        },
        {
            "integrations": "fireeye",
            "playbookID": "Detonate File - FireEye AX - Test"
        },
        {
            "integrations": [
                "Rasterize",
                "Image OCR"
            ],
            "playbookID": "Rasterize Test",
            "fromversion": "5.0.0"
        },
        {
            "integrations": [
                "Rasterize",
                "Image OCR"
            ],
            "playbookID": "Rasterize 4.5 Test",
            "toversion": "4.5.9"
        },
        {
            "integrations": "Rasterize",
            "playbookID": "RasterizeImageTest",
            "fromversion": "5.0.0"
        },
        {
            "integrations": "Ipstack",
            "playbookID": "Ipstack_Test"
        },
        {
            "integrations": "Perch",
            "playbookID": "Perch-Test"
        },
        {
            "integrations": "Forescout",
            "playbookID": "Forescout-Test"
        },
        {
            "integrations": "GitHub",
            "playbookID": "Git_Integration-Test"
        },
        {
            "integrations": "GitHub IAM",
            "playbookID": "Github IAM - Test Playbook",
            "fromversion": "6.1.0"
        },
        {
            "integrations": "LogRhythmRest",
            "playbookID": "LogRhythm REST test"
        },
        {
            "integrations": "AlienVault USM Anywhere",
            "playbookID": "AlienVaultUSMAnywhereTest"
        },
        {
            "playbookID": "PhishLabsTestPopulateIndicators"
        },
        {
            "playbookID": "Test_HTMLtoMD"
        },
        {
            "integrations": "PhishLabs IOC",
            "playbookID": "PhishLabsIOC TestPlaybook",
            "fromversion": "4.1.0"
        },
        {
            "integrations": "vmray",
            "playbookID": "VMRay-Test"
        },
        {
            "integrations": "PerceptionPoint",
            "playbookID": "PerceptionPoint Test",
            "fromversion": "4.1.0"
        },
        {
            "integrations": "AutoFocus V2",
            "playbookID": "AutoFocus V2 test",
            "fromversion": "5.0.0",
            "timeout": 1000
        },
        {
            "playbookID": "Process Email - Generic for Rasterize"
        },
        {
            "playbookID": "Send Investigation Summary Reports - Test",
            "integrations": "EWS Mail Sender",
            "fromversion": "4.5.0",
            "memory_threshold": 100
        },
        {
            "integrations": "Anomali ThreatStream v2",
            "playbookID": "ThreatStream-Test"
        },
        {
            "integrations": "Flashpoint",
            "playbookID": "Flashpoint_event-Test"
        },
        {
            "integrations": "Flashpoint",
            "playbookID": "Flashpoint_forum-Test"
        },
        {
            "integrations": "Flashpoint",
            "playbookID": "Flashpoint_report-Test"
        },
        {
            "integrations": "Flashpoint",
            "playbookID": "Flashpoint_reputation-Test"
        },
        {
            "integrations": "BluecatAddressManager",
            "playbookID": "Bluecat Address Manager test"
        },
        {
            "integrations": "MailListener - POP3 Beta",
            "playbookID": "MailListener-POP3 - Test"
        },
        {
            "playbookID": "sumList - Test"
        },
        {
            "integrations": "VulnDB",
            "playbookID": "Test-VulnDB"
        },
        {
            "integrations": "Shodan_v2",
            "playbookID": "Test-Shodan_v2",
            "timeout": 1000
        },
        {
            "integrations": "Threat Crowd",
            "playbookID": "ThreatCrowd - Test"
        },
        {
            "integrations": "GoogleDocs",
            "playbookID": "GoogleDocs-test"
        },
        {
            "playbookID": "Request Debugging - Test",
            "fromversion": "5.0.0"
        },
        {
            "playbookID": "Test Convert file hash to corresponding hashes",
            "fromversion": "4.5.0",
            "integrations": "VirusTotal",
            "instance_names": "virus_total_general"
        },
        {
            "playbookID": "PAN-OS Query Logs For Indicators Test",
            "fromversion": "5.5.0",
            "timeout": 1500,
            "integrations": "Panorama",
            "instance_names": "palo_alto_panorama"
        },
        {
            "integrations": "Hybrid Analysis",
            "playbookID": "HybridAnalysis-Test",
            "timeout": 500,
            "fromversion": "4.1.0"
        },
        {
            "integrations": "Elasticsearch v2",
            "instance_names": "es_v7",
            "playbookID": "Elasticsearch_v2_test"
        },
        {
            "integrations": "ElasticsearchFeed",
            "instance_names": "es_demisto_feed",
            "playbookID": "Elasticsearch_Fetch_Demisto_Indicators_Test",
            "fromversion": "5.5.0"
        },
        {
            "integrations": "ElasticsearchFeed",
            "instance_names": "es_generic_feed",
            "playbookID": "Elasticsearch_Fetch_Custom_Indicators_Test",
            "fromversion": "5.5.0"
        },
        {
            "integrations": "Elasticsearch v2",
            "instance_names": "es_v6",
            "playbookID": "Elasticsearch_v2_test-v6"
        },
        {
            "integrations": "PolySwarm",
            "playbookID": "PolySwarm-Test"
        },
        {
            "integrations": "Kennav2",
            "playbookID": "Kenna Test"
        },
        {
            "integrations": "SecurityAdvisor",
            "playbookID": "SecurityAdvisor-Test",
            "fromversion": "4.5.0"
        },
        {
            "integrations": "Google Key Management Service",
            "playbookID": "Google-KMS-test",
            "pid_threshold": 6,
            "memory_threshold": 60
        },
        {
            "integrations": "SecBI",
            "playbookID": "SecBI - Test"
        },
        {
            "playbookID": "ExtractFQDNFromUrlAndEmail-Test"
        },
        {
            "integrations": "EWS v2",
            "playbookID": "Get EWS Folder Test",
            "fromversion": "4.5.0",
            "instance_names": "ewv2_regular",
            "timeout": 1200
        },
        {
            "integrations": "EWSO365",
            "playbookID": "EWS_O365_test",
            "fromversion": "5.0.0"
        },
        {
            "integrations": "EWSO365",
            "playbookID": "EWS_O365_send_mail_test",
            "fromversion": "5.0.0"
        },
        {
            "integrations": "QRadar_v2",
            "playbookID": "QRadar Indicator Hunting Test",
            "timeout": 600,
            "fromversion": "6.0.0"
        },
        {
            "playbookID": "SetAndHandleEmpty test",
            "fromversion": "4.5.0"
        },
        {
            "integrations": "Tanium v2",
            "playbookID": "Tanium v2 - Test"
        },
        {
            "integrations": "Office 365 Feed",
            "playbookID": "Office365_Feed_Test",
            "fromversion": "5.5.0"
        },
        {
            "integrations": "GoogleCloudTranslate",
            "playbookID": "GoogleCloudTranslate-Test",
            "pid_threshold": 8
        },
        {
            "integrations": "Infoblox",
            "playbookID": "Infoblox Test"
        },
        {
            "integrations": "BPA",
            "playbookID": "Test-BPA",
            "fromversion": "4.5.0"
        },
        {
            "playbookID": "GetValuesOfMultipleFIelds Test",
            "fromversion": "4.5.0"
        },
        {
            "playbookID": "IsInternalHostName Test",
            "fromversion": "4.5.0"
        },
        {
            "playbookID": "DigitalGuardian-Test",
            "integrations": "Digital Guardian",
            "fromversion": "5.0.0"
        },
        {
            "integrations": "SplunkPy",
            "playbookID": "Splunk Indicator Hunting Test",
            "fromversion": "5.0.0",
            "memory_threshold": 500,
            "instance_names": "use_default_handler"
        },
        {
            "integrations": "BPA",
            "playbookID": "Test-BPA_Integration",
            "fromversion": "4.5.0"
        },
        {
            "integrations": "AutoFocus Feed",
            "playbookID": "playbook-FeedAutofocus_test",
            "fromversion": "5.5.0"
        },
        {
            "integrations": "AutoFocus Daily Feed",
            "playbookID": "playbook-FeedAutofocus_daily_test",
            "fromversion": "5.5.0"
        },
        {
            "integrations": "PaloAltoNetworks_PrismaCloudCompute",
            "playbookID": "PaloAltoNetworks_PrismaCloudCompute-Test"
        },
        {
            "integrations": "Recorded Future Feed",
            "playbookID": "RecordedFutureFeed - Test",
            "timeout": 1000,
            "fromversion": "5.5.0",
            "memory_threshold": 86
        },
        {
            "integrations": "Expanse",
            "playbookID": "test-Expanse-Playbook",
            "fromversion": "5.0.0"
        },
        {
            "integrations": "Expanse",
            "playbookID": "test-Expanse",
            "fromversion": "5.0.0"
        },
        {
            "integrations": "DShield Feed",
            "playbookID": "playbook-DshieldFeed_test",
            "fromversion": "5.5.0",
            "is_mockable": false
        },
        {
            "integrations": "AlienVault Reputation Feed",
            "playbookID": "AlienVaultReputationFeed_Test",
            "fromversion": "5.5.0",
            "memory_threshold": 190
        },
        {
            "integrations": "BruteForceBlocker Feed",
            "playbookID": "playbook-BruteForceBlocker_test",
            "fromversion": "5.5.0",
            "memory_threshold": 190
        },
        {
            "integrations": "Carbon Black Enterprise EDR",
            "playbookID": "Carbon Black Enterprise EDR Test",
            "fromversion": "5.0.0"
        },
        {
            "integrations": "MongoDB Key Value Store",
            "playbookID": "MongoDB KeyValueStore - Test",
            "pid_threshold": 12,
            "fromversion": "5.0.0"
        },
        {
            "integrations": "MongoDB Log",
            "playbookID": "MongoDBLog - Test",
            "pid_threshold": 12,
            "fromversion": "5.0.0"
        },
        {
            "integrations": "Google Chronicle Backstory",
            "playbookID": "Google Chronicle Backstory Asset - Test",
            "fromversion": "5.0.0"
        },
        {
            "integrations": "Google Chronicle Backstory",
            "playbookID": "Google Chronicle Backstory IOC Details - Test",
            "fromversion": "5.0.0"
        },
        {
            "integrations": "Google Chronicle Backstory",
            "playbookID": "Google Chronicle Backstory List Alerts - Test",
            "fromversion": "5.0.0"
        },
        {
            "integrations": "Google Chronicle Backstory",
            "playbookID": "Google Chronicle Backstory List IOCs - Test",
            "fromversion": "5.0.0"
        },
        {
            "integrations": "Google Chronicle Backstory",
            "playbookID": "Google Chronicle Backstory Reputation - Test",
            "fromversion": "5.0.0"
        },
        {
            "integrations": "Google Chronicle Backstory",
            "playbookID": "Google Chronicle Backstory List Events - Test",
            "fromversion": "5.0.0"
        },
        {
            "integrations": "Feodo Tracker IP Blocklist Feed",
            "instance_names": "feodo_tracker_ip_currently__active",
            "playbookID": "playbook-feodotrackeripblock_test",
            "fromversion": "5.5.0"
        },
        {
            "integrations": "Feodo Tracker IP Blocklist Feed",
            "instance_names": "feodo_tracker_ip_30_days",
            "playbookID": "playbook-feodotrackeripblock_test",
            "fromversion": "5.5.0"
        },
        {
            "integrations": "Code42",
            "playbookID": "Code42-Test",
            "fromversion": "5.0.0",
            "timeout": 600
        },
        {
            "playbookID": "Code42 File Search Test",
            "integrations": "Code42",
            "fromversion": "5.0.0"
        },
        {
            "playbookID": "FetchIndicatorsFromFile-test",
            "fromversion": "5.5.0"
        },
        {
            "integrations": "RiskSense",
            "playbookID": "RiskSense Get Apps - Test"
        },
        {
            "integrations": "RiskSense",
            "playbookID": "RiskSense Get Host Detail - Test"
        },
        {
            "integrations": "RiskSense",
            "playbookID": "RiskSense Get Host Finding Detail - Test"
        },
        {
            "integrations": "RiskSense",
            "playbookID": "RiskSense Get Hosts - Test"
        },
        {
            "integrations": "RiskSense",
            "playbookID": "RiskSense Get Host Findings - Test"
        },
        {
            "integrations": "RiskSense",
            "playbookID": "RiskSense Get Unique Cves - Test"
        },
        {
            "integrations": "RiskSense",
            "playbookID": "RiskSense Get Unique Open Findings - Test"
        },
        {
            "integrations": "RiskSense",
            "playbookID": "RiskSense Get Apps Detail - Test"
        },
        {
            "integrations": "RiskSense",
            "playbookID": "RiskSense Apply Tag - Test"
        },
        {
            "integrations": "Indeni",
            "playbookID": "Indeni_test",
            "fromversion": "5.0.0"
        },
        {
            "integrations": "SafeBreach v2",
            "playbookID": "playbook-SafeBreach-Test",
            "fromversion": "5.5.0"
        },
        {
            "playbookID": "DbotPredictOufOfTheBoxTest",
            "fromversion": "4.5.0",
            "timeout": 1000
        },
        {
            "integrations": "AlienVault OTX TAXII Feed",
            "playbookID": "playbook-feedalienvaultotx_test",
            "fromversion": "5.5.0"
        },
        {
            "playbookID": "ExtractDomainAndFQDNFromUrlAndEmail-Test",
            "fromversion": "5.5.0"
        },
        {
            "integrations": "Cortex Data Lake",
            "playbookID": "Cortex Data Lake Test",
            "instance_names": "cdl_prod",
            "fromversion": "4.5.0"
        },
        {
            "integrations": "Cortex Data Lake",
            "playbookID": "Cortex Data Lake Test",
            "instance_names": "cdl_dev",
            "fromversion": "4.5.0"
        },
        {
            "integrations": "MongoDB",
            "playbookID": "MongoDB - Test"
        },
        {
            "integrations": "DNSDB_v2",
            "playbookID": "DNSDB-Test",
            "fromversion": "5.0.0"
        },
        {
            "playbookID": "DBotCreatePhishingClassifierV2FromFile-Test",
            "timeout": 60000,
            "fromversion": "4.5.0"
        },
        {
            "integrations": "IBM Resilient Systems",
            "playbookID": "IBM Resilient Systems Test"
        },
        {
            "integrations": [
                "Prisma Access",
                "Prisma Access Egress IP feed"
            ],
            "playbookID": "Prisma_Access_Egress_IP_Feed-Test",
            "timeout": 60000,
            "fromversion": "5.5.0",
            "nightly": true
        },
        {
            "integrations": "Prisma Access",
            "playbookID": "Prisma_Access-Test",
            "timeout": 60000,
            "fromversion": "5.5.0",
            "nightly": true
        },
        {
            "playbookID": "EvaluateMLModllAtProduction-Test",
            "fromversion": "4.5.0"
        },
        {
            "integrations": "GCP Whitelist Feed",
            "playbookID": "GCPWhitelist_Feed_Test",
            "fromversion": "5.5.0"
        },
        {
            "integrations": "Azure AD Connect Health Feed",
            "playbookID": "FeedAzureADConnectHealth_Test",
            "fromversion": "5.5.0"
        },
        {
            "integrations": "Zoom Feed",
            "playbookID": "FeedZoom_Test",
            "fromversion": "5.5.0"
        },
        {
            "playbookID": "PCAP Analysis Test",
            "integrations": [
                "ipinfo",
                "WildFire-v2"
            ],
            "fromversion": "5.0.0",
            "timeout": 1200
        },
        {
            "integrations": "Workday",
            "playbookID": "Workday - Test",
            "fromversion": "5.0.0",
            "timeout": 600
        },
        {
            "integrations": "Unit42 Feed",
            "playbookID": "Unit42 Feed - Test",
            "fromversion": "5.5.0",
            "timeout": 600
        },
        {
            "integrations": "CrowdStrikeMalquery",
            "playbookID": "CrowdStrikeMalquery-Test",
            "fromversion": "5.0.0",
            "timeout": 2500
        },
        {
            "integrations": "Sixgill_Darkfeed",
            "playbookID": "Sixgill-Darkfeed_Test",
            "fromversion": "5.5.0"
        },
        {
            "playbookID": "hashIncidentFields-test",
            "fromversion": "4.5.0",
            "timeout": 60000
        },
        {
            "integrations": "RSA Archer v2",
            "playbookID": "Archer v2 - Test",
            "fromversion": "5.0.0"
        },
        {
            "integrations": "WootCloud",
            "playbookID": "TestWootCloudPlaybook",
            "fromversion": "5.0.0"
        },
        {
            "integrations": "Ivanti Heat",
            "playbookID": "Ivanti Heat - Test"
        },
        {
            "integrations": "MicrosoftCloudAppSecurity",
            "playbookID": "MicrosoftCloudAppSecurity-Test"
        },
        {
            "integrations": "Blueliv ThreatCompass",
            "playbookID": "Blueliv_ThreatCompass_test",
            "fromversion": "5.0.0"
        },
        {
            "playbookID": "IncreaseIncidentSeverity-Test",
            "fromversion": "5.0.0"
        },
        {
            "integrations": "TrendMicro Cloud App Security",
            "playbookID": "playbook_TrendmicroCAS_Test",
            "fromversion": "5.0.0",
            "timeout": 300
        },
        {
            "playbookID": "IfThenElse-Test",
            "fromversion": "5.0.0"
        },
        {
            "integrations": "Imperva WAF",
            "playbookID": "Imperva WAF - Test"
        },
        {
            "integrations": "CheckPointFirewall_v2",
            "playbookID": "checkpoint-testplaybook",
            "timeout": 500,
            "nightly": true
        },
        {
            "playbookID": "FailedInstances - Test",
            "integrations": "Whois",
            "fromversion": "4.5.0"
        },
        {
            "integrations": "F5 ASM",
            "playbookID": "playbook-F5_ASM-Test",
            "timeout": 600,
            "fromversion": "5.0.0",
            "nightly": true
        },
        {
            "playbookID": "Hatching Triage - Detonate File",
            "integrations": "Hatching Triage",
            "fromversion": "5.5.0"
        },
        {
            "integrations": "Rundeck",
            "playbookID": "Rundeck_test",
            "fromversion": "5.5.0",
            "is_mockable": false
        },
        {
            "playbookID": "Field polling test",
            "timeout": 600,
            "fromversion": "5.0.0"
        },
        {
            "integrations": "Generic Webhook",
            "playbookID": "Generic Webhook - Test",
            "fromversion": "5.5.0"
        },
        {
            "integrations": "Palo Alto Networks Enterprise DLP",
            "playbookID": "Palo_Alto_Networks_Enterprise_DLP - Test",
            "fromversion": "5.0.0"
        },
        {
            "integrations": "Cryptocurrency",
            "playbookID": "Cryptocurrency-Test",
            "is_mockable": false
        },
        {
            "integrations": "Public DNS Feed",
            "playbookID": "Public_DNS_Feed_Test",
            "fromversion": "5.5.0"
        },
        {
            "integrations": "BitcoinAbuse",
            "playbookID": "BitcoinAbuse-test",
            "fromversion": "5.5.0"
        },
        {
            "integrations": "ExpanseV2",
            "playbookID": "ExpanseV2 Test",
            "fromversion": "6.0.0"
        },
        {
            "integrations": "FeedExpanse",
            "playbookID": "Feed Expanse Test",
            "fromversion": "6.0.0"
        },
        {
<<<<<<< HEAD
            "integrations": "ServiceDeskPlus (On-Premise)",
            "playbookID": "Service Desk Plus (On-Premise) Test"
=======
            "integrations": "Nutanix Hypervisor",
            "playbookID": "Nutanix-test"
>>>>>>> e98385b6
        }
    ],
    "skipped_tests": {
        "Github IAM - Test Playbook": "Issue 32383",
        "Calculate Severity - Standard - Test": "Issue 32715",
        "Calculate Severity - Generic v2 - Test": "Issue 32716",
        "Workday - Test": "No credentials Issue 29595",
        "Protectwise-Test": "Issue 28168",
        "Phishing Classifier V2 ML Test": "Issue 26066",
        "RedLockTest": "Issue 24600",
        "SentinelOne V2 - test": "Issue 24933",
        "TestDedupIncidentsPlaybook": "Issue 24344",
        "CreateIndicatorFromSTIXTest": "Issue 24345",
        "Endpoint data collection test": "Uses a deprecated playbook called Endpoint data collection",
        "Prisma_Access_Egress_IP_Feed-Test": "unskip after we will get Prisma Access instance - Issue 27112",
        "Prisma_Access-Test": "unskip after we will get Prisma Access instance - Issue 27112",
        "Test-Shodan_v2": "Issue 23370",
        "Symantec Deepsight Test": "Issue 22971",
        "TestProofpointFeed": "Issue 22229",
        "Git_Integration-Test": "Issue 20029",
        "Symantec Data Loss Prevention - Test": "Issue 20134",
        "NetWitness Endpoint Test": "Issue 19878",
        "InfoArmorVigilanteATITest": "Test issue 17358",
        "ArcSight Logger test": "Issue 19117",
        "3da2e31b-f114-4d7f-8702-117f3b498de9": "Issue 19837",
        "d66e5f86-e045-403f-819e-5058aa603c32": "pr 3220",
        "RecordedFutureFeed - Test": "Issue 18922",
        "IntSights Mssp Test": "Issue #16351",
        "fd93f620-9a2d-4fb6-85d1-151a6a72e46d": "Issue 19854",
        "Test Playbook TrendMicroDDA": "Issue 16501",
        "ssdeepreputationtest": "Issue #20953",
        "C2sec-Test": "Issue #21633",
        "palo_alto_panorama_test_pb": "Issue #22835",
        "Create Phishing Classifier V2 ML Test": "Issue 26341",
        "DBotCreatePhishingClassifierV2FromFile-Test": "Issue 26456",
        "ThreatConnect v2 - Test": "Issue 26782",
        "Email Address Enrichment - Generic v2.1 - Test": "Issue 26785",
        "Tanium v2 - Test": "Issue 26822",
        "hashIncidentFields-test": "Issue 26850",
        "Fidelis Elevate Network": "Issue 26453",
        "Cortex XDR - IOC - Test": "Issue 25598",
        "Cherwell Example Scripts - test": "Issue 27107",
        "Cherwell - test": "Issue 26780",
        "SMB test": "Issue 26454",
        "PAN-OS Query Logs For Indicators Test": "Issue 28753",
        "TCPUtils-Test": "Issue 29677",
        "Microsoft Advanced Threat Analytics - Test": "Issue 29593",
        "Polygon-Test": "Issue 29060",
        "AttackIQ - Test": "Issue 29774",
        "AWS-securityhub Test": "Issue 29796",
        "Azure Compute - Test": "Issue 28056",
        "forcepoint test": "Issue 28043",
        "CanaryTools Test": "Issue 30796",
        "Generic Webhook - Test": "Issue 30797",
        "Test-VulnDB": "Issue 30875",
        "Malware Domain List Active IPs Feed Test": "Issue 30878",
        "CuckooTest": "Issue 25601",
        "Cisco Umbrella Test": "Issue 24338",
        "PhishlabsIOC_DRP-Test": "Issue 29589",
        "Carbon Black Live Response Test": "Issue 28237",
        "Carbon Black Enterprise Protection V2 Test": "Issue 32322",
        "Google_Vault-Search_And_Display_Results_test": "Issue 24348",
        "FeedThreatConnect-Test": "Issue 32317",
        "HelloWorldPremium_Scan-Test": "Issue 32512",
        "ThreatMiner-Test": "Issue 32688",
        "Palo_Alto_Networks_Enterprise_DLP - Test": "Issue 32568",
        "JoeSecurityTestDetonation": "Issue 25650",
        "JoeSecurityTestPlaybook": "Issue 25649",
        "Tenable.io Scan Test": "Issue 26728",
        "PAN-OS Create Or Edit Rule Test": "Issue 26465",
        "PAN-OS DAG Configuration Test": "Issue 19205",
        "palo_alto_firewall_test_pb": "Issue 27501",
        "Cortex Data Lake Test": "Issue 24346",
        "O365-SecurityAndCompliance-Test": "Issue 32364",
        "pyEWS_Test": "Issue 27942",
        "Phishing - Core - Test - Incident Starter": "Issue 26784",
        "Test Playbook McAfee ATD": "Issue 33409",
        "Detonate Remote File From URL -McAfee-ATD - Test": "Issue 33407",
        "Test Playbook McAfee ATD Upload File": "Issue 33408",
        "Extract Indicators From File - Generic v2 - Test": "Issue 30071"
    },
    "skipped_integrations": {

        "_comment1": "~~~ NO INSTANCE ~~~",
        "Forcepoint": "instance issues. Issue 28043",
        "ZeroFox": "Issue 29284",
        "Symantec Management Center": "Issue 23960",
        "IntSights": "Issue 26742",
        "Traps": "Issue 24122",
        "Fidelis Elevate Network": "Issue 26453",
        "CrowdStrike Falcon X": "Issue 26209",
        "ArcSight Logger": "Issue 19117",
        "Sophos Central": "No instance",
        "MxToolBox": "No instance",
        "Prisma Access": "Instance will be provided soon by Lior and Prasen - Issue 27112",
        "AlphaSOC Network Behavior Analytics": "No instance",
        "IsItPhishing": "No instance",
        "Verodin": "No instance",
        "EasyVista": "No instance",
        "Pipl": "No instance",
        "Moloch": "No instance",
        "Twilio": "No instance",
        "Zendesk": "No instance",
        "GuardiCore": "No instance",
        "Nessus": "No instance",
        "Cisco CloudLock": "No instance",
        "SentinelOne": "No instance",
        "Vectra v2": "No instance",
        "AWS - IAM": "Issue 21401",
        "FortiGate": "License expired, and not going to get one (issue 14723)",
        "Attivo Botsink": "no instance, not going to get it",
        "VMware": "no License, and probably not going to get it",
        "AWS Sagemaker": "License expired, and probably not going to get it",
        "Symantec MSS": "No instance, probably not going to get it (issue 15513)",
        "Google Cloud Compute": "Can't test yet",
        "FireEye ETP": "No instance",
        "ProofpointTAP_v2": "No instance",
        "remedy_sr_beta": "No instance",
        "fireeye": "Issue 19839",
        "Remedy On-Demand": "Issue 19835",
        "Check Point": "Issue 18643",
        "CheckPointFirewall_v2": "Issue 18643",
        "Preempt": "Issue 20268",
        "Jask": "Issue 18879",
        "vmray": "Issue 18752",
        "Anomali ThreatStream v2": "Issue 19182",
        "Anomali ThreatStream": "Issue 19182",
        "SCADAfence CNM": "Issue 18376",
        "ArcSight ESM v2": "Issue #18328",
        "AlienVault USM Anywhere": "Issue #18273",
        "Dell Secureworks": "No instance",
        "Netskope": "instance is down",
        "Service Manager": "Expired license",
        "carbonblackprotection": "License expired",
        "icebrg": "Issue 14312",
        "Freshdesk": "Trial account expired",
        "Threat Grid": "Issue 16197",
        "Kafka V2": "Can not connect to instance from remote",
        "Check Point Sandblast": "Issue 15948",
        "Remedy AR": "getting 'Not Found' in test button",
        "Salesforce": "Issue 15901",
        "Zscaler": "Issue 17784",
        "RedCanary": "License expired",
        "ANYRUN": "No instance",
        "Snowflake": "Looks like account expired, needs looking into",
        "Cisco Spark": "Issue 18940",
        "Phish.AI": "Issue 17291",
        "MaxMind GeoIP2": "Issue 18932.",
        "Exabeam": "Issue 19371",
        "PaloAltoNetworks_PrismaCloudCompute": "Issue 27112",
        "IBM Resilient Systems": "Issue 23722",
        "Ivanti Heat": "Issue 26259",
        "AWS - Athena - Beta": "Issue 19834",
        "SNDBOX": "Issue 28826",
        "Workday": "License expired Issue: 29595",
        "FireEyeFeed": "License expired Issue: 31838",
        "Akamai WAF": "Issue 32318",

        "_comment2": "~~~ UNSTABLE ~~~",
        "Tenable.sc": "unstable instance",
        "ThreatConnect v2": "unstable instance",
        "Infoblox": "Unstable instance, issue 25651",

        "_comment3": "~~~ QUOTA ISSUES ~~~",
        "XFE_v2": "Required proper instance, otherwise we get quota errors",
        "Lastline": "issue 20323",
        "Google Resource Manager": "Cannot create projects because have reached allowed quota.",
        "Looker": "Warehouse 'DEMO_WH' cannot be resumed because resource monitor 'LIMITER' has exceeded its quota.",
        "Ipstack": "Issue 26266",

        "_comment4": "~~~ OTHER ~~~",
        "Pentera": "authentication method will not work with testing",
        "AlienVault OTX TAXII Feed": "Issue 29197",
        "EclecticIQ Platform": "Issue 8821",
        "Zoom": "Issue 19832",
        "Forescout": "Can only be run from within PANW network. Look in keeper for - Demisto in the LAB",
        "FortiManager": "Can only be run within PANW network",
        "HelloWorldSimple": "This is just an example integration - no need for test",
        "TestHelloWorldPlaybook": "This is just an example integration - no need for test",
        "Lastline v2": "Temporary skipping, due to quota issues, in order to merge a PR",
        "AttackIQFireDrill": "License issues #29774"
    },
    "nightly_integrations": [
        "Lastline v2",
        "TruSTAR",
        "SlackV2",
        "VulnDB"
    ],
    "unmockable_integrations": {
        "Office 365 Feed": "Client sends a unique uuid as first request of every run",
        "AzureWAF": "Has a command that sends parameters in the path",
        "HashiCorp Vault": "Has a command that sends parameters in the path",
        "urlscan.io": "Uses data that comes in the headers",
        "CloudConvert": "has a command that uploads a file (!cloudconvert-upload)",
        "Feodo Tracker IP Blocklist Feed": "test-module downloads a file",
        "McAfee Advanced Threat Defense": "has a command that uploads file (!atd-file-upload)",
        "Symantec Messaging Gateway": "Test playbook uses a random string",
        "Cylance Protect": "Test playbook (get_file_sample_by_hash_-_cylance_protect_-_test) downloads a file",
        "WildFire-v2": "has a command that uploads a file (!wildfire-upload)",
        "carbonblackliveresponse": "has a command that uploads a file (!cb-push-file-to-endpoint)",
        "ServiceNow v2": "has a command that uploads a file (!servicenow-upload-file)",
        "Hybrid Analysis": "has a command that uploads a file (!hybrid-analysis-submit-sample)",
        "AlienVault OTX TAXII Feed": "Client from 'cabby' package generates uuid4 in the request",
        "Generic Webhook": "Does not send HTTP traffic",
        "Microsoft Endpoint Configuration Manager": "Uses Microsoft winRM",
        "VirusTotal - Private API": "proxy failures with recording. related issues: 26463, 28888",
        "SecurityIntelligenceServicesFeed": "Need proxy configuration in server",
        "BPA": "Playbook using GenericPolling which is inconsistent",
        "XsoarPowershellTesting": "Integration which not use network.",
        "Mail Listener v2": "Integration has no proxy checkbox",
        "Cortex XDR - IOC": "'Cortex XDR - IOC - Test' is using also the fetch indicators which is not working in proxy mode",
        "AWS - Security Hub": "Issue 24926",
        "SecurityAndCompliance": "Integration doesn't support proxy",
        "Cherwell": "Submits a file - tests that send files shouldn't be mocked",
        "SNDBOX": "Submits a file - tests that send files shouldn't be mocked",
        "Joe Security": "Submits a file - tests that send files shouldn't be mocked",
        "Maltiverse": "issue 24335",
        "ActiveMQ": "stomp sdk not supporting proxy.",
        "MITRE ATT&CK": "Using taxii2client package",
        "MongoDB": "Our instance not using SSL",
        "Cortex Data Lake": "Integration requires SSL",
        "Google Key Management Service": "The API requires an SSL secure connection to work.",
        "McAfee ESM-v10": "we have multiple instances with same test playbook, mock recording are per playbook so it keeps failing the playback step",
        "SplunkPy": "we have multiple instances with same test playbook, mock recording are per playbook so it keeps failing the playback step",
        "McAfee ESM v2": "we have multiple instances with same test playbook, mock recording are per playbook so it keeps failing the playback step",
        "mysql": "Does not use http",
        "SlackV2": "Integration requires SSL",
        "Whois": "Mocks does not support sockets",
        "Panorama": "Exception: Proxy process took to long to go up. https://circleci.com/gh/demisto/content/24826",
        "Image OCR": "Does not perform network traffic",
        "Server Message Block (SMB)": "Does not perform http communication",
        "Active Directory Query v2": "Does not perform http communication",
        "dnstwist": "Does not perform http communication",
        "Generic SQL": "Does not perform http communication",
        "PagerDuty v2": "Integration requires SSL",
        "TCPIPUtils": "Integration requires SSL",
        "Luminate": "Integration has no proxy checkbox",
        "Shodan": "Integration has no proxy checkbox",
        "Google BigQuery": "Integration has no proxy checkbox",
        "ReversingLabs A1000": "Checking",
        "Check Point": "Checking",
        "okta": "Test Module failing, suspect it requires SSL",
        "Okta v2": "dynamic test, need to revisit and better avoid conflicts",
        "Awake Security": "Checking",
        "ArcSight ESM v2": "Checking",
        "Phish.AI": "Checking",
        "Intezer": "Nightly - Checking",
        "ProtectWise": "Nightly - Checking",
        "google-vault": "Nightly - Checking",
        "McAfee NSM": "Nightly - Checking",
        "Forcepoint": "Nightly - Checking",
        "palo_alto_firewall": "Need to check test module",
        "Signal Sciences WAF": "error with certificate",
        "google": "'unsecure' parameter not working",
        "EWS Mail Sender": "Inconsistent test (playback fails, record succeeds)",
        "ReversingLabs Titanium Cloud": "No Unsecure checkbox. proxy trying to connect when disabled.",
        "Recorded Future": "might be dynamic test",
        "AlphaSOC Wisdom": "Test module issue",
        "RedLock": "SSL Issues",
        "Microsoft Graph": "Test direct access to oproxy",
        "MicrosoftGraphMail": "Test direct access to oproxy",
        "Microsoft Graph User": "Test direct access to oproxy",
        "Microsoft_Graph_Files": "Test direct access to oproxy",
        "Microsoft Graph Groups": "Test direct access to oproxy",
        "Microsoft Defender Advanced Threat Protection": "Test direct access to oproxy",
        "Azure Security Center v2": "Test direct access to oproxy",
        "Microsoft Graph Calendar": "Test direct access to oproxy",
        "Microsoft Graph Device Management": "Test direct access to oproxy",
        "Azure Compute v2": "Test direct access to oproxy",
        "AWS - CloudWatchLogs": "Issue 20958",
        "AWS - Athena - Beta": "Issue 24926",
        "AWS - CloudTrail": "Issue 24926",
        "AWS - Lambda": "Issue 24926",
        "AWS - S3": "uploads and downloads files",
        "AWS Sagemaker": "Issue 24926",
        "Gmail Single User": "googleclient sdk has time based challenge exchange",
        "Gmail": "googleclient sdk has time based challenge exchange",
        "GSuiteAdmin": "googleclient sdk has time based challenge exchange",
        "GoogleCloudTranslate": "google translate sdk does not support proxy",
        "Google Chronicle Backstory": "SDK",
        "Google Vision AI": "SDK",
        "Google Cloud Compute": "googleclient sdk has time based challenge exchange",
        "Google Cloud Functions": "googleclient sdk has time based challenge exchange",
        "GoogleDocs": "googleclient sdk has time based challenge exchange",
        "GooglePubSub": "googleclient sdk has time based challenge exchange",
        "Google Resource Manager": "googleclient sdk has time based challenge exchange",
        "Google Cloud Storage": "SDK",
        "GoogleCalendar": "googleclient sdk has time based challenge exchange",
        "GoogleDrive": "googleclient sdk has time based challenge exchange",
        "Syslog Sender": "syslog",
        "syslog": "syslog",
        "MongoDB Log": "Our instance not using SSL",
        "MongoDB Key Value Store": "Our instance not using SSL",
        "GoogleKubernetesEngine": "SDK",
        "TAXIIFeed": "Cannot use proxy",
        "EWSO365": "oproxy dependent",
        "MISP V2": "Cleanup process isn't performed as expected.",
        "Rapid7 Nexpose": "Test playbook (nexpose_test) downloads a file"
    },
    "parallel_integrations": [
        "AWS - EC2",
        "Amazon DynamoDB",
        "AWS - ACM",
        "Cryptocurrency",
        "SNDBOX",
        "Whois",
        "Rasterize",
        "CVE Search v2",
        "VulnDB",
        "CheckPhish",
        "Tanium",
        "LogRhythmRest",
        "ipinfo",
        "Demisto REST API",
        "syslog",
        "ElasticsearchFeed",
        "MITRE ATT&CK",
        "Microsoft Intune Feed",
        "JSON Feed",
        "Plain Text Feed",
        "Fastly Feed",
        "Malware Domain List Active IPs Feed",
        "Blocklist_de Feed",
        "Cloudflare Feed",
        "AzureFeed",
        "SpamhausFeed",
        "Cofense Feed",
        "Bambenek Consulting Feed",
        "AWS Feed",
        "CSVFeed",
        "ProofpointFeed",
        "abuse.ch SSL Blacklist Feed",
        "TAXIIFeed",
        "Office 365 Feed",
        "AutoFocus Feed",
        "Recorded Future Feed",
        "DShield Feed",
        "AlienVault Reputation Feed",
        "BruteForceBlocker Feed",
        "Feodo Tracker IP Blocklist Feed",
        "AlienVault OTX TAXII Feed",
        "Prisma Access Egress IP feed",
        "Lastline v2",
        "McAfee DXL",
        "GCP Whitelist Feed",
        "Cortex Data Lake",
        "AWS - Security Hub",
        "Mail Listener v2"
    ],
    "docker_thresholds": {

        "_comment": "Add here docker images which are specific to an integration and require a non-default threshold (such as rasterize or ews). That way there is no need to define this multiple times. You can specify full image name with version or without.",
        "images": {
            "demisto/chromium": {
                "pid_threshold": 11
            },
            "demisto/py-ews:2.0": {
                "memory_threshold": 150
            },
            "demisto/pymisp:1.0.0.52": {
                "memory_threshold": 150
            },
            "demisto/pytan": {
                "pid_threshold": 11
            },
            "demisto/google-k8s-engine:1.0.0.9467": {
                "pid_threshold": 11
            },
            "demisto/threatconnect-tcex": {
                "pid_threshold": 11
            },
            "demisto/taxii2": {
                "pid_threshold": 11
            }
        }
    }
}<|MERGE_RESOLUTION|>--- conflicted
+++ resolved
@@ -3205,13 +3205,12 @@
             "fromversion": "6.0.0"
         },
         {
-<<<<<<< HEAD
             "integrations": "ServiceDeskPlus (On-Premise)",
             "playbookID": "Service Desk Plus (On-Premise) Test"
-=======
+        },
+        {
             "integrations": "Nutanix Hypervisor",
             "playbookID": "Nutanix-test"
->>>>>>> e98385b6
         }
     ],
     "skipped_tests": {
