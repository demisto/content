--- conflicted
+++ resolved
@@ -4702,13 +4702,6 @@
             "timeout": 2400
         },
         {
-<<<<<<< HEAD
-            "integrations": [
-                "RemoteAccess v2"
-            ],
-            "playbookID": "RemoteAccessTest",
-            "fromversion": "6.0.0"
-=======
             "playbookID": "Get Original Email - Microsoft Graph Mail - test",
             "fromversion": "6.1.0",
             "integrations": [
@@ -4754,7 +4747,14 @@
         {
             "playbookID": "test_AssignToNextShiftOOO",
             "fromversion": "5.5.0"
->>>>>>> 8f8f5351
+        },
+        {
+            "integrations": [
+                "RemoteAccess v2"
+            ],
+            "playbookID": "RemoteAccessTest",
+            "fromversion": "6.0.0"
+
         }
     ],
     "skipped_tests": {
@@ -4852,13 +4852,9 @@
         "Phishing v2 - Test - Actual Incident": "Issue 41322",
         "Kaspersky Security Center - Test": "Issue 36487",
         "carbonBlackEndpointStandardTestPlaybook": "Issue 36936",
-<<<<<<< HEAD
-        "LogRhythm REST test": "Issue 40654",
-        "RemoteAccessTest": "Issue 44245"
-=======
+        "RemoteAccessTest": "Issue 44245",
         "RecordedFutureFeed - Test": "Quota issue. Need to unskip in 1.12.21",
         "Recorded Future Test": "Quota issue. Need to unskip in 1.12.21"
->>>>>>> 8f8f5351
     },
     "skipped_integrations": {
 
