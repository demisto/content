--- conflicted
+++ resolved
@@ -3355,14 +3355,11 @@
             "playbookID": "carbonBlackEndpointStandardTestPlaybook",
             "fromversion": "5.5.0",
             "is_mockable": false
-<<<<<<< HEAD
-=======
         },
         {
             "integrations": "ThreatExchange v2",
             "playbookID": "ThreatExchangeV2-test",
             "fromversion": "5.5.0"
->>>>>>> 7ac7201f
         }
     ],
     "skipped_tests": {
