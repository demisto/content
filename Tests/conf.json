{
    "testTimeout": 160,
    "testInterval": 20,
    "tests": [
        {
            "integrations": "LogRhythmRest V2",
            "playbookID": "LogRhythmRestV2-test"
        },
        {
            "playbookID": "Base64Decode - Test"
        },
        {
            "playbookID": "SupportMultithreading - Test",
            "is_mockable": false
        },
        {
            "fromversion": "5.0.0",
            "integrations": [
                "WildFire-v2"
            ],
            "playbookID": "Detonate File - WildFire - Test"
        },
        {
            "integrations": [
                "Microsoft Management Activity API (O365 Azure Events)"
            ],
            "playbookID": "MicrosoftManagementActivity - Test"
        },
        {
            "integrations": "Microsoft Teams Management",
            "playbookID": "Microsoft Teams Management - Test",
            "is_mockable": false,
            "timeout": 700
        },
        {
            "playbookID": "SetIfEmpty - non-ascii chars - Test"
        },
        {
            "integrations": "Tripwire",
            "playbookID": "TestplaybookTripwire",
            "fromversion": "5.0.0"
        },
        {
            "integrations": "CensysV2",
            "playbookID": "CensysV2-Test",
            "fromversion": "6.1.0"
        },
        {
            "playbookID": "Generic Polling Test",
            "timeout": 250
        },
        {
            "integrations": "Cisco Umbrella Enforcement",
            "playbookID": "Cisco Umbrella Enforcement-Test",
            "fromversion": "5.0.0"
        },
        {
            "integrations": "GSuiteAdmin",
            "playbookID": "GSuiteAdmin-Test",
            "fromversion": "5.0.0"
        },
        {
            "integrations": "GSuiteAuditor",
            "playbookID": "GSuiteAuditor-Test",
            "fromversion": "5.5.0"
        },
        {
            "integrations": "AzureWAF",
            "instance_names": "azure_waf_prod",
            "playbookID": "Azure WAF - Test",
            "fromversion": "5.0.0"
        },
        {
            "integrations": [
                "Azure Active Directory Identity Protection",
                "Demisto REST API"
            ],
            "playbookID": "AzureADTest",
            "fromversion": "6.0.0",
            "timeout": 3000,
            "is_mockable": false
        },
        {
            "integrations": "GoogleCalendar",
            "playbookID": "GoogleCalendar-Test",
            "fromversion": "5.0.0"
        },
        {
            "integrations": "GoogleDrive",
            "playbookID": "GoogleDrive-Test",
            "fromversion": "5.0.0"
        },
        {
            "integrations": "FireEye Central Management",
            "playbookID": "FireEye Central Management - Test",
            "fromversion": "5.5.0",
            "timeout": 500
        },
        {
            "integrations": "FireEyeNX",
            "playbookID": "FireEyeNX-Test"
        },
        {
            "integrations": "EmailRepIO",
            "playbookID": "TestEmailRepIOPlaybook",
            "fromversion": "5.0.0"
        },
        {
            "integrations": "XsoarPowershellTesting",
            "playbookID": "XsoarPowershellTesting-Test"
        },
        {
            "integrations": "Palo Alto Networks Threat Vault",
            "playbookID": "PANW Threat Vault - Signature Search - Test",
            "fromversion": "5.0.0"
        },
        {
            "integrations": "Microsoft Endpoint Configuration Manager",
            "playbookID": "Microsoft ECM - Test",
            "fromversion": "5.5.0",
            "timeout": 400
        },
        {
            "integrations": "CrowdStrike Falcon Intel v2",
            "playbookID": "CrowdStrike Falcon Intel v2 - Test",
            "fromversion": "5.0.0"
        },
        {
            "integrations": "SecurityAndCompliance",
            "playbookID": "O365-SecurityAndCompliance-Test",
            "fromversion": "5.5.0",
            "memory_threshold": 300,
            "timeout": 1500
        },
        {
            "integrations": "SecurityAndCompliance",
            "playbookID": "O365-SecurityAndCompliance-ContextResults-Test",
            "fromversion": "5.5.0",
            "memory_threshold": 300,
            "timeout": 1500
        },
        {
            "integrations": "EwsExtension",
            "playbookID": "O365 - EWS - Extension - Test",
            "fromversion": "6.0.0",
            "timeout": 500
        },
        {
            "integrations": "Majestic Million",
            "playbookID": "Majestic Million Test Playbook",
            "fromversion": "5.5.0",
            "memory_threshold": 300,
            "timeout": 500
        },
        {
            "integrations": "Anomali Enterprise",
            "playbookID": "Anomali Match Forensic Search - Test",
            "fromversion": "5.0.0"
        },
        {
            "integrations": [
                "Mail Listener v2",
                "Mail Sender (New)"
            ],
            "playbookID": "Mail-Listener Test Playbook",
            "fromversion": "5.0.0",
            "instance_names": [
                "Mail_Sender_(New)_STARTTLS"
            ]
        },
        {
            "integrations": "GraphQL",
            "fromversion": "5.0.0",
            "instance_names": "fetch_schema",
            "playbookID": "GraphQL - Test"
        },
        {
            "integrations": "GraphQL",
            "fromversion": "5.0.0",
            "instance_names": "no_fetch_schema",
            "playbookID": "GraphQL - Test"
        },
        {
            "integrations": "Azure Network Security Groups",
            "fromversion": "5.0.0",
            "instance_names": "azure_nsg_prod",
            "playbookID": "Azure NSG - Test"
        },
        {
            "integrations": "OpenCTI Feed",
            "playbookID": "OpenCTI Feed Test",
            "fromversion": "5.5.0"
        },
        {
            "integrations": "AWS - Security Hub",
            "playbookID": "AWS-securityhub Test",
            "timeout": 800
        },
        {
            "integrations": "Microsoft Advanced Threat Analytics",
            "playbookID": "Microsoft Advanced Threat Analytics - Test",
            "fromversion": "5.0.0",
            "is_mockable": false
        },
        {
            "integrations": "Zimperium",
            "playbookID": "Zimperium_Test",
            "fromversion": "5.0.0"
        },
        {
            "integrations": "ServiceDeskPlus",
            "playbookID": "Service Desk Plus Test",
            "instance_names": "sdp_instance_1",
            "fromversion": "5.0.0",
            "toversion": "5.9.9",
            "is_mockable": false
        },
        {
            "integrations": "ServiceDeskPlus",
            "playbookID": "Service Desk Plus - Generic Polling Test",
            "instance_names": "sdp_instance_1",
            "fromversion": "5.0.0",
            "toversion": "5.9.9"
        },
        {
            "integrations": "ServiceDeskPlus",
            "playbookID": "Service Desk Plus Test",
            "instance_names": "sdp_instance_2",
            "fromversion": "6.0.0",
            "is_mockable": false
        },
        {
            "integrations": "ServiceDeskPlus",
            "playbookID": "Service Desk Plus - Generic Polling Test",
            "instance_names": "sdp_instance_2",
            "fromversion": "6.0.0"
        },
        {
            "integrations": "ThreatConnect Feed",
            "playbookID": "FeedThreatConnect-Test",
            "fromversion": "5.5.0"
        },
        {
            "integrations": "URLhaus",
            "playbookID": "Test_URLhaus",
            "timeout": 1000
        },
        {
            "integrations": "Microsoft Intune Feed",
            "playbookID": "FeedMicrosoftIntune_Test",
            "fromversion": "5.5.0"
        },
        {
            "integrations": "Tanium Threat Response",
            "playbookID": "Tanium Threat Response Test"
        },
        {
            "integrations": [
                "Syslog Sender",
                "syslog"
            ],
            "playbookID": "Test Syslog",
            "fromversion": "5.5.0",
            "timeout": 600
        },
        {
            "integrations": "APIVoid",
            "playbookID": "APIVoid Test"
        },
        {
            "integrations": "CloudConvert",
            "playbookID": "CloudConvert-test",
            "fromversion": "5.0.0",
            "timeout": 3000
        },
        {
            "integrations": "Cisco Firepower",
            "playbookID": "Cisco Firepower - Test",
            "timeout": 1000,
            "fromversion": "5.0.0"
        },
        {
            "integrations": "IllusiveNetworks",
            "playbookID": "IllusiveNetworks-Test",
            "fromversion": "5.0.0",
            "timeout": 500
        },
        {
            "integrations": "JSON Feed",
            "playbookID": "JSON_Feed_Test",
            "fromversion": "5.5.0",
            "instance_names": "JSON Feed no_auto_detect"
        },
        {
            "integrations": "JSON Feed",
            "playbookID": "JSON_Feed_Test",
            "fromversion": "5.5.0",
            "instance_names": "JSON Feed_auto_detect"
        },
        {
            "integrations": "JSON Feed",
            "playbookID": "JSON_Feed_Test",
            "fromversion": "5.5.0",
            "instance_names": "JSON Feed_post"
        },
        {
            "integrations": "Google Cloud Functions",
            "playbookID": "test playbook - Google Cloud Functions",
            "fromversion": "5.0.0"
        },
        {
            "integrations": "Plain Text Feed",
            "playbookID": "PlainText Feed - Test",
            "fromversion": "5.5.0",
            "instance_names": "Plain Text Feed no_auto_detect"
        },
        {
            "integrations": "Plain Text Feed",
            "playbookID": "PlainText Feed - Test",
            "fromversion": "5.5.0",
            "instance_names": "Plain Text Feed_auto_detect"
        },
        {
            "integrations": "Silverfort",
            "playbookID": "Silverfort-test",
            "fromversion": "5.0.0"
        },
        {
            "integrations": "GoogleKubernetesEngine",
            "playbookID": "GoogleKubernetesEngine_Test",
            "timeout": 600,
            "fromversion": "5.5.0"
        },
        {
            "integrations": "Fastly Feed",
            "playbookID": "Fastly Feed Test",
            "fromversion": "5.5.0"
        },
        {
            "integrations": "Malware Domain List Active IPs Feed",
            "playbookID": "Malware Domain List Active IPs Feed Test",
            "fromversion": "5.5.0"
        },
        {
            "integrations": "Claroty",
            "playbookID": "Claroty - Test",
            "fromversion": "5.0.0"
        },
        {
            "integrations": "Trend Micro Apex",
            "playbookID": "Trend Micro Apex - Test",
            "is_mockable": false
        },
        {
            "integrations": "Blocklist_de Feed",
            "playbookID": "Blocklist_de - Test",
            "fromversion": "5.5.0"
        },
        {
            "integrations": "Cloudflare Feed",
            "playbookID": "cloudflare - Test",
            "fromversion": "5.5.0"
        },
        {
            "integrations": "AzureFeed",
            "playbookID": "AzureFeed - Test",
            "fromversion": "5.5.0"
        },
        {
            "playbookID": "CreateIndicatorFromSTIXTest",
            "fromversion": "5.0.0"
        },
        {
            "integrations": "SpamhausFeed",
            "playbookID": "Spamhaus_Feed_Test",
            "fromversion": "5.5.0"
        },
        {
            "integrations": "Cofense Feed",
            "playbookID": "TestCofenseFeed",
            "fromversion": "5.5.0"
        },
        {
            "integrations": "Bambenek Consulting Feed",
            "playbookID": "BambenekConsultingFeed_Test",
            "fromversion": "5.5.0"
        },
        {
            "integrations": "Pipl",
            "playbookID": "Pipl Test"
        },
        {
            "integrations": "AWS Feed",
            "playbookID": "AWS Feed Test",
            "fromversion": "5.5.0"
        },
        {
            "integrations": "QuestKace",
            "playbookID": "QuestKace test",
            "fromversion": "5.0.0"
        },
        {
            "integrations": "Digital Defense FrontlineVM",
            "playbookID": "Digital Defense FrontlineVM - Scan Asset Not Recently Scanned Test"
        },
        {
            "integrations": "Digital Defense FrontlineVM",
            "playbookID": "Digital Defense FrontlineVM - Test Playbook"
        },
        {
            "integrations": "CSVFeed",
            "playbookID": "CSV_Feed_Test",
            "fromversion": "5.5.0",
            "instance_names": "CSVFeed_no_auto_detect"
        },
        {
            "integrations": "CSVFeed",
            "playbookID": "CSV_Feed_Test",
            "fromversion": "5.5.0",
            "instance_names": "CSVFeed_auto_detect"
        },
        {
            "integrations": "ProofpointFeed",
            "playbookID": "TestProofpointFeed",
            "fromversion": "5.5.0"
        },
        {
            "integrations": "Digital Shadows",
            "playbookID": "Digital Shadows - Test"
        },
        {
            "integrations": "Azure Compute v2",
            "playbookID": "Azure Compute - Test",
            "instance_names": "ms_azure_compute_dev"
        },
        {
            "integrations": "Azure Compute v2",
            "playbookID": "Azure Compute - Test",
            "instance_names": "ms_azure_compute_prod",
            "is_mockable": false
        },
        {
            "integrations": "Azure Compute v2",
            "playbookID": "Azure Compute - Login Test",
            "instance_names": "ms_azure_compute_prod",
            "is_mockable": false
        },
        {
            "integrations": "Azure Compute v2",
            "playbookID": "Azure Compute - Login Test",
            "instance_names": "ms_azure_compute_self_deployed"
        },
        {
            "integrations": "Symantec Data Loss Prevention",
            "playbookID": "Symantec Data Loss Prevention - Test",
            "fromversion": "4.5.0"
        },
        {
            "integrations": "Lockpath KeyLight v2",
            "playbookID": "Keylight v2 - Test"
        },
        {
            "integrations": "Azure Security Center v2",
            "playbookID": "Azure SecurityCenter - Test",
            "instance_names": "ms_azure_sc_prod",
            "is_mockable": false
        },
        {
            "integrations": "Azure Security Center v2",
            "playbookID": "Azure SecurityCenter - Test",
            "instance_names": "ms_azure_sc_dev"
        },
        {
            "integrations": "Azure Security Center v2",
            "playbookID": "Azure SecurityCenter - Test",
            "instance_names": "ms_azure_sc_self_deployed"
        },
        {
            "integrations": "JsonWhoIs",
            "playbookID": "JsonWhoIs-Test"
        },
        {
            "integrations": "Maltiverse",
            "playbookID": "Maltiverse Test"
        },
        {
            "integrations": "Box v2",
            "playbookID": "BoxV2_TestPlaybook"
        },
        {
            "integrations": "MicrosoftGraphMail",
            "playbookID": "MicrosoftGraphMail-Test_dev",
            "instance_names": "ms_graph_mail_dev"
        },
        {
            "integrations": "MicrosoftGraphMail",
            "playbookID": "MicrosoftGraphMail-Test_dev_no_oproxy",
            "instance_names": "ms_graph_mail_dev_no_oproxy"
        },
        {
            "integrations": "MicrosoftGraphMail",
            "playbookID": "MicrosoftGraphMail-Test_prod",
            "instance_names": "ms_graph_mail_prod",
            "is_mockable": false
        },
        {
            "integrations": "CloudShark",
            "playbookID": "CloudShark - Test Playbook"
        },
        {
            "integrations": "Google Vision AI",
            "playbookID": "Google Vision API - Test"
        },
        {
            "integrations": "nmap",
            "playbookID": "Nmap - Test",
            "fromversion": "5.0.0"
        },
        {
            "integrations": "AutoFocus V2",
            "playbookID": "Autofocus Query Samples, Sessions and Tags Test Playbook",
            "fromversion": "4.5.0",
            "timeout": 1000
        },
        {
            "integrations": "HelloWorld",
            "playbookID": "HelloWorld-Test",
            "fromversion": "5.0.0"
        },
        {
            "integrations": "HelloWorld",
            "playbookID": "Sanity Test - Playbook with integration",
            "fromversion": "5.0.0"
        },
        {
            "integrations": "HelloWorld",
            "playbookID": "Sanity Test - Playbook with mocked integration",
            "fromversion": "5.0.0"
        },
        {
            "playbookID": "Sanity Test - Playbook with no integration",
            "fromversion": "5.0.0"
        },
        {
            "integrations": "Gmail",
            "playbookID": "Sanity Test - Playbook with Unmockable Integration",
            "fromversion": "5.0.0"
        },
        {
            "integrations": "HelloWorld",
            "playbookID": "HelloWorld_Scan-Test",
            "fromversion": "5.0.0",
            "timeout": 400
        },
        {
            "integrations": "HelloWorldPremium",
            "playbookID": "HelloWorldPremium_Scan-Test",
            "fromversion": "5.0.0",
            "timeout": 400
        },
        {
            "integrations": "HelloWorldPremium",
            "playbookID": "HelloWorldPremium-Test",
            "fromversion": "5.0.0"
        },
        {
            "integrations": "ThreatQ v2",
            "playbookID": "ThreatQ - Test",
            "fromversion": "4.5.0"
        },
        {
            "integrations": "AttackIQFireDrill",
            "playbookID": "AttackIQ - Test"
        },
        {
            "integrations": "PhishLabs IOC EIR",
            "playbookID": "PhishlabsIOC_EIR-Test"
        },
        {
            "integrations": "Amazon DynamoDB",
            "playbookID": "AWS_DynamoDB-Test"
        },
        {
            "integrations": "PhishLabs IOC DRP",
            "playbookID": "PhishlabsIOC_DRP-Test"
        },
        {
            "playbookID": "Create Phishing Classifier V2 ML Test",
            "timeout": 60000,
            "fromversion": "6.1.0",
            "instance_names": "ml_dummy_prod",
            "integrations": "AzureWAF"
        },
        {
            "integrations": "ZeroFox",
            "playbookID": "ZeroFox-Test",
            "fromversion": "4.1.0"
        },
        {
            "integrations": "AlienVault OTX v2",
            "playbookID": "Alienvault_OTX_v2 - Test"
        },
        {
            "integrations": "AWS - CloudWatchLogs",
            "playbookID": "AWS - CloudWatchLogs Test Playbook",
            "fromversion": "5.0.0"
        },
        {
            "integrations": "SlackV2",
            "playbookID": "Slack Test Playbook",
            "timeout": 400,
            "pid_threshold": 5,
            "fromversion": "5.0.0"
        },
        {
            "integrations": "SlackV3",
            "playbookID": "SlackV3 TestPB",
            "timeout": 400,
            "pid_threshold": 8,
            "fromversion": "5.5.0"
        },
        {
            "integrations": "Cortex XDR - IR",
            "playbookID": "Test XDR Playbook",
            "fromversion": "4.1.0",
            "timeout": 1500
        },
        {
            "integrations": "Cortex XDR - IOC",
            "playbookID": "Cortex XDR - IOC - Test",
            "fromversion": "5.5.0",
            "timeout": 1200
        },
        {
            "integrations": "Cloaken",
            "playbookID": "Cloaken-Test",
            "is_mockable": false
        },
        {
            "integrations": "ThreatX",
            "playbookID": "ThreatX-test",
            "timeout": 600
        },
        {
            "integrations": "Akamai WAF SIEM",
            "playbookID": "Akamai_WAF_SIEM-Test"
        },
        {
            "integrations": "Cofense Triage v2",
            "playbookID": "Cofense Triage v2 Test"
        },
        {
            "integrations": "Akamai WAF",
            "playbookID": "Akamai_WAF-Test"
        },
        {
            "integrations": "abuse.ch SSL Blacklist Feed",
            "playbookID": "SSL Blacklist test",
            "fromversion": "5.5.0"
        },
        {
            "integrations": "CheckPhish",
            "playbookID": "CheckPhish-Test"
        },
        {
            "integrations": "Symantec Management Center",
            "playbookID": "SymantecMC_TestPlaybook"
        },
        {
            "integrations": "Looker",
            "playbookID": "Test-Looker"
        },
        {
            "integrations": "Vertica",
            "playbookID": "Vertica Test"
        },
        {
            "integrations": "Server Message Block (SMB) v2",
            "playbookID": "SMB_v2-Test"
        },
        {
            "playbookID": "ConvertFile-Test",
            "fromversion": "4.5.0"
        },
        {
            "playbookID": "TestAwsEC2GetPublicSGRules-Test"
        },
        {
            "integrations": "RSA NetWitness Packets and Logs",
            "playbookID": "rsa_packets_and_logs_test"
        },
        {
            "playbookID": "CheckpointFW-test",
            "integrations": "Check Point"
        },
        {
            "playbookID": "RegPathReputationBasicLists_test"
        },
        {
            "playbookID": "EmailDomainSquattingReputation-Test"
        },
        {
            "playbookID": "RandomStringGenerateTest"
        },
        {
            "playbookID": "playbook-checkEmailAuthenticity-test"
        },
        {
            "playbookID": "HighlightWords_Test"
        },
        {
            "playbookID": "StringContainsArray_test"
        },
        {
            "integrations": "Fidelis Elevate Network",
            "playbookID": "Fidelis-Test"
        },
        {
            "integrations": "AWS - ACM",
            "playbookID": "ACM-Test"
        },
        {
            "integrations": "Thinkst Canary",
            "playbookID": "CanaryTools Test"
        },
        {
            "integrations": "ThreatMiner",
            "playbookID": "ThreatMiner-Test"
        },
        {
            "playbookID": "StixCreator-Test"
        },
        {
            "playbookID": "CompareIncidentsLabels-test-playbook"
        },
        {
            "integrations": "Have I Been Pwned? V2",
            "playbookID": "Pwned v2 test"
        },
        {
            "integrations": "Alexa Rank Indicator",
            "playbookID": "Alexa Test Playbook"
        },
        {
            "playbookID": "UnEscapeURL-Test"
        },
        {
            "playbookID": "UnEscapeIPs-Test"
        },
        {
            "playbookID": "ExtractDomainFromUrlAndEmail-Test"
        },
        {
            "playbookID": "ConvertKeysToTableFieldFormat_Test"
        },
        {
            "integrations": "CVE Search v2",
            "playbookID": "CVE Search v2 - Test"
        },
        {
            "integrations": "CVE Search v2",
            "playbookID": "cveReputation Test"
        },
        {
            "integrations": "HashiCorp Vault",
            "playbookID": "hashicorp_test",
            "fromversion": "5.0.0"
        },
        {
            "integrations": "AWS - Athena - Beta",
            "playbookID": "Beta-Athena-Test"
        },
        {
            "integrations": "BeyondTrust Password Safe",
            "playbookID": "BeyondTrust-Test"
        },
        {
            "integrations": "Dell Secureworks",
            "playbookID": "secureworks_test"
        },
        {
            "integrations": "ServiceNow v2",
            "playbookID": "servicenow_test_v2",
            "instance_names": "snow_basic_auth",
            "is_mockable": false
        },
        {
            "integrations": "ServiceNow v2",
            "playbookID": "ServiceNow_OAuth_Test",
            "instance_names": "snow_oauth"
        },
        {
            "playbookID": "Create ServiceNow Ticket and Mirror Test",
            "integrations": "ServiceNow v2",
            "instance_names": "snow_basic_auth",
            "fromversion": "6.0.0",
            "timeout": 500
        },
        {
            "playbookID": "Create ServiceNow Ticket and State Polling Test",
            "integrations": "ServiceNow v2",
            "instance_names": "snow_basic_auth",
            "fromversion": "6.0.0",
            "timeout": 500
        },
        {
            "integrations": "ServiceNow CMDB",
            "playbookID": "ServiceNow_CMDB_Test",
            "instance_names": "snow_cmdb_basic_auth"
        },
        {
            "integrations": "ServiceNow CMDB",
            "playbookID": "ServiceNow_CMDB_OAuth_Test",
            "instance_names": "snow_cmdb_oauth"
        },
        {
            "integrations": "ExtraHop v2",
            "playbookID": "ExtraHop_v2-Test"
        },
        {
            "playbookID": "Test CommonServer"
        },
        {
            "playbookID": "Test-debug-mode",
            "fromversion": "5.0.0"
        },
        {
            "integrations": "CIRCL",
            "playbookID": "CirclIntegrationTest"
        },
        {
            "integrations": "MISP V3",
            "playbookID": "MISP V3 Test",
            "timeout": 300,
            "fromversion": "5.5.0"
        },
        {
            "playbookID": "test-LinkIncidentsWithRetry"
        },
        {
            "playbookID": "CopyContextToFieldTest"
        },
        {
            "integrations": "OTRS",
            "playbookID": "OTRS Test",
            "fromversion": "4.1.0"
        },
        {
            "integrations": "Attivo Botsink",
            "playbookID": "AttivoBotsinkTest"
        },
        {
            "integrations": "FortiGate",
            "playbookID": "Fortigate Test"
        },
        {
            "playbookID": "FormattedDateToEpochTest"
        },
        {
            "integrations": "SNDBOX",
            "playbookID": "SNDBOX_Test",
            "timeout": 1000
        },
        {
            "integrations": "SNDBOX",
            "playbookID": "Detonate File - SNDBOX - Test",
            "timeout": 1000,
            "nightly": true
        },
        {
            "integrations": "VxStream",
            "playbookID": "Detonate File - HybridAnalysis - Test",
            "timeout": 2400
        },
        {
            "integrations": "Awake Security",
            "playbookID": "awake_security_test_pb"
        },
        {
            "integrations": "Tenable.sc",
            "playbookID": "tenable-sc-test",
            "timeout": 240,
            "nightly": true
        },
        {
            "integrations": "MimecastV2",
            "playbookID": "Mimecast test"
        },
        {
            "playbookID": "CreateEmailHtmlBody_test_pb",
            "fromversion": "4.1.0"
        },
        {
            "playbookID": "ReadPDFFileV2-Test",
            "timeout": 1000
        },
        {
            "playbookID": "JSONtoCSV-Test"
        },
        {
            "integrations": "Generic SQL",
            "playbookID": "generic-sql",
            "instance_names": "mysql instance",
            "fromversion": "5.0.0"
        },
        {
            "integrations": "Generic SQL",
            "playbookID": "generic-sql",
            "instance_names": "postgreSQL instance",
            "fromversion": "5.0.0"
        },
        {
            "integrations": "Generic SQL",
            "playbookID": "generic-sql",
            "instance_names": "Microsoft SQL instance",
            "fromversion": "5.0.0"
        },
        {
            "integrations": "Generic SQL",
            "playbookID": "generic-sql",
            "instance_names": "Microsoft SQL Server - MS ODBC Driver",
            "fromversion": "5.0.0"
        },
        {
            "integrations": "Generic SQL",
            "playbookID": "generic-sql-oracle",
            "instance_names": "Oracle instance",
            "fromversion": "5.0.0"
        },
        {
            "integrations": "Generic SQL",
            "playbookID": "generic-sql-mssql-encrypted-connection",
            "instance_names": "Microsoft SQL instance using encrypted connection",
            "fromversion": "5.0.0"
        },
        {
            "integrations": "Panorama",
            "instance_names": "palo_alto_firewall_9.0",
            "playbookID": "Panorama Query Logs - Test",
            "fromversion": "6.1.0",
            "timeout": 1500,
            "nightly": true
        },
        {
            "integrations": "Panorama",
            "instance_names": "palo_alto_firewall",
            "playbookID": "palo_alto_firewall_test_pb",
            "fromversion": "6.1.0",
            "timeout": 1000
        },
        {
            "integrations": "Panorama",
            "instance_names": "palo_alto_firewall_9.0",
            "playbookID": "palo_alto_firewall_test_pb",
            "fromversion": "6.1.0",
            "timeout": 1000
        },
        {
            "integrations": "Panorama",
            "instance_names": "palo_alto_panorama",
            "playbookID": "palo_alto_panorama_test_pb",
            "fromversion": "6.1.0",
            "timeout": 2400
        },
        {
            "integrations": "Panorama",
            "instance_names": "palo_alto_panorama_9.0",
            "playbookID": "palo_alto_panorama_test_pb",
            "fromversion": "6.1.0",
            "timeout": 2400
        },
        {
            "integrations": "Panorama",
            "instance_names": "palo_alto_firewall_9.0",
            "playbookID": "PAN-OS URL Filtering enrichment - Test",
            "fromversion": "6.1.0"
        },
        {
            "integrations": "Panorama",
            "instance_names": "panorama_instance_best_practice",
            "playbookID": "Panorama Best Practise - Test",
            "fromversion": "6.1.0"
        },
        {
            "integrations": "Tenable.io",
            "playbookID": "Tenable.io test"
        },
        {
            "playbookID": "URLDecode-Test"
        },
        {
            "playbookID": "GetTime-Test"
        },
        {
            "playbookID": "GetTime-ObjectVsStringTest"
        },
        {
            "integrations": "Tenable.io",
            "playbookID": "Tenable.io Scan Test",
            "nightly": true,
            "timeout": 3600
        },
        {
            "integrations": "Tenable.sc",
            "playbookID": "tenable-sc-scan-test",
            "nightly": true,
            "timeout": 600
        },
        {
            "integrations": "google-vault",
            "playbookID": "Google-Vault-Generic-Test",
            "nightly": true,
            "timeout": 3600,
            "memory_threshold": 180
        },
        {
            "integrations": "google-vault",
            "playbookID": "Google_Vault-Search_And_Display_Results_test",
            "nightly": true,
            "memory_threshold": 180,
            "timeout": 3600
        },
        {
            "playbookID": "Luminate-TestPlaybook",
            "integrations": "Luminate"
        },
        {
            "integrations": "MxToolBox",
            "playbookID": "MxToolbox-test"
        },
        {
            "integrations": "Nessus",
            "playbookID": "Nessus - Test"
        },
        {
            "playbookID": "Palo Alto Networks - Malware Remediation Test",
            "fromversion": "4.5.0"
        },
        {
            "playbookID": "SumoLogic-Test",
            "integrations": "SumoLogic",
            "fromversion": "4.1.0"
        },
        {
            "playbookID": "ParseEmailFiles-test"
        },
        {
            "playbookID": "PAN-OS - Block IP and URL - External Dynamic List v2 Test",
            "integrations": [
                "Panorama",
                "palo_alto_networks_pan_os_edl_management"
            ],
            "instance_names": "palo_alto_firewall_9.0",
            "fromversion": "6.1.0"
        },
        {
            "playbookID": "Test_EDL",
            "integrations": "EDL",
            "instance_names": "edl_update",
            "fromversion": "5.5.0",
            "pid_threshold": 8
        },
        {
            "playbookID": "Test_export_indicators_service",
            "instance_names": "eis_on_demand",
            "integrations": "ExportIndicators",
            "fromversion": "5.5.0"
        },
        {
            "playbookID": "PAN-OS - Block IP - Custom Block Rule Test",
            "integrations": "Panorama",
            "instance_names": "panorama_instance_security_team",
            "fromversion": "6.1.0"
        },
        {
            "playbookID": "PAN-OS - Block IP - Static Address Group Test",
            "integrations": "Panorama",
            "instance_names": "panorama_instance_security_team",
            "fromversion": "6.1.0"
        },
        {
            "playbookID": "Block IP - Generic V3_Test",
            "fromversion": "6.0.0"
        },
        {
            "playbookID": "PAN-OS - Block URL - Custom URL Category Test",
            "integrations": "Panorama",
            "instance_names": "panorama_instance_security_team",
            "fromversion": "6.1.0"
        },
        {
            "playbookID": "Endpoint Malware Investigation - Generic - Test",
            "integrations": [
                "Cylance Protect v2",
                "Demisto REST API"
            ],
            "fromversion": "5.0.0",
            "timeout": 1200
        },
        {
            "playbookID": "ParseExcel-test"
        },
        {
            "playbookID": "ParseHTMLIndicators-Test"
        },
        {
            "playbookID": "Detonate File - No Files test"
        },
        {
            "integrations": "SentinelOne V2",
            "instance_names": "SentinelOne_v2.0",
            "playbookID": "SentinelOne V2.0 - Test"
        },
        {
            "integrations": "SentinelOne V2",
            "instance_names": "SentinelOne_v2.1",
            "playbookID": "SentinelOne V2.1 - Test"
        },
        {
            "integrations": "InfoArmor VigilanteATI",
            "playbookID": "InfoArmorVigilanteATITest"
        },
        {
            "integrations": "IntSights",
            "instance_names": "intsights_standard_account",
            "playbookID": "IntSights Test",
            "nightly": true
        },
        {
            "integrations": "IntSights",
            "playbookID": "IntSights Mssp Test",
            "instance_names": "intsights_mssp_account",
            "nightly": true
        },
        {
            "integrations": "dnstwist",
            "playbookID": "dnstwistTest"
        },
        {
            "integrations": "BitDam",
            "playbookID": "Detonate File - BitDam Test"
        },
        {
            "integrations": "Threat Grid",
            "playbookID": "Test-Detonate URL - ThreatGrid",
            "timeout": 600
        },
        {
            "integrations": "Threat Grid",
            "playbookID": "ThreatGridTest",
            "timeout": 600
        },
        {
            "integrations": "Signal Sciences WAF",
            "playbookID": "SignalSciences-Test"
        },
        {
            "integrations": "RTIR",
            "playbookID": "RTIR Test"
        },
        {
            "integrations": "RedCanary",
            "playbookID": "RedCanaryTest",
            "nightly": true
        },
        {
            "playbookID": "URL Enrichment - Generic v2 - Test",
            "integrations": [
                "Rasterize",
                "VirusTotal - Private API"
            ],
            "instance_names": "virus_total_private_api_general",
            "timeout": 500,
            "pid_threshold": 12
        },
        {
            "playbookID": "CutTransformerTest"
        },
        {
            "playbookID": "TestEditServerConfig"
        },
        {
            "playbookID": "ContentPackInstaller_Test",
            "integrations": "Demisto REST API",
            "fromversion": "6.0.0"
        },
        {
            "playbookID": "Default - Test",
            "integrations": [
                "ThreatQ v2",
                "Demisto REST API"
            ],
            "fromversion": "5.0.0"
        },
        {
            "integrations": "SCADAfence CNM",
            "playbookID": "SCADAfence_test"
        },
        {
            "integrations": "ProtectWise",
            "playbookID": "Protectwise-Test"
        },
        {
            "integrations": "WhatsMyBrowser",
            "playbookID": "WhatsMyBrowser-Test"
        },
        {
            "integrations": "BigFix",
            "playbookID": "BigFixTest"
        },
        {
            "integrations": "Lastline v2",
            "playbookID": "Lastline v2 - Test",
            "nightly": true
        },
        {
            "integrations": "McAfee DXL",
            "playbookID": "McAfee DXL - Test"
        },
        {
            "playbookID": "TextFromHTML_test_playbook"
        },
        {
            "playbookID": "PortListenCheck-test"
        },
        {
            "integrations": "ThreatExchange",
            "playbookID": "ThreatExchange-test"
        },
        {
            "integrations": "Joe Security",
            "playbookID": "JoeSecurityTestPlaybook",
            "timeout": 500,
            "nightly": true
        },
        {
            "integrations": "Joe Security",
            "playbookID": "JoeSecurityTestDetonation",
            "timeout": 2000,
            "nightly": true
        },
        {
            "integrations": "WildFire-v2",
            "playbookID": "Wildfire Test",
            "is_mockable": false,
            "fromversion": "5.0.0",
            "toversion": "6.1.9"
        },
        {
            "integrations": "WildFire-v2",
            "playbookID": "Wildfire Test With Polling",
            "is_mockable": false,
            "fromversion": "6.2.0",
            "timeout": 1100
        },
        {
            "integrations": "WildFire-v2",
            "playbookID": "Detonate URL - WildFire-v2 - Test"
        },
        {
            "integrations": "WildFire-v2",
            "playbookID": "Detonate URL - WildFire v2.1 - Test"
        },
        {
            "integrations": "GRR",
            "playbookID": "GRR Test",
            "nightly": true
        },
        {
            "integrations": "VirusTotal",
            "instance_names": "virus_total_general",
            "playbookID": "virusTotal-test-playbook",
            "timeout": 1400,
            "nightly": true
        },
        {
            "integrations": "VirusTotal",
            "instance_names": "virus_total_preferred_vendors",
            "playbookID": "virusTotaI-test-preferred-vendors",
            "timeout": 1400,
            "nightly": true
        },
        {
            "integrations": "Preempt",
            "playbookID": "Preempt Test"
        },
        {
            "integrations": "Gmail",
            "playbookID": "get_original_email_-_gmail_-_test"
        },
        {
            "integrations": [
                "Gmail Single User",
                "Gmail"
            ],
            "playbookID": "Gmail Single User - Test",
            "fromversion": "4.5.0"
        },
        {
            "integrations": "EWS v2",
            "playbookID": "get_original_email_-_ews-_test",
            "instance_names": "ewv2_regular"
        },
        {
            "integrations": [
                "EWS v2",
                "EWS Mail Sender"
            ],
            "playbookID": "EWS search-mailbox test",
            "instance_names": [
                "ewv2_regular",
                "ews_mail_sender_labdemisto"
            ],
            "timeout": 300
        },
        {
            "integrations": "PagerDuty v2",
            "playbookID": "PagerDuty Test"
        },
        {
            "playbookID": "test_delete_context"
        },
        {
            "playbookID": "DeleteContext-auto-test"
        },
        {
            "playbookID": "GmailTest",
            "integrations": "Gmail"
        },
        {
            "playbookID": "Gmail Convert Html Test",
            "integrations": "Gmail"
        },
        {
            "playbookID": "reputations.json Test",
            "toversion": "5.0.0"
        },
        {
            "playbookID": "Indicators reputation-.json Test",
            "fromversion": "5.5.0"
        },
        {
            "playbookID": "Test IP Indicator Fields",
            "fromversion": "5.0.0"
        },
        {
            "playbookID": "TestDedupIncidentsPlaybook"
        },
        {
            "playbookID": "TestDedupIncidentsByName"
        },
        {
            "integrations": "McAfee Advanced Threat Defense",
            "playbookID": "Test Playbook McAfee ATD",
            "timeout": 700
        },
        {
            "integrations": "McAfee Advanced Threat Defense",
            "playbookID": "Detonate Remote File From URL -McAfee-ATD - Test",
            "timeout": 700
        },
        {
            "playbookID": "stripChars - Test"
        },
        {
            "integrations": "McAfee Advanced Threat Defense",
            "playbookID": "Test Playbook McAfee ATD Upload File"
        },
        {
            "playbookID": "exporttocsv_script_test"
        },
        {
            "playbookID": "Set - Test"
        },
        {
            "integrations": "Intezer v2",
            "playbookID": "Intezer Testing v2",
            "fromversion": "4.1.0",
            "timeout": 600
        },
        {
            "integrations": [
                "Mail Sender (New)",
                "Gmail"
            ],
            "playbookID": "Mail Sender (New) Test",
            "instance_names": [
                "Mail_Sender_(New)_STARTTLS"
            ]
        },
        {
            "playbookID": "buildewsquery_test"
        },
        {
            "integrations": "Rapid7 Nexpose",
            "playbookID": "nexpose_test",
            "timeout": 240
        },
        {
            "playbookID": "GetIndicatorDBotScore Test"
        },
        {
            "integrations": "EWS Mail Sender",
            "playbookID": "EWS Mail Sender Test",
            "instance_names": [
                "ews_mail_sender_labdemisto"
            ]
        },
        {
            "integrations": [
                "EWS Mail Sender",
                "Rasterize"
            ],
            "instance_names": [
                "ews_mail_sender_labdemisto"
            ],
            "playbookID": "EWS Mail Sender Test 2"
        },
        {
            "playbookID": "decodemimeheader_-_test"
        },
        {
            "playbookID": "test_url_regex"
        },
        {
            "integrations": "Skyformation",
            "playbookID": "TestSkyformation"
        },
        {
            "integrations": "okta",
            "playbookID": "okta_test_playbook",
            "timeout": 240
        },
        {
            "integrations": "Okta v2",
            "playbookID": "OktaV2-Test",
            "nightly": true,
            "timeout": 300
        },
        {
            "integrations": "Okta IAM",
            "playbookID": "Okta IAM - Test Playbook",
            "fromversion": "6.0.0"
        },
        {
            "playbookID": "Test filters & transformers scripts"
        },
        {
            "integrations": "Salesforce",
            "playbookID": "SalesforceTestPlaybook"
        },
        {
            "integrations": "McAfee ESM v2",
            "instance_names": "v10.2.0",
            "playbookID": "McAfee ESM v2 - Test v10.2.0",
            "fromversion": "5.0.0",
            "is_mockable": false
        },
        {
            "integrations": "McAfee ESM v2",
            "instance_names": "v11.1.3",
            "playbookID": "McAfee ESM v2 - Test v11.1.3",
            "fromversion": "5.0.0",
            "is_mockable": false
        },
        {
            "integrations": "McAfee ESM v2",
            "instance_names": "v11.3",
            "playbookID": "McAfee ESM v2 (v11.3) - Test",
            "fromversion": "5.0.0",
            "timeout": 300,
            "is_mockable": false
        },
        {
            "integrations": "McAfee ESM v2",
            "instance_names": "v10.2.0",
            "playbookID": "McAfee ESM Watchlists - Test v10.2.0",
            "fromversion": "5.0.0"
        },
        {
            "integrations": "McAfee ESM v2",
            "instance_names": "v11.1.3",
            "playbookID": "McAfee ESM Watchlists - Test v11.1.3",
            "fromversion": "5.0.0"
        },
        {
            "integrations": "McAfee ESM v2",
            "instance_names": "v11.3",
            "playbookID": "McAfee ESM Watchlists - Test v11.3",
            "fromversion": "5.0.0"
        },
        {
            "integrations": "GoogleSafeBrowsing",
            "playbookID": "Google Safe Browsing Test",
            "timeout": 240,
            "fromversion": "5.0.0"
        },
        {
            "integrations": "Google Safe Browsing v2",
            "playbookID": "Google Safe Browsing V2 Test",
            "fromversion": "5.5.0"
        },
        {
            "integrations": "EWS v2",
            "playbookID": "EWSv2_empty_attachment_test",
            "instance_names": "ewv2_regular"
        },
        {
            "integrations": "EWS v2",
            "playbookID": "EWS Public Folders Test",
            "instance_names": "ewv2_regular",
            "is_mockable": false
        },
        {
            "integrations": "Symantec Endpoint Protection V2",
            "playbookID": "SymantecEndpointProtection_Test"
        },
        {
            "integrations": "carbonblackprotection",
            "playbookID": "search_endpoints_by_hash_-_carbon_black_protection_-_test",
            "timeout": 500
        },
        {
            "playbookID": "Process Email - Generic - Test - Incident Starter",
            "fromversion": "6.0.0",
            "integrations": "Rasterize",
            "timeout": 240
        },
        {
            "integrations": "CrowdstrikeFalcon",
            "playbookID": "Test - CrowdStrike Falcon",
            "fromversion": "4.1.0",
            "timeout": 500
        },
        {
            "playbookID": "ExposeIncidentOwner-Test"
        },
        {
            "integrations": "google",
            "playbookID": "GsuiteTest"
        },
        {
            "integrations": "OpenPhish",
            "playbookID": "OpenPhish Test Playbook"
        },
        {
            "integrations": "jira-v2",
            "playbookID": "Jira-v2-Test",
            "timeout": 500,
            "is_mockable": false
        },
        {
            "integrations": "ipinfo",
            "playbookID": "IPInfoTest"
        },
        {
            "integrations": "ipinfo_v2",
            "playbookID": "IPInfo_v2Test",
            "fromversion": "5.5.0"
        },
        {
            "integrations": "GoogleMaps",
            "playbookID": "GoogleMapsTest",
            "fromversion": "6.0.0"
        },
        {
            "playbookID": "VerifyHumanReadableFormat"
        },
        {
            "playbookID": "strings-test"
        },
        {
            "playbookID": "TestCommonPython",
            "timeout": 500
        },
        {
            "playbookID": "TestFileCreateAndUpload"
        },
        {
            "playbookID": "TestIsValueInArray"
        },
        {
            "playbookID": "TestStringReplace"
        },
        {
            "playbookID": "TestHttpPlaybook"
        },
        {
            "integrations": "SplunkPy",
            "playbookID": "SplunkPy parse-raw - Test",
            "memory_threshold": 100,
            "instance_names": "use_default_handler"
        },
        {
            "integrations": "SplunkPy",
            "playbookID": "SplunkPy-Test-V2_default_handler",
            "memory_threshold": 500,
            "instance_names": "use_default_handler"
        },
        {
            "integrations": "SplunkPy",
            "playbookID": "Splunk-Test_default_handler",
            "memory_threshold": 200,
            "instance_names": "use_default_handler"
        },
        {
            "integrations": "AnsibleTower",
            "playbookID": "AnsibleTower_Test_playbook",
            "fromversion": "5.0.0"
        },
        {
            "integrations": "SplunkPy",
            "playbookID": "SplunkPySearch_Test_default_handler",
            "memory_threshold": 200,
            "instance_names": "use_default_handler"
        },
        {
            "integrations": "SplunkPy",
            "playbookID": "SplunkPy_KV_commands_default_handler",
            "memory_threshold": 200,
            "instance_names": "use_default_handler",
            "is_mockable": false
        },
        {
            "integrations": "SplunkPy",
            "playbookID": "SplunkPy-Test-V2_requests_handler",
            "memory_threshold": 500,
            "instance_names": "use_python_requests_handler"
        },
        {
            "integrations": "SplunkPy",
            "playbookID": "Splunk-Test_requests_handler",
            "memory_threshold": 500,
            "instance_names": "use_python_requests_handler",
            "is_mockable": false
        },
        {
            "integrations": "SplunkPy",
            "playbookID": "SplunkPySearch_Test_requests_handler",
            "memory_threshold": 200,
            "instance_names": "use_python_requests_handler",
            "is_mockable": false
        },
        {
            "integrations": "SplunkPy",
            "playbookID": "SplunkPy_KV_commands_requests_handler",
            "memory_threshold": 200,
            "instance_names": "use_python_requests_handler"
        },
        {
            "integrations": "McAfee NSM",
            "playbookID": "McAfeeNSMTest",
            "timeout": 400,
            "nightly": true
        },
        {
            "integrations": "PhishTank V2",
            "playbookID": "PhishTank Testing"
        },
        {
            "integrations": "McAfee Web Gateway",
            "playbookID": "McAfeeWebGatewayTest",
            "timeout": 500
        },
        {
            "integrations": "TCPIPUtils",
            "playbookID": "TCPUtils-Test"
        },
        {
            "playbookID": "listExecutedCommands-Test"
        },
        {
            "integrations": "AWS - Lambda",
            "playbookID": "AWS-Lambda-Test (Read-Only)"
        },
        {
            "integrations": "Service Manager",
            "playbookID": "TestHPServiceManager",
            "timeout": 400
        },
        {
            "integrations": "ServiceNow IAM",
            "playbookID": "ServiceNow IAM - Test Playbook",
            "instance_name": "snow_basic_auth",
            "fromversion": "6.0.0"
        },
        {
            "playbookID": "LanguageDetect-Test",
            "timeout": 300
        },
        {
            "integrations": "Forcepoint",
            "playbookID": "forcepoint test",
            "timeout": 500,
            "nightly": true
        },
        {
            "playbookID": "GeneratePassword-Test"
        },
        {
            "playbookID": "ZipFile-Test"
        },
        {
            "playbookID": "UnzipFile-Test"
        },
        {
            "playbookID": "Test-IsMaliciousIndicatorFound",
            "fromversion": "5.0.0"
        },
        {
            "playbookID": "TestExtractHTMLTables"
        },
        {
            "integrations": "carbonblackliveresponse",
            "playbookID": "Carbon Black Live Response Test",
            "nightly": true,
            "fromversion": "5.0.0",
            "is_mockable": false
        },
        {
            "integrations": "urlscan.io",
            "playbookID": "urlscan_malicious_Test",
            "timeout": 500
        },
        {
            "integrations": "EWS v2",
            "playbookID": "pyEWS_Test",
            "instance_names": "ewv2_regular",
            "is_mockable": false
        },
        {
            "integrations": "EWS v2",
            "playbookID": "pyEWS_Test",
            "instance_names": "ewsv2_separate_process",
            "is_mockable": false
        },
        {
            "integrations": "remedy_sr_beta",
            "playbookID": "remedy_sr_test_pb"
        },
        {
            "integrations": "Netskope",
            "playbookID": "Netskope Test"
        },
        {
            "integrations": "Cylance Protect v2",
            "playbookID": "Cylance Protect v2 Test"
        },
        {
            "integrations": "ReversingLabs Titanium Cloud",
            "playbookID": "ReversingLabsTCTest"
        },
        {
            "integrations": "ReversingLabs A1000",
            "playbookID": "ReversingLabsA1000Test"
        },
        {
            "integrations": "Demisto Lock",
            "playbookID": "DemistoLockTest"
        },
        {
            "playbookID": "test-domain-indicator",
            "timeout": 400
        },
        {
            "playbookID": "Cybereason Test",
            "integrations": "Cybereason",
            "timeout": 1200,
            "fromversion": "4.1.0"
        },
        {
            "integrations": "VirusTotal - Private API",
            "instance_names": "virus_total_private_api_general",
            "playbookID": "File Enrichment - Virus Total Private API Test",
            "nightly": true
        },
        {
            "integrations": "VirusTotal - Private API",
            "instance_names": "virus_total_private_api_general",
            "playbookID": "virusTotalPrivateAPI-test-playbook",
            "timeout": 1400,
            "nightly": true,
            "pid_threshold": 12
        },
        {
            "integrations": [
                "VirusTotal - Private API",
                "VirusTotal"
            ],
            "playbookID": "vt-detonate test",
            "instance_names": [
                "virus_total_private_api_general",
                "virus_total_general"
            ],
            "timeout": 1400,
            "fromversion": "5.5.0",
            "nightly": true,
            "is_mockable": false
        },
        {
            "integrations": "Cisco ASA",
            "playbookID": "Cisco ASA - Test Playbook"
        },
        {
            "integrations": "VirusTotal - Private API",
            "instance_names": "virus_total_private_api_preferred_vendors",
            "playbookID": "virusTotalPrivateAPI-test-preferred-vendors",
            "timeout": 1400,
            "nightly": true
        },
        {
            "integrations": "Cisco Meraki",
            "playbookID": "Cisco-Meraki-Test"
        },
        {
            "integrations": "Microsoft Defender Advanced Threat Protection",
            "playbookID": "Microsoft Defender Advanced Threat Protection - Test prod",
            "instance_names": "microsoft_defender_atp_prod",
            "is_mockable": false
        },
        {
            "integrations": "Microsoft Defender Advanced Threat Protection",
            "playbookID": "Microsoft Defender Advanced Threat Protection - Test dev",
            "instance_names": "microsoft_defender_atp_dev"
        },
        {
            "integrations": "Microsoft Defender Advanced Threat Protection",
            "playbookID": "Microsoft Defender Advanced Threat Protection - Test self deployed",
            "instance_names": "microsoft_defender_atp_dev_self_deployed"
        },
        {
            "integrations": "Microsoft Defender Advanced Threat Protection",
            "playbookID": "Microsoft Defender - ATP - Indicators Test",
            "instance_names": "microsoft_defender_atp_dev",
            "is_mockable": false
        },
        {
            "integrations": "Microsoft Defender Advanced Threat Protection",
            "playbookID": "Microsoft Defender - ATP - Indicators SC Test",
            "instance_names": "microsoft_defender_atp_dev_self_deployed"
        },
        {
            "integrations": "Microsoft Defender Advanced Threat Protection",
            "playbookID": "Microsoft Defender - ATP - Indicators SC Test",
            "instance_names": "microsoft_defender_atp_dev"
        },
        {
            "integrations": "Microsoft Defender Advanced Threat Protection",
            "playbookID": "Microsoft Defender - ATP - Indicators SC Test",
            "instance_names": "microsoft_defender_atp_prod"
        },
        {
            "integrations": "Microsoft 365 Defender",
            "playbookID": "Microsoft_365_Defender-Test",
            "instance_names": "ms_365_defender_device_code"
        },
        {
            "integrations": "Microsoft 365 Defender",
            "playbookID": "Microsoft_365_Defender-Test",
            "instance_names": "ms_365_defender_client_cred"
        },
        {
            "integrations": "Tanium",
            "playbookID": "Tanium Test Playbook",
            "timeout": 1200,
            "pid_threshold": 10
        },
        {
            "integrations": "Recorded Future",
            "playbookID": "Recorded Future Test",
            "nightly": true
        },
        {
            "integrations": "Microsoft Graph",
            "playbookID": "Microsoft Graph Security Test dev",
            "instance_names": "ms_graph_security_dev"
        },
        {
            "integrations": "Microsoft Graph",
            "playbookID": "Microsoft Graph Security Test prod",
            "instance_names": "ms_graph_security_prod",
            "is_mockable": false
        },
        {
            "integrations": "Microsoft Graph User",
            "playbookID": "Microsoft Graph User - Test",
            "instance_names": "ms_graph_user_dev"
        },
        {
            "integrations": "Microsoft Graph User",
            "playbookID": "Microsoft Graph User - Test",
            "instance_names": "ms_graph_user_prod",
            "is_mockable": false
        },
        {
            "integrations": "Microsoft Graph Groups",
            "playbookID": "Microsoft Graph Groups - Test dev",
            "instance_names": "ms_graph_groups_dev"
        },
        {
            "integrations": "Microsoft Graph Groups",
            "playbookID": "Microsoft Graph Groups - Test prod",
            "instance_names": "ms_graph_groups_prod",
            "is_mockable": false
        },
        {
            "integrations": "Microsoft_Graph_Files",
            "playbookID": "test_MsGraphFiles dev",
            "instance_names": "ms_graph_files_dev",
            "fromversion": "5.0.0"
        },
        {
            "integrations": "Microsoft_Graph_Files",
            "playbookID": "test_MsGraphFiles prod",
            "instance_names": "ms_graph_files_prod",
            "fromversion": "5.0.0",
            "is_mockable": false
        },
        {
            "integrations": "Microsoft Graph Calendar",
            "playbookID": "Microsoft Graph Calendar - Test dev",
            "instance_names": "ms_graph_calendar_dev"
        },
        {
            "integrations": "Microsoft Graph Calendar",
            "playbookID": "Microsoft Graph Calendar - Test prod",
            "instance_names": "ms_graph_calendar_prod",
            "is_mockable": false
        },
        {
            "integrations": "Microsoft Graph Device Management",
            "playbookID": "MSGraph_DeviceManagement_Test_dev",
            "instance_names": "ms_graph_device_management_oproxy_dev",
            "fromversion": "5.0.0"
        },
        {
            "integrations": "Microsoft Graph Device Management",
            "playbookID": "MSGraph_DeviceManagement_Test_prod",
            "instance_names": "ms_graph_device_management_oproxy_prod",
            "fromversion": "5.0.0",
            "is_mockable": false
        },
        {
            "integrations": "Microsoft Graph Device Management",
            "playbookID": "MSGraph_DeviceManagement_Test_self_deployed_prod",
            "instance_names": "ms_graph_device_management_self_deployed_prod",
            "fromversion": "5.0.0"
        },
        {
            "integrations": "RedLock",
            "playbookID": "RedLockTest",
            "nightly": true
        },
        {
            "integrations": "Symantec Messaging Gateway",
            "playbookID": "Symantec Messaging Gateway Test"
        },
        {
            "integrations": "ThreatConnect v2",
            "playbookID": "ThreatConnect v2 - Test",
            "fromversion": "5.0.0"
        },
        {
            "integrations": "VxStream",
            "playbookID": "VxStream Test",
            "nightly": true,
            "is_mockable": false
        },
        {
            "integrations": "QRadar_v2",
            "playbookID": "test_Qradar_v2",
            "fromversion": "6.0.0",
            "is_mockable": false
        },
        {
            "integrations": "VMware",
            "playbookID": "VMWare Test"
        },
        {
            "integrations": "carbonblack-v2",
            "playbookID": "Carbon Black Response Test",
            "fromversion": "5.0.0"
        },
        {
            "integrations": "VMware Carbon Black EDR v2",
            "playbookID": "Carbon Black Edr - Test",
            "is_mockable": false,
            "fromversion": "5.5.0"
        },
        {
            "integrations": "Cisco Umbrella Investigate",
            "playbookID": "Cisco Umbrella Test"
        },
        {
            "integrations": "icebrg",
            "playbookID": "Icebrg Test",
            "timeout": 500
        },
        {
            "integrations": "Symantec MSS",
            "playbookID": "SymantecMSSTest"
        },
        {
            "integrations": "Remedy AR",
            "playbookID": "Remedy AR Test"
        },
        {
            "integrations": "AWS - IAM",
            "playbookID": "AWS - IAM Test Playbook"
        },
        {
            "integrations": "McAfee Active Response",
            "playbookID": "McAfee-MAR_Test",
            "timeout": 700
        },
        {
            "integrations": "McAfee Threat Intelligence Exchange",
            "playbookID": "McAfee-TIE Test",
            "timeout": 700
        },
        {
            "integrations": "ArcSight Logger",
            "playbookID": "ArcSight Logger test"
        },
        {
            "integrations": "ArcSight ESM v2",
            "playbookID": "ArcSight ESM v2 Test"
        },
        {
            "integrations": "ArcSight ESM v2",
            "playbookID": "test Arcsight - Get events related to the Case"
        },
        {
            "integrations": "XFE_v2",
            "playbookID": "Test_XFE_v2",
            "timeout": 500,
            "nightly": true
        },
        {
            "integrations": "McAfee Threat Intelligence Exchange",
            "playbookID": "search_endpoints_by_hash_-_tie_-_test",
            "timeout": 500
        },
        {
            "integrations": "iDefense_v2",
            "playbookID": "iDefense_v2_Test",
            "fromversion": "5.5.0"
        },
        {
            "integrations": "AWS - SQS",
            "playbookID": "AWS - SQS Test Playbook",
            "fromversion": "5.0.0"
        },
        {
            "integrations": "AbuseIPDB",
            "playbookID": "AbuseIPDB Test"
        },
        {
            "integrations": "AbuseIPDB",
            "playbookID": "AbuseIPDB PopulateIndicators Test"
        },
        {
            "integrations": "LogRhythm",
            "playbookID": "LogRhythm-Test-Playbook",
            "timeout": 200
        },
        {
            "integrations": "FireEye HX",
            "playbookID": "FireEye HX Test",
            "timeout": 800
        },
        {
            "integrations": "FireEyeFeed",
            "playbookID": "playbook-FeedFireEye_test",
            "memory_threshold": 110
        },
        {
            "integrations": "Phish.AI",
            "playbookID": "PhishAi-Test"
        },
        {
            "integrations": "Phish.AI",
            "playbookID": "Test-Detonate URL - Phish.AI"
        },
        {
            "integrations": "Centreon",
            "playbookID": "Centreon-Test-Playbook"
        },
        {
            "playbookID": "ReadFile test"
        },
        {
            "integrations": "AlphaSOC Wisdom",
            "playbookID": "AlphaSOC-Wisdom-Test"
        },
        {
            "integrations": "carbonblack-v2",
            "playbookID": "CBFindIP - Test"
        },
        {
            "integrations": "Jask",
            "playbookID": "Jask_Test",
            "fromversion": "4.1.0"
        },
        {
            "integrations": "Whois",
            "playbookID": "whois_test",
            "fromversion": "4.1.0"
        },
        {
            "integrations": "RSA NetWitness Endpoint",
            "playbookID": "NetWitness Endpoint Test"
        },
        {
            "integrations": "Check Point Sandblast",
            "playbookID": "Sandblast_malicious_test"
        },
        {
            "playbookID": "TestMatchRegexV2"
        },
        {
            "integrations": "ActiveMQ",
            "playbookID": "ActiveMQ Test"
        },
        {
            "playbookID": "RegexGroups Test"
        },
        {
            "integrations": "Cisco ISE",
            "playbookID": "cisco-ise-test-playbook"
        },
        {
            "integrations": "RSA NetWitness v11.1",
            "playbookID": "RSA NetWitness Test"
        },
        {
            "playbookID": "ExifReadTest"
        },
        {
            "integrations": "Cuckoo Sandbox",
            "playbookID": "CuckooTest",
            "timeout": 700
        },
        {
            "integrations": "VxStream",
            "playbookID": "Test-Detonate URL - Crowdstrike",
            "timeout": 1200
        },
        {
            "playbookID": "Detonate File - Generic Test",
            "timeout": 500
        },
        {
            "integrations": [
                "Lastline v2",
                "WildFire-v2",
                "SNDBOX",
                "McAfee Advanced Threat Defense"
            ],
            "playbookID": "Detonate File - Generic Test",
            "timeout": 2400,
            "nightly": true
        },
        {
            "playbookID": "STIXParserTest"
        },
        {
            "playbookID": "VerifyJSON - Test",
            "fromversion": "5.5.0"
        },
        {
            "playbookID": "PowerShellCommon-Test",
            "fromversion": "5.5.0"
        },
        {
            "playbookID": "GetIndicatorDBotScoreFromCache-Test",
            "fromversion": "6.0.0"
        },
        {
            "playbookID": "Detonate URL - Generic Test",
            "timeout": 2000,
            "nightly": true,
            "integrations": [
                "McAfee Advanced Threat Defense",
                "VxStream",
                "Lastline v2"
            ]
        },
        {
            "integrations": [
                "carbonblack-v2",
                "carbonblackliveresponse",
                "Cylance Protect v2"
            ],
            "playbookID": "Retrieve File from Endpoint - Generic V2 Test",
            "fromversion": "5.0.0",
            "is_mockable": false
        },
        {
            "integrations": "Zscaler",
            "playbookID": "Zscaler Test",
            "nightly": true,
            "timeout": 500
        },
        {
            "playbookID": "DemistoUploadFileV2 Test",
            "integrations": "Demisto REST API"
        },
        {
            "playbookID": "MaxMind Test",
            "integrations": "MaxMind GeoIP2"
        },
        {
            "playbookID": "Test Sagemaker",
            "integrations": "AWS Sagemaker"
        },
        {
            "playbookID": "C2sec-Test",
            "integrations": "C2sec irisk",
            "fromversion": "5.0.0"
        },
        {
            "playbookID": "AlexaV2 Test Playbook",
            "integrations": "Alexa Rank Indicator v2",
            "fromversion": "5.5.0"
        },
        {
            "playbookID": "Phishing v2 - Test - Incident Starter",
            "fromversion": "6.0.0",
            "timeout": 1200,
            "nightly": false,
            "integrations": [
                "EWS Mail Sender",
                "Demisto REST API",
                "Rasterize"
            ],
            "instance_names": [
                "ews_mail_sender_labdemisto"
            ],
            "memory_threshold": 150,
            "pid_threshold": 80
        },
        {
            "playbookID": "Phishing - Core - Test - Incident Starter",
            "fromversion": "6.0.0",
            "timeout": 1700,
            "nightly": false,
            "integrations": [
                "EWS Mail Sender",
                "Demisto REST API",
                "Rasterize"
            ],
            "instance_names": [
                "ews_mail_sender_labdemisto"
            ],
            "memory_threshold": 160,
            "pid_threshold": 80
        },
        {
            "integrations": "duo",
            "playbookID": "DUO Test Playbook"
        },
        {
            "playbookID": "SLA Scripts - Test",
            "fromversion": "4.1.0"
        },
        {
            "playbookID": "test_manageOOOUsers",
            "fromversion": "5.5.0"
        },
        {
            "playbookID": "PcapHTTPExtractor-Test"
        },
        {
            "playbookID": "Ping Test Playbook"
        },
        {
            "playbookID": "ParseWordDoc-Test"
        },
        {
            "playbookID": "PDFUnlocker-Test",
            "fromversion": "6.0.0"
        },
        {
            "playbookID": "Active Directory Test",
            "integrations": "Active Directory Query v2",
            "instance_names": "active_directory_ninja"
        },
        {
            "playbookID": "AD v2 - debug-mode - Test",
            "integrations": "Active Directory Query v2",
            "instance_names": "active_directory_ninja",
            "fromversion": "5.0.0"
        },
        {
            "playbookID": "Docker Hardening Test",
            "fromversion": "5.0.0",
            "runnable_on_docker_only": true
        },
        {
            "integrations": "Active Directory Query v2",
            "instance_names": "active_directory_ninja",
            "playbookID": "Active Directory Query V2 configuration with port"
        },
        {
            "integrations": "Active Directory Query v2",
            "instance_names": "active_directory_ninja",
            "playbookID": "Active Directory - ad-get-user limit check"
        },
        {
            "integrations": "Active Directory Query v2",
            "instance_names": "active_directory_ninja",
            "playbookID": "active directory search user with parentheses test"
        },
        {
            "integrations": "mysql",
            "playbookID": "MySQL Test"
        },
        {
            "playbookID": "Email Address Enrichment - Generic v2.1 - Test",
            "integrations": "Active Directory Query v2",
            "instance_names": "active_directory_ninja"
        },
        {
            "integrations": "Cofense Intelligence",
            "playbookID": "Test - Cofense Intelligence",
            "timeout": 500
        },
        {
            "playbookID": "GDPRContactAuthorities Test"
        },
        {
            "integrations": "Google Resource Manager",
            "playbookID": "GoogleResourceManager-Test",
            "timeout": 500,
            "nightly": true
        },
        {
            "integrations": "SlashNext Phishing Incident Response",
            "playbookID": "SlashNextPhishingIncidentResponse-Test",
            "timeout": 500,
            "nightly": true
        },
        {
            "integrations": "Google Cloud Storage",
            "playbookID": "GCS - Test",
            "timeout": 500,
            "nightly": true,
            "memory_threshold": 80
        },
        {
            "integrations": "GooglePubSub",
            "playbookID": "GooglePubSub_Test",
            "nightly": true,
            "timeout": 500,
            "fromversion": "5.0.0"
        },
        {
            "playbookID": "Calculate Severity - Generic v2 - Test",
            "integrations": [
                "Palo Alto Minemeld",
                "Active Directory Query v2"
            ],
            "instance_names": "active_directory_ninja",
            "fromversion": "4.5.0"
        },
        {
            "integrations": "Freshdesk",
            "playbookID": "Freshdesk-Test",
            "timeout": 500,
            "nightly": true
        },
        {
            "playbookID": "Autoextract - Test",
            "fromversion": "4.1.0"
        },
        {
            "playbookID": "FilterByList - Test",
            "fromversion": "4.5.0"
        },
        {
            "playbookID": "Impossible Traveler - Test",
            "integrations": [
                "Ipstack",
                "ipinfo",
                "Rasterize",
                "Active Directory Query v2",
                "Demisto REST API"
            ],
            "instance_names": "active_directory_ninja",
            "fromversion": "5.0.0",
            "timeout": 700
        },
        {
            "playbookID": "Active Directory - Get User Manager Details - Test",
            "integrations": "Active Directory Query v2",
            "instance_names": "active_directory_80k",
            "fromversion": "4.5.0"
        },
        {
            "integrations": "Kafka V2",
            "playbookID": "Kafka Test"
        },
        {
            "playbookID": "File Enrichment - Generic v2 - Test",
            "instance_names": "virus_total_private_api_general",
            "integrations": [
                "VirusTotal - Private API",
                "Cylance Protect v2"
            ],
            "is_mockable": false
        },
        {
            "integrations": [
                "epo",
                "McAfee Active Response"
            ],
            "playbookID": "Endpoint data collection test",
            "timeout": 500
        },
        {
            "integrations": [
                "epo",
                "McAfee Active Response"
            ],
            "playbookID": "MAR - Endpoint data collection test",
            "timeout": 500
        },
        {
            "integrations": "DUO Admin",
            "playbookID": "DuoAdmin API test playbook",
            "fromversion": "5.0.0"
        },
        {
            "integrations": [
                "TAXII Server",
                "TAXIIFeed"
            ],
            "playbookID": "TAXII_Feed_Test",
            "fromversion": "5.5.0",
            "timeout": 300,
            "instance_names": [
                "non_https_cert",
                "instance_execute"
            ]
        },
        {
            "integrations": [
                "TAXII Server",
                "TAXIIFeed"
            ],
            "playbookID": "TAXII_Feed_Test",
            "fromversion": "5.5.0",
            "timeout": 300,
            "instance_names": [
                "https_cert",
                "local_https"
            ]
        },
        {
            "integrations": "TAXII 2 Feed",
            "playbookID": "TAXII 2 Feed Test",
            "fromversion": "5.5.0"
        },
        {
            "integrations": "iDefense Feed",
            "playbookID": "Feed iDefense Test",
            "memory_threshold": 200,
            "fromversion": "5.5.0"
        },
        {
            "playbookID": "TestShowScheduledEntries"
        },
        {
            "playbookID": "Calculate Severity - Standard - Test",
            "integrations": "Palo Alto Minemeld",
            "fromversion": "4.5.0"
        },
        {
            "integrations": "Symantec Advanced Threat Protection",
            "playbookID": "Symantec ATP Test"
        },
        {
            "playbookID": "HTTPListRedirects - Test SSL"
        },
        {
            "playbookID": "HTTPListRedirects Basic Test"
        },
        {
            "playbookID": "CheckDockerImageAvailableTest"
        },
        {
            "playbookID": "Extract Indicators From File - Generic v2 - Test",
            "integrations": [
                "Image OCR",
                "Rasterize"
            ],
            "timeout": 350,
            "memory_threshold": 200,
            "fromversion": "4.5.0"
        },
        {
            "playbookID": "Endpoint Enrichment - Generic v2.1 - Test",
            "integrations": [
                "Cylance Protect v2",
                "carbonblack-v2",
                "epo",
                "Active Directory Query v2"
            ],
            "instance_names": "active_directory_ninja"
        },
        {
            "playbookID": "EmailReputationTest",
            "integrations": "Have I Been Pwned? V2"
        },
        {
            "integrations": "Symantec Deepsight Intelligence",
            "playbookID": "Symantec Deepsight Test"
        },
        {
            "playbookID": "ExtractDomainFromEmailTest"
        },
        {
            "playbookID": "Wait Until Datetime - Test",
            "fromversion": "4.5.0"
        },
        {
            "playbookID": "PAN-OS DAG Configuration Test",
            "integrations": "Panorama",
            "instance_names": "palo_alto_panorama_9.0",
            "timeout": 1500
        },
        {
            "playbookID": "PAN-OS EDL Setup v3 Test",
            "integrations": [
                "Panorama",
                "palo_alto_networks_pan_os_edl_management"
            ],
            "instance_names": "palo_alto_firewall_9.0",
            "timeout": 300
        },
        {
            "integrations": "Snowflake",
            "playbookID": "Snowflake-Test"
        },
        {
            "playbookID": "Account Enrichment - Generic v2.1 - Test",
            "integrations": "Active Directory Query v2",
            "instance_names": "active_directory_ninja"
        },
        {
            "integrations": "Cisco Umbrella Investigate",
            "playbookID": "Domain Enrichment - Generic v2 - Test"
        },
        {
            "integrations": "Google BigQuery",
            "playbookID": "Google BigQuery Test"
        },
        {
            "integrations": "Zoom",
            "playbookID": "Zoom_Test"
        },
        {
            "playbookID": "IP Enrichment - Generic v2 - Test",
            "integrations": "Threat Crowd",
            "fromversion": "4.1.0"
        },
        {
            "integrations": "Cherwell",
            "playbookID": "Cherwell Example Scripts - test"
        },
        {
            "integrations": "Cherwell",
            "playbookID": "Cherwell - test"
        },
        {
            "integrations": "CarbonBlackProtectionV2",
            "playbookID": "Carbon Black Enterprise Protection V2 Test"
        },
        {
            "integrations": "Active Directory Query v2",
            "instance_names": "active_directory_ninja",
            "playbookID": "Test ADGetUser Fails with no instances 'Active Directory Query' (old version)"
        },
        {
            "integrations": "MITRE ATT&CK v2",
            "playbookID": "FeedMitreAttackv2_test",
            "memory_threshold": 150
        },
        {
            "integrations": "MITRE ATT&CK v2",
            "playbookID": "ExtractAttackPattern-Test",
            "memory_threshold": 150,
            "fromversion": "6.2.0"
        },
        {
            "integrations": "ANYRUN",
            "playbookID": "ANYRUN-Test"
        },
        {
            "integrations": "ANYRUN",
            "playbookID": "Detonate File - ANYRUN - Test"
        },
        {
            "integrations": "ANYRUN",
            "playbookID": "Detonate URL - ANYRUN - Test"
        },
        {
            "integrations": "Netcraft",
            "playbookID": "Netcraft test"
        },
        {
            "integrations": "EclecticIQ Platform",
            "playbookID": "EclecticIQ Test"
        },
        {
            "playbookID": "FormattingPerformance - Test",
            "fromversion": "5.0.0"
        },
        {
            "integrations": "AWS - EC2",
            "instance_names": "AWS - EC2",
            "playbookID": "AWS - EC2 Test Playbook",
            "fromversion": "5.0.0",
            "memory_threshold": 90
        },
        {
            "integrations": "AWS - EC2",
            "playbookID": "d66e5f86-e045-403f-819e-5058aa603c32"
        },
        {
            "integrations": "ANYRUN",
            "playbookID": "Detonate File From URL - ANYRUN - Test"
        },
        {
            "integrations": "AWS - CloudTrail",
            "playbookID": "3da2e31b-f114-4d7f-8702-117f3b498de9"
        },
        {
            "integrations": "carbonblackprotection",
            "playbookID": "67b0f25f-b061-4468-8613-43ab13147173"
        },
        {
            "integrations": "DomainTools",
            "playbookID": "DomainTools-Test"
        },
        {
            "integrations": "Exabeam",
            "playbookID": "Exabeam - Test"
        },
        {
            "integrations": "Cisco Spark",
            "playbookID": "Cisco Spark Test New"
        },
        {
            "integrations": "Remedy On-Demand",
            "playbookID": "Remedy-On-Demand-Test"
        },
        {
            "playbookID": "ssdeepreputationtest"
        },
        {
            "playbookID": "TestIsEmailAddressInternal"
        },
        {
            "integrations": "Google Cloud Compute",
            "playbookID": "GoogleCloudCompute-Test"
        },
        {
            "integrations": "AWS - S3",
            "playbookID": "97393cfc-2fc4-4dfe-8b6e-af64067fc436",
            "memory_threshold": 80
        },
        {
            "integrations": "Image OCR",
            "playbookID": "TestImageOCR"
        },
        {
            "integrations": "fireeye",
            "playbookID": "Detonate File - FireEye AX - Test"
        },
        {
            "integrations": [
                "Rasterize",
                "Image OCR"
            ],
            "playbookID": "Rasterize Test",
            "fromversion": "5.0.0"
        },
        {
            "integrations": "Rasterize",
            "playbookID": "RasterizeImageTest",
            "fromversion": "5.0.0"
        },
        {
            "integrations": "Ipstack",
            "playbookID": "Ipstack_Test"
        },
        {
            "integrations": "Perch",
            "playbookID": "Perch-Test"
        },
        {
            "integrations": "Forescout",
            "playbookID": "Forescout-Test"
        },
        {
            "integrations": "GitHub",
            "playbookID": "Git_Integration-Test"
        },
        {
            "integrations": "GitHub IAM",
            "playbookID": "Github IAM - Test Playbook",
            "fromversion": "6.1.0"
        },
        {
            "integrations": "LogRhythmRest",
            "playbookID": "LogRhythm REST test"
        },
        {
            "integrations": "AlienVault USM Anywhere",
            "playbookID": "AlienVaultUSMAnywhereTest"
        },
        {
            "playbookID": "PhishLabsTestPopulateIndicators"
        },
        {
            "playbookID": "Test_HTMLtoMD"
        },
        {
            "integrations": "PhishLabs IOC",
            "playbookID": "PhishLabsIOC TestPlaybook",
            "fromversion": "4.1.0"
        },
        {
            "integrations": "PerceptionPoint",
            "playbookID": "PerceptionPoint Test",
            "fromversion": "4.1.0"
        },
        {
            "integrations": "vmray",
            "playbookID": "VMRay-Test-File",
            "fromversion": "5.5.0"
        },
        {
            "integrations": "vmray",
            "playbookID": "File Enrichment - VMRay - Test",
            "fromversion": "5.0.0"
        },
        {
            "integrations": "AutoFocus V2",
            "playbookID": "AutoFocus V2 test",
            "fromversion": "5.0.0",
            "timeout": 1000
        },
        {
            "playbookID": "Process Email - Generic for Rasterize"
        },
        {
            "playbookID": "Send Investigation Summary Reports - Test",
            "integrations": "EWS Mail Sender",
            "instance_names": [
                "ews_mail_sender_labdemisto"
            ],
            "fromversion": "4.5.0",
            "memory_threshold": 100
        },
        {
            "integrations": "Flashpoint",
            "playbookID": "Flashpoint_event-Test"
        },
        {
            "integrations": "Flashpoint",
            "playbookID": "Flashpoint_forum-Test"
        },
        {
            "integrations": "Flashpoint",
            "playbookID": "Flashpoint_report-Test"
        },
        {
            "integrations": "Flashpoint",
            "playbookID": "Flashpoint_reputation-Test"
        },
        {
            "integrations": "BluecatAddressManager",
            "playbookID": "Bluecat Address Manager test"
        },
        {
            "integrations": "MailListener - POP3 Beta",
            "playbookID": "MailListener-POP3 - Test"
        },
        {
            "playbookID": "sumList - Test"
        },
        {
            "integrations": "VulnDB",
            "playbookID": "Test-VulnDB"
        },
        {
            "integrations": "Shodan_v2",
            "playbookID": "Test-Shodan_v2",
            "timeout": 1000
        },
        {
            "integrations": "Threat Crowd",
            "playbookID": "ThreatCrowd - Test"
        },
        {
            "integrations": "GoogleDocs",
            "playbookID": "GoogleDocs-test"
        },
        {
            "playbookID": "Request Debugging - Test",
            "fromversion": "5.0.0"
        },
        {
            "integrations": "Kaspersky Security Center",
            "playbookID": "Kaspersky Security Center - Test",
            "fromversion": "5.5.0"
        },
        {
            "playbookID": "Test Convert file hash to corresponding hashes",
            "fromversion": "4.5.0",
            "integrations": "VirusTotal",
            "instance_names": "virus_total_general"
        },
        {
            "playbookID": "PAN-OS Query Logs For Indicators Test",
            "fromversion": "5.5.0",
            "timeout": 1500,
            "integrations": "Panorama",
            "instance_names": "palo_alto_panorama"
        },
        {
            "integrations": "Hybrid Analysis",
            "playbookID": "HybridAnalysis-Test",
            "timeout": 500,
            "fromversion": "4.1.0",
            "is_mockable": false
        },
        {
            "integrations": "Elasticsearch v2",
            "instance_names": "es_v7",
            "playbookID": "Elasticsearch_v2_test"
        },
        {
            "integrations": "ElasticsearchFeed",
            "instance_names": "es_demisto_feed",
            "playbookID": "Elasticsearch_Fetch_Demisto_Indicators_Test",
            "fromversion": "5.5.0"
        },
        {
            "integrations": "ElasticsearchFeed",
            "instance_names": "es_generic_feed",
            "playbookID": "Elasticsearch_Fetch_Custom_Indicators_Test",
            "fromversion": "5.5.0"
        },
        {
            "integrations": "Elasticsearch v2",
            "instance_names": "es_v6",
            "playbookID": "Elasticsearch_v2_test-v6"
        },
        {
            "integrations": "PolySwarm",
            "playbookID": "PolySwarm-Test"
        },
        {
            "integrations": "Kennav2",
            "playbookID": "Kenna Test"
        },
        {
            "integrations": "SecurityAdvisor",
            "playbookID": "SecurityAdvisor-Test",
            "fromversion": "4.5.0"
        },
        {
            "integrations": "Google Key Management Service",
            "playbookID": "Google-KMS-test",
            "pid_threshold": 6,
            "memory_threshold": 60
        },
        {
            "integrations": "SecBI",
            "playbookID": "SecBI - Test"
        },
        {
            "playbookID": "ExtractFQDNFromUrlAndEmail-Test"
        },
        {
            "integrations": "EWS v2",
            "playbookID": "Get EWS Folder Test",
            "fromversion": "4.5.0",
            "instance_names": "ewv2_regular",
            "timeout": 1200
        },
        {
            "integrations": "EWSO365",
            "playbookID": "EWS_O365_test",
            "fromversion": "5.0.0"
        },
        {
            "integrations": "EWSO365",
            "playbookID": "EWS_O365_send_mail_test",
            "fromversion": "5.0.0"
        },
        {
            "integrations": "QRadar_v2",
            "playbookID": "QRadar Indicator Hunting Test",
            "timeout": 600,
            "fromversion": "6.0.0"
        },
        {
            "integrations": "QRadar v3",
            "playbookID": "QRadar - Get Offense Logs Test",
            "timeout": 600,
            "fromversion": "6.0.0"
        },
        {
            "playbookID": "SetAndHandleEmpty test",
            "fromversion": "4.5.0"
        },
        {
            "integrations": "Tanium v2",
            "playbookID": "Tanium v2 - Test"
        },
        {
            "integrations": "Office 365 Feed",
            "playbookID": "Office365_Feed_Test",
            "fromversion": "5.5.0"
        },
        {
            "integrations": "GoogleCloudTranslate",
            "playbookID": "GoogleCloudTranslate-Test",
            "pid_threshold": 9
        },
        {
            "integrations": "Infoblox",
            "playbookID": "Infoblox Test"
        },
        {
            "integrations": "BPA",
            "playbookID": "Test-BPA",
            "fromversion": "4.5.0"
        },
        {
            "playbookID": "GetValuesOfMultipleFIelds Test",
            "fromversion": "4.5.0"
        },
        {
            "playbookID": "IsInternalHostName Test",
            "fromversion": "4.5.0"
        },
        {
            "playbookID": "DigitalGuardian-Test",
            "integrations": "Digital Guardian",
            "fromversion": "5.0.0"
        },
        {
            "integrations": "SplunkPy",
            "playbookID": "Splunk Indicator Hunting Test",
            "fromversion": "5.0.0",
            "memory_threshold": 500,
            "instance_names": "use_default_handler"
        },
        {
            "integrations": "BPA",
            "playbookID": "Test-BPA_Integration",
            "fromversion": "4.5.0"
        },
        {
            "integrations": "AutoFocus Feed",
            "playbookID": "playbook-FeedAutofocus_test",
            "fromversion": "5.5.0"
        },
        {
            "integrations": "AutoFocus Daily Feed",
            "playbookID": "playbook-FeedAutofocus_daily_test",
            "fromversion": "5.5.0"
        },
        {
            "integrations": "PaloAltoNetworks_PrismaCloudCompute",
            "playbookID": "PaloAltoNetworks_PrismaCloudCompute-Test",
            "instance_names": "prisma_cloud_compute_21_04"
        },
        {
            "integrations": "SaasSecurity",
            "playbookID": "SaasSecurity-Test"
        },
        {
            "integrations": "Recorded Future Feed",
            "playbookID": "RecordedFutureFeed - Test",
            "instance_names": "recorded_future_feed",
            "timeout": 1000,
            "fromversion": "5.5.0",
            "memory_threshold": 86
        },
        {
            "integrations": "Recorded Future Feed",
            "playbookID": "RecordedFutureFeed - Test",
            "instance_names": "recorded_future_feed_with_risk_rules",
            "timeout": 1000,
            "fromversion": "5.5.0",
            "memory_threshold": 86
        },
        {
            "integrations": "Expanse",
            "playbookID": "test-Expanse-Playbook",
            "fromversion": "5.0.0"
        },
        {
            "integrations": "Expanse",
            "playbookID": "test-Expanse",
            "fromversion": "5.0.0"
        },
        {
            "integrations": "DShield Feed",
            "playbookID": "playbook-DshieldFeed_test",
            "fromversion": "5.5.0",
            "is_mockable": false
        },
        {
            "integrations": "AlienVault Reputation Feed",
            "playbookID": "AlienVaultReputationFeed_Test",
            "fromversion": "5.5.0",
            "memory_threshold": 190
        },
        {
            "integrations": "BruteForceBlocker Feed",
            "playbookID": "playbook-BruteForceBlocker_test",
            "fromversion": "5.5.0",
            "memory_threshold": 190
        },
        {
            "integrations": "F5Silverline",
            "playbookID": "F5Silverline_TestPlaybook",
            "fromversion": "6.0.0",
            "memory_threshold": 190
        },
        {
            "integrations": "Carbon Black Enterprise EDR",
            "playbookID": "Carbon Black Enterprise EDR Test",
            "fromversion": "5.0.0"
        },
        {
            "integrations": "MongoDB Key Value Store",
            "playbookID": "MongoDB KeyValueStore - Test",
            "pid_threshold": 12,
            "fromversion": "5.0.0"
        },
        {
            "integrations": "MongoDB Log",
            "playbookID": "MongoDBLog - Test",
            "pid_threshold": 12,
            "fromversion": "5.0.0"
        },
        {
            "integrations": "Google Chronicle Backstory",
            "playbookID": "Google Chronicle Backstory Asset - Test",
            "fromversion": "5.0.0"
        },
        {
            "integrations": "Google Chronicle Backstory",
            "playbookID": "Google Chronicle Backstory IOC Details - Test",
            "fromversion": "5.0.0"
        },
        {
            "integrations": "Google Chronicle Backstory",
            "playbookID": "Google Chronicle Backstory List Alerts - Test",
            "fromversion": "5.0.0"
        },
        {
            "integrations": "Google Chronicle Backstory",
            "playbookID": "Google Chronicle Backstory List IOCs - Test",
            "fromversion": "5.0.0"
        },
        {
            "integrations": "Google Chronicle Backstory",
            "playbookID": "Google Chronicle Backstory Reputation - Test",
            "fromversion": "5.0.0"
        },
        {
            "integrations": "Google Chronicle Backstory",
            "playbookID": "Google Chronicle Backstory List Events - Test",
            "fromversion": "5.0.0"
        },
        {
            "integrations": "Feodo Tracker IP Blocklist Feed",
            "instance_names": "feodo_tracker_ip_currently__active",
            "playbookID": "playbook-feodotrackeripblock_test_currently__active",
            "fromversion": "5.5.0"
        },
        {
            "integrations": "Feodo Tracker IP Blocklist Feed",
            "instance_names": "feodo_tracker_ip_30_days",
            "playbookID": "playbook-feodotrackeripblock_test_30_days",
            "fromversion": "5.5.0"
        },
        {
            "integrations": "Code42",
            "playbookID": "Code42-Test",
            "fromversion": "5.0.0",
            "timeout": 600
        },
        {
            "playbookID": "Code42 File Search Test",
            "integrations": "Code42",
            "fromversion": "5.0.0"
        },
        {
            "playbookID": "FetchIndicatorsFromFile-test",
            "fromversion": "5.5.0"
        },
        {
            "integrations": "RiskSense",
            "playbookID": "RiskSense Get Apps - Test"
        },
        {
            "integrations": "RiskSense",
            "playbookID": "RiskSense Get Host Detail - Test"
        },
        {
            "integrations": "RiskSense",
            "playbookID": "RiskSense Get Host Finding Detail - Test"
        },
        {
            "integrations": "RiskSense",
            "playbookID": "RiskSense Get Hosts - Test"
        },
        {
            "integrations": "RiskSense",
            "playbookID": "RiskSense Get Host Findings - Test"
        },
        {
            "integrations": "RiskSense",
            "playbookID": "RiskSense Get Unique Cves - Test"
        },
        {
            "integrations": "RiskSense",
            "playbookID": "RiskSense Get Unique Open Findings - Test"
        },
        {
            "integrations": "RiskSense",
            "playbookID": "RiskSense Get Apps Detail - Test"
        },
        {
            "integrations": "RiskSense",
            "playbookID": "RiskSense Apply Tag - Test"
        },
        {
            "integrations": "Indeni",
            "playbookID": "Indeni_test",
            "fromversion": "5.0.0"
        },
        {
            "integrations": "SafeBreach v2",
            "playbookID": "playbook-SafeBreach-Test",
            "fromversion": "5.5.0"
        },
        {
            "integrations": "AlienVault OTX TAXII Feed",
            "playbookID": "playbook-feedalienvaultotx_test",
            "fromversion": "5.5.0"
        },
        {
            "playbookID": "ExtractDomainAndFQDNFromUrlAndEmail-Test",
            "fromversion": "5.5.0"
        },
        {
            "integrations": "Cortex Data Lake",
            "playbookID": "Cortex Data Lake Test",
            "instance_names": "cdl_prod",
            "fromversion": "4.5.0"
        },
        {
            "integrations": "Cortex Data Lake",
            "playbookID": "Cortex Data Lake Test",
            "instance_names": "cdl_dev",
            "fromversion": "4.5.0"
        },
        {
            "integrations": "MongoDB",
            "playbookID": "MongoDB - Test"
        },
        {
            "integrations": "DNSDB_v2",
            "playbookID": "DNSDB-Test",
            "fromversion": "5.0.0"
        },
        {
            "playbookID": "DBotCreatePhishingClassifierV2FromFile-Test",
            "timeout": 60000,
            "fromversion": "6.1.0",
            "instance_names": "ml_dummy_prod",
            "integrations": "AzureWAF"
        },
        {
            "integrations": "IBM Resilient Systems",
            "playbookID": "IBM Resilient Systems Test"
        },
        {
            "integrations": [
                "Prisma Access",
                "Prisma Access Egress IP feed"
            ],
            "playbookID": "Prisma_Access_Egress_IP_Feed-Test",
            "timeout": 60000,
            "fromversion": "5.5.0",
            "nightly": true
        },
        {
            "integrations": "Prisma Access",
            "playbookID": "Prisma_Access-Test",
            "timeout": 60000,
            "fromversion": "5.5.0",
            "nightly": true
        },
        {
            "playbookID": "EvaluateMLModllAtProduction-Test",
            "fromversion": "5.5.0"
        },
        {
            "integrations": "Google IP Ranges Feed",
            "playbookID": "Fetch Indicators Test",
            "fromversion": "6.0.0"
        },
        {
            "integrations": "Azure AD Connect Health Feed",
            "playbookID": "FeedAzureADConnectHealth_Test",
            "fromversion": "5.5.0"
        },
        {
            "integrations": "Zoom Feed",
            "playbookID": "FeedZoom_Test",
            "fromversion": "5.5.0"
        },
        {
            "playbookID": "PCAP Analysis Test",
            "integrations": [
                "ipinfo",
                "WildFire-v2"
            ],
            "fromversion": "5.0.0",
            "timeout": 1200
        },
        {
            "integrations": "Workday",
            "playbookID": "Workday - Test",
            "fromversion": "5.0.0",
            "timeout": 600
        },
        {
            "integrations": "Unit42 Feed",
            "playbookID": "Unit42 Feed - Test",
            "fromversion": "5.5.0",
            "timeout": 600
        },
        {
            "integrations": "CrowdStrikeMalquery",
            "playbookID": "CrowdStrikeMalquery-Test",
            "fromversion": "5.0.0",
            "timeout": 2500
        },
        {
            "integrations": "Sixgill_Darkfeed",
            "playbookID": "Sixgill-Darkfeed_Test",
            "fromversion": "5.5.0"
        },
        {
            "playbookID": "hashIncidentFields-test",
            "fromversion": "4.5.0",
            "timeout": 60000
        },
        {
            "integrations": "RSA Archer v2",
            "playbookID": "Archer v2 - Test",
            "fromversion": "5.0.0",
            "timeout": 600
        },
        {
            "integrations": "WootCloud",
            "playbookID": "TestWootCloudPlaybook",
            "fromversion": "5.0.0"
        },
        {
            "integrations": "Ivanti Heat",
            "playbookID": "Ivanti Heat - Test"
        },
        {
            "integrations": "MicrosoftCloudAppSecurity",
            "playbookID": "MicrosoftCloudAppSecurity-Test"
        },
        {
            "integrations": "Blueliv ThreatCompass",
            "playbookID": "Blueliv_ThreatCompass_test",
            "fromversion": "5.0.0"
        },
        {
            "playbookID": "IncreaseIncidentSeverity-Test",
            "fromversion": "5.0.0"
        },
        {
            "integrations": "TrendMicro Cloud App Security",
            "playbookID": "playbook_TrendmicroCAS_Test",
            "fromversion": "5.0.0",
            "timeout": 300
        },
        {
            "playbookID": "IfThenElse-Test",
            "fromversion": "5.0.0"
        },
        {
            "integrations": "Imperva WAF",
            "playbookID": "Imperva WAF - Test"
        },
        {
            "integrations": "CheckPointFirewall_v2",
            "playbookID": "checkpoint-testplaybook",
            "timeout": 500,
            "nightly": true
        },
        {
            "playbookID": "FailedInstances - Test",
            "integrations": "Whois",
            "fromversion": "4.5.0"
        },
        {
            "integrations": "F5 ASM",
            "playbookID": "playbook-F5_ASM-Test",
            "timeout": 600,
            "fromversion": "5.0.0",
            "nightly": true
        },
        {
            "playbookID": "Hatching Triage - Detonate File",
            "integrations": "Hatching Triage",
            "fromversion": "5.5.0"
        },
        {
            "integrations": "Rundeck",
            "playbookID": "Rundeck_test",
            "fromversion": "5.5.0",
            "is_mockable": false
        },
        {
            "playbookID": "Field polling test",
            "timeout": 600,
            "fromversion": "5.0.0"
        },
        {
            "integrations": "Generic Webhook",
            "playbookID": "Generic Webhook - Test",
            "fromversion": "5.5.0"
        },
        {
            "integrations": "Palo Alto Networks Enterprise DLP",
            "playbookID": "Palo_Alto_Networks_Enterprise_DLP - Test",
            "fromversion": "5.0.0"
        },
        {
            "integrations": "Cryptocurrency",
            "playbookID": "Cryptocurrency-Test",
            "is_mockable": false
        },
        {
            "integrations": "Public DNS Feed",
            "playbookID": "Public_DNS_Feed_Test",
            "fromversion": "5.5.0"
        },
        {
            "integrations": "BitcoinAbuse",
            "playbookID": "BitcoinAbuse-test",
            "fromversion": "5.5.0"
        },
        {
            "integrations": "ExpanseV2",
            "playbookID": "ExpanseV2 Test",
            "fromversion": "6.0.0"
        },
        {
            "integrations": "FeedExpanse",
            "playbookID": "Feed Expanse Test",
            "fromversion": "6.0.0"
        },
        {
            "integrations": "MicrosoftGraphIdentityandAccess",
            "playbookID": "Identity & Access test playbook"
        },
        {
            "integrations": "MicrosoftPolicyAndComplianceAuditLog",
            "playbookID": "Audit Log - Test"
        },
        {
            "integrations": "Nutanix Hypervisor",
            "playbookID": "Nutanix-test"
        },
        {
            "integrations": "Azure Storage",
            "playbookID": "Azure Storage - Test"
        },
        {
            "integrations": "MicrosoftGraphApplications",
            "playbookID": "MSGraph Applications Test"
        },
        {
            "integrations": "EWS Extension Online Powershell v2",
            "playbookID": "EWS Extension: Powershell Online V2 Test",
            "fromversion": "6.0.0",
            "toversion": "6.0.9",
            "timeout": 250
        },
        {
            "integrations": "VirusTotal (API v3)",
            "playbookID": "VirusTotal (API v3) Detonate Test",
            "instance_names": [
                "virus_total_v3",
                "virus_total_v3_premium"
            ],
            "is_mockable": false
        },
        {
            "integrations": "VirusTotal (API v3)",
            "playbookID": "VirusTotalV3-test",
            "instance_names": [
                "virus_total_v3"
            ],
            "fromversion": "5.5.0"
        },
        {
            "integrations": "HostIo",
            "playbookID": "HostIo_Test"
        },
        {
            "playbookID": "CreateCertificate-Test",
            "fromversion": "5.5.0"
        },
        {
            "integrations": "LogPoint SIEM Integration",
            "playbookID": "LogPoint SIEM Integration - Test Playbook 1"
        },
        {
            "integrations": "LogPoint SIEM Integration",
            "playbookID": "LogPoint SIEM Integration - Test Playbook 2"
        },
        {
            "integrations": "Cisco Stealthwatch",
            "fromversion": "5.5.0",
            "playbookID": "Cisco Stealthwatch Test"
        },
        {
            "integrations": "cymulate_v2",
            "playbookID": "Cymulate V2 Test",
            "fromversion": "6.0.0"
        },
        {
            "integrations": "OpenCTI",
            "playbookID": "OpenCTI Test",
            "fromversion": "5.0.0"
        },
        {
            "integrations": "Microsoft Graph API",
            "playbookID": "Microsoft Graph API - Test",
            "fromversion": "5.0.0"
        },
        {
            "integrations": "QRadar v3",
            "playbookID": "QRadar_v3-test",
            "fromversion": "6.0.0"
        },
        {
            "playbookID": "DbotPredictOufOfTheBoxTest",
            "fromversion": "4.5.0",
            "timeout": 1000
        },
        {
            "playbookID": "DbotPredictOufOfTheBoxTestV2",
            "fromversion": "5.5.0",
            "timeout": 1000
        },
        {
            "integrations": "HPEArubaClearPass",
            "playbookID": "HPEArubaClearPass_TestPlaybook",
            "fromversion": "6.0.0"
        },
        {
            "integrations": "CrowdstrikeFalcon",
            "playbookID": "Get endpoint details - Generic - test",
            "fromversion": "5.5.0"
        },
        {
            "integrations": "CrowdstrikeFalcon",
            "playbookID": "Isolate and unisolate endpoint - test",
            "fromversion": "5.5.0"
        },
        {
            "integrations": "VirusTotal - Premium (API v3)",
            "playbookID": "VirusTotal Premium v3 TestPlaybook",
            "fromversion": "5.5.0"
        },
        {
            "integrations": "Armis",
            "playbookID": "Armis-Test",
            "fromversion": "5.5.0"
        },
        {
            "playbookID": "Tidy - Test",
            "integrations": [
                "AWS - EC2",
                "Demisto REST API",
                "Tidy"
            ],
            "instance_names": [
                "aws_alloacte_host"
            ],
            "fromversion": "6.0.0",
            "nightly": true
        },
        {
            "integrations": "Trend Micro Deep Security",
            "playbookID": "Trend Micro Deep Security - Test"
        },
        {
            "integrations": "Carbon Black Endpoint Standard",
            "playbookID": "carbonBlackEndpointStandardTestPlaybook",
            "fromversion": "5.5.0",
            "is_mockable": false
        },
        {
            "integrations": "Proofpoint TAP v2",
            "playbookID": "ProofpointTAP-Test"
        },
        {
            "integrations": "QualysV2",
            "playbookID": "QualysVulnerabilityManagement-Test",
            "fromversion": "5.5.0",
            "timeout": 3000
        },
        {
            "integrations": "ThreatExchange v2",
            "playbookID": "ThreatExchangeV2-test",
            "fromversion": "5.5.0"
        },
        {
            "integrations": "NetscoutAED",
            "playbookID": "NetscoutAED-Test",
            "fromversion": "5.5.0"
        },
        {
            "integrations": "VMware Workspace ONE UEM (AirWatch MDM)",
            "playbookID": "VMware Workspace ONE UEM (AirWatch MDM)-Test",
            "fromversion": "6.0.0"
        },
        {
            "integrations": "CarbonBlackLiveResponseCloud",
            "playbookID": "CarbonBlackLiveResponseCloud-Test",
            "fromversion": "5.5.0",
            "is_mockable": false
        },
        {
            "playbookID": "EDL Performance Test",
            "instance_names": "edl_auto",
            "integrations": [
                "EDL",
                "Create-Mock-Feed-Relationships"
            ],
            "fromversion": "6.0.0",
            "timeout": 3500,
            "memory_threshold": 900,
            "pid_threshold": 12,
            "context_print_dt": "EDLHey"
        },
        {
            "playbookID": "Export Indicators Performance Test",
            "instance_names": "eis_auto",
            "integrations": [
                "ExportIndicators",
                "Create-Mock-Feed-Relationships"
            ],
            "fromversion": "6.0.0",
            "timeout": 3500,
            "memory_threshold": 900,
            "pid_threshold": 12,
            "context_print_dt": "EISHey"
        },
        {
            "integrations": "jamf v2",
            "playbookID": "Jamf_v2_test",
            "fromversion": "5.5.0"
        },
        {
            "integrations": "GuardiCore v2",
            "playbookID": "GuardiCoreV2-Test",
            "fromversion": "6.0.0"
        },
        {
            "playbookID": "DBot Build Phishing Classifier Test - Multiple Algorithms",
            "timeout": 60000,
            "fromversion": "6.1.0",
            "instance_names": "ml_dummy_prod",
            "integrations": "AzureWAF"
        },
        {
            "integrations": [
                "AutoFocus Daily Feed",
                "Demisto REST API"
            ],
            "playbookID": "Fetch Indicators Test",
            "fromversion": "6.0.0",
            "is_mockable": false,
            "timeout": 2400
        },
        {
            "integrations": "SOCRadarIncidents",
            "playbookID": "SOCRadarIncidents-Test"
        },
        {
            "integrations": "SOCRadarThreatFusion",
            "playbookID": "SOCRadarThreatFusion-Test"
        },
        {
            "integrations": "FeedSOCRadarThreatFeed",
            "playbookID": "FeedSOCRadarThreatFeed-Test"
        },
        {
            "integrations": "TheHive Project",
            "playbookID": "Playbook_TheHiveProject_Test",
            "fromversion": "6.0.0"
        },
        {
            "integrations": [
                "ServiceNow v2",
                "Demisto REST API"
            ],
            "playbookID": "Fetch Incidents Test",
            "instance_names": "snow_basic_auth",
            "fromversion": "6.0.0",
            "is_mockable": false,
            "timeout": 2400
        },
        {
            "integrations": [
                "MalwareBazaar Feed",
                "Demisto REST API"
            ],
            "playbookID": "Fetch Indicators Test",
            "fromversion": "6.0.0",
            "is_mockable": false,
            "instance_names": "malwarebazzar_auto",
            "timeout": 2400
        },
        {
            "playbookID": "SolarWinds-Test",
            "fromversion": "5.5.0",
            "integrations": [
                "SolarWinds"
            ]
        },
        {
            "playbookID": "BastilleNetworks-Test",
            "fromversion": "5.0.0",
            "integrations": [
                "Bastille Networks"
            ]
        },
        {
            "playbookID": "bc993d1a-98f5-4554-8075-68a38004c119",
            "fromversion": "5.0.0",
            "integrations": [
                "Gamma"
            ]
        },
        {
            "playbookID": "Service Desk Plus (On-Premise) Test",
            "fromversion": "5.0.0",
            "integrations": [
                "ServiceDeskPlus (On-Premise)"
            ]
        },
        {
            "playbookID": "IronDefense Test",
            "fromversion": "5.0.0",
            "integrations": [
                "IronDefense"
            ]
        },
        {
            "playbookID": "AgariPhishingDefense-Test",
            "fromversion": "5.0.0",
            "integrations": [
                "Agari Phishing Defense"
            ]
        },
        {
            "playbookID": "SecurityIntelligenceServicesFeed - Test",
            "fromversion": "5.5.0",
            "integrations": [
                "SecurityIntelligenceServicesFeed"
            ]
        },
        {
            "playbookID": "FeedTalosTestPlaybook",
            "fromversion": "5.5.0",
            "integrations": [
                "Talos Feed"
            ]
        },
        {
            "playbookID": "Netscout Arbor Sightline - Test Playbook",
            "fromversion": "5.5.0",
            "integrations": [
                "NetscoutArborSightline"
            ]
        },
        {
            "playbookID": "test_MsGraphFiles",
            "fromversion": "5.0.0",
            "integrations": [
                "Microsoft_Graph_Files"
            ]
        },
        {
            "playbookID": "AlphaVantage Test Playbook",
            "fromversion": "6.0.0",
            "integrations": [
                "AlphaVantage"
            ]
        },
        {
            "playbookID": "Azure SQL - Test",
            "fromversion": "5.0.0",
            "integrations": [
                "Azure SQL Management"
            ]
        },
        {
            "playbookID": "Sophos Central Test",
            "fromversion": "5.0.0",
            "integrations": [
                "Sophos Central"
            ]
        },
        {
            "playbookID": "Microsoft Graph Groups - Test",
            "fromversion": "5.0.0",
            "integrations": [
                "Microsoft Graph Groups"
            ]
        },
        {
            "playbookID": "Humio-Test",
            "fromversion": "5.0.0",
            "integrations": [
                "Humio"
            ]
        },
        {
            "playbookID": "Blueliv_ThreatContext_test",
            "fromversion": "5.0.0",
            "integrations": [
                "Blueliv ThreatContext"
            ]
        },
        {
            "playbookID": "Darktrace Test Playbook",
            "fromversion": "6.0.0",
            "integrations": [
                "Darktrace"
            ]
        },
        {
            "playbookID": "Recorded Future Test Playbook",
            "fromversion": "5.0.0",
            "integrations": [
                "Recorded Future v2"
            ]
        },
        {
            "playbookID": "get_file_sample_by_hash_-_cylance_protect_-_test",
            "fromversion": "5.0.0",
            "integrations": [
                "Cylance Protect v2"
            ]
        },
        {
            "playbookID": "EDL Indicator Performance Test",
            "fromversion": "6.0.0"
        },
        {
            "playbookID": "EDL Performance Test - Concurrency",
            "fromversion": "6.0.0"
        },
        {
            "playbookID": "Venafi - Test",
            "fromversion": "5.0.0",
            "integrations": [
                "Venafi"
            ]
        },
        {
            "playbookID": "3da36d51-3cdf-4120-882a-cee03b038b89",
            "fromversion": "5.0.0",
            "integrations": [
                "FortiManager"
            ]
        },
        {
            "playbookID": "X509Certificate Test Playbook",
            "fromversion": "6.0.0"
        },
        {
            "playbookID": "Pcysys-Test",
            "fromversion": "5.0.0",
            "integrations": [
                "Pentera"
            ]
        },
        {
            "playbookID": "Pentera Run Scan and Create Incidents - Test",
            "fromversion": "5.0.0",
            "integrations": [
                "Pentera"
            ]
        },
        {
            "playbookID": "Google Chronicle Backstory List Detections - Test",
            "fromversion": "5.0.0",
            "integrations": [
                "Google Chronicle Backstory"
            ]
        },
        {
            "playbookID": "Google Chronicle Backstory List Rules - Test",
            "fromversion": "5.0.0",
            "integrations": [
                "Google Chronicle Backstory"
            ]
        },
        {
            "playbookID": "McAfee ESM v2 - Test",
            "fromversion": "5.0.0",
            "integrations": [
                "McAfee ESM v2"
            ]
        },
        {
            "playbookID": "McAfee ESM Watchlists - Test",
            "fromversion": "5.0.0",
            "integrations": [
                "McAfee ESM v2"
            ]
        },
        {
            "playbookID": "Acalvio Sample Playbook",
            "fromversion": "5.0.0",
            "integrations": [
                "Acalvio ShadowPlex"
            ]
        },
        {
            "playbookID": "playbook-SophosXGFirewall-test",
            "fromversion": "5.0.0",
            "integrations": [
                "sophos_firewall"
            ]
        },
        {
            "playbookID": "CircleCI-Test",
            "fromversion": "5.5.0",
            "integrations": [
                "CircleCI"
            ]
        },
        {
            "playbookID": "XMCyberIntegration-Test",
            "fromversion": "6.0.0",
            "integrations": [
                "XMCyber"
            ]
        },
        {
            "playbookID": "a60ae34e-7a00-4a06-81ca-2ca6ea1d58ba",
            "fromversion": "6.0.0",
            "integrations": [
                "AnsibleAlibabaCloud"
            ]
        },
        {
            "playbookID": "Carbon Black Enterprise EDR Process Search Test",
            "fromversion": "5.0.0",
            "integrations": [
                "Carbon Black Enterprise EDR"
            ]
        },
        {
            "playbookID": "Logzio - Test",
            "fromversion": "5.0.0",
            "integrations": [
                "Logz.io"
            ]
        },
        {
            "playbookID": "PAN-OS Create Or Edit Rule Test",
            "fromversion": "6.1.0",
            "integrations": [
                "Panorama"
            ]
        },
        {
            "playbookID": "GoogleCloudSCC-Test",
            "fromversion": "5.0.0",
            "integrations": [
                "GoogleCloudSCC"
            ]
        },
        {
            "playbookID": "SailPointIdentityNow-Test",
            "fromversion": "6.0.0",
            "integrations": [
                "SailPointIdentityNow"
            ]
        },
        {
            "playbookID": "playbook-Cyberint_Test",
            "fromversion": "5.0.0",
            "integrations": [
                "cyberint"
            ]
        },
        {
            "playbookID": "Druva-Test",
            "fromversion": "5.0.0",
            "integrations": [
                "Druva Ransomware Response"
            ]
        },
        {
            "playbookID": "LogPoint SIEM Integration - Test Playbook 3",
            "fromversion": "6.0.0",
            "integrations": [
                "LogPoint SIEM Integration"
            ]
        },
        {
            "playbookID": "TestGraPlayBook",
            "fromversion": "5.0.0",
            "integrations": [
                "Gurucul-GRA"
            ]
        },
        {
            "playbookID": "TestGreatHornPlaybook",
            "fromversion": "6.0.0",
            "integrations": [
                "GreatHorn"
            ]
        },
        {
            "playbookID": "Microsoft Defender Advanced Threat Protection - Test",
            "fromversion": "5.0.0",
            "integrations": [
                "Microsoft Defender Advanced Threat Protection"
            ]
        },
        {
            "playbookID": "Polygon-Test",
            "fromversion": "5.0.0",
            "integrations": [
                "Group-IB TDS Polygon"
            ]
        },
        {
            "playbookID": "TrustwaveSEG-Test",
            "fromversion": "5.0.0",
            "integrations": [
                "trustwave secure email gateway"
            ]
        },
        {
            "playbookID": "MicrosoftGraphMail-Test",
            "fromversion": "5.0.0",
            "integrations": [
                "MicrosoftGraphMail"
            ]
        },
        {
            "playbookID": "PassiveTotal_v2-Test",
            "fromversion": "5.0.0",
            "integrations": [
                "PassiveTotal v2",
                "PassiveTotal"
            ]
        },
        {
            "playbookID": "02ea5cef-3169-4b17-8f4d-604b44e6348a",
            "fromversion": "5.0.0",
            "integrations": [
                "Cognni"
            ]
        },
        {
            "playbookID": "playbook-InsightIDR-test",
            "fromversion": "5.0.0",
            "integrations": [
                "Rapid7 InsightIDR"
            ]
        },
        {
            "playbookID": "Cofense Intelligence v2 test",
            "fromversion": "5.5.0",
            "integrations": [
                "CofenseIntelligenceV2"
            ]
        },
        {
            "playbookID": "opsgenie-test-playbook",
            "fromversion": "6.0.0",
            "integrations": [
                "Opsgeniev2"
            ]
        },
        {
            "playbookID": "FraudWatch-Test",
            "fromversion": "5.0.0",
            "integrations": [
                "FraudWatch"
            ]
        },
        {
            "playbookID": "SepioPrimeAPI-Test",
            "fromversion": "5.0.0",
            "integrations": [
                "Sepio"
            ]
        },
        {
            "playbookID": "SX - PC - Test Playbook",
            "fromversion": "5.5.0",
            "integrations": [
                "PingCastle"
            ]
        },
        {
            "playbookID": "JARM-Test",
            "fromversion": "5.0.0",
            "integrations": [
                "JARM"
            ]
        },
        {
            "playbookID": "Playbook-HYASInsight-Test",
            "fromversion": "6.0.0",
            "integrations": [
                "HYAS Insight"
            ]
        },
        {
            "playbookID": "ConcentricAI Demo Playbook",
            "fromversion": "6.0.0",
            "integrations": [
                "ConcentricAI"
            ]
        },
        {
            "playbookID": "Cyberpion-Test",
            "fromversion": "6.0.0",
            "integrations": [
                "Cyberpion"
            ]
        },
        {
            "playbookID": "CrowdStrike OpenAPI - Test",
            "fromversion": "6.0.0",
            "integrations": [
                "CrowdStrike OpenAPI"
            ]
        },
        {
            "playbookID": "Smokescreen IllusionBLACK-Test",
            "fromversion": "5.0.0",
            "integrations": [
                "Smokescreen IllusionBLACK"
            ]
        },
        {
            "playbookID": "TestCymptomPlaybook",
            "fromversion": "5.0.0",
            "integrations": [
                "Cymptom"
            ]
        },
        {
            "playbookID": "GitLab-test-playbook",
            "fromversion": "6.0.0",
            "integrations": [
                "GitLab",
                "LGTM",
                "MinIO",
                "Docker Engine API"
            ]
        },
        {
            "playbookID": "LGTM-test-playbook",
            "fromversion": "6.0.0",
            "integrations": [
                "GitLab",
                "LGTM",
                "MinIO",
                "Docker Engine API"
            ]
        },
        {
            "playbookID": "playbook-MinIO-Test",
            "fromversion": "6.0.0",
            "integrations": [
                "GitLab",
                "LGTM",
                "MinIO",
                "Docker Engine API"
            ]
        },
        {
            "playbookID": "MSGraph_DeviceManagement_Test",
            "fromversion": "5.0.0",
            "integrations": [
                "Microsoft Graph Device Management"
            ]
        },
        {
            "playbookID": "G Suite Security Alert Center-Test",
            "fromversion": "5.0.0",
            "integrations": [
                "G Suite Security Alert Center"
            ]
        },
        {
            "playbookID": "VerifyOOBV2Predictions-Test",
            "fromversion": "5.5.0"
        },
        {
            "playbookID": "PAN OS EDL Management - Test",
            "fromversion": "5.0.0",
            "integrations": [
                "palo_alto_networks_pan_os_edl_management"
            ]
        },
        {
            "playbookID": "Group-IB Threat Intelligence & Attribution-Test",
            "fromversion": "6.0.0",
            "integrations": [
                "Group-IB Threat Intelligence & Attribution Feed",
                "Group-IB Threat Intelligence & Attribution"
            ]
        },
        {
            "playbookID": "CounterCraft - Test",
            "fromversion": "5.0.0",
            "integrations": [
                "CounterCraft Deception Director"
            ]
        },
        {
            "playbookID": "Microsoft Graph Security Test",
            "fromversion": "5.0.0",
            "integrations": [
                "Microsoft Graph"
            ]
        },
        {
            "playbookID": "Azure Kubernetes Services - Test",
            "fromversion": "5.0.0",
            "integrations": [
                "Azure Kubernetes Services"
            ]
        },
        {
            "playbookID": "Cortex XDR - IOC - Test without fetch",
            "fromversion": "5.5.0",
            "integrations": [
                "Cortex XDR - IR",
                "Cortex XDR - IOC"
            ]
        },
        {
            "playbookID": "PaloAltoNetworks_IoT-Test",
            "fromversion": "5.0.0",
            "integrations": [
                "Palo Alto Networks IoT"
            ]
        },
        {
            "playbookID": "GreyNoise-Test",
            "fromversion": "5.5.0",
            "integrations": [
                "GreyNoise Community",
                "GreyNoise"
            ]
        },
        {
            "playbookID": "xMatters-Test",
            "fromversion": "5.5.0",
            "integrations": [
                "xMatters"
            ]
        },
        {
            "playbookID": "TestCentrifyPlaybook",
            "fromversion": "6.0.0",
            "integrations": [
                "Centrify Vault"
            ]
        },
        {
            "playbookID": "Infinipoint-Test",
            "fromversion": "5.0.0",
            "integrations": [
                "Infinipoint"
            ]
        },
        {
            "playbookID": "CyrenThreatInDepth-Test",
            "fromversion": "6.0.0",
            "integrations": [
                "CyrenThreatInDepth"
            ]
        },
        {
            "playbookID": "CVSS Calculator Test",
            "fromversion": "5.0.0"
        },
        {
            "playbookID": "7d8ac1af-2d1e-4ed9-875c-d3257d2c6830",
            "fromversion": "6.0.0",
            "integrations": [
                "AnsibleHCloud"
            ]
        },
        {
            "playbookID": "Archer-Test-Playbook",
            "fromversion": "5.0.0",
            "integrations": [
                "RSA Archer",
                "RSA Archer v2"
            ]
        },
        {
            "playbookID": "SMB test",
            "fromversion": "5.0.0",
            "integrations": [
                "Server Message Block (SMB) v2",
                "Server Message Block (SMB)"
            ]
        },
        {
            "playbookID": "Cymulate V1 Test",
            "fromversion": "6.0.0",
            "integrations": [
                "cymulate_v2",
                "Cymulate"
            ]
        },
        {
            "playbookID": "TestUptycs",
            "fromversion": "5.0.0",
            "integrations": [
                "Uptycs"
            ]
        },
        {
            "playbookID": "Microsoft Graph Calendar - Test",
            "fromversion": "5.0.0",
            "integrations": [
                "Microsoft Graph Calendar"
            ]
        },
        {
            "playbookID": "VMRay-Test-URL",
            "fromversion": "5.5.0",
            "integrations": [
                "vmray"
            ]
        },
        {
            "playbookID": "Thycotic-Test",
            "fromversion": "6.0.0",
            "integrations": [
                "Thycotic"
            ]
        },
        {
            "playbookID": "Test Playbook TrendMicroDDA",
            "fromversion": "5.0.0",
            "integrations": [
                "Trend Micro Deep Discovery Analyzer Beta"
            ]
        },
        {
            "playbookID": "CrowdStrike_Falcon_X_-Test-Detonate_URL",
            "fromversion": "5.0.0",
            "integrations": [
                "CrowdStrike Falcon X"
            ]
        },
        {
            "playbookID": "CrowdStrike_Falcon_X_-Test-Detonate_File",
            "fromversion": "5.0.0",
            "integrations": [
                "CrowdStrike Falcon X"
            ]
        },
        {
            "playbookID": "Phishing Investigation - Generic v2 - Campaign Test",
<<<<<<< HEAD
            "fromversion": "6.0.0",
            "timeout": 7000,
            "integrations": [
                "EWS Mail Sender",
                "Demisto REST API",
                "Rasterize",
                "Demisto Lock"
            ],
            "instance_names": [
                "no_sync_long_timeout",
                "ews_mail_sender_labdemisto"
            ]
        },
        {
            "playbookID": "Phishing v2 - Get Original Email + Search & Delete - Test",
=======
>>>>>>> f702edf2
            "fromversion": "6.0.0",
            "timeout": 7000,
            "integrations": [
                "EWS Mail Sender",
                "EWS v2",
                "Demisto REST API",
                "Rasterize",
                "VirusTotal (API v3)",
                "SecurityAndCompliance"
            ],
            "instance_names": [
<<<<<<< HEAD
                "ews_mail_sender_srtest02",
                "ewsv2_testbox",
                "no_sync_long_timeout"
=======
                "no_sync_long_timeout",
                "ews_mail_sender_labdemisto"
>>>>>>> f702edf2
            ]
        },
        {
            "playbookID": "PCAP Search test",
            "fromversion": "5.0.0"
        },
        {
            "playbookID": "PCAP Parsing And Indicator Enrichment Test",
            "fromversion": "5.0.0"
        },
        {
            "playbookID": "PCAP File Carving Test",
            "fromversion": "5.0.0"
        },
        {
            "playbookID": "Trello Test",
            "fromversion": "6.0.0",
            "integrations": [
                "Trello"
            ]
        },
        {
            "playbookID": "Google Drive Permissions Test",
            "fromversion": "5.0.0",
            "integrations": [
                "GoogleDrive"
            ]
        },
        {
            "playbookID": "RiskIQDigitalFootprint-Test",
            "fromversion": "5.5.0",
            "integrations": [
                "RiskIQDigitalFootprint"
            ]
        },
        {
            "playbookID": "playbook-feodoteackerhash_test",
            "fromversion": "5.5.0",
            "integrations": [
                "Feodo Tracker IP Blocklist Feed",
                "Feodo Tracker Hashes Feed"
            ]
        },
        {
            "playbookID": "playbook-feodotrackeripblock_test",
            "fromversion": "5.5.0",
            "integrations": [
                "Feodo Tracker IP Blocklist Feed",
                "Feodo Tracker Hashes Feed"
            ]
        },
        {
            "playbookID": "CyberTotal_TestPlaybook",
            "fromversion": "5.0.0",
            "integrations": [
                "CyberTotal"
            ]
        },
        {
            "playbookID": "Deep_Instinct-Test",
            "fromversion": "5.0.0",
            "integrations": [
                "Deep Instinct"
            ]
        },
        {
            "playbookID": "Zabbix - Test",
            "fromversion": "5.0.0",
            "integrations": [
                "Zabbix"
            ]
        },
        {
            "playbookID": "GCS Object Policy (ACL) - Test",
            "fromversion": "5.0.0",
            "integrations": [
                "Google Cloud Storage"
            ]
        },
        {
            "playbookID": "GetStringsDistance - Test",
            "fromversion": "5.0.0",
            "scripts": [
                "GetStringsDistance"
            ]
        },
        {
            "playbookID": "GCS Bucket Management - Test",
            "fromversion": "5.0.0",
            "integrations": [
                "Google Cloud Storage"
            ]
        },
        {
            "playbookID": "GCS Bucket Policy (ACL) - Test",
            "fromversion": "5.0.0",
            "integrations": [
                "Google Cloud Storage"
            ]
        },
        {
            "playbookID": "GCS Object Operations - Test",
            "fromversion": "5.0.0",
            "integrations": [
                "Google Cloud Storage"
            ]
        },
        {
            "playbookID": "OpenLDAP - Test",
            "fromversion": "5.0.0",
            "integrations": [
                "OpenLDAP"
            ]
        },
        {
            "playbookID": "Splunk-Test",
            "fromversion": "5.0.0",
            "integrations": [
                "SplunkPy"
            ]
        },
        {
            "playbookID": "SplunkPySearch_Test",
            "fromversion": "5.0.0",
            "integrations": [
                "SplunkPy"
            ]
        },
        {
            "playbookID": "SplunkPy KV commands",
            "fromversion": "5.0.0",
            "integrations": [
                "SplunkPy"
            ]
        },
        {
            "playbookID": "SplunkPy-Test-V2",
            "fromversion": "5.0.0",
            "integrations": [
                "SplunkPy"
            ]
        },
        {
            "playbookID": "FireEye-Detection-on-Demand-Test",
            "fromversion": "6.0.0",
            "integrations": [
                "FireEye Detection on Demand"
            ]
        },
        {
            "playbookID": "TestIPQualityScorePlaybook",
            "fromversion": "5.0.0",
            "integrations": [
                "IPQualityScore"
            ]
        },
        {
            "playbookID": "Send Email To Recipients",
            "fromversion": "5.0.0",
            "integrations": [
                "EWS Mail Sender"
            ],
            "instance_names": [
                "ews_mail_sender_labdemisto"
            ]
        },
        {
            "playbookID": "Endace-Test",
            "fromversion": "5.0.0",
            "integrations": [
                "Endace"
            ]
        },
        {
            "playbookID": "StringToArray_test",
            "fromversion": "6.0.0"
        },
        {
            "playbookID": "URLSSLVerification_test",
            "fromversion": "5.0.0"
        },
        {
            "playbookID": "playbook-SearchIncidentsV2InsideGenericPollng-Test",
            "fromversion": "5.0.0"
        },
        {
            "playbookID": "IsRFC1918-Test",
            "fromversion": "5.0.0"
        },
        {
            "playbookID": "Base64 File in List Test",
            "fromversion": "5.0.0"
        },
        {
            "playbookID": "DbotAverageScore-Test",
            "fromversion": "5.0.0"
        },
        {
            "playbookID": "ExtractEmailV2-Test",
            "fromversion": "5.5.0"
        },
        {
            "playbookID": "IsUrlPartOfDomain Test",
            "fromversion": "5.0.0"
        },
        {
            "playbookID": "URLEncode-Test",
            "fromversion": "5.0.0"
        },
        {
            "playbookID": "IsIPInRanges - Test",
            "fromversion": "5.0.0"
        },
        {
            "playbookID": "Delete Context Subplaybook Test",
            "fromversion": "5.0.0"
        },
        {
            "playbookID": "TruSTAR v2-Test",
            "fromversion": "5.0.0",
            "integrations": [
                "TruSTAR v2",
                "TruSTAR"
            ]
        },
        {
            "playbookID": "Relationships scripts - Test",
            "fromversion": "6.2.0"
        },
        {
            "playbookID": "Test-CreateDBotScore-With-Reliability",
            "fromversion": "6.0.0"
        },
        {
            "playbookID": "ValidateContent - Test",
            "fromversion": "5.5.0"
        },
        {
            "playbookID": "DeleteContext-auto-subplaybook-test",
            "fromversion": "5.0.0"
        },
        {
            "playbookID": "Analyst1 Integration Demonstration - Test",
            "fromversion": "5.0.0",
            "integrations": [
                "Analyst1",
                "illuminate"
            ]
        },
        {
            "playbookID": "Analyst1 Integration Test",
            "fromversion": "5.0.0",
            "integrations": [
                "Analyst1",
                "illuminate"
            ]
        },
        {
            "playbookID": "Cofense Triage v3-Test",
            "fromversion": "6.0.0",
            "integrations": [
                "Cofense Triage v2",
                "Cofense Triage v3",
                "Cofense Triage"
            ]
        },
        {
            "playbookID": "SailPointIdentityIQ-Test",
            "fromversion": "6.0.0",
            "integrations": [
                "SailPointIdentityIQ"
            ]
        },
        {
            "playbookID": "Test - ExtFilter",
            "fromversion": "5.0.0"
        },
        {
            "playbookID": "Test - ExtFilter Main",
            "fromversion": "5.0.0"
        },
        {
            "playbookID": "Microsoft Teams - Test",
            "fromversion": "5.0.0",
            "integrations": [
                "Microsoft Teams Management",
                "Microsoft Teams"
            ]
        },
        {
            "playbookID": "TestTOPdeskPlaybook",
            "fromversion": "5.0.0",
            "integrations": [
                "TOPdesk"
            ]
        },
        {
            "integrations": "Cortex XDR - XQL Query Engine",
            "playbookID": "Cortex XDR - XQL Query - Test",
            "fromversion": "6.2.0"
        },
        {
            "playbookID": "ListUsedDockerImages - Test",
            "fromversion": "6.1.0"
        },
        {
            "integrations": "CustomIndicatorDemo",
            "playbookID": "playbook-CustomIndicatorDemo-test"
        },
        {
            "integrations": "Azure Sentinel",
            "fromversion": "5.5.0",
            "is_mockable": false,
            "playbookID": "TestAzureSentinelPlaybookV2"
        },
        {
            "integrations": "AnsibleAlibabaCloud",
            "playbookID": "Test-AlibabaCloud"
        },
        {
            "integrations": "AnsibleAzure",
            "playbookID": "Test-AnsibleAzure"
        },
        {
            "integrations": "AnsibleCiscoIOS",
            "playbookID": "Test-AnsibleCiscoIOS"
        },
        {
            "integrations": "AnsibleCiscoNXOS",
            "playbookID": "Test-AnsibleCiscoNXOS"
        },
        {
            "integrations": "AnsibleHCloud",
            "playbookID": "Test-AnsibleHCloud"
        },
        {
            "integrations": "AnsibleKubernetes",
            "playbookID": "Test-AnsibleKubernetes"
        },
        {
            "integrations": "AnsibleLinux",
            "playbookID": "Test-AnsibleLinux"
        },
        {
            "integrations": "AnsibleMicrosoftWindows",
            "playbookID": "Test-AnsibleWindows"
        },
        {
            "integrations": "AnsibleVMware",
            "playbookID": "Test-AnsibleVMware"
        },
        {
            "integrations": "Anomali ThreatStream",
            "playbookID": "Anomali_ThreatStream_Test"
        },
        {
            "integrations": "Anomali ThreatStream v2",
            "playbookID": "ThreatStream-Test"
        },
        {
            "integrations": "Anomali ThreatStream v3",
            "fromversion": "6.0.0",
            "playbookID": "ThreatStream-Test"
        },
        {
            "integrations": [
                "AutoFocusTagsFeed",
                "Demisto REST API"
            ],
            "playbookID": "AutoFocusTagsFeed-test",
            "timeout": 300
        },
        {
            "integrations": [
                "Unit42IntelObjectsFeed",
                "Demisto REST API"
            ],
            "playbookID": "Unit42 Intel Objects Feed - Test",
            "timeout": 300
        },
        {
            "playbookID": "Tanium Threat Response V2 Test",
            "integrations": [
                "Tanium Threat Response v2",
                "Demisto REST API"
            ],
            "fromversion": "6.0.0",
            "timeout": 3000
        },
        {
            "playbookID": "Tanium Threat Response - Create Connection v2 - Test",
            "integrations": "Tanium Threat Response v2",
            "fromversion": "6.0.0"
        },
        {
            "playbookID": "Tanium Threat Response - Request File Download v2 - Test",
            "integrations": "Tanium Threat Response v2",
            "fromversion": "6.0.0"
        },
        {
            "playbookID": "IndicatorMaliciousRatioCalculation_test",
            "fromversion": "5.0.0"
        },
        {
            "playbookID": "MISPfeed Test",
            "fromversion": "5.5.0",
            "integrations": [
                "MISP Feed"
            ]
        },
        {
            "integrations": [
                "MISP Feed",
                "Demisto REST API"
            ],
            "playbookID": "Fetch Indicators Test",
            "fromversion": "6.0.0",
            "is_mockable": false,
            "instance_names": "MISP_feed_instance",
            "timeout": 2400
        },
        {
            "integrations": [
                "CrowdStrike Indicator Feed",
                "Demisto REST API"
            ],
            "playbookID": "Fetch Indicators Test",
            "fromversion": "6.0.0",
            "is_mockable": false,
            "instance_names": "CrowdStrike_feed_instance",
            "timeout": 2400
        },
        {
            "playbookID": "Get Original Email - Microsoft Graph Mail - test",
            "fromversion": "6.1.0",
            "integrations": [
                "MicrosoftGraphMail"
            ],
            "instance_names": "ms_graph_mail_dev_no_oproxy"
        },
        {
            "playbookID": "Get Original Email - Gmail v2 - test",
            "fromversion": "6.1.0",
            "integrations": [
                "Gmail"
            ]
        },
        {
            "playbookID": "Get Original Email - EWS v2 - test",
            "fromversion": "6.1.0",
            "integrations": [
                "EWS v2"
            ],
            "instance_names": "ewv2_regular"
        },
        {
            "integrations": [
                "Demisto REST API"
            ],
            "playbookID": "GetTasksWithSections SetIRProcedures end to end test",
            "fromversion": "6.0.0"
        },
        {
            "scripts": [
                "SplunkShowAsset",
                "SplunkShowDrilldown",
                "SplunkShowIdentity"
            ],
            "playbookID": "SplunkShowEnrichment"
        },
        {
            "integrations": "MalwareBazaar",
            "playbookID": "MalwareBazaar_Test",
            "fromversion": "6.0.0"
        },
        {
            "integrations": "OpsGenieV3",
            "playbookID": "OpsGenieV3TestPlaybook",
            "fromversion": "6.2.0"
        },
        {
            "playbookID": "test_AssignToNextShiftOOO",
            "fromversion": "5.5.0"
        },
        {
            "playbookID": "JsonToTable - Test Playbook",
            "fromversion": "5.5.0"
        },
        {
            "integrations": "KafkaV3",
            "playbookID": "KafkaV3 Test"
        }
    ],
    "skipped_tests": {
        "MISP V2 Test": "The integration is deprecated as we released MISP V3",
        "Github IAM - Test Playbook": "Issue 32383",
        "O365-SecurityAndCompliance-ContextResults-Test": "Issue 38900",
        "Calculate Severity - Standard - Test": "Issue 32715",
        "Calculate Severity - Generic v2 - Test": "Issue 32716",
        "Workday - Test": "No credentials Issue 29595",
        "Tidy - Test": "Will run it manually.",
        "Protectwise-Test": "Issue 28168",
        "TestDedupIncidentsPlaybook": "Issue 24344",
        "CreateIndicatorFromSTIXTest": "Issue 24345",
        "Endpoint data collection test": "Uses a deprecated playbook called Endpoint data collection",
        "Prisma_Access_Egress_IP_Feed-Test": "unskip after we will get Prisma Access instance - Issue 27112",
        "Prisma_Access-Test": "unskip after we will get Prisma Access instance - Issue 27112",
        "Symantec Deepsight Test": "Issue 22971",
        "TestProofpointFeed": "Issue 22229",
        "Symantec Data Loss Prevention - Test": "Issue 20134",
        "NetWitness Endpoint Test": "Issue 19878",
        "InfoArmorVigilanteATITest": "Test issue 17358",
        "ArcSight Logger test": "Issue 19117",
        "3da2e31b-f114-4d7f-8702-117f3b498de9": "Issue 19837",
        "d66e5f86-e045-403f-819e-5058aa603c32": "pr 3220",
        "IntSights Mssp Test": "Issue #16351",
        "fd93f620-9a2d-4fb6-85d1-151a6a72e46d": "Issue 19854",
        "Test Playbook TrendMicroDDA": "Issue 16501",
        "ssdeepreputationtest": "Issue #20953",
        "C2sec-Test": "Issue #21633",
        "ThreatConnect v2 - Test": "Issue 26782",
        "Email Address Enrichment - Generic v2.1 - Test": "Issue 26785",
        "Tanium v2 - Test": "Issue 26822",
        "Fidelis Elevate Network": "Issue 26453",
        "Cortex XDR - IOC - Test": "Issue 37957",
        "PAN-OS Query Logs For Indicators Test": "Issue 28753",
        "TCPUtils-Test": "Issue 29677",
        "Polygon-Test": "Issue 29060",
        "AttackIQ - Test": "Issue 29774",
        "Azure Compute - Test": "Issue 28056",
        "forcepoint test": "Issue 28043",
        "Test-VulnDB": "Issue 30875",
        "Malware Domain List Active IPs Feed Test": "Issue 30878",
        "CuckooTest": "Issue 25601",
        "PhishlabsIOC_DRP-Test": "Issue 29589",
        "Carbon Black Live Response Test": "Issue 28237",
        "FeedThreatConnect-Test": "Issue 32317",
        "Palo_Alto_Networks_Enterprise_DLP - Test": "Issue 32568",
        "JoeSecurityTestDetonation": "Issue 25650",
        "JoeSecurityTestPlaybook": "Issue 25649",
        "Cortex Data Lake Test": "Issue 24346",
        "Phishing - Core - Test - Incident Starter": "Issue 26784",
        "Test Playbook McAfee ATD": "Issue 33409",
        "Detonate Remote File From URL -McAfee-ATD - Test": "Issue 33407",
        "Test Playbook McAfee ATD Upload File": "Issue 33408",
        "Trend Micro Apex - Test": "Issue 27280",
        "Microsoft Defender - ATP - Indicators Test": "Issue 29279",
        "Test-BPA": "Issue 28406",
        "Test-BPA_Integration": "Issue 28236",
        "TestTOPdeskPlaybook": "Issue 35412",
        "PAN-OS EDL Setup v3 Test": "Issue 35386",
        "GmailTest": "Issue 27057",
        "get_file_sample_by_hash_-_cylance_protect_-_test": "Issue 28823",
        "Carbon Black Enterprise EDR Test": "Issue 29775",
        "VirusTotal (API v3) Detonate Test": "Issue 36004",
        "FailedInstances - Test": "Issue 33218",
        "PAN-OS DAG Configuration Test": "Issue 19205",
        "Service Desk Plus - Generic Polling Test": "Issue 30798",
        "get_original_email_-_ews-_test": "Issue 27571",
        "Trend Micro Deep Security - Test": "outsourced",
        "Microsoft Teams - Test": "Issue 38263",
        "QualysVulnerabilityManagement-Test": "Issue 38640",
        "EWS Extension: Powershell Online V2 Test": "Issue 39008",
        "O365 - EWS - Extension - Test": "Issue 39008",
        "Majestic Million Test Playbook": "Issue 30931",
        "iDefense_v2_Test": "Issue 40126",
        "EWS Mail Sender Test": "Issue 27944",
        "McAfee ESM v2 - Test v10.3.0": "Issue 35616",
        "Feed iDefense Test": "Issue 34035",
        "McAfee ESM v2 - Test v10.2.0": "Issue 35670",
        "McAfee ESM Watchlists - Test v10.3.0": "Issue 37130",
        "McAfee ESM Watchlists - Test v10.2.0": "Issue 39389",
        "McAfee ESM v2 - Test v11.1.3": "Issue 43825",
        "Microsoft Teams Management - Test": "Issue 33410",
        "MicrosoftGraphMail-Test_prod": "Issue 40125",
        "Detonate URL - WildFire v2.1 - Test": "Issue 40834",
        "Domain Enrichment - Generic v2 - Test": "Issue 40862",
        "palo_alto_panorama_test_pb": "Issue 34371",
        "TestIPQualityScorePlaybook": "Issue 40915",
        "VerifyOOBV2Predictions-Test": "Issue 37947",
        "HybridAnalysis-Test": "Issue 26599",
        "Infoblox Test": "Issue 25651",
        "AutoFocusTagsFeed-test": "shares API quota with the other test",
        "Carbon Black Edr - Test": "Jira ticket XDR-43185",
        "Phishing v2 - Test - Actual Incident": "Issue 41322",
        "Kaspersky Security Center - Test": "Issue 36487",
        "carbonBlackEndpointStandardTestPlaybook": "Issue 36936",
        "test_Qradar_v2": "the integration is deprecated as we released Qradar V3",
        "XsoarPowershellTesting-Test": "Issue 32689",
        "Unit42 Intel Objects Feed - Test": "Issue 44100",
        "RedCanaryTest": "Issue 43818",
        "MailListener-POP3 - Test": "Issue 44199",
        "MicrosoftManagementActivity - Test": "Issue 43922",
        "VMWare Test": "Issue 43823",
        "Google-Vault-Generic-Test": "Issue 24347",
        "Google_Vault-Search_And_Display_Results_test": "Issue 24348",
        "Tenable.io Scan Test": "Issue 26728",
        "Zscaler Test": "Issue 40157, API subscription currently Expired",
        "Cisco Firepower - Test": "Issue 32412",
        "cisco-ise-test-playbook": "Issue 44351",
        "GuardiCoreV2-Test": "Issue 43822",
        "ExtractAttackPattern-Test": "Issue 44095",
        "test_MsGraphFiles prod": "Issue 44214",
        "EWS_O365_test": "Issue 25605",
        "Cherwell - test": "Issue 26780",
        "Cherwell Example Scripts - test": "Issue 27107",
        "Cofense Intelligence v2 test": "Issue 44499",
        "Endpoint Malware Investigation - Generic - Test": "Issue 44779",
        "Mimecast test": "Issue 26906"
    },
    "skipped_integrations": {
        "_comment1": "~~~ NO INSTANCE ~~~",
        "Ipstack": "Usage limit reached (Issue 38063)",
        "AnsibleAlibabaCloud": "No instance - issue 40447",
        "AnsibleAzure": "No instance - issue 40447",
        "AnsibleCiscoIOS": "No instance - issue 40447",
        "AnsibleCiscoNXOS": "No instance - issue 40447",
        "AnsibleHCloud": "No instance - issue 40447",
        "AnsibleKubernetes": "No instance - issue 40447",
        "AnsibleACME": "No instance - issue 40447",
        "AnsibleDNS": "No instance - issue 40447",
        "AnsibleLinux": "No instance - issue 40447",
        "AnsibleOpenSSL": "No instance - issue 40447",
        "AnsibleMicrosoftWindows": "No instance - issue 40447",
        "AnsibleVMware": "No instance - issue 40447",
        "SolarWinds": "No instance - developed by Crest",
        "SOCRadarIncidents": "No instance - developed by partner",
        "SOCRadarThreatFusion": "No instance - developed by partner",
        "trustwave secure email gateway": "No instance - developed by Qmasters",
        "VMware Workspace ONE UEM (AirWatch MDM)": "No instance - developed by crest",
        "ServiceDeskPlus (On-Premise)": "No instance",
        "Forcepoint": "instance issues. Issue 28043",
        "ZeroFox": "Issue 29284",
        "Symantec Management Center": "Issue 23960",
        "Fidelis Elevate Network": "Issue 26453",
        "CrowdStrike Falcon X": "Issue 26209",
        "ArcSight Logger": "Issue 19117",
        "Sophos Central": "No instance",
        "MxToolBox": "No instance",
        "Prisma Access": "Instance will be provided soon by Lior and Prasen - Issue 27112",
        "AlphaSOC Network Behavior Analytics": "No instance",
        "IsItPhishing": "No instance",
        "Verodin": "No instance",
        "EasyVista": "No instance",
        "Pipl": "No instance",
        "Moloch": "No instance",
        "Twilio": "No instance",
        "Zendesk": "No instance",
        "GuardiCore": "No instance",
        "Nessus": "No instance",
        "Cisco CloudLock": "No instance",
        "Vectra v2": "No instance",
        "GoogleCloudSCC": "No instance, outsourced",
        "FortiGate": "License expired, and not going to get one (issue 14723)",
        "Attivo Botsink": "no instance, not going to get it",
        "AWS Sagemaker": "License expired, and probably not going to get it",
        "Symantec MSS": "No instance, probably not going to get it (issue 15513)",
        "Google Cloud Compute": "Can't test yet",
        "FireEye ETP": "No instance",
        "Proofpoint TAP v2": "No instance",
        "remedy_sr_beta": "No instance",
        "fireeye": "Issue 19839",
        "Remedy On-Demand": "Issue 19835",
        "Check Point": "Issue 18643",
        "CheckPointFirewall_v2": "Issue 18643",
        "Preempt": "Issue 20268",
        "Jask": "Issue 18879",
        "vmray": "Issue 18752",
        "SCADAfence CNM": "Issue 18376",
        "ArcSight ESM v2": "Issue #18328",
        "AlienVault USM Anywhere": "Issue #18273",
        "Dell Secureworks": "No instance",
        "Netskope": "instance is down",
        "Service Manager": "Expired license",
        "carbonblackprotection": "License expired",
        "icebrg": "Issue 14312",
        "Freshdesk": "Trial account expired",
        "Threat Grid": "Issue 16197",
        "Kafka V2": "Can not connect to instance from remote",
        "KafkaV3": "Can not connect to instance from remote",
        "Check Point Sandblast": "Issue 15948",
        "Remedy AR": "getting 'Not Found' in test button",
        "Salesforce": "Issue 15901",
        "ANYRUN": "No instance",
        "Snowflake": "Looks like account expired, needs looking into",
        "Cisco Spark": "Issue 18940",
        "Phish.AI": "Issue 17291",
        "MaxMind GeoIP2": "Issue 18932.",
        "Exabeam": "Issue 19371",
        "Ivanti Heat": "Issue 26259",
        "AWS - Athena - Beta": "Issue 19834",
        "SNDBOX": "Issue 28826",
        "Workday": "License expired Issue: 29595",
        "FireEyeFeed": "License expired Issue: 31838",
        "Akamai WAF": "Issue 32318",
        "FraudWatch": "Issue 34299",
        "Cisco Stealthwatch": "No instance - developed by Qmasters",
        "Armis": "No instance - developed by SOAR Experts",

        "_comment2": "~~~ UNSTABLE ~~~",
        "Tenable.sc": "unstable instance",
        "ThreatConnect v2": "unstable instance",

        "_comment3": "~~~ QUOTA ISSUES ~~~",
        "Lastline": "issue 20323",
        "Google Resource Manager": "Cannot create projects because have reached allowed quota.",
        "Looker": "Warehouse 'DEMO_WH' cannot be resumed because resource monitor 'LIMITER' has exceeded its quota.",

        "_comment4": "~~~ OTHER ~~~",
        "Anomali ThreatStream v2": "Will be deprecated soon.",
        "Anomali ThreatStream": "Will be deprecated soon.",
        "AlienVault OTX TAXII Feed": "Issue 29197",
        "EclecticIQ Platform": "Issue 8821",
        "Forescout": "Can only be run from within PANW network. Look in keeper for - Demisto in the LAB",
        "FortiManager": "Can only be run within PANW network",
        "HelloWorldSimple": "This is just an example integration - no need for test",
        "TestHelloWorldPlaybook": "This is just an example integration - no need for test",
        "Lastline v2": "Temporary skipping, due to quota issues, in order to merge a PR",
        "AttackIQFireDrill": "License issues #29774",
        "SentinelOne V2": "License expired issue #24933"
    },
    "nightly_integrations": [
        "Laline v2",
        "TruSTAR",
        "VulnDB"
    ],
    "unmockable_integrations": {
        "NetscoutArborSightline": "Uses timestamp",
        "Cylance Protect v2": "uses time-based JWT token",
        "EwsExtension": "Powershell does not support proxy",
        "EWS Extension Online Powershell v2": "Powershell does not support proxy/ssl",
        "Office 365 Feed": "Client sends a unique uuid as first request of every run",
        "AzureWAF": "Has a command that sends parameters in the path",
        "HashiCorp Vault": "Has a command that sends parameters in the path",
        "urlscan.io": "Uses data that comes in the headers",
        "CloudConvert": "has a command that uploads a file (!cloudconvert-upload)",
        "Symantec Messaging Gateway": "Test playbook uses a random string",
        "AlienVault OTX TAXII Feed": "Client from 'cabby' package generates uuid4 in the request",
        "Generic Webhook": "Does not send HTTP traffic",
        "Microsoft Endpoint Configuration Manager": "Uses Microsoft winRM",
        "SecurityIntelligenceServicesFeed": "Need proxy configuration in server",
        "BPA": "Playbook using GenericPolling which is inconsistent",
        "XsoarPowershellTesting": "Integration which not use network.",
        "Mail Listener v2": "Integration has no proxy checkbox",
        "Cortex XDR - IOC": "'Cortex XDR - IOC - Test' is using also the fetch indicators which is not working in proxy mode",
        "SecurityAndCompliance": "Integration doesn't support proxy",
        "Cherwell": "Submits a file - tests that send files shouldn't be mocked. this problem was fixed but the test is not running anymore because the integration is skipped",
        "Maltiverse": "issue 24335",
        "ActiveMQ": "stomp sdk not supporting proxy.",
        "MITRE ATT&CK": "Using taxii2client package",
        "MongoDB": "Our instance not using SSL",
        "Cortex Data Lake": "Integration requires SSL",
        "Google Key Management Service": "The API requires an SSL secure connection to work.",
        "McAfee ESM-v10": "we have multiple instances with same test playbook, mock recording are per playbook so it keeps failing the playback step",
        "mysql": "Does not use http",
        "SlackV2": "Integration requires SSL",
        "SlackV3": "Integration requires SSL",
        "Whois": "Mocks does not support sockets",
        "Panorama": "Exception: Proxy process took to long to go up. https://circleci.com/gh/demisto/content/24826",
        "Image OCR": "Does not perform network traffic",
        "Server Message Block (SMB) v2": "Does not perform http communication",
        "Active Directory Query v2": "Does not perform http communication",
        "dnstwist": "Does not perform http communication",
        "Generic SQL": "Does not perform http communication",
        "PagerDuty v2": "Integration requires SSL",
        "TCPIPUtils": "Integration requires SSL",
        "Luminate": "Integration has no proxy checkbox",
        "Shodan": "Integration has no proxy checkbox",
        "Google BigQuery": "Integration has no proxy checkbox",
        "ReversingLabs A1000": "Checking",
        "Check Point": "Checking",
        "okta": "Test Module failing, suspect it requires SSL",
        "Okta v2": "dynamic test, need to revisit and better avoid conflicts",
        "Awake Security": "Checking",
        "ArcSight ESM v2": "Checking",
        "Phish.AI": "Checking",
        "VMware": "PyVim (SmartConnect class) does not support proxy",
        "Intezer": "Nightly - Checking",
        "ProtectWise": "Nightly - Checking",
        "google-vault": "Nightly - Checking",
        "McAfee NSM": "Nightly - Checking",
        "Forcepoint": "Nightly - Checking",
        "palo_alto_firewall": "Need to check test module",
        "Signal Sciences WAF": "error with certificate",
        "google": "'unsecure' parameter not working",
        "EWS Mail Sender": "Inconsistent test (playback fails, record succeeds)",
        "ReversingLabs Titanium Cloud": "No Unsecure checkbox. proxy trying to connect when disabled.",
        "Recorded Future": "might be dynamic test",
        "AlphaSOC Wisdom": "Test module issue",
        "RedLock": "SSL Issues",
        "Microsoft Graph User": "Test direct access to oproxy",
        "Azure Security Center v2": "Test direct access to oproxy",
        "Azure Compute v2": "Test direct access to oproxy",
        "AWS - CloudWatchLogs": "Issue 20958",
        "AWS - Athena - Beta": "Issue 24926",
        "AWS - CloudTrail": "Issue 24926",
        "AWS - Lambda": "Issue 24926",
        "AWS - IAM": "Issue 24926",
        "AWS Sagemaker": "Issue 24926",
        "Gmail Single User": "googleclient sdk has time based challenge exchange",
        "Gmail": "googleclient sdk has time based challenge exchange",
        "GSuiteAdmin": "googleclient sdk has time based challenge exchange",
        "GSuiteAuditor": "googleclient sdk has time based challenge exchange",
        "GoogleCloudTranslate": "google translate sdk does not support proxy",
        "Google Chronicle Backstory": "SDK",
        "Google Vision AI": "SDK",
        "Google Cloud Compute": "googleclient sdk has time based challenge exchange",
        "Google Cloud Functions": "googleclient sdk has time based challenge exchange",
        "GoogleDocs": "googleclient sdk has time based challenge exchange",
        "GooglePubSub": "googleclient sdk has time based challenge exchange",
        "Google Resource Manager": "googleclient sdk has time based challenge exchange",
        "Google Cloud Storage": "SDK",
        "GoogleCalendar": "googleclient sdk has time based challenge exchange",
        "G Suite Security Alert Center": "googleclient sdk has time based challenge exchange",
        "GoogleDrive": "googleclient sdk has time based challenge exchange",
        "Syslog Sender": "syslog",
        "syslog": "syslog",
        "MongoDB Log": "Our instance not using SSL",
        "MongoDB Key Value Store": "Our instance not using SSL",
        "Zoom": "Uses dynamic token",
        "GoogleKubernetesEngine": "SDK",
        "TAXIIFeed": "Cannot use proxy",
        "EWSO365": "oproxy dependent",
        "MISP V2": "Cleanup process isn't performed as expected.",
        "MISP V3": "Cleanup process isn't performed as expected.",
        "Azure Network Security Groups": "Has a command that sends parameters in the path",
        "GitHub": "Cannot use proxy",
        "LogRhythm": "Cannot use proxy",
        "Create-Mock-Feed-Relationships": "recording is redundant for this integration",
        "RSA Archer v2": "cannot connect to proxy",
        "Anomali ThreatStream v3": "recording is not working",
        "LogRhythmRest V2": "Submits a file - tests that send files shouldn't be mocked."
    },
    "parallel_integrations": [
        "AWS - EC2",
        "Amazon DynamoDB",
        "AWS - ACM",
        "AWS - Security Hub",
        "Cryptocurrency",
        "SNDBOX",
        "Whois",
        "Rasterize",
        "CVE Search v2",
        "VulnDB",
        "CheckPhish",
        "Tanium",
        "LogRhythmRest",
        "ipinfo",
        "ipinfo_v2",
        "Demisto REST API",
        "syslog",
        "ElasticsearchFeed",
        "MITRE ATT&CK",
        "Microsoft Intune Feed",
        "JSON Feed",
        "Plain Text Feed",
        "Fastly Feed",
        "Malware Domain List Active IPs Feed",
        "Blocklist_de Feed",
        "Cloudflare Feed",
        "AzureFeed",
        "SpamhausFeed",
        "Cofense Feed",
        "Bambenek Consulting Feed",
        "AWS Feed",
        "CSVFeed",
        "ProofpointFeed",
        "abuse.ch SSL Blacklist Feed",
        "TAXIIFeed",
        "Office 365 Feed",
        "AutoFocus Feed",
        "Recorded Future Feed",
        "DShield Feed",
        "AlienVault Reputation Feed",
        "BruteForceBlocker Feed",
        "Feodo Tracker IP Blocklist Feed",
        "AlienVault OTX TAXII Feed",
        "Prisma Access Egress IP feed",
        "Lastline v2",
        "McAfee DXL",
        "Cortex Data Lake",
        "Mail Listener v2",
        "EDL",
        "Create-Mock-Feed-Relationships"
    ],
    "private_tests": [
        "HelloWorldPremium_Scan-Test",
        "HelloWorldPremium-Test"
    ],
    "docker_thresholds": {

        "_comment": "Add here docker images which are specific to an integration and require a non-default threshold (such as rasterize or ews). That way there is no need to define this multiple times. You can specify full image name with version or without.",
        "images": {
            "demisto/chromium": {
                "pid_threshold": 11
            },
            "demisto/py-ews:2.0": {
                "memory_threshold": 150
            },
            "demisto/pymisp:1.0.0.52": {
                "memory_threshold": 150
            },
            "demisto/pytan": {
                "pid_threshold": 11
            },
            "demisto/google-k8s-engine:1.0.0.9467": {
                "pid_threshold": 11
            },
            "demisto/threatconnect-tcex": {
                "pid_threshold": 11
            },
            "demisto/taxii2": {
                "pid_threshold": 11
            },
            "demisto/pwsh-infocyte": {
                "pid_threshold": 24,
                "memory_threshold": 140
            },
            "demisto/pwsh-exchange": {
                "pid_threshold": 24,
                "memory_threshold": 140
            },
            "demisto/powershell": {
                "pid_threshold": 24,
                "memory_threshold": 140
            },
            "demisto/powershell-ubuntu": {
                "pid_threshold": 45,
                "memory_threshold": 250
            },
            "demisto/boto3": {
                "memory_threshold": 90
            },
            "demisto/flask-nginx": {
                "pid_threshold": 11
            }
        }
    }
}<|MERGE_RESOLUTION|>--- conflicted
+++ resolved
@@ -4308,7 +4308,6 @@
         },
         {
             "playbookID": "Phishing Investigation - Generic v2 - Campaign Test",
-<<<<<<< HEAD
             "fromversion": "6.0.0",
             "timeout": 7000,
             "integrations": [
@@ -4324,8 +4323,6 @@
         },
         {
             "playbookID": "Phishing v2 - Get Original Email + Search & Delete - Test",
-=======
->>>>>>> f702edf2
             "fromversion": "6.0.0",
             "timeout": 7000,
             "integrations": [
@@ -4337,14 +4334,9 @@
                 "SecurityAndCompliance"
             ],
             "instance_names": [
-<<<<<<< HEAD
                 "ews_mail_sender_srtest02",
                 "ewsv2_testbox",
                 "no_sync_long_timeout"
-=======
-                "no_sync_long_timeout",
-                "ews_mail_sender_labdemisto"
->>>>>>> f702edf2
             ]
         },
         {
