{
    "testTimeout": 160,
    "testInterval": 20,
    "tests": [
        {
            "playbookID": "Base64Decode - Test"
        },
        {
            "playbookID": "SupportMultithreading - Test",
            "is_mockable": false
        },
        {
            "fromversion": "5.0.0",
            "integrations": [
                "WildFire-v2"
            ],
            "playbookID": "Detonate File - WildFire - Test"
        },
        {
            "integrations": "Microsoft Teams Management",
            "playbookID": "Microsoft Teams Management - Test",
            "is_mockable": false,
            "timeout": 700
        },
        {
            "playbookID": "SetIfEmpty - non-ascii chars - Test"
        },
        {
            "integrations": "Tripwire",
            "playbookID": "TestplaybookTripwire",
            "fromversion": "5.0.0"
        },
        {
            "playbookID": "Generic Polling Test",
            "timeout": 250
        },
        {
            "integrations": "Cisco Umbrella Enforcement",
            "playbookID": "Cisco Umbrella Enforcement-Test",
            "fromversion": "5.0.0"
        },
        {
            "integrations": "GSuiteAdmin",
            "playbookID": "GSuiteAdmin-Test",
            "fromversion": "5.0.0"
        },
        {
            "integrations": "AzureWAF",
            "instance_names": "azure_waf_prod",
            "playbookID": "Azure WAF - Test",
            "fromversion": "5.0.0"
        },
        {
            "integrations": "Azure Active Directory Identity Protection",
            "playbookID": "AzureADTest",
            "fromversion": "6.0.0"
        },
        {
            "integrations": "GoogleCalendar",
            "playbookID": "GoogleCalendar-Test",
            "fromversion": "5.0.0"
        },
        {
            "integrations": "GoogleDrive",
            "playbookID": "GoogleDrive-Test",
            "fromversion": "5.0.0"
        },
        {
            "integrations": "FireEye Central Management",
            "playbookID": "FireEye Central Management - Test",
            "fromversion": "5.5.0",
            "timeout": 500
        },
        {
            "integrations": "FireEyeNX",
            "playbookID": "FireEyeNX-Test"
        },
        {
            "integrations": "EmailRepIO",
            "playbookID": "TestEmailRepIOPlaybook",
            "fromversion": "5.0.0"
        },
        {
            "integrations": "XsoarPowershellTesting",
            "playbookID": "XsoarPowershellTesting-Test"
        },
        {
            "integrations": "Palo Alto Networks Threat Vault",
            "playbookID": "PANW Threat Vault - Signature Search - Test",
            "fromversion": "5.0.0"
        },
        {
            "integrations": "Microsoft Endpoint Configuration Manager",
            "playbookID": "Microsoft ECM - Test",
            "fromversion": "5.5.0",
            "timeout": 400
        },
        {
            "integrations": "CrowdStrike Falcon Intel v2",
            "playbookID": "CrowdStrike Falcon Intel v2 - Test",
            "fromversion": "5.0.0"
        },
        {
            "integrations": "SecurityAndCompliance",
            "playbookID": "O365-SecurityAndCompliance-Test",
            "fromversion": "5.5.0",
            "memory_threshold": 300,
            "timeout": 1000
        },
        {
            "integrations": "SecurityAndCompliance",
            "playbookID": "O365-SecurityAndCompliance-ContextResults-Test",
            "fromversion": "5.5.0",
            "memory_threshold": 250,
            "timeout": 1000
        },
        {
            "integrations": "EwsExtension",
            "playbookID": "O365 - EWS - Extension - Test",
            "fromversion": "6.0.0",
            "toversion": "6.0.9",
            "timeout": 500
        },
        {
            "integrations": "Majestic Million",
            "playbookID": "Majestic Million Test Playbook",
            "fromversion": "5.5.0",
            "memory_threshold": 300,
            "timeout": 500
        },
        {
            "integrations": "Anomali Enterprise",
            "playbookID": "Anomali Match Forensic Search - Test",
            "fromversion": "5.0.0"
        },
        {
            "integrations": [
                "Mail Listener v2",
                "Mail Sender (New)"
            ],
            "playbookID": "Mail-Listener Test Playbook",
            "fromversion": "5.0.0",
            "instance_names": [
                "Mail_Sender_(New)_STARTTLS"
            ]
        },
        {
            "integrations": "GraphQL",
            "fromversion": "5.0.0",
            "instance_names": "fetch_schema",
            "playbookID": "GraphQL - Test"
        },
        {
            "integrations": "GraphQL",
            "fromversion": "5.0.0",
            "instance_names": "no_fetch_schema",
            "playbookID": "GraphQL - Test"
        },
        {
            "integrations": "Azure Network Security Groups",
            "fromversion": "5.0.0",
            "instance_names": "azure_nsg_prod",
            "playbookID": "Azure NSG - Test"
        },
        {
            "integrations": "OpenCTI Feed",
            "playbookID": "OpenCTI Feed Test",
            "fromversion": "5.5.0"
        },
        {
            "integrations": "AWS - Security Hub",
            "playbookID": "AWS-securityhub Test",
            "timeout": 800
        },
        {
            "integrations": "Microsoft Advanced Threat Analytics",
            "playbookID": "Microsoft Advanced Threat Analytics - Test",
            "fromversion": "5.0.0",
            "is_mockable": false
        },
        {
            "integrations": "Zimperium",
            "playbookID": "Zimperium_Test",
            "fromversion": "5.0.0"
        },
        {
            "integrations": "ServiceDeskPlus",
            "playbookID": "Service Desk Plus Test",
            "instance_names": "sdp_instance_1",
            "fromversion": "5.0.0",
            "toversion": "5.9.9",
            "is_mockable": false
        },
        {
            "integrations": "ServiceDeskPlus",
            "playbookID": "Service Desk Plus - Generic Polling Test",
            "instance_names": "sdp_instance_1",
            "fromversion": "5.0.0",
            "toversion": "5.9.9"
        },
        {
            "integrations": "ServiceDeskPlus",
            "playbookID": "Service Desk Plus Test",
            "instance_names": "sdp_instance_2",
            "fromversion": "6.0.0",
            "is_mockable": false
        },
        {
            "integrations": "ServiceDeskPlus",
            "playbookID": "Service Desk Plus - Generic Polling Test",
            "instance_names": "sdp_instance_2",
            "fromversion": "6.0.0"
        },
        {
            "integrations": "ThreatConnect Feed",
            "playbookID": "FeedThreatConnect-Test",
            "fromversion": "5.5.0"
        },
        {
            "integrations": "MITRE ATT&CK",
            "playbookID": "Mitre Attack List 10 Indicators Feed Test",
            "fromversion": "5.5.0"
        },
        {
            "integrations": "URLhaus",
            "playbookID": "Test_URLhaus",
            "timeout": 1000
        },
        {
            "integrations": "Microsoft Intune Feed",
            "playbookID": "FeedMicrosoftIntune_Test",
            "fromversion": "5.5.0"
        },
        {
            "integrations": "Tanium Threat Response",
            "playbookID": "Tanium Threat Response Test"
        },
        {
            "integrations": [
                "Syslog Sender",
                "syslog"
            ],
            "playbookID": "Test Syslog",
            "fromversion": "5.5.0",
            "timeout": 600
        },
        {
            "integrations": "APIVoid",
            "playbookID": "APIVoid Test"
        },
        {
            "integrations": "CloudConvert",
            "playbookID": "CloudConvert-test",
            "fromversion": "5.0.0",
            "timeout": 3000
        },
        {
            "integrations": "Cisco Firepower",
            "playbookID": "Cisco Firepower - Test",
            "timeout": 1000,
            "fromversion": "5.0.0"
        },
        {
            "integrations": "IllusiveNetworks",
            "playbookID": "IllusiveNetworks-Test",
            "fromversion": "5.0.0",
            "timeout": 500
        },
        {
            "integrations": "JSON Feed",
            "playbookID": "JSON_Feed_Test",
            "fromversion": "5.5.0",
            "instance_names": "JSON Feed no_auto_detect"
        },
        {
            "integrations": "JSON Feed",
            "playbookID": "JSON_Feed_Test",
            "fromversion": "5.5.0",
            "instance_names": "JSON Feed_auto_detect"
        },
        {
            "integrations": "JSON Feed",
            "playbookID": "JSON_Feed_Test",
            "fromversion": "5.5.0",
            "instance_names": "JSON Feed_post"
        },
        {
            "integrations": "Google Cloud Functions",
            "playbookID": "test playbook - Google Cloud Functions",
            "fromversion": "5.0.0"
        },
        {
            "integrations": "Plain Text Feed",
            "playbookID": "PlainText Feed - Test",
            "fromversion": "5.5.0",
            "instance_names": "Plain Text Feed no_auto_detect"
        },
        {
            "integrations": "Plain Text Feed",
            "playbookID": "PlainText Feed - Test",
            "fromversion": "5.5.0",
            "instance_names": "Plain Text Feed_auto_detect"
        },
        {
            "integrations": "Silverfort",
            "playbookID": "Silverfort-test",
            "fromversion": "5.0.0"
        },
        {
            "integrations": "GoogleKubernetesEngine",
            "playbookID": "GoogleKubernetesEngine_Test",
            "timeout": 600,
            "fromversion": "5.5.0"
        },
        {
            "integrations": "Fastly Feed",
            "playbookID": "Fastly Feed Test",
            "fromversion": "5.5.0"
        },
        {
            "integrations": "Malware Domain List Active IPs Feed",
            "playbookID": "Malware Domain List Active IPs Feed Test",
            "fromversion": "5.5.0"
        },
        {
            "integrations": "Claroty",
            "playbookID": "Claroty - Test",
            "fromversion": "5.0.0"
        },
        {
            "integrations": "Trend Micro Apex",
            "playbookID": "Trend Micro Apex - Test",
            "is_mockable": false
        },
        {
            "integrations": "Blocklist_de Feed",
            "playbookID": "Blocklist_de - Test",
            "fromversion": "5.5.0"
        },
        {
            "integrations": "Cloudflare Feed",
            "playbookID": "cloudflare - Test",
            "fromversion": "5.5.0"
        },
        {
            "integrations": "AzureFeed",
            "playbookID": "AzureFeed - Test",
            "fromversion": "5.5.0"
        },
        {
            "playbookID": "CreateIndicatorFromSTIXTest",
            "fromversion": "5.0.0"
        },
        {
            "integrations": "SpamhausFeed",
            "playbookID": "Spamhaus_Feed_Test",
            "fromversion": "5.5.0"
        },
        {
            "integrations": "Cofense Feed",
            "playbookID": "TestCofenseFeed",
            "fromversion": "5.5.0"
        },
        {
            "integrations": "Bambenek Consulting Feed",
            "playbookID": "BambenekConsultingFeed_Test",
            "fromversion": "5.5.0"
        },
        {
            "integrations": "Pipl",
            "playbookID": "Pipl Test"
        },
        {
            "integrations": "AWS Feed",
            "playbookID": "AWS Feed Test",
            "fromversion": "5.5.0"
        },
        {
            "integrations": "QuestKace",
            "playbookID": "QuestKace test",
            "fromversion": "5.0.0"
        },
        {
            "integrations": "Digital Defense FrontlineVM",
            "playbookID": "Digital Defense FrontlineVM - Scan Asset Not Recently Scanned Test"
        },
        {
            "integrations": "Digital Defense FrontlineVM",
            "playbookID": "Digital Defense FrontlineVM - Test Playbook"
        },
        {
            "integrations": "CSVFeed",
            "playbookID": "CSV_Feed_Test",
            "fromversion": "5.5.0",
            "instance_names": "CSVFeed_no_auto_detect"
        },
        {
            "integrations": "CSVFeed",
            "playbookID": "CSV_Feed_Test",
            "fromversion": "5.5.0",
            "instance_names": "CSVFeed_auto_detect"
        },
        {
            "integrations": "ProofpointFeed",
            "playbookID": "TestProofpointFeed",
            "fromversion": "5.5.0"
        },
        {
            "integrations": "Digital Shadows",
            "playbookID": "Digital Shadows - Test"
        },
        {
            "integrations": "Azure Compute v2",
            "playbookID": "Azure Compute - Test",
            "instance_names": "ms_azure_compute_dev"
        },
        {
            "integrations": "Azure Compute v2",
            "playbookID": "Azure Compute - Test",
            "instance_names": "ms_azure_compute_prod",
            "is_mockable": false
        },
        {
            "integrations": "Symantec Data Loss Prevention",
            "playbookID": "Symantec Data Loss Prevention - Test",
            "fromversion": "4.5.0"
        },
        {
            "integrations": "Lockpath KeyLight v2",
            "playbookID": "Keylight v2 - Test"
        },
        {
            "integrations": "Azure Security Center v2",
            "playbookID": "Azure SecurityCenter - Test",
            "instance_names": "ms_azure_sc_prod",
            "is_mockable": false
        },
        {
            "integrations": "Azure Security Center v2",
            "playbookID": "Azure SecurityCenter - Test",
            "instance_names": "ms_azure_sc_dev"
        },
        {
            "integrations": "Azure Security Center v2",
            "playbookID": "Azure SecurityCenter - Test",
            "instance_names": "ms_azure_sc_self_deployed"
        },
        {
            "integrations": "JsonWhoIs",
            "playbookID": "JsonWhoIs-Test"
        },
        {
            "integrations": "Maltiverse",
            "playbookID": "Maltiverse Test"
        },
        {
            "integrations": "Box v2",
            "playbookID": "BoxV2_TestPlaybook"
        },
        {
            "integrations": "MicrosoftGraphMail",
            "playbookID": "MicrosoftGraphMail-Test_dev",
            "instance_names": "ms_graph_mail_dev"
        },
        {
            "integrations": "MicrosoftGraphMail",
            "playbookID": "MicrosoftGraphMail-Test_dev_no_oproxy",
            "instance_names": "ms_graph_mail_dev_no_oproxy"
        },
        {
            "integrations": "MicrosoftGraphMail",
            "playbookID": "MicrosoftGraphMail-Test_prod",
            "instance_names": "ms_graph_mail_prod",
            "is_mockable": false
        },
        {
            "integrations": "CloudShark",
            "playbookID": "CloudShark - Test Playbook"
        },
        {
            "integrations": "Google Vision AI",
            "playbookID": "Google Vision API - Test"
        },
        {
            "integrations": "nmap",
            "playbookID": "Nmap - Test",
            "fromversion": "5.0.0"
        },
        {
            "integrations": "AutoFocus V2",
            "playbookID": "Autofocus Query Samples, Sessions and Tags Test Playbook",
            "fromversion": "4.5.0",
            "timeout": 1000
        },
        {
            "integrations": "HelloWorld",
            "playbookID": "HelloWorld-Test",
            "fromversion": "5.0.0"
        },
        {
            "integrations": "HelloWorld",
            "playbookID": "Sanity Test - Playbook with integration",
            "fromversion": "5.0.0"
        },
        {
            "integrations": "HelloWorld",
            "playbookID": "Sanity Test - Playbook with mocked integration",
            "fromversion": "5.0.0"
        },
        {
            "playbookID": "Sanity Test - Playbook with no integration",
            "fromversion": "5.0.0"
        },
        {
            "integrations": "Gmail",
            "playbookID": "Sanity Test - Playbook with Unmockable Integration",
            "fromversion": "5.0.0"
        },
        {
            "integrations": "HelloWorld",
            "playbookID": "HelloWorld_Scan-Test",
            "fromversion": "5.0.0",
            "timeout": 400
        },
        {
            "integrations": "HelloWorldPremium",
            "playbookID": "HelloWorldPremium_Scan-Test",
            "fromversion": "5.0.0",
            "timeout": 400
        },
        {
            "integrations": "ThreatQ v2",
            "playbookID": "ThreatQ - Test",
            "fromversion": "4.5.0"
        },
        {
            "integrations": "AttackIQFireDrill",
            "playbookID": "AttackIQ - Test"
        },
        {
            "integrations": "PhishLabs IOC EIR",
            "playbookID": "PhishlabsIOC_EIR-Test"
        },
        {
            "integrations": "Amazon DynamoDB",
            "playbookID": "AWS_DynamoDB-Test"
        },
        {
            "integrations": "PhishLabs IOC DRP",
            "playbookID": "PhishlabsIOC_DRP-Test"
        },
        {
            "playbookID": "Create Phishing Classifier V2 ML Test",
            "timeout": 60000,
            "fromversion": "6.1.0",
            "instance_names": "ml_dummy_prod",
            "integrations": "AzureWAF"
        },
        {
            "integrations": "ZeroFox",
            "playbookID": "ZeroFox-Test",
            "fromversion": "4.1.0"
        },
        {
            "integrations": "AlienVault OTX v2",
            "playbookID": "Alienvault_OTX_v2 - Test"
        },
        {
            "integrations": "AWS - CloudWatchLogs",
            "playbookID": "AWS - CloudWatchLogs Test Playbook",
            "fromversion": "5.0.0"
        },
        {
            "integrations": "SlackV2",
            "playbookID": "Slack Test Playbook",
            "timeout": 400,
            "pid_threshold": 5,
            "fromversion": "5.0.0"
        },
        {
            "integrations": "SlackV3",
            "playbookID": "SlackV3 TestPB",
            "timeout": 400,
            "pid_threshold": 8,
            "fromversion": "5.5.0"
        },
        {
            "integrations": "Cortex XDR - IR",
            "playbookID": "Test XDR Playbook",
            "fromversion": "4.1.0",
            "timeout": 1500
        },
        {
            "integrations": "Cortex XDR - IOC",
            "playbookID": "Cortex XDR - IOC - Test",
            "fromversion": "5.5.0",
            "timeout": 1200
        },
        {
            "integrations": "Cloaken",
            "playbookID": "Cloaken-Test",
            "is_mockable": false
        },
        {
            "integrations": "ThreatX",
            "playbookID": "ThreatX-test",
            "timeout": 600
        },
        {
            "integrations": "Akamai WAF SIEM",
            "playbookID": "Akamai_WAF_SIEM-Test"
        },
        {
            "integrations": "Cofense Triage v2",
            "playbookID": "Cofense Triage v2 Test"
        },
        {
            "integrations": "Akamai WAF",
            "playbookID": "Akamai_WAF-Test"
        },
        {
            "integrations": "Minerva Labs Anti-Evasion Platform",
            "playbookID": "Minerva Test playbook"
        },
        {
            "integrations": "abuse.ch SSL Blacklist Feed",
            "playbookID": "SSL Blacklist test",
            "fromversion": "5.5.0"
        },
        {
            "integrations": "CheckPhish",
            "playbookID": "CheckPhish-Test"
        },
        {
            "integrations": "Symantec Management Center",
            "playbookID": "SymantecMC_TestPlaybook"
        },
        {
            "integrations": "Looker",
            "playbookID": "Test-Looker"
        },
        {
            "integrations": "Vertica",
            "playbookID": "Vertica Test"
        },
        {
            "integrations": "Server Message Block (SMB) v2",
            "playbookID": "SMB_v2-Test"
        },
        {
            "playbookID": "ConvertFile-Test",
            "fromversion": "4.5.0"
        },
        {
            "playbookID": "TestAwsEC2GetPublicSGRules-Test"
        },
        {
            "integrations": "RSA NetWitness Packets and Logs",
            "playbookID": "rsa_packets_and_logs_test"
        },
        {
            "playbookID": "CheckpointFW-test",
            "integrations": "Check Point"
        },
        {
            "playbookID": "RegPathReputationBasicLists_test"
        },
        {
            "playbookID": "EmailDomainSquattingReputation-Test"
        },
        {
            "playbookID": "RandomStringGenerateTest"
        },
        {
            "playbookID": "playbook-checkEmailAuthenticity-test"
        },
        {
            "playbookID": "HighlightWords_Test"
        },
        {
            "playbookID": "StringContainsArray_test"
        },
        {
            "integrations": "Fidelis Elevate Network",
            "playbookID": "Fidelis-Test"
        },
        {
            "integrations": "AWS - ACM",
            "playbookID": "ACM-Test"
        },
        {
            "integrations": "Thinkst Canary",
            "playbookID": "CanaryTools Test"
        },
        {
            "integrations": "ThreatMiner",
            "playbookID": "ThreatMiner-Test"
        },
        {
            "playbookID": "StixCreator-Test"
        },
        {
            "playbookID": "CompareIncidentsLabels-test-playbook"
        },
        {
            "integrations": "Have I Been Pwned? V2",
            "playbookID": "Pwned v2 test"
        },
        {
            "integrations": "Alexa Rank Indicator",
            "playbookID": "Alexa Test Playbook"
        },
        {
            "playbookID": "UnEscapeURL-Test"
        },
        {
            "playbookID": "UnEscapeIPs-Test"
        },
        {
            "playbookID": "ExtractDomainFromUrlAndEmail-Test"
        },
        {
            "playbookID": "ConvertKeysToTableFieldFormat_Test"
        },
        {
            "integrations": "CVE Search v2",
            "playbookID": "CVE Search v2 - Test"
        },
        {
            "integrations": "CVE Search v2",
            "playbookID": "cveReputation Test"
        },
        {
            "integrations": "HashiCorp Vault",
            "playbookID": "hashicorp_test",
            "fromversion": "5.0.0"
        },
        {
            "integrations": "AWS - Athena - Beta",
            "playbookID": "Beta-Athena-Test"
        },
        {
            "integrations": "BeyondTrust Password Safe",
            "playbookID": "BeyondTrust-Test"
        },
        {
            "integrations": "Dell Secureworks",
            "playbookID": "secureworks_test"
        },
        {
            "integrations": "ServiceNow v2",
            "playbookID": "servicenow_test_v2",
            "instance_names": "snow_basic_auth",
            "is_mockable": false
        },
        {
            "integrations": "ServiceNow v2",
            "playbookID": "ServiceNow_OAuth_Test",
            "instance_names": "snow_oauth"
        },
        {
            "playbookID": "Create ServiceNow Ticket and Mirror Test",
            "integrations": "ServiceNow v2",
            "instance_names": "snow_basic_auth",
            "fromversion": "6.0.0",
            "timeout": 500
        },
        {
            "playbookID": "Create ServiceNow Ticket and State Polling Test",
            "integrations": "ServiceNow v2",
            "instance_names": "snow_basic_auth",
            "fromversion": "6.0.0",
            "timeout": 500
        },
        {
            "integrations": "ServiceNow CMDB",
            "playbookID": "ServiceNow_CMDB_Test",
            "instance_names": "snow_cmdb_basic_auth"
        },
        {
            "integrations": "ServiceNow CMDB",
            "playbookID": "ServiceNow_CMDB_OAuth_Test",
            "instance_names": "snow_cmdb_oauth"
        },
        {
            "integrations": "ExtraHop v2",
            "playbookID": "ExtraHop_v2-Test"
        },
        {
            "playbookID": "Test CommonServer"
        },
        {
            "playbookID": "Test-debug-mode",
            "fromversion": "5.0.0"
        },
        {
            "integrations": "CIRCL",
            "playbookID": "CirclIntegrationTest"
        },
        {
            "integrations": "MISP V2",
            "playbookID": "MISP V2 Test",
            "timeout": 300
        },
        {
            "integrations": "MISP V3",
            "playbookID": "MISP V3 Test",
            "timeout": 300,
            "fromversion": "5.5.0"
        },
        {
            "playbookID": "test-LinkIncidentsWithRetry"
        },
        {
            "playbookID": "CopyContextToFieldTest"
        },
        {
            "integrations": "OTRS",
            "playbookID": "OTRS Test",
            "fromversion": "4.1.0"
        },
        {
            "integrations": "Attivo Botsink",
            "playbookID": "AttivoBotsinkTest"
        },
        {
            "integrations": "FortiGate",
            "playbookID": "Fortigate Test"
        },
        {
            "playbookID": "FormattedDateToEpochTest"
        },
        {
            "integrations": "SNDBOX",
            "playbookID": "SNDBOX_Test",
            "timeout": 1000
        },
        {
            "integrations": "SNDBOX",
            "playbookID": "Detonate File - SNDBOX - Test",
            "timeout": 1000,
            "nightly": true
        },
        {
            "integrations": "VxStream",
            "playbookID": "Detonate File - HybridAnalysis - Test",
            "timeout": 2400
        },
        {
            "integrations": "QRadar_v2",
            "playbookID": "test playbook - QRadarCorrelations For V2",
            "timeout": 2600,
            "fromversion": "6.0.0",
            "is_mockable": false
        },
        {
            "integrations": "Awake Security",
            "playbookID": "awake_security_test_pb"
        },
        {
            "integrations": "Tenable.sc",
            "playbookID": "tenable-sc-test",
            "timeout": 240,
            "nightly": true
        },
        {
            "integrations": "MimecastV2",
            "playbookID": "Mimecast test"
        },
        {
            "playbookID": "CreateEmailHtmlBody_test_pb",
            "fromversion": "4.1.0"
        },
        {
            "playbookID": "ReadPDFFileV2-Test",
            "timeout": 1000
        },
        {
            "playbookID": "JSONtoCSV-Test"
        },
        {
            "integrations": "Generic SQL",
            "playbookID": "generic-sql",
            "instance_names": "mysql instance",
            "fromversion": "5.0.0"
        },
        {
            "integrations": "Generic SQL",
            "playbookID": "generic-sql",
            "instance_names": "postgreSQL instance",
            "fromversion": "5.0.0"
        },
        {
            "integrations": "Generic SQL",
            "playbookID": "generic-sql",
            "instance_names": "Microsoft SQL instance",
            "fromversion": "5.0.0"
        },
        {
            "integrations": "Generic SQL",
            "playbookID": "generic-sql",
            "instance_names": "Microsoft SQL Server - MS ODBC Driver",
            "fromversion": "5.0.0"
        },
        {
            "integrations": "Generic SQL",
            "playbookID": "generic-sql-oracle",
            "instance_names": "Oracle instance",
            "fromversion": "5.0.0"
        },
        {
            "integrations": "Generic SQL",
            "playbookID": "generic-sql-mssql-encrypted-connection",
            "instance_names": "Microsoft SQL instance using encrypted connection",
            "fromversion": "5.0.0"
        },
        {
            "integrations": "Panorama",
            "instance_names": "palo_alto_firewall_9.0",
            "playbookID": "Panorama Query Logs - Test",
            "fromversion": "6.1.0",
            "timeout": 1500,
            "nightly": true
        },
        {
            "integrations": "Panorama",
            "instance_names": "palo_alto_firewall",
            "playbookID": "palo_alto_firewall_test_pb",
            "fromversion": "6.1.0",
            "timeout": 1000
        },
        {
            "integrations": "Panorama",
            "instance_names": "palo_alto_firewall_9.0",
            "playbookID": "palo_alto_firewall_test_pb",
            "fromversion": "6.1.0",
            "timeout": 1000
        },
        {
            "integrations": "Panorama",
<<<<<<< HEAD
            "instance_names": "palo_alto_panorama",
            "playbookID": "palo_alto_panorama_test_pb",
            "fromversion": "6.1.0",
            "timeout": 3600
        },
        {
            "integrations": "Panorama",
            "instance_names": "palo_alto_panorama_9.0",
            "playbookID": "palo_alto_panorama_test_pb",
            "fromversion": "6.1.0",
            "timeout": 3600
=======
            "instance_names": "palo_alto_panorama_9.0",
            "playbookID": "palo_alto_panorama_test_pb",
            "fromversion": "6.1.0",
            "timeout": 2400
>>>>>>> 9dc5b0da
        },
        {
            "integrations": "Panorama",
            "instance_names": "palo_alto_firewall_9.0",
            "playbookID": "PAN-OS URL Filtering enrichment - Test",
            "fromversion": "6.1.0"
        },
        {
            "integrations": "Panorama",
            "instance_names": "panorama_instance_best_practice",
            "playbookID": "Panorama Best Practise - Test"
        },
        {
            "integrations": "Tenable.io",
            "playbookID": "Tenable.io test"
        },
        {
            "playbookID": "URLDecode-Test"
        },
        {
            "playbookID": "GetTime-Test"
        },
        {
            "playbookID": "GetTime-ObjectVsStringTest"
        },
        {
            "integrations": "Tenable.io",
            "playbookID": "Tenable.io Scan Test",
            "nightly": true,
            "timeout": 3600
        },
        {
            "integrations": "Tenable.sc",
            "playbookID": "tenable-sc-scan-test",
            "nightly": true,
            "timeout": 600
        },
        {
            "integrations": "google-vault",
            "playbookID": "Google-Vault-Generic-Test",
            "nightly": true,
            "timeout": 3600,
            "memory_threshold": 180
        },
        {
            "integrations": "google-vault",
            "playbookID": "Google_Vault-Search_And_Display_Results_test",
            "nightly": true,
            "memory_threshold": 180,
            "timeout": 3600
        },
        {
            "playbookID": "Luminate-TestPlaybook",
            "integrations": "Luminate"
        },
        {
            "integrations": "MxToolBox",
            "playbookID": "MxToolbox-test"
        },
        {
            "integrations": "Nessus",
            "playbookID": "Nessus - Test"
        },
        {
            "playbookID": "Palo Alto Networks - Malware Remediation Test",
            "fromversion": "4.5.0"
        },
        {
            "playbookID": "SumoLogic-Test",
            "integrations": "SumoLogic",
            "fromversion": "4.1.0"
        },
        {
            "playbookID": "ParseEmailFiles-test"
        },
        {
            "playbookID": "PAN-OS - Block IP and URL - External Dynamic List v2 Test",
            "integrations": [
                "Panorama",
                "palo_alto_networks_pan_os_edl_management"
            ],
            "instance_names": "palo_alto_firewall_9.0",
            "fromversion": "6.1.0"
        },
        {
            "playbookID": "Test_EDL",
            "integrations": "EDL",
            "instance_names": "edl_update",
            "fromversion": "5.5.0",
            "pid_threshold": 8
        },
        {
            "playbookID": "Test_export_indicators_service",
            "instance_names": "eis_on_demand",
            "integrations": "ExportIndicators",
            "fromversion": "5.5.0"
        },
        {
            "playbookID": "PAN-OS - Block IP - Custom Block Rule Test",
            "integrations": "Panorama",
            "instance_names": "palo_alto_panorama",
            "fromversion": "6.1.0"
        },
        {
            "playbookID": "PAN-OS - Block IP - Static Address Group Test",
            "integrations": "Panorama",
            "instance_names": "palo_alto_panorama",
            "fromversion": "6.1.0"
        },
        {
            "playbookID": "PAN-OS - Block URL - Custom URL Category Test",
            "integrations": "Panorama",
            "instance_names": "palo_alto_panorama",
            "fromversion": "6.1.0"
        },
        {
            "playbookID": "Endpoint Malware Investigation - Generic - Test",
            "integrations": [
                "Traps",
                "Cylance Protect v2",
                "Demisto REST API"
            ],
            "fromversion": "5.0.0",
            "timeout": 1200
        },
        {
            "playbookID": "ParseExcel-test"
        },
        {
            "playbookID": "Detonate File - No Files test"
        },
        {
            "integrations": "SentinelOne V2",
            "instance_names": "SentinelOne_v2.0",
            "playbookID": "SentinelOne V2.0 - Test"
        },
        {
            "integrations": "SentinelOne V2",
            "instance_names": "SentinelOne_v2.1",
            "playbookID": "SentinelOne V2.1 - Test"
        },
        {
            "integrations": "InfoArmor VigilanteATI",
            "playbookID": "InfoArmorVigilanteATITest"
        },
        {
            "integrations": "IntSights",
            "instance_names": "intsights_standard_account",
            "playbookID": "IntSights Test",
            "nightly": true
        },
        {
            "integrations": "IntSights",
            "playbookID": "IntSights Mssp Test",
            "instance_names": "intsights_mssp_account",
            "nightly": true
        },
        {
            "integrations": "dnstwist",
            "playbookID": "dnstwistTest"
        },
        {
            "integrations": "BitDam",
            "playbookID": "Detonate File - BitDam Test"
        },
        {
            "integrations": "Threat Grid",
            "playbookID": "Test-Detonate URL - ThreatGrid",
            "timeout": 600
        },
        {
            "integrations": "Threat Grid",
            "playbookID": "ThreatGridTest",
            "timeout": 600
        },
        {
            "integrations": "Signal Sciences WAF",
            "playbookID": "SignalSciences-Test"
        },
        {
            "integrations": "RTIR",
            "playbookID": "RTIR Test"
        },
        {
            "integrations": "RedCanary",
            "playbookID": "RedCanaryTest",
            "nightly": true
        },
        {
            "integrations": "Devo",
            "playbookID": "Devo test",
            "timeout": 500
        },
        {
            "playbookID": "URL Enrichment - Generic v2 - Test",
            "integrations": [
                "Rasterize",
                "VirusTotal - Private API"
            ],
            "instance_names": "virus_total_private_api_general",
            "timeout": 500,
            "pid_threshold": 12
        },
        {
            "playbookID": "CutTransformerTest"
        },
        {
            "playbookID": "Default - Test",
            "integrations": [
                "ThreatQ v2",
                "Demisto REST API"
            ],
            "fromversion": "5.0.0"
        },
        {
            "integrations": "SCADAfence CNM",
            "playbookID": "SCADAfence_test"
        },
        {
            "integrations": "ProtectWise",
            "playbookID": "Protectwise-Test"
        },
        {
            "integrations": "WhatsMyBrowser",
            "playbookID": "WhatsMyBrowser-Test"
        },
        {
            "integrations": "BigFix",
            "playbookID": "BigFixTest"
        },
        {
            "integrations": "Lastline v2",
            "playbookID": "Lastline v2 - Test",
            "nightly": true
        },
        {
            "integrations": "McAfee DXL",
            "playbookID": "McAfee DXL - Test"
        },
        {
            "playbookID": "TextFromHTML_test_playbook"
        },
        {
            "playbookID": "PortListenCheck-test"
        },
        {
            "integrations": "ThreatExchange",
            "playbookID": "ThreatExchange-test"
        },
        {
            "integrations": "Joe Security",
            "playbookID": "JoeSecurityTestPlaybook",
            "timeout": 500,
            "nightly": true
        },
        {
            "integrations": "Joe Security",
            "playbookID": "JoeSecurityTestDetonation",
            "timeout": 2000,
            "nightly": true
        },
        {
            "integrations": "WildFire-v2",
            "playbookID": "Wildfire Test",
            "is_mockable": false
        },
        {
            "integrations": "WildFire-v2",
            "playbookID": "Detonate URL - WildFire-v2 - Test"
        },
        {
            "integrations": "WildFire-v2",
            "playbookID": "Detonate URL - WildFire v2.1 - Test"
        },
        {
            "integrations": "GRR",
            "playbookID": "GRR Test",
            "nightly": true
        },
        {
            "integrations": "VirusTotal",
            "instance_names": "virus_total_general",
            "playbookID": "virusTotal-test-playbook",
            "timeout": 1400,
            "nightly": true
        },
        {
            "integrations": "VirusTotal",
            "instance_names": "virus_total_preferred_vendors",
            "playbookID": "virusTotaI-test-preferred-vendors",
            "timeout": 1400,
            "nightly": true
        },
        {
            "integrations": "Preempt",
            "playbookID": "Preempt Test"
        },
        {
            "integrations": "Gmail",
            "playbookID": "get_original_email_-_gmail_-_test"
        },
        {
            "integrations": [
                "Gmail Single User",
                "Gmail"
            ],
            "playbookID": "Gmail Single User - Test",
            "fromversion": "4.5.0"
        },
        {
            "integrations": "EWS v2",
            "playbookID": "get_original_email_-_ews-_test",
            "instance_names": "ewv2_regular"
        },
        {
            "integrations": [
                "EWS v2",
                "EWS Mail Sender"
            ],
            "playbookID": "EWS search-mailbox test",
            "instance_names": "ewv2_regular",
            "timeout": 300
        },
        {
            "integrations": "PagerDuty v2",
            "playbookID": "PagerDuty Test"
        },
        {
            "playbookID": "test_delete_context"
        },
        {
            "playbookID": "DeleteContext-auto-test"
        },
        {
            "playbookID": "GmailTest",
            "integrations": "Gmail"
        },
        {
            "playbookID": "Gmail Convert Html Test",
            "integrations": "Gmail"
        },
        {
            "playbookID": "reputations.json Test",
            "toversion": "5.0.0"
        },
        {
            "playbookID": "Indicators reputation-.json Test",
            "fromversion": "5.5.0"
        },
        {
            "playbookID": "Test IP Indicator Fields",
            "fromversion": "5.0.0"
        },
        {
            "playbookID": "TestDedupIncidentsPlaybook"
        },
        {
            "playbookID": "TestDedupIncidentsByName"
        },
        {
            "integrations": "McAfee Advanced Threat Defense",
            "playbookID": "Test Playbook McAfee ATD",
            "timeout": 700
        },
        {
            "integrations": "McAfee Advanced Threat Defense",
            "playbookID": "Detonate Remote File From URL -McAfee-ATD - Test",
            "timeout": 700
        },
        {
            "playbookID": "stripChars - Test"
        },
        {
            "integrations": "McAfee Advanced Threat Defense",
            "playbookID": "Test Playbook McAfee ATD Upload File"
        },
        {
            "playbookID": "exporttocsv_script_test"
        },
        {
            "playbookID": "Set - Test"
        },
        {
            "integrations": "Intezer v2",
            "playbookID": "Intezer Testing v2",
            "fromversion": "4.1.0",
            "timeout": 600
        },
        {
            "integrations": [
                "Mail Sender (New)",
                "Gmail"
            ],
            "playbookID": "Mail Sender (New) Test",
            "instance_names": [
                "Mail_Sender_(New)_STARTTLS"
            ]
        },
        {
            "playbookID": "buildewsquery_test"
        },
        {
            "integrations": "Rapid7 Nexpose",
            "playbookID": "nexpose_test",
            "timeout": 240
        },
        {
            "playbookID": "GetIndicatorDBotScore Test"
        },
        {
            "integrations": "EWS Mail Sender",
            "playbookID": "EWS Mail Sender Test"
        },
        {
            "integrations": [
                "EWS Mail Sender",
                "Rasterize"
            ],
            "playbookID": "EWS Mail Sender Test 2"
        },
        {
            "playbookID": "decodemimeheader_-_test"
        },
        {
            "playbookID": "test_url_regex"
        },
        {
            "integrations": "Skyformation",
            "playbookID": "TestSkyformation"
        },
        {
            "integrations": "okta",
            "playbookID": "okta_test_playbook",
            "timeout": 240
        },
        {
            "integrations": "Okta v2",
            "playbookID": "OktaV2-Test",
            "nightly": true,
            "timeout": 300
        },
        {
            "integrations": "Okta IAM",
            "playbookID": "Okta IAM - Test Playbook",
            "fromversion": "6.0.0"
        },
        {
            "playbookID": "Test filters & transformers scripts"
        },
        {
            "integrations": "Salesforce",
            "playbookID": "SalesforceTestPlaybook"
        },
        {
            "integrations": "McAfee ESM v2",
            "instance_names": "v10.2.0",
            "playbookID": "McAfee ESM v2 - Test v10.2.0",
            "fromversion": "5.0.0",
            "is_mockable": false
        },
        {
            "integrations": "McAfee ESM v2",
            "instance_names": "v10.3.0",
            "playbookID": "McAfee ESM v2 - Test v10.3.0",
            "fromversion": "5.0.0",
            "is_mockable": false
        },
        {
            "integrations": "McAfee ESM v2",
            "instance_names": "v11.3",
            "playbookID": "McAfee ESM v2 (v11.3) - Test",
            "fromversion": "5.0.0",
            "timeout": 300,
            "is_mockable": false
        },
        {
            "integrations": "McAfee ESM v2",
            "instance_names": "v10.2.0",
            "playbookID": "McAfee ESM Watchlists - Test v10.2.0",
            "fromversion": "5.0.0"
        },
        {
            "integrations": "McAfee ESM v2",
            "instance_names": "v10.3.0",
            "playbookID": "McAfee ESM Watchlists - Test v10.3.0",
            "fromversion": "5.0.0"
        },
        {
            "integrations": "McAfee ESM v2",
            "instance_names": "v11.3",
            "playbookID": "McAfee ESM Watchlists - Test v11.3",
            "fromversion": "5.0.0"
        },
        {
            "integrations": "GoogleSafeBrowsing",
            "playbookID": "Google Safe Browsing Test",
            "timeout": 240,
            "fromversion": "5.0.0"
        },
        {
            "integrations": "Google Safe Browsing v2",
            "playbookID": "Google Safe Browsing V2 Test",
            "fromversion": "5.5.0"
        },
        {
            "integrations": "EWS v2",
            "playbookID": "EWSv2_empty_attachment_test",
            "instance_names": "ewv2_regular"
        },
        {
            "integrations": "EWS v2",
            "playbookID": "EWS Public Folders Test",
            "instance_names": "ewv2_regular",
            "is_mockable": false
        },
        {
            "integrations": "Symantec Endpoint Protection V2",
            "playbookID": "SymantecEndpointProtection_Test"
        },
        {
            "integrations": "carbonblackprotection",
            "playbookID": "search_endpoints_by_hash_-_carbon_black_protection_-_test",
            "timeout": 500
        },
        {
            "playbookID": "Process Email - Generic - Test - Incident Starter",
            "fromversion": "6.0.0",
            "integrations": "Rasterize",
            "timeout": 240
        },
        {
            "integrations": "CrowdstrikeFalcon",
            "playbookID": "Test - CrowdStrike Falcon",
            "fromversion": "4.1.0",
            "timeout": 500
        },
        {
            "playbookID": "ExposeIncidentOwner-Test"
        },
        {
            "integrations": "google",
            "playbookID": "GsuiteTest"
        },
        {
            "integrations": "OpenPhish",
            "playbookID": "OpenPhish Test Playbook"
        },
        {
            "integrations": "jira-v2",
            "playbookID": "Jira-v2-Test",
            "timeout": 500,
            "is_mockable": false
        },
        {
            "integrations": "ipinfo",
            "playbookID": "IPInfoTest"
        },
        {
            "integrations": "ipinfo_v2",
            "playbookID": "IPInfo_v2Test",
            "fromversion": "5.5.0"
        },
        {
            "integrations": "GoogleMaps",
            "playbookID": "GoogleMapsTest",
            "fromversion": "6.0.0"
        },
        {
            "playbookID": "VerifyHumanReadableFormat"
        },
        {
            "playbookID": "strings-test"
        },
        {
            "playbookID": "TestCommonPython",
            "timeout": 500
        },
        {
            "playbookID": "TestFileCreateAndUpload"
        },
        {
            "playbookID": "TestIsValueInArray"
        },
        {
            "playbookID": "TestStringReplace"
        },
        {
            "playbookID": "TestHttpPlaybook"
        },
        {
            "integrations": "SplunkPy",
            "playbookID": "SplunkPy parse-raw - Test",
            "memory_threshold": 100,
            "instance_names": "use_default_handler"
        },
        {
            "integrations": "SplunkPy",
            "playbookID": "SplunkPy-Test-V2_default_handler",
            "memory_threshold": 500,
            "instance_names": "use_default_handler"
        },
        {
            "integrations": "SplunkPy",
            "playbookID": "Splunk-Test_default_handler",
            "memory_threshold": 200,
            "instance_names": "use_default_handler"
        },
        {
            "integrations": "AnsibleTower",
            "playbookID": "AnsibleTower_Test_playbook",
            "fromversion": "5.0.0"
        },
        {
            "integrations": "SplunkPy",
            "playbookID": "SplunkPySearch_Test_default_handler",
            "memory_threshold": 200,
            "instance_names": "use_default_handler"
        },
        {
            "integrations": "SplunkPy",
            "playbookID": "SplunkPy_KV_commands_default_handler",
            "memory_threshold": 200,
            "instance_names": "use_default_handler",
            "is_mockable": false
        },
        {
            "integrations": "SplunkPy",
            "playbookID": "SplunkPy-Test-V2_requests_handler",
            "memory_threshold": 500,
            "instance_names": "use_python_requests_handler"
        },
        {
            "integrations": "SplunkPy",
            "playbookID": "Splunk-Test_requests_handler",
            "memory_threshold": 500,
            "instance_names": "use_python_requests_handler",
            "is_mockable": false
        },
        {
            "integrations": "SplunkPy",
            "playbookID": "SplunkPySearch_Test_requests_handler",
            "memory_threshold": 200,
            "instance_names": "use_python_requests_handler",
            "is_mockable": false
        },
        {
            "integrations": "SplunkPy",
            "playbookID": "SplunkPy_KV_commands_requests_handler",
            "memory_threshold": 200,
            "instance_names": "use_python_requests_handler"
        },
        {
            "integrations": "McAfee NSM",
            "playbookID": "McAfeeNSMTest",
            "timeout": 400,
            "nightly": true
        },
        {
            "integrations": "PhishTank V2",
            "playbookID": "PhishTank Testing"
        },
        {
            "integrations": "McAfee Web Gateway",
            "playbookID": "McAfeeWebGatewayTest",
            "timeout": 500
        },
        {
            "integrations": "TCPIPUtils",
            "playbookID": "TCPUtils-Test"
        },
        {
            "playbookID": "listExecutedCommands-Test"
        },
        {
            "integrations": "AWS - Lambda",
            "playbookID": "AWS-Lambda-Test (Read-Only)"
        },
        {
            "integrations": "Service Manager",
            "playbookID": "TestHPServiceManager",
            "timeout": 400
        },
        {
            "integrations": "ServiceNow IAM",
            "playbookID": "ServiceNow IAM - Test Playbook",
            "instance_name": "snow_basic_auth",
            "fromversion": "6.0.0"
        },
        {
            "playbookID": "LanguageDetect-Test",
            "timeout": 300
        },
        {
            "integrations": "Forcepoint",
            "playbookID": "forcepoint test",
            "timeout": 500,
            "nightly": true
        },
        {
            "playbookID": "GeneratePassword-Test"
        },
        {
            "playbookID": "ZipFile-Test"
        },
        {
            "playbookID": "UnzipFile-Test"
        },
        {
            "playbookID": "Test-IsMaliciousIndicatorFound",
            "fromversion": "5.0.0"
        },
        {
            "playbookID": "TestExtractHTMLTables"
        },
        {
            "integrations": "carbonblackliveresponse",
            "playbookID": "Carbon Black Live Response Test",
            "nightly": true,
            "fromversion": "5.0.0",
            "is_mockable": false
        },
        {
            "integrations": "urlscan.io",
            "playbookID": "urlscan_malicious_Test",
            "timeout": 500
        },
        {
            "integrations": "EWS v2",
            "playbookID": "pyEWS_Test",
            "instance_names": "ewv2_regular",
            "is_mockable": false
        },
        {
            "integrations": "EWS v2",
            "playbookID": "pyEWS_Test",
            "instance_names": "ewsv2_separate_process",
            "is_mockable": false
        },
        {
            "integrations": "remedy_sr_beta",
            "playbookID": "remedy_sr_test_pb"
        },
        {
            "integrations": "Netskope",
            "playbookID": "Netskope Test"
        },
        {
            "integrations": "Cylance Protect v2",
            "playbookID": "Cylance Protect v2 Test"
        },
        {
            "integrations": "ReversingLabs Titanium Cloud",
            "playbookID": "ReversingLabsTCTest"
        },
        {
            "integrations": "ReversingLabs A1000",
            "playbookID": "ReversingLabsA1000Test"
        },
        {
            "integrations": "Demisto Lock",
            "playbookID": "DemistoLockTest"
        },
        {
            "playbookID": "test-domain-indicator",
            "timeout": 400
        },
        {
            "playbookID": "Cybereason Test",
            "integrations": "Cybereason",
            "timeout": 1200,
            "fromversion": "4.1.0"
        },
        {
            "integrations": "VirusTotal - Private API",
            "instance_names": "virus_total_private_api_general",
            "playbookID": "File Enrichment - Virus Total Private API Test",
            "nightly": true
        },
        {
            "integrations": "VirusTotal - Private API",
            "instance_names": "virus_total_private_api_general",
            "playbookID": "virusTotalPrivateAPI-test-playbook",
            "timeout": 1400,
            "nightly": true,
            "pid_threshold": 12
        },
        {
            "integrations": [
                "VirusTotal - Private API",
                "VirusTotal"
            ],
            "playbookID": "vt-detonate test",
            "instance_names": [
                "virus_total_private_api_general",
                "virus_total_general"
            ],
            "timeout": 1400,
            "fromversion": "5.5.0",
            "nightly": true,
            "is_mockable": false
        },
        {
            "integrations": "Cisco ASA",
            "playbookID": "Cisco ASA - Test Playbook"
        },
        {
            "integrations": "VirusTotal - Private API",
            "instance_names": "virus_total_private_api_preferred_vendors",
            "playbookID": "virusTotalPrivateAPI-test-preferred-vendors",
            "timeout": 1400,
            "nightly": true
        },
        {
            "integrations": "Cisco Meraki",
            "playbookID": "Cisco-Meraki-Test"
        },
        {
            "integrations": "Microsoft Defender Advanced Threat Protection",
            "playbookID": "Microsoft Defender Advanced Threat Protection - Test prod",
            "instance_names": "microsoft_defender_atp_prod",
            "is_mockable": false
        },
        {
            "integrations": "Microsoft Defender Advanced Threat Protection",
            "playbookID": "Microsoft Defender Advanced Threat Protection - Test dev",
            "instance_names": "microsoft_defender_atp_dev"
        },
        {
            "integrations": "Microsoft Defender Advanced Threat Protection",
            "playbookID": "Microsoft Defender Advanced Threat Protection - Test self deployed",
            "instance_names": "microsoft_defender_atp_dev_self_deployed"
        },
        {
            "integrations": "Microsoft Defender Advanced Threat Protection",
            "playbookID": "Microsoft Defender - ATP - Indicators Test",
            "instance_names": "microsoft_defender_atp_dev",
            "is_mockable": false
        },
        {
            "integrations": "Microsoft 365 Defender",
            "playbookID": "Microsoft_365_Defender-Test",
            "instance_names": "ms_365_defender_device_code"
        },
        {
            "integrations": "Microsoft 365 Defender",
            "playbookID": "Microsoft_365_Defender-Test",
            "instance_names": "ms_365_defender_client_cred"
        },
        {
            "integrations": "Tanium",
            "playbookID": "Tanium Test Playbook",
            "nightly": true,
            "timeout": 1200,
            "pid_threshold": 10
        },
        {
            "integrations": "Recorded Future",
            "playbookID": "Recorded Future Test",
            "nightly": true
        },
        {
            "integrations": "Microsoft Graph",
            "playbookID": "Microsoft Graph Security Test dev",
            "instance_names": "ms_graph_security_dev"
        },
        {
            "integrations": "Microsoft Graph",
            "playbookID": "Microsoft Graph Security Test prod",
            "instance_names": "ms_graph_security_prod",
            "is_mockable": false
        },
        {
            "integrations": "Microsoft Graph User",
            "playbookID": "Microsoft Graph User - Test",
            "instance_names": "ms_graph_user_dev"
        },
        {
            "integrations": "Microsoft Graph User",
            "playbookID": "Microsoft Graph User - Test",
            "instance_names": "ms_graph_user_prod",
            "is_mockable": false
        },
        {
            "integrations": "Microsoft Graph Groups",
            "playbookID": "Microsoft Graph Groups - Test dev",
            "instance_names": "ms_graph_groups_dev"
        },
        {
            "integrations": "Microsoft Graph Groups",
            "playbookID": "Microsoft Graph Groups - Test prod",
            "instance_names": "ms_graph_groups_prod",
            "is_mockable": false
        },
        {
            "integrations": "Microsoft_Graph_Files",
            "playbookID": "test_MsGraphFiles dev",
            "instance_names": "ms_graph_files_dev",
            "fromversion": "5.0.0"
        },
        {
            "integrations": "Microsoft_Graph_Files",
            "playbookID": "test_MsGraphFiles prod",
            "instance_names": "ms_graph_files_prod",
            "fromversion": "5.0.0",
            "is_mockable": false
        },
        {
            "integrations": "Microsoft Graph Calendar",
            "playbookID": "Microsoft Graph Calendar - Test dev",
            "instance_names": "ms_graph_calendar_dev"
        },
        {
            "integrations": "Microsoft Graph Calendar",
            "playbookID": "Microsoft Graph Calendar - Test prod",
            "instance_names": "ms_graph_calendar_prod",
            "is_mockable": false
        },
        {
            "integrations": "Microsoft Graph Device Management",
            "playbookID": "MSGraph_DeviceManagement_Test_dev",
            "instance_names": "ms_graph_device_management_oproxy_dev",
            "fromversion": "5.0.0"
        },
        {
            "integrations": "Microsoft Graph Device Management",
            "playbookID": "MSGraph_DeviceManagement_Test_prod",
            "instance_names": "ms_graph_device_management_oproxy_prod",
            "fromversion": "5.0.0",
            "is_mockable": false
        },
        {
            "integrations": "Microsoft Graph Device Management",
            "playbookID": "MSGraph_DeviceManagement_Test_self_deployed_prod",
            "instance_names": "ms_graph_device_management_self_deployed_prod",
            "fromversion": "5.0.0"
        },
        {
            "integrations": "RedLock",
            "playbookID": "RedLockTest",
            "nightly": true
        },
        {
            "integrations": "Symantec Messaging Gateway",
            "playbookID": "Symantec Messaging Gateway Test"
        },
        {
            "integrations": "ThreatConnect v2",
            "playbookID": "ThreatConnect v2 - Test",
            "fromversion": "5.0.0"
        },
        {
            "integrations": "VxStream",
            "playbookID": "VxStream Test",
            "nightly": true,
            "is_mockable": false
        },
        {
            "integrations": "QRadar_v2",
            "playbookID": "test_Qradar_v2",
            "fromversion": "6.0.0",
            "is_mockable": false
        },
        {
            "integrations": "VMware",
            "playbookID": "VMWare Test"
        },
        {
            "integrations": "Anomali ThreatStream",
            "playbookID": "Anomali_ThreatStream_Test"
        },
        {
            "integrations": "carbonblack-v2",
            "playbookID": "Carbon Black Response Test",
            "fromversion": "5.0.0"
        },
        {
            "integrations": "VMware Carbon Black EDR v2",
            "playbookID": "Carbon Black Edr - Test",
            "is_mockable": false,
            "fromversion": "5.5.0"
        },
        {
            "integrations": "Cisco Umbrella Investigate",
            "playbookID": "Cisco Umbrella Test"
        },
        {
            "integrations": "icebrg",
            "playbookID": "Icebrg Test",
            "timeout": 500
        },
        {
            "integrations": "Symantec MSS",
            "playbookID": "SymantecMSSTest"
        },
        {
            "integrations": "Remedy AR",
            "playbookID": "Remedy AR Test"
        },
        {
            "integrations": "AWS - IAM",
            "playbookID": "AWS - IAM Test Playbook"
        },
        {
            "integrations": "McAfee Active Response",
            "playbookID": "McAfee-MAR_Test",
            "timeout": 700
        },
        {
            "integrations": "McAfee Threat Intelligence Exchange",
            "playbookID": "McAfee-TIE Test",
            "timeout": 700
        },
        {
            "integrations": "ArcSight Logger",
            "playbookID": "ArcSight Logger test"
        },
        {
            "integrations": "ArcSight ESM v2",
            "playbookID": "ArcSight ESM v2 Test"
        },
        {
            "integrations": "ArcSight ESM v2",
            "playbookID": "test Arcsight - Get events related to the Case"
        },
        {
            "integrations": "XFE_v2",
            "playbookID": "Test_XFE_v2",
            "timeout": 500,
            "nightly": true
        },
        {
            "integrations": "McAfee Threat Intelligence Exchange",
            "playbookID": "search_endpoints_by_hash_-_tie_-_test",
            "timeout": 500
        },
        {
            "integrations": "iDefense_v2",
            "playbookID": "iDefense_v2_Test",
            "fromversion": "5.5.0"
        },
        {
            "integrations": "AWS - SQS",
            "playbookID": "AWS - SQS Test Playbook",
            "fromversion": "5.0.0"
        },
        {
            "integrations": "AbuseIPDB",
            "playbookID": "AbuseIPDB Test"
        },
        {
            "integrations": "AbuseIPDB",
            "playbookID": "AbuseIPDB PopulateIndicators Test"
        },
        {
            "integrations": "LogRhythm",
            "playbookID": "LogRhythm-Test-Playbook",
            "timeout": 200
        },
        {
            "integrations": "FireEye HX",
            "playbookID": "FireEye HX Test",
            "timeout": 800
        },
        {
            "integrations": "FireEyeFeed",
            "playbookID": "playbook-FeedFireEye_test",
            "memory_threshold": 110
        },
        {
            "integrations": "Phish.AI",
            "playbookID": "PhishAi-Test"
        },
        {
            "integrations": "Phish.AI",
            "playbookID": "Test-Detonate URL - Phish.AI"
        },
        {
            "integrations": "Centreon",
            "playbookID": "Centreon-Test-Playbook"
        },
        {
            "playbookID": "ReadFile test"
        },
        {
            "integrations": "AlphaSOC Wisdom",
            "playbookID": "AlphaSOC-Wisdom-Test"
        },
        {
            "integrations": "carbonblack-v2",
            "playbookID": "CBFindIP - Test"
        },
        {
            "integrations": "Jask",
            "playbookID": "Jask_Test",
            "fromversion": "4.1.0"
        },
        {
            "integrations": "Whois",
            "playbookID": "whois_test",
            "fromversion": "4.1.0"
        },
        {
            "integrations": "RSA NetWitness Endpoint",
            "playbookID": "NetWitness Endpoint Test"
        },
        {
            "integrations": "Check Point Sandblast",
            "playbookID": "Sandblast_malicious_test"
        },
        {
            "playbookID": "TestMatchRegexV2"
        },
        {
            "integrations": "ActiveMQ",
            "playbookID": "ActiveMQ Test"
        },
        {
            "playbookID": "RegexGroups Test"
        },
        {
            "integrations": "Cisco ISE",
            "playbookID": "cisco-ise-test-playbook"
        },
        {
            "integrations": "RSA NetWitness v11.1",
            "playbookID": "RSA NetWitness Test"
        },
        {
            "playbookID": "ExifReadTest"
        },
        {
            "integrations": "Cuckoo Sandbox",
            "playbookID": "CuckooTest",
            "timeout": 700
        },
        {
            "integrations": "VxStream",
            "playbookID": "Test-Detonate URL - Crowdstrike",
            "timeout": 1200
        },
        {
            "playbookID": "Detonate File - Generic Test",
            "timeout": 500
        },
        {
            "integrations": [
                "Lastline v2",
                "WildFire-v2",
                "SNDBOX",
                "McAfee Advanced Threat Defense"
            ],
            "playbookID": "Detonate File - Generic Test",
            "timeout": 2400,
            "nightly": true
        },
        {
            "playbookID": "STIXParserTest"
        },
        {
            "playbookID": "VerifyJSON - Test",
            "fromversion": "5.5.0"
        },
        {
            "playbookID": "PowerShellCommon-Test",
            "fromversion": "5.5.0"
        },
        {
            "playbookID": "Detonate URL - Generic Test",
            "timeout": 2000,
            "nightly": true,
            "integrations": [
                "McAfee Advanced Threat Defense",
                "VxStream",
                "Lastline v2"
            ]
        },
        {
            "integrations": [
                "carbonblack-v2",
                "carbonblackliveresponse",
                "Cylance Protect v2"
            ],
            "playbookID": "Retrieve File from Endpoint - Generic V2 Test",
            "fromversion": "5.0.0",
            "is_mockable": false
        },
        {
            "integrations": "Zscaler",
            "playbookID": "Zscaler Test",
            "nightly": true,
            "timeout": 500
        },
        {
            "playbookID": "DemistoUploadFileToIncident Test",
            "integrations": "Demisto REST API"
        },
        {
            "playbookID": "DemistoUploadFile Test",
            "integrations": "Demisto REST API"
        },
        {
            "playbookID": "MaxMind Test",
            "integrations": "MaxMind GeoIP2"
        },
        {
            "playbookID": "Test Sagemaker",
            "integrations": "AWS Sagemaker"
        },
        {
            "playbookID": "C2sec-Test",
            "integrations": "C2sec irisk",
            "fromversion": "5.0.0"
        },
        {
            "playbookID": "Phishing v2 - Test - Incident Starter",
            "fromversion": "6.0.0",
            "timeout": 1200,
            "nightly": false,
            "integrations": [
                "EWS Mail Sender",
                "Demisto REST API",
                "Rasterize"
            ],
            "memory_threshold": 115,
            "pid_threshold": 80
        },
        {
            "playbookID": "Phishing - Core - Test - Incident Starter",
            "fromversion": "6.0.0",
            "timeout": 1700,
            "nightly": false,
            "integrations": [
                "EWS Mail Sender",
                "Demisto REST API",
                "Rasterize"
            ],
            "memory_threshold": 100,
            "pid_threshold": 80
        },
        {
            "integrations": "duo",
            "playbookID": "DUO Test Playbook"
        },
        {
            "playbookID": "SLA Scripts - Test",
            "fromversion": "4.1.0"
        },
        {
            "playbookID": "PcapHTTPExtractor-Test"
        },
        {
            "playbookID": "Ping Test Playbook"
        },
        {
            "playbookID": "Active Directory Test",
            "integrations": "Active Directory Query v2",
            "instance_names": "active_directory_ninja"
        },
        {
            "playbookID": "AD v2 - debug-mode - Test",
            "integrations": "Active Directory Query v2",
            "instance_names": "active_directory_ninja",
            "fromversion": "5.0.0"
        },
        {
            "playbookID": "Docker Hardening Test",
            "fromversion": "5.0.0",
            "runnable_on_docker_only": true
        },
        {
            "integrations": "Active Directory Query v2",
            "instance_names": "active_directory_ninja",
            "playbookID": "Active Directory Query V2 configuration with port"
        },
        {
            "integrations": "Active Directory Query v2",
            "instance_names": "active_directory_ninja",
            "playbookID": "Active Directory - ad-get-user limit check"
        },
        {
            "integrations": "Active Directory Query v2",
            "instance_names": "active_directory_ninja",
            "playbookID": "active directory search user with parentheses test"
        },
        {
            "integrations": "mysql",
            "playbookID": "MySQL Test"
        },
        {
            "playbookID": "Email Address Enrichment - Generic v2.1 - Test",
            "integrations": "Active Directory Query v2",
            "instance_names": "active_directory_ninja"
        },
        {
            "integrations": "Cofense Intelligence",
            "playbookID": "Test - Cofense Intelligence",
            "timeout": 500
        },
        {
            "playbookID": "GDPRContactAuthorities Test"
        },
        {
            "integrations": "Google Resource Manager",
            "playbookID": "GoogleResourceManager-Test",
            "timeout": 500,
            "nightly": true
        },
        {
            "integrations": "SlashNext Phishing Incident Response",
            "playbookID": "SlashNextPhishingIncidentResponse-Test",
            "timeout": 500,
            "nightly": true
        },
        {
            "integrations": "Google Cloud Storage",
            "playbookID": "GCS - Test",
            "timeout": 500,
            "nightly": true,
            "memory_threshold": 80
        },
        {
            "integrations": "GooglePubSub",
            "playbookID": "GooglePubSub_Test",
            "nightly": true,
            "timeout": 500,
            "fromversion": "5.0.0"
        },
        {
            "playbookID": "Calculate Severity - Generic v2 - Test",
            "integrations": [
                "Palo Alto Minemeld",
                "Active Directory Query v2"
            ],
            "instance_names": "active_directory_ninja",
            "fromversion": "4.5.0"
        },
        {
            "integrations": "Freshdesk",
            "playbookID": "Freshdesk-Test",
            "timeout": 500,
            "nightly": true
        },
        {
            "playbookID": "Autoextract - Test",
            "fromversion": "4.1.0"
        },
        {
            "playbookID": "FilterByList - Test",
            "fromversion": "4.5.0"
        },
        {
            "playbookID": "Impossible Traveler - Test",
            "integrations": [
                "Ipstack",
                "ipinfo",
                "Rasterize",
                "Active Directory Query v2",
                "Demisto REST API"
            ],
            "instance_names": "active_directory_ninja",
            "fromversion": "5.0.0",
            "timeout": 700
        },
        {
            "playbookID": "Active Directory - Get User Manager Details - Test",
            "integrations": "Active Directory Query v2",
            "instance_names": "active_directory_80k",
            "fromversion": "4.5.0"
        },
        {
            "integrations": "Kafka V2",
            "playbookID": "Kafka Test"
        },
        {
            "playbookID": "File Enrichment - Generic v2 - Test",
            "instance_names": "virus_total_private_api_general",
            "integrations": [
                "VirusTotal - Private API",
                "Cylance Protect v2"
            ],
            "is_mockable": false
        },
        {
            "integrations": [
                "epo",
                "McAfee Active Response"
            ],
            "playbookID": "Endpoint data collection test",
            "timeout": 500
        },
        {
            "integrations": [
                "epo",
                "McAfee Active Response"
            ],
            "playbookID": "MAR - Endpoint data collection test",
            "timeout": 500
        },
        {
            "integrations": "DUO Admin",
            "playbookID": "DuoAdmin API test playbook",
            "fromversion": "5.0.0"
        },
        {
            "integrations": [
                "TAXII Server",
                "TAXIIFeed"
            ],
            "playbookID": "TAXII_Feed_Test",
            "fromversion": "5.5.0",
            "timeout": 300,
            "instance_names": [
                "non_https_cert",
                "instance_execute"
            ]
        },
        {
            "integrations": [
                "TAXII Server",
                "TAXIIFeed"
            ],
            "playbookID": "TAXII_Feed_Test",
            "fromversion": "5.5.0",
            "timeout": 300,
            "instance_names": [
                "https_cert",
                "local_https"
            ]
        },
        {
            "integrations": "TAXII 2 Feed",
            "playbookID": "TAXII 2 Feed Test",
            "fromversion": "5.5.0"
        },
        {
            "integrations": "iDefense Feed",
            "playbookID": "Feed iDefense Test",
            "memory_threshold": 200,
            "fromversion": "5.5.0"
        },
        {
            "integrations": "Traps",
            "playbookID": "Traps test",
            "timeout": 600
        },
        {
            "playbookID": "TestShowScheduledEntries"
        },
        {
            "playbookID": "Calculate Severity - Standard - Test",
            "integrations": "Palo Alto Minemeld",
            "fromversion": "4.5.0"
        },
        {
            "integrations": "Symantec Advanced Threat Protection",
            "playbookID": "Symantec ATP Test"
        },
        {
            "playbookID": "HTTPListRedirects - Test SSL"
        },
        {
            "playbookID": "HTTPListRedirects Basic Test"
        },
        {
            "playbookID": "CheckDockerImageAvailableTest"
        },
        {
            "playbookID": "Extract Indicators From File - Generic v2 - Test",
            "integrations": "Image OCR",
            "timeout": 350,
            "fromversion": "4.5.0"
        },
        {
            "playbookID": "Endpoint Enrichment - Generic v2.1 - Test",
            "integrations": [
                "Cylance Protect v2",
                "carbonblack-v2",
                "epo",
                "Active Directory Query v2"
            ],
            "instance_names": "active_directory_ninja"
        },
        {
            "playbookID": "EmailReputationTest",
            "integrations": "Have I Been Pwned? V2"
        },
        {
            "integrations": "Symantec Deepsight Intelligence",
            "playbookID": "Symantec Deepsight Test"
        },
        {
            "playbookID": "ExtractDomainFromEmailTest"
        },
        {
            "playbookID": "Wait Until Datetime - Test",
            "fromversion": "4.5.0"
        },
        {
            "playbookID": "PAN-OS DAG Configuration Test",
            "integrations": "Panorama",
            "instance_names": "palo_alto_panorama_9.0",
            "timeout": 1500
        },
        {
            "playbookID": "PAN-OS EDL Setup v3 Test",
            "integrations": [
                "Panorama",
                "palo_alto_networks_pan_os_edl_management"
            ],
            "instance_names": "palo_alto_firewall_9.0",
            "timeout": 300
        },
        {
            "integrations": "Snowflake",
            "playbookID": "Snowflake-Test"
        },
        {
            "playbookID": "Account Enrichment - Generic v2.1 - Test",
            "integrations": "Active Directory Query v2",
            "instance_names": "active_directory_ninja"
        },
        {
            "integrations": "Cisco Umbrella Investigate",
            "playbookID": "Domain Enrichment - Generic v2 - Test"
        },
        {
            "integrations": "Google BigQuery",
            "playbookID": "Google BigQuery Test"
        },
        {
            "integrations": "Zoom",
            "playbookID": "Zoom_Test"
        },
        {
            "playbookID": "IP Enrichment - Generic v2 - Test",
            "integrations": "Threat Crowd",
            "fromversion": "4.1.0"
        },
        {
            "integrations": "Cherwell",
            "playbookID": "Cherwell Example Scripts - test"
        },
        {
            "integrations": "Cherwell",
            "playbookID": "Cherwell - test"
        },
        {
            "integrations": "CarbonBlackProtectionV2",
            "playbookID": "Carbon Black Enterprise Protection V2 Test"
        },
        {
            "integrations": "Active Directory Query v2",
            "instance_names": "active_directory_ninja",
            "playbookID": "Test ADGetUser Fails with no instances 'Active Directory Query' (old version)"
        },
        {
            "integrations": "ANYRUN",
            "playbookID": "ANYRUN-Test"
        },
        {
            "integrations": "ANYRUN",
            "playbookID": "Detonate File - ANYRUN - Test"
        },
        {
            "integrations": "ANYRUN",
            "playbookID": "Detonate URL - ANYRUN - Test"
        },
        {
            "integrations": "Netcraft",
            "playbookID": "Netcraft test"
        },
        {
            "integrations": "EclecticIQ Platform",
            "playbookID": "EclecticIQ Test"
        },
        {
            "playbookID": "FormattingPerformance - Test",
            "fromversion": "5.0.0"
        },
        {
            "integrations": "AWS - EC2",
            "instance_names": "AWS - EC2",
            "playbookID": "AWS - EC2 Test Playbook",
            "fromversion": "5.0.0",
            "memory_threshold": 90
        },
        {
            "integrations": "AWS - EC2",
            "playbookID": "d66e5f86-e045-403f-819e-5058aa603c32"
        },
        {
            "integrations": "ANYRUN",
            "playbookID": "Detonate File From URL - ANYRUN - Test"
        },
        {
            "integrations": "AWS - CloudTrail",
            "playbookID": "3da2e31b-f114-4d7f-8702-117f3b498de9"
        },
        {
            "integrations": "carbonblackprotection",
            "playbookID": "67b0f25f-b061-4468-8613-43ab13147173"
        },
        {
            "integrations": "DomainTools",
            "playbookID": "DomainTools-Test"
        },
        {
            "integrations": "Exabeam",
            "playbookID": "Exabeam - Test"
        },
        {
            "integrations": "Cisco Spark",
            "playbookID": "Cisco Spark Test New"
        },
        {
            "integrations": "Remedy On-Demand",
            "playbookID": "Remedy-On-Demand-Test"
        },
        {
            "playbookID": "ssdeepreputationtest"
        },
        {
            "playbookID": "TestIsEmailAddressInternal"
        },
        {
            "integrations": "Google Cloud Compute",
            "playbookID": "GoogleCloudCompute-Test"
        },
        {
            "integrations": "AWS - S3",
            "playbookID": "97393cfc-2fc4-4dfe-8b6e-af64067fc436",
            "memory_threshold": 80
        },
        {
            "integrations": "Image OCR",
            "playbookID": "TestImageOCR"
        },
        {
            "integrations": "fireeye",
            "playbookID": "Detonate File - FireEye AX - Test"
        },
        {
            "integrations": [
                "Rasterize",
                "Image OCR"
            ],
            "playbookID": "Rasterize Test",
            "fromversion": "5.0.0"
        },
        {
            "integrations": "Rasterize",
            "playbookID": "RasterizeImageTest",
            "fromversion": "5.0.0"
        },
        {
            "integrations": "Ipstack",
            "playbookID": "Ipstack_Test"
        },
        {
            "integrations": "Perch",
            "playbookID": "Perch-Test"
        },
        {
            "integrations": "Forescout",
            "playbookID": "Forescout-Test"
        },
        {
            "integrations": "GitHub",
            "playbookID": "Git_Integration-Test"
        },
        {
            "integrations": "GitHub IAM",
            "playbookID": "Github IAM - Test Playbook",
            "fromversion": "6.1.0"
        },
        {
            "integrations": "LogRhythmRest",
            "playbookID": "LogRhythm REST test"
        },
        {
            "integrations": "AlienVault USM Anywhere",
            "playbookID": "AlienVaultUSMAnywhereTest"
        },
        {
            "playbookID": "PhishLabsTestPopulateIndicators"
        },
        {
            "playbookID": "Test_HTMLtoMD"
        },
        {
            "integrations": "PhishLabs IOC",
            "playbookID": "PhishLabsIOC TestPlaybook",
            "fromversion": "4.1.0"
        },
        {
            "integrations": "PerceptionPoint",
            "playbookID": "PerceptionPoint Test",
            "fromversion": "4.1.0"
        },
        {
            "integrations": "vmray",
            "playbookID": "VMRay-Test-File",
            "fromversion": "5.5.0"
        },
        {
            "integrations": "AutoFocus V2",
            "playbookID": "AutoFocus V2 test",
            "fromversion": "5.0.0",
            "timeout": 1000
        },
        {
            "playbookID": "Process Email - Generic for Rasterize"
        },
        {
            "playbookID": "Send Investigation Summary Reports - Test",
            "integrations": "EWS Mail Sender",
            "fromversion": "4.5.0",
            "memory_threshold": 100
        },
        {
            "integrations": "Anomali ThreatStream v2",
            "playbookID": "ThreatStream-Test"
        },
        {
            "integrations": "Flashpoint",
            "playbookID": "Flashpoint_event-Test"
        },
        {
            "integrations": "Flashpoint",
            "playbookID": "Flashpoint_forum-Test"
        },
        {
            "integrations": "Flashpoint",
            "playbookID": "Flashpoint_report-Test"
        },
        {
            "integrations": "Flashpoint",
            "playbookID": "Flashpoint_reputation-Test"
        },
        {
            "integrations": "BluecatAddressManager",
            "playbookID": "Bluecat Address Manager test"
        },
        {
            "integrations": "MailListener - POP3 Beta",
            "playbookID": "MailListener-POP3 - Test"
        },
        {
            "playbookID": "sumList - Test"
        },
        {
            "integrations": "VulnDB",
            "playbookID": "Test-VulnDB"
        },
        {
            "integrations": "Shodan_v2",
            "playbookID": "Test-Shodan_v2",
            "timeout": 1000
        },
        {
            "integrations": "Threat Crowd",
            "playbookID": "ThreatCrowd - Test"
        },
        {
            "integrations": "GoogleDocs",
            "playbookID": "GoogleDocs-test"
        },
        {
            "playbookID": "Request Debugging - Test",
            "fromversion": "5.0.0"
        },
        {
            "playbookID": "Test Convert file hash to corresponding hashes",
            "fromversion": "4.5.0",
            "integrations": "VirusTotal",
            "instance_names": "virus_total_general"
        },
        {
            "playbookID": "PAN-OS Query Logs For Indicators Test",
            "fromversion": "5.5.0",
            "timeout": 1500,
            "integrations": "Panorama",
            "instance_names": "palo_alto_panorama"
        },
        {
            "integrations": "Hybrid Analysis",
            "playbookID": "HybridAnalysis-Test",
            "timeout": 500,
            "fromversion": "4.1.0",
            "is_mockable": false
        },
        {
            "integrations": "Elasticsearch v2",
            "instance_names": "es_v7",
            "playbookID": "Elasticsearch_v2_test"
        },
        {
            "integrations": "ElasticsearchFeed",
            "instance_names": "es_demisto_feed",
            "playbookID": "Elasticsearch_Fetch_Demisto_Indicators_Test",
            "fromversion": "5.5.0"
        },
        {
            "integrations": "ElasticsearchFeed",
            "instance_names": "es_generic_feed",
            "playbookID": "Elasticsearch_Fetch_Custom_Indicators_Test",
            "fromversion": "5.5.0"
        },
        {
            "integrations": "Elasticsearch v2",
            "instance_names": "es_v6",
            "playbookID": "Elasticsearch_v2_test-v6"
        },
        {
            "integrations": "PolySwarm",
            "playbookID": "PolySwarm-Test"
        },
        {
            "integrations": "Kennav2",
            "playbookID": "Kenna Test"
        },
        {
            "integrations": "SecurityAdvisor",
            "playbookID": "SecurityAdvisor-Test",
            "fromversion": "4.5.0"
        },
        {
            "integrations": "Google Key Management Service",
            "playbookID": "Google-KMS-test",
            "pid_threshold": 6,
            "memory_threshold": 60
        },
        {
            "integrations": "SecBI",
            "playbookID": "SecBI - Test"
        },
        {
            "playbookID": "ExtractFQDNFromUrlAndEmail-Test"
        },
        {
            "integrations": "EWS v2",
            "playbookID": "Get EWS Folder Test",
            "fromversion": "4.5.0",
            "instance_names": "ewv2_regular",
            "timeout": 1200
        },
        {
            "integrations": "EWSO365",
            "playbookID": "EWS_O365_test",
            "fromversion": "5.0.0"
        },
        {
            "integrations": "EWSO365",
            "playbookID": "EWS_O365_send_mail_test",
            "fromversion": "5.0.0"
        },
        {
            "integrations": "QRadar_v2",
            "playbookID": "QRadar Indicator Hunting Test",
            "timeout": 600,
            "fromversion": "6.0.0"
        },
        {
            "playbookID": "SetAndHandleEmpty test",
            "fromversion": "4.5.0"
        },
        {
            "integrations": "Tanium v2",
            "playbookID": "Tanium v2 - Test"
        },
        {
            "integrations": "Office 365 Feed",
            "playbookID": "Office365_Feed_Test",
            "fromversion": "5.5.0"
        },
        {
            "integrations": "GoogleCloudTranslate",
            "playbookID": "GoogleCloudTranslate-Test",
            "pid_threshold": 9
        },
        {
            "integrations": "Infoblox",
            "playbookID": "Infoblox Test"
        },
        {
            "integrations": "BPA",
            "playbookID": "Test-BPA",
            "fromversion": "4.5.0"
        },
        {
            "playbookID": "GetValuesOfMultipleFIelds Test",
            "fromversion": "4.5.0"
        },
        {
            "playbookID": "IsInternalHostName Test",
            "fromversion": "4.5.0"
        },
        {
            "playbookID": "DigitalGuardian-Test",
            "integrations": "Digital Guardian",
            "fromversion": "5.0.0"
        },
        {
            "integrations": "SplunkPy",
            "playbookID": "Splunk Indicator Hunting Test",
            "fromversion": "5.0.0",
            "memory_threshold": 500,
            "instance_names": "use_default_handler"
        },
        {
            "integrations": "BPA",
            "playbookID": "Test-BPA_Integration",
            "fromversion": "4.5.0"
        },
        {
            "integrations": "AutoFocus Feed",
            "playbookID": "playbook-FeedAutofocus_test",
            "fromversion": "5.5.0"
        },
        {
            "integrations": "AutoFocus Daily Feed",
            "playbookID": "playbook-FeedAutofocus_daily_test",
            "fromversion": "5.5.0"
        },
        {
            "integrations": "PaloAltoNetworks_PrismaCloudCompute",
            "playbookID": "PaloAltoNetworks_PrismaCloudCompute-Test"
        },
        {
            "integrations": "Recorded Future Feed",
            "playbookID": "RecordedFutureFeed - Test",
            "timeout": 1000,
            "fromversion": "5.5.0",
            "memory_threshold": 86
        },
        {
            "integrations": "Expanse",
            "playbookID": "test-Expanse-Playbook",
            "fromversion": "5.0.0"
        },
        {
            "integrations": "Expanse",
            "playbookID": "test-Expanse",
            "fromversion": "5.0.0"
        },
        {
            "integrations": "DShield Feed",
            "playbookID": "playbook-DshieldFeed_test",
            "fromversion": "5.5.0",
            "is_mockable": false
        },
        {
            "integrations": "AlienVault Reputation Feed",
            "playbookID": "AlienVaultReputationFeed_Test",
            "fromversion": "5.5.0",
            "memory_threshold": 190
        },
        {
            "integrations": "BruteForceBlocker Feed",
            "playbookID": "playbook-BruteForceBlocker_test",
            "fromversion": "5.5.0",
            "memory_threshold": 190
        },
        {
            "integrations": "F5Silverline",
            "playbookID": "F5Silverline_TestPlaybook",
            "fromversion": "6.0.0"
        },
        {
            "integrations": "Carbon Black Enterprise EDR",
            "playbookID": "Carbon Black Enterprise EDR Test",
            "fromversion": "5.0.0"
        },
        {
            "integrations": "MongoDB Key Value Store",
            "playbookID": "MongoDB KeyValueStore - Test",
            "pid_threshold": 12,
            "fromversion": "5.0.0"
        },
        {
            "integrations": "MongoDB Log",
            "playbookID": "MongoDBLog - Test",
            "pid_threshold": 12,
            "fromversion": "5.0.0"
        },
        {
            "integrations": "Google Chronicle Backstory",
            "playbookID": "Google Chronicle Backstory Asset - Test",
            "fromversion": "5.0.0"
        },
        {
            "integrations": "Google Chronicle Backstory",
            "playbookID": "Google Chronicle Backstory IOC Details - Test",
            "fromversion": "5.0.0"
        },
        {
            "integrations": "Google Chronicle Backstory",
            "playbookID": "Google Chronicle Backstory List Alerts - Test",
            "fromversion": "5.0.0"
        },
        {
            "integrations": "Google Chronicle Backstory",
            "playbookID": "Google Chronicle Backstory List IOCs - Test",
            "fromversion": "5.0.0"
        },
        {
            "integrations": "Google Chronicle Backstory",
            "playbookID": "Google Chronicle Backstory Reputation - Test",
            "fromversion": "5.0.0"
        },
        {
            "integrations": "Google Chronicle Backstory",
            "playbookID": "Google Chronicle Backstory List Events - Test",
            "fromversion": "5.0.0"
        },
        {
            "integrations": "Feodo Tracker IP Blocklist Feed",
            "instance_names": "feodo_tracker_ip_currently__active",
            "playbookID": "playbook-feodotrackeripblock_test_currently__active",
            "fromversion": "5.5.0"
        },
        {
            "integrations": "Feodo Tracker IP Blocklist Feed",
            "instance_names": "feodo_tracker_ip_30_days",
            "playbookID": "playbook-feodotrackeripblock_test_30_days",
            "fromversion": "5.5.0"
        },
        {
            "integrations": "Code42",
            "playbookID": "Code42-Test",
            "fromversion": "5.0.0",
            "timeout": 600
        },
        {
            "playbookID": "Code42 File Search Test",
            "integrations": "Code42",
            "fromversion": "5.0.0"
        },
        {
            "playbookID": "FetchIndicatorsFromFile-test",
            "fromversion": "5.5.0"
        },
        {
            "integrations": "RiskSense",
            "playbookID": "RiskSense Get Apps - Test"
        },
        {
            "integrations": "RiskSense",
            "playbookID": "RiskSense Get Host Detail - Test"
        },
        {
            "integrations": "RiskSense",
            "playbookID": "RiskSense Get Host Finding Detail - Test"
        },
        {
            "integrations": "RiskSense",
            "playbookID": "RiskSense Get Hosts - Test"
        },
        {
            "integrations": "RiskSense",
            "playbookID": "RiskSense Get Host Findings - Test"
        },
        {
            "integrations": "RiskSense",
            "playbookID": "RiskSense Get Unique Cves - Test"
        },
        {
            "integrations": "RiskSense",
            "playbookID": "RiskSense Get Unique Open Findings - Test"
        },
        {
            "integrations": "RiskSense",
            "playbookID": "RiskSense Get Apps Detail - Test"
        },
        {
            "integrations": "RiskSense",
            "playbookID": "RiskSense Apply Tag - Test"
        },
        {
            "integrations": "Indeni",
            "playbookID": "Indeni_test",
            "fromversion": "5.0.0"
        },
        {
            "integrations": "SafeBreach v2",
            "playbookID": "playbook-SafeBreach-Test",
            "fromversion": "5.5.0"
        },
        {
            "integrations": "AlienVault OTX TAXII Feed",
            "playbookID": "playbook-feedalienvaultotx_test",
            "fromversion": "5.5.0"
        },
        {
            "playbookID": "ExtractDomainAndFQDNFromUrlAndEmail-Test",
            "fromversion": "5.5.0"
        },
        {
            "integrations": "Cortex Data Lake",
            "playbookID": "Cortex Data Lake Test",
            "instance_names": "cdl_prod",
            "fromversion": "4.5.0"
        },
        {
            "integrations": "Cortex Data Lake",
            "playbookID": "Cortex Data Lake Test",
            "instance_names": "cdl_dev",
            "fromversion": "4.5.0"
        },
        {
            "integrations": "MongoDB",
            "playbookID": "MongoDB - Test"
        },
        {
            "integrations": "DNSDB_v2",
            "playbookID": "DNSDB-Test",
            "fromversion": "5.0.0"
        },
        {
            "playbookID": "DBotCreatePhishingClassifierV2FromFile-Test",
            "timeout": 60000,
            "fromversion": "6.1.0",
            "instance_names": "ml_dummy_prod",
            "integrations": "AzureWAF"
        },
        {
            "integrations": "IBM Resilient Systems",
            "playbookID": "IBM Resilient Systems Test"
        },
        {
            "integrations": [
                "Prisma Access",
                "Prisma Access Egress IP feed"
            ],
            "playbookID": "Prisma_Access_Egress_IP_Feed-Test",
            "timeout": 60000,
            "fromversion": "5.5.0",
            "nightly": true
        },
        {
            "integrations": "Prisma Access",
            "playbookID": "Prisma_Access-Test",
            "timeout": 60000,
            "fromversion": "5.5.0",
            "nightly": true
        },
        {
            "playbookID": "EvaluateMLModllAtProduction-Test",
            "fromversion": "5.5.0"
        },
        {
            "integrations": "GCP Whitelist Feed",
            "playbookID": "GCPWhitelist_Feed_Test",
            "fromversion": "5.5.0"
        },
        {
            "integrations": "Azure AD Connect Health Feed",
            "playbookID": "FeedAzureADConnectHealth_Test",
            "fromversion": "5.5.0"
        },
        {
            "integrations": "Zoom Feed",
            "playbookID": "FeedZoom_Test",
            "fromversion": "5.5.0"
        },
        {
            "playbookID": "PCAP Analysis Test",
            "integrations": [
                "ipinfo",
                "WildFire-v2"
            ],
            "fromversion": "5.0.0",
            "timeout": 1200
        },
        {
            "integrations": "Workday",
            "playbookID": "Workday - Test",
            "fromversion": "5.0.0",
            "timeout": 600
        },
        {
            "integrations": "Unit42 Feed",
            "playbookID": "Unit42 Feed - Test",
            "fromversion": "5.5.0",
            "timeout": 600
        },
        {
            "integrations": "CrowdStrikeMalquery",
            "playbookID": "CrowdStrikeMalquery-Test",
            "fromversion": "5.0.0",
            "timeout": 2500
        },
        {
            "integrations": "Sixgill_Darkfeed",
            "playbookID": "Sixgill-Darkfeed_Test",
            "fromversion": "5.5.0"
        },
        {
            "playbookID": "hashIncidentFields-test",
            "fromversion": "4.5.0",
            "timeout": 60000
        },
        {
            "integrations": "RSA Archer v2",
            "playbookID": "Archer v2 - Test",
            "fromversion": "5.0.0"
        },
        {
            "integrations": "WootCloud",
            "playbookID": "TestWootCloudPlaybook",
            "fromversion": "5.0.0"
        },
        {
            "integrations": "Ivanti Heat",
            "playbookID": "Ivanti Heat - Test"
        },
        {
            "integrations": "MicrosoftCloudAppSecurity",
            "playbookID": "MicrosoftCloudAppSecurity-Test"
        },
        {
            "integrations": "Blueliv ThreatCompass",
            "playbookID": "Blueliv_ThreatCompass_test",
            "fromversion": "5.0.0"
        },
        {
            "playbookID": "IncreaseIncidentSeverity-Test",
            "fromversion": "5.0.0"
        },
        {
            "integrations": "TrendMicro Cloud App Security",
            "playbookID": "playbook_TrendmicroCAS_Test",
            "fromversion": "5.0.0",
            "timeout": 300
        },
        {
            "playbookID": "IfThenElse-Test",
            "fromversion": "5.0.0"
        },
        {
            "integrations": "Imperva WAF",
            "playbookID": "Imperva WAF - Test"
        },
        {
            "integrations": "CheckPointFirewall_v2",
            "playbookID": "checkpoint-testplaybook",
            "timeout": 500,
            "nightly": true
        },
        {
            "playbookID": "FailedInstances - Test",
            "integrations": "Whois",
            "fromversion": "4.5.0"
        },
        {
            "integrations": "F5 ASM",
            "playbookID": "playbook-F5_ASM-Test",
            "timeout": 600,
            "fromversion": "5.0.0",
            "nightly": true
        },
        {
            "playbookID": "Hatching Triage - Detonate File",
            "integrations": "Hatching Triage",
            "fromversion": "5.5.0"
        },
        {
            "integrations": "Rundeck",
            "playbookID": "Rundeck_test",
            "fromversion": "5.5.0",
            "is_mockable": false
        },
        {
            "playbookID": "Field polling test",
            "timeout": 600,
            "fromversion": "5.0.0"
        },
        {
            "integrations": "Generic Webhook",
            "playbookID": "Generic Webhook - Test",
            "fromversion": "5.5.0"
        },
        {
            "integrations": "Palo Alto Networks Enterprise DLP",
            "playbookID": "Palo_Alto_Networks_Enterprise_DLP - Test",
            "fromversion": "5.0.0"
        },
        {
            "integrations": "Cryptocurrency",
            "playbookID": "Cryptocurrency-Test",
            "is_mockable": false
        },
        {
            "integrations": "Public DNS Feed",
            "playbookID": "Public_DNS_Feed_Test",
            "fromversion": "5.5.0"
        },
        {
            "integrations": "BitcoinAbuse",
            "playbookID": "BitcoinAbuse-test",
            "fromversion": "5.5.0"
        },
        {
            "integrations": "ExpanseV2",
            "playbookID": "ExpanseV2 Test",
            "fromversion": "6.0.0"
        },
        {
            "integrations": "FeedExpanse",
            "playbookID": "Feed Expanse Test",
            "fromversion": "6.0.0"
        },
        {
            "integrations": "MicrosoftGraphIdentityandAccess",
            "playbookID": "Identity & Access test playbook"
        },
        {
            "integrations": "MicrosoftPolicyAndComplianceAuditLog",
            "playbookID": "Audit Log - Test"
        },
        {
            "integrations": "Nutanix Hypervisor",
            "playbookID": "Nutanix-test"
        },
        {
            "integrations": "Azure Storage",
            "playbookID": "Azure Storage - Test"
        },
        {
            "integrations": "MicrosoftGraphApplications",
            "playbookID": "MSGraph Applications Test"
        },
        {
            "integrations": "EWS Extension Online Powershell v2",
            "playbookID": "EWS Extension: Powershell Online V2 Test",
            "fromversion": "6.0.0",
            "toversion": "6.0.9",
            "timeout": 250
        },
        {
            "integrations": "VirusTotal (API v3)",
            "playbookID": "VirusTotal (API v3) Detonate Test",
            "instance_names": [
                "virus_total_v3",
                "virus_total_v3_premium"
            ],
            "is_mockable": false
        },
        {
            "integrations": "VirusTotal (API v3)",
            "playbookID": "VirusTotalV3-test",
            "instance_names": [
                "virus_total_v3"
            ],
            "fromversion": "5.5.0"
        },
        {
            "integrations": "HostIo",
            "playbookID": "HostIo_Test"
        },
        {
            "playbookID": "CreateCertificate-Test",
            "fromversion": "5.5.0"
        },
        {
            "integrations": "LogPoint SIEM Integration",
            "playbookID": "LogPoint SIEM Integration - Test Playbook 1"
        },
        {
            "integrations": "LogPoint SIEM Integration",
            "playbookID": "LogPoint SIEM Integration - Test Playbook 2"
        },
        {
            "integrations": "Cisco Stealthwatch",
            "fromversion": "5.5.0",
            "playbookID": "Cisco Stealthwatch Test"
        },
        {
            "integrations": "cymulate_v2",
            "playbookID": "Cymulate V2 Test",
            "fromversion": "6.0.0"
        },
        {
            "integrations": "OpenCTI",
            "playbookID": "OpenCTI Test",
            "fromversion": "5.0.0"
        },
        {
            "integrations": "Microsoft Graph API",
            "playbookID": "Microsoft Graph API - Test",
            "fromversion": "5.0.0"
        },
        {
            "integrations": "QRadar v3",
            "playbookID": "QRadar_v3-test",
            "fromversion": "6.0.0"
        },
        {
            "playbookID": "DbotPredictOufOfTheBoxTest",
            "fromversion": "4.5.0",
            "timeout": 1000
        },
        {
            "playbookID": "DbotPredictOufOfTheBoxTestV2",
            "fromversion": "5.5.0",
            "timeout": 1000
        },
        {
            "integrations": "HPEArubaClearPass",
            "playbookID": "HPEArubaClearPass_TestPlaybook"
        },
        {
            "integrations": "CrowdstrikeFalcon",
            "playbookID": "Get endpoint details - Generic - test",
            "fromversion": "5.5.0"
        },
        {
            "integrations": "CrowdstrikeFalcon",
            "playbookID": "Isolate and unisolate endpoint - test",
            "fromversion": "5.5.0"
        },
        {
            "integrations": "VirusTotal - Premium (API v3)",
            "playbookID": "VirusTotal Premium v3 TestPlaybook",
            "fromversion": "5.5.0"
        },
        {
            "integrations": "Armis",
            "playbookID": "Armis-Test",
            "fromversion": "5.5.0"
        },
        {
            "playbookID": "Tidy - Test",
            "integrations": [
                "AWS - EC2",
                "Demisto REST API",
                "Tidy"
            ],
            "instance_names": [
                "aws_alloacte_host"
            ],
            "fromversion": "6.0.0",
            "nightly": true
        },
        {
            "integrations": "Trend Micro Deep Security",
            "playbookID": "Trend Micro Deep Security - Test"
        },
        {
            "integrations": "Carbon Black Endpoint Standard",
            "playbookID": "carbonBlackEndpointStandardTestPlaybook",
            "fromversion": "5.5.0",
            "is_mockable": false
        },
        {
            "integrations": "Proofpoint TAP v2",
            "playbookID": "ProofpointTAP-Test"
        },
        {
            "integrations": "QualysV2",
            "playbookID": "QualysVulnerabilityManagement-Test",
            "fromversion": "5.5.0",
            "timeout": 3000
        },
        {
            "integrations": "ThreatExchange v2",
            "playbookID": "ThreatExchangeV2-test",
            "fromversion": "5.5.0"
        },
        {
            "integrations": "NetscoutAED",
            "playbookID": "NetscoutAED-Test",
            "fromversion": "5.5.0"
        },
        {
            "integrations": "VMware Workspace ONE UEM (AirWatch MDM)",
            "playbookID": "VMware Workspace ONE UEM (AirWatch MDM)-Test",
            "fromversion": "6.0.0"
        },
        {
            "integrations": "CarbonBlackLiveResponseCloud",
            "playbookID": "CarbonBlackLiveResponseCloud-Test",
            "fromversion": "5.5.0",
            "is_mockable": false
        },
        {
            "playbookID": "EDL Performance Test",
            "instance_names": "edl_auto",
            "integrations": [
                "EDL",
                "Create-Mock-Feed-Relationships"
            ],
            "fromversion": "6.0.0",
            "timeout": 3500,
            "memory_threshold": 900,
            "pid_threshold": 12,
            "context_print_dt": "EDLHey"
        },
        {
            "playbookID": "Export Indicators Performance Test",
            "instance_names": "eis_auto",
            "integrations": [
                "ExportIndicators",
                "Create-Mock-Feed-Relationships"
            ],
            "fromversion": "6.0.0",
            "timeout": 3500,
            "memory_threshold": 900,
            "pid_threshold": 12,
            "context_print_dt": "EISHey"
        },
        {
            "integrations": "jamf v2",
            "playbookID": "Jamf_v2_test",
            "fromversion": "5.5.0"
        },
        {
            "playbookID": "DBot Build Phishing Classifier Test - Multiple Algorithms",
            "timeout": 60000,
            "fromversion": "6.1.0",
            "instance_names": "ml_dummy_prod",
            "integrations": "AzureWAF"
        },
        {
            "integrations": "SOCRadarIncidents",
            "playbookID": "SOCRadarIncidents-Test"
        },
        {
            "integrations": "SOCRadarThreatFusion",
            "playbookID": "SOCRadarThreatFusion-Test"
        }
    ],
    "skipped_tests": {
        "Zscaler Test": "We won't get license (Issues 40157,17784)",
        "Github IAM - Test Playbook": "Issue 32383",
        "Calculate Severity - Standard - Test": "Issue 32715",
        "Calculate Severity - Generic v2 - Test": "Issue 32716",
        "Workday - Test": "No credentials Issue 29595",
        "Tidy - Test": "Will run it manually.",
        "Protectwise-Test": "Issue 28168",
        "TestDedupIncidentsPlaybook": "Issue 24344",
        "CreateIndicatorFromSTIXTest": "Issue 24345",
        "Endpoint data collection test": "Uses a deprecated playbook called Endpoint data collection",
        "Prisma_Access_Egress_IP_Feed-Test": "unskip after we will get Prisma Access instance - Issue 27112",
        "Prisma_Access-Test": "unskip after we will get Prisma Access instance - Issue 27112",
        "Test-Shodan_v2": "Issue 23370",
        "Symantec Deepsight Test": "Issue 22971",
        "TestProofpointFeed": "Issue 22229",
        "Symantec Data Loss Prevention - Test": "Issue 20134",
        "NetWitness Endpoint Test": "Issue 19878",
        "InfoArmorVigilanteATITest": "Test issue 17358",
        "ArcSight Logger test": "Issue 19117",
        "3da2e31b-f114-4d7f-8702-117f3b498de9": "Issue 19837",
        "d66e5f86-e045-403f-819e-5058aa603c32": "pr 3220",
        "IntSights Mssp Test": "Issue #16351",
        "fd93f620-9a2d-4fb6-85d1-151a6a72e46d": "Issue 19854",
        "Test Playbook TrendMicroDDA": "Issue 16501",
        "ssdeepreputationtest": "Issue #20953",
        "C2sec-Test": "Issue #21633",
        "ThreatConnect v2 - Test": "Issue 26782",
        "Email Address Enrichment - Generic v2.1 - Test": "Issue 26785",
        "Tanium v2 - Test": "Issue 26822",
        "hashIncidentFields-test": "Issue 26850",
        "Fidelis Elevate Network": "Issue 26453",
        "Cortex XDR - IOC - Test": "Issue 37957",
        "Cherwell Example Scripts - test": "Issue 26780",
        "Cherwell - test": "Issue 26780",
        "PAN-OS Query Logs For Indicators Test": "Issue 28753",
        "TCPUtils-Test": "Issue 29677",
        "Polygon-Test": "Issue 29060",
        "AttackIQ - Test": "Issue 29774",
        "Azure Compute - Test": "Issue 28056",
        "forcepoint test": "Issue 28043",
        "Test-VulnDB": "Issue 30875",
        "Malware Domain List Active IPs Feed Test": "Issue 30878",
        "CuckooTest": "Issue 25601",
        "PhishlabsIOC_DRP-Test": "Issue 29589",
        "Carbon Black Live Response Test": "Issue 28237",
        "Carbon Black Enterprise Protection V2 Test": "Issue 32322",
        "Google_Vault-Search_And_Display_Results_test": "Issue 24348",
        "FeedThreatConnect-Test": "Issue 32317",
        "Palo_Alto_Networks_Enterprise_DLP - Test": "Issue 32568",
        "JoeSecurityTestDetonation": "Issue 25650",
        "JoeSecurityTestPlaybook": "Issue 25649",
        "Cortex Data Lake Test": "Issue 24346",
        "Phishing - Core - Test - Incident Starter": "Issue 26784",
        "Test Playbook McAfee ATD": "Issue 33409",
        "Detonate Remote File From URL -McAfee-ATD - Test": "Issue 33407",
        "Test Playbook McAfee ATD Upload File": "Issue 33408",
        "Trend Micro Apex - Test": "Issue 27280",
        "Microsoft Defender - ATP - Indicators Test": "Issue 29279",
        "Test-BPA": "Issue 28406",
        "Test-BPA_Integration": "Issue 28236",
        "TestTOPdeskPlaybook": "Issue 35412",
        "PAN-OS EDL Setup v3 Test": "Issue 35386",
        "Google-Vault-Generic-Test": "Issue 24347",
        "GmailTest": "Issue 27057",
        "get_file_sample_by_hash_-_cylance_protect_-_test": "Issue 28823",
        "Carbon Black Enterprise EDR Test": "Issue 29775",
        "VirusTotal (API v3) Detonate Test": "Issue 36004",
        "FailedInstances - Test": "Issue 33218",
        "PAN-OS DAG Configuration Test": "Issue 19205",
        "PAN-OS - Block IP - Static Address Group Test": "Issue 37021",
        "PAN-OS - Block IP - Custom Block Rule Test": "Issue 37023",
        "Centreon-Test-Playbook": "Issue 37022",
        "PAN-OS - Block URL - Custom URL Category Test": "Issue 37024",
        "Service Desk Plus - Generic Polling Test": "Issue 30798",
        "get_original_email_-_ews-_test": "Issue 27571",
        "PANW Threat Vault - Signature Search - Test": "Issue 30930",
        "Trend Micro Deep Security - Test": "outsourced",
        "Microsoft Teams - Test": "Issue 38263",
        "QualysVulnerabilityManagement-Test": "Issue 38640",
        "test playbook - QRadarCorrelations": "Issue 38639",
        "EWS Extension: Powershell Online V2 Test": "Issue 39008",
        "O365 - EWS - Extension - Test": "Issue 39008",
        "Majestic Million Test Playbook": "Issue 30931",
        "iDefense_v2_Test": "Issue 40126",
        "EWS Mail Sender Test": "Issue 27944",
        "McAfee ESM v2 - Test v10.3.0": "Issue 35616",
        "AzureADTest": "Issue 40131",
<<<<<<< HEAD
        "AWS - IAM Test Playbook": "Issue 39320",
=======
>>>>>>> 9dc5b0da
        "Feed iDefense Test": "Issue 34035",
        "FireEyeNX-Test": "Issue 33216",
        "McAfee ESM v2 - Test v10.2.0": "Issue 35670",
        "McAfee ESM Watchlists - Test v10.3.0": "Issue 37130",
        "McAfee ESM Watchlists - Test v10.2.0": "Issue 39389",
        "Microsoft Teams Management - Test": "Issue 33410",
        "palo_alto_panorama_test_pb": "Issue 34371"
    },
    "skipped_integrations": {
        
        "_comment1": "~~~ NO INSTANCE ~~~",
        "SolarWinds": "No instance - developed by Crest",
        "SOCRadarIncidents": "No instance - developed by partner",
        "SOCRadarThreatFusion": "No instance - developed by partner",
        "trustwave secure email gateway": "No instance - developed by Qmasters",
        "VMware Workspace ONE UEM (AirWatch MDM)": "No instance - developed by crest",
        "ServiceDeskPlus (On-Premise)": "No instance",
        "Forcepoint": "instance issues. Issue 28043",
        "ZeroFox": "Issue 29284",
        "Symantec Management Center": "Issue 23960",
        "Traps": "Issue 24122",
        "Fidelis Elevate Network": "Issue 26453",
        "CrowdStrike Falcon X": "Issue 26209",
        "ArcSight Logger": "Issue 19117",
        "Sophos Central": "No instance",
        "MxToolBox": "No instance",
        "Prisma Access": "Instance will be provided soon by Lior and Prasen - Issue 27112",
        "AlphaSOC Network Behavior Analytics": "No instance",
        "IsItPhishing": "No instance",
        "Verodin": "No instance",
        "EasyVista": "No instance",
        "Pipl": "No instance",
        "Moloch": "No instance",
        "Twilio": "No instance",
        "Zendesk": "No instance",
        "GuardiCore": "No instance",
        "Nessus": "No instance",
        "Cisco CloudLock": "No instance",
        "Vectra v2": "No instance",
        "GoogleCloudSCC": "No instance, outsourced",
        "FortiGate": "License expired, and not going to get one (issue 14723)",
        "Attivo Botsink": "no instance, not going to get it",
        "VMware": "no License, and probably not going to get it",
        "AWS Sagemaker": "License expired, and probably not going to get it",
        "Symantec MSS": "No instance, probably not going to get it (issue 15513)",
        "Google Cloud Compute": "Can't test yet",
        "FireEye ETP": "No instance",
        "Proofpoint TAP v2": "No instance",
        "remedy_sr_beta": "No instance",
        "fireeye": "Issue 19839",
        "Remedy On-Demand": "Issue 19835",
        "Check Point": "Issue 18643",
        "CheckPointFirewall_v2": "Issue 18643",
        "Preempt": "Issue 20268",
        "Jask": "Issue 18879",
        "vmray": "Issue 18752",
        "Anomali ThreatStream v2": "Issue 19182",
        "Anomali ThreatStream": "Issue 19182",
        "SCADAfence CNM": "Issue 18376",
        "ArcSight ESM v2": "Issue #18328",
        "AlienVault USM Anywhere": "Issue #18273",
        "Dell Secureworks": "No instance",
        "Netskope": "instance is down",
        "Service Manager": "Expired license",
        "carbonblackprotection": "License expired",
        "icebrg": "Issue 14312",
        "Freshdesk": "Trial account expired",
        "Threat Grid": "Issue 16197",
        "Kafka V2": "Can not connect to instance from remote",
        "Check Point Sandblast": "Issue 15948",
        "Remedy AR": "getting 'Not Found' in test button",
        "Salesforce": "Issue 15901",
        "RedCanary": "License expired",
        "ANYRUN": "No instance",
        "Snowflake": "Looks like account expired, needs looking into",
        "Cisco Spark": "Issue 18940",
        "Phish.AI": "Issue 17291",
        "MaxMind GeoIP2": "Issue 18932.",
        "Exabeam": "Issue 19371",
        "PaloAltoNetworks_PrismaCloudCompute": "Issue 27112",
        "Ivanti Heat": "Issue 26259",
        "AWS - Athena - Beta": "Issue 19834",
        "SNDBOX": "Issue 28826",
        "Workday": "License expired Issue: 29595",
        "FireEyeFeed": "License expired Issue: 31838",
        "Akamai WAF": "Issue 32318",
        "FraudWatch": "Issue 34299",
        "Cisco Stealthwatch": "No instance - developed by Qmasters",
        "Armis": "No instance - developed by SOAR Experts",
        
        "_comment2": "~~~ UNSTABLE ~~~",
        "Tenable.sc": "unstable instance",
        "ThreatConnect v2": "unstable instance",
        
        "_comment3": "~~~ QUOTA ISSUES ~~~",
        "Lastline": "issue 20323",
        "Google Resource Manager": "Cannot create projects because have reached allowed quota.",
        "Looker": "Warehouse 'DEMO_WH' cannot be resumed because resource monitor 'LIMITER' has exceeded its quota.",
        
        "_comment4": "~~~ OTHER ~~~",
        "AlienVault OTX TAXII Feed": "Issue 29197",
        "EclecticIQ Platform": "Issue 8821",
        "Zoom": "Issue 19832",
        "Forescout": "Can only be run from within PANW network. Look in keeper for - Demisto in the LAB",
        "FortiManager": "Can only be run within PANW network",
        "HelloWorldSimple": "This is just an example integration - no need for test",
        "TestHelloWorldPlaybook": "This is just an example integration - no need for test",
        "Lastline v2": "Temporary skipping, due to quota issues, in order to merge a PR",
        "AttackIQFireDrill": "License issues #29774",
        "SentinelOne V2": "License expired issue #24933",
        "G Suite Security Alert Center": "Developed by crest, need to add permissions to our instance"
    },
    "nightly_integrations": [
        "Lastline v2",
        "TruSTAR",
        "VulnDB"
    ],
    "unmockable_integrations": {
        "NetscoutArborSightline": "Uses timestamp",
        "EwsExtension": "Powershell does not support proxy",
        "EWS Extension Online Powershell v2": "Powershell does not support proxy/ssl",
        "Office 365 Feed": "Client sends a unique uuid as first request of every run",
        "AzureWAF": "Has a command that sends parameters in the path",
        "HashiCorp Vault": "Has a command that sends parameters in the path",
        "urlscan.io": "Uses data that comes in the headers",
        "CloudConvert": "has a command that uploads a file (!cloudconvert-upload)",
        "Symantec Messaging Gateway": "Test playbook uses a random string",
        "AlienVault OTX TAXII Feed": "Client from 'cabby' package generates uuid4 in the request",
        "Generic Webhook": "Does not send HTTP traffic",
        "Microsoft Endpoint Configuration Manager": "Uses Microsoft winRM",
        "SecurityIntelligenceServicesFeed": "Need proxy configuration in server",
        "BPA": "Playbook using GenericPolling which is inconsistent",
        "XsoarPowershellTesting": "Integration which not use network.",
        "Mail Listener v2": "Integration has no proxy checkbox",
        "Cortex XDR - IOC": "'Cortex XDR - IOC - Test' is using also the fetch indicators which is not working in proxy mode",
        "SecurityAndCompliance": "Integration doesn't support proxy",
        "Cherwell": "Submits a file - tests that send files shouldn't be mocked. this problem was fixed but the test is not running anymore because the integration is skipped",
        "Maltiverse": "issue 24335",
        "ActiveMQ": "stomp sdk not supporting proxy.",
        "MITRE ATT&CK": "Using taxii2client package",
        "MongoDB": "Our instance not using SSL",
        "Cortex Data Lake": "Integration requires SSL",
        "Google Key Management Service": "The API requires an SSL secure connection to work.",
        "McAfee ESM-v10": "we have multiple instances with same test playbook, mock recording are per playbook so it keeps failing the playback step",
        "mysql": "Does not use http",
        "SlackV2": "Integration requires SSL",
        "SlackV3": "Integration requires SSL",
        "Whois": "Mocks does not support sockets",
        "Panorama": "Exception: Proxy process took to long to go up. https://circleci.com/gh/demisto/content/24826",
        "Image OCR": "Does not perform network traffic",
        "Server Message Block (SMB) v2": "Does not perform http communication",
        "Active Directory Query v2": "Does not perform http communication",
        "dnstwist": "Does not perform http communication",
        "Generic SQL": "Does not perform http communication",
        "PagerDuty v2": "Integration requires SSL",
        "TCPIPUtils": "Integration requires SSL",
        "Luminate": "Integration has no proxy checkbox",
        "Shodan": "Integration has no proxy checkbox",
        "Google BigQuery": "Integration has no proxy checkbox",
        "ReversingLabs A1000": "Checking",
        "Check Point": "Checking",
        "okta": "Test Module failing, suspect it requires SSL",
        "Okta v2": "dynamic test, need to revisit and better avoid conflicts",
        "Awake Security": "Checking",
        "ArcSight ESM v2": "Checking",
        "Phish.AI": "Checking",
        "Intezer": "Nightly - Checking",
        "ProtectWise": "Nightly - Checking",
        "google-vault": "Nightly - Checking",
        "McAfee NSM": "Nightly - Checking",
        "Forcepoint": "Nightly - Checking",
        "palo_alto_firewall": "Need to check test module",
        "Signal Sciences WAF": "error with certificate",
        "google": "'unsecure' parameter not working",
        "EWS Mail Sender": "Inconsistent test (playback fails, record succeeds)",
        "ReversingLabs Titanium Cloud": "No Unsecure checkbox. proxy trying to connect when disabled.",
        "Recorded Future": "might be dynamic test",
        "AlphaSOC Wisdom": "Test module issue",
        "RedLock": "SSL Issues",
        "Microsoft Graph User": "Test direct access to oproxy",
        "Azure Security Center v2": "Test direct access to oproxy",
        "Azure Compute v2": "Test direct access to oproxy",
        "AWS - CloudWatchLogs": "Issue 20958",
        "AWS - Athena - Beta": "Issue 24926",
        "AWS - CloudTrail": "Issue 24926",
        "AWS - Lambda": "Issue 24926",
        "AWS - IAM": "Issue 24926",
        "AWS Sagemaker": "Issue 24926",
        "Gmail Single User": "googleclient sdk has time based challenge exchange",
        "Gmail": "googleclient sdk has time based challenge exchange",
        "GSuiteAdmin": "googleclient sdk has time based challenge exchange",
        "GoogleCloudTranslate": "google translate sdk does not support proxy",
        "Google Chronicle Backstory": "SDK",
        "Google Vision AI": "SDK",
        "Google Cloud Compute": "googleclient sdk has time based challenge exchange",
        "Google Cloud Functions": "googleclient sdk has time based challenge exchange",
        "GoogleDocs": "googleclient sdk has time based challenge exchange",
        "GooglePubSub": "googleclient sdk has time based challenge exchange",
        "Google Resource Manager": "googleclient sdk has time based challenge exchange",
        "Google Cloud Storage": "SDK",
        "GoogleCalendar": "googleclient sdk has time based challenge exchange",
        "GoogleDrive": "googleclient sdk has time based challenge exchange",
        "Syslog Sender": "syslog",
        "syslog": "syslog",
        "MongoDB Log": "Our instance not using SSL",
        "MongoDB Key Value Store": "Our instance not using SSL",
        "GoogleKubernetesEngine": "SDK",
        "TAXIIFeed": "Cannot use proxy",
        "EWSO365": "oproxy dependent",
        "MISP V2": "Cleanup process isn't performed as expected.",
        "MISP V3": "Cleanup process isn't performed as expected.",
        "Azure Network Security Groups": "Has a command that sends parameters in the path",
        "GitHub": "Cannot use proxy",
        "LogRhythm": "Cannot use proxy",
        "Create-Mock-Feed-Relationships": "recording is redundant for this integration"
    },
    "parallel_integrations": [
        "AWS - EC2",
        "Amazon DynamoDB",
        "AWS - ACM",
        "AWS - Security Hub",
        "Cryptocurrency",
        "SNDBOX",
        "Whois",
        "Rasterize",
        "CVE Search v2",
        "VulnDB",
        "CheckPhish",
        "Tanium",
        "LogRhythmRest",
        "ipinfo",
        "ipinfo_v2",
        "Demisto REST API",
        "syslog",
        "ElasticsearchFeed",
        "MITRE ATT&CK",
        "Microsoft Intune Feed",
        "JSON Feed",
        "Plain Text Feed",
        "Fastly Feed",
        "Malware Domain List Active IPs Feed",
        "Blocklist_de Feed",
        "Cloudflare Feed",
        "AzureFeed",
        "SpamhausFeed",
        "Cofense Feed",
        "Bambenek Consulting Feed",
        "AWS Feed",
        "CSVFeed",
        "ProofpointFeed",
        "abuse.ch SSL Blacklist Feed",
        "TAXIIFeed",
        "Office 365 Feed",
        "AutoFocus Feed",
        "Recorded Future Feed",
        "DShield Feed",
        "AlienVault Reputation Feed",
        "BruteForceBlocker Feed",
        "Feodo Tracker IP Blocklist Feed",
        "AlienVault OTX TAXII Feed",
        "Prisma Access Egress IP feed",
        "Lastline v2",
        "McAfee DXL",
        "GCP Whitelist Feed",
        "Cortex Data Lake",
        "Mail Listener v2",
        "EDL",
        "Create-Mock-Feed-Relationships"
    ],
    "private_tests": [
        "HelloWorldPremium_Scan-Test"
    ],
    "docker_thresholds": {
        
        "_comment": "Add here docker images which are specific to an integration and require a non-default threshold (such as rasterize or ews). That way there is no need to define this multiple times. You can specify full image name with version or without.",
        "images": {
            "demisto/chromium": {
                "pid_threshold": 11
            },
            "demisto/py-ews:2.0": {
                "memory_threshold": 150
            },
            "demisto/pymisp:1.0.0.52": {
                "memory_threshold": 150
            },
            "demisto/pytan": {
                "pid_threshold": 11
            },
            "demisto/google-k8s-engine:1.0.0.9467": {
                "pid_threshold": 11
            },
            "demisto/threatconnect-tcex": {
                "pid_threshold": 11
            },
            "demisto/taxii2": {
                "pid_threshold": 11
            },
            "demisto/pwsh-infocyte": {
                "pid_threshold": 24,
                "memory_threshold": 140
            },
            "demisto/pwsh-exchange": {
                "pid_threshold": 24,
                "memory_threshold": 140
            },
            "demisto/powershell": {
                "pid_threshold": 24,
                "memory_threshold": 140
            },
            "demisto/powershell-ubuntu": {
                "pid_threshold": 45,
                "memory_threshold": 200
            },
            "demisto/boto3": {
                "memory_threshold": 90
            },
            "demisto/flask-nginx": {
                "pid_threshold": 11
            }
        }
    }
}<|MERGE_RESOLUTION|>--- conflicted
+++ resolved
@@ -938,24 +938,10 @@
         },
         {
             "integrations": "Panorama",
-<<<<<<< HEAD
-            "instance_names": "palo_alto_panorama",
-            "playbookID": "palo_alto_panorama_test_pb",
-            "fromversion": "6.1.0",
-            "timeout": 3600
-        },
-        {
-            "integrations": "Panorama",
-            "instance_names": "palo_alto_panorama_9.0",
-            "playbookID": "palo_alto_panorama_test_pb",
-            "fromversion": "6.1.0",
-            "timeout": 3600
-=======
             "instance_names": "palo_alto_panorama_9.0",
             "playbookID": "palo_alto_panorama_test_pb",
             "fromversion": "6.1.0",
             "timeout": 2400
->>>>>>> 9dc5b0da
         },
         {
             "integrations": "Panorama",
@@ -3576,10 +3562,6 @@
         "EWS Mail Sender Test": "Issue 27944",
         "McAfee ESM v2 - Test v10.3.0": "Issue 35616",
         "AzureADTest": "Issue 40131",
-<<<<<<< HEAD
-        "AWS - IAM Test Playbook": "Issue 39320",
-=======
->>>>>>> 9dc5b0da
         "Feed iDefense Test": "Issue 34035",
         "FireEyeNX-Test": "Issue 33216",
         "McAfee ESM v2 - Test v10.2.0": "Issue 35670",
