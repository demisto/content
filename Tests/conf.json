--- conflicted
+++ resolved
@@ -3,16 +3,15 @@
     "testInterval": 20,
     "tests": [
         {
-<<<<<<< HEAD
             "playbookID": "PhishLabsTestPopulateIndicators"
         },
         {
             "integrations": "PhishLabs IOC",
             "playbookID": "PhishLabsIOC TestPlaybook"
-=======
+        },
+        {
             "integrations": "Minerva Labs Anti-Evasion Platform",
             "playbookID": "Minerva Test playbook"
->>>>>>> ebd6f0e8
         },
         {
             "integrations": "MicrosoftGraphMail",
