--- conflicted
+++ resolved
@@ -1797,15 +1797,14 @@
             "playbookID": "ThreatCrowd - Test"
         },
         {
-<<<<<<< HEAD
             "playbookID": "Request Debugging - Test",
             "fromversion": "5.0.0"
-=======
+        },
+        {
             "integrations": "Hybrid Analysis",
             "playbookID": "HybridAnalysis-Test",
             "timeout": 500,
             "fromversion": "4.1.0"
->>>>>>> fecd97e2
         }
     ],
     "skipped_tests": {
