--- conflicted
+++ resolved
@@ -3574,14 +3574,9 @@
         "McAfee ESM v2 - Test v10.2.0": "Issue 35670",
         "McAfee ESM Watchlists - Test v10.3.0": "Issue 37130",
         "McAfee ESM Watchlists - Test v10.2.0": "Issue 39389",
-<<<<<<< HEAD
-        "Microsoft Teams Management - Test": "Issue 33410"
-=======
         "Microsoft Teams Management - Test": "Issue 33410",
-        "palo_alto_panorama_test_pb": "Issue 34371",
         "RedLockTest": "Issue 24600",
         "MicrosoftGraphMail-Test_prod": "Issue 40125"
->>>>>>> 56691fea
     },
     "skipped_integrations": {
         
