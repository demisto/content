--- conflicted
+++ resolved
@@ -19,10 +19,6 @@
         },
         {
             "playbookID": "TestParseEmailFile-deprecated-script"
-        },
-        {
-            "integrations": "remedy_sr",
-            "playbookID": "remedy_sr_test_pb"
         },
         {
             "integrations": "RSA NetWitness Packets and Logs",
@@ -1232,19 +1228,6 @@
         "SignalSciences-Test": "Test is failing due to it not being able to pull any events (issue 16512)"
     },
     "skipped_integrations": {
-<<<<<<< HEAD
-        "remedy_sr": "We do not have an instance",
-        "RSA Archer": "Server not responding (issue 16085)",
-        "Jask": "Cannot access instance token not valid (issue 12900)",
-        "FortiGate": "License expired, in the process of getting new one (issue 14723)",
-        "Skyformation": "Server installed by skyformation is down, waiting on reply (issue 14311)",
-        "icebrg": "Requires BD (issue 14312)",
-        "VMware": "We don't have a license for VMWare, and probably not going to get it",
-        "Farsight DNSDB": "No instance (issue 15512)",
-        "Symantec MSS": "No instance (issue 15513)",
-        "Remedy AR": "DevOps investigation (issue 15514)",
-        "iDefense": "DevOps investigation",
-=======
       "_comment": "~~~ NO INSTANCE - will not be resolved ~~~",
         "FortiGate": "License expired, and not going to get one (issue 14723)",
         "Attivo Botsink": "no instance, not going to get it",
@@ -1255,7 +1238,6 @@
 
       "_comment": "~~~ INSTANCE ISSUES ~~~",
         "Tufin": "Calls to instance return 502 error. @itay reached out (issue 16441)",
->>>>>>> 9739c2ce
         "Dell Secureworks": "Instance locally installed on @liorblob PC",
         "MimecastV2": "Several issues with instance",
         "Netskope": "instance is down",
