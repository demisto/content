{
    "testTimeout": 160,
    "testInterval": 20,
    "tests": [
        {
            "integrations": "LogRhythmRest V2",
            "playbookID": "LogRhythmRestV2-test"
        },
        {
            "playbookID": "Base64Decode - Test"
        },
        {
            "playbookID": "SupportMultithreading - Test",
            "is_mockable": false
        },
        {
            "fromversion": "5.0.0",
            "integrations": [
                "WildFire-v2"
            ],
            "playbookID": "Detonate File - WildFire - Test"
        },
        {
            "integrations": [
                "Microsoft Management Activity API (O365 Azure Events)"
            ],
            "playbookID": "MicrosoftManagementActivity - Test"
        },
        {
            "integrations": "Microsoft Teams Management",
            "playbookID": "Microsoft Teams Management - Test",
            "is_mockable": false,
            "timeout": 700
        },
        {
            "playbookID": "SetIfEmpty - non-ascii chars - Test"
        },
        {
            "integrations": "Tripwire",
            "playbookID": "TestplaybookTripwire",
            "fromversion": "5.0.0"
        },
        {
            "integrations": "CensysV2",
            "playbookID": "CensysV2-Test",
            "fromversion": "6.1.0"
        },
        {
            "playbookID": "Generic Polling Test",
            "timeout": 250
        },
        {
            "integrations": "Cisco Umbrella Enforcement",
            "playbookID": "Cisco Umbrella Enforcement-Test",
            "fromversion": "5.0.0"
        },
        {
            "integrations": "GSuiteAdmin",
            "playbookID": "GSuiteAdmin-Test",
            "fromversion": "5.0.0"
        },
        {
            "integrations": "GSuiteAuditor",
            "playbookID": "GSuiteAuditor-Test",
            "fromversion": "5.5.0"
        },
        {
            "integrations": "AzureWAF",
            "instance_names": "azure_waf_prod",
            "playbookID": "Azure WAF - Test",
            "fromversion": "5.0.0"
        },
        {
            "integrations": [
                "Azure Active Directory Identity Protection",
                "Demisto REST API"
            ],
            "playbookID": "AzureADTest",
            "fromversion": "6.0.0",
            "timeout": 3000,
            "is_mockable": false
        },
        {
            "integrations": "GoogleCalendar",
            "playbookID": "GoogleCalendar-Test",
            "fromversion": "5.0.0"
        },
        {
            "integrations": "GoogleDrive",
            "playbookID": "GoogleDrive-Test",
            "fromversion": "5.0.0"
        },
        {
            "integrations": "FireEye Central Management",
            "playbookID": "FireEye Central Management - Test",
            "fromversion": "5.5.0",
            "timeout": 500
        },
        {
            "integrations": "FireEyeNX",
            "playbookID": "FireEyeNX-Test"
        },
        {
            "integrations": "EmailRepIO",
            "playbookID": "TestEmailRepIOPlaybook",
            "fromversion": "5.0.0"
        },
        {
            "integrations": "XsoarPowershellTesting",
            "playbookID": "XsoarPowershellTesting-Test"
        },
        {
            "integrations": "Palo Alto Networks Threat Vault",
            "playbookID": "PANW Threat Vault - Signature Search - Test",
            "fromversion": "5.0.0"
        },
        {
            "integrations": "Microsoft Endpoint Configuration Manager",
            "playbookID": "Microsoft ECM - Test",
            "fromversion": "5.5.0",
            "timeout": 400
        },
        {
            "integrations": "CrowdStrike Falcon Intel v2",
            "playbookID": "CrowdStrike Falcon Intel v2 - Test",
            "fromversion": "5.0.0"
        },
        {
            "integrations": "SecurityAndCompliance",
            "playbookID": "O365-SecurityAndCompliance-Test",
            "fromversion": "5.5.0",
            "memory_threshold": 300,
            "timeout": 1500
        },
        {
            "integrations": "SecurityAndCompliance",
            "playbookID": "O365-SecurityAndCompliance-ContextResults-Test",
            "fromversion": "5.5.0",
            "memory_threshold": 300,
            "timeout": 1500
        },
        {
            "integrations": "EwsExtension",
            "playbookID": "O365 - EWS - Extension - Test",
            "fromversion": "6.0.0",
            "timeout": 500
        },
        {
            "integrations": "Majestic Million",
            "playbookID": "Majestic Million Test Playbook",
            "fromversion": "5.5.0",
            "memory_threshold": 300,
            "timeout": 500
        },
        {
            "integrations": "Anomali Enterprise",
            "playbookID": "Anomali Match Forensic Search - Test",
            "fromversion": "5.0.0"
        },
        {
            "integrations": [
                "Mail Listener v2",
                "Mail Sender (New)"
            ],
            "playbookID": "Mail-Listener Test Playbook",
            "fromversion": "5.0.0",
            "instance_names": [
                "Mail_Sender_(New)_STARTTLS"
            ]
        },
        {
            "integrations": "GraphQL",
            "fromversion": "5.0.0",
            "instance_names": "fetch_schema",
            "playbookID": "GraphQL - Test"
        },
        {
            "integrations": "GraphQL",
            "fromversion": "5.0.0",
            "instance_names": "no_fetch_schema",
            "playbookID": "GraphQL - Test"
        },
        {
            "integrations": "Azure Network Security Groups",
            "fromversion": "5.0.0",
            "instance_names": "azure_nsg_prod",
            "playbookID": "Azure NSG - Test"
        },
        {
            "integrations": "OpenCTI Feed",
            "playbookID": "OpenCTI Feed Test",
            "fromversion": "5.5.0"
        },
        {
            "integrations": "AWS - Security Hub",
            "playbookID": "AWS-securityhub Test",
            "timeout": 800
        },
        {
            "integrations": "Microsoft Advanced Threat Analytics",
            "playbookID": "Microsoft Advanced Threat Analytics - Test",
            "fromversion": "5.0.0",
            "is_mockable": false
        },
        {
            "integrations": "Zimperium",
            "playbookID": "Zimperium_Test",
            "fromversion": "5.0.0"
        },
        {
            "integrations": "ServiceDeskPlus",
            "playbookID": "Service Desk Plus Test",
            "instance_names": "sdp_instance_1",
            "fromversion": "5.0.0",
            "toversion": "5.9.9",
            "is_mockable": false
        },
        {
            "integrations": "ServiceDeskPlus",
            "playbookID": "Service Desk Plus - Generic Polling Test",
            "instance_names": "sdp_instance_1",
            "fromversion": "5.0.0",
            "toversion": "5.9.9"
        },
        {
            "integrations": "ServiceDeskPlus",
            "playbookID": "Service Desk Plus Test",
            "instance_names": "sdp_instance_2",
            "fromversion": "6.0.0",
            "is_mockable": false
        },
        {
            "integrations": "ServiceDeskPlus",
            "playbookID": "Service Desk Plus - Generic Polling Test",
            "instance_names": "sdp_instance_2",
            "fromversion": "6.0.0"
        },
        {
            "integrations": "ThreatConnect Feed",
            "playbookID": "FeedThreatConnect-Test",
            "fromversion": "5.5.0"
        },
        {
            "integrations": "URLhaus",
            "playbookID": "Test_URLhaus",
            "timeout": 1000
        },
        {
            "integrations": "Microsoft Intune Feed",
            "playbookID": "FeedMicrosoftIntune_Test",
            "fromversion": "5.5.0"
        },
        {
            "integrations": "Tanium Threat Response",
            "playbookID": "Tanium Threat Response Test"
        },
        {
            "integrations": [
                "Syslog Sender",
                "syslog"
            ],
            "playbookID": "Test Syslog",
            "fromversion": "5.5.0",
            "timeout": 600
        },
        {
            "integrations": "APIVoid",
            "playbookID": "APIVoid Test"
        },
        {
            "integrations": "CloudConvert",
            "playbookID": "CloudConvert-test",
            "fromversion": "5.0.0",
            "timeout": 3000
        },
        {
            "integrations": "Cisco Firepower",
            "playbookID": "Cisco Firepower - Test",
            "timeout": 1000,
            "fromversion": "5.0.0"
        },
        {
            "integrations": "IllusiveNetworks",
            "playbookID": "IllusiveNetworks-Test",
            "fromversion": "5.0.0",
            "timeout": 500
        },
        {
            "integrations": "JSON Feed",
            "playbookID": "JSON_Feed_Test",
            "fromversion": "5.5.0",
            "instance_names": "JSON Feed no_auto_detect"
        },
        {
            "integrations": "JSON Feed",
            "playbookID": "JSON_Feed_Test",
            "fromversion": "5.5.0",
            "instance_names": "JSON Feed_auto_detect"
        },
        {
            "integrations": "JSON Feed",
            "playbookID": "JSON_Feed_Test",
            "fromversion": "5.5.0",
            "instance_names": "JSON Feed_post"
        },
        {
            "integrations": "Google Cloud Functions",
            "playbookID": "test playbook - Google Cloud Functions",
            "fromversion": "5.0.0"
        },
        {
            "integrations": "Plain Text Feed",
            "playbookID": "PlainText Feed - Test",
            "fromversion": "5.5.0",
            "instance_names": "Plain Text Feed no_auto_detect"
        },
        {
            "integrations": "Plain Text Feed",
            "playbookID": "PlainText Feed - Test",
            "fromversion": "5.5.0",
            "instance_names": "Plain Text Feed_auto_detect"
        },
        {
            "integrations": "Silverfort",
            "playbookID": "Silverfort-test",
            "fromversion": "5.0.0"
        },
        {
            "integrations": "GoogleKubernetesEngine",
            "playbookID": "GoogleKubernetesEngine_Test",
            "timeout": 600,
            "fromversion": "5.5.0"
        },
        {
            "integrations": "Fastly Feed",
            "playbookID": "Fastly Feed Test",
            "fromversion": "5.5.0"
        },
        {
            "integrations": "Malware Domain List Active IPs Feed",
            "playbookID": "Malware Domain List Active IPs Feed Test",
            "fromversion": "5.5.0"
        },
        {
            "integrations": "Claroty",
            "playbookID": "Claroty - Test",
            "fromversion": "5.0.0"
        },
        {
            "integrations": "Trend Micro Apex",
            "playbookID": "Trend Micro Apex - Test",
            "is_mockable": false
        },
        {
            "integrations": "Blocklist_de Feed",
            "playbookID": "Blocklist_de - Test",
            "fromversion": "5.5.0"
        },
        {
            "integrations": "Cloudflare Feed",
            "playbookID": "cloudflare - Test",
            "fromversion": "5.5.0"
        },
        {
            "integrations": "AzureFeed",
            "playbookID": "AzureFeed - Test",
            "fromversion": "5.5.0"
        },
        {
            "playbookID": "CreateIndicatorFromSTIXTest",
            "fromversion": "5.0.0"
        },
        {
            "integrations": "SpamhausFeed",
            "playbookID": "Spamhaus_Feed_Test",
            "fromversion": "5.5.0"
        },
        {
            "integrations": "Cofense Feed",
            "playbookID": "TestCofenseFeed",
            "fromversion": "5.5.0"
        },
        {
            "integrations": "Bambenek Consulting Feed",
            "playbookID": "BambenekConsultingFeed_Test",
            "fromversion": "5.5.0"
        },
        {
            "playbookID": "Traps test",
            "integrations": "Traps"
        },
        {
            "integrations": "Pipl",
            "playbookID": "Pipl Test"
        },
        {
            "integrations": "AWS Feed",
            "playbookID": "AWS Feed Test",
            "fromversion": "5.5.0"
        },
        {
            "integrations": "QuestKace",
            "playbookID": "QuestKace test",
            "fromversion": "5.0.0"
        },
        {
            "integrations": "Digital Defense FrontlineVM",
            "playbookID": "Digital Defense FrontlineVM - Scan Asset Not Recently Scanned Test"
        },
        {
            "integrations": "Digital Defense FrontlineVM",
            "playbookID": "Digital Defense FrontlineVM - Test Playbook"
        },
        {
            "integrations": "CSVFeed",
            "playbookID": "CSV_Feed_Test",
            "fromversion": "5.5.0",
            "instance_names": "CSVFeed_no_auto_detect"
        },
        {
            "integrations": "CSVFeed",
            "playbookID": "CSV_Feed_Test",
            "fromversion": "5.5.0",
            "instance_names": "CSVFeed_auto_detect"
        },
        {
            "integrations": "ProofpointFeed",
            "playbookID": "TestProofpointFeed",
            "fromversion": "5.5.0"
        },
        {
            "integrations": "Digital Shadows",
            "playbookID": "Digital Shadows - Test"
        },
        {
            "integrations": "Azure Compute v2",
            "playbookID": "Azure Compute - Test",
            "instance_names": "ms_azure_compute_dev"
        },
        {
            "integrations": "Azure Compute v2",
            "playbookID": "Azure Compute - Test",
            "instance_names": "ms_azure_compute_prod",
            "is_mockable": false
        },
        {
            "integrations": "Azure Compute v2",
            "playbookID": "Azure Compute - Login Test",
            "instance_names": "ms_azure_compute_prod",
            "is_mockable": false
        },
        {
            "integrations": "Azure Compute v2",
            "playbookID": "Azure Compute - Login Test",
            "instance_names": "ms_azure_compute_self_deployed"
        },
        {
            "integrations": "Symantec Data Loss Prevention",
            "playbookID": "Symantec Data Loss Prevention - Test",
            "fromversion": "4.5.0"
        },
        {
            "integrations": "Lockpath KeyLight v2",
            "playbookID": "Keylight v2 - Test"
        },
        {
            "integrations": "Azure Security Center v2",
            "playbookID": "Azure SecurityCenter - Test",
            "instance_names": "ms_azure_sc_prod",
            "is_mockable": false
        },
        {
            "integrations": "Azure Security Center v2",
            "playbookID": "Azure SecurityCenter - Test",
            "instance_names": "ms_azure_sc_dev"
        },
        {
            "integrations": "Azure Security Center v2",
            "playbookID": "Azure SecurityCenter - Test",
            "instance_names": "ms_azure_sc_self_deployed"
        },
        {
            "integrations": "JsonWhoIs",
            "playbookID": "JsonWhoIs-Test"
        },
        {
            "integrations": "Maltiverse",
            "playbookID": "Maltiverse Test"
        },
        {
            "integrations": "Box v2",
            "playbookID": "BoxV2_TestPlaybook"
        },
        {
            "integrations": "MicrosoftGraphMail",
            "playbookID": "MicrosoftGraphMail-Test_dev",
            "instance_names": "ms_graph_mail_dev"
        },
        {
            "integrations": "MicrosoftGraphMail",
            "playbookID": "MicrosoftGraphMail-Test_dev_no_oproxy",
            "instance_names": "ms_graph_mail_dev_no_oproxy"
        },
        {
            "integrations": "MicrosoftGraphMail",
            "playbookID": "MicrosoftGraphMail-Test_prod",
            "instance_names": "ms_graph_mail_prod",
            "is_mockable": false
        },
        {
            "integrations": "CloudShark",
            "playbookID": "CloudShark - Test Playbook"
        },
        {
            "integrations": "Google Vision AI",
            "playbookID": "Google Vision API - Test"
        },
        {
            "integrations": "nmap",
            "playbookID": "Nmap - Test",
            "fromversion": "5.0.0"
        },
        {
            "integrations": "AutoFocus V2",
            "playbookID": "Autofocus Query Samples, Sessions and Tags Test Playbook",
            "fromversion": "4.5.0",
            "timeout": 1000
        },
        {
            "integrations": "HelloWorld",
            "playbookID": "HelloWorld-Test",
            "fromversion": "5.0.0"
        },
        {
            "integrations": "HelloWorld",
            "playbookID": "Sanity Test - Playbook with integration",
            "fromversion": "5.0.0"
        },
        {
            "integrations": "HelloWorld",
            "playbookID": "Sanity Test - Playbook with mocked integration",
            "fromversion": "5.0.0"
        },
        {
            "playbookID": "Sanity Test - Playbook with no integration",
            "fromversion": "5.0.0"
        },
        {
            "integrations": "Gmail",
            "playbookID": "Sanity Test - Playbook with Unmockable Integration",
            "fromversion": "5.0.0"
        },
        {
            "integrations": "HelloWorld",
            "playbookID": "HelloWorld_Scan-Test",
            "fromversion": "5.0.0",
            "timeout": 400
        },
        {
            "integrations": "HelloWorldPremium",
            "playbookID": "HelloWorldPremium_Scan-Test",
            "fromversion": "5.0.0",
            "timeout": 400
        },
        {
            "integrations": "HelloWorldPremium",
            "playbookID": "HelloWorldPremium-Test",
            "fromversion": "5.0.0"
        },
        {
            "integrations": "ThreatQ v2",
            "playbookID": "ThreatQ - Test",
            "fromversion": "4.5.0"
        },
        {
            "integrations": "AttackIQFireDrill",
            "playbookID": "AttackIQ - Test"
        },
        {
            "integrations": "PhishLabs IOC EIR",
            "playbookID": "PhishlabsIOC_EIR-Test"
        },
        {
            "integrations": "Amazon DynamoDB",
            "playbookID": "AWS_DynamoDB-Test"
        },
        {
            "integrations": "PhishLabs IOC DRP",
            "playbookID": "PhishlabsIOC_DRP-Test"
        },
        {
            "playbookID": "Create Phishing Classifier V2 ML Test",
            "timeout": 60000,
            "fromversion": "6.1.0",
            "instance_names": "ml_dummy_prod",
            "integrations": "AzureWAF"
        },
        {
            "integrations": "ZeroFox",
            "playbookID": "ZeroFox-Test",
            "fromversion": "4.1.0"
        },
        {
            "integrations": "AlienVault OTX v2",
            "playbookID": "Alienvault_OTX_v2 - Test"
        },
        {
            "integrations": "AWS - CloudWatchLogs",
            "playbookID": "AWS - CloudWatchLogs Test Playbook",
            "fromversion": "5.0.0"
        },
        {
            "integrations": "SlackV2",
            "playbookID": "Slack Test Playbook",
            "timeout": 400,
            "pid_threshold": 5,
            "fromversion": "5.0.0"
        },
        {
            "integrations": "SlackV3",
            "playbookID": "SlackV3 TestPB",
            "timeout": 400,
            "pid_threshold": 8,
            "fromversion": "5.5.0"
        },
        {
            "integrations": "Cortex XDR - IR",
            "playbookID": "Test XDR Playbook",
            "fromversion": "4.1.0",
            "timeout": 1500
        },
        {
            "integrations": "Cortex XDR - IOC",
            "playbookID": "Cortex XDR - IOC - Test",
            "fromversion": "5.5.0",
            "timeout": 1200
        },
        {
            "integrations": "Cloaken",
            "playbookID": "Cloaken-Test",
            "is_mockable": false
        },
        {
            "integrations": "ThreatX",
            "playbookID": "ThreatX-test",
            "timeout": 600
        },
        {
            "integrations": "Akamai WAF SIEM",
            "playbookID": "Akamai_WAF_SIEM-Test"
        },
        {
            "integrations": "Cofense Triage v2",
            "playbookID": "Cofense Triage v2 Test"
        },
        {
            "integrations": "Akamai WAF",
            "playbookID": "Akamai_WAF-Test"
        },
        {
            "integrations": "abuse.ch SSL Blacklist Feed",
            "playbookID": "SSL Blacklist test",
            "fromversion": "5.5.0"
        },
        {
            "integrations": "CheckPhish",
            "playbookID": "CheckPhish-Test"
        },
        {
            "integrations": "Symantec Management Center",
            "playbookID": "SymantecMC_TestPlaybook"
        },
        {
            "integrations": "Looker",
            "playbookID": "Test-Looker"
        },
        {
            "integrations": "Vertica",
            "playbookID": "Vertica Test"
        },
        {
            "integrations": "Server Message Block (SMB) v2",
            "playbookID": "SMB_v2-Test"
        },
        {
            "playbookID": "ConvertFile-Test",
            "fromversion": "4.5.0"
        },
        {
            "playbookID": "TestAwsEC2GetPublicSGRules-Test"
        },
        {
            "integrations": "RSA NetWitness Packets and Logs",
            "playbookID": "rsa_packets_and_logs_test"
        },
        {
            "playbookID": "CheckpointFW-test",
            "integrations": "Check Point"
        },
        {
            "playbookID": "RegPathReputationBasicLists_test"
        },
        {
            "playbookID": "EmailDomainSquattingReputation-Test"
        },
        {
            "playbookID": "RandomStringGenerateTest"
        },
        {
            "playbookID": "playbook-checkEmailAuthenticity-test"
        },
        {
            "playbookID": "HighlightWords_Test"
        },
        {
            "playbookID": "StringContainsArray_test"
        },
        {
            "integrations": "Fidelis Elevate Network",
            "playbookID": "Fidelis-Test"
        },
        {
            "integrations": "AWS - ACM",
            "playbookID": "ACM-Test"
        },
        {
            "integrations": "Thinkst Canary",
            "playbookID": "CanaryTools Test"
        },
        {
            "integrations": "ThreatMiner",
            "playbookID": "ThreatMiner-Test"
        },
        {
            "playbookID": "StixCreator-Test"
        },
        {
            "playbookID": "CompareIncidentsLabels-test-playbook"
        },
        {
            "integrations": "Have I Been Pwned? V2",
            "playbookID": "Pwned v2 test"
        },
        {
            "integrations": "Alexa Rank Indicator",
            "playbookID": "Alexa Test Playbook"
        },
        {
            "playbookID": "UnEscapeURL-Test"
        },
        {
            "playbookID": "UnEscapeIPs-Test"
        },
        {
            "playbookID": "ExtractDomainFromUrlAndEmail-Test"
        },
        {
            "playbookID": "ConvertKeysToTableFieldFormat_Test"
        },
        {
            "integrations": "CVE Search v2",
            "playbookID": "CVE Search v2 - Test"
        },
        {
            "integrations": "CVE Search v2",
            "playbookID": "cveReputation Test"
        },
        {
            "integrations": "HashiCorp Vault",
            "playbookID": "hashicorp_test",
            "fromversion": "5.0.0"
        },
        {
            "integrations": "AWS - Athena - Beta",
            "playbookID": "Beta-Athena-Test"
        },
        {
            "integrations": "BeyondTrust Password Safe",
            "playbookID": "BeyondTrust-Test"
        },
        {
            "integrations": "Dell Secureworks",
            "playbookID": "secureworks_test"
        },
        {
            "integrations": "ServiceNow v2",
            "playbookID": "servicenow_test_v2",
            "instance_names": "snow_basic_auth",
            "is_mockable": false
        },
        {
            "integrations": "ServiceNow v2",
            "playbookID": "ServiceNow_OAuth_Test",
            "instance_names": "snow_oauth"
        },
        {
            "playbookID": "Create ServiceNow Ticket and Mirror Test",
            "integrations": "ServiceNow v2",
            "instance_names": "snow_basic_auth",
            "fromversion": "6.0.0",
            "timeout": 500
        },
        {
            "playbookID": "Create ServiceNow Ticket and State Polling Test",
            "integrations": "ServiceNow v2",
            "instance_names": "snow_basic_auth",
            "fromversion": "6.0.0",
            "timeout": 500
        },
        {
            "integrations": "ServiceNow CMDB",
            "playbookID": "ServiceNow_CMDB_Test",
            "instance_names": "snow_cmdb_basic_auth"
        },
        {
            "integrations": "ServiceNow CMDB",
            "playbookID": "ServiceNow_CMDB_OAuth_Test",
            "instance_names": "snow_cmdb_oauth"
        },
        {
            "integrations": "ExtraHop v2",
            "playbookID": "ExtraHop_v2-Test"
        },
        {
            "playbookID": "Test CommonServer"
        },
        {
            "playbookID": "Test-debug-mode",
            "fromversion": "5.0.0"
        },
        {
            "integrations": "CIRCL",
            "playbookID": "CirclIntegrationTest"
        },
        {
            "integrations": "MISP V3",
            "playbookID": "MISP V3 Test",
            "timeout": 300,
            "fromversion": "5.5.0"
        },
        {
            "playbookID": "test-LinkIncidentsWithRetry"
        },
        {
            "playbookID": "CopyContextToFieldTest"
        },
        {
            "integrations": "OTRS",
            "playbookID": "OTRS Test",
            "fromversion": "4.1.0"
        },
        {
            "integrations": "Attivo Botsink",
            "playbookID": "AttivoBotsinkTest"
        },
        {
            "integrations": "FortiGate",
            "playbookID": "Fortigate Test"
        },
        {
            "playbookID": "FormattedDateToEpochTest"
        },
        {
            "integrations": "SNDBOX",
            "playbookID": "SNDBOX_Test",
            "timeout": 1000
        },
        {
            "integrations": "SNDBOX",
            "playbookID": "Detonate File - SNDBOX - Test",
            "timeout": 1000,
            "nightly": true
        },
        {
            "integrations": "VxStream",
            "playbookID": "Detonate File - HybridAnalysis - Test",
            "timeout": 2400
        },
        {
            "integrations": "Awake Security",
            "playbookID": "awake_security_test_pb"
        },
        {
            "integrations": "Tenable.sc",
            "playbookID": "tenable-sc-test",
            "timeout": 240,
            "nightly": true
        },
        {
            "integrations": "MimecastV2",
            "playbookID": "Mimecast test"
        },
        {
            "playbookID": "CreateEmailHtmlBody_test_pb",
            "fromversion": "4.1.0"
        },
        {
            "playbookID": "ReadPDFFileV2-Test",
            "timeout": 1000
        },
        {
            "playbookID": "JSONtoCSV-Test"
        },
        {
            "integrations": "Generic SQL",
            "playbookID": "generic-sql",
            "instance_names": "mysql instance",
            "fromversion": "5.0.0"
        },
        {
            "integrations": "Generic SQL",
            "playbookID": "generic-sql",
            "instance_names": "postgreSQL instance",
            "fromversion": "5.0.0"
        },
        {
            "integrations": "Generic SQL",
            "playbookID": "generic-sql",
            "instance_names": "Microsoft SQL instance",
            "fromversion": "5.0.0"
        },
        {
            "integrations": "Generic SQL",
            "playbookID": "generic-sql",
            "instance_names": "Microsoft SQL Server - MS ODBC Driver",
            "fromversion": "5.0.0"
        },
        {
            "integrations": "Generic SQL",
            "playbookID": "generic-sql-oracle",
            "instance_names": "Oracle instance",
            "fromversion": "5.0.0"
        },
        {
            "integrations": "Generic SQL",
            "playbookID": "generic-sql-mssql-encrypted-connection",
            "instance_names": "Microsoft SQL instance using encrypted connection",
            "fromversion": "5.0.0"
        },
        {
            "integrations": "Panorama",
            "instance_names": "palo_alto_firewall_9.0",
            "playbookID": "Panorama Query Logs - Test",
            "fromversion": "6.1.0",
            "timeout": 1500,
            "nightly": true
        },
        {
            "integrations": "Panorama",
            "instance_names": "palo_alto_firewall",
            "playbookID": "palo_alto_firewall_test_pb",
            "fromversion": "6.1.0",
            "timeout": 1000
        },
        {
            "integrations": "Panorama",
            "instance_names": "palo_alto_firewall_9.0",
            "playbookID": "palo_alto_firewall_test_pb",
            "fromversion": "6.1.0",
            "timeout": 1000
        },
        {
            "integrations": "Panorama",
            "instance_names": "palo_alto_panorama",
            "playbookID": "palo_alto_panorama_test_pb",
            "fromversion": "6.1.0",
            "timeout": 2400
        },
        {
            "integrations": "Panorama",
            "instance_names": "palo_alto_panorama_9.0",
            "playbookID": "palo_alto_panorama_test_pb",
            "fromversion": "6.1.0",
            "timeout": 2400
        },
        {
            "integrations": "Panorama",
            "instance_names": "palo_alto_firewall_9.0",
            "playbookID": "PAN-OS URL Filtering enrichment - Test",
            "fromversion": "6.1.0"
        },
        {
            "integrations": "Panorama",
            "instance_names": "panorama_instance_best_practice",
            "playbookID": "Panorama Best Practise - Test",
            "fromversion": "6.1.0"
        },
        {
            "integrations": "Tenable.io",
            "playbookID": "Tenable.io test"
        },
        {
            "playbookID": "URLDecode-Test"
        },
        {
            "playbookID": "GetTime-Test"
        },
        {
            "playbookID": "GetTime-ObjectVsStringTest"
        },
        {
            "integrations": "Tenable.io",
            "playbookID": "Tenable.io Scan Test",
            "nightly": true,
            "timeout": 3600
        },
        {
            "integrations": "Tenable.sc",
            "playbookID": "tenable-sc-scan-test",
            "nightly": true,
            "timeout": 600
        },
        {
            "integrations": "google-vault",
            "playbookID": "Google-Vault-Generic-Test",
            "nightly": true,
            "timeout": 3600,
            "memory_threshold": 180
        },
        {
            "integrations": "google-vault",
            "playbookID": "Google_Vault-Search_And_Display_Results_test",
            "nightly": true,
            "memory_threshold": 180,
            "timeout": 3600
        },
        {
            "playbookID": "Luminate-TestPlaybook",
            "integrations": "Luminate"
        },
        {
            "integrations": "MxToolBox",
            "playbookID": "MxToolbox-test"
        },
        {
            "integrations": "Nessus",
            "playbookID": "Nessus - Test"
        },
        {
            "playbookID": "Palo Alto Networks - Malware Remediation Test",
            "fromversion": "4.5.0"
        },
        {
            "playbookID": "SumoLogic-Test",
            "integrations": "SumoLogic",
            "fromversion": "4.1.0"
        },
        {
            "playbookID": "ParseEmailFiles-test"
        },
        {
            "playbookID": "PAN-OS - Block IP and URL - External Dynamic List v2 Test",
            "integrations": [
                "Panorama",
                "palo_alto_networks_pan_os_edl_management"
            ],
            "instance_names": "palo_alto_firewall_9.0",
            "fromversion": "6.1.0"
        },
        {
            "playbookID": "Test_EDL",
            "integrations": "EDL",
            "instance_names": "edl_update",
            "fromversion": "5.5.0",
            "pid_threshold": 8
        },
        {
            "playbookID": "Test_export_indicators_service",
            "instance_names": "eis_on_demand",
            "integrations": "ExportIndicators",
            "fromversion": "5.5.0"
        },
        {
            "playbookID": "PAN-OS - Block IP - Custom Block Rule Test",
            "integrations": "Panorama",
            "instance_names": "panorama_instance_security_team",
            "fromversion": "6.1.0"
        },
        {
            "playbookID": "PAN-OS - Block IP - Static Address Group Test",
            "integrations": "Panorama",
            "instance_names": "panorama_instance_security_team",
            "fromversion": "6.1.0"
        },
        {
            "playbookID": "Block IP - Generic V3_Test",
            "fromversion": "6.0.0"
        },
        {
            "playbookID": "PAN-OS - Block URL - Custom URL Category Test",
            "integrations": "Panorama",
            "instance_names": "panorama_instance_security_team",
            "fromversion": "6.1.0"
        },
        {
            "playbookID": "Endpoint Malware Investigation - Generic - Test",
            "integrations": [
                "Cylance Protect v2",
                "Demisto REST API"
            ],
            "fromversion": "5.0.0",
            "timeout": 1200
        },
        {
            "playbookID": "ParseExcel-test"
        },
        {
            "playbookID": "ParseHTMLIndicators-Test"
        },
        {
            "playbookID": "Detonate File - No Files test"
        },
        {
            "integrations": "SentinelOne V2",
            "instance_names": "SentinelOne_v2.0",
            "playbookID": "SentinelOne V2.0 - Test"
        },
        {
            "integrations": "SentinelOne V2",
            "instance_names": "SentinelOne_v2.1",
            "playbookID": "SentinelOne V2.1 - Test"
        },
        {
            "integrations": "InfoArmor VigilanteATI",
            "playbookID": "InfoArmorVigilanteATITest"
        },
        {
            "integrations": "IntSights",
            "instance_names": "intsights_standard_account",
            "playbookID": "IntSights Test",
            "nightly": true
        },
        {
            "integrations": "IntSights",
            "playbookID": "IntSights Mssp Test",
            "instance_names": "intsights_mssp_account",
            "nightly": true
        },
        {
            "integrations": "dnstwist",
            "playbookID": "dnstwistTest"
        },
        {
            "integrations": "BitDam",
            "playbookID": "Detonate File - BitDam Test"
        },
        {
            "integrations": "Threat Grid",
            "playbookID": "Test-Detonate URL - ThreatGrid",
            "timeout": 600
        },
        {
            "integrations": "Threat Grid",
            "playbookID": "ThreatGridTest",
            "timeout": 600
        },
        {
            "integrations": "Signal Sciences WAF",
            "playbookID": "SignalSciences-Test"
        },
        {
            "integrations": "RTIR",
            "playbookID": "RTIR Test"
        },
        {
            "integrations": "RedCanary",
            "playbookID": "RedCanaryTest",
            "nightly": true
        },
        {
            "playbookID": "URL Enrichment - Generic v2 - Test",
            "integrations": [
                "Rasterize",
                "VirusTotal - Private API"
            ],
            "instance_names": "virus_total_private_api_general",
            "timeout": 500,
            "pid_threshold": 12
        },
        {
            "playbookID": "CutTransformerTest"
        },
        {
            "playbookID": "TestEditServerConfig"
        },
        {
            "playbookID": "ContentPackInstaller_Test",
            "integrations": "Demisto REST API",
            "fromversion": "6.0.0"
        },
        {
            "playbookID": "Default - Test",
            "integrations": [
                "ThreatQ v2",
                "Demisto REST API"
            ],
            "fromversion": "5.0.0"
        },
        {
            "integrations": "SCADAfence CNM",
            "playbookID": "SCADAfence_test"
        },
        {
            "integrations": "ProtectWise",
            "playbookID": "Protectwise-Test"
        },
        {
            "integrations": "WhatsMyBrowser",
            "playbookID": "WhatsMyBrowser-Test"
        },
        {
            "integrations": "BigFix",
            "playbookID": "BigFixTest"
        },
        {
            "integrations": "Lastline v2",
            "playbookID": "Lastline v2 - Test",
            "nightly": true
        },
        {
            "integrations": "McAfee DXL",
            "playbookID": "McAfee DXL - Test"
        },
        {
            "playbookID": "TextFromHTML_test_playbook"
        },
        {
            "playbookID": "PortListenCheck-test"
        },
        {
            "integrations": "ThreatExchange",
            "playbookID": "ThreatExchange-test"
        },
        {
            "integrations": "Joe Security",
            "playbookID": "JoeSecurityTestPlaybook",
            "timeout": 500,
            "nightly": true
        },
        {
            "integrations": "Joe Security",
            "playbookID": "JoeSecurityTestDetonation",
            "timeout": 2000,
            "nightly": true
        },
        {
            "integrations": "WildFire-v2",
            "playbookID": "Wildfire Test",
            "is_mockable": false,
            "fromversion": "5.0.0",
            "toversion": "6.1.9"
        },
        {
            "integrations": "WildFire-v2",
            "playbookID": "Wildfire Test With Polling",
            "is_mockable": false,
            "fromversion": "6.2.0",
            "timeout": 1100
        },
        {
            "integrations": "WildFire-v2",
            "playbookID": "Detonate URL - WildFire-v2 - Test"
        },
        {
            "integrations": "WildFire-v2",
            "playbookID": "Detonate URL - WildFire v2.1 - Test"
        },
        {
            "integrations": "GRR",
            "playbookID": "GRR Test",
            "nightly": true
        },
        {
            "integrations": "VirusTotal",
            "instance_names": "virus_total_general",
            "playbookID": "virusTotal-test-playbook",
            "timeout": 1400,
            "nightly": true
        },
        {
            "integrations": "VirusTotal",
            "instance_names": "virus_total_preferred_vendors",
            "playbookID": "virusTotaI-test-preferred-vendors",
            "timeout": 1400,
            "nightly": true
        },
        {
            "integrations": "Preempt",
            "playbookID": "Preempt Test"
        },
        {
            "integrations": "Gmail",
            "playbookID": "get_original_email_-_gmail_-_test"
        },
        {
            "integrations": [
                "Gmail Single User",
                "Gmail"
            ],
            "playbookID": "Gmail Single User - Test",
            "fromversion": "4.5.0"
        },
        {
            "integrations": "EWS v2",
            "playbookID": "get_original_email_-_ews-_test",
            "instance_names": "ewv2_regular"
        },
        {
            "integrations": [
                "EWS v2",
                "EWS Mail Sender"
            ],
            "playbookID": "EWS search-mailbox test",
            "instance_names": [
                "ewv2_regular",
                "ews_mail_sender_labdemisto"
            ],
            "timeout": 300
        },
        {
            "integrations": "PagerDuty v2",
            "playbookID": "PagerDuty Test"
        },
        {
            "playbookID": "test_delete_context"
        },
        {
            "playbookID": "DeleteContext-auto-test"
        },
        {
            "playbookID": "GmailTest",
            "integrations": "Gmail"
        },
        {
            "playbookID": "Gmail Convert Html Test",
            "integrations": "Gmail"
        },
        {
            "playbookID": "reputations.json Test",
            "toversion": "5.0.0"
        },
        {
            "playbookID": "Indicators reputation-.json Test",
            "fromversion": "5.5.0"
        },
        {
            "playbookID": "Test IP Indicator Fields",
            "fromversion": "5.0.0"
        },
        {
            "playbookID": "TestDedupIncidentsPlaybook"
        },
        {
            "playbookID": "TestDedupIncidentsByName"
        },
        {
            "integrations": "McAfee Advanced Threat Defense",
            "playbookID": "Test Playbook McAfee ATD",
            "timeout": 700
        },
        {
            "integrations": "McAfee Advanced Threat Defense",
            "playbookID": "Detonate Remote File From URL -McAfee-ATD - Test",
            "timeout": 700
        },
        {
            "playbookID": "stripChars - Test"
        },
        {
            "integrations": "McAfee Advanced Threat Defense",
            "playbookID": "Test Playbook McAfee ATD Upload File"
        },
        {
            "playbookID": "exporttocsv_script_test"
        },
        {
            "playbookID": "Set - Test"
        },
        {
            "integrations": "Intezer v2",
            "playbookID": "Intezer Testing v2",
            "fromversion": "4.1.0",
            "timeout": 600
        },
        {
            "integrations": [
                "Mail Sender (New)",
                "Gmail"
            ],
            "playbookID": "Mail Sender (New) Test",
            "instance_names": [
                "Mail_Sender_(New)_STARTTLS"
            ]
        },
        {
            "playbookID": "buildewsquery_test"
        },
        {
            "integrations": "Rapid7 Nexpose",
            "playbookID": "nexpose_test",
            "timeout": 240
        },
        {
            "playbookID": "GetIndicatorDBotScore Test"
        },
        {
            "integrations": "EWS Mail Sender",
            "playbookID": "EWS Mail Sender Test",
            "instance_names": [
                "ews_mail_sender_labdemisto"
            ]
        },
        {
            "integrations": [
                "EWS Mail Sender",
                "Rasterize"
            ],
            "instance_names": [
                "ews_mail_sender_labdemisto"
            ],
            "playbookID": "EWS Mail Sender Test 2"
        },
        {
            "playbookID": "decodemimeheader_-_test"
        },
        {
            "playbookID": "test_url_regex"
        },
        {
            "integrations": "Skyformation",
            "playbookID": "TestSkyformation"
        },
        {
            "integrations": "okta",
            "playbookID": "okta_test_playbook",
            "timeout": 240
        },
        {
            "integrations": "Okta v2",
            "playbookID": "OktaV2-Test",
            "nightly": true,
            "timeout": 300
        },
        {
            "integrations": "Okta IAM",
            "playbookID": "Okta IAM - Test Playbook",
            "fromversion": "6.0.0"
        },
        {
            "playbookID": "Test filters & transformers scripts"
        },
        {
            "integrations": "Salesforce",
            "playbookID": "SalesforceTestPlaybook"
        },
        {
            "integrations": "McAfee ESM v2",
            "instance_names": "v10.2.0",
            "playbookID": "McAfee ESM v2 - Test v10.2.0",
            "fromversion": "5.0.0",
            "is_mockable": false
        },
        {
            "integrations": "McAfee ESM v2",
            "instance_names": "v11.1.3",
            "playbookID": "McAfee ESM v2 - Test v11.1.3",
            "fromversion": "5.0.0",
            "is_mockable": false
        },
        {
            "integrations": "McAfee ESM v2",
            "instance_names": "v11.3",
            "playbookID": "McAfee ESM v2 (v11.3) - Test",
            "fromversion": "5.0.0",
            "timeout": 300,
            "is_mockable": false
        },
        {
            "integrations": "McAfee ESM v2",
            "instance_names": "v10.2.0",
            "playbookID": "McAfee ESM Watchlists - Test v10.2.0",
            "fromversion": "5.0.0"
        },
        {
            "integrations": "McAfee ESM v2",
            "instance_names": "v11.1.3",
            "playbookID": "McAfee ESM Watchlists - Test v11.1.3",
            "fromversion": "5.0.0"
        },
        {
            "integrations": "McAfee ESM v2",
            "instance_names": "v11.3",
            "playbookID": "McAfee ESM Watchlists - Test v11.3",
            "fromversion": "5.0.0"
        },
        {
            "integrations": "GoogleSafeBrowsing",
            "playbookID": "Google Safe Browsing Test",
            "timeout": 240,
            "fromversion": "5.0.0"
        },
        {
            "integrations": "Google Safe Browsing v2",
            "playbookID": "Google Safe Browsing V2 Test",
            "fromversion": "5.5.0"
        },
        {
            "integrations": "EWS v2",
            "playbookID": "EWSv2_empty_attachment_test",
            "instance_names": "ewv2_regular"
        },
        {
            "integrations": "EWS v2",
            "playbookID": "EWS Public Folders Test",
            "instance_names": "ewv2_regular",
            "is_mockable": false
        },
        {
            "integrations": "Symantec Endpoint Protection V2",
            "playbookID": "SymantecEndpointProtection_Test"
        },
        {
            "integrations": "carbonblackprotection",
            "playbookID": "search_endpoints_by_hash_-_carbon_black_protection_-_test",
            "timeout": 500
        },
        {
            "playbookID": "Process Email - Generic - Test - Incident Starter",
            "fromversion": "6.0.0",
            "integrations": "Rasterize",
            "timeout": 240
        },
        {
            "integrations": "CrowdstrikeFalcon",
            "playbookID": "Test - CrowdStrike Falcon",
            "fromversion": "4.1.0",
            "timeout": 500
        },
        {
            "playbookID": "ExposeIncidentOwner-Test"
        },
        {
            "integrations": "google",
            "playbookID": "GsuiteTest"
        },
        {
            "integrations": "OpenPhish",
            "playbookID": "OpenPhish Test Playbook"
        },
        {
            "integrations": "jira-v2",
            "playbookID": "Jira-v2-Test",
            "timeout": 500,
            "is_mockable": false
        },
        {
            "integrations": "ipinfo",
            "playbookID": "IPInfoTest"
        },
        {
            "integrations": "ipinfo_v2",
            "playbookID": "IPInfo_v2Test",
            "fromversion": "5.5.0"
        },
        {
            "integrations": "GoogleMaps",
            "playbookID": "GoogleMapsTest",
            "fromversion": "6.0.0"
        },
        {
            "playbookID": "VerifyHumanReadableFormat"
        },
        {
            "playbookID": "strings-test"
        },
        {
            "playbookID": "TestCommonPython",
            "timeout": 500
        },
        {
            "playbookID": "TestFileCreateAndUpload"
        },
        {
            "playbookID": "TestIsValueInArray"
        },
        {
            "playbookID": "TestStringReplace"
        },
        {
            "playbookID": "TestHttpPlaybook"
        },
        {
            "integrations": "SplunkPy",
            "playbookID": "SplunkPy parse-raw - Test",
            "memory_threshold": 100,
            "instance_names": "use_default_handler",
            "is_mockable": false
        },
        {
            "integrations": "SplunkPy",
            "playbookID": "SplunkPy-Test-V2_default_handler",
            "memory_threshold": 500,
            "instance_names": "use_default_handler",
            "is_mockable": false
        },
        {
            "integrations": "SplunkPy",
            "playbookID": "Splunk-Test_default_handler",
            "memory_threshold": 200,
            "instance_names": "use_default_handler",
            "is_mockable": false
        },
        {
            "integrations": "AnsibleTower",
            "playbookID": "AnsibleTower_Test_playbook",
            "fromversion": "5.0.0"
        },
        {
            "integrations": "SplunkPy",
            "playbookID": "SplunkPySearch_Test_default_handler",
            "memory_threshold": 200,
            "instance_names": "use_default_handler",
            "is_mockable": false
        },
        {
            "integrations": "SplunkPy",
            "playbookID": "SplunkPy_KV_commands_default_handler",
            "memory_threshold": 200,
            "instance_names": "use_default_handler",
            "is_mockable": false
        },
        {
            "integrations": "SplunkPy",
            "playbookID": "SplunkPy-Test-V2_requests_handler",
            "memory_threshold": 500,
            "instance_names": "use_python_requests_handler"
        },
        {
            "integrations": "SplunkPy",
            "playbookID": "Splunk-Test_requests_handler",
            "memory_threshold": 500,
            "instance_names": "use_python_requests_handler",
            "is_mockable": false
        },
        {
            "integrations": "SplunkPy",
            "playbookID": "SplunkPySearch_Test_requests_handler",
            "memory_threshold": 200,
            "instance_names": "use_python_requests_handler",
            "is_mockable": false
        },
        {
            "integrations": "SplunkPy",
            "playbookID": "SplunkPy_KV_commands_requests_handler",
            "memory_threshold": 200,
            "instance_names": "use_python_requests_handler"
        },
        {
            "integrations": "McAfee NSM",
            "playbookID": "McAfeeNSMTest",
            "timeout": 400,
            "nightly": true
        },
        {
            "integrations": "PhishTank V2",
            "playbookID": "PhishTank Testing"
        },
        {
            "integrations": "McAfee Web Gateway",
            "playbookID": "McAfeeWebGatewayTest",
            "timeout": 500
        },
        {
            "integrations": "TCPIPUtils",
            "playbookID": "TCPUtils-Test"
        },
        {
            "playbookID": "listExecutedCommands-Test"
        },
        {
            "integrations": "AWS - Lambda",
            "playbookID": "AWS-Lambda-Test (Read-Only)"
        },
        {
            "integrations": "Service Manager",
            "playbookID": "TestHPServiceManager",
            "timeout": 400
        },
        {
            "integrations": "ServiceNow IAM",
            "playbookID": "ServiceNow IAM - Test Playbook",
            "instance_name": "snow_basic_auth",
            "fromversion": "6.0.0"
        },
        {
            "playbookID": "LanguageDetect-Test",
            "timeout": 300
        },
        {
            "integrations": "Forcepoint",
            "playbookID": "forcepoint test",
            "timeout": 500,
            "nightly": true
        },
        {
            "playbookID": "GeneratePassword-Test"
        },
        {
            "playbookID": "ZipFile-Test"
        },
        {
            "playbookID": "UnzipFile-Test"
        },
        {
            "playbookID": "Test-IsMaliciousIndicatorFound",
            "fromversion": "5.0.0"
        },
        {
            "playbookID": "TestExtractHTMLTables"
        },
        {
            "integrations": "carbonblackliveresponse",
            "playbookID": "Carbon Black Live Response Test",
            "nightly": true,
            "fromversion": "5.0.0",
            "is_mockable": false
        },
        {
            "integrations": "urlscan.io",
            "playbookID": "urlscan_malicious_Test",
            "timeout": 500
        },
        {
            "integrations": "EWS v2",
            "playbookID": "pyEWS_Test",
            "instance_names": "ewv2_regular",
            "is_mockable": false
        },
        {
            "integrations": "EWS v2",
            "playbookID": "pyEWS_Test",
            "instance_names": "ewsv2_separate_process",
            "is_mockable": false
        },
        {
            "integrations": "remedy_sr_beta",
            "playbookID": "remedy_sr_test_pb"
        },
        {
            "integrations": "Netskope",
            "playbookID": "Netskope Test"
        },
        {
            "integrations": "Cylance Protect v2",
            "playbookID": "Cylance Protect v2 Test"
        },
        {
            "integrations": "ReversingLabs Titanium Cloud",
            "playbookID": "ReversingLabsTCTest"
        },
        {
            "integrations": "ReversingLabs A1000",
            "playbookID": "ReversingLabsA1000Test"
        },
        {
            "integrations": "Demisto Lock",
            "playbookID": "DemistoLockTest"
        },
        {
            "playbookID": "test-domain-indicator",
            "timeout": 400
        },
        {
            "playbookID": "Cybereason Test",
            "integrations": "Cybereason",
            "timeout": 1200,
            "fromversion": "4.1.0"
        },
        {
            "integrations": "VirusTotal - Private API",
            "instance_names": "virus_total_private_api_general",
            "playbookID": "File Enrichment - Virus Total Private API Test",
            "nightly": true
        },
        {
            "integrations": "VirusTotal - Private API",
            "instance_names": "virus_total_private_api_general",
            "playbookID": "virusTotalPrivateAPI-test-playbook",
            "timeout": 1400,
            "nightly": true,
            "pid_threshold": 12
        },
        {
            "integrations": [
                "VirusTotal - Private API",
                "VirusTotal"
            ],
            "playbookID": "vt-detonate test",
            "instance_names": [
                "virus_total_private_api_general",
                "virus_total_general"
            ],
            "timeout": 1400,
            "fromversion": "5.5.0",
            "nightly": true,
            "is_mockable": false
        },
        {
            "integrations": "Cisco ASA",
            "playbookID": "Cisco ASA - Test Playbook"
        },
        {
            "integrations": "VirusTotal - Private API",
            "instance_names": "virus_total_private_api_preferred_vendors",
            "playbookID": "virusTotalPrivateAPI-test-preferred-vendors",
            "timeout": 1400,
            "nightly": true
        },
        {
            "integrations": "Cisco Meraki",
            "playbookID": "Cisco-Meraki-Test"
        },
        {
            "integrations": "Microsoft Defender Advanced Threat Protection",
            "playbookID": "Microsoft Defender Advanced Threat Protection - Test prod",
            "instance_names": "microsoft_defender_atp_prod",
            "is_mockable": false
        },
        {
            "integrations": "Microsoft Defender Advanced Threat Protection",
            "playbookID": "Microsoft Defender Advanced Threat Protection - Test dev",
            "instance_names": "microsoft_defender_atp_dev"
        },
        {
            "integrations": "Microsoft Defender Advanced Threat Protection",
            "playbookID": "Microsoft Defender Advanced Threat Protection - Test self deployed",
            "instance_names": "microsoft_defender_atp_dev_self_deployed"
        },
        {
            "integrations": "Microsoft Defender Advanced Threat Protection",
            "playbookID": "Microsoft Defender - ATP - Indicators Test",
            "instance_names": "microsoft_defender_atp_dev",
            "is_mockable": false
        },
        {
            "integrations": "Microsoft Defender Advanced Threat Protection",
            "playbookID": "Microsoft Defender - ATP - Indicators SC Test",
            "instance_names": "microsoft_defender_atp_dev_self_deployed"
        },
        {
            "integrations": "Microsoft Defender Advanced Threat Protection",
            "playbookID": "Microsoft Defender - ATP - Indicators SC Test",
            "instance_names": "microsoft_defender_atp_dev"
        },
        {
            "integrations": "Microsoft Defender Advanced Threat Protection",
            "playbookID": "Microsoft Defender - ATP - Indicators SC Test",
            "instance_names": "microsoft_defender_atp_prod"
        },
        {
            "integrations": "Microsoft 365 Defender",
            "playbookID": "Microsoft_365_Defender-Test",
            "instance_names": "ms_365_defender_device_code"
        },
        {
            "integrations": "Microsoft 365 Defender",
            "playbookID": "Microsoft_365_Defender-Test",
            "instance_names": "ms_365_defender_client_cred"
        },
        {
            "integrations": "Tanium",
            "playbookID": "Tanium Test Playbook",
            "timeout": 1200,
            "pid_threshold": 10
        },
        {
            "integrations": "Recorded Future",
            "playbookID": "Recorded Future Test",
            "nightly": true
        },
        {
            "integrations": "Microsoft Graph",
            "playbookID": "Microsoft Graph Security Test dev",
            "instance_names": "ms_graph_security_dev"
        },
        {
            "integrations": "Microsoft Graph",
            "playbookID": "Microsoft Graph Security Test prod",
            "instance_names": "ms_graph_security_prod",
            "is_mockable": false
        },
        {
            "integrations": "Microsoft Graph User",
            "playbookID": "Microsoft Graph User - Test",
            "instance_names": "ms_graph_user_dev"
        },
        {
            "integrations": "Microsoft Graph User",
            "playbookID": "Microsoft Graph User - Test",
            "instance_names": "ms_graph_user_prod",
            "is_mockable": false
        },
        {
            "integrations": "Microsoft Graph Groups",
            "playbookID": "Microsoft Graph Groups - Test dev",
            "instance_names": "ms_graph_groups_dev"
        },
        {
            "integrations": "Microsoft Graph Groups",
            "playbookID": "Microsoft Graph Groups - Test prod",
            "instance_names": "ms_graph_groups_prod",
            "is_mockable": false
        },
        {
            "integrations": "Microsoft_Graph_Files",
            "playbookID": "test_MsGraphFiles dev",
            "instance_names": "ms_graph_files_dev",
            "fromversion": "5.0.0"
        },
        {
            "integrations": "Microsoft_Graph_Files",
            "playbookID": "test_MsGraphFiles prod",
            "instance_names": "ms_graph_files_prod",
            "fromversion": "5.0.0",
            "is_mockable": false
        },
        {
            "integrations": "Microsoft Graph Calendar",
            "playbookID": "Microsoft Graph Calendar - Test dev",
            "instance_names": "ms_graph_calendar_dev"
        },
        {
            "integrations": "Microsoft Graph Calendar",
            "playbookID": "Microsoft Graph Calendar - Test prod",
            "instance_names": "ms_graph_calendar_prod",
            "is_mockable": false
        },
        {
            "integrations": "Microsoft Graph Device Management",
            "playbookID": "MSGraph_DeviceManagement_Test_dev",
            "instance_names": "ms_graph_device_management_oproxy_dev",
            "fromversion": "5.0.0"
        },
        {
            "integrations": "Microsoft Graph Device Management",
            "playbookID": "MSGraph_DeviceManagement_Test_prod",
            "instance_names": "ms_graph_device_management_oproxy_prod",
            "fromversion": "5.0.0",
            "is_mockable": false
        },
        {
            "integrations": "Microsoft Graph Device Management",
            "playbookID": "MSGraph_DeviceManagement_Test_self_deployed_prod",
            "instance_names": "ms_graph_device_management_self_deployed_prod",
            "fromversion": "5.0.0"
        },
        {
            "integrations": "RedLock",
            "playbookID": "RedLockTest",
            "nightly": true
        },
        {
            "integrations": "Symantec Messaging Gateway",
            "playbookID": "Symantec Messaging Gateway Test"
        },
        {
            "integrations": "ThreatConnect v2",
            "playbookID": "ThreatConnect v2 - Test",
            "fromversion": "5.0.0"
        },
        {
            "integrations": "VxStream",
            "playbookID": "VxStream Test",
            "nightly": true,
            "is_mockable": false
        },
        {
            "integrations": "QRadar_v2",
            "playbookID": "test_Qradar_v2",
            "fromversion": "6.0.0",
            "is_mockable": false
        },
        {
            "integrations": "VMware",
            "playbookID": "VMWare Test"
        },
        {
            "integrations": "carbonblack-v2",
            "playbookID": "Carbon Black Response Test",
            "fromversion": "5.0.0"
        },
        {
            "integrations": "VMware Carbon Black EDR v2",
            "playbookID": "Carbon Black Edr - Test",
            "is_mockable": false,
            "fromversion": "5.5.0"
        },
        {
            "integrations": "Cisco Umbrella Investigate",
            "playbookID": "Cisco Umbrella Test"
        },
        {
            "integrations": "icebrg",
            "playbookID": "Icebrg Test",
            "timeout": 500
        },
        {
            "integrations": "Symantec MSS",
            "playbookID": "SymantecMSSTest"
        },
        {
            "integrations": "Remedy AR",
            "playbookID": "Remedy AR Test"
        },
        {
            "integrations": "AWS - IAM",
            "playbookID": "AWS - IAM Test Playbook"
        },
        {
            "integrations": "McAfee Active Response",
            "playbookID": "McAfee-MAR_Test",
            "timeout": 700
        },
        {
            "integrations": "McAfee Threat Intelligence Exchange",
            "playbookID": "McAfee-TIE Test",
            "timeout": 700
        },
        {
            "integrations": "ArcSight Logger",
            "playbookID": "ArcSight Logger test"
        },
        {
            "integrations": "ArcSight ESM v2",
            "playbookID": "ArcSight ESM v2 Test"
        },
        {
            "integrations": "ArcSight ESM v2",
            "playbookID": "test Arcsight - Get events related to the Case"
        },
        {
            "integrations": "XFE_v2",
            "playbookID": "Test_XFE_v2",
            "timeout": 500,
            "nightly": true
        },
        {
            "integrations": "McAfee Threat Intelligence Exchange",
            "playbookID": "search_endpoints_by_hash_-_tie_-_test",
            "timeout": 500
        },
        {
            "integrations": "iDefense_v2",
            "playbookID": "iDefense_v2_Test",
            "fromversion": "5.5.0"
        },
        {
            "integrations": "AWS - SQS",
            "playbookID": "AWS - SQS Test Playbook",
            "fromversion": "5.0.0"
        },
        {
            "integrations": "AbuseIPDB",
            "playbookID": "AbuseIPDB Test"
        },
        {
            "integrations": "AbuseIPDB",
            "playbookID": "AbuseIPDB PopulateIndicators Test"
        },
        {
            "integrations": "LogRhythm",
            "playbookID": "LogRhythm-Test-Playbook",
            "timeout": 200
        },
        {
            "integrations": "FireEye HX",
            "playbookID": "FireEye HX Test",
            "timeout": 800
        },
        {
            "integrations": "FireEyeFeed",
            "playbookID": "playbook-FeedFireEye_test",
            "memory_threshold": 110
        },
        {
            "integrations": "Phish.AI",
            "playbookID": "PhishAi-Test"
        },
        {
            "integrations": "Phish.AI",
            "playbookID": "Test-Detonate URL - Phish.AI"
        },
        {
            "integrations": "Centreon",
            "playbookID": "Centreon-Test-Playbook"
        },
        {
            "playbookID": "ReadFile test"
        },
        {
            "integrations": "AlphaSOC Wisdom",
            "playbookID": "AlphaSOC-Wisdom-Test"
        },
        {
            "integrations": "carbonblack-v2",
            "playbookID": "CBFindIP - Test"
        },
        {
            "integrations": "Jask",
            "playbookID": "Jask_Test",
            "fromversion": "4.1.0"
        },
        {
            "integrations": "Whois",
            "playbookID": "whois_test",
            "fromversion": "4.1.0"
        },
        {
            "integrations": "RSA NetWitness Endpoint",
            "playbookID": "NetWitness Endpoint Test"
        },
        {
            "integrations": "Check Point Sandblast",
            "playbookID": "Sandblast_malicious_test"
        },
        {
            "playbookID": "TestMatchRegexV2"
        },
        {
            "integrations": "ActiveMQ",
            "playbookID": "ActiveMQ Test"
        },
        {
            "playbookID": "RegexGroups Test"
        },
        {
            "integrations": "Cisco ISE",
            "playbookID": "cisco-ise-test-playbook"
        },
        {
            "integrations": "RSA NetWitness v11.1",
            "playbookID": "RSA NetWitness Test"
        },
        {
            "playbookID": "ExifReadTest"
        },
        {
            "integrations": "Cuckoo Sandbox",
            "playbookID": "CuckooTest",
            "timeout": 700
        },
        {
            "integrations": "VxStream",
            "playbookID": "Test-Detonate URL - Crowdstrike",
            "timeout": 1200
        },
        {
            "playbookID": "Detonate File - Generic Test",
            "timeout": 500
        },
        {
            "integrations": [
                "Lastline v2",
                "WildFire-v2",
                "SNDBOX",
                "McAfee Advanced Threat Defense"
            ],
            "playbookID": "Detonate File - Generic Test",
            "timeout": 2400,
            "nightly": true
        },
        {
            "playbookID": "STIXParserTest"
        },
        {
            "playbookID": "VerifyJSON - Test",
            "fromversion": "5.5.0"
        },
        {
            "playbookID": "PowerShellCommon-Test",
            "fromversion": "5.5.0"
        },
        {
            "playbookID": "GetIndicatorDBotScoreFromCache-Test",
            "fromversion": "6.0.0"
        },
        {
            "playbookID": "Detonate URL - Generic Test",
            "timeout": 2000,
            "nightly": true,
            "integrations": [
                "McAfee Advanced Threat Defense",
                "VxStream",
                "Lastline v2"
            ]
        },
        {
            "integrations": [
                "carbonblack-v2",
                "carbonblackliveresponse",
                "Cylance Protect v2"
            ],
            "playbookID": "Retrieve File from Endpoint - Generic V2 Test",
            "fromversion": "5.0.0",
            "is_mockable": false
        },
        {
            "integrations": "Zscaler",
            "playbookID": "Zscaler Test",
            "nightly": true,
            "timeout": 500
        },
        {
            "playbookID": "DemistoUploadFileV2 Test",
            "integrations": "Demisto REST API"
        },
        {
            "playbookID": "MaxMind Test",
            "integrations": "MaxMind GeoIP2"
        },
        {
            "playbookID": "Test Sagemaker",
            "integrations": "AWS Sagemaker"
        },
        {
            "playbookID": "C2sec-Test",
            "integrations": "C2sec irisk",
            "fromversion": "5.0.0"
        },
        {
            "playbookID": "AlexaV2 Test Playbook",
            "integrations": "Alexa Rank Indicator v2",
            "fromversion": "5.5.0"
        },
        {
            "playbookID": "Phishing v2 - Test - Incident Starter",
            "fromversion": "6.0.0",
            "timeout": 1200,
            "nightly": false,
            "integrations": [
                "EWS Mail Sender",
                "Demisto REST API",
                "Rasterize"
            ],
            "instance_names": [
                "ews_mail_sender_labdemisto"
            ],
            "memory_threshold": 150,
            "pid_threshold": 80
        },
        {
            "playbookID": "Phishing - Core - Test - Incident Starter",
            "fromversion": "6.0.0",
            "timeout": 1700,
            "nightly": false,
            "integrations": [
                "EWS Mail Sender",
                "Demisto REST API",
                "Rasterize"
            ],
            "instance_names": [
                "ews_mail_sender_labdemisto"
            ],
            "memory_threshold": 160,
            "pid_threshold": 80
        },
        {
            "integrations": "duo",
            "playbookID": "DUO Test Playbook"
        },
        {
            "playbookID": "SLA Scripts - Test",
            "fromversion": "4.1.0"
        },
        {
            "playbookID": "test_manageOOOUsers",
            "fromversion": "5.5.0"
        },
        {
            "playbookID": "PcapHTTPExtractor-Test"
        },
        {
            "playbookID": "Ping Test Playbook"
        },
        {
            "playbookID": "ParseWordDoc-Test"
        },
        {
            "playbookID": "PDFUnlocker-Test",
            "fromversion": "6.0.0"
        },
        {
            "playbookID": "Active Directory Test",
            "integrations": "Active Directory Query v2",
            "instance_names": "active_directory_ninja"
        },
        {
            "playbookID": "AD v2 - debug-mode - Test",
            "integrations": "Active Directory Query v2",
            "instance_names": "active_directory_ninja",
            "fromversion": "5.0.0"
        },
        {
            "playbookID": "Docker Hardening Test",
            "fromversion": "5.0.0",
            "runnable_on_docker_only": true
        },
        {
            "integrations": "Active Directory Query v2",
            "instance_names": "active_directory_ninja",
            "playbookID": "Active Directory Query V2 configuration with port"
        },
        {
            "integrations": "Active Directory Query v2",
            "instance_names": "active_directory_ninja",
            "playbookID": "Active Directory - ad-get-user limit check"
        },
        {
            "integrations": "Active Directory Query v2",
            "instance_names": "active_directory_ninja",
            "playbookID": "active directory search user with parentheses test"
        },
        {
            "integrations": "mysql",
            "playbookID": "MySQL Test"
        },
        {
            "playbookID": "Email Address Enrichment - Generic v2.1 - Test",
            "integrations": "Active Directory Query v2",
            "instance_names": "active_directory_ninja"
        },
        {
            "integrations": "Cofense Intelligence",
            "playbookID": "Test - Cofense Intelligence",
            "timeout": 500
        },
        {
            "playbookID": "GDPRContactAuthorities Test"
        },
        {
            "integrations": "Google Resource Manager",
            "playbookID": "GoogleResourceManager-Test",
            "timeout": 500,
            "nightly": true
        },
        {
            "integrations": "SlashNext Phishing Incident Response",
            "playbookID": "SlashNextPhishingIncidentResponse-Test",
            "timeout": 500,
            "nightly": true
        },
        {
            "integrations": "Google Cloud Storage",
            "playbookID": "GCS - Test",
            "timeout": 500,
            "nightly": true,
            "memory_threshold": 80
        },
        {
            "integrations": "GooglePubSub",
            "playbookID": "GooglePubSub_Test",
            "nightly": true,
            "timeout": 500,
            "fromversion": "5.0.0"
        },
        {
            "playbookID": "Calculate Severity - Generic v2 - Test",
            "integrations": [
                "Palo Alto Minemeld",
                "Active Directory Query v2"
            ],
            "instance_names": "active_directory_ninja",
            "fromversion": "4.5.0"
        },
        {
            "integrations": "Freshdesk",
            "playbookID": "Freshdesk-Test",
            "timeout": 500,
            "nightly": true
        },
        {
            "playbookID": "Autoextract - Test",
            "fromversion": "4.1.0"
        },
        {
            "playbookID": "FilterByList - Test",
            "fromversion": "4.5.0"
        },
        {
            "playbookID": "Impossible Traveler - Test",
            "integrations": [
                "Ipstack",
                "ipinfo",
                "Rasterize",
                "Active Directory Query v2",
                "Demisto REST API"
            ],
            "instance_names": "active_directory_ninja",
            "fromversion": "5.0.0",
            "timeout": 700
        },
        {
            "playbookID": "Active Directory - Get User Manager Details - Test",
            "integrations": "Active Directory Query v2",
            "instance_names": "active_directory_80k",
            "fromversion": "4.5.0"
        },
        {
            "integrations": "Kafka V2",
            "playbookID": "Kafka Test"
        },
        {
            "playbookID": "File Enrichment - Generic v2 - Test",
            "instance_names": "virus_total_private_api_general",
            "integrations": [
                "VirusTotal - Private API",
                "Cylance Protect v2"
            ],
            "is_mockable": false
        },
        {
            "integrations": [
                "epo",
                "McAfee Active Response"
            ],
            "playbookID": "Endpoint data collection test",
            "timeout": 500
        },
        {
            "integrations": [
                "epo",
                "McAfee Active Response"
            ],
            "playbookID": "MAR - Endpoint data collection test",
            "timeout": 500
        },
        {
            "integrations": "DUO Admin",
            "playbookID": "DuoAdmin API test playbook",
            "fromversion": "5.0.0"
        },
        {
            "integrations": [
                "TAXII Server",
                "TAXIIFeed"
            ],
            "playbookID": "TAXII_Feed_Test",
            "fromversion": "5.5.0",
            "timeout": 300,
            "instance_names": [
                "non_https_cert",
                "instance_execute"
            ]
        },
        {
            "integrations": [
                "TAXII Server",
                "TAXIIFeed"
            ],
            "playbookID": "TAXII_Feed_Test",
            "fromversion": "5.5.0",
            "timeout": 300,
            "instance_names": [
                "https_cert",
                "local_https"
            ]
        },
        {
            "integrations": "TAXII 2 Feed",
            "playbookID": "TAXII 2 Feed Test",
            "fromversion": "5.5.0"
        },
        {
            "integrations": "iDefense Feed",
            "playbookID": "Feed iDefense Test",
            "memory_threshold": 200,
            "fromversion": "5.5.0"
        },
        {
            "playbookID": "TestShowScheduledEntries"
        },
        {
            "playbookID": "Calculate Severity - Standard - Test",
            "integrations": "Palo Alto Minemeld",
            "fromversion": "4.5.0"
        },
        {
            "integrations": "Symantec Advanced Threat Protection",
            "playbookID": "Symantec ATP Test"
        },
        {
            "playbookID": "HTTPListRedirects - Test SSL"
        },
        {
            "playbookID": "HTTPListRedirects Basic Test"
        },
        {
            "playbookID": "CheckDockerImageAvailableTest"
        },
        {
            "playbookID": "Extract Indicators From File - Generic v2 - Test",
            "integrations": [
                "Image OCR",
                "Rasterize"
            ],
            "timeout": 350,
            "memory_threshold": 200,
            "fromversion": "4.5.0"
        },
        {
            "playbookID": "Endpoint Enrichment - Generic v2.1 - Test",
            "integrations": [
                "Cylance Protect v2",
                "carbonblack-v2",
                "epo",
                "Active Directory Query v2"
            ],
            "instance_names": "active_directory_ninja"
        },
        {
            "playbookID": "EmailReputationTest",
            "integrations": "Have I Been Pwned? V2"
        },
        {
            "integrations": "Symantec Deepsight Intelligence",
            "playbookID": "Symantec Deepsight Test"
        },
        {
            "playbookID": "ExtractDomainFromEmailTest"
        },
        {
            "playbookID": "Wait Until Datetime - Test",
            "fromversion": "4.5.0"
        },
        {
            "playbookID": "PAN-OS DAG Configuration Test",
            "integrations": "Panorama",
            "instance_names": "palo_alto_panorama_9.0",
            "timeout": 1500
        },
        {
            "playbookID": "PAN-OS EDL Setup v3 Test",
            "integrations": [
                "Panorama",
                "palo_alto_networks_pan_os_edl_management"
            ],
            "instance_names": "palo_alto_firewall_9.0",
            "timeout": 300
        },
        {
            "integrations": "Snowflake",
            "playbookID": "Snowflake-Test"
        },
        {
            "playbookID": "Account Enrichment - Generic v2.1 - Test",
            "integrations": "Active Directory Query v2",
            "instance_names": "active_directory_ninja"
        },
        {
            "integrations": "Cisco Umbrella Investigate",
            "playbookID": "Domain Enrichment - Generic v2 - Test"
        },
        {
            "integrations": "Google BigQuery",
            "playbookID": "Google BigQuery Test"
        },
        {
            "integrations": "Zoom",
            "playbookID": "Zoom_Test"
        },
        {
            "playbookID": "IP Enrichment - Generic v2 - Test",
            "integrations": "Threat Crowd",
            "fromversion": "4.1.0"
        },
        {
            "integrations": "Cherwell",
            "playbookID": "Cherwell Example Scripts - test"
        },
        {
            "integrations": "Cherwell",
            "playbookID": "Cherwell - test"
        },
        {
            "integrations": "CarbonBlackProtectionV2",
            "playbookID": "Carbon Black Enterprise Protection V2 Test"
        },
        {
            "integrations": "Active Directory Query v2",
            "instance_names": "active_directory_ninja",
            "playbookID": "Test ADGetUser Fails with no instances 'Active Directory Query' (old version)"
        },
        {
            "integrations": "MITRE ATT&CK v2",
            "playbookID": "FeedMitreAttackv2_test",
            "memory_threshold": 150
        },
        {
            "integrations": "MITRE ATT&CK v2",
            "playbookID": "ExtractAttackPattern-Test",
            "memory_threshold": 150,
            "fromversion": "6.2.0"
        },
        {
            "integrations": "ANYRUN",
            "playbookID": "ANYRUN-Test"
        },
        {
            "integrations": "ANYRUN",
            "playbookID": "Detonate File - ANYRUN - Test"
        },
        {
            "integrations": "ANYRUN",
            "playbookID": "Detonate URL - ANYRUN - Test"
        },
        {
            "integrations": "Netcraft",
            "playbookID": "Netcraft test"
        },
        {
            "integrations": "EclecticIQ Platform",
            "playbookID": "EclecticIQ Test"
        },
        {
            "playbookID": "FormattingPerformance - Test",
            "fromversion": "5.0.0"
        },
        {
            "integrations": "AWS - EC2",
            "instance_names": "AWS - EC2",
            "playbookID": "AWS - EC2 Test Playbook",
            "fromversion": "5.0.0",
            "memory_threshold": 90
        },
        {
            "integrations": "AWS - EC2",
            "playbookID": "d66e5f86-e045-403f-819e-5058aa603c32"
        },
        {
            "integrations": "ANYRUN",
            "playbookID": "Detonate File From URL - ANYRUN - Test"
        },
        {
            "integrations": "AWS - CloudTrail",
            "playbookID": "3da2e31b-f114-4d7f-8702-117f3b498de9"
        },
        {
            "integrations": "carbonblackprotection",
            "playbookID": "67b0f25f-b061-4468-8613-43ab13147173"
        },
        {
            "integrations": "DomainTools",
            "playbookID": "DomainTools-Test"
        },
        {
            "integrations": "Exabeam",
            "playbookID": "Exabeam - Test"
        },
        {
            "integrations": "Cisco Spark",
            "playbookID": "Cisco Spark Test New"
        },
        {
            "integrations": "Remedy On-Demand",
            "playbookID": "Remedy-On-Demand-Test"
        },
        {
            "playbookID": "ssdeepreputationtest"
        },
        {
            "playbookID": "TestIsEmailAddressInternal"
        },
        {
            "integrations": "Google Cloud Compute",
            "playbookID": "GoogleCloudCompute-Test"
        },
        {
            "integrations": "AWS - S3",
            "playbookID": "97393cfc-2fc4-4dfe-8b6e-af64067fc436",
            "memory_threshold": 80
        },
        {
            "integrations": "Image OCR",
            "playbookID": "TestImageOCR"
        },
        {
            "integrations": "fireeye",
            "playbookID": "Detonate File - FireEye AX - Test"
        },
        {
            "integrations": [
                "Rasterize",
                "Image OCR"
            ],
            "playbookID": "Rasterize Test",
            "fromversion": "5.0.0"
        },
        {
            "integrations": "Rasterize",
            "playbookID": "RasterizeImageTest",
            "fromversion": "5.0.0"
        },
        {
            "integrations": "Ipstack",
            "playbookID": "Ipstack_Test"
        },
        {
            "integrations": "Perch",
            "playbookID": "Perch-Test"
        },
        {
            "integrations": "Forescout",
            "playbookID": "Forescout-Test"
        },
        {
            "integrations": "GitHub",
            "playbookID": "Git_Integration-Test"
        },
        {
            "integrations": "GitHub IAM",
            "playbookID": "Github IAM - Test Playbook",
            "fromversion": "6.1.0"
        },
        {
            "integrations": "LogRhythmRest",
            "playbookID": "LogRhythm REST test"
        },
        {
            "integrations": "AlienVault USM Anywhere",
            "playbookID": "AlienVaultUSMAnywhereTest"
        },
        {
            "playbookID": "PhishLabsTestPopulateIndicators"
        },
        {
            "playbookID": "Test_HTMLtoMD"
        },
        {
            "integrations": "PhishLabs IOC",
            "playbookID": "PhishLabsIOC TestPlaybook",
            "fromversion": "4.1.0"
        },
        {
            "integrations": "PerceptionPoint",
            "playbookID": "PerceptionPoint Test",
            "fromversion": "4.1.0"
        },
        {
            "integrations": "vmray",
            "playbookID": "VMRay-Test-File",
            "fromversion": "5.5.0"
        },
        {
            "integrations": "vmray",
            "playbookID": "File Enrichment - VMRay - Test",
            "fromversion": "5.0.0"
        },
        {
            "integrations": "AutoFocus V2",
            "playbookID": "AutoFocus V2 test",
            "fromversion": "5.0.0",
            "timeout": 1000
        },
        {
            "playbookID": "Process Email - Generic for Rasterize"
        },
        {
            "playbookID": "Send Investigation Summary Reports - Test",
            "integrations": "EWS Mail Sender",
            "instance_names": [
                "ews_mail_sender_labdemisto"
            ],
            "fromversion": "4.5.0",
            "memory_threshold": 100
        },
        {
            "integrations": "Flashpoint",
            "playbookID": "Flashpoint_event-Test"
        },
        {
            "integrations": "Flashpoint",
            "playbookID": "Flashpoint_forum-Test"
        },
        {
            "integrations": "Flashpoint",
            "playbookID": "Flashpoint_report-Test"
        },
        {
            "integrations": "Flashpoint",
            "playbookID": "Flashpoint_reputation-Test"
        },
        {
            "integrations": "BluecatAddressManager",
            "playbookID": "Bluecat Address Manager test"
        },
        {
            "integrations": "MailListener - POP3 Beta",
            "playbookID": "MailListener-POP3 - Test"
        },
        {
            "playbookID": "sumList - Test"
        },
        {
            "integrations": "VulnDB",
            "playbookID": "Test-VulnDB"
        },
        {
            "integrations": "Shodan_v2",
            "playbookID": "Test-Shodan_v2",
            "timeout": 1000
        },
        {
            "integrations": "Threat Crowd",
            "playbookID": "ThreatCrowd - Test"
        },
        {
            "integrations": "GoogleDocs",
            "playbookID": "GoogleDocs-test"
        },
        {
            "playbookID": "Request Debugging - Test",
            "fromversion": "5.0.0"
        },
        {
            "integrations": "Kaspersky Security Center",
            "playbookID": "Kaspersky Security Center - Test",
            "fromversion": "5.5.0"
        },
        {
            "playbookID": "Test Convert file hash to corresponding hashes",
            "fromversion": "4.5.0",
            "integrations": "VirusTotal",
            "instance_names": "virus_total_general"
        },
        {
            "playbookID": "PAN-OS Query Logs For Indicators Test",
            "fromversion": "5.5.0",
            "timeout": 1500,
            "integrations": "Panorama",
            "instance_names": "palo_alto_panorama"
        },
        {
            "integrations": "Hybrid Analysis",
            "playbookID": "HybridAnalysis-Test",
            "timeout": 500,
            "fromversion": "4.1.0",
            "is_mockable": false
        },
        {
            "integrations": "Elasticsearch v2",
            "instance_names": "es_v7",
            "playbookID": "Elasticsearch_v2_test"
        },
        {
            "integrations": "ElasticsearchFeed",
            "instance_names": "es_demisto_feed",
            "playbookID": "Elasticsearch_Fetch_Demisto_Indicators_Test",
            "fromversion": "5.5.0"
        },
        {
            "integrations": "ElasticsearchFeed",
            "instance_names": "es_generic_feed",
            "playbookID": "Elasticsearch_Fetch_Custom_Indicators_Test",
            "fromversion": "5.5.0"
        },
        {
            "integrations": "Elasticsearch v2",
            "instance_names": "es_v6",
            "playbookID": "Elasticsearch_v2_test-v6"
        },
        {
            "integrations": "PolySwarm",
            "playbookID": "PolySwarm-Test"
        },
        {
            "integrations": "Kennav2",
            "playbookID": "Kenna Test"
        },
        {
            "integrations": "SecurityAdvisor",
            "playbookID": "SecurityAdvisor-Test",
            "fromversion": "4.5.0"
        },
        {
            "integrations": "Google Key Management Service",
            "playbookID": "Google-KMS-test",
            "pid_threshold": 6,
            "memory_threshold": 60
        },
        {
            "integrations": "SecBI",
            "playbookID": "SecBI - Test"
        },
        {
            "playbookID": "ExtractFQDNFromUrlAndEmail-Test"
        },
        {
            "integrations": "EWS v2",
            "playbookID": "Get EWS Folder Test",
            "fromversion": "4.5.0",
            "instance_names": "ewv2_regular",
            "timeout": 1200
        },
        {
            "integrations": "EWSO365",
            "playbookID": "EWS_O365_test",
            "fromversion": "5.0.0"
        },
        {
            "integrations": "EWSO365",
            "playbookID": "EWS_O365_send_mail_test",
            "fromversion": "5.0.0"
        },
        {
            "integrations": "QRadar_v2",
            "playbookID": "QRadar Indicator Hunting Test",
            "timeout": 600,
            "fromversion": "6.0.0"
        },
        {
            "integrations": "QRadar v3",
            "playbookID": "QRadar - Get Offense Logs Test",
            "timeout": 600,
            "fromversion": "6.0.0"
        },
        {
            "playbookID": "SetAndHandleEmpty test",
            "fromversion": "4.5.0"
        },
        {
            "integrations": "Tanium v2",
            "playbookID": "Tanium v2 - Test"
        },
        {
            "integrations": "Office 365 Feed",
            "playbookID": "Office365_Feed_Test",
            "fromversion": "5.5.0"
        },
        {
            "integrations": "GoogleCloudTranslate",
            "playbookID": "GoogleCloudTranslate-Test",
            "pid_threshold": 9
        },
        {
            "integrations": "Infoblox",
            "playbookID": "Infoblox Test"
        },
        {
            "integrations": "BPA",
            "playbookID": "Test-BPA",
            "fromversion": "4.5.0"
        },
        {
            "playbookID": "GetValuesOfMultipleFIelds Test",
            "fromversion": "4.5.0"
        },
        {
            "playbookID": "IsInternalHostName Test",
            "fromversion": "4.5.0"
        },
        {
            "playbookID": "DigitalGuardian-Test",
            "integrations": "Digital Guardian",
            "fromversion": "5.0.0"
        },
        {
            "integrations": "SplunkPy",
            "playbookID": "Splunk Indicator Hunting Test",
            "fromversion": "5.0.0",
            "memory_threshold": 500,
            "instance_names": "use_default_handler",
            "is_mockable": false
        },
        {
            "integrations": "BPA",
            "playbookID": "Test-BPA_Integration",
            "fromversion": "4.5.0"
        },
        {
            "integrations": "AutoFocus Feed",
            "playbookID": "playbook-FeedAutofocus_test",
            "fromversion": "5.5.0"
        },
        {
            "integrations": "AutoFocus Daily Feed",
            "playbookID": "playbook-FeedAutofocus_daily_test",
            "fromversion": "5.5.0"
        },
        {
            "integrations": "PaloAltoNetworks_PrismaCloudCompute",
            "playbookID": "PaloAltoNetworks_PrismaCloudCompute-Test",
            "instance_names": "prisma_cloud_compute_21_04"
        },
        {
            "integrations": "SaasSecurity",
            "playbookID": "SaasSecurity-Test"
        },
        {
            "integrations": "Recorded Future Feed",
            "playbookID": "RecordedFutureFeed - Test",
            "instance_names": "recorded_future_feed",
            "timeout": 1000,
            "fromversion": "5.5.0",
            "memory_threshold": 86
        },
        {
            "integrations": "Recorded Future Feed",
            "playbookID": "RecordedFutureFeed - Test",
            "instance_names": "recorded_future_feed_with_risk_rules",
            "timeout": 1000,
            "fromversion": "5.5.0",
            "memory_threshold": 86
        },
        {
            "integrations": "Expanse",
            "playbookID": "test-Expanse-Playbook",
            "fromversion": "5.0.0"
        },
        {
            "integrations": "Expanse",
            "playbookID": "test-Expanse",
            "fromversion": "5.0.0"
        },
        {
            "integrations": "DShield Feed",
            "playbookID": "playbook-DshieldFeed_test",
            "fromversion": "5.5.0",
            "is_mockable": false
        },
        {
            "integrations": "AlienVault Reputation Feed",
            "playbookID": "AlienVaultReputationFeed_Test",
            "fromversion": "5.5.0",
            "memory_threshold": 190
        },
        {
            "integrations": "BruteForceBlocker Feed",
            "playbookID": "playbook-BruteForceBlocker_test",
            "fromversion": "5.5.0",
            "memory_threshold": 190
        },
        {
            "integrations": "F5Silverline",
            "playbookID": "F5Silverline_TestPlaybook",
            "fromversion": "6.0.0",
            "memory_threshold": 190
        },
        {
            "integrations": "Carbon Black Enterprise EDR",
            "playbookID": "Carbon Black Enterprise EDR Test",
            "fromversion": "5.0.0"
        },
        {
            "integrations": "MongoDB Key Value Store",
            "playbookID": "MongoDB KeyValueStore - Test",
            "pid_threshold": 12,
            "fromversion": "5.0.0"
        },
        {
            "integrations": "MongoDB Log",
            "playbookID": "MongoDBLog - Test",
            "pid_threshold": 12,
            "fromversion": "5.0.0"
        },
        {
            "integrations": "Google Chronicle Backstory",
            "playbookID": "Google Chronicle Backstory Asset - Test",
            "fromversion": "5.0.0"
        },
        {
            "integrations": "Google Chronicle Backstory",
            "playbookID": "Google Chronicle Backstory IOC Details - Test",
            "fromversion": "5.0.0"
        },
        {
            "integrations": "Google Chronicle Backstory",
            "playbookID": "Google Chronicle Backstory List Alerts - Test",
            "fromversion": "5.0.0"
        },
        {
            "integrations": "Google Chronicle Backstory",
            "playbookID": "Google Chronicle Backstory List IOCs - Test",
            "fromversion": "5.0.0"
        },
        {
            "integrations": "Google Chronicle Backstory",
            "playbookID": "Google Chronicle Backstory Reputation - Test",
            "fromversion": "5.0.0"
        },
        {
            "integrations": "Google Chronicle Backstory",
            "playbookID": "Google Chronicle Backstory List Events - Test",
            "fromversion": "5.0.0"
        },
        {
            "integrations": "Feodo Tracker IP Blocklist Feed",
            "instance_names": "feodo_tracker_ip_currently__active",
            "playbookID": "playbook-feodotrackeripblock_test_currently__active",
            "fromversion": "5.5.0"
        },
        {
            "integrations": "Feodo Tracker IP Blocklist Feed",
            "instance_names": "feodo_tracker_ip_30_days",
            "playbookID": "playbook-feodotrackeripblock_test_30_days",
            "fromversion": "5.5.0"
        },
        {
            "integrations": "Code42",
            "playbookID": "Code42-Test",
            "fromversion": "5.0.0",
            "timeout": 600
        },
        {
            "playbookID": "Code42 File Search Test",
            "integrations": "Code42",
            "fromversion": "5.0.0"
        },
        {
            "playbookID": "FetchIndicatorsFromFile-test",
            "fromversion": "5.5.0"
        },
        {
            "integrations": "RiskSense",
            "playbookID": "RiskSense Get Apps - Test"
        },
        {
            "integrations": "RiskSense",
            "playbookID": "RiskSense Get Host Detail - Test"
        },
        {
            "integrations": "RiskSense",
            "playbookID": "RiskSense Get Host Finding Detail - Test"
        },
        {
            "integrations": "RiskSense",
            "playbookID": "RiskSense Get Hosts - Test"
        },
        {
            "integrations": "RiskSense",
            "playbookID": "RiskSense Get Host Findings - Test"
        },
        {
            "integrations": "RiskSense",
            "playbookID": "RiskSense Get Unique Cves - Test"
        },
        {
            "integrations": "RiskSense",
            "playbookID": "RiskSense Get Unique Open Findings - Test"
        },
        {
            "integrations": "RiskSense",
            "playbookID": "RiskSense Get Apps Detail - Test"
        },
        {
            "integrations": "RiskSense",
            "playbookID": "RiskSense Apply Tag - Test"
        },
        {
            "integrations": "Indeni",
            "playbookID": "Indeni_test",
            "fromversion": "5.0.0"
        },
        {
            "integrations": "SafeBreach v2",
            "playbookID": "playbook-SafeBreach-Test",
            "fromversion": "5.5.0"
        },
        {
            "integrations": "AlienVault OTX TAXII Feed",
            "playbookID": "playbook-feedalienvaultotx_test",
            "fromversion": "5.5.0"
        },
        {
            "playbookID": "ExtractDomainAndFQDNFromUrlAndEmail-Test",
            "fromversion": "5.5.0"
        },
        {
            "integrations": "Cortex Data Lake",
            "playbookID": "Cortex Data Lake Test",
            "instance_names": "cdl_prod",
            "fromversion": "4.5.0"
        },
        {
            "integrations": "Cortex Data Lake",
            "playbookID": "Cortex Data Lake Test",
            "instance_names": "cdl_dev",
            "fromversion": "4.5.0"
        },
        {
            "integrations": "MongoDB",
            "playbookID": "MongoDB - Test"
        },
        {
            "integrations": "DNSDB_v2",
            "playbookID": "DNSDB-Test",
            "fromversion": "5.0.0"
        },
        {
            "playbookID": "DBotCreatePhishingClassifierV2FromFile-Test",
            "timeout": 60000,
            "fromversion": "6.1.0",
            "instance_names": "ml_dummy_prod",
            "integrations": "AzureWAF"
        },
        {
            "integrations": "IBM Resilient Systems",
            "playbookID": "IBM Resilient Systems Test"
        },
        {
            "integrations": [
                "Prisma Access",
                "Prisma Access Egress IP feed"
            ],
            "playbookID": "Prisma_Access_Egress_IP_Feed-Test",
            "timeout": 60000,
            "fromversion": "5.5.0",
            "nightly": true
        },
        {
            "integrations": "Prisma Access",
            "playbookID": "Prisma_Access-Test",
            "timeout": 60000,
            "fromversion": "5.5.0",
            "nightly": true
        },
        {
            "playbookID": "EvaluateMLModllAtProduction-Test",
            "fromversion": "5.5.0"
        },
        {
            "integrations": "Google IP Ranges Feed",
            "playbookID": "Fetch Indicators Test",
            "fromversion": "6.0.0"
        },
        {
            "integrations": "Azure AD Connect Health Feed",
            "playbookID": "FeedAzureADConnectHealth_Test",
            "fromversion": "5.5.0"
        },
        {
            "integrations": "Zoom Feed",
            "playbookID": "FeedZoom_Test",
            "fromversion": "5.5.0"
        },
        {
            "playbookID": "PCAP Analysis Test",
            "integrations": [
                "ipinfo",
                "WildFire-v2"
            ],
            "fromversion": "5.0.0",
            "timeout": 1200
        },
        {
            "integrations": "Workday",
            "playbookID": "Workday - Test",
            "fromversion": "5.0.0",
            "timeout": 600
        },
        {
            "integrations": "Unit42 Feed",
            "playbookID": "Unit42 Feed - Test",
            "fromversion": "5.5.0",
            "timeout": 600
        },
        {
            "integrations": "CrowdStrikeMalquery",
            "playbookID": "CrowdStrikeMalquery-Test",
            "fromversion": "5.0.0",
            "timeout": 2500
        },
        {
            "integrations": "Sixgill_Darkfeed",
            "playbookID": "Sixgill-Darkfeed_Test",
            "fromversion": "5.5.0"
        },
        {
            "playbookID": "hashIncidentFields-test",
            "fromversion": "4.5.0",
            "timeout": 60000
        },
        {
            "integrations": "RSA Archer v2",
            "playbookID": "Archer v2 - Test",
            "fromversion": "5.0.0",
            "timeout": 600
        },
        {
            "integrations": "WootCloud",
            "playbookID": "TestWootCloudPlaybook",
            "fromversion": "5.0.0"
        },
        {
            "integrations": "Ivanti Heat",
            "playbookID": "Ivanti Heat - Test"
        },
        {
            "integrations": "MicrosoftCloudAppSecurity",
            "playbookID": "MicrosoftCloudAppSecurity-Test"
        },
        {
            "integrations": "Blueliv ThreatCompass",
            "playbookID": "Blueliv_ThreatCompass_test",
            "fromversion": "5.0.0"
        },
        {
            "playbookID": "IncreaseIncidentSeverity-Test",
            "fromversion": "5.0.0"
        },
        {
            "integrations": "TrendMicro Cloud App Security",
            "playbookID": "playbook_TrendmicroCAS_Test",
            "fromversion": "5.0.0",
            "timeout": 300
        },
        {
            "playbookID": "IfThenElse-Test",
            "fromversion": "5.0.0"
        },
        {
            "integrations": "Imperva WAF",
            "playbookID": "Imperva WAF - Test"
        },
        {
            "integrations": "CheckPointFirewall_v2",
            "playbookID": "checkpoint-testplaybook",
            "timeout": 500,
            "nightly": true
        },
        {
            "playbookID": "FailedInstances - Test",
            "integrations": "Whois",
            "fromversion": "4.5.0"
        },
        {
            "integrations": "F5 ASM",
            "playbookID": "playbook-F5_ASM-Test",
            "timeout": 600,
            "fromversion": "5.0.0",
            "nightly": true
        },
        {
            "playbookID": "Hatching Triage - Detonate File",
            "integrations": "Hatching Triage",
            "fromversion": "5.5.0"
        },
        {
            "integrations": "Rundeck",
            "playbookID": "Rundeck_test",
            "fromversion": "5.5.0",
            "is_mockable": false
        },
        {
            "playbookID": "Field polling test",
            "timeout": 600,
            "fromversion": "5.0.0"
        },
        {
            "integrations": "Generic Webhook",
            "playbookID": "Generic Webhook - Test",
            "fromversion": "5.5.0"
        },
        {
            "integrations": "Palo Alto Networks Enterprise DLP",
            "playbookID": "Palo_Alto_Networks_Enterprise_DLP - Test",
            "fromversion": "5.0.0"
        },
        {
            "integrations": "Cryptocurrency",
            "playbookID": "Cryptocurrency-Test",
            "is_mockable": false
        },
        {
            "integrations": "Public DNS Feed",
            "playbookID": "Public_DNS_Feed_Test",
            "fromversion": "5.5.0"
        },
        {
            "integrations": "BitcoinAbuse",
            "playbookID": "BitcoinAbuse-test",
            "fromversion": "5.5.0"
        },
        {
            "integrations": "ExpanseV2",
            "playbookID": "ExpanseV2 Test",
            "fromversion": "6.0.0"
        },
        {
            "integrations": "FeedExpanse",
            "playbookID": "Feed Expanse Test",
            "fromversion": "6.0.0"
        },
        {
            "integrations": "MicrosoftGraphIdentityandAccess",
            "playbookID": "Identity & Access test playbook"
        },
        {
            "integrations": "MicrosoftPolicyAndComplianceAuditLog",
            "playbookID": "Audit Log - Test"
        },
        {
            "integrations": "Nutanix Hypervisor",
            "playbookID": "Nutanix-test"
        },
        {
            "integrations": "Azure Storage",
            "playbookID": "Azure Storage - Test"
        },
        {
            "integrations": "MicrosoftGraphApplications",
            "playbookID": "MSGraph Applications Test"
        },
        {
            "integrations": "EWS Extension Online Powershell v2",
            "playbookID": "EWS Extension: Powershell Online V2 Test",
            "fromversion": "6.0.0",
            "toversion": "6.0.9",
            "timeout": 250
        },
        {
            "integrations": "VirusTotal (API v3)",
            "playbookID": "VirusTotal (API v3) Detonate Test",
            "instance_names": [
                "virus_total_v3",
                "virus_total_v3_premium"
            ],
            "is_mockable": false
        },
        {
            "integrations": "VirusTotal (API v3)",
            "playbookID": "VirusTotalV3-test",
            "instance_names": [
                "virus_total_v3"
            ],
            "fromversion": "5.5.0"
        },
        {
            "integrations": "HostIo",
            "playbookID": "HostIo_Test"
        },
        {
            "playbookID": "CreateCertificate-Test",
            "fromversion": "5.5.0"
        },
        {
            "integrations": "LogPoint SIEM Integration",
            "playbookID": "LogPoint SIEM Integration - Test Playbook 1"
        },
        {
            "integrations": "LogPoint SIEM Integration",
            "playbookID": "LogPoint SIEM Integration - Test Playbook 2"
        },
        {
            "integrations": "Cisco Stealthwatch",
            "fromversion": "5.5.0",
            "playbookID": "Cisco Stealthwatch Test"
        },
        {
            "integrations": "cymulate_v2",
            "playbookID": "Cymulate V2 Test",
            "fromversion": "6.0.0"
        },
        {
            "integrations": "OpenCTI",
            "playbookID": "OpenCTI Test",
            "fromversion": "5.0.0"
        },
        {
            "integrations": "Microsoft Graph API",
            "playbookID": "Microsoft Graph API - Test",
            "fromversion": "5.0.0"
        },
        {
            "integrations": "QRadar v3",
            "playbookID": "QRadar_v3-test",
            "fromversion": "6.0.0"
        },
        {
            "playbookID": "DbotPredictOufOfTheBoxTest",
            "fromversion": "4.5.0",
            "timeout": 1000
        },
        {
            "playbookID": "DbotPredictOufOfTheBoxTestV2",
            "fromversion": "5.5.0",
            "timeout": 1000
        },
        {
            "integrations": "HPEArubaClearPass",
            "playbookID": "HPEArubaClearPass_TestPlaybook",
            "fromversion": "6.0.0"
        },
        {
            "integrations": "CrowdstrikeFalcon",
            "playbookID": "Get endpoint details - Generic - test",
            "fromversion": "5.5.0"
        },
        {
            "integrations": "CrowdstrikeFalcon",
            "playbookID": "Isolate and unisolate endpoint - test",
            "fromversion": "5.5.0"
        },
        {
            "integrations": "VirusTotal - Premium (API v3)",
            "playbookID": "VirusTotal Premium v3 TestPlaybook",
            "fromversion": "5.5.0"
        },
        {
            "integrations": "Armis",
            "playbookID": "Armis-Test",
            "fromversion": "5.5.0"
        },
        {
            "playbookID": "Tidy - Test",
            "integrations": [
                "AWS - EC2",
                "Demisto REST API",
                "Tidy"
            ],
            "instance_names": [
                "aws_alloacte_host"
            ],
            "fromversion": "6.0.0",
            "nightly": true
        },
        {
            "integrations": "Trend Micro Deep Security",
            "playbookID": "Trend Micro Deep Security - Test"
        },
        {
            "integrations": "Carbon Black Endpoint Standard",
            "playbookID": "carbonBlackEndpointStandardTestPlaybook",
            "fromversion": "5.5.0",
            "is_mockable": false
        },
        {
            "integrations": "Proofpoint TAP v2",
            "playbookID": "ProofpointTAP-Test"
        },
        {
            "integrations": "QualysV2",
            "playbookID": "QualysVulnerabilityManagement-Test",
            "fromversion": "5.5.0",
            "timeout": 3000
        },
        {
            "integrations": "ThreatExchange v2",
            "playbookID": "ThreatExchangeV2-test",
            "fromversion": "5.5.0"
        },
        {
            "integrations": "NetscoutAED",
            "playbookID": "NetscoutAED-Test",
            "fromversion": "5.5.0"
        },
        {
            "integrations": "VMware Workspace ONE UEM (AirWatch MDM)",
            "playbookID": "VMware Workspace ONE UEM (AirWatch MDM)-Test",
            "fromversion": "6.0.0"
        },
        {
            "integrations": "CarbonBlackLiveResponseCloud",
            "playbookID": "CarbonBlackLiveResponseCloud-Test",
            "fromversion": "5.5.0",
            "is_mockable": false
        },
        {
            "playbookID": "EDL Performance Test",
            "instance_names": "edl_auto",
            "integrations": [
                "EDL",
                "Create-Mock-Feed-Relationships"
            ],
            "fromversion": "6.0.0",
            "timeout": 3500,
            "memory_threshold": 900,
            "pid_threshold": 12,
            "context_print_dt": "EDLHey"
        },
        {
            "playbookID": "Export Indicators Performance Test",
            "instance_names": "eis_auto",
            "integrations": [
                "ExportIndicators",
                "Create-Mock-Feed-Relationships"
            ],
            "fromversion": "6.0.0",
            "timeout": 3500,
            "memory_threshold": 900,
            "pid_threshold": 12,
            "context_print_dt": "EISHey"
        },
        {
            "integrations": "jamf v2",
            "playbookID": "Jamf_v2_test",
            "fromversion": "5.5.0"
        },
        {
            "integrations": "GuardiCore v2",
            "playbookID": "GuardiCoreV2-Test",
            "fromversion": "6.0.0"
        },
        {
            "playbookID": "DBot Build Phishing Classifier Test - Multiple Algorithms",
            "timeout": 60000,
            "fromversion": "6.1.0",
            "instance_names": "ml_dummy_prod",
            "integrations": "AzureWAF"
        },
        {
            "integrations": [
                "AutoFocus Daily Feed",
                "Demisto REST API"
            ],
            "playbookID": "Fetch Indicators Test",
            "fromversion": "6.0.0",
            "is_mockable": false,
            "timeout": 2400
        },
        {
            "integrations": "SOCRadarIncidents",
            "playbookID": "SOCRadarIncidents-Test"
        },
        {
            "integrations": "SOCRadarThreatFusion",
            "playbookID": "SOCRadarThreatFusion-Test"
        },
        {
            "integrations": "FeedSOCRadarThreatFeed",
            "playbookID": "FeedSOCRadarThreatFeed-Test"
        },
        {
            "integrations": "TheHive Project",
            "playbookID": "Playbook_TheHiveProject_Test",
            "fromversion": "6.0.0"
        },
        {
            "integrations": [
                "ServiceNow v2",
                "Demisto REST API"
            ],
            "playbookID": "Fetch Incidents Test",
            "instance_names": "snow_basic_auth",
            "fromversion": "6.0.0",
            "is_mockable": false,
            "timeout": 2400
        },
        {
            "integrations": [
                "MalwareBazaar Feed",
                "Demisto REST API"
            ],
            "playbookID": "Fetch Indicators Test",
            "fromversion": "6.0.0",
            "is_mockable": false,
            "instance_names": "malwarebazzar_auto",
            "timeout": 2400
        },
        {
            "playbookID": "SolarWinds-Test",
            "fromversion": "5.5.0",
            "integrations": [
                "SolarWinds"
            ]
        },
        {
            "playbookID": "BastilleNetworks-Test",
            "fromversion": "5.0.0",
            "integrations": [
                "Bastille Networks"
            ]
        },
        {
            "playbookID": "bc993d1a-98f5-4554-8075-68a38004c119",
            "fromversion": "5.0.0",
            "integrations": [
                "Gamma"
            ]
        },
        {
            "playbookID": "Service Desk Plus (On-Premise) Test",
            "fromversion": "5.0.0",
            "integrations": [
                "ServiceDeskPlus (On-Premise)"
            ]
        },
        {
            "playbookID": "IronDefense Test",
            "fromversion": "5.0.0",
            "integrations": [
                "IronDefense"
            ]
        },
        {
            "playbookID": "AgariPhishingDefense-Test",
            "fromversion": "5.0.0",
            "integrations": [
                "Agari Phishing Defense"
            ]
        },
        {
            "playbookID": "SecurityIntelligenceServicesFeed - Test",
            "fromversion": "5.5.0",
            "integrations": [
                "SecurityIntelligenceServicesFeed"
            ]
        },
        {
            "playbookID": "FeedTalosTestPlaybook",
            "fromversion": "5.5.0",
            "integrations": [
                "Talos Feed"
            ]
        },
        {
            "playbookID": "Netscout Arbor Sightline - Test Playbook",
            "fromversion": "5.5.0",
            "integrations": [
                "NetscoutArborSightline"
            ]
        },
        {
            "playbookID": "test_MsGraphFiles",
            "fromversion": "5.0.0",
            "integrations": [
                "Microsoft_Graph_Files"
            ]
        },
        {
            "playbookID": "AlphaVantage Test Playbook",
            "fromversion": "6.0.0",
            "integrations": [
                "AlphaVantage"
            ]
        },
        {
            "playbookID": "Azure SQL - Test",
            "fromversion": "5.0.0",
            "integrations": [
                "Azure SQL Management"
            ]
        },
        {
            "playbookID": "Sophos Central Test",
            "fromversion": "5.0.0",
            "integrations": [
                "Sophos Central"
            ]
        },
        {
            "playbookID": "Microsoft Graph Groups - Test",
            "fromversion": "5.0.0",
            "integrations": [
                "Microsoft Graph Groups"
            ]
        },
        {
            "playbookID": "Humio-Test",
            "fromversion": "5.0.0",
            "integrations": [
                "Humio"
            ]
        },
        {
            "playbookID": "Blueliv_ThreatContext_test",
            "fromversion": "5.0.0",
            "integrations": [
                "Blueliv ThreatContext"
            ]
        },
        {
            "playbookID": "Darktrace Test Playbook",
            "fromversion": "6.0.0",
            "integrations": [
                "Darktrace"
            ]
        },
        {
            "playbookID": "Recorded Future Test Playbook",
            "fromversion": "5.0.0",
            "integrations": [
                "Recorded Future v2"
            ]
        },
        {
            "playbookID": "get_file_sample_by_hash_-_cylance_protect_-_test",
            "fromversion": "5.0.0",
            "integrations": [
                "Cylance Protect v2"
            ]
        },
        {
            "playbookID": "EDL Indicator Performance Test",
            "fromversion": "6.0.0"
        },
        {
            "playbookID": "EDL Performance Test - Concurrency",
            "fromversion": "6.0.0"
        },
        {
            "playbookID": "Venafi - Test",
            "fromversion": "5.0.0",
            "integrations": [
                "Venafi"
            ]
        },
        {
            "playbookID": "3da36d51-3cdf-4120-882a-cee03b038b89",
            "fromversion": "5.0.0",
            "integrations": [
                "FortiManager"
            ]
        },
        {
            "playbookID": "X509Certificate Test Playbook",
            "fromversion": "6.0.0"
        },
        {
            "playbookID": "Pcysys-Test",
            "fromversion": "5.0.0",
            "integrations": [
                "Pentera"
            ]
        },
        {
            "playbookID": "Pentera Run Scan and Create Incidents - Test",
            "fromversion": "5.0.0",
            "integrations": [
                "Pentera"
            ]
        },
        {
            "playbookID": "Google Chronicle Backstory List Detections - Test",
            "fromversion": "5.0.0",
            "integrations": [
                "Google Chronicle Backstory"
            ]
        },
        {
            "playbookID": "Google Chronicle Backstory List Rules - Test",
            "fromversion": "5.0.0",
            "integrations": [
                "Google Chronicle Backstory"
            ]
        },
        {
            "playbookID": "McAfee ESM v2 - Test",
            "fromversion": "5.0.0",
            "integrations": [
                "McAfee ESM v2"
            ]
        },
        {
            "playbookID": "McAfee ESM Watchlists - Test",
            "fromversion": "5.0.0",
            "integrations": [
                "McAfee ESM v2"
            ]
        },
        {
            "playbookID": "Acalvio Sample Playbook",
            "fromversion": "5.0.0",
            "integrations": [
                "Acalvio ShadowPlex"
            ]
        },
        {
            "playbookID": "playbook-SophosXGFirewall-test",
            "fromversion": "5.0.0",
            "integrations": [
                "sophos_firewall"
            ]
        },
        {
            "playbookID": "CircleCI-Test",
            "fromversion": "5.5.0",
            "integrations": [
                "CircleCI"
            ]
        },
        {
            "playbookID": "XMCyberIntegration-Test",
            "fromversion": "6.0.0",
            "integrations": [
                "XMCyber"
            ]
        },
        {
            "playbookID": "a60ae34e-7a00-4a06-81ca-2ca6ea1d58ba",
            "fromversion": "6.0.0",
            "integrations": [
                "AnsibleAlibabaCloud"
            ]
        },
        {
            "playbookID": "Carbon Black Enterprise EDR Process Search Test",
            "fromversion": "5.0.0",
            "integrations": [
                "Carbon Black Enterprise EDR"
            ]
        },
        {
            "playbookID": "Logzio - Test",
            "fromversion": "5.0.0",
            "integrations": [
                "Logz.io"
            ]
        },
        {
            "playbookID": "PAN-OS Create Or Edit Rule Test",
            "fromversion": "6.1.0",
            "integrations": [
                "Panorama"
            ]
        },
        {
            "playbookID": "GoogleCloudSCC-Test",
            "fromversion": "5.0.0",
            "integrations": [
                "GoogleCloudSCC"
            ]
        },
        {
            "playbookID": "SailPointIdentityNow-Test",
            "fromversion": "6.0.0",
            "integrations": [
                "SailPointIdentityNow"
            ]
        },
        {
            "playbookID": "playbook-Cyberint_Test",
            "fromversion": "5.0.0",
            "integrations": [
                "cyberint"
            ]
        },
        {
            "playbookID": "Druva-Test",
            "fromversion": "5.0.0",
            "integrations": [
                "Druva Ransomware Response"
            ]
        },
        {
            "playbookID": "LogPoint SIEM Integration - Test Playbook 3",
            "fromversion": "6.0.0",
            "integrations": [
                "LogPoint SIEM Integration"
            ]
        },
        {
            "playbookID": "TestGraPlayBook",
            "fromversion": "5.0.0",
            "integrations": [
                "Gurucul-GRA"
            ]
        },
        {
            "playbookID": "TestGreatHornPlaybook",
            "fromversion": "6.0.0",
            "integrations": [
                "GreatHorn"
            ]
        },
        {
            "playbookID": "Microsoft Defender Advanced Threat Protection - Test",
            "fromversion": "5.0.0",
            "integrations": [
                "Microsoft Defender Advanced Threat Protection"
            ]
        },
        {
            "playbookID": "Polygon-Test",
            "fromversion": "5.0.0",
            "integrations": [
                "Group-IB TDS Polygon"
            ]
        },
        {
            "playbookID": "TrustwaveSEG-Test",
            "fromversion": "5.0.0",
            "integrations": [
                "trustwave secure email gateway"
            ]
        },
        {
            "playbookID": "MicrosoftGraphMail-Test",
            "fromversion": "5.0.0",
            "integrations": [
                "MicrosoftGraphMail"
            ]
        },
        {
            "playbookID": "PassiveTotal_v2-Test",
            "fromversion": "5.0.0",
            "integrations": [
                "PassiveTotal v2",
                "PassiveTotal"
            ]
        },
        {
            "playbookID": "02ea5cef-3169-4b17-8f4d-604b44e6348a",
            "fromversion": "5.0.0",
            "integrations": [
                "Cognni"
            ]
        },
        {
            "playbookID": "playbook-InsightIDR-test",
            "fromversion": "5.0.0",
            "integrations": [
                "Rapid7 InsightIDR"
            ]
        },
        {
            "playbookID": "Cofense Intelligence v2 test",
            "fromversion": "5.5.0",
            "integrations": [
                "CofenseIntelligenceV2"
            ]
        },
        {
            "playbookID": "opsgenie-test-playbook",
            "fromversion": "6.0.0",
            "integrations": [
                "Opsgeniev2"
            ]
        },
        {
            "playbookID": "FraudWatch-Test",
            "fromversion": "5.0.0",
            "integrations": [
                "FraudWatch"
            ]
        },
        {
            "playbookID": "SepioPrimeAPI-Test",
            "fromversion": "5.0.0",
            "integrations": [
                "Sepio"
            ]
        },
        {
            "playbookID": "SX - PC - Test Playbook",
            "fromversion": "5.5.0",
            "integrations": [
                "PingCastle"
            ]
        },
        {
            "playbookID": "JARM-Test",
            "fromversion": "5.0.0",
            "integrations": [
                "JARM"
            ]
        },
        {
            "playbookID": "Playbook-HYASInsight-Test",
            "fromversion": "6.0.0",
            "integrations": [
                "HYAS Insight"
            ]
        },
        {
            "playbookID": "ConcentricAI Demo Playbook",
            "fromversion": "6.0.0",
            "integrations": [
                "ConcentricAI"
            ]
        },
        {
            "playbookID": "Cyberpion-Test",
            "fromversion": "6.0.0",
            "integrations": [
                "Cyberpion"
            ]
        },
        {
            "playbookID": "CrowdStrike OpenAPI - Test",
            "fromversion": "6.0.0",
            "integrations": [
                "CrowdStrike OpenAPI"
            ]
        },
        {
            "playbookID": "Smokescreen IllusionBLACK-Test",
            "fromversion": "5.0.0",
            "integrations": [
                "Smokescreen IllusionBLACK"
            ]
        },
        {
            "playbookID": "TestCymptomPlaybook",
            "fromversion": "5.0.0",
            "integrations": [
                "Cymptom"
            ]
        },
        {
            "playbookID": "GitLab-test-playbook",
            "fromversion": "6.0.0",
            "integrations": [
                "GitLab",
                "LGTM",
                "MinIO",
                "Docker Engine API"
            ]
        },
        {
            "playbookID": "LGTM-test-playbook",
            "fromversion": "6.0.0",
            "integrations": [
                "GitLab",
                "LGTM",
                "MinIO",
                "Docker Engine API"
            ]
        },
        {
            "playbookID": "playbook-MinIO-Test",
            "fromversion": "6.0.0",
            "integrations": [
                "GitLab",
                "LGTM",
                "MinIO",
                "Docker Engine API"
            ]
        },
        {
            "playbookID": "MSGraph_DeviceManagement_Test",
            "fromversion": "5.0.0",
            "integrations": [
                "Microsoft Graph Device Management"
            ]
        },
        {
            "playbookID": "G Suite Security Alert Center-Test",
            "fromversion": "5.0.0",
            "integrations": [
                "G Suite Security Alert Center"
            ]
        },
        {
            "playbookID": "VerifyOOBV2Predictions-Test",
            "fromversion": "5.5.0"
        },
        {
            "playbookID": "PAN OS EDL Management - Test",
            "fromversion": "5.0.0",
            "integrations": [
                "palo_alto_networks_pan_os_edl_management"
            ]
        },
        {
            "playbookID": "Group-IB Threat Intelligence & Attribution-Test",
            "fromversion": "6.0.0",
            "integrations": [
                "Group-IB Threat Intelligence & Attribution Feed",
                "Group-IB Threat Intelligence & Attribution"
            ]
        },
        {
            "playbookID": "CounterCraft - Test",
            "fromversion": "5.0.0",
            "integrations": [
                "CounterCraft Deception Director"
            ]
        },
        {
            "playbookID": "Microsoft Graph Security Test",
            "fromversion": "5.0.0",
            "integrations": [
                "Microsoft Graph"
            ]
        },
        {
            "playbookID": "Azure Kubernetes Services - Test",
            "fromversion": "5.0.0",
            "integrations": [
                "Azure Kubernetes Services"
            ]
        },
        {
            "playbookID": "Cortex XDR - IOC - Test without fetch",
            "fromversion": "5.5.0",
            "integrations": [
                "Cortex XDR - IR",
                "Cortex XDR - IOC"
            ]
        },
        {
            "playbookID": "PaloAltoNetworks_IoT-Test",
            "fromversion": "5.0.0",
            "integrations": [
                "Palo Alto Networks IoT"
            ]
        },
        {
            "playbookID": "GreyNoise-Test",
            "fromversion": "5.5.0",
            "integrations": [
                "GreyNoise Community",
                "GreyNoise"
            ]
        },
        {
            "playbookID": "xMatters-Test",
            "fromversion": "5.5.0",
            "integrations": [
                "xMatters"
            ]
        },
        {
            "playbookID": "TestCentrifyPlaybook",
            "fromversion": "6.0.0",
            "integrations": [
                "Centrify Vault"
            ]
        },
        {
            "playbookID": "Infinipoint-Test",
            "fromversion": "5.0.0",
            "integrations": [
                "Infinipoint"
            ]
        },
        {
            "playbookID": "CyrenThreatInDepth-Test",
            "fromversion": "6.0.0",
            "integrations": [
                "CyrenThreatInDepth"
            ]
        },
        {
            "playbookID": "CVSS Calculator Test",
            "fromversion": "5.0.0"
        },
        {
            "playbookID": "7d8ac1af-2d1e-4ed9-875c-d3257d2c6830",
            "fromversion": "6.0.0",
            "integrations": [
                "AnsibleHCloud"
            ]
        },
        {
            "playbookID": "Archer-Test-Playbook",
            "fromversion": "5.0.0",
            "integrations": [
                "RSA Archer",
                "RSA Archer v2"
            ]
        },
        {
            "playbookID": "SMB test",
            "fromversion": "5.0.0",
            "integrations": [
                "Server Message Block (SMB) v2",
                "Server Message Block (SMB)"
            ]
        },
        {
            "playbookID": "Cymulate V1 Test",
            "fromversion": "6.0.0",
            "integrations": [
                "cymulate_v2",
                "Cymulate"
            ]
        },
        {
            "playbookID": "TestUptycs",
            "fromversion": "5.0.0",
            "integrations": [
                "Uptycs"
            ]
        },
        {
            "playbookID": "Microsoft Graph Calendar - Test",
            "fromversion": "5.0.0",
            "integrations": [
                "Microsoft Graph Calendar"
            ]
        },
        {
            "playbookID": "VMRay-Test-URL",
            "fromversion": "5.5.0",
            "integrations": [
                "vmray"
            ]
        },
        {
            "playbookID": "Thycotic-Test",
            "fromversion": "6.0.0",
            "integrations": [
                "Thycotic"
            ]
        },
        {
            "playbookID": "Test Playbook TrendMicroDDA",
            "fromversion": "5.0.0",
            "integrations": [
                "Trend Micro Deep Discovery Analyzer Beta"
            ]
        },
        {
            "playbookID": "CrowdStrike_Falcon_X_-Test-Detonate_URL",
            "fromversion": "5.0.0",
            "integrations": [
                "CrowdStrike Falcon X"
            ]
        },
        {
            "playbookID": "CrowdStrike_Falcon_X_-Test-Detonate_File",
            "fromversion": "5.0.0",
            "integrations": [
                "CrowdStrike Falcon X"
            ]
        },
        {
            "playbookID": "Phishing Investigation - Generic v2 - Campaign Test",
            "fromversion": "6.0.0",
            "timeout": 7000,
            "integrations": [
                "EWS Mail Sender",
                "Demisto REST API",
                "Rasterize",
                "Demisto Lock"
            ],
            "instance_names": [
                "no_sync_long_timeout",
                "ews_mail_sender_labdemisto"
            ]
        },
        {
            "playbookID": "PCAP Search test",
            "fromversion": "5.0.0"
        },
        {
            "playbookID": "PCAP Parsing And Indicator Enrichment Test",
            "fromversion": "5.0.0"
        },
        {
            "playbookID": "PCAP File Carving Test",
            "fromversion": "5.0.0"
        },
        {
            "playbookID": "Trello Test",
            "fromversion": "6.0.0",
            "integrations": [
                "Trello"
            ]
        },
        {
            "playbookID": "Google Drive Permissions Test",
            "fromversion": "5.0.0",
            "integrations": [
                "GoogleDrive"
            ]
        },
        {
            "playbookID": "RiskIQDigitalFootprint-Test",
            "fromversion": "5.5.0",
            "integrations": [
                "RiskIQDigitalFootprint"
            ]
        },
        {
            "playbookID": "playbook-feodoteackerhash_test",
            "fromversion": "5.5.0",
            "integrations": [
                "Feodo Tracker IP Blocklist Feed",
                "Feodo Tracker Hashes Feed"
            ]
        },
        {
            "playbookID": "playbook-feodotrackeripblock_test",
            "fromversion": "5.5.0",
            "integrations": [
                "Feodo Tracker IP Blocklist Feed",
                "Feodo Tracker Hashes Feed"
            ]
        },
        {
            "playbookID": "CyberTotal_TestPlaybook",
            "fromversion": "5.0.0",
            "integrations": [
                "CyberTotal"
            ]
        },
        {
            "playbookID": "Deep_Instinct-Test",
            "fromversion": "5.0.0",
            "integrations": [
                "Deep Instinct"
            ]
        },
        {
            "playbookID": "Zabbix - Test",
            "fromversion": "5.0.0",
            "integrations": [
                "Zabbix"
            ]
        },
        {
            "playbookID": "GCS Object Policy (ACL) - Test",
            "fromversion": "5.0.0",
            "integrations": [
                "Google Cloud Storage"
            ]
        },
        {
            "playbookID": "GetStringsDistance - Test",
            "fromversion": "5.0.0",
            "scripts": [
                "GetStringsDistance"
            ]
        },
        {
            "playbookID": "GCS Bucket Management - Test",
            "fromversion": "5.0.0",
            "integrations": [
                "Google Cloud Storage"
            ]
        },
        {
            "playbookID": "GCS Bucket Policy (ACL) - Test",
            "fromversion": "5.0.0",
            "integrations": [
                "Google Cloud Storage"
            ]
        },
        {
            "playbookID": "GCS Object Operations - Test",
            "fromversion": "5.0.0",
            "integrations": [
                "Google Cloud Storage"
            ]
        },
        {
            "playbookID": "OpenLDAP - Test",
            "fromversion": "5.0.0",
            "integrations": [
                "OpenLDAP"
            ]
        },
        {
            "playbookID": "Splunk-Test",
            "fromversion": "5.0.0",
            "integrations": [
                "SplunkPy"
            ]
        },
        {
            "playbookID": "SplunkPySearch_Test",
            "fromversion": "5.0.0",
            "integrations": [
                "SplunkPy"
            ]
        },
        {
            "playbookID": "SplunkPy KV commands",
            "fromversion": "5.0.0",
            "integrations": [
                "SplunkPy"
            ]
        },
        {
            "playbookID": "SplunkPy-Test-V2",
            "fromversion": "5.0.0",
            "integrations": [
                "SplunkPy"
            ]
        },
        {
            "playbookID": "FireEye-Detection-on-Demand-Test",
            "fromversion": "6.0.0",
            "integrations": [
                "FireEye Detection on Demand"
            ]
        },
        {
            "playbookID": "TestIPQualityScorePlaybook",
            "fromversion": "5.0.0",
            "integrations": [
                "IPQualityScore"
            ]
        },
        {
            "playbookID": "Send Email To Recipients",
            "fromversion": "5.0.0",
            "integrations": [
                "EWS Mail Sender"
            ],
            "instance_names": [
                "ews_mail_sender_labdemisto"
            ]
        },
        {
            "playbookID": "Endace-Test",
            "fromversion": "5.0.0",
            "integrations": [
                "Endace"
            ]
        },
        {
            "playbookID": "StringToArray_test",
            "fromversion": "6.0.0"
        },
        {
            "playbookID": "URLSSLVerification_test",
            "fromversion": "5.0.0"
        },
        {
            "playbookID": "playbook-SearchIncidentsV2InsideGenericPollng-Test",
            "fromversion": "5.0.0"
        },
        {
            "playbookID": "IsRFC1918-Test",
            "fromversion": "5.0.0"
        },
        {
            "playbookID": "Base64 File in List Test",
            "fromversion": "5.0.0"
        },
        {
            "playbookID": "DbotAverageScore-Test",
            "fromversion": "5.0.0"
        },
        {
            "playbookID": "ExtractEmailV2-Test",
            "fromversion": "5.5.0"
        },
        {
            "playbookID": "IsUrlPartOfDomain Test",
            "fromversion": "5.0.0"
        },
        {
            "playbookID": "URLEncode-Test",
            "fromversion": "5.0.0"
        },
        {
            "playbookID": "IsIPInRanges - Test",
            "fromversion": "5.0.0"
        },
        {
            "playbookID": "Delete Context Subplaybook Test",
            "fromversion": "5.0.0"
        },
        {
            "playbookID": "TruSTAR v2-Test",
            "fromversion": "5.0.0",
            "integrations": [
                "TruSTAR v2",
                "TruSTAR"
            ]
        },
        {
            "playbookID": "Relationships scripts - Test",
            "fromversion": "6.2.0"
        },
        {
            "playbookID": "Test-CreateDBotScore-With-Reliability",
            "fromversion": "6.0.0"
        },
        {
            "playbookID": "ValidateContent - Test",
            "fromversion": "5.5.0"
        },
        {
            "playbookID": "DeleteContext-auto-subplaybook-test",
            "fromversion": "5.0.0"
        },
        {
            "playbookID": "Analyst1 Integration Demonstration - Test",
            "fromversion": "5.0.0",
            "integrations": [
                "Analyst1",
                "illuminate"
            ]
        },
        {
            "playbookID": "Analyst1 Integration Test",
            "fromversion": "5.0.0",
            "integrations": [
                "Analyst1",
                "illuminate"
            ]
        },
        {
            "playbookID": "Cofense Triage v3-Test",
            "fromversion": "6.0.0",
            "integrations": [
                "Cofense Triage v2",
                "Cofense Triage v3",
                "Cofense Triage"
            ]
        },
        {
            "playbookID": "SailPointIdentityIQ-Test",
            "fromversion": "6.0.0",
            "integrations": [
                "SailPointIdentityIQ"
            ]
        },
        {
            "playbookID": "Test - ExtFilter",
            "fromversion": "5.0.0"
        },
        {
            "playbookID": "Test - ExtFilter Main",
            "fromversion": "5.0.0"
        },
        {
            "playbookID": "Microsoft Teams - Test",
            "fromversion": "5.0.0",
            "integrations": [
                "Microsoft Teams Management",
                "Microsoft Teams"
            ]
        },
        {
            "playbookID": "TestTOPdeskPlaybook",
            "fromversion": "5.0.0",
            "integrations": [
                "TOPdesk"
            ]
        },
        {
            "integrations": "Cortex XDR - XQL Query Engine",
            "playbookID": "Cortex XDR - XQL Query - Test",
            "fromversion": "6.2.0"
        },
        {
            "playbookID": "ListUsedDockerImages - Test",
            "fromversion": "6.1.0"
        },
        {
            "integrations": "CustomIndicatorDemo",
            "playbookID": "playbook-CustomIndicatorDemo-test"
        },
        {
            "integrations": "Azure Sentinel",
            "fromversion": "5.5.0",
            "is_mockable": false,
            "playbookID": "TestAzureSentinelPlaybookV2"
        },
        {
            "integrations": "AnsibleAlibabaCloud",
            "playbookID": "Test-AlibabaCloud"
        },
        {
            "integrations": "AnsibleAzure",
            "playbookID": "Test-AnsibleAzure"
        },
        {
            "integrations": "AnsibleCiscoIOS",
            "playbookID": "Test-AnsibleCiscoIOS"
        },
        {
            "integrations": "AnsibleCiscoNXOS",
            "playbookID": "Test-AnsibleCiscoNXOS"
        },
        {
            "integrations": "AnsibleHCloud",
            "playbookID": "Test-AnsibleHCloud"
        },
        {
            "integrations": "AnsibleKubernetes",
            "playbookID": "Test-AnsibleKubernetes"
        },
        {
            "integrations": "AnsibleLinux",
            "playbookID": "Test-AnsibleLinux"
        },
        {
            "integrations": "AnsibleMicrosoftWindows",
            "playbookID": "Test-AnsibleWindows"
        },
        {
            "integrations": "AnsibleVMware",
            "playbookID": "Test-AnsibleVMware"
        },
        {
            "integrations": "Anomali ThreatStream",
            "playbookID": "Anomali_ThreatStream_Test"
        },
        {
            "integrations": "Anomali ThreatStream v2",
            "playbookID": "ThreatStream-Test"
        },
        {
            "integrations": "Anomali ThreatStream v3",
            "fromversion": "6.0.0",
            "playbookID": "ThreatStream-Test"
        },
        {
            "integrations": [
                "AutoFocusTagsFeed",
                "Demisto REST API"
            ],
            "playbookID": "AutoFocusTagsFeed-test",
            "timeout": 300
        },
        {
            "integrations": [
                "Unit42IntelObjectsFeed",
                "Demisto REST API"
            ],
            "playbookID": "Unit42 Intel Objects Feed - Test",
            "timeout": 300
        },
        {
            "playbookID": "Tanium Threat Response V2 Test",
            "integrations": [
                "Tanium Threat Response v2",
                "Demisto REST API"
            ],
            "fromversion": "6.0.0",
            "timeout": 3000
        },
        {
            "playbookID": "Tanium Threat Response - Create Connection v2 - Test",
            "integrations": "Tanium Threat Response v2",
            "fromversion": "6.0.0"
        },
        {
            "playbookID": "Tanium Threat Response - Request File Download v2 - Test",
            "integrations": "Tanium Threat Response v2",
            "fromversion": "6.0.0"
        },
        {
            "playbookID": "IndicatorMaliciousRatioCalculation_test",
            "fromversion": "5.0.0"
        },
        {
            "playbookID": "MISPfeed Test",
            "fromversion": "5.5.0",
            "integrations": [
                "MISP Feed"
            ]
        },
        {
            "integrations": [
                "MISP Feed",
                "Demisto REST API"
            ],
            "playbookID": "Fetch Indicators Test",
            "fromversion": "6.0.0",
            "is_mockable": false,
            "instance_names": "MISP_feed_instance",
            "timeout": 2400
        },
        {
            "integrations": [
                "CrowdStrike Indicator Feed",
                "Demisto REST API"
            ],
            "playbookID": "Fetch Indicators Test",
            "fromversion": "6.0.0",
            "is_mockable": false,
            "instance_names": "CrowdStrike_feed_instance",
            "timeout": 2400
        },
        {
            "playbookID": "Get Original Email - Microsoft Graph Mail - test",
            "fromversion": "6.1.0",
            "integrations": [
                "MicrosoftGraphMail"
            ],
            "instance_names": "ms_graph_mail_dev_no_oproxy"
        },
        {
            "playbookID": "Get Original Email - Gmail v2 - test",
            "fromversion": "6.1.0",
            "integrations": [
                "Gmail"
            ]
        },
        {
            "playbookID": "Get Original Email - EWS v2 - test",
            "fromversion": "6.1.0",
            "integrations": [
                "EWS v2"
            ],
            "instance_names": "ewv2_regular"
        },
        {
            "integrations": [
                "Demisto REST API"
            ],
            "playbookID": "GetTasksWithSections SetIRProcedures end to end test",
            "fromversion": "6.0.0"
        },
        {
            "integrations": "AzureDataExplorer",
            "playbookID": "playbook-AzureDataExplorer-Test",
            "fromversion": "6.0.0"
        },
        {
            "scripts": [
                "SplunkShowAsset",
                "SplunkShowDrilldown",
                "SplunkShowIdentity"
            ],
            "playbookID": "SplunkShowEnrichment"
        },
        {
            "integrations": "MalwareBazaar",
            "playbookID": "MalwareBazaar_Test",
            "fromversion": "6.0.0"
        },
        {
            "integrations": "OpsGenieV3",
            "playbookID": "OpsGenieV3TestPlaybook",
            "fromversion": "6.2.0"
        },
        {
            "playbookID": "test_AssignToNextShiftOOO",
            "fromversion": "5.5.0"
        },
        {
            "playbookID": "JsonToTable - Test Playbook",
            "fromversion": "5.5.0"
        },
        {
<<<<<<< HEAD
            "playbookID": "AzureRiskyUsers",
=======
            "integrations": "ACTI",
            "playbookID": "Feed iDefense Test"
        },
        {
            "integrations": "ACTI",
            "playbookID": "iDefense_v2_Test"
        },
        {
          "playbookID": "AzureRiskyUsers",
>>>>>>> 22f10981
            "fromversion": "6.0.0",
            "integrations": "AzureRiskyUsers"
        },
        {
            "integrations": "KafkaV3",
            "playbookID": "KafkaV3 Test"
        }
    ],
    "skipped_tests": {
        "MISP V2 Test": "The integration is deprecated as we released MISP V3",
        "Github IAM - Test Playbook": "Issue 32383",
        "O365-SecurityAndCompliance-ContextResults-Test": "Issue 38900",
        "Calculate Severity - Standard - Test": "Issue 32715",
        "Calculate Severity - Generic v2 - Test": "Issue 32716",
        "Workday - Test": "No credentials Issue 29595",
        "Tidy - Test": "Will run it manually.",
        "Protectwise-Test": "Issue 28168",
        "TestDedupIncidentsPlaybook": "Issue 24344",
        "CreateIndicatorFromSTIXTest": "Issue 24345",
        "Endpoint data collection test": "Uses a deprecated playbook called Endpoint data collection",
        "Prisma_Access_Egress_IP_Feed-Test": "unskip after we will get Prisma Access instance - Issue 27112",
        "Prisma_Access-Test": "unskip after we will get Prisma Access instance - Issue 27112",
        "Symantec Deepsight Test": "Issue 22971",
        "TestProofpointFeed": "Issue 22229",
        "Symantec Data Loss Prevention - Test": "Issue 20134",
        "NetWitness Endpoint Test": "Issue 19878",
        "InfoArmorVigilanteATITest": "Test issue 17358",
        "ArcSight Logger test": "Issue 19117",
        "3da2e31b-f114-4d7f-8702-117f3b498de9": "Issue 19837",
        "d66e5f86-e045-403f-819e-5058aa603c32": "pr 3220",
        "IntSights Mssp Test": "Issue #16351",
        "fd93f620-9a2d-4fb6-85d1-151a6a72e46d": "Issue 19854",
        "Test Playbook TrendMicroDDA": "Issue 16501",
        "ssdeepreputationtest": "Issue #20953",
        "C2sec-Test": "Issue #21633",
        "ThreatConnect v2 - Test": "Issue 26782",
        "Email Address Enrichment - Generic v2.1 - Test": "Issue 26785",
        "Tanium v2 - Test": "Issue 26822",
        "Fidelis Elevate Network": "Issue 26453",
        "Cortex XDR - IOC - Test": "Issue 37957",
        "PAN-OS Query Logs For Indicators Test": "Issue 28753",
        "TCPUtils-Test": "Issue 29677",
        "Polygon-Test": "Issue 29060",
        "AttackIQ - Test": "Issue 29774",
        "Azure Compute - Test": "Issue 28056",
        "forcepoint test": "Issue 28043",
        "Test-VulnDB": "Issue 30875",
        "Malware Domain List Active IPs Feed Test": "Issue 30878",
        "CuckooTest": "Issue 25601",
        "PhishlabsIOC_DRP-Test": "Issue 29589",
        "Carbon Black Live Response Test": "Issue 28237",
        "FeedThreatConnect-Test": "Issue 32317",
        "Palo_Alto_Networks_Enterprise_DLP - Test": "Issue 32568",
        "JoeSecurityTestDetonation": "Issue 25650",
        "JoeSecurityTestPlaybook": "Issue 25649",
        "Cortex Data Lake Test": "Issue 24346",
        "Phishing - Core - Test - Incident Starter": "Issue 26784",
        "Test Playbook McAfee ATD": "Issue 33409",
        "Detonate Remote File From URL -McAfee-ATD - Test": "Issue 33407",
        "Test Playbook McAfee ATD Upload File": "Issue 33408",
        "Trend Micro Apex - Test": "Issue 27280",
        "Microsoft Defender - ATP - Indicators Test": "Issue 29279",
        "Test-BPA": "Issue 28406",
        "Test-BPA_Integration": "Issue 28236",
        "TestTOPdeskPlaybook": "Issue 35412",
        "PAN-OS EDL Setup v3 Test": "Issue 35386",
        "GmailTest": "Issue 27057",
        "get_file_sample_by_hash_-_cylance_protect_-_test": "Issue 28823",
        "Carbon Black Enterprise EDR Test": "Issue 29775",
        "VirusTotal (API v3) Detonate Test": "Issue 36004",
        "FailedInstances - Test": "Issue 33218",
        "PAN-OS DAG Configuration Test": "Issue 19205",
        "get_original_email_-_ews-_test": "Issue 27571",
        "Trend Micro Deep Security - Test": "outsourced",
        "Microsoft Teams - Test": "Issue 38263",
        "QualysVulnerabilityManagement-Test": "Issue 38640",
        "EWS Extension: Powershell Online V2 Test": "Issue 39008",
        "O365 - EWS - Extension - Test": "Issue 39008",
        "Majestic Million Test Playbook": "Issue 30931",
        "EWS Mail Sender Test": "Issue 27944",
        "McAfee ESM v2 - Test v10.3.0": "Issue 35616",
        "McAfee ESM v2 - Test v10.2.0": "Issue 35670",
        "McAfee ESM Watchlists - Test v10.3.0": "Issue 37130",
        "McAfee ESM Watchlists - Test v10.2.0": "Issue 39389",
        "McAfee ESM v2 - Test v11.1.3": "Issue 43825",
        "Microsoft Teams Management - Test": "Issue 33410",
        "MicrosoftGraphMail-Test_prod": "Issue 40125",
        "Detonate URL - WildFire v2.1 - Test": "Issue 40834",
        "Domain Enrichment - Generic v2 - Test": "Issue 40862",
        "palo_alto_panorama_test_pb": "Issue 34371",
        "TestIPQualityScorePlaybook": "Issue 40915",
        "VerifyOOBV2Predictions-Test": "Issue 37947",
        "HybridAnalysis-Test": "Issue 26599",
        "Infoblox Test": "Issue 25651",
        "AutoFocusTagsFeed-test": "shares API quota with the other test",
        "Carbon Black Edr - Test": "Jira ticket XDR-43185",
        "Phishing v2 - Test - Actual Incident": "Issue 41322",
        "Kaspersky Security Center - Test": "Issue 36487",
        "carbonBlackEndpointStandardTestPlaybook": "Issue 36936",
        "test_Qradar_v2": "the integration is deprecated as we released Qradar V3",
        "XsoarPowershellTesting-Test": "Issue 32689",
        "Unit42 Intel Objects Feed - Test": "Issue 44100",
        "RedCanaryTest": "Issue 43818",
        "MailListener-POP3 - Test": "Issue 44199",
        "MicrosoftManagementActivity - Test": "Issue 43922",
        "VMWare Test": "Issue 43823",
        "Google-Vault-Generic-Test": "Issue 24347",
        "Google_Vault-Search_And_Display_Results_test": "Issue 24348",
        "Tenable.io Scan Test": "Issue 26728",
        "Zscaler Test": "Issue 40157, API subscription currently Expired",
        "Cisco Firepower - Test": "Issue 32412",
        "cisco-ise-test-playbook": "Issue 44351",
        "GuardiCoreV2-Test": "Issue 43822",
        "ExtractAttackPattern-Test": "Issue 44095",
        "test_MsGraphFiles prod": "Issue 44214",
        "EWS_O365_test": "Issue 25605",
        "Cherwell - test": "Issue 26780",
        "Cherwell Example Scripts - test": "Issue 27107",
        "Cofense Intelligence v2 test": "Issue 44499",
        "Endpoint Malware Investigation - Generic - Test": "Issue 44779",
        "Mimecast test": "Issue 26906",
        "RedLockTest": "Issue 24600",
        "AutoFocus V2 test": "Issue 26464",
        "SplunkPy_KV_commands_default_handler": "Issue 41419",
        "LogRhythm REST test": "Issue 40654"
    },
    "skipped_integrations": {
        
        "_comment1": "~~~ NO INSTANCE ~~~",
        "Ipstack": "Usage limit reached (Issue 38063)",
        "AnsibleAlibabaCloud": "No instance - issue 40447",
        "AnsibleAzure": "No instance - issue 40447",
        "AnsibleCiscoIOS": "No instance - issue 40447",
        "AnsibleCiscoNXOS": "No instance - issue 40447",
        "AnsibleHCloud": "No instance - issue 40447",
        "AnsibleKubernetes": "No instance - issue 40447",
        "AnsibleACME": "No instance - issue 40447",
        "AnsibleDNS": "No instance - issue 40447",
        "AnsibleLinux": "No instance - issue 40447",
        "AnsibleOpenSSL": "No instance - issue 40447",
        "AnsibleMicrosoftWindows": "No instance - issue 40447",
        "AnsibleVMware": "No instance - issue 40447",
        "SolarWinds": "No instance - developed by Crest",
        "SOCRadarIncidents": "No instance - developed by partner",
        "SOCRadarThreatFusion": "No instance - developed by partner",
        "trustwave secure email gateway": "No instance - developed by Qmasters",
        "VMware Workspace ONE UEM (AirWatch MDM)": "No instance - developed by crest",
        "ServiceDeskPlus (On-Premise)": "No instance",
        "Forcepoint": "instance issues. Issue 28043",
        "ZeroFox": "Issue 29284",
        "Symantec Management Center": "Issue 23960",
        "Fidelis Elevate Network": "Issue 26453",
        "CrowdStrike Falcon X": "Issue 26209",
        "ArcSight Logger": "Issue 19117",
        "Sophos Central": "No instance",
        "MxToolBox": "No instance",
        "Prisma Access": "Instance will be provided soon by Lior and Prasen - Issue 27112",
        "AlphaSOC Network Behavior Analytics": "No instance",
        "IsItPhishing": "No instance",
        "Verodin": "No instance",
        "EasyVista": "No instance",
        "Pipl": "No instance",
        "Moloch": "No instance",
        "Twilio": "No instance",
        "Zendesk": "No instance",
        "GuardiCore": "No instance",
        "Nessus": "No instance",
        "Cisco CloudLock": "No instance",
        "Vectra v2": "No instance",
        "GoogleCloudSCC": "No instance, outsourced",
        "FortiGate": "License expired, and not going to get one (issue 14723)",
        "Attivo Botsink": "no instance, not going to get it",
        "AWS Sagemaker": "License expired, and probably not going to get it",
        "Symantec MSS": "No instance, probably not going to get it (issue 15513)",
        "Google Cloud Compute": "Can't test yet",
        "FireEye ETP": "No instance",
        "Proofpoint TAP v2": "No instance",
        "remedy_sr_beta": "No instance",
        "fireeye": "Issue 19839",
        "Remedy On-Demand": "Issue 19835",
        "Check Point": "Issue 18643",
        "CheckPointFirewall_v2": "Issue 18643",
        "Preempt": "Issue 20268",
        "Jask": "Issue 18879",
        "vmray": "Issue 18752",
        "SCADAfence CNM": "Issue 18376",
        "ArcSight ESM v2": "Issue #18328",
        "AlienVault USM Anywhere": "Issue #18273",
        "Dell Secureworks": "No instance",
        "Netskope": "instance is down",
        "Service Manager": "Expired license",
        "carbonblackprotection": "License expired",
        "icebrg": "Issue 14312",
        "Freshdesk": "Trial account expired",
        "Threat Grid": "Issue 16197",
        "Kafka V2": "Can not connect to instance from remote",
        "KafkaV3": "Can not connect to instance from remote",
        "Check Point Sandblast": "Issue 15948",
        "Remedy AR": "getting 'Not Found' in test button",
        "Salesforce": "Issue 15901",
        "ANYRUN": "No instance",
        "Snowflake": "Looks like account expired, needs looking into",
        "Cisco Spark": "Issue 18940",
        "Phish.AI": "Issue 17291",
        "MaxMind GeoIP2": "Issue 18932.",
        "Exabeam": "Issue 19371",
        "Ivanti Heat": "Issue 26259",
        "AWS - Athena - Beta": "Issue 19834",
        "SNDBOX": "Issue 28826",
        "Workday": "License expired Issue: 29595",
        "FireEyeFeed": "License expired Issue: 31838",
        "Akamai WAF": "Issue 32318",
        "FraudWatch": "Issue 34299",
        "Cisco Stealthwatch": "No instance - developed by Qmasters",
        "AzureRiskyUsers": "No instance - developed by Qmasters",
        "Armis": "No instance - developed by SOAR Experts",
        
        "_comment2": "~~~ UNSTABLE ~~~",
        "Tenable.sc": "unstable instance",
        "ThreatConnect v2": "unstable instance",
        
        "_comment3": "~~~ QUOTA ISSUES ~~~",
        "Lastline": "issue 20323",
        "Google Resource Manager": "Cannot create projects because have reached allowed quota.",
        "Looker": "Warehouse 'DEMO_WH' cannot be resumed because resource monitor 'LIMITER' has exceeded its quota.",
        
        "_comment4": "~~~ OTHER ~~~",
        "Anomali ThreatStream v2": "Will be deprecated soon.",
        "Anomali ThreatStream": "Will be deprecated soon.",
        "AlienVault OTX TAXII Feed": "Issue 29197",
        "EclecticIQ Platform": "Issue 8821",
        "Forescout": "Can only be run from within PANW network. Look in keeper for - Demisto in the LAB",
        "FortiManager": "Can only be run within PANW network",
        "HelloWorldSimple": "This is just an example integration - no need for test",
        "TestHelloWorldPlaybook": "This is just an example integration - no need for test",
        "Lastline v2": "Temporary skipping, due to quota issues, in order to merge a PR",
        "AttackIQFireDrill": "License issues #29774",
        "SentinelOne V2": "License expired issue #24933"
    },
    "nightly_integrations": [
        "Laline v2",
        "TruSTAR",
        "VulnDB"
    ],
    "unmockable_integrations": {
        "NetscoutArborSightline": "Uses timestamp",
        "Cylance Protect v2": "uses time-based JWT token",
        "EwsExtension": "Powershell does not support proxy",
        "EWS Extension Online Powershell v2": "Powershell does not support proxy/ssl",
        "Office 365 Feed": "Client sends a unique uuid as first request of every run",
        "AzureWAF": "Has a command that sends parameters in the path",
        "HashiCorp Vault": "Has a command that sends parameters in the path",
        "urlscan.io": "Uses data that comes in the headers",
        "CloudConvert": "has a command that uploads a file (!cloudconvert-upload)",
        "Symantec Messaging Gateway": "Test playbook uses a random string",
        "AlienVault OTX TAXII Feed": "Client from 'cabby' package generates uuid4 in the request",
        "Generic Webhook": "Does not send HTTP traffic",
        "Microsoft Endpoint Configuration Manager": "Uses Microsoft winRM",
        "SecurityIntelligenceServicesFeed": "Need proxy configuration in server",
        "BPA": "Playbook using GenericPolling which is inconsistent",
        "XsoarPowershellTesting": "Integration which not use network.",
        "Mail Listener v2": "Integration has no proxy checkbox",
        "Cortex XDR - IOC": "'Cortex XDR - IOC - Test' is using also the fetch indicators which is not working in proxy mode",
        "SecurityAndCompliance": "Integration doesn't support proxy",
        "Cherwell": "Submits a file - tests that send files shouldn't be mocked. this problem was fixed but the test is not running anymore because the integration is skipped",
        "Maltiverse": "issue 24335",
        "ActiveMQ": "stomp sdk not supporting proxy.",
        "MITRE ATT&CK": "Using taxii2client package",
        "MongoDB": "Our instance not using SSL",
        "Cortex Data Lake": "Integration requires SSL",
        "Google Key Management Service": "The API requires an SSL secure connection to work.",
        "McAfee ESM-v10": "we have multiple instances with same test playbook, mock recording are per playbook so it keeps failing the playback step",
        "mysql": "Does not use http",
        "SlackV2": "Integration requires SSL",
        "SlackV3": "Integration requires SSL",
        "Whois": "Mocks does not support sockets",
        "Panorama": "Exception: Proxy process took to long to go up. https://circleci.com/gh/demisto/content/24826",
        "Image OCR": "Does not perform network traffic",
        "Server Message Block (SMB) v2": "Does not perform http communication",
        "Active Directory Query v2": "Does not perform http communication",
        "dnstwist": "Does not perform http communication",
        "Generic SQL": "Does not perform http communication",
        "PagerDuty v2": "Integration requires SSL",
        "TCPIPUtils": "Integration requires SSL",
        "Luminate": "Integration has no proxy checkbox",
        "Shodan": "Integration has no proxy checkbox",
        "Google BigQuery": "Integration has no proxy checkbox",
        "ReversingLabs A1000": "Checking",
        "Check Point": "Checking",
        "okta": "Test Module failing, suspect it requires SSL",
        "Okta v2": "dynamic test, need to revisit and better avoid conflicts",
        "Awake Security": "Checking",
        "ArcSight ESM v2": "Checking",
        "Phish.AI": "Checking",
        "VMware": "PyVim (SmartConnect class) does not support proxy",
        "Intezer": "Nightly - Checking",
        "ProtectWise": "Nightly - Checking",
        "google-vault": "Nightly - Checking",
        "McAfee NSM": "Nightly - Checking",
        "Forcepoint": "Nightly - Checking",
        "palo_alto_firewall": "Need to check test module",
        "Signal Sciences WAF": "error with certificate",
        "google": "'unsecure' parameter not working",
        "EWS Mail Sender": "Inconsistent test (playback fails, record succeeds)",
        "ReversingLabs Titanium Cloud": "No Unsecure checkbox. proxy trying to connect when disabled.",
        "Recorded Future": "might be dynamic test",
        "AlphaSOC Wisdom": "Test module issue",
        "RedLock": "SSL Issues",
        "Microsoft Graph User": "Test direct access to oproxy",
        "Azure Security Center v2": "Test direct access to oproxy",
        "Azure Compute v2": "Test direct access to oproxy",
        "AWS - CloudWatchLogs": "Issue 20958",
        "AWS - Athena - Beta": "Issue 24926",
        "AWS - CloudTrail": "Issue 24926",
        "AWS - Lambda": "Issue 24926",
        "AWS - IAM": "Issue 24926",
        "AWS Sagemaker": "Issue 24926",
        "Gmail Single User": "googleclient sdk has time based challenge exchange",
        "Gmail": "googleclient sdk has time based challenge exchange",
        "GSuiteAdmin": "googleclient sdk has time based challenge exchange",
        "GSuiteAuditor": "googleclient sdk has time based challenge exchange",
        "GoogleCloudTranslate": "google translate sdk does not support proxy",
        "Google Chronicle Backstory": "SDK",
        "Google Vision AI": "SDK",
        "Google Cloud Compute": "googleclient sdk has time based challenge exchange",
        "Google Cloud Functions": "googleclient sdk has time based challenge exchange",
        "GoogleDocs": "googleclient sdk has time based challenge exchange",
        "GooglePubSub": "googleclient sdk has time based challenge exchange",
        "Google Resource Manager": "googleclient sdk has time based challenge exchange",
        "Google Cloud Storage": "SDK",
        "GoogleCalendar": "googleclient sdk has time based challenge exchange",
        "G Suite Security Alert Center": "googleclient sdk has time based challenge exchange",
        "GoogleDrive": "googleclient sdk has time based challenge exchange",
        "Syslog Sender": "syslog",
        "syslog": "syslog",
        "MongoDB Log": "Our instance not using SSL",
        "MongoDB Key Value Store": "Our instance not using SSL",
        "Zoom": "Uses dynamic token",
        "GoogleKubernetesEngine": "SDK",
        "TAXIIFeed": "Cannot use proxy",
        "EWSO365": "oproxy dependent",
        "MISP V2": "Cleanup process isn't performed as expected.",
        "MISP V3": "Cleanup process isn't performed as expected.",
        "Azure Network Security Groups": "Has a command that sends parameters in the path",
        "GitHub": "Cannot use proxy",
        "LogRhythm": "Cannot use proxy",
        "Create-Mock-Feed-Relationships": "recording is redundant for this integration",
        "RSA Archer v2": "cannot connect to proxy",
        "Anomali ThreatStream v3": "recording is not working",
        "LogRhythmRest V2": "Submits a file - tests that send files shouldn't be mocked."
    },
    "parallel_integrations": [
        "AWS - EC2",
        "Amazon DynamoDB",
        "AWS - ACM",
        "AWS - Security Hub",
        "Cryptocurrency",
        "SNDBOX",
        "Whois",
        "Rasterize",
        "CVE Search v2",
        "VulnDB",
        "CheckPhish",
        "Tanium",
        "LogRhythmRest",
        "ipinfo",
        "ipinfo_v2",
        "Demisto REST API",
        "syslog",
        "ElasticsearchFeed",
        "MITRE ATT&CK",
        "Microsoft Intune Feed",
        "JSON Feed",
        "Plain Text Feed",
        "Fastly Feed",
        "Malware Domain List Active IPs Feed",
        "Blocklist_de Feed",
        "Cloudflare Feed",
        "AzureFeed",
        "SpamhausFeed",
        "Cofense Feed",
        "Bambenek Consulting Feed",
        "AWS Feed",
        "CSVFeed",
        "ProofpointFeed",
        "abuse.ch SSL Blacklist Feed",
        "TAXIIFeed",
        "Office 365 Feed",
        "AutoFocus Feed",
        "Recorded Future Feed",
        "DShield Feed",
        "AlienVault Reputation Feed",
        "BruteForceBlocker Feed",
        "Feodo Tracker IP Blocklist Feed",
        "AlienVault OTX TAXII Feed",
        "Prisma Access Egress IP feed",
        "Lastline v2",
        "McAfee DXL",
        "Cortex Data Lake",
        "Mail Listener v2",
        "EDL",
        "Create-Mock-Feed-Relationships"
    ],
    "private_tests": [
        "HelloWorldPremium_Scan-Test",
        "HelloWorldPremium-Test"
    ],
    "docker_thresholds": {
        
        "_comment": "Add here docker images which are specific to an integration and require a non-default threshold (such as rasterize or ews). That way there is no need to define this multiple times. You can specify full image name with version or without.",
        "images": {
            "demisto/chromium": {
                "pid_threshold": 11
            },
            "demisto/py-ews:2.0": {
                "memory_threshold": 150
            },
            "demisto/pymisp:1.0.0.52": {
                "memory_threshold": 150
            },
            "demisto/pytan": {
                "pid_threshold": 11
            },
            "demisto/google-k8s-engine:1.0.0.9467": {
                "pid_threshold": 11
            },
            "demisto/threatconnect-tcex": {
                "pid_threshold": 11
            },
            "demisto/taxii2": {
                "pid_threshold": 11
            },
            "demisto/pwsh-infocyte": {
                "pid_threshold": 24,
                "memory_threshold": 140
            },
            "demisto/pwsh-exchange": {
                "pid_threshold": 24,
                "memory_threshold": 140
            },
            "demisto/powershell": {
                "pid_threshold": 24,
                "memory_threshold": 140
            },
            "demisto/powershell-ubuntu": {
                "pid_threshold": 45,
                "memory_threshold": 250
            },
            "demisto/boto3": {
                "memory_threshold": 90
            },
            "demisto/flask-nginx": {
                "pid_threshold": 11
            }
        }
    }
}<|MERGE_RESOLUTION|>--- conflicted
+++ resolved
@@ -384,10 +384,6 @@
             "integrations": "Bambenek Consulting Feed",
             "playbookID": "BambenekConsultingFeed_Test",
             "fromversion": "5.5.0"
-        },
-        {
-            "playbookID": "Traps test",
-            "integrations": "Traps"
         },
         {
             "integrations": "Pipl",
@@ -1593,22 +1589,19 @@
             "integrations": "SplunkPy",
             "playbookID": "SplunkPy parse-raw - Test",
             "memory_threshold": 100,
-            "instance_names": "use_default_handler",
-            "is_mockable": false
+            "instance_names": "use_default_handler"
         },
         {
             "integrations": "SplunkPy",
             "playbookID": "SplunkPy-Test-V2_default_handler",
             "memory_threshold": 500,
-            "instance_names": "use_default_handler",
-            "is_mockable": false
+            "instance_names": "use_default_handler"
         },
         {
             "integrations": "SplunkPy",
             "playbookID": "Splunk-Test_default_handler",
             "memory_threshold": 200,
-            "instance_names": "use_default_handler",
-            "is_mockable": false
+            "instance_names": "use_default_handler"
         },
         {
             "integrations": "AnsibleTower",
@@ -1619,8 +1612,7 @@
             "integrations": "SplunkPy",
             "playbookID": "SplunkPySearch_Test_default_handler",
             "memory_threshold": 200,
-            "instance_names": "use_default_handler",
-            "is_mockable": false
+            "instance_names": "use_default_handler"
         },
         {
             "integrations": "SplunkPy",
@@ -2968,8 +2960,7 @@
             "playbookID": "Splunk Indicator Hunting Test",
             "fromversion": "5.0.0",
             "memory_threshold": 500,
-            "instance_names": "use_default_handler",
-            "is_mockable": false
+            "instance_names": "use_default_handler"
         },
         {
             "integrations": "BPA",
@@ -4791,11 +4782,6 @@
             "fromversion": "6.0.0"
         },
         {
-            "integrations": "AzureDataExplorer",
-            "playbookID": "playbook-AzureDataExplorer-Test",
-            "fromversion": "6.0.0"
-        },
-        {
             "scripts": [
                 "SplunkShowAsset",
                 "SplunkShowDrilldown",
@@ -4822,9 +4808,6 @@
             "fromversion": "5.5.0"
         },
         {
-<<<<<<< HEAD
-            "playbookID": "AzureRiskyUsers",
-=======
             "integrations": "ACTI",
             "playbookID": "Feed iDefense Test"
         },
@@ -4834,7 +4817,6 @@
         },
         {
           "playbookID": "AzureRiskyUsers",
->>>>>>> 22f10981
             "fromversion": "6.0.0",
             "integrations": "AzureRiskyUsers"
         },
@@ -4958,8 +4940,7 @@
         "Mimecast test": "Issue 26906",
         "RedLockTest": "Issue 24600",
         "AutoFocus V2 test": "Issue 26464",
-        "SplunkPy_KV_commands_default_handler": "Issue 41419",
-        "LogRhythm REST test": "Issue 40654"
+        "SplunkPy_KV_commands_default_handler": "Issue 41419"
     },
     "skipped_integrations": {
         
