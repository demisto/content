{
    "available_tests_fields": {
        "context_print_dt": "Prints the incident's context dt directly to the build.",
        "external_playbook_config": "Allows to configure a test playbook inputs.",
        "fromversion": "Server version to start testing from.",
        "has_api": "Determines whether a test playbook uses API, to decide if to run it on nightly. Default value for integrations is true, and for scripts is false.",
        "instance_configuration": "Allows to configure integration instance non-parameters classifier and incoming mapper.",
        "instance_names": "Specific instance names the test should run on. Can hold a list.",
        "integrations": "Integrations that the test uses. Can hold a list.",
        "is_mockable": "Determines whether the results can be mocked in the test. A boolean.",
        "memory_threshold": "Maximum amount of memory required for this test. A number.",
        "nightly": "Determines whether the test will run only on a nightly build. Relevant only for nightly packs. A boolean.",
        "pid_threshold": "Maximum amount of processes allowed for this test. A number.",
        "playbookID": "ID of the playbook that is being tested.",
        "runnable_on_docker_only": "Determines whether the test is runnable on docker only. A boolean.",
        "scripts": "Scripts that the test uses. Can hold a list.",
        "timeout": "Test specific timeout, in order to use a different timeout then default testTimeout. A number.",
        "toversion": "Server version to test up to it."
    },
    "testTimeout": 160,
    "testInterval": 20,
    "tests": [
        {
            "playbookID": "IndicatorFormatterFilterTest"
        },
        {
            "integrations": "FeedURLhaus",
            "playbookID": "playbook-urlhaus-feed_Test"
        },
        {
            "integrations": "RSANetWitnessv115",
            "playbookID": "RSANetWitnessv115-Test"
        },
        {
            "integrations": [
                "FeedMandiant",
                "Demisto REST API"
            ],
            "playbookID": "Fetch Indicators Test",
            "fromversion": "6.1.0",
            "is_mockable": false,
            "instance_names": "FeedMandiant",
            "timeout": 2400
        },
        {
            "integrations": "LogRhythmRest V2",
            "playbookID": "LogRhythmRestV2-test"
        },
        {
            "fromversion": "6.6.0",
            "integrations": "Zendesk v2",
            "playbookID": "Zendesk V2 TEST"
        },
        {
            "playbookID": "Base64Decode - Test"
        },
        {
            "playbookID": "SupportMultithreading - Test",
            "is_mockable": false
        },
        {
            "fromversion": "5.0.0",
            "integrations": [
                "WildFire-v2"
            ],
            "playbookID": "Detonate File - WildFire - Test"
        },
        {
            "integrations": [
                "Microsoft Management Activity API (O365 Azure Events)"
            ],
            "playbookID": "MicrosoftManagementActivity - Test"
        },
        {
            "integrations": "Microsoft Teams Management",
            "playbookID": "Microsoft Teams Management - Test",
            "is_mockable": false,
            "timeout": 700
        },
        {
            "playbookID": "SetIfEmpty - non-ascii chars - Test"
        },
        {
            "integrations": "Tripwire",
            "playbookID": "TestplaybookTripwire",
            "fromversion": "5.0.0"
        },
        {
            "integrations": "CensysV2",
            "playbookID": "CensysV2-Test",
            "fromversion": "6.1.0"
        },
        {
            "playbookID": "Generic Polling Test",
            "timeout": 250
        },
        {
            "integrations": "Cisco Umbrella Enforcement",
            "playbookID": "Cisco Umbrella Enforcement-Test",
            "fromversion": "5.0.0"
        },
        {
            "integrations": "GCP-IAM",
            "playbookID": "playbook-GCP-IAM_Test",
            "fromversion": "6.0.0"
        },
        {
            "integrations": "GSuiteAdmin",
            "playbookID": "GSuiteAdmin-Test",
            "fromversion": "5.0.0"
        },
        {
            "integrations": "GSuiteAuditor",
            "playbookID": "GSuiteAuditor-Test",
            "fromversion": "5.5.0"
        },
        {
            "integrations": "AzureWAF",
            "instance_names":"azure_waf_user_auth_instance",
            "playbookID": "Azure WAF - Test",
            "fromversion": "5.0.0"
        },
        {
            "integrations": [
                "Azure Active Directory Identity Protection",
                "Demisto REST API"
            ],
            "playbookID": "AzureADTest",
            "fromversion": "6.0.0",
            "timeout": 3000,
            "is_mockable": false
        },
        {
            "integrations": "GoogleCalendar",
            "playbookID": "GoogleCalendar-Test",
            "fromversion": "5.0.0"
        },
        {
            "integrations": "GoogleDrive",
            "playbookID": "GoogleDrive-Test",
            "fromversion": "5.0.0"
        },
        {
            "integrations": "FireEye Central Management",
            "playbookID": "FireEye Central Management - Test",
            "fromversion": "5.5.0",
            "timeout": 500
        },
        {
            "integrations": "FireEyeNX",
            "playbookID": "FireEyeNX-Test"
        },
        {
            "integrations": "FireEyeHX v2",
            "playbookID": "FireEyeHX_v2",
            "fromversion": "6.2.0",
            "timeout": 1200
        },
        {
            "integrations": "FireEyeHX v2",
            "playbookID": "FireEyeHXv2_without_polling"
        },
        {
            "integrations": "EmailRepIO",
            "playbookID": "TestEmailRepIOPlaybook",
            "fromversion": "5.0.0"
        },
        {
            "integrations": "XsoarPowershellTesting",
            "playbookID": "XsoarPowershellTesting-Test",
            "has_api": false
        },
        {
            "integrations": "Palo Alto Networks Threat Vault",
            "playbookID": "PANW Threat Vault - Signature Search - Test",
            "fromversion": "5.0.0"
        },
        {
            "integrations": "Microsoft Endpoint Configuration Manager",
            "playbookID": "Microsoft ECM - Test",
            "fromversion": "5.5.0",
            "timeout": 400
        },
        {
            "integrations": "CrowdStrike Falcon Intel v2",
            "playbookID": "CrowdStrike Falcon Intel v2 - Test",
            "fromversion": "5.0.0"
        },
        {
            "integrations": "SecurityAndCompliance",
            "playbookID": "O365-SecurityAndCompliance-Test",
            "fromversion": "5.5.0",
            "memory_threshold": 300,
            "timeout": 1500
        },
        {
            "integrations": "SecurityAndCompliance",
            "playbookID": "O365-SecurityAndCompliance-ContextResults-Test",
            "fromversion": "5.5.0",
            "memory_threshold": 300,
            "timeout": 1500
        },
        {
            "integrations": "Azure Storage Container",
            "playbookID": "playbook-AzureStorageContainer-Test",
            "fromversion": "6.0.0"
        },
        {
            "integrations": "Azure Storage FileShare",
            "playbookID": "playbook-AzureStorageFileShare-Test",
            "fromversion": "6.0.0"
        },
        {
            "integrations": "Azure Storage Queue",
            "playbookID": "playbook-AzureStorageQueue-Test",
            "fromversion": "6.0.0"
        },
        {
            "integrations": "Azure Storage Table",
            "playbookID": "playbook-AzureStorageTable-Test",
            "fromversion": "6.0.0"
        },
        {
            "integrations": "EwsExtension",
            "playbookID": "O365 - EWS - Extension - Test",
            "fromversion": "6.0.0",
            "timeout": 500
        },
        {
            "integrations": "Majestic Million",
            "playbookID": "Majestic Million Test Playbook",
            "fromversion": "5.5.0",
            "memory_threshold": 300,
            "timeout": 500
        },
        {
            "integrations": "Anomali Enterprise",
            "playbookID": "Anomali Match Forensic Search - Test",
            "fromversion": "5.0.0"
        },
        {
            "integrations": [
                "Mail Listener v2",
                "Mail Sender (New)"
            ],
            "playbookID": "Mail-Listener Test Playbook",
            "fromversion": "5.0.0",
            "instance_names": [
                "Mail_Sender_(New)_STARTTLS"
            ]
        },
        {
            "integrations": "GraphQL",
            "fromversion": "5.0.0",
            "instance_names": "fetch_schema",
            "playbookID": "GraphQL - Test"
        },
        {
            "integrations": "GraphQL",
            "fromversion": "5.0.0",
            "instance_names": "no_fetch_schema",
            "playbookID": "GraphQL - Test"
        },
        {
            "integrations": "Azure Network Security Groups",
            "fromversion": "5.0.0",
            "instance_names": "azure_nsg_prod",
            "playbookID": "Azure NSG - Test"
        },
        {
            "integrations": "OpenCTI Feed",
            "playbookID": "OpenCTI Feed Test",
            "fromversion": "5.5.0"
        },
        {
            "integrations": "AWS - Security Hub",
            "playbookID": "AWS-securityhub Test",
            "timeout": 800
        },
        {
            "integrations": "Microsoft Advanced Threat Analytics",
            "playbookID": "Microsoft Advanced Threat Analytics - Test",
            "fromversion": "5.0.0",
            "is_mockable": false
        },
        {
            "integrations": "Zimperium",
            "playbookID": "Zimperium_Test",
            "fromversion": "5.0.0"
        },
        {
            "integrations": "Absolute",
            "playbookID": "Absolute_TestPlaybook",
            "fromversion": "6.0.0"
        },
        {
            "integrations": "ServiceDeskPlus",
            "playbookID": "Service Desk Plus Test",
            "instance_names": "sdp_instance_1",
            "fromversion": "5.0.0",
            "toversion": "5.9.9",
            "is_mockable": false
        },
        {
            "integrations": "ServiceDeskPlus",
            "playbookID": "Service Desk Plus - Generic Polling Test",
            "instance_names": "sdp_instance_1",
            "fromversion": "5.0.0",
            "toversion": "5.9.9"
        },
        {
            "integrations": "ServiceDeskPlus",
            "playbookID": "Service Desk Plus Test",
            "instance_names": "sdp_instance_2",
            "fromversion": "6.0.0",
            "is_mockable": false
        },
        {
            "integrations": "ServiceDeskPlus",
            "playbookID": "Service Desk Plus - Generic Polling Test",
            "instance_names": "sdp_instance_2",
            "fromversion": "6.0.0"
        },
        {
            "integrations": "ThreatConnect Feed",
            "playbookID": "FeedThreatConnect-Test",
            "fromversion": "5.5.0"
        },
        {
            "integrations": "URLhaus",
            "playbookID": "Test_URLhaus",
            "timeout": 1000
        },
        {
            "integrations": "AzureDevOps",
            "playbookID": "playbook-AzureDevOps-Test",
            "fromversion": "6.2.0"
        },
        {
            "integrations": "Microsoft Intune Feed",
            "playbookID": "FeedMicrosoftIntune_Test",
            "fromversion": "5.5.0"
        },
        {
            "integrations": "Tanium Threat Response",
            "playbookID": "Tanium Threat Response Test"
        },
        {
            "integrations": [
                "Syslog Sender",
                "syslog"
            ],
            "playbookID": "Test Syslog",
            "fromversion": "5.5.0",
            "timeout": 600
        },
        {
            "integrations": "APIVoid",
            "playbookID": "APIVoid Test"
        },
        {
            "integrations": "CloudConvert",
            "playbookID": "CloudConvert-test",
            "fromversion": "5.0.0",
            "timeout": 3000
        },
        {
            "integrations": "Cisco Firepower",
            "playbookID": "Cisco Firepower - Test",
            "timeout": 1000,
            "fromversion": "5.0.0"
        },
        {
            "integrations": "IllusiveNetworks",
            "playbookID": "IllusiveNetworks-Test",
            "fromversion": "5.0.0",
            "timeout": 500
        },
        {
            "integrations": "JSON Feed",
            "playbookID": "JSON_Feed_Test",
            "fromversion": "5.5.0",
            "instance_names": "JSON Feed no_auto_detect"
        },
        {
            "integrations": "JSON Feed",
            "playbookID": "JSON_Feed_Test",
            "fromversion": "5.5.0",
            "instance_names": "JSON Feed_auto_detect"
        },
        {
            "integrations": "JSON Feed",
            "playbookID": "JSON_Feed_Test",
            "fromversion": "5.5.0",
            "instance_names": "JSON Feed_post"
        },
        {
            "integrations": "Google Cloud Functions",
            "playbookID": "test playbook - Google Cloud Functions",
            "fromversion": "5.0.0"
        },
        {
            "integrations": "Plain Text Feed",
            "playbookID": "PlainText Feed - Test",
            "fromversion": "5.5.0",
            "instance_names": "Plain Text Feed no_auto_detect"
        },
        {
            "integrations": "Plain Text Feed",
            "playbookID": "PlainText Feed - Test",
            "fromversion": "5.5.0",
            "instance_names": "Plain Text Feed_auto_detect"
        },
        {
            "integrations": "Silverfort",
            "playbookID": "Silverfort-test",
            "fromversion": "5.0.0"
        },
        {
            "integrations": "GoogleKubernetesEngine",
            "playbookID": "GoogleKubernetesEngine_Test",
            "timeout": 600,
            "fromversion": "5.5.0"
        },
        {
            "integrations": "Fastly Feed",
            "playbookID": "Fastly Feed Test",
            "fromversion": "5.5.0"
        },
        {
            "integrations": "Malware Domain List Active IPs Feed",
            "playbookID": "Malware Domain List Active IPs Feed Test",
            "fromversion": "5.5.0"
        },
        {
            "integrations": "Claroty",
            "playbookID": "Claroty - Test",
            "fromversion": "5.0.0"
        },
        {
            "integrations": "Trend Micro Apex",
            "playbookID": "Trend Micro Apex - Test",
            "is_mockable": false
        },
        {
            "integrations": "Blocklist_de Feed",
            "playbookID": "Blocklist_de - Test",
            "fromversion": "5.5.0"
        },
        {
            "integrations": "Cloudflare Feed",
            "playbookID": "cloudflare - Test",
            "fromversion": "5.5.0"
        },
        {
            "integrations": "AzureFeed",
            "playbookID": "AzureFeed - Test",
            "fromversion": "5.5.0"
        },
        {
            "playbookID": "CreateIndicatorFromSTIXTest",
            "fromversion": "5.0.0"
        },
        {
            "integrations": "SpamhausFeed",
            "playbookID": "Spamhaus_Feed_Test",
            "fromversion": "5.5.0"
        },
        {
            "integrations": "Cofense Feed",
            "playbookID": "TestCofenseFeed",
            "fromversion": "5.5.0"
        },
        {
            "integrations": "Bambenek Consulting Feed",
            "playbookID": "BambenekConsultingFeed_Test",
            "fromversion": "5.5.0"
        },
        {
            "integrations": "Pipl",
            "playbookID": "Pipl Test"
        },
        {
            "integrations": "AWS Feed",
            "playbookID": "AWS Feed Test",
            "fromversion": "5.5.0"
        },
        {
            "integrations": "QuestKace",
            "playbookID": "QuestKace test",
            "fromversion": "5.0.0"
        },
        {
            "integrations": "Digital Defense FrontlineVM",
            "playbookID": "Digital Defense FrontlineVM - Scan Asset Not Recently Scanned Test"
        },
        {
            "integrations": "Digital Defense FrontlineVM",
            "playbookID": "Digital Defense FrontlineVM - Test Playbook"
        },
        {
            "integrations": "CSVFeed",
            "playbookID": "CSV_Feed_Test",
            "fromversion": "5.5.0",
            "instance_names": "CSVFeed_no_auto_detect"
        },
        {
            "integrations": "CSVFeed",
            "playbookID": "CSV_Feed_Test",
            "fromversion": "5.5.0",
            "instance_names": "CSVFeed_auto_detect"
        },
        {
            "integrations": "ProofpointFeed",
            "playbookID": "TestProofpointFeed",
            "fromversion": "5.5.0"
        },
        {
            "integrations": "Digital Shadows",
            "playbookID": "Digital Shadows - Test"
        },
        {
            "integrations": "Azure Compute v2",
            "playbookID": "Azure Compute - Test",
            "instance_names": "ms_azure_compute_dev"
        },
        {
            "integrations": "Azure Compute v2",
            "playbookID": "Azure Compute - Test",
            "instance_names": "ms_azure_compute_prod",
            "is_mockable": false
        },
        {
            "integrations": "Azure Compute v2",
            "playbookID": "Azure Compute - Login Test",
            "instance_names": "ms_azure_compute_prod",
            "is_mockable": false
        },
        {
            "integrations": "Azure Compute v2",
            "playbookID": "Azure Compute - Login Test",
            "instance_names": "ms_azure_compute_self_deployed"
        },
        {
            "integrations": "Symantec Data Loss Prevention",
            "playbookID": "Symantec Data Loss Prevention - Test",
            "fromversion": "4.5.0"
        },
        {
            "integrations": "Symantec Data Loss Prevention v2",
            "playbookID": "Symantec Data Loss Prevention v2 - Test",
            "fromversion": "6.0.0"
        },
        {
            "integrations": "Lockpath KeyLight v2",
            "playbookID": "Keylight v2 - Test"
        },
        {
            "integrations": "Azure Security Center v2",
            "playbookID": "Azure SecurityCenter - Test",
            "instance_names": "ms_azure_sc_prod",
            "is_mockable": false
        },
        {
            "integrations": "Azure Security Center v2",
            "playbookID": "Azure SecurityCenter - Test",
            "instance_names": "ms_azure_sc_dev"
        },
        {
            "integrations": "Azure Security Center v2",
            "playbookID": "Azure SecurityCenter - Test",
            "instance_names": "ms_azure_sc_self_deployed"
        },
        {
            "integrations": "JsonWhoIs",
            "playbookID": "JsonWhoIs-Test"
        },
        {
            "integrations": "Maltiverse",
            "playbookID": "Maltiverse Test"
        },
        {
            "integrations": "Box v2",
            "playbookID": "BoxV2_TestPlaybook"
        },
        {
            "integrations": "MicrosoftGraphMail",
            "playbookID": "MicrosoftGraphMail-Test_dev",
            "instance_names": "ms_graph_mail_dev"
        },
        {
            "integrations": "MicrosoftGraphMail",
            "playbookID": "MicrosoftGraphMail-Test_dev_no_oproxy",
            "instance_names": "ms_graph_mail_dev_no_oproxy"
        },
        {
            "integrations": "MicrosoftGraphMail",
            "playbookID": "MicrosoftGraphMail-Test_prod",
            "instance_names": "ms_graph_mail_prod",
            "is_mockable": false
        },
        {
            "integrations": "CloudShark",
            "playbookID": "CloudShark - Test Playbook"
        },
        {
            "integrations": "Google Vision AI",
            "playbookID": "Google Vision API - Test"
        },
        {
            "integrations": "nmap",
            "playbookID": "Nmap - Test",
            "fromversion": "5.0.0"
        },
        {
            "integrations": "AutoFocus V2",
            "playbookID": "Autofocus Query Samples, Sessions and Tags Test Playbook",
            "fromversion": "4.5.0",
            "timeout": 1000
        },
        {
            "integrations": "HelloWorld",
            "playbookID": "HelloWorld-Test",
            "fromversion": "5.0.0"
        },
        {
            "integrations": "HelloWorld",
            "playbookID": "Sanity Test - Playbook with integration",
            "fromversion": "5.0.0"
        },
        {
            "integrations": "HelloWorld",
            "playbookID": "Sanity Test - Playbook with mocked integration",
            "fromversion": "5.0.0"
        },
        {
            "playbookID": "Sanity Test - Playbook with no integration",
            "fromversion": "5.0.0"
        },
        {
            "integrations": "Gmail",
            "playbookID": "Sanity Test - Playbook with Unmockable Integration",
            "fromversion": "5.0.0"
        },
        {
            "integrations": "Whois",
            "playbookID": "Sanity Test - Playbook with Unmockable Whois Integration",
            "fromversion": "6.5.0"
        },
        {
            "integrations": "HelloWorld",
            "playbookID": "HelloWorld_Scan-Test",
            "fromversion": "5.0.0",
            "timeout": 400
        },
        {
            "integrations": "HelloWorldPremium",
            "playbookID": "HelloWorldPremium_Scan-Test",
            "fromversion": "5.0.0",
            "timeout": 400
        },
        {
            "integrations": "HelloWorldPremium",
            "playbookID": "HelloWorldPremium-Test",
            "fromversion": "5.0.0"
        },
        {
            "integrations": "ThreatQ v2",
            "playbookID": "ThreatQ - Test",
            "fromversion": "4.5.0"
        },
        {
            "integrations": "AttackIQFireDrill",
            "playbookID": "AttackIQ - Test"
        },
        {
            "integrations": "PhishLabs IOC EIR",
            "playbookID": "PhishlabsIOC_EIR-Test"
        },
        {
            "integrations": "Amazon DynamoDB",
            "playbookID": "AWS_DynamoDB-Test"
        },
        {
            "integrations": "PhishLabs IOC DRP",
            "playbookID": "PhishlabsIOC_DRP-Test"
        },
        {
            "playbookID": "Create Phishing Classifier V2 ML Test",
            "timeout": 60000,
            "fromversion": "6.1.0",
            "instance_names": "ml_dummy_prod",
            "integrations": "AzureWAF"
        },
        {
            "integrations": "ZeroFox",
            "playbookID": "ZeroFox-Test",
            "fromversion": "4.1.0"
        },
        {
            "integrations": "AlienVault OTX v2",
            "playbookID": "Alienvault_OTX_v2 - Test"
        },
        {
            "integrations": "AWS - CloudWatchLogs",
            "playbookID": "AWS - CloudWatchLogs Test Playbook",
            "fromversion": "5.0.0"
        },
        {
            "integrations": "SlackV2",
            "playbookID": "Slack Test Playbook",
            "timeout": 400,
            "pid_threshold": 5,
            "fromversion": "5.0.0"
        },
        {
            "integrations": "SlackV3",
            "playbookID": "SlackV3 TestPB",
            "instance_names": "cached",
            "timeout": 400,
            "pid_threshold": 8,
            "fromversion": "5.5.0"
        },
        {
            "integrations": "SlackV3",
            "playbookID": "Test_SlackV3_NonCaching",
            "instance_names": "non_cached",
            "timeout": 400,
            "pid_threshold": 8,
            "fromversion": "5.5.0"
        },
        {
            "integrations": "Cortex XDR - IR",
            "playbookID": "Test XDR Playbook",
            "fromversion": "4.1.0",
            "timeout": 2500
        },
        {
            "integrations": "Cortex XDR - IOC",
            "playbookID": "Cortex XDR - IOC - Test",
            "fromversion": "5.5.0",
            "timeout": 1200
        },
        {
            "integrations": "Cloaken",
            "playbookID": "Cloaken-Test",
            "is_mockable": false
        },
        {
            "integrations": "ThreatX",
            "playbookID": "ThreatX-test",
            "timeout": 600
        },
        {
            "integrations": "Akamai WAF SIEM",
            "playbookID": "Akamai_WAF_SIEM-Test"
        },
        {
            "integrations": "Cofense Triage v2",
            "playbookID": "Cofense Triage v2 Test"
        },
        {
            "integrations": "Akamai WAF",
            "playbookID": "Akamai_WAF-Test"
        },
        {
            "integrations": "abuse.ch SSL Blacklist Feed",
            "playbookID": "SSL Blacklist test",
            "fromversion": "5.5.0"
        },
        {
            "integrations": "CheckPhish",
            "playbookID": "CheckPhish-Test"
        },
        {
            "integrations": "Symantec Management Center",
            "playbookID": "SymantecMC_TestPlaybook"
        },
        {
            "integrations": "Looker",
            "playbookID": "Test-Looker"
        },
        {
            "integrations": "Vertica",
            "playbookID": "Vertica Test"
        },
        {
            "integrations": "Server Message Block (SMB) v2",
            "playbookID": "SMB_v2-Test",
            "has_api": false,
            "fromversion": "5.0.0"
        },
        {
            "integrations": "Server Message Block (SMB) v2",
            "playbookID": "SMB test",
            "has_api": false,
            "fromversion": "5.0.0"
        },
        {
            "playbookID": "ConvertFile-Test",
            "fromversion": "4.5.0"
        },
        {
            "playbookID": "TestAwsEC2GetPublicSGRules-Test"
        },
        {
            "integrations": "RSA NetWitness Packets and Logs",
            "playbookID": "rsa_packets_and_logs_test"
        },
        {
            "playbookID": "CheckpointFW-test",
            "integrations": "Check Point"
        },
        {
            "playbookID": "RegPathReputationBasicLists_test"
        },
        {
            "playbookID": "EmailDomainSquattingReputation-Test"
        },
        {
            "playbookID": "RandomStringGenerateTest"
        },
        {
            "playbookID": "playbook-checkEmailAuthenticity-test"
        },
        {
            "playbookID": "HighlightWords_Test"
        },
        {
            "playbookID": "StringContainsArray_test"
        },
        {
            "integrations": "Fidelis Elevate Network",
            "playbookID": "Fidelis-Test"
        },
        {
            "integrations": "AWS - ACM",
            "playbookID": "ACM-Test"
        },
        {
            "integrations": "Thinkst Canary",
            "playbookID": "CanaryTools Test"
        },
        {
            "integrations": "ThreatMiner",
            "playbookID": "ThreatMiner-Test"
        },
        {
            "playbookID": "StixCreator-Test"
        },
        {
            "playbookID": "CompareIncidentsLabels-test-playbook"
        },
        {
            "integrations": "Have I Been Pwned? V2",
            "playbookID": "Pwned v2 test"
        },
        {
            "integrations": "Alexa Rank Indicator",
            "playbookID": "Alexa Test Playbook"
        },
        {
            "playbookID": "UnEscapeURL-Test"
        },
        {
            "playbookID": "UnEscapeIPs-Test"
        },
        {
            "playbookID": "ExtractDomainFromUrlAndEmail-Test"
        },
        {
            "playbookID": "ConvertKeysToTableFieldFormat_Test"
        },
        {
            "integrations": "CVE Search v2",
            "playbookID": "CVE Search v2 - Test"
        },
        {
            "integrations": "CVE Search v2",
            "playbookID": "cveReputation Test"
        },
        {
            "integrations": "HashiCorp Vault",
            "playbookID": "hashicorp_test",
            "fromversion": "5.0.0"
        },
        {
            "integrations": "AWS - Athena - Beta",
            "playbookID": "Beta-Athena-Test"
        },
        {
            "integrations": "BeyondTrust Password Safe",
            "playbookID": "BeyondTrust-Test"
        },
        {
            "integrations": "Dell Secureworks",
            "playbookID": "secureworks_test"
        },
        {
            "integrations": "ServiceNow v2",
            "playbookID": "servicenow_test_v2",
            "instance_names": "snow_basic_auth",
            "is_mockable": false
        },
        {
            "integrations": "ServiceNow v2",
            "playbookID": "ServiceNow_OAuth_Test",
            "instance_names": "snow_oauth"
        },
        {
            "playbookID": "Create ServiceNow Ticket and Mirror Test",
            "integrations": "ServiceNow v2",
            "instance_names": "snow_basic_auth",
            "fromversion": "6.0.0",
            "timeout": 500
        },
        {
            "playbookID": "Create ServiceNow Ticket and State Polling Test",
            "integrations": "ServiceNow v2",
            "instance_names": "snow_basic_auth",
            "fromversion": "6.0.0",
            "timeout": 500
        },
        {
            "integrations": "ServiceNow CMDB",
            "playbookID": "ServiceNow_CMDB_Test",
            "instance_names": "snow_cmdb_basic_auth"
        },
        {
            "integrations": "ServiceNow CMDB",
            "playbookID": "ServiceNow_CMDB_OAuth_Test",
            "instance_names": "snow_cmdb_oauth"
        },
        {
            "integrations": "ExtraHop v2",
            "playbookID": "ExtraHop_v2-Test"
        },
        {
            "playbookID": "Test CommonServer"
        },
        {
            "playbookID": "Test-debug-mode",
            "fromversion": "5.0.0"
        },
        {
            "integrations": "CIRCL",
            "playbookID": "CirclIntegrationTest"
        },
        {
            "integrations": "MISP V3",
            "playbookID": "MISP V3 Test",
            "timeout": 300,
            "fromversion": "5.5.0"
        },
        {
            "playbookID": "test-LinkIncidentsWithRetry"
        },
        {
            "playbookID": "CopyContextToFieldTest"
        },
        {
            "integrations": "OTRS",
            "playbookID": "OTRS Test",
            "fromversion": "4.1.0"
        },
        {
            "integrations": "Attivo Botsink",
            "playbookID": "AttivoBotsinkTest"
        },
        {
            "integrations": "FortiGate",
            "playbookID": "Fortigate Test"
        },
        {
            "playbookID": "FormattedDateToEpochTest"
        },
        {
            "integrations": "SNDBOX",
            "playbookID": "SNDBOX_Test",
            "timeout": 1000
        },
        {
            "integrations": "SNDBOX",
            "playbookID": "Detonate File - SNDBOX - Test",
            "timeout": 1000
        },
        {
            "integrations": "Awake Security",
            "playbookID": "awake_security_test_pb"
        },
        {
            "integrations": "Tenable.sc",
            "playbookID": "tenable-sc-test",
            "timeout": 240
        },
        {
            "integrations": "MimecastV2",
            "playbookID": "Mimecast test"
        },
        {
            "playbookID": "CreateEmailHtmlBody_test_pb",
            "fromversion": "4.1.0"
        },
        {
            "playbookID": "ReadPDFFileV2-Test",
            "timeout": 1000
        },
        {
            "playbookID": "JSONtoCSV-Test"
        },
        {
            "integrations": "Generic SQL",
            "playbookID": "generic-sql",
            "instance_names": "mysql instance",
            "fromversion": "5.0.0",
            "has_api": false
        },
        {
            "integrations": "Generic SQL",
            "playbookID": "generic-sql",
            "instance_names": "postgreSQL instance",
            "fromversion": "5.0.0",
            "has_api": false
        },
        {
            "integrations": "Generic SQL",
            "playbookID": "generic-sql",
            "instance_names": "Microsoft SQL instance",
            "fromversion": "5.0.0",
            "has_api": false
        },
        {
            "integrations": "Generic SQL",
            "playbookID": "generic-sql",
            "instance_names": "Microsoft SQL Server - MS ODBC Driver",
            "fromversion": "5.0.0",
            "has_api": false
        },
        {
            "integrations": "Generic SQL",
            "playbookID": "generic-sql-oracle",
            "instance_names": "Oracle instance",
            "fromversion": "5.0.0",
            "has_api": false
        },
        {
            "integrations": "Generic SQL",
            "playbookID": "generic-sql-mssql-encrypted-connection",
            "instance_names": "Microsoft SQL instance using encrypted connection",
            "fromversion": "5.0.0",
            "has_api": false
        },
        {
            "integrations": "Panorama",
            "instance_names": "palo_alto_firewall_9.0",
            "playbookID": "Panorama Query Logs - Test",
            "fromversion": "6.1.0",
            "timeout": 1500,
            "nightly": true
        },
        {
            "integrations": "Panorama",
            "instance_names": "palo_alto_firewall_9.1",
            "playbookID": "palo_alto_firewall_test_pb",
            "fromversion": "6.1.0",
            "timeout": 1000
        },
        {
            "integrations": "Panorama",
            "instance_names": "palo_alto_panorama_9.1",
            "playbookID": "PAN-OS-panorama-topology-test-pb",
            "fromversion": "6.1.0",
            "timeout": 1000
        },
        {
            "integrations": "Panorama",
            "instance_names": "palo_alto_firewall_9.1",
            "playbookID": "PAN-OS-firewall-topology-test-pb",
            "fromversion": "6.1.0",
            "timeout": 1000
        },
        {
            "integrations": "Panorama",
            "instance_names": "palo_alto_panorama_9.1",
            "playbookID": "palo_alto_panorama_test_pb",
            "fromversion": "6.1.0",
            "timeout": 2400
        },
        {
            "integrations": "Panorama",
            "instance_names": "palo_alto_firewall_9.0",
            "playbookID": "PAN-OS URL Filtering enrichment - Test",
            "fromversion": "6.1.0"
        },
        {
            "integrations": "Panorama",
            "instance_names": "panorama_instance_best_practice",
            "playbookID": "Panorama Best Practise - Test",
            "fromversion": "6.1.0"
        },
        {
            "integrations": "Tenable.io",
            "playbookID": "Tenable.io test"
        },
        {
            "playbookID": "URLDecode-Test"
        },
        {
            "playbookID": "GetTime-Test"
        },
        {
            "playbookID": "GetTime-ObjectVsStringTest"
        },
        {
            "integrations": "Tenable.io",
            "playbookID": "Tenable.io Scan Test",
            "timeout": 3600
        },
        {
            "integrations": "Tenable.sc",
            "playbookID": "tenable-sc-scan-test",
            "timeout": 600
        },
        {
            "integrations": "google-vault",
            "playbookID": "Google-Vault-Generic-Test",
            "timeout": 3600,
            "memory_threshold": 180
        },
        {
            "integrations": "google-vault",
            "playbookID": "Google_Vault-Search_And_Display_Results_test",
            "memory_threshold": 180,
            "timeout": 3600
        },
        {
            "playbookID": "Luminate-TestPlaybook",
            "integrations": "Luminate"
        },
        {
            "integrations": "MxToolBox",
            "playbookID": "MxToolbox-test"
        },
        {
            "integrations": "Nessus",
            "playbookID": "Nessus - Test"
        },
        {
            "playbookID": "Palo Alto Networks - Malware Remediation Test",
            "fromversion": "4.5.0"
        },
        {
            "playbookID": "SumoLogic-Test",
            "integrations": "SumoLogic",
            "fromversion": "4.1.0"
        },
        {
            "playbookID": "ParseEmailFiles-test"
        },
        {
            "playbookID": "ParseEmailFilesV2-test"
        },
        {
            "playbookID": "PAN-OS - Block IP and URL - External Dynamic List v2 Test",
            "integrations": [
                "Panorama",
                "palo_alto_networks_pan_os_edl_management"
            ],
            "instance_names": "palo_alto_firewall_9.0",
            "fromversion": "6.1.0"
        },
        {
            "playbookID": "Test_EDL",
            "integrations": "EDL",
            "instance_names": "edl_update",
            "fromversion": "5.5.0",
            "pid_threshold": 8,
            "has_api": false
        },
        {
            "playbookID": "Test_export_indicators_service",
            "instance_names": "eis_on_demand",
            "integrations": "ExportIndicators",
            "fromversion": "5.5.0"
        },
        {
            "playbookID": "PAN-OS - Block IP - Custom Block Rule Test",
            "integrations": "Panorama",
            "instance_names": "panorama_instance_security_team",
            "fromversion": "6.1.0"
        },
        {
            "playbookID": "PAN-OS - Block IP - Static Address Group Test",
            "integrations": "Panorama",
            "instance_names": "panorama_instance_security_team",
            "fromversion": "6.1.0"
        },
        {
            "playbookID": "Block IP - Generic V3_Test",
            "fromversion": "6.0.0"
        },
        {
            "playbookID": "PAN-OS - Block URL - Custom URL Category Test",
            "integrations": "Panorama",
            "instance_names": "panorama_instance_security_team",
            "fromversion": "6.1.0"
        },
        {
            "playbookID": "Endpoint Malware Investigation - Generic - Test",
            "integrations": [
                "Cylance Protect v2",
                "Demisto REST API"
            ],
            "fromversion": "5.0.0",
            "timeout": 1200
        },
        {
            "playbookID": "ParseExcel-test"
        },
        {
            "playbookID": "ParseHTMLIndicators-Test",
            "has_api": true
        },
        {
            "playbookID": "Detonate File - No Files test"
        },
        {
            "integrations": "SentinelOne V2",
            "instance_names": "SentinelOne_v2.0",
            "playbookID": "SentinelOne V2.0 - Test"
        },
        {
            "integrations": "SentinelOne V2",
            "instance_names": "SentinelOne_v2.1",
            "playbookID": "SentinelOne V2.1 - Test"
        },
        {
            "integrations": "InfoArmor VigilanteATI",
            "playbookID": "InfoArmorVigilanteATITest"
        },
        {
            "integrations": "IntSights",
            "instance_names": "intsights_standard_account",
            "playbookID": "IntSights Test"
        },
        {
            "integrations": "IntSights",
            "playbookID": "IntSights Mssp Test",
            "instance_names": "intsights_mssp_account"
        },
        {
            "integrations": "dnstwist",
            "playbookID": "dnstwistTest",
            "has_api": false
        },
        {
            "integrations": "BitDam",
            "playbookID": "Detonate File - BitDam Test"
        },
        {
            "integrations": "Threat Grid",
            "playbookID": "Test-Detonate URL - ThreatGrid",
            "timeout": 600
        },
        {
            "integrations": "Threat Grid",
            "playbookID": "ThreatGridTest",
            "timeout": 600
        },
        {
            "integrations": "Signal Sciences WAF",
            "playbookID": "SignalSciences-Test"
        },
        {
            "integrations": "RTIR",
            "playbookID": "RTIR Test"
        },
        {
            "integrations": "RedCanary",
            "playbookID": "RedCanaryTest"
        },
        {
            "playbookID": "URL Enrichment - Generic v2 - Test",
            "integrations": [
                "Rasterize",
                "VirusTotal - Private API"
            ],
            "instance_names": "virus_total_private_api_general",
            "timeout": 500,
            "pid_threshold": 12
        },
        {
            "playbookID": "CutTransformerTest"
        },
        {
            "playbookID": "TestEditServerConfig"
        },
        {
            "playbookID": "ContentPackInstaller_Test",
            "integrations": "Demisto REST API",
            "fromversion": "6.0.0"
        },
        {
            "playbookID": "Default - Test",
            "integrations": [
                "ThreatQ v2",
                "Demisto REST API"
            ],
            "fromversion": "5.0.0"
        },
        {
            "integrations": "SCADAfence CNM",
            "playbookID": "SCADAfence_test"
        },
        {
            "integrations": "ProtectWise",
            "playbookID": "Protectwise-Test"
        },
        {
            "integrations": "WhatsMyBrowser",
            "playbookID": "WhatsMyBrowser-Test"
        },
        {
            "integrations": "BigFix",
            "playbookID": "BigFixTest"
        },
        {
            "integrations": "Lastline v2",
            "playbookID": "Lastline v2 - Test"
        },
        {
            "integrations": "McAfee DXL",
            "playbookID": "McAfee DXL - Test"
        },
        {
            "playbookID": "TextFromHTML_test_playbook"
        },
        {
            "playbookID": "PortListenCheck-test"
        },
        {
            "integrations": "ThreatExchange",
            "playbookID": "ThreatExchange-test"
        },
        {
            "integrations": "Joe Security",
            "playbookID": "JoeSecurityTestPlaybook",
            "timeout": 500
        },
        {
            "integrations": "Joe Security",
            "playbookID": "JoeSecurityTestDetonation",
            "timeout": 2000
        },
        {
            "integrations": "WildFire-v2",
            "playbookID": "Wildfire Test",
            "is_mockable": false,
            "fromversion": "5.0.0",
            "toversion": "6.1.9"
        },
        {
            "integrations": "WildFire-v2",
            "playbookID": "Wildfire Test With Polling",
            "is_mockable": false,
            "fromversion": "6.2.0",
            "timeout": 1100
        },
        {
            "integrations": "WildFire-v2",
            "playbookID": "Detonate URL - WildFire-v2 - Test"
        },
        {
            "integrations": "WildFire-v2",
            "playbookID": "Detonate URL - WildFire v2.1 - Test"
        },
        {
            "integrations": "GRR",
            "playbookID": "GRR Test"
        },
        {
            "integrations": "VirusTotal",
            "instance_names": "virus_total_general",
            "playbookID": "virusTotal-test-playbook",
            "timeout": 1400
        },
        {
            "integrations": "VirusTotal",
            "instance_names": "virus_total_preferred_vendors",
            "playbookID": "virusTotaI-test-preferred-vendors",
            "timeout": 1400
        },
        {
            "integrations": "Preempt",
            "playbookID": "Preempt Test"
        },
        {
            "integrations": "Gmail",
            "playbookID": "get_original_email_-_gmail_-_test"
        },
        {
            "integrations": [
                "Gmail Single User",
                "Gmail"
            ],
            "playbookID": "Gmail Single User - Test",
            "fromversion": "4.5.0"
        },
        {
            "integrations": "EWS v2",
            "playbookID": "get_original_email_-_ews-_test",
            "instance_names": "ewv2_regular"
        },
        {
            "integrations": [
                "EWS v2",
                "EWS Mail Sender"
            ],
            "playbookID": "EWS search-mailbox test",
            "instance_names": [
                "ewv2_regular",
                "ews_mail_sender_labdemisto"
            ],
            "timeout": 300
        },
        {
            "integrations": "PagerDuty v2",
            "playbookID": "PagerDuty Test"
        },
        {
            "scripts": [
                "DeleteContext"
            ],
            "playbookID": "test_delete_context"
        },
        {
            "playbookID": "DeleteContext-auto-test"
        },
        {
            "playbookID": "GmailTest",
            "integrations": "Gmail"
        },
        {
            "playbookID": "Gmail Convert Html Test",
            "integrations": "Gmail"
        },
        {
            "playbookID": "reputations.json Test",
            "toversion": "5.0.0"
        },
        {
            "playbookID": "Indicators reputation-.json Test",
            "fromversion": "5.5.0"
        },
        {
            "playbookID": "Test IP Indicator Fields",
            "fromversion": "5.0.0"
        },
        {
            "playbookID": "TestDedupIncidentsPlaybook"
        },
        {
            "playbookID": "TestDedupIncidentsByName"
        },
        {
            "integrations": "McAfee Advanced Threat Defense",
            "playbookID": "Test Playbook McAfee ATD",
            "timeout": 700
        },
        {
            "integrations": "McAfee Advanced Threat Defense",
            "playbookID": "Detonate Remote File From URL -McAfee-ATD - Test",
            "timeout": 700
        },
        {
            "playbookID": "stripChars - Test"
        },
        {
            "integrations": "McAfee Advanced Threat Defense",
            "playbookID": "Test Playbook McAfee ATD Upload File"
        },
        {
            "playbookID": "exporttocsv_script_test"
        },
        {
            "playbookID": "Set - Test"
        },
        {
            "integrations": "Intezer v2",
            "playbookID": "Intezer Testing v2",
            "fromversion": "4.1.0",
            "timeout": 600
        },
        {
            "integrations": [
                "Mail Sender (New)",
                "Gmail"
            ],
            "playbookID": "Mail Sender (New) Test",
            "instance_names": [
                "Mail_Sender_(New)_STARTTLS"
            ]
        },
        {
            "playbookID": "buildewsquery_test"
        },
        {
            "integrations": "Rapid7 Nexpose",
            "playbookID": "nexpose_test",
            "timeout": 240
        },
        {
            "playbookID": "GetIndicatorDBotScore Test"
        },
        {
            "integrations": "EWS Mail Sender",
            "playbookID": "EWS Mail Sender Test",
            "instance_names": [
                "ews_mail_sender_labdemisto"
            ]
        },
        {
            "integrations": [
                "EWS Mail Sender",
                "Rasterize"
            ],
            "instance_names": [
                "ews_mail_sender_labdemisto"
            ],
            "playbookID": "EWS Mail Sender Test 2"
        },
        {
            "integrations": [
                "EWS Mail Sender",
                "SMIME Messaging"
            ],
            "instance_names": [
                "ews_mail_sender_labdemisto",
                "SMIME Messaging"
            ],
            "playbookID": "EWS Mail Sender Test 3"
        },
        {
            "playbookID": "decodemimeheader_-_test"
        },
        {
            "playbookID": "test_url_regex"
        },
        {
            "integrations": "Skyformation",
            "playbookID": "TestSkyformation"
        },
        {
            "integrations": "okta",
            "playbookID": "okta_test_playbook",
            "timeout": 240
        },
        {
            "integrations": "Okta v2",
            "playbookID": "OktaV2-Test",
            "timeout": 300
        },
        {
            "integrations": "Okta IAM",
            "playbookID": "Okta IAM - Test Playbook",
            "fromversion": "6.0.0"
        },
        {
            "playbookID": "Test filters & transformers scripts"
        },
        {
            "integrations": "Salesforce",
            "playbookID": "SalesforceTestPlaybook"
        },
        {
            "integrations": "McAfee ESM v2",
            "instance_names": "v11.1.3",
            "playbookID": "McAfee ESM v2 - Test v11.1.3",
            "fromversion": "5.0.0",
            "is_mockable": false
        },
        {
            "integrations": "McAfee ESM v2",
            "instance_names": "v11.3",
            "playbookID": "McAfee ESM v2 (v11.3) - Test",
            "fromversion": "5.0.0",
            "timeout": 300,
            "is_mockable": false
        },
        {
            "integrations": "McAfee ESM v2",
            "instance_names": "v11.1.3",
            "playbookID": "McAfee ESM Watchlists - Test v11.1.3",
            "fromversion": "5.0.0"
        },
        {
            "integrations": "McAfee ESM v2",
            "instance_names": "v11.3",
            "playbookID": "McAfee ESM Watchlists - Test v11.3",
            "fromversion": "5.0.0"
        },
        {
            "integrations": "GoogleSafeBrowsing",
            "playbookID": "Google Safe Browsing Test",
            "timeout": 240,
            "fromversion": "5.0.0"
        },
        {
            "integrations": "Google Safe Browsing v2",
            "playbookID": "Google Safe Browsing V2 Test",
            "fromversion": "5.5.0"
        },
        {
            "integrations": "EWS v2",
            "playbookID": "EWSv2_empty_attachment_test",
            "instance_names": "ewv2_regular"
        },
        {
            "integrations": "EWS v2",
            "playbookID": "EWS Public Folders Test",
            "instance_names": "ewv2_regular",
            "is_mockable": false
        },
        {
            "integrations": "Symantec Endpoint Protection V2",
            "playbookID": "SymantecEndpointProtection_Test"
        },
        {
            "integrations": "carbonblackprotection",
            "playbookID": "search_endpoints_by_hash_-_carbon_black_protection_-_test",
            "timeout": 500
        },
        {
            "playbookID": "Process Email - Generic - Test - Incident Starter",
            "fromversion": "6.0.0",
            "integrations": "Rasterize",
            "timeout": 240
        },
        {
            "playbookID": "Process Email - Generic - Test - Actual Incident"
        },
        {
            "integrations": "CrowdstrikeFalcon",
            "playbookID": "Test - CrowdStrike Falcon",
            "fromversion": "4.1.0",
            "timeout": 500
        },
        {
            "playbookID": "ExposeIncidentOwner-Test"
        },
        {
            "integrations": "google",
            "playbookID": "GsuiteTest"
        },
        {
            "integrations": "OpenPhish",
            "playbookID": "OpenPhish Test Playbook"
        },
        {
            "integrations": "jira-v2",
            "playbookID": "Jira-v2-Test",
            "timeout": 500,
            "is_mockable": false
        },
        {
            "integrations": "ipinfo",
            "playbookID": "IPInfoTest"
        },
        {
            "integrations": "ipinfo_v2",
            "playbookID": "IPInfo_v2Test",
            "fromversion": "5.5.0"
        },
        {
            "integrations": "GoogleMaps",
            "playbookID": "GoogleMapsTest",
            "fromversion": "6.0.0"
        },
        {
            "playbookID": "VerifyHumanReadableFormat"
        },
        {
            "playbookID": "strings-test"
        },
        {
            "playbookID": "TestCommonPython",
            "timeout": 500
        },
        {
            "playbookID": "TestFileCreateAndUpload"
        },
        {
            "playbookID": "TestIsValueInArray"
        },
        {
            "playbookID": "TestStringReplace"
        },
        {
            "playbookID": "TestHttpPlaybook"
        },
        {
            "integrations": "SplunkPy",
            "playbookID": "SplunkPy parse-raw - Test",
            "memory_threshold": 100,
            "instance_names": "use_default_handler",
            "is_mockable": false
        },
        {
            "integrations": "SplunkPy",
            "playbookID": "SplunkPy-Test-V2_default_handler",
            "memory_threshold": 500,
            "instance_names": "use_default_handler",
            "is_mockable": false
        },
        {
            "integrations": "SplunkPy",
            "playbookID": "Splunk-Test_default_handler",
            "memory_threshold": 200,
            "instance_names": "use_default_handler",
            "is_mockable": false
        },
        {
            "integrations": "AnsibleTower",
            "playbookID": "AnsibleTower_Test_playbook",
            "fromversion": "5.0.0"
        },
        {
            "integrations": "SplunkPy",
            "playbookID": "SplunkPySearch_Test_default_handler",
            "memory_threshold": 200,
            "instance_names": "use_default_handler",
            "is_mockable": false
        },
        {
            "integrations": "SplunkPy",
            "playbookID": "SplunkPy_KV_commands_default_handler",
            "memory_threshold": 200,
            "instance_names": "use_default_handler",
            "is_mockable": false
        },
        {
            "integrations": "SplunkPy",
            "playbookID": "SplunkPy-Test-V2_requests_handler",
            "memory_threshold": 500,
            "instance_names": "use_python_requests_handler"
        },
        {
            "integrations": "SplunkPy",
            "playbookID": "Splunk-Test_requests_handler",
            "memory_threshold": 500,
            "instance_names": "use_python_requests_handler",
            "is_mockable": false
        },
        {
            "integrations": "SplunkPy",
            "playbookID": "SplunkPySearch_Test_requests_handler",
            "memory_threshold": 200,
            "instance_names": "use_python_requests_handler",
            "is_mockable": false
        },
        {
            "integrations": "SplunkPy",
            "playbookID": "SplunkPy_KV_commands_requests_handler",
            "memory_threshold": 200,
            "instance_names": "use_python_requests_handler"
        },
        {
            "integrations": "McAfee NSM",
            "playbookID": "McAfeeNSMTest",
            "timeout": 400
        },
        {
            "integrations": "PhishTank V2",
            "playbookID": "PhishTank Testing"
        },
        {
            "integrations": "McAfee Web Gateway",
            "playbookID": "McAfeeWebGatewayTest",
            "timeout": 500,
            "is_mockable": false
        },
        {
            "integrations": "TCPIPUtils",
            "playbookID": "TCPUtils-Test"
        },
        {
            "playbookID": "listExecutedCommands-Test"
        },
        {
            "integrations": "AWS - Lambda",
            "playbookID": "AWS-Lambda-Test (Read-Only)"
        },
        {
            "integrations": "Service Manager",
            "playbookID": "TestHPServiceManager",
            "timeout": 400
        },
        {
            "integrations": "ServiceNow IAM",
            "playbookID": "ServiceNow IAM - Test Playbook",
            "instance_names": "snow_basic_auth",
            "fromversion": "6.0.0"
        },
        {
            "playbookID": "LanguageDetect-Test",
            "timeout": 300
        },
        {
            "integrations": "Forcepoint",
            "playbookID": "forcepoint test",
            "timeout": 500
        },
        {
            "playbookID": "GeneratePassword-Test"
        },
        {
            "playbookID": "ZipFile-Test"
        },
        {
            "playbookID": "UnzipFile-Test"
        },
        {
            "playbookID": "Test-IsMaliciousIndicatorFound",
            "fromversion": "5.0.0"
        },
        {
            "playbookID": "TestExtractHTMLTables"
        },
        {
            "integrations": "carbonblackliveresponse",
            "playbookID": "Carbon Black Live Response Test",
            "fromversion": "5.0.0",
            "is_mockable": false
        },
        {
            "integrations": "urlscan.io",
            "playbookID": "urlscan_malicious_Test",
            "timeout": 500
        },
        {
            "integrations": "EWS v2",
            "playbookID": "pyEWS_Test",
            "instance_names": "ewv2_regular",
            "is_mockable": false
        },
        {
            "integrations": "EWS v2",
            "playbookID": "pyEWS_Test",
            "instance_names": "ewsv2_separate_process",
            "is_mockable": false
        },
        {
            "integrations": "remedy_sr_beta",
            "playbookID": "remedy_sr_test_pb"
        },
        {
            "integrations": "Cylance Protect v2",
            "playbookID": "Cylance Protect v2 Test"
        },
        {
            "integrations": "ReversingLabs Titanium Cloud",
            "playbookID": "ReversingLabsTCTest"
        },
        {
            "integrations": "ReversingLabs A1000",
            "playbookID": "ReversingLabsA1000Test"
        },
        {
            "integrations": "Demisto Lock",
            "playbookID": "DemistoLockTest"
        },
        {
            "playbookID": "test-domain-indicator",
            "timeout": 400
        },
        {
            "playbookID": "Cybereason Test",
            "integrations": "Cybereason",
            "timeout": 1200,
            "fromversion": "4.1.0"
        },
        {
            "integrations": "VirusTotal - Private API",
            "instance_names": "virus_total_private_api_general",
            "playbookID": "File Enrichment - Virus Total Private API Test"
        },
        {
            "integrations": "VirusTotal - Private API",
            "instance_names": "virus_total_private_api_general",
            "playbookID": "virusTotalPrivateAPI-test-playbook",
            "timeout": 1400,
            "pid_threshold": 12
        },
        {
            "integrations": [
                "VirusTotal - Private API",
                "VirusTotal"
            ],
            "playbookID": "vt-detonate test",
            "instance_names": [
                "virus_total_private_api_general",
                "virus_total_general"
            ],
            "timeout": 1400,
            "fromversion": "5.5.0",
            "is_mockable": false
        },
        {
            "integrations": "Cisco ASA",
            "playbookID": "Cisco ASA - Test Playbook"
        },
        {
            "integrations": "VirusTotal - Private API",
            "instance_names": "virus_total_private_api_preferred_vendors",
            "playbookID": "virusTotalPrivateAPI-test-preferred-vendors",
            "timeout": 1400
        },
        {
            "integrations": "Cisco Meraki",
            "playbookID": "Cisco-Meraki-Test"
        },
        {
            "integrations": "Microsoft Defender Advanced Threat Protection",
            "playbookID": "Microsoft Defender Advanced Threat Protection - Test prod",
            "instance_names": "microsoft_defender_atp_prod",
            "is_mockable": false
        },
        {
            "integrations": "Microsoft Defender Advanced Threat Protection",
            "playbookID": "Microsoft Defender Advanced Threat Protection - Test dev",
            "instance_names": "microsoft_defender_atp_dev"
        },
        {
            "integrations": "Microsoft Defender Advanced Threat Protection",
            "playbookID": "Microsoft Defender Advanced Threat Protection - Test self deployed",
            "instance_names": "microsoft_defender_atp_dev_self_deployed"
        },
        {
            "integrations": "Microsoft Defender Advanced Threat Protection",
            "playbookID": "Microsoft Defender - ATP - Indicators Test",
            "instance_names": "microsoft_defender_atp_dev",
            "is_mockable": false
        },
        {
            "integrations": "Microsoft Defender Advanced Threat Protection",
            "playbookID": "Microsoft Defender - ATP - Indicators SC Test",
            "instance_names": "microsoft_defender_atp_dev_self_deployed"
        },
        {
            "integrations": "Microsoft Defender Advanced Threat Protection",
            "playbookID": "Microsoft Defender - ATP - Indicators SC Test",
            "instance_names": "microsoft_defender_atp_dev"
        },
        {
            "integrations": "Microsoft Defender Advanced Threat Protection",
            "playbookID": "Microsoft Defender - ATP - Indicators SC Test",
            "instance_names": "microsoft_defender_atp_prod"
        },
        {
            "integrations": "Microsoft 365 Defender",
            "playbookID": "Microsoft_365_Defender-Test",
            "instance_names": "ms_365_defender_device_code"
        },
        {
            "integrations": "Microsoft 365 Defender",
            "playbookID": "Microsoft_365_Defender-Test",
            "instance_names": "ms_365_defender_client_cred"
        },
        {
            "integrations": "Tanium",
            "playbookID": "Tanium Test Playbook",
            "timeout": 1200,
            "pid_threshold": 10
        },
        {
            "integrations": "Recorded Future",
            "playbookID": "Recorded Future Test"
        },
        {
            "integrations": "Microsoft Graph",
            "playbookID": "Microsoft Graph Security Test dev",
            "instance_names": "ms_graph_security_dev"
        },
        {
            "integrations": "Microsoft Graph",
            "playbookID": "Microsoft Graph Security Test prod",
            "instance_names": "ms_graph_security_prod",
            "is_mockable": false
        },
        {
            "integrations": "Microsoft Graph User",
            "playbookID": "Microsoft Graph User - Test",
            "instance_names": "ms_graph_user_dev"
        },
        {
            "integrations": "Microsoft Graph User",
            "playbookID": "Microsoft Graph User - Test",
            "instance_names": "ms_graph_user_prod",
            "is_mockable": false
        },
        {
            "integrations": "Microsoft Graph Groups",
            "playbookID": "Microsoft Graph Groups - Test dev",
            "instance_names": "ms_graph_groups_dev"
        },
        {
            "integrations": "Microsoft Graph Groups",
            "playbookID": "Microsoft Graph Groups - Test prod",
            "instance_names": "ms_graph_groups_prod",
            "is_mockable": false
        },
        {
            "integrations": "Microsoft_Graph_Files",
            "playbookID": "test_MsGraphFiles dev",
            "instance_names": "ms_graph_files_dev",
            "fromversion": "5.0.0"
        },
        {
            "integrations": "Microsoft_Graph_Files",
            "playbookID": "test_MsGraphFiles prod",
            "instance_names": "ms_graph_files_prod",
            "fromversion": "5.0.0",
            "is_mockable": false
        },
        {
            "integrations": "Microsoft Graph Calendar",
            "playbookID": "Microsoft Graph Calendar - Test dev",
            "instance_names": "ms_graph_calendar_dev"
        },
        {
            "integrations": "Microsoft Graph Calendar",
            "playbookID": "Microsoft Graph Calendar - Test prod",
            "instance_names": "ms_graph_calendar_prod",
            "is_mockable": false
        },
        {
            "integrations": "Microsoft Graph Device Management",
            "playbookID": "MSGraph_DeviceManagement_Test_dev",
            "instance_names": "ms_graph_device_management_oproxy_dev",
            "fromversion": "5.0.0"
        },
        {
            "integrations": "Microsoft Graph Device Management",
            "playbookID": "MSGraph_DeviceManagement_Test_prod",
            "instance_names": "ms_graph_device_management_oproxy_prod",
            "fromversion": "5.0.0",
            "is_mockable": false
        },
        {
            "integrations": "Microsoft Graph Device Management",
            "playbookID": "MSGraph_DeviceManagement_Test_self_deployed_prod",
            "instance_names": "ms_graph_device_management_self_deployed_prod",
            "fromversion": "5.0.0"
        },
        {
            "integrations": "RedLock",
            "playbookID": "RedLockTest",
            "nightly": true
        },
        {
            "integrations": "Symantec Messaging Gateway",
            "playbookID": "Symantec Messaging Gateway Test"
        },
        {
            "integrations": "ThreatConnect v2",
            "playbookID": "ThreatConnect v2 - Test",
            "fromversion": "5.0.0"
        },
        {
            "integrations": "QRadar_v2",
            "playbookID": "test_Qradar_v2",
            "fromversion": "6.0.0",
            "is_mockable": false
        },
        {
            "integrations": "VMware",
            "playbookID": "VMWare Test",
            "memory_threshold": 300,
            "timeout": 1000
        },
        {
            "integrations": "carbonblack-v2",
            "playbookID": "Carbon Black Response Test",
            "fromversion": "5.0.0"
        },
        {
            "integrations": "VMware Carbon Black EDR v2",
            "playbookID": "Carbon Black Edr - Test",
            "is_mockable": false,
            "fromversion": "5.5.0"
        },
        {
            "integrations": "Cisco Umbrella Investigate",
            "playbookID": "Cisco Umbrella Test"
        },
        {
            "integrations": "icebrg",
            "playbookID": "Icebrg Test",
            "timeout": 500
        },
        {
            "integrations": "Symantec MSS",
            "playbookID": "SymantecMSSTest"
        },
        {
            "integrations": "Remedy AR",
            "playbookID": "Remedy AR Test"
        },
        {
            "integrations": "AWS - IAM",
            "playbookID": "AWS - IAM Test Playbook"
        },
        {
            "integrations": "McAfee Active Response",
            "playbookID": "McAfee-MAR_Test",
            "timeout": 700
        },
        {
            "integrations": "McAfee Threat Intelligence Exchange",
            "playbookID": "McAfee-TIE Test",
            "timeout": 700
        },
        {
            "integrations": "ArcSight Logger",
            "playbookID": "ArcSight Logger test"
        },
        {
            "integrations": "ArcSight ESM v2",
            "playbookID": "ArcSight ESM v2 Test"
        },
        {
            "integrations": "ArcSight ESM v2",
            "playbookID": "test Arcsight - Get events related to the Case"
        },
        {
            "integrations": "XFE_v2",
            "playbookID": "Test_XFE_v2",
            "timeout": 500,
            "nightly": true
        },
        {
            "integrations": "McAfee Threat Intelligence Exchange",
            "playbookID": "search_endpoints_by_hash_-_tie_-_test",
            "timeout": 500
        },
        {
            "integrations": "iDefense_v2",
            "playbookID": "iDefense_v2_Test",
            "fromversion": "5.5.0"
        },
        {
            "integrations": "AWS - SQS",
            "playbookID": "AWS - SQS Test Playbook",
            "fromversion": "5.0.0"
        },
        {
            "integrations": "AbuseIPDB",
            "playbookID": "AbuseIPDB Test"
        },
        {
            "integrations": "AbuseIPDB",
            "playbookID": "AbuseIPDB PopulateIndicators Test"
        },
        {
            "integrations": "LogRhythm",
            "playbookID": "LogRhythm-Test-Playbook",
            "timeout": 200
        },
        {
            "integrations": "FireEyeFeed",
            "playbookID": "playbook-FeedFireEye_test",
            "memory_threshold": 110
        },
        {
            "integrations": "Phish.AI",
            "playbookID": "PhishAi-Test"
        },
        {
            "integrations": "Phish.AI",
            "playbookID": "Test-Detonate URL - Phish.AI"
        },
        {
            "integrations": "Centreon",
            "playbookID": "Centreon-Test-Playbook"
        },
        {
            "playbookID": "ReadFile test"
        },
        {
            "integrations": "AlphaSOC Wisdom",
            "playbookID": "AlphaSOC-Wisdom-Test"
        },
        {
            "integrations": "carbonblack-v2",
            "playbookID": "CBFindIP - Test"
        },
        {
            "integrations": "Jask",
            "playbookID": "Jask_Test",
            "fromversion": "4.1.0"
        },
        {
            "integrations": "Whois",
            "playbookID": "whois_test",
            "fromversion": "4.1.0"
        },
        {
            "integrations": "RSA NetWitness Endpoint",
            "playbookID": "NetWitness Endpoint Test"
        },
        {
            "integrations": "Check Point Sandblast",
            "playbookID": "Sandblast_malicious_test"
        },
        {
            "playbookID": "TestMatchRegexV2"
        },
        {
            "integrations": "ActiveMQ",
            "playbookID": "ActiveMQ Test"
        },
        {
            "playbookID": "RegexGroups Test"
        },
        {
            "integrations": "Cisco ISE",
            "playbookID": "cisco-ise-test-playbook"
        },
        {
            "integrations": "RSA NetWitness v11.1",
            "playbookID": "RSA NetWitness Test"
        },
        {
            "playbookID": "ExifReadTest"
        },
        {
            "integrations": "Cuckoo Sandbox",
            "playbookID": "CuckooTest",
            "timeout": 700
        },
        {
            "playbookID": "Detonate File - Generic Test",
            "timeout": 500
        },
        {
            "integrations": [
                "Lastline v2",
                "WildFire-v2",
                "SNDBOX",
                "McAfee Advanced Threat Defense"
            ],
            "playbookID": "Detonate File - Generic Test",
            "timeout": 2400
        },
        {
            "playbookID": "STIXParserTest"
        },
        {
            "playbookID": "VerifyJSON - Test",
            "fromversion": "5.5.0"
        },
        {
            "playbookID": "PowerShellCommon-Test",
            "fromversion": "5.5.0"
        },
        {
            "playbookID": "GetIndicatorDBotScoreFromCache-Test",
            "fromversion": "6.0.0"
        },
        {
            "playbookID": "Detonate URL - Generic Test",
            "timeout": 2000,
            "integrations": [
                "McAfee Advanced Threat Defense",
                "Lastline v2"
            ]
        },
        {
            "integrations": [
                "carbonblack-v2",
                "carbonblackliveresponse",
                "Cylance Protect v2"
            ],
            "playbookID": "Retrieve File from Endpoint - Generic V2 Test",
            "fromversion": "5.0.0",
            "is_mockable": false
        },
        {
            "integrations": "Zscaler",
            "playbookID": "Zscaler Test",
            "timeout": 500
        },
        {
            "playbookID": "DemistoUploadFileV2 Test",
            "integrations": "Demisto REST API"
        },
        {
            "playbookID": "MaxMind Test",
            "integrations": "MaxMind GeoIP2"
        },
        {
            "playbookID": "Test Sagemaker",
            "integrations": "AWS Sagemaker"
        },
        {
            "playbookID": "C2sec-Test",
            "integrations": "C2sec irisk",
            "fromversion": "5.0.0"
        },
        {
            "playbookID": "AlexaV2 Test Playbook",
            "integrations": "Alexa Rank Indicator v2",
            "fromversion": "5.5.0"
        },
        {
            "playbookID": "Phishing v2 - Test - Incident Starter",
            "fromversion": "6.0.0",
            "timeout": 1200,
            "integrations": [
                "EWS Mail Sender",
                "Demisto REST API",
                "Rasterize"
            ],
            "instance_names": [
                "ews_mail_sender_labdemisto"
            ],
            "memory_threshold": 150,
            "pid_threshold": 80
        },
        {
            "playbookID": "Phishing - Core - Test - Incident Starter",
            "fromversion": "6.0.0",
            "timeout": 1700,
            "integrations": [
                "EWS Mail Sender",
                "Demisto REST API",
                "Rasterize"
            ],
            "instance_names": [
                "ews_mail_sender_labdemisto"
            ],
            "memory_threshold": 160,
            "pid_threshold": 80
        },
        {
            "playbookID": "Phishing - Core - Test - Actual Incident",
            "fromversion": "6.0.0"
        },
        {
            "integrations": "duo",
            "playbookID": "DUO Test Playbook"
        },
        {
            "playbookID": "SLA Scripts - Test",
            "fromversion": "4.1.0"
        },
        {
            "playbookID": "test_manageOOOUsers",
            "fromversion": "5.5.0"
        },
        {
            "playbookID": "PcapHTTPExtractor-Test"
        },
        {
            "playbookID": "Ping Test Playbook"
        },
        {
            "playbookID": "ParseWordDoc-Test"
        },
        {
            "playbookID": "PDFUnlocker-Test",
            "fromversion": "6.0.0"
        },
        {
            "playbookID": "Active Directory Test",
            "integrations": "Active Directory Query v2",
            "instance_names": "active_directory_ninja",
            "has_api": false
        },
        {
            "playbookID": "Active Directory - manual pagination check",
            "integrations": "Active Directory Query v2",
            "instance_names": "active_directory_ninja"
        },
                {
            "playbookID": "Active Directory - automatic pagination check",
            "integrations": "Active Directory Query v2",
            "instance_names": "active_directory_ninja"
        },
        {
            "playbookID": "AD v2 - debug-mode - Test",
            "integrations": "Active Directory Query v2",
            "instance_names": "active_directory_ninja",
            "fromversion": "5.0.0",
            "has_api": false
        },
        {
            "playbookID": "Docker Hardening Test",
            "fromversion": "5.0.0",
            "runnable_on_docker_only": true
        },
        {
            "integrations": "Active Directory Query v2",
            "instance_names": "active_directory_ninja",
            "playbookID": "Active Directory Query V2 configuration with port",
            "has_api": false
        },
        {
            "integrations": "Active Directory Query v2",
            "instance_names": "active_directory_ninja",
            "playbookID": "Active Directory - ad-get-user limit check",
            "has_api": false
        },
        {
            "integrations": "Active Directory Query v2",
            "instance_names": "active_directory_ninja",
            "playbookID": "active directory search user with parentheses test",
            "has_api": false
        },
        {
            "integrations": "mysql",
            "playbookID": "MySQL Test",
            "has_api": false
        },
        {
            "playbookID": "Email Address Enrichment - Generic v2.1 - Test",
            "integrations": "Active Directory Query v2",
            "instance_names": "active_directory_ninja",
            "has_api": false
        },
        {
            "integrations": "Cofense Intelligence",
            "playbookID": "Test - Cofense Intelligence",
            "timeout": 500
        },
        {
            "playbookID": "GDPRContactAuthorities Test"
        },
        {
            "integrations": "Google Resource Manager",
            "playbookID": "GoogleResourceManager-Test",
            "timeout": 500
        },
        {
            "integrations": "SlashNext Phishing Incident Response",
            "playbookID": "SlashNextPhishingIncidentResponse-Test",
            "timeout": 500
        },
        {
            "integrations": "Google Cloud Storage",
            "playbookID": "GCS - Test",
            "timeout": 500,
            "memory_threshold": 80
        },
        {
            "integrations": "GooglePubSub",
            "playbookID": "GooglePubSub_Test",
            "timeout": 500,
            "fromversion": "5.0.0"
        },
        {
            "playbookID": "Calculate Severity - Generic v2 - Test",
            "integrations": [
                "Palo Alto Minemeld",
                "Active Directory Query v2"
            ],
            "instance_names": "active_directory_ninja",
            "fromversion": "4.5.0"
        },
        {
            "integrations": "Freshdesk",
            "playbookID": "Freshdesk-Test",
            "timeout": 500
        },
        {
            "playbookID": "Autoextract - Test",
            "fromversion": "4.1.0"
        },
        {
            "playbookID": "FilterByList - Test",
            "fromversion": "4.5.0"
        },
        {
            "playbookID": "Impossible Traveler - Test",
            "integrations": [
                "Ipstack",
                "ipinfo",
                "Rasterize",
                "Active Directory Query v2",
                "Demisto REST API"
            ],
            "instance_names": "active_directory_ninja",
            "fromversion": "5.0.0",
            "timeout": 700
        },
        {
            "playbookID": "Active Directory - Get User Manager Details - Test",
            "integrations": "Active Directory Query v2",
            "instance_names": "active_directory_80k",
            "fromversion": "5.0.0",
            "has_api": false
        },
        {
            "integrations": "Kafka V2",
            "playbookID": "Kafka Test"
        },
        {
            "playbookID": "File Enrichment - Generic v2 - Test",
            "instance_names": "virus_total_private_api_general",
            "integrations": [
                "VirusTotal - Private API",
                "Cylance Protect v2"
            ],
            "is_mockable": false
        },
        {
            "integrations": [
                "epo",
                "McAfee Active Response"
            ],
            "playbookID": "Endpoint data collection test",
            "timeout": 500
        },
        {
            "integrations": [
                "epo",
                "McAfee Active Response"
            ],
            "playbookID": "MAR - Endpoint data collection test",
            "timeout": 500
        },
        {
            "integrations": "DUO Admin",
            "playbookID": "DuoAdmin API test playbook",
            "fromversion": "5.0.0"
        },
        {
            "integrations": [
                "TAXII Server",
                "TAXIIFeed"
            ],
            "playbookID": "TAXII_Feed_Test",
            "fromversion": "5.5.0",
            "timeout": 300,
            "instance_names": [
                "non_https_cert",
                "instance_execute"
            ]
        },
        {
            "integrations": [
                "TAXII Server",
                "TAXIIFeed"
            ],
            "playbookID": "TAXII_Feed_Test",
            "fromversion": "5.5.0",
            "timeout": 300,
            "instance_names": [
                "https_cert",
                "local_https"
            ]
        },
        {
            "integrations": "TAXII 2 Feed",
            "playbookID": "TAXII 2 Feed Test",
            "fromversion": "5.5.0"
        },
        {
            "integrations": "iDefense Feed",
            "playbookID": "Feed iDefense Test",
            "memory_threshold": 200,
            "fromversion": "5.5.0"
        },
        {
            "playbookID": "TestShowScheduledEntries"
        },
        {
            "playbookID": "Calculate Severity - Standard - Test",
            "integrations": "Palo Alto Minemeld",
            "fromversion": "4.5.0"
        },
        {
            "playbookID": "HTTPListRedirects - Test SSL",
            "has_api": true
        },
        {
            "playbookID": "HTTPListRedirects Basic Test",
            "has_api": true
        },
        {
            "playbookID": "CheckDockerImageAvailableTest",
            "has_api": true
        },
        {
            "playbookID": "Extract Indicators From File - Generic v2 - Test",
            "integrations": [
                "Image OCR",
                "Rasterize"
            ],
            "timeout": 350,
            "memory_threshold": 200,
            "fromversion": "4.5.0"
        },
        {
            "playbookID": "Endpoint Enrichment - Generic v2.1 - Test",
            "integrations": [
                "Cylance Protect v2",
                "carbonblack-v2",
                "epo",
                "Active Directory Query v2"
            ],
            "instance_names": "active_directory_ninja"
        },
        {
            "playbookID": "EmailReputationTest",
            "integrations": "Have I Been Pwned? V2"
        },
        {
            "integrations": "Symantec Deepsight Intelligence",
            "playbookID": "Symantec Deepsight Test"
        },
        {
            "playbookID": "ExtractDomainFromEmailTest"
        },
        {
            "playbookID": "Wait Until Datetime - Test",
            "fromversion": "4.5.0"
        },
        {
            "playbookID": "PAN-OS DAG Configuration Test",
            "integrations": "Panorama",
            "instance_names": "palo_alto_panorama_9.0",
            "timeout": 1500
        },
        {
            "playbookID": "PAN-OS EDL Setup v3 Test",
            "integrations": [
                "Panorama",
                "palo_alto_networks_pan_os_edl_management"
            ],
            "instance_names": "palo_alto_firewall_9.0",
            "timeout": 300
        },
        {
            "integrations": "Snowflake",
            "playbookID": "Snowflake-Test"
        },
        {
            "playbookID": "Account Enrichment - Generic v2.1 - Test",
            "integrations": "Active Directory Query v2",
            "instance_names": "active_directory_ninja",
            "has_api": false
        },
        {
            "integrations": "Cisco Umbrella Investigate",
            "playbookID": "Domain Enrichment - Generic v2 - Test"
        },
        {
            "integrations": "Google BigQuery",
            "playbookID": "Google BigQuery Test"
        },
        {
            "integrations": "Zoom",
            "playbookID": "Zoom_Test"
        },
        {
            "playbookID": "IP Enrichment - Generic v2 - Test",
            "integrations": "Threat Crowd",
            "fromversion": "4.1.0"
        },
        {
            "integrations": "Cherwell",
            "playbookID": "Cherwell Example Scripts - test"
        },
        {
            "integrations": "Cherwell",
            "playbookID": "Cherwell - test"
        },
        {
            "integrations": "CarbonBlackProtectionV2",
            "playbookID": "Carbon Black Enterprise Protection V2 Test"
        },
        {
            "integrations": "Active Directory Query v2",
            "instance_names": "active_directory_ninja",
            "playbookID": "Test ADGetUser Fails with no instances 'Active Directory Query' (old version)",
            "has_api": false
        },
        {
            "integrations": "MITRE ATT&CK v2",
            "playbookID": "FeedMitreAttackv2_test",
            "memory_threshold": 150
        },
        {
            "integrations": "MITRE ATT&CK v2",
            "playbookID": "ExtractAttackPattern-Test",
            "memory_threshold": 150,
            "fromversion": "6.2.0"
        },
        {
            "integrations": "ANYRUN",
            "playbookID": "ANYRUN-Test"
        },
        {
            "integrations": "ANYRUN",
            "playbookID": "Detonate File - ANYRUN - Test"
        },
        {
            "integrations": "ANYRUN",
            "playbookID": "Detonate URL - ANYRUN - Test"
        },
        {
            "integrations": "Netcraft",
            "playbookID": "Netcraft test"
        },
        {
            "integrations": "EclecticIQ Platform",
            "playbookID": "EclecticIQ Test"
        },
        {
            "playbookID": "FormattingPerformance - Test",
            "fromversion": "5.0.0"
        },
        {
            "integrations": "AWS - EC2",
            "instance_names": "AWS - EC2",
            "playbookID": "AWS - EC2 Test Playbook",
            "fromversion": "5.0.0",
            "memory_threshold": 90
        },
        {
            "integrations": "AWS - EC2",
            "playbookID": "d66e5f86-e045-403f-819e-5058aa603c32"
        },
        {
            "integrations": "ANYRUN",
            "playbookID": "Detonate File From URL - ANYRUN - Test"
        },
        {
            "integrations": "AWS - CloudTrail",
            "playbookID": "3da2e31b-f114-4d7f-8702-117f3b498de9"
        },
        {
            "integrations": "carbonblackprotection",
            "playbookID": "67b0f25f-b061-4468-8613-43ab13147173"
        },
        {
            "integrations": "DomainTools",
            "playbookID": "DomainTools-Test"
        },
        {
            "integrations": "Exabeam",
            "playbookID": "Exabeam - Test"
        },
        {
            "integrations": "Cisco Spark",
            "playbookID": "Cisco Spark Test New"
        },
        {
            "integrations": "Remedy On-Demand",
            "playbookID": "Remedy-On-Demand-Test"
        },
        {
            "playbookID": "ssdeepreputationtest"
        },
        {
            "playbookID": "TestIsEmailAddressInternal"
        },
        {
            "integrations": "Google Cloud Compute",
            "playbookID": "GoogleCloudComputeListTest"
        },
        {
            "integrations": "AWS - S3",
            "playbookID": "97393cfc-2fc4-4dfe-8b6e-af64067fc436",
            "memory_threshold": 80
        },
        {
            "integrations": "Image OCR",
            "playbookID": "TestImageOCR"
        },
        {
            "integrations": "fireeye",
            "playbookID": "Detonate File - FireEye AX - Test"
        },
        {
            "integrations": [
                "Rasterize",
                "Image OCR"
            ],
            "playbookID": "Rasterize Test",
            "fromversion": "5.0.0",
            "memory_threshold": 100
        },
        {
            "integrations": "Rasterize",
            "playbookID": "RasterizeImageTest",
            "fromversion": "5.0.0"
        },
        {
            "integrations": "Ipstack",
            "playbookID": "Ipstack_Test"
        },
        {
            "integrations": "Perch",
            "playbookID": "Perch-Test"
        },
        {
            "integrations": "Forescout",
            "playbookID": "Forescout-Test"
        },
        {
            "integrations": "GitHub",
            "playbookID": "Git_Integration-Test"
        },
        {
            "integrations": "GitHub IAM",
            "playbookID": "Github IAM - Test Playbook",
            "fromversion": "6.1.0"
        },
        {
            "integrations": "LogRhythmRest",
            "playbookID": "LogRhythm REST test"
        },
        {
            "integrations": "AlienVault USM Anywhere",
            "playbookID": "AlienVaultUSMAnywhereTest"
        },
        {
            "playbookID": "PhishLabsTestPopulateIndicators"
        },
        {
            "playbookID": "Test_HTMLtoMD"
        },
        {
            "integrations": "PhishLabs IOC",
            "playbookID": "PhishLabsIOC TestPlaybook",
            "fromversion": "4.1.0"
        },
        {
            "integrations": "PerceptionPoint",
            "playbookID": "PerceptionPoint Test",
            "fromversion": "4.1.0"
        },
        {
            "integrations": "vmray",
            "playbookID": "VMRay-Test-File",
            "fromversion": "5.5.0"
        },
        {
            "integrations": "vmray",
            "playbookID": "File Enrichment - VMRay - Test",
            "fromversion": "5.0.0"
        },
        {
            "integrations": "AutoFocus V2",
            "playbookID": "AutoFocus V2 test",
            "fromversion": "5.0.0",
            "timeout": 1000
        },
        {
            "playbookID": "Process Email - Generic for Rasterize"
        },
        {
            "playbookID": "Send Investigation Summary Reports - Test",
            "integrations": "EWS Mail Sender",
            "instance_names": [
                "ews_mail_sender_labdemisto"
            ],
            "fromversion": "4.5.0",
            "memory_threshold": 100
        },
        {
            "integrations": "Flashpoint",
            "playbookID": "Flashpoint_event-Test"
        },
        {
            "integrations": "Flashpoint",
            "playbookID": "Flashpoint_forum-Test"
        },
        {
            "integrations": "Flashpoint",
            "playbookID": "Flashpoint_report-Test"
        },
        {
            "integrations": "Flashpoint",
            "playbookID": "Flashpoint_reputation-Test"
        },
        {
            "integrations": "BluecatAddressManager",
            "playbookID": "Bluecat Address Manager test"
        },
        {
            "integrations": "MailListener - POP3 Beta",
            "playbookID": "MailListener-POP3 - Test"
        },
        {
            "playbookID": "sumList - Test"
        },
        {
            "integrations": "VulnDB",
            "playbookID": "Test-VulnDB"
        },
        {
            "integrations": "Shodan_v2",
            "playbookID": "Test-Shodan_v2",
            "timeout": 1000
        },
        {
            "integrations": "Threat Crowd",
            "playbookID": "ThreatCrowd - Test"
        },
        {
            "integrations": "GoogleDocs",
            "playbookID": "GoogleDocs-test"
        },
        {
            "playbookID": "Request Debugging - Test",
            "fromversion": "5.0.0"
        },
        {
            "playbookID": "Test Convert file hash to corresponding hashes",
            "fromversion": "4.5.0",
            "integrations": "VirusTotal",
            "instance_names": "virus_total_general"
        },
        {
            "playbookID": "PAN-OS Query Logs For Indicators Test",
            "fromversion": "5.5.0",
            "timeout": 1500,
            "integrations": "Panorama",
            "instance_names": "palo_alto_panorama"
        },
        {
            "integrations": "Elasticsearch v2",
            "instance_names": "es_v7",
            "playbookID": "Elasticsearch_v2_test"
        },
        {
            "integrations": "ElasticsearchFeed",
            "instance_names": "es_demisto_feed",
            "playbookID": "Elasticsearch_Fetch_Demisto_Indicators_Test",
            "fromversion": "5.5.0"
        },
        {
            "integrations": "ElasticsearchFeed",
            "instance_names": "es_generic_feed",
            "playbookID": "Elasticsearch_Fetch_Custom_Indicators_Test",
            "fromversion": "5.5.0"
        },
        {
            "integrations": "Elasticsearch v2",
            "instance_names": "es_v6",
            "playbookID": "Elasticsearch_v2_test-v6"
        },
        {
            "integrations": "Elasticsearch v2",
            "instance_names": "es_v8",
            "playbookID": "Elasticsearch_v2_test-v8"
        },
        {
            "integrations": "PolySwarm",
            "playbookID": "PolySwarm-Test"
        },
        {
            "integrations": "Kennav2",
            "playbookID": "Kenna Test"
        },
        {
            "integrations": "SecurityAdvisor",
            "playbookID": "SecurityAdvisor-Test",
            "fromversion": "4.5.0"
        },
        {
            "integrations": "Google Key Management Service",
            "playbookID": "Google-KMS-test",
            "pid_threshold": 6,
            "memory_threshold": 60
        },
        {
            "integrations": "SecBI",
            "playbookID": "SecBI - Test"
        },
        {
            "playbookID": "ExtractFQDNFromUrlAndEmail-Test"
        },
        {
            "integrations": "EWS v2",
            "playbookID": "Get EWS Folder Test",
            "fromversion": "4.5.0",
            "instance_names": "ewv2_regular",
            "timeout": 1200
        },
        {
            "integrations": "EWSO365",
            "instance_names": "ewso365_dev_team",
            "playbookID": "EWS_O365_test",
            "fromversion": "5.0.0"
        },
        {
            "integrations": "EWSO365",
            "instance_names": "ewso365_dev_team",
            "playbookID": "EWS_O365_send_mail_test",
            "fromversion": "5.0.0"
        },
        {
            "integrations": "Unit42v2 Feed",
            "playbookID": "unit42_atoms",
            "fromversion": "5.5.0"
        },
        {
            "integrations": "QRadar v3",
            "playbookID": "QRadar Indicator Hunting Test",
            "timeout": 12000,
            "fromversion": "6.0.0"
        },
        {
            "integrations": "QRadar v3",
            "playbookID": "QRadar - Get Offense Logs Test",
            "timeout": 600,
            "fromversion": "6.0.0"
        },
        {
            "playbookID": "SetAndHandleEmpty test",
            "fromversion": "4.5.0"
        },
        {
            "integrations": "Tanium v2",
            "playbookID": "Tanium v2 - Test"
        },
        {
            "integrations": "Office 365 Feed",
            "playbookID": "Office365_Feed_Test",
            "fromversion": "5.5.0"
        },
        {
            "integrations": "GoogleCloudTranslate",
            "playbookID": "GoogleCloudTranslate-Test",
            "pid_threshold": 9
        },
        {
            "integrations": "Infoblox",
            "playbookID": "Infoblox Test"
        },
        {
            "integrations": "BPA",
            "playbookID": "Test-BPA",
            "fromversion": "4.5.0"
        },
        {
            "playbookID": "GetValuesOfMultipleFIelds Test",
            "fromversion": "4.5.0"
        },
        {
            "playbookID": "IsInternalHostName Test",
            "fromversion": "4.5.0"
        },
        {
            "playbookID": "DigitalGuardian-Test",
            "integrations": "Digital Guardian",
            "fromversion": "5.0.0"
        },
        {
            "integrations": "SplunkPy",
            "playbookID": "Splunk Indicator Hunting Test",
            "fromversion": "5.0.0",
            "memory_threshold": 500,
            "instance_names": "use_default_handler",
            "is_mockable": false
        },
        {
            "integrations": "BPA",
            "playbookID": "Test-BPA_Integration",
            "fromversion": "4.5.0"
        },
        {
            "integrations": "AutoFocus Feed",
            "playbookID": "playbook-FeedAutofocus_test",
            "fromversion": "5.5.0"
        },
        {
            "integrations": "AutoFocus Daily Feed",
            "playbookID": "playbook-FeedAutofocus_daily_test",
            "fromversion": "5.5.0"
        },
        {
            "integrations": "PaloAltoNetworks_PrismaCloudCompute",
            "playbookID": "PaloAltoNetworks_PrismaCloudCompute-Test",
            "instance_names": "prisma_cloud_compute_21_04"
        },
        {
            "integrations": "SaasSecurity",
            "playbookID": "SaasSecurity-Test"
        },
        {
            "integrations": "Recorded Future Feed",
            "playbookID": "RecordedFutureFeed - Test",
            "instance_names": "recorded_future_feed",
            "timeout": 1000,
            "fromversion": "5.5.0",
            "memory_threshold": 86
        },
        {
            "integrations": "Recorded Future Feed",
            "playbookID": "RecordedFutureFeed - Test",
            "instance_names": "recorded_future_feed_with_risk_rules",
            "timeout": 1000,
            "fromversion": "5.5.0",
            "memory_threshold": 86
        },
        {
            "integrations": "Expanse",
            "playbookID": "test-Expanse-Playbook",
            "fromversion": "5.0.0"
        },
        {
            "integrations": "Expanse",
            "playbookID": "test-Expanse",
            "fromversion": "5.0.0"
        },
        {
            "integrations": "DShield Feed",
            "playbookID": "playbook-DshieldFeed_test",
            "fromversion": "5.5.0",
            "is_mockable": false
        },
        {
            "integrations": "AlienVault Reputation Feed",
            "playbookID": "AlienVaultReputationFeed_Test",
            "fromversion": "5.5.0",
            "memory_threshold": 190
        },
        {
            "integrations": "BruteForceBlocker Feed",
            "playbookID": "playbook-BruteForceBlocker_test",
            "fromversion": "5.5.0",
            "memory_threshold": 190
        },
        {
            "integrations": "F5Silverline",
            "playbookID": "F5Silverline_TestPlaybook",
            "fromversion": "6.0.0",
            "memory_threshold": 190
        },
        {
            "integrations": "Carbon Black Enterprise EDR",
            "playbookID": "Carbon Black Enterprise EDR Test",
            "fromversion": "5.0.0"
        },
        {
            "integrations": "MongoDB Key Value Store",
            "playbookID": "MongoDB KeyValueStore - Test",
            "pid_threshold": 12,
            "fromversion": "5.0.0"
        },
        {
            "integrations": "MongoDB Log",
            "playbookID": "MongoDBLog - Test",
            "pid_threshold": 12,
            "fromversion": "5.0.0"
        },
        {
            "integrations": "Google Chronicle Backstory",
            "playbookID": "Google Chronicle Backstory Asset - Test",
            "fromversion": "5.0.0"
        },
        {
            "integrations": "Google Chronicle Backstory",
            "playbookID": "Google Chronicle Backstory IOC Details - Test",
            "fromversion": "5.0.0"
        },
        {
            "integrations": "Google Chronicle Backstory",
            "playbookID": "Google Chronicle Backstory List Alerts - Test",
            "fromversion": "5.0.0"
        },
        {
            "integrations": "Google Chronicle Backstory",
            "playbookID": "Google Chronicle Backstory List IOCs - Test",
            "fromversion": "5.0.0"
        },
        {
            "integrations": "Google Chronicle Backstory",
            "playbookID": "Google Chronicle Backstory Reputation - Test",
            "fromversion": "5.0.0"
        },
        {
            "integrations": "Google Chronicle Backstory",
            "playbookID": "Google Chronicle Backstory List Events - Test",
            "fromversion": "5.0.0"
        },
        {
            "integrations": "Feodo Tracker IP Blocklist Feed",
            "instance_names": "feodo_tracker_ip_currently__active",
            "playbookID": "playbook-feodotrackeripblock_test_currently__active",
            "fromversion": "5.5.0"
        },
        {
            "integrations": "Feodo Tracker IP Blocklist Feed",
            "instance_names": "feodo_tracker_ip_30_days",
            "playbookID": "playbook-feodotrackeripblock_test_30_days",
            "fromversion": "5.5.0"
        },
        {
            "integrations": "Code42",
            "playbookID": "Code42-Test",
            "fromversion": "5.0.0",
            "timeout": 600
        },
        {
            "playbookID": "Code42 File Search Test",
            "integrations": "Code42",
            "fromversion": "5.0.0"
        },
        {
            "playbookID": "FetchIndicatorsFromFile-test",
            "fromversion": "5.5.0"
        },
        {
            "integrations": "RiskSense",
            "playbookID": "RiskSense Get Apps - Test"
        },
        {
            "integrations": "RiskSense",
            "playbookID": "RiskSense Get Host Detail - Test"
        },
        {
            "integrations": "RiskSense",
            "playbookID": "RiskSense Get Host Finding Detail - Test"
        },
        {
            "integrations": "RiskSense",
            "playbookID": "RiskSense Get Hosts - Test"
        },
        {
            "integrations": "RiskSense",
            "playbookID": "RiskSense Get Host Findings - Test"
        },
        {
            "integrations": "RiskSense",
            "playbookID": "RiskSense Get Unique Cves - Test"
        },
        {
            "integrations": "RiskSense",
            "playbookID": "RiskSense Get Unique Open Findings - Test"
        },
        {
            "integrations": "RiskSense",
            "playbookID": "RiskSense Get Apps Detail - Test"
        },
        {
            "integrations": "RiskSense",
            "playbookID": "RiskSense Apply Tag - Test"
        },
        {
            "integrations": "Indeni",
            "playbookID": "Indeni_test",
            "fromversion": "5.0.0"
        },
        {
            "integrations": "SafeBreach v2",
            "playbookID": "playbook-SafeBreach-Test",
            "fromversion": "5.5.0"
        },
        {
            "integrations": "AlienVault OTX TAXII Feed",
            "playbookID": "playbook-feedalienvaultotx_test",
            "fromversion": "5.5.0"
        },
        {
            "playbookID": "ExtractDomainAndFQDNFromUrlAndEmail-Test",
            "fromversion": "5.5.0"
        },
        {
            "integrations": "Cortex Data Lake",
            "playbookID": "Cortex Data Lake Test",
            "instance_names": "cdl_prod",
            "fromversion": "4.5.0"
        },
        {
            "integrations": "MongoDB",
            "playbookID": "MongoDB - Test"
        },
        {
            "integrations": "DNSDB_v2",
            "playbookID": "DNSDB-Test",
            "fromversion": "5.0.0"
        },
        {
            "playbookID": "DBotCreatePhishingClassifierV2FromFile-Test",
            "timeout": 60000,
            "fromversion": "6.1.0",
            "instance_names": "ml_dummy_prod",
            "integrations": "AzureWAF"
        },
        {
            "integrations": "IBM Resilient Systems",
            "playbookID": "IBM Resilient Systems Test"
        },
        {
            "integrations": [
                "Prisma Access",
                "Prisma Access Egress IP feed"
            ],
            "playbookID": "Prisma_Access_Egress_IP_Feed-Test",
            "timeout": 60000,
            "fromversion": "5.5.0"
        },
        {
            "integrations": "Prisma Access",
            "playbookID": "Prisma_Access-Test",
            "timeout": 60000,
            "fromversion": "5.5.0"
        },
        {
            "playbookID": "EvaluateMLModllAtProduction-Test",
            "fromversion": "5.5.0"
        },
        {
            "integrations": "Google IP Ranges Feed",
            "playbookID": "Fetch Indicators Test",
            "fromversion": "6.0.0"
        },
        {
            "integrations": "Azure AD Connect Health Feed",
            "playbookID": "FeedAzureADConnectHealth_Test",
            "fromversion": "5.5.0"
        },
        {
            "integrations": ["Zoom Feed", "Demisto REST API"],
            "playbookID": "FeedZoom_Test",
            "fromversion": "5.5.0"
        },
        {
            "playbookID": "PCAP Analysis Test",
            "integrations": [
                "ipinfo",
                "WildFire-v2"
            ],
            "fromversion": "5.0.0",
            "timeout": 1200
        },
        {
            "integrations": "Workday",
            "playbookID": "Workday - Test",
            "fromversion": "5.0.0",
            "timeout": 600
        },
        {
            "integrations": "Unit42 Feed",
            "playbookID": "Unit42 Feed - Test",
            "fromversion": "5.5.0",
            "timeout": 600
        },
        {
            "integrations": "CrowdStrikeMalquery",
            "playbookID": "CrowdStrikeMalquery-Test",
            "fromversion": "5.0.0",
            "timeout": 2500
        },
        {
            "integrations": "Sixgill_Darkfeed",
            "playbookID": "Sixgill-Darkfeed_Test",
            "fromversion": "5.5.0"
        },
        {
            "playbookID": "hashIncidentFields-test",
            "fromversion": "4.5.0",
            "timeout": 60000
        },
        {
            "integrations": "RSA Archer v2",
            "playbookID": "Archer v2 - Test",
            "fromversion": "5.0.0",
            "timeout": 1500
        },
        {
            "integrations": "WootCloud",
            "playbookID": "TestWootCloudPlaybook",
            "fromversion": "5.0.0"
        },
        {
            "integrations": "Ivanti Heat",
            "playbookID": "Ivanti Heat - Test"
        },
        {
            "integrations": "MicrosoftCloudAppSecurity",
            "playbookID": "MicrosoftCloudAppSecurity-Test"
        },
        {
            "integrations": "Blueliv ThreatCompass",
            "playbookID": "Blueliv_ThreatCompass_test",
            "fromversion": "5.0.0"
        },
        {
            "playbookID": "IncreaseIncidentSeverity-Test",
            "fromversion": "5.0.0"
        },
        {
            "integrations": "TrendMicro Cloud App Security",
            "playbookID": "playbook_TrendmicroCAS_Test",
            "fromversion": "5.0.0",
            "timeout": 300
        },
        {
            "playbookID": "IfThenElse-Test",
            "fromversion": "5.0.0"
        },
        {
            "integrations": "Imperva WAF",
            "playbookID": "Imperva WAF - Test"
        },
        {
            "integrations": "CheckPointFirewall_v2",
            "playbookID": "checkpoint-testplaybook",
            "timeout": 500
        },
        {
            "playbookID": "FailedInstances - Test",
            "integrations": "Whois",
            "fromversion": "4.5.0"
        },
        {
            "integrations": "F5 ASM",
            "playbookID": "playbook-F5_ASM-Test",
            "timeout": 600,
            "fromversion": "5.0.0"
        },
        {
            "playbookID": "Hatching Triage - Detonate File",
            "integrations": "Hatching Triage",
            "fromversion": "5.5.0"
        },
        {
            "integrations": "Rundeck",
            "playbookID": "Rundeck_test",
            "fromversion": "5.5.0",
            "is_mockable": false
        },
        {
            "playbookID": "Field polling test",
            "timeout": 600,
            "fromversion": "5.0.0"
        },
        {
            "integrations": "Generic Webhook",
            "playbookID": "Generic Webhook - Test",
            "fromversion": "5.5.0",
            "has_api": false
        },
        {
            "integrations": "Palo Alto Networks Enterprise DLP",
            "playbookID": "Palo_Alto_Networks_Enterprise_DLP - Test",
            "fromversion": "5.0.0"
        },
        {
            "integrations": "Cryptocurrency",
            "playbookID": "Cryptocurrency-Test",
            "is_mockable": false
        },
        {
            "integrations": "Public DNS Feed",
            "playbookID": "Public_DNS_Feed_Test",
            "fromversion": "5.5.0"
        },
        {
            "integrations": "BitcoinAbuse",
            "playbookID": "BitcoinAbuse-test",
            "fromversion": "5.5.0",
            "memory_threshold": 200
        },
        {
            "integrations": "ExpanseV2",
            "playbookID": "ExpanseV2 Test",
            "fromversion": "6.0.0"
        },
        {
            "integrations": "FeedExpanse",
            "playbookID": "Feed Expanse Test",
            "fromversion": "6.0.0"
        },
        {
            "integrations": "MicrosoftGraphIdentityandAccess",
            "playbookID": "Identity & Access test playbook"
        },
        {
            "integrations": "MicrosoftPolicyAndComplianceAuditLog",
            "playbookID": "Audit Log - Test"
        },
        {
            "integrations": "Nutanix Hypervisor",
            "playbookID": "Nutanix-test"
        },
        {
            "integrations": "Azure Storage",
            "playbookID": "Azure Storage - Test"
        },
        {
            "integrations": "MicrosoftGraphApplications",
            "playbookID": "MSGraph Applications Test",
            "instance_names": "ms_graph_applications_device_code"
        },
        {
            "integrations": "MicrosoftGraphApplications",
            "playbookID": "MSGraph Applications Test",
            "instance_names": "ms_graph_applications_client_cred"
        },
        {
            "integrations": "EWS Extension Online Powershell v2",
            "playbookID": "EWS Extension: Powershell Online V2 Test",
            "fromversion": "6.0.0",
            "toversion": "6.0.9",
            "timeout": 250
        },
        {
            "integrations": "VirusTotal (API v3)",
            "playbookID": "VirusTotal (API v3) Detonate Test",
            "instance_names": [
                "virus_total_v3",
                "virus_total_v3_premium"
            ],
            "is_mockable": false
        },
        {
            "integrations": "VirusTotal (API v3)",
            "playbookID": "VirusTotalV3-test",
            "instance_names": [
                "virus_total_v3"
            ],
            "fromversion": "5.5.0"
        },
        {
            "integrations": "HostIo",
            "playbookID": "HostIo_Test"
        },
        {
            "playbookID": "CreateCertificate-Test",
            "fromversion": "5.5.0"
        },
        {
            "integrations": "LogPoint SIEM Integration",
            "playbookID": "LogPoint SIEM Integration - Test Playbook 1"
        },
        {
            "integrations": "LogPoint SIEM Integration",
            "playbookID": "LogPoint SIEM Integration - Test Playbook 2"
        },
        {
            "integrations": "Cisco Stealthwatch",
            "fromversion": "5.5.0",
            "playbookID": "Cisco Stealthwatch Test"
        },
        {
            "integrations": "cymulate_v2",
            "playbookID": "Cymulate V2 Test",
            "fromversion": "6.0.0"
        },
        {
            "integrations": "OpenCTI",
            "playbookID": "OpenCTI Test",
            "fromversion": "5.0.0"
        },
        {
            "integrations": "Microsoft Graph API",
            "playbookID": "Microsoft Graph API - Test",
            "fromversion": "5.0.0"
        },
        {
            "integrations": "QRadar v3",
            "playbookID": "QRadar_v3-test",
            "fromversion": "6.0.0"
        },
        {
            "playbookID": "DbotPredictOufOfTheBoxTest",
            "fromversion": "4.5.0",
            "timeout": 1000
        },
        {
            "playbookID": "DbotPredictOufOfTheBoxTestV2",
            "fromversion": "5.5.0",
            "timeout": 1000
        },
        {
            "integrations": "HPEArubaClearPass",
            "playbookID": "HPEArubaClearPass_TestPlaybook",
            "fromversion": "6.0.0"
        },
        {
            "integrations": "CrowdstrikeFalcon",
            "playbookID": "Get endpoint details - Generic - test",
            "fromversion": "5.5.0"
        },
        {
            "integrations": "CrowdstrikeFalcon",
            "playbookID": "Isolate and unisolate endpoint - test",
            "fromversion": "5.5.0"
        },
        {
            "integrations": "VirusTotal - Premium (API v3)",
            "playbookID": "VirusTotal Premium v3 TestPlaybook",
            "fromversion": "5.5.0"
        },
        {
            "integrations": "Armis",
            "playbookID": "Armis-Test",
            "fromversion": "5.5.0"
        },
        {
            "playbookID": "Tidy - Test",
            "integrations": [
                "AWS - EC2",
                "Demisto REST API",
                "Tidy"
            ],
            "instance_names": [
                "aws_alloacte_host"
            ],
            "fromversion": "6.0.0"
        },
        {
            "integrations": "Trend Micro Deep Security",
            "playbookID": "Trend Micro Deep Security - Test"
        },
        {
            "integrations": "Carbon Black Endpoint Standard",
            "playbookID": "carbonBlackEndpointStandardTestPlaybook",
            "fromversion": "5.5.0",
            "is_mockable": false
        },
        {
            "integrations": "Proofpoint TAP v2",
            "playbookID": "ProofpointTAP-Test"
        },
        {
            "integrations": "QualysV2",
            "playbookID": "QualysVulnerabilityManagement-Test",
            "fromversion": "5.5.0",
            "timeout": 3500
        },
        {
            "integrations": "ThreatExchange v2",
            "playbookID": "ThreatExchangeV2-test",
            "fromversion": "5.5.0"
        },
        {
            "integrations": "NetscoutAED",
            "playbookID": "NetscoutAED-Test",
            "fromversion": "5.5.0"
        },
        {
            "integrations": "VMware Workspace ONE UEM (AirWatch MDM)",
            "playbookID": "VMware Workspace ONE UEM (AirWatch MDM)-Test",
            "fromversion": "6.0.0"
        },
        {
            "integrations": "CarbonBlackLiveResponseCloud",
            "playbookID": "CarbonBlackLiveResponseCloud-Test",
            "fromversion": "5.5.0",
            "is_mockable": false
        },
        {
            "playbookID": "EDL Performance Test",
            "instance_names": "edl_auto",
            "integrations": [
                "EDL",
                "Create-Mock-Feed-Relationships"
            ],
            "fromversion": "6.0.0",
            "timeout": 3500,
            "memory_threshold": 900,
            "pid_threshold": 12,
            "context_print_dt": "EDLHey",
            "has_api": false
        },
        {
            "playbookID": "Export Indicators Performance Test",
            "instance_names": "eis_auto",
            "integrations": [
                "ExportIndicators",
                "Create-Mock-Feed-Relationships"
            ],
            "fromversion": "6.0.0",
            "timeout": 3500,
            "memory_threshold": 900,
            "pid_threshold": 12,
            "context_print_dt": "EISHey"
        },
        {
            "integrations": "jamf v2",
            "playbookID": "Jamf_v2_test",
            "fromversion": "5.5.0"
        },
        {
            "integrations": "GuardiCore v2",
            "playbookID": "GuardiCoreV2-Test",
            "fromversion": "6.0.0"
        },
        {
            "playbookID": "DBot Build Phishing Classifier Test - Multiple Algorithms",
            "timeout": 60000,
            "fromversion": "6.1.0",
            "instance_names": "ml_dummy_prod",
            "integrations": "AzureWAF"
        },
        {
            "integrations": [
                "AutoFocus Daily Feed",
                "Demisto REST API"
            ],
            "playbookID": "Fetch Indicators Test",
            "fromversion": "6.0.0",
            "is_mockable": false,
            "timeout": 2400
        },
        {
            "integrations": "SOCRadarIncidents",
            "playbookID": "SOCRadarIncidents-Test"
        },
        {
            "integrations": "SOCRadarThreatFusion",
            "playbookID": "SOCRadarThreatFusion-Test"
        },
        {
            "integrations": "FeedSOCRadarThreatFeed",
            "playbookID": "FeedSOCRadarThreatFeed-Test"
        },
        {
            "integrations": "TheHive Project",
            "playbookID": "Playbook_TheHiveProject_Test",
            "fromversion": "6.0.0"
        },
        {
            "integrations": [
                "ServiceNow v2",
                "Demisto REST API"
            ],
            "playbookID": "Fetch Incidents Test",
            "instance_names": "snow_basic_auth",
            "fromversion": "6.0.0",
            "is_mockable": false,
            "timeout": 2400
        },
        {
            "integrations": [
                "MalwareBazaar Feed",
                "Demisto REST API"
            ],
            "playbookID": "Fetch Indicators Test",
            "fromversion": "6.0.0",
            "is_mockable": false,
            "instance_names": "malwarebazzar_auto",
            "timeout": 2400
        },
        {
            "playbookID": "SolarWinds-Test",
            "fromversion": "5.5.0",
            "integrations": [
                "SolarWinds"
            ]
        },
        {
            "playbookID": "BastilleNetworks-Test",
            "fromversion": "5.0.0",
            "integrations": [
                "Bastille Networks"
            ]
        },
        {
            "playbookID": "bc993d1a-98f5-4554-8075-68a38004c119",
            "fromversion": "5.0.0",
            "integrations": [
                "Gamma"
            ]
        },
        {
            "playbookID": "Service Desk Plus (On-Premise) Test",
            "fromversion": "5.0.0",
            "integrations": [
                "ServiceDeskPlus (On-Premise)"
            ]
        },
        {
            "playbookID": "IronDefense Test",
            "fromversion": "5.0.0",
            "integrations": [
                "IronDefense"
            ]
        },
        {
            "playbookID": "AgariPhishingDefense-Test",
            "fromversion": "5.0.0",
            "integrations": [
                "Agari Phishing Defense"
            ]
        },
        {
            "playbookID": "SecurityIntelligenceServicesFeed - Test",
            "fromversion": "5.5.0",
            "integrations": [
                "SecurityIntelligenceServicesFeed"
            ]
        },
        {
            "playbookID": "FeedTalosTestPlaybook",
            "fromversion": "5.5.0",
            "integrations": [
                "Talos Feed"
            ]
        },
        {
            "playbookID": "Netscout Arbor Sightline - Test Playbook",
            "fromversion": "5.5.0",
            "integrations": [
                "NetscoutArborSightline"
            ]
        },
        {
            "playbookID": "test_MsGraphFiles",
            "fromversion": "5.0.0",
            "integrations": [
                "Microsoft_Graph_Files"
            ]
        },
        {
            "playbookID": "AlphaVantage Test Playbook",
            "fromversion": "6.0.0",
            "integrations": [
                "AlphaVantage"
            ]
        },
        {
            "playbookID": "Azure SQL - Test",
            "fromversion": "5.0.0",
            "instance_names": "azure_sql_device_code_instance",
            "integrations": [
                "Azure SQL Management"
            ]
        },
        {
            "playbookID": "Sophos Central Test",
            "fromversion": "5.0.0",
            "integrations": [
                "Sophos Central"
            ]
        },
        {
            "playbookID": "Microsoft Graph Groups - Test",
            "fromversion": "5.0.0",
            "integrations": [
                "Microsoft Graph Groups"
            ]
        },
        {
            "playbookID": "Humio-Test",
            "fromversion": "5.0.0",
            "integrations": [
                "Humio"
            ]
        },
        {
            "playbookID": "Blueliv_ThreatContext_test",
            "fromversion": "5.0.0",
            "integrations": [
                "Blueliv ThreatContext"
            ]
        },
        {
            "playbookID": "Darktrace Test Playbook",
            "fromversion": "6.0.0",
            "integrations": [
                "Darktrace"
            ]
        },
        {
            "playbookID": "Recorded Future Test Playbook",
            "fromversion": "5.0.0",
            "integrations": [
                "Recorded Future v2"
            ]
        },
        {
            "playbookID": "get_file_sample_by_hash_-_cylance_protect_-_test",
            "fromversion": "5.0.0",
            "integrations": [
                "Cylance Protect v2"
            ]
        },
        {
            "playbookID": "EDL Indicator Performance Test",
            "fromversion": "6.0.0",
            "has_api": false
        },
        {
            "playbookID": "EDL Performance Test - Concurrency",
            "fromversion": "6.0.0",
            "has_api": false
        },
        {
            "playbookID": "Venafi - Test",
            "fromversion": "5.0.0",
            "integrations": [
                "Venafi"
            ]
        },
        {
            "playbookID": "3da36d51-3cdf-4120-882a-cee03b038b89",
            "fromversion": "5.0.0",
            "integrations": [
                "FortiManager"
            ]
        },
        {
            "playbookID": "X509Certificate Test Playbook",
            "fromversion": "6.0.0"
        },
        {
            "playbookID": "Pcysys-Test",
            "fromversion": "5.0.0",
            "integrations": [
                "Pentera"
            ]
        },
        {
            "playbookID": "Pentera Run Scan and Create Incidents - Test",
            "fromversion": "5.0.0",
            "integrations": [
                "Pentera"
            ]
        },
        {
            "playbookID": "Google Chronicle Backstory List Detections - Test",
            "fromversion": "5.0.0",
            "integrations": [
                "Google Chronicle Backstory"
            ]
        },
        {
            "playbookID": "Google Chronicle Backstory List Rules - Test",
            "fromversion": "5.0.0",
            "integrations": [
                "Google Chronicle Backstory"
            ]
        },
        {
            "playbookID": "McAfee ESM v2 - Test",
            "fromversion": "5.0.0",
            "integrations": [
                "McAfee ESM v2"
            ]
        },
        {
            "playbookID": "McAfee ESM Watchlists - Test",
            "fromversion": "5.0.0",
            "integrations": [
                "McAfee ESM v2"
            ]
        },
        {
            "playbookID": "Acalvio Sample Playbook",
            "fromversion": "5.0.0",
            "integrations": [
                "Acalvio ShadowPlex"
            ]
        },
        {
            "playbookID": "playbook-SophosXGFirewall-test",
            "fromversion": "5.0.0",
            "integrations": [
                "sophos_firewall"
            ]
        },
        {
            "playbookID": "CircleCI-Test",
            "fromversion": "5.5.0",
            "integrations": [
                "CircleCI"
            ]
        },
        {
            "playbookID": "XMCyberIntegration-Test",
            "fromversion": "6.0.0",
            "integrations": [
                "XMCyber"
            ]
        },
        {
            "playbookID": "a60ae34e-7a00-4a06-81ca-2ca6ea1d58ba",
            "fromversion": "6.0.0",
            "integrations": [
                "AnsibleAlibabaCloud"
            ]
        },
        {
            "playbookID": "Carbon Black Enterprise EDR Process Search Test",
            "fromversion": "5.0.0",
            "integrations": [
                "Carbon Black Enterprise EDR"
            ]
        },
        {
            "playbookID": "Logzio - Test",
            "fromversion": "5.0.0",
            "integrations": [
                "Logz.io"
            ]
        },
        {
            "playbookID": "GoogleCloudSCC-Test",
            "fromversion": "5.0.0",
            "integrations": [
                "GoogleCloudSCC"
            ]
        },
        {
            "playbookID": "SailPointIdentityNow-Test",
            "fromversion": "6.0.0",
            "integrations": [
                "SailPointIdentityNow"
            ]
        },
        {
            "playbookID": "playbook-Cyberint_Test",
            "fromversion": "5.0.0",
            "integrations": [
                "cyberint"
            ]
        },
        {
            "playbookID": "Druva-Test",
            "fromversion": "5.0.0",
            "integrations": [
                "Druva Ransomware Response"
            ]
        },
        {
            "playbookID": "LogPoint SIEM Integration - Test Playbook 3",
            "fromversion": "6.0.0",
            "integrations": [
                "LogPoint SIEM Integration"
            ]
        },
        {
            "playbookID": "TestGraPlayBook",
            "fromversion": "5.0.0",
            "integrations": [
                "Gurucul-GRA"
            ]
        },
        {
            "playbookID": "TestGreatHornPlaybook",
            "fromversion": "6.0.0",
            "integrations": [
                "GreatHorn"
            ]
        },
        {
            "playbookID": "Microsoft Defender Advanced Threat Protection - Test",
            "fromversion": "5.0.0",
            "integrations": [
                "Microsoft Defender Advanced Threat Protection"
            ],
            "instance_names": [
                "microsoft_defender_atp_dev_self_deployed"
            ]
        },
        {
            "playbookID": "Polygon-Test",
            "fromversion": "5.0.0",
            "integrations": [
                "Group-IB TDS Polygon"
            ]
        },
        {
            "playbookID": "TrustwaveSEG-Test",
            "fromversion": "5.0.0",
            "integrations": [
                "trustwave secure email gateway"
            ]
        },
        {
            "playbookID": "MicrosoftGraphMail-Test",
            "fromversion": "5.0.0",
            "integrations": [
                "MicrosoftGraphMail"
            ]
        },
        {
            "playbookID": "PassiveTotal_v2-Test",
            "fromversion": "5.0.0",
            "integrations": [
                "PassiveTotal v2",
                "PassiveTotal"
            ]
        },
        {
            "playbookID": "02ea5cef-3169-4b17-8f4d-604b44e6348a",
            "fromversion": "5.0.0",
            "integrations": [
                "Cognni"
            ]
        },
        {
            "playbookID": "playbook-InsightIDR-test",
            "fromversion": "5.0.0",
            "integrations": [
                "Rapid7 InsightIDR"
            ]
        },
        {
            "playbookID": "Cofense Intelligence v2-Test",
            "fromversion": "5.5.0",
            "integrations": [
                "CofenseIntelligenceV2"
            ]
        },
        {
            "playbookID": "opsgenie-test-playbook",
            "fromversion": "6.0.0",
            "integrations": [
                "Opsgeniev2"
            ]
        },
        {
            "playbookID": "FraudWatch-Test",
            "fromversion": "5.0.0",
            "integrations": [
                "FraudWatch"
            ]
        },
        {
            "playbookID": "SepioPrimeAPI-Test",
            "fromversion": "5.0.0",
            "integrations": [
                "Sepio"
            ]
        },
        {
            "playbookID": "SX - PC - Test Playbook",
            "fromversion": "5.5.0",
            "integrations": [
                "PingCastle"
            ]
        },
        {
            "playbookID": "JARM-Test",
            "fromversion": "5.0.0",
            "integrations": [
                "JARM"
            ]
        },
        {
            "playbookID": "Playbook-HYASInsight-Test",
            "fromversion": "6.0.0",
            "integrations": [
                "HYAS Insight"
            ]
        },
        {
            "playbookID": "ConcentricAI Demo Playbook",
            "fromversion": "6.0.0",
            "integrations": [
                "ConcentricAI"
            ]
        },
        {
            "playbookID": "Cyberpion-Test",
            "fromversion": "6.0.0",
            "integrations": [
                "Cyberpion"
            ]
        },
        {
            "playbookID": "CrowdStrike OpenAPI - Test",
            "fromversion": "6.0.0",
            "integrations": [
                "CrowdStrike OpenAPI"
            ]
        },
        {
            "playbookID": "Smokescreen IllusionBLACK-Test",
            "fromversion": "5.0.0",
            "integrations": [
                "Smokescreen IllusionBLACK"
            ]
        },
        {
            "playbookID": "TestCymptomPlaybook",
            "fromversion": "5.0.0",
            "integrations": [
                "Cymptom"
            ]
        },
        {
            "playbookID": "GitLab-test-playbook",
            "fromversion": "6.0.0",
            "integrations": [
                "GitLab",
                "LGTM",
                "MinIO",
                "Docker Engine API"
            ]
        },
        {
            "playbookID": "LGTM-test-playbook",
            "fromversion": "6.0.0",
            "integrations": [
                "GitLab",
                "LGTM",
                "MinIO",
                "Docker Engine API"
            ]
        },
        {
            "playbookID": "playbook-MinIO-Test",
            "fromversion": "6.0.0",
            "integrations": [
                "GitLab",
                "LGTM",
                "MinIO",
                "Docker Engine API"
            ]
        },
        {
            "playbookID": "MSGraph_DeviceManagement_Test",
            "fromversion": "5.0.0",
            "integrations": [
                "Microsoft Graph Device Management"
            ]
        },
        {
            "playbookID": "G Suite Security Alert Center-Test",
            "fromversion": "5.0.0",
            "integrations": [
                "G Suite Security Alert Center"
            ]
        },
        {
            "playbookID": "VerifyOOBV2Predictions-Test",
            "fromversion": "5.5.0"
        },
        {
            "playbookID": "PAN OS EDL Management - Test",
            "fromversion": "5.0.0",
            "integrations": [
                "palo_alto_networks_pan_os_edl_management"
            ],
            "has_api": false
        },
        {
            "playbookID": "Group-IB Threat Intelligence & Attribution-Test",
            "fromversion": "6.0.0",
            "integrations": [
                "Group-IB Threat Intelligence & Attribution Feed",
                "Group-IB Threat Intelligence & Attribution"
            ]
        },
        {
            "playbookID": "CounterCraft - Test",
            "fromversion": "5.0.0",
            "integrations": [
                "CounterCraft Deception Director"
            ]
        },
        {
            "playbookID": "Microsoft Graph Security Test",
            "fromversion": "5.0.0",
            "integrations": [
                "Microsoft Graph"
            ]
        },
        {
            "playbookID": "Azure Kubernetes Services - Test",
            "fromversion": "5.0.0",
            "instance_names": "aks_device_code_instance",
            "integrations": [
                "Azure Kubernetes Services"
            ]
        },
        {
            "playbookID": "Cortex XDR - IOC - Test without fetch",
            "fromversion": "5.5.0",
            "integrations": [
                "Cortex XDR - IR",
                "Cortex XDR - IOC"
            ]
        },
        {
            "playbookID": "PaloAltoNetworks_IoT-Test",
            "fromversion": "5.0.0",
            "integrations": [
                "Palo Alto Networks IoT"
            ]
        },
        {
            "playbookID": "GreyNoise-Test",
            "fromversion": "5.5.0",
            "integrations": [
                "GreyNoise Community",
                "GreyNoise"
            ]
        },
        {
            "playbookID": "xMatters-Test",
            "fromversion": "5.5.0",
            "integrations": [
                "xMatters"
            ]
        },
        {
            "playbookID": "TestCentrifyPlaybook",
            "fromversion": "6.0.0",
            "integrations": [
                "Centrify Vault"
            ]
        },
        {
            "playbookID": "Infinipoint-Test",
            "fromversion": "5.0.0",
            "integrations": [
                "Infinipoint"
            ]
        },
        {
            "playbookID": "CyrenThreatInDepth-Test",
            "fromversion": "6.0.0",
            "integrations": [
                "CyrenThreatInDepth"
            ]
        },
        {
            "playbookID": "CVSS Calculator Test",
            "fromversion": "5.0.0"
        },
        {
            "playbookID": "7d8ac1af-2d1e-4ed9-875c-d3257d2c6830",
            "fromversion": "6.0.0",
            "integrations": [
                "AnsibleHCloud"
            ]
        },
        {
            "playbookID": "Archer-Test-Playbook",
            "fromversion": "5.0.0",
            "integrations": [
                "RSA Archer",
                "RSA Archer v2"
            ]
        },
        {
            "playbookID": "Cymulate V1 Test",
            "fromversion": "6.0.0",
            "integrations": [
                "cymulate_v2",
                "Cymulate"
            ]
        },
        {
            "playbookID": "TestUptycs",
            "fromversion": "5.0.0",
            "integrations": [
                "Uptycs"
            ]
        },
        {
            "playbookID": "Microsoft Graph Calendar - Test",
            "fromversion": "5.0.0",
            "integrations": [
                "Microsoft Graph Calendar"
            ]
        },
        {
            "playbookID": "VMRay-Test-URL",
            "fromversion": "5.5.0",
            "integrations": [
                "vmray"
            ]
        },
        {
            "playbookID": "Thycotic-Test",
            "fromversion": "6.0.0",
            "integrations": [
                "Thycotic"
            ]
        },
        {
            "playbookID": "Test Playbook TrendMicroDDA",
            "fromversion": "5.0.0",
            "integrations": [
                "Trend Micro Deep Discovery Analyzer Beta"
            ]
        },
        {
            "playbookID": "Atlassian Confluence Cloud-Test",
            "fromversion": "6.2.0",
            "integrations": [
                "Atlassian Confluence Cloud"
            ]
        },
        {
            "playbookID": "CrowdStrike_Falcon_X_-Test-Detonate_URL",
            "fromversion": "6.1.0",
            "integrations": [
                "CrowdStrike Falcon X"
            ],
            "timeout": 1800
        },
        {
            "playbookID": "CrowdStrike_Falcon_X_-Test-Detonate_File",
            "fromversion": "6.1.0",
            "memory_threshold": 100,
            "integrations": [
                "CrowdStrike Falcon X"
            ],
            "timeout": 1800
        },
        {
            "playbookID": "CrowdStrike_FalconX_Test",
            "fromversion": "6.1.0",
            "memory_threshold": 100,
            "integrations": [
                "CrowdStrike Falcon X"
            ]
        },
        {
            "playbookID": "Phishing - Core - Test - Actual Incident",
            "fromversion": "6.0.0",
            "timeout": 4600,
            "integrations": [
                "EWS Mail Sender",
                "Demisto REST API",
                "Rasterize"
            ],
            "memory_threshold": 200
        },
        {
            "playbookID": "Phishing v2 - Test - Actual Incident",
            "fromversion": "6.0.0"
        },
        {
            "playbookID": "Phishing Investigation - Generic v2 - Campaign Test",
            "fromversion": "6.0.0",
            "timeout": 7000,
            "integrations": [
                "EWS Mail Sender",
                "Demisto REST API",
                "Rasterize",
                "Demisto Lock"
            ],
            "instance_names": [
                "no_sync_long_timeout",
                "ews_mail_sender_labdemisto"
            ],
            "memory_threshold": 160,
            "pid_threshold": 80
        },
        {
            "playbookID": "Phishing v3 - DomainSquatting+EML+MaliciousIndicators - Test",
            "fromversion": "6.2.0",
            "timeout": 7000,
            "integrations": [
                "EWS Mail Sender",
                "Demisto REST API",
                "CreateIncidents",
                "Rasterize"
            ],
            "instance_names": [
                "ews_mail_sender_srtest02",
                "Create Test Incidents - Phishing Mock"
            ],
            "external_playbook_config": {
                "playbookID": "Phishing - Generic v3",
                "input_parameters": {
                    "InternalDomains": {
                        "simple": "demistodev.onmicrosoft.com"
                    }
                }
            },
            "instance_configuration": {
                "classifier_id": "EWS v2",
                "incoming_mapper_id": "EWS v2-mapper"
            },
            "memory_threshold": 160,
            "pid_threshold": 80
        },
        {
            "playbookID": "Phishing v3 - Get Original Email + Search & Delete - Test",
            "fromversion": "6.2.0",
            "toversion": "6.4.9",
            "timeout": 7000,
            "integrations": [
                "EWS Mail Sender",
                "Demisto REST API",
                "EWSO365",
                "Rasterize",
                "SecurityAndCompliance",
                "VirusTotal (API v3)"
            ],
            "instance_names": [
                "ews_mail_sender_srtest02",
                "virus_total_v3",
                "ewso365_sec_eng_team"
            ],
            "external_playbook_config": {
                "playbookID": "Phishing - Generic v3",
                "input_parameters": {
                    "SearchAndDelete": {
                        "simple": "True"
                    },
                    "GetOriginalEmail": {
                        "simple": "True"
                    },
                    "SearchAndDeleteIntegration": {
                        "simple": "O365"
                    },
                    "O365DeleteType": {
                        "simple": "Soft"
                    }
                }
            },
            "memory_threshold": 160,
            "pid_threshold": 80
        },
        {
            "playbookID": "PCAP Search test",
            "fromversion": "5.0.0"
        },
        {
            "playbookID": "PCAP Parsing And Indicator Enrichment Test",
            "fromversion": "5.0.0"
        },
        {
            "playbookID": "PCAP File Carving Test",
            "fromversion": "5.0.0"
        },
        {
            "playbookID": "Trello Test",
            "fromversion": "6.0.0",
            "integrations": [
                "Trello"
            ]
        },
        {
            "playbookID": "Google Drive Permissions Test",
            "fromversion": "5.0.0",
            "integrations": [
                "GoogleDrive"
            ]
        },
        {
            "playbookID": "RiskIQDigitalFootprint-Test",
            "fromversion": "5.5.0",
            "integrations": [
                "RiskIQDigitalFootprint"
            ]
        },
        {
            "playbookID": "playbook-feodoteackerhash_test",
            "fromversion": "5.5.0",
            "integrations": [
                "Feodo Tracker IP Blocklist Feed",
                "Feodo Tracker Hashes Feed"
            ]
        },
        {
            "playbookID": "playbook-feodotrackeripblock_test",
            "fromversion": "5.5.0",
            "integrations": [
                "Feodo Tracker IP Blocklist Feed",
                "Feodo Tracker Hashes Feed"
            ]
        },
        {
            "playbookID": "CyberTotal_TestPlaybook",
            "fromversion": "5.0.0",
            "integrations": [
                "CyberTotal"
            ]
        },
        {
            "playbookID": "Deep_Instinct-Test",
            "fromversion": "5.0.0",
            "integrations": [
                "Deep Instinct"
            ]
        },
        {
            "playbookID": "Zabbix - Test",
            "fromversion": "5.0.0",
            "integrations": [
                "Zabbix"
            ]
        },
        {
            "playbookID": "GCS Object Policy (ACL) - Test",
            "fromversion": "5.0.0",
            "integrations": [
                "Google Cloud Storage"
            ]
        },
        {
            "playbookID": "GetStringsDistance - Test",
            "fromversion": "5.0.0",
            "scripts": [
                "GetStringsDistance"
            ]
        },
        {
            "playbookID": "GCS Bucket Management - Test",
            "fromversion": "5.0.0",
            "integrations": [
                "Google Cloud Storage"
            ]
        },
        {
            "playbookID": "GCS Bucket Policy (ACL) - Test",
            "fromversion": "5.0.0",
            "integrations": [
                "Google Cloud Storage"
            ]
        },
        {
            "playbookID": "GCS Object Operations - Test",
            "fromversion": "5.0.0",
            "integrations": [
                "Google Cloud Storage"
            ]
        },
        {
            "playbookID": "OpenLDAP - Test",
            "fromversion": "5.0.0",
            "integrations": [
                "OpenLDAP"
            ],
            "instance_names": "LDAP Authentication (Active Directory)"
        },
        {
            "playbookID": "LDAP Authentication - Test",
            "fromversion": "6.8.0",
            "integrations": [
                "OpenLDAP"
            ],
            "instance_names": "LDAP Authentication (Active Directory)"
        },
        {
            "playbookID": "FireEye-Detection-on-Demand-Test",
            "fromversion": "6.0.0",
            "integrations": [
                "FireEye Detection on Demand"
            ]
        },
        {
            "playbookID": "TestIPQualityScorePlaybook",
            "fromversion": "5.0.0",
            "integrations": [
                "IPQualityScore"
            ]
        },
        {
            "integrations": "CrowdStrike Falcon Sandbox V2",
            "playbookID": "CrowdstrikeFalconSandbox2 Test",
            "timeout": 500
        },
        {
            "playbookID": "Send Email To Recipients",
            "fromversion": "5.0.0",
            "integrations": [
                "EWS Mail Sender"
            ],
            "instance_names": [
                "ews_mail_sender_labdemisto"
            ]
        },
        {
            "playbookID": "Endace-Test",
            "fromversion": "5.0.0",
            "integrations": [
                "Endace"
            ]
        },
        {
            "playbookID": "StringToArray_test",
            "fromversion": "6.0.0"
        },
        {
            "playbookID": "URLSSLVerification_test",
            "fromversion": "5.0.0"
        },
        {
            "playbookID": "playbook-SearchIncidentsV2InsideGenericPollng-Test",
            "fromversion": "5.0.0"
        },
        {
            "playbookID": "IsRFC1918-Test",
            "fromversion": "5.0.0"
        },
        {
            "playbookID": "Base64 File in List Test",
            "fromversion": "5.0.0"
        },
        {
            "playbookID": "DbotAverageScore-Test",
            "fromversion": "5.0.0"
        },
        {
            "playbookID": "ExtractEmailV2-Test",
            "fromversion": "5.5.0"
        },
        {
            "playbookID": "IsUrlPartOfDomain Test",
            "fromversion": "5.0.0"
        },
        {
            "playbookID": "URLEncode-Test",
            "fromversion": "5.0.0"
        },
        {
            "playbookID": "IsIPInRanges - Test",
            "fromversion": "5.0.0"
        },
        {
            "playbookID": "Delete Context Subplaybook Test",
            "fromversion": "5.0.0"
        },
        {
            "playbookID": "TruSTAR v2-Test",
            "fromversion": "5.0.0",
            "integrations": [
                "TruSTAR v2",
                "TruSTAR"
            ]
        },
        {
            "playbookID": "Relationships scripts - Test",
            "fromversion": "6.2.0"
        },
        {
            "playbookID": "Test-CreateDBotScore-With-Reliability",
            "fromversion": "6.0.0"
        },
        {
            "playbookID": "ValidateContent - Test",
            "fromversion": "5.5.0",
            "has_api": true
        },
        {
            "playbookID": "DeleteContext-auto-subplaybook-test",
            "fromversion": "5.0.0"
        },
        {
            "playbookID": "Process Email - Generic - Test - Actual Incident",
            "fromversion": "6.0.0",
            "integrations": [
                "XsoarPowershellTesting",
                "Create-Mock-Feed-Relationships"
            ],
            "memory_threshold": 160
        },
        {
            "playbookID": "Analyst1 Integration Demonstration - Test",
            "fromversion": "5.0.0",
            "integrations": [
                "Analyst1",
                "illuminate"
            ]
        },
        {
            "playbookID": "Analyst1 Integration Test",
            "fromversion": "5.0.0",
            "integrations": [
                "Analyst1",
                "illuminate"
            ]
        },
        {
            "playbookID": "Cofense Triage v3-Test",
            "fromversion": "6.0.0",
            "integrations": [
                "Cofense Triage v2",
                "Cofense Triage v3",
                "Cofense Triage"
            ]
        },
        {
            "playbookID": "SailPointIdentityIQ-Test",
            "fromversion": "6.0.0",
            "integrations": [
                "SailPointIdentityIQ"
            ]
        },
        {
            "playbookID": "Test - ExtFilter",
            "fromversion": "5.0.0"
        },
        {
            "playbookID": "Test - ExtFilter Main",
            "fromversion": "5.0.0"
        },
        {
            "playbookID": "Microsoft Teams - Test",
            "fromversion": "5.0.0",
            "integrations": [
                "Microsoft Teams Management",
                "Microsoft Teams"
            ]
        },
        {
            "playbookID": "TestTOPdeskPlaybook",
            "fromversion": "5.0.0",
            "integrations": [
                "TOPdesk"
            ]
        },
        {
            "integrations": "Cortex XDR - XQL Query Engine",
            "playbookID": "Cortex XDR - XQL Query - Test",
            "fromversion": "6.2.0",
            "memory_threshold": 90
        },
        {
            "playbookID": "ListUsedDockerImages - Test",
            "fromversion": "6.1.0"
        },
        {
            "integrations": "CustomIndicatorDemo",
            "playbookID": "playbook-CustomIndicatorDemo-test"
        },
        {
            "integrations": "Azure Sentinel",
            "fromversion": "5.5.0",
            "is_mockable": false,
            "playbookID": "TestAzureSentinelPlaybookV2"
        },
        {
            "integrations": "AnsibleAlibabaCloud",
            "playbookID": "Test-AlibabaCloud"
        },
        {
            "integrations": "AnsibleAzure",
            "playbookID": "Test-AnsibleAzure"
        },
        {
            "integrations": "AnsibleCiscoIOS",
            "playbookID": "Test-AnsibleCiscoIOS"
        },
        {
            "integrations": "AnsibleCiscoNXOS",
            "playbookID": "Test-AnsibleCiscoNXOS"
        },
        {
            "integrations": "AnsibleHCloud",
            "playbookID": "Test-AnsibleHCloud"
        },
        {
            "integrations": "AnsibleKubernetes",
            "playbookID": "Test-AnsibleKubernetes"
        },
        {
            "integrations": "AnsibleLinux",
            "playbookID": "Test-AnsibleLinux"
        },
        {
            "integrations": "AnsibleMicrosoftWindows",
            "playbookID": "Test-AnsibleWindows"
        },
        {
            "integrations": "AnsibleVMware",
            "playbookID": "Test-AnsibleVMware"
        },
        {
            "integrations": "Anomali ThreatStream",
            "playbookID": "Anomali_ThreatStream_Test"
        },
        {
            "integrations": "Anomali ThreatStream v2",
            "playbookID": "ThreatStream-Test"
        },
        {
            "integrations": "Anomali ThreatStream v3",
            "fromversion": "6.0.0",
            "playbookID": "ThreatStream-Test"
        },
        {
            "integrations": [
                "AutoFocusTagsFeed",
                "Demisto REST API"
            ],
            "playbookID": "AutoFocusTagsFeed-test",
            "timeout": 1500,
            "fromversion": "6.5.0"
        },
        {
            "integrations": [
                "Unit42IntelObjectsFeed",
                "Demisto REST API"
            ],
            "playbookID": "Unit42 Intel Objects Feed - Test",
            "timeout": 15000,
            "fromversion": "6.5.0"
        },
        {
            "playbookID": "Tanium Threat Response V2 Test",
            "integrations": [
                "Tanium Threat Response v2",
                "Demisto REST API"
            ],
            "fromversion": "6.0.0",
            "timeout": 3000
        },
        {
            "playbookID": "Tanium Threat Response - Create Connection v2 - Test",
            "integrations": "Tanium Threat Response v2",
            "fromversion": "6.0.0"
        },
        {
            "playbookID": "Tanium Threat Response - Request File Download v2 - Test",
            "integrations": "Tanium Threat Response v2",
            "fromversion": "6.0.0"
        },
        {
            "playbookID": "IndicatorMaliciousRatioCalculation_test",
            "fromversion": "5.0.0"
        },
        {
            "playbookID": "MISPfeed Test",
            "fromversion": "5.5.0",
            "integrations": [
                "MISP Feed"
            ]
        },
        {
            "integrations": [
                "MISP Feed",
                "Demisto REST API"
            ],
            "playbookID": "Fetch Indicators Test",
            "fromversion": "6.0.0",
            "is_mockable": false,
            "instance_names": "MISP_feed_instance",
            "timeout": 2400
        },
        {
            "integrations": [
                "CrowdStrike Indicator Feed",
                "Demisto REST API"
            ],
            "playbookID": "Fetch Indicators Test",
            "fromversion": "6.0.0",
            "is_mockable": false,
            "instance_names": "CrowdStrike_feed_instance",
            "timeout": 2400
        },
        {
            "playbookID": "Get Original Email - Microsoft Graph Mail - test",
            "fromversion": "6.1.0",
            "integrations": [
                "MicrosoftGraphMail"
            ],
            "instance_names": "ms_graph_mail_dev_no_oproxy"
        },
        {
            "playbookID": "Get Original Email - Gmail v2 - test",
            "fromversion": "6.1.0",
            "integrations": [
                "Gmail"
            ]
        },
        {
            "playbookID": "Get Original Email - EWS v2 - test",
            "fromversion": "6.1.0",
            "integrations": [
                "EWS v2"
            ],
            "instance_names": "ewv2_regular"
        },
        {
            "integrations": [
                "Demisto REST API"
            ],
            "playbookID": "GetTasksWithSections SetIRProcedures end to end test",
            "fromversion": "6.0.0"
        },
        {
            "integrations": "AzureDataExplorer",
            "playbookID": "playbook-AzureDataExplorer-Test",
            "fromversion": "6.0.0"
        },
        {
            "integrations": [
                "Demisto REST API"
            ],
            "playbookID": "TestDemistoRestAPI",
            "fromversion": "5.5.0"
        },
        {
            "scripts": [
                "SplunkShowAsset",
                "SplunkShowDrilldown",
                "SplunkShowIdentity"
            ],
            "playbookID": "SplunkShowEnrichment"
        },
        {
            "integrations": "MalwareBazaar",
            "playbookID": "MalwareBazaar_Test",
            "fromversion": "6.0.0",
            "memory_threshold": 90
        },
        {
            "integrations": "OpsGenieV3",
            "playbookID": "OpsGenieV3TestPlaybook",
            "fromversion": "6.2.0"
        },
        {
            "playbookID": "test_AssignToNextShiftOOO",
            "fromversion": "5.5.0"
        },
        {
            "playbookID": "JsonToTable - Test Playbook",
            "fromversion": "5.5.0"
        },
        {
            "integrations": [
                "RemoteAccess v2"
            ],
            "playbookID": "RemoteAccessTest",
            "fromversion": "6.0.0"
        },
        {
            "playbookID": "AzureRiskyUsers",
            "fromversion": "6.0.0",
            "integrations": "AzureRiskyUsers",
            "instance_names": "AzureRiskyUsers_Device_Code_Flow"
        },
        {
            "playbookID": "AzureRiskyUsers",
            "fromversion": "6.0.0",
            "integrations": "AzureRiskyUsers",
            "instance_names": "AzureRiskyUsers_Client_Credentials_Flow"
        },
        {
            "playbookID": "playbook-AzureKeyVault-Test",
            "fromversion": "6.0.0",
            "integrations": "AzureKeyVault"
        },
        {
            "integrations": "KafkaV3",
            "playbookID": "KafkaV3 Test"
        },
        {
            "playbookID": "FormatURL-Test"
        },
        {
            "playbookID": "IPToHost - Test"
        },
        {
            "playbookID": "NetskopeAPIv1 Test",
            "integrations": "NetskopeAPIv1"
        },
        {
            "playbookID": "Grafana-Test",
            "fromversion": "6.0.0",
            "integrations": [
                "Grafana",
                "Demisto REST API"
            ],
            "is_mockable": false,
            "timeout": 2400
        },
        {
            "integrations": "McAfee ePO v2",
            "playbookID": "McAfee ePO v2 Test"
        },
        {
            "playbookID": "Dedup - Generic v3",
            "fromversion": "5.5.0"
        },
        {
            "playbookID": "DBotPredictURLPhishing_test",
            "integrations": [
                "Whois",
                "Rasterize"
            ],
            "memory_threshold": 150
        },
        {
            "playbookID": "DBotUpdateLogoURLPhishing_test"
        },
        {
            "playbookID": "TAXII2 Server Performance Test",
            "instance_names": "taxii2server",
            "integrations": [
                "TAXII2 Server",
                "Create-Mock-Feed-Relationships"
            ],
            "fromversion": "6.2.0",
            "timeout": 6000,
            "memory_threshold": 900,
            "pid_threshold": 12,
            "is_mockable": false
        },
        {
            "playbookID": "TAXII2 Indicator Performance Test",
            "fromversion": "6.1.0"
        },
        {
            "playbookID": "TAXII2 Performance Test - Concurrency",
            "fromversion": "6.1.0"
        },
        {
            "integrations": "FortiSIEMV2",
            "playbookID": "playbook-FortiSIEMV2_Test",
            "fromversion": "6.0.0"
        },
        {
            "integrations": "Azure Firewall",
            "playbookID": "playbook-AzureFirewall_Test",
            "fromversion": "6.2.0"
        },
        {
            "playbookID": "HttpV2-test",
            "fromversion": "6.5.0",
            "scripts": [
                "HttpV2"
            ],
            "has_api": true
        },
        {
            "integrations": [
                "GoogleSheets",
                "GoogleDrive"
            ],
            "playbookID": "GoogleSheets-Test",
            "fromversion": "6.1.0"
        },
        {
            "integrations": "CloudflareWAF",
            "playbookID": "playbook-TestCloudflareWAFPlaybook_Test",
            "fromversion": "6.2.0"
        },
        {
            "scripts": "CheckIfSubdomain",
            "playbookID": "CheckIfSubdomain_Test",
            "fromversion": "6.0.0"
        },
        {
            "scripts": "CIDRBiggerThanPrefix",
            "playbookID": "CIDRBiggerThanPrefix_Test",
            "fromversion": "6.0.0"
        },
        {
            "integrations": [
                "ForescoutEyeInspect"
            ],
            "playbookID": "playbook-ForescoutEyeInspect_Test",
            "fromversion": "6.1.0"
        },
        {
            "playbookID": "playbook-BmcITSM-Test",
            "fromversion": "6.2.0",
            "integrations": "BmcITSM"
        },
        {
            "integrations": "CheckPointSandBlast",
            "playbookID": "playbook-CheckPointSandBlast_Test",
            "fromversion": "6.2.0"
        },
        {
            "integrations": "Arkime",
            "playbookID": "Arkime Test playbook",
            "fromversion": "6.2.0",
            "memory_threshold": 95
        },
        {
            "integrations": "checkpointdome9",
            "playbookID": "Dome9",
            "fromversion": "6.2.0"
        },
        {
            "integrations": "Skyhigh Security",
            "playbookID": "Skyhigh Security Test Play Book",
            "fromversion": "6.5.0"
        },
        {
            "integrations": "Secneurx Analysis",
            "playbookID": "Detonate File - SecneurX Analysis - Test",
            "fromversion": "6.2.0"
        },
        {
            "integrations": "Secneurx Analysis",
            "playbookID": "Detonate URL - SecneurX Anlaysis - Test",
            "fromversion": "6.2.0"
        },
        {
            "playbookID": "PAN-OS Create Or Edit Rule Test",
            "fromversion": "6.1.0",
            "integrations": [
                "Panorama"
            ]
        },
        {
<<<<<<< HEAD
            "integrations": "CiscoSMA",
            "playbookID": "CiscoSMA",
            "fromversion": "6.2.0"
=======
            "playbookID": "VerifyCIDR-Test"
>>>>>>> dcd58da8
        }
    ],
    "skipped_tests": {
        "playbook-CheckPointSandBlast_Test" : "Checkpoint playbook no license",
        "playbook-BmcITSM-Test" : "issue with license CIAC-3776",
        "Panorama Query Logs - Test": "issues with firewall environment configuration - CIAC-3459",
        "PAN-OS Create Or Edit Rule Test": "this test should run only when running palo_alto_panorama_test_pb and not on its own",
        "palo_alto_firewall_test_pb": "issues with firewall environment configuration - CIAC-3459",
        "PAN-OS - Block IP and URL - External Dynamic List v2 Test": "uses deprecated integration, un-skip when playbook is updated",
        "Test - CrowdStrike Falcon": "to merge https://github.com/demisto/content/pull/19250",
        "MISP V2 Test": "The integration is deprecated as we released MISP V3",
        "Github IAM - Test Playbook": "Issue 32383",
        "O365-SecurityAndCompliance-ContextResults-Test": "Issue 38900",
        "Calculate Severity - Standard - Test": "Issue 32715",
        "Calculate Severity - Generic v2 - Test": "Issue 32716",
        "Workday - Test": "No credentials Issue 29595",
        "Tidy - Test": "Will run it manually.",
        "Protectwise-Test": "Issue 28168",
        "TestDedupIncidentsPlaybook": "Issue 24344",
        "CreateIndicatorFromSTIXTest": "Issue 24345",
        "Endpoint data collection test": "Uses a deprecated playbook called Endpoint data collection",
        "Prisma_Access_Egress_IP_Feed-Test": "unskip after we will get Prisma Access instance - Issue 27112",
        "Prisma_Access-Test": "unskip after we will get Prisma Access instance - Issue 27112",
        "Symantec Deepsight Test": "Issue 22971",
        "TestProofpointFeed": "Issue 22229",
        "Symantec Data Loss Prevention - Test": "Issue 20134",
        "NetWitness Endpoint Test": "Issue 19878",
        "InfoArmorVigilanteATITest": "Test issue 17358",
        "ArcSight Logger test": "Issue 19117",
        "3da2e31b-f114-4d7f-8702-117f3b498de9": "Issue 19837",
        "d66e5f86-e045-403f-819e-5058aa603c32": "pr 3220",
        "IntSights Mssp Test": "Issue #16351",
        "fd93f620-9a2d-4fb6-85d1-151a6a72e46d": "Issue 19854",
        "Test Playbook TrendMicroDDA": "Issue 16501",
        "ssdeepreputationtest": "Issue #20953",
        "C2sec-Test": "Issue #21633",
        "ThreatConnect v2 - Test": "Issue 26782",
        "Email Address Enrichment - Generic v2.1 - Test": "Issue 26785",
        "Tanium v2 - Test": "Issue 26822",
        "Fidelis Elevate Network": "Issue 26453",
        "Cortex XDR - IOC - Test": "Issue 37957",
        "PAN-OS Query Logs For Indicators Test": "Issue 28753",
        "TCPUtils-Test": "Issue 29677",
        "Polygon-Test": "Issue 29060",
        "AttackIQ - Test": "Issue 29774",
        "Azure Compute - Test": "Issue 28056",
        "forcepoint test": "Issue 28043",
        "Test-VulnDB": "Issue 30875",
        "Malware Domain List Active IPs Feed Test": "Issue 30878",
        "CuckooTest": "Issue 25601",
        "PhishlabsIOC_DRP-Test": "Issue 29589",
        "Carbon Black Live Response Test": "Issue 28237",
        "FeedThreatConnect-Test": "Issue 32317",
        "Palo_Alto_Networks_Enterprise_DLP - Test": "Issue 32568",
        "JoeSecurityTestDetonation": "Issue 25650",
        "JoeSecurityTestPlaybook": "Issue 25649",
        "Phishing - Core - Test - Incident Starter": "Issue 26784",
        "Phishing - Core - Test - Actual Incident": "Issue 45227",
        "Phishing v2 - Test - Incident Starter": "Issue 46660",
        "Test Playbook McAfee ATD": "Issue 33409",
        "Detonate Remote File From URL -McAfee-ATD - Test": "Issue 33407",
        "Test Playbook McAfee ATD Upload File": "Issue 33408",
        "Trend Micro Apex - Test": "Issue 27280",
        "Microsoft Defender - ATP - Indicators Test": "Issue 29279",
        "Test-BPA": "Issue 28406",
        "Test-BPA_Integration": "Issue 28236",
        "TestTOPdeskPlaybook": "Issue 35412",
        "PAN-OS EDL Setup v3 Test": "Issue 35386",
        "GmailTest": "Issue 27057",
        "get_file_sample_by_hash_-_cylance_protect_-_test": "Issue 28823",
        "Carbon Black Enterprise EDR Test": "Issue 29775",
        "VirusTotal (API v3) Detonate Test": "Issue 36004",
        "FailedInstances - Test": "Issue 33218",
        "PAN-OS DAG Configuration Test": "Issue 19205",
        "get_original_email_-_ews-_test": "Issue 27571",
        "Trend Micro Deep Security - Test": "outsourced",
        "Microsoft Teams - Test": "Issue 38263",
        "EWS Extension: Powershell Online V2 Test": "Issue 39008",
        "O365 - EWS - Extension - Test": "Issue 39008",
        "Majestic Million Test Playbook": "Issue 30931",
        "iDefense_v2_Test": "Issue 40126",
        "Feed iDefense Test": "Issue 34035",
        "McAfee ESM v2 - Test v11.1.3": "Issue 43825",
        "MicrosoftGraphMail-Test_prod": "Issue 40125",
        "MicrosoftGraphMail-Test": "Issue CIAC-4222",
        "MicrosoftGraphMail-Test_dev": "Issue CIAC-4223",
        "MicrosoftGraphMail-Test_dev_no_oproxy": "Issue CIAC-512",
        "Detonate URL - WildFire v2.1 - Test": "Issue 40834",
        "Domain Enrichment - Generic v2 - Test": "Issue 40862",
        "TestIPQualityScorePlaybook": "Issue 40915",
        "VerifyOOBV2Predictions-Test": "Issue 37947",
        "Infoblox Test": "Issue 25651",
        "AutoFocusTagsFeed-test": "shares API quota with the other test",
        "Carbon Black Edr - Test": "Jira ticket XDR-43185",
        "Phishing v2 - Test - Actual Incident": "Issue 41322",
        "carbonBlackEndpointStandardTestPlaybook": "Issue 36936",
        "test_Qradar_v2": "the integration is deprecated as we released Qradar V3",
        "XsoarPowershellTesting-Test": "Issue 32689",
        "MicrosoftManagementActivity - Test": "Issue 43922",
        "Google-Vault-Generic-Test": "Issue 24347",
        "Google_Vault-Search_And_Display_Results_test": "Issue 24348",
        "Tenable.io Scan Test": "Issue 26728",
        "Zscaler Test": "Issue 40157, API subscription currently Expired",
        "Cisco Firepower - Test": "Issue 32412",
        "cisco-ise-test-playbook": "Issue 44351",
        "GuardiCoreV2-Test": "Issue 43822",
        "ExtractAttackPattern-Test": "Issue 44095",
        "EWS_O365_test": "Issue 25605",
        "Cherwell - test": "Issue 26780",
        "Cherwell Example Scripts - test": "Issue 27107",
        "Endpoint Malware Investigation - Generic - Test": "Issue 44779",
        "Mimecast test": "Issue 26906",
        "AutoFocus V2 test": "Issue 26464",
        "SplunkPy_KV_commands_default_handler": "Issue 41419",
        "LogRhythm REST test": "Issue 40654",
        "Process Email - Generic - Test - Actual Incident": "Issue 45227",
        "Jira-v2-Test": "Issue 33313",
        "Tanium Threat Response V2 Test": "Issue 44201",
        "Tanium Threat Response Test": "Issue CRTX-58729",
        "Tanium Threat Response - Create Connection v2 - Test": "Issue CRTX-58729",
        "AzureADTest": "Issue 40131",
        "Autoextract - Test": "Issue 45293",
        "LogRhythm-Test-Playbook": "Issue 27164",
        "GSuiteAdmin-Test": "Issue 34784",
        "Microsoft_365_Defender-Test": "Issue 39390",
        "Tanium Threat Response - Request File Download v2 - Test": "Issue 46326",
        "test_AssignToNextShiftOOO": "Issue 44198",
        "EWS_O365_send_mail_test": "Issue 44200",
        "Cisco Umbrella Test": "Issue 24338",
        "Unit42 Intel Objects Feed - Test": "Issue 44100",
        "Fetch Indicators Test": "Issue 45490",
        "FormattedDateToEpochTest": "Issue 26724",
        "CrowdstrikeFalconSandbox2 Test": "Issue 46845",
        "Test ADGetUser Fails with no instances 'Active Directory Query' (old version)": "Issue 44543",
        "CarbonBlackLiveResponseCloud-Test": "Issue 39282",
        "Panorama Best Practise - Test": "Issue 43826",
        "JsonToTable - Test Playbook": "Issue 44302",
        "Recorded Future Test": "Issue 26741",
        "Git_Integration-Test": "Issue 37800",
        "RecordedFutureFeed - Test": "Issue 43923",
        "RedLockTest": "Issue 24600",
        "SymantecEndpointProtection_Test": "Issue 30157",
        "RSANetWitnessv115-Test": "Issue XDRSUP-12553",
        "TestCloudflareWAFPlaybook": "No instance",
        "DBot Build Phishing Classifier Test - Multiple Algorithms": "Issue 48350",
        "Elasticsearch_v2_test-v8": "CRTX-61980",
        "Carbon Black Enterprise Protection V2 Test": "No credentials",
        "TruSTAR v2-Test": "No credentials",
        "Process Email - Generic - Test - Incident Starter": "Issue CIAC-4161",
        "AD v2 - debug-mode": "No credentials"
    },
    "skipped_integrations": {
        "AbuseIPDB": "License expired",
        "checkpointdome9": "No license",
        "_comment1": "~~~ NO INSTANCE ~~~",
        "FortiSIEMV2": "No instance",
        "Azure Firewall": "No instance",
        "Vertica": "No insance issue 45719",
        "Ipstack": "Usage limit reached (Issue 38063)",
        "AnsibleAlibabaCloud": "No instance - issue 40447",
        "AnsibleAzure": "No instance - issue 40447",
        "AnsibleCiscoIOS": "No instance - issue 40447",
        "AnsibleCiscoNXOS": "No instance - issue 40447",
        "AnsibleHCloud": "No instance - issue 40447",
        "AnsibleKubernetes": "No instance - issue 40447",
        "AnsibleACME": "No instance - issue 40447",
        "AnsibleDNS": "No instance - issue 40447",
        "AnsibleLinux": "No instance - issue 40447",
        "AnsibleOpenSSL": "No instance - issue 40447",
        "AnsibleMicrosoftWindows": "No instance - issue 40447",
        "AnsibleVMware": "No instance - issue 40447",
        "SolarWinds": "No instance - developed by Crest",
        "Atlassian Confluence Cloud": "No instance - developed by Crest",
        "SOCRadarIncidents": "No instance - developed by partner",
        "SOCRadarThreatFusion": "No instance - developed by partner",
        "NetskopeAPIv1": "No instance - developed by Qmasters",
        "trustwave secure email gateway": "No instance - developed by Qmasters",
        "Azure Storage Table": "No instance - developed by Qmasters",
        "Azure Storage Queue": "No instance - developed by Qmasters",
        "Azure Storage FileShare": "No instance - developed by Qmasters",
        "Azure Storage Container": "No instance - developed by Qmasters",
        "VMware Workspace ONE UEM (AirWatch MDM)": "No instance - developed by crest",
        "ServiceDeskPlus (On-Premise)": "No instance",
        "Forcepoint": "instance issues. Issue 28043",
        "ZeroFox": "Issue 29284",
        "Symantec Management Center": "Issue 23960",
        "Fidelis Elevate Network": "Issue 26453",
        "ArcSight Logger": "Issue 19117",
        "Sophos Central": "No instance",
        "MxToolBox": "No instance",
        "Prisma Access": "Instance will be provided soon by Lior and Prasen - Issue 27112",
        "AlphaSOC Network Behavior Analytics": "No instance",
        "IsItPhishing": "No instance",
        "Verodin": "No instance",
        "EasyVista": "No instance",
        "Pipl": "No instance",
        "Moloch": "No instance",
        "Twilio": "No instance",
        "Zendesk": "No instance",
        "GuardiCore": "No instance",
        "Nessus": "No instance",
        "Cisco CloudLock": "No instance",
        "Vectra v2": "No instance",
        "GoogleCloudSCC": "No instance, outsourced",
        "FortiGate": "License expired, and not going to get one (issue 14723)",
        "Attivo Botsink": "no instance, not going to get it",
        "AWS Sagemaker": "License expired, and probably not going to get it",
        "Symantec MSS": "No instance, probably not going to get it (issue 15513)",
        "FireEye ETP": "No instance",
        "Proofpoint TAP v2": "No instance",
        "remedy_sr_beta": "No instance",
        "fireeye": "Issue 19839",
        "Remedy On-Demand": "Issue 19835",
        "Check Point": "Issue 18643",
        "CheckPointFirewall_v2": "Issue 18643",
        "CTIX v3": "No instance - developed by partner",
        "Preempt": "Issue 20268",
        "Jask": "Issue 18879",
        "vmray": "Issue 18752",
        "SCADAfence CNM": "Issue 18376",
        "ArcSight ESM v2": "Issue #18328",
        "AlienVault USM Anywhere": "Issue #18273",
        "Dell Secureworks": "No instance",
        "Service Manager": "Expired license",
        "carbonblackprotection": "License expired",
        "icebrg": "Issue 14312",
        "Freshdesk": "Trial account expired",
        "Threat Grid": "Issue 16197",
        "Kafka V2": "Can not connect to instance from remote",
        "KafkaV3": "Can not connect to instance from remote",
        "Check Point Sandblast": "Issue 15948",
        "Remedy AR": "getting 'Not Found' in test button",
        "Salesforce": "Issue 15901",
        "ANYRUN": "No instance",
        "SecneurX Analysis": "No Instance",
        "Snowflake": "Looks like account expired, needs looking into",
        "Cisco Spark": "Issue 18940",
        "Phish.AI": "Issue 17291",
        "MaxMind GeoIP2": "Issue 18932.",
        "Exabeam": "Issue 19371",
        "Ivanti Heat": "Issue 26259",
        "AWS - Athena - Beta": "Issue 19834",
        "SNDBOX": "Issue 28826",
        "Workday": "License expired Issue: 29595",
        "FireEyeFeed": "License expired Issue: 31838",
        "Akamai WAF": "Issue 32318",
        "FraudWatch": "Issue 34299",
        "Cisco Stealthwatch": "No instance - developed by Qmasters",
        "AzureKeyVault": "No instance - developed by Qmasters",
        "Armis": "No instance - developed by SOAR Experts",
        "_comment2": "~~~ UNSTABLE ~~~",
        "Tenable.sc": "unstable instance",
        "ThreatConnect v2": "unstable instance",
        "_comment3": "~~~ QUOTA ISSUES ~~~",
        "Lastline": "issue 20323",
        "Google Resource Manager": "Cannot create projects because have reached allowed quota.",
        "Looker": "Warehouse 'DEMO_WH' cannot be resumed because resource monitor 'LIMITER' has exceeded its quota.",
        "_comment4": "~~~ OTHER ~~~",
        "Anomali ThreatStream v2": "Will be deprecated soon.",
        "Anomali ThreatStream": "Will be deprecated soon.",
        "AlienVault OTX TAXII Feed": "Issue 29197",
        "EclecticIQ Platform": "Issue 8821",
        "Forescout": "Can only be run from within PANW network. Look in keeper for - Demisto in the LAB",
        "ForescoutEyeInspect": "No instance - developed by Qmasters",
        "FortiManager": "Can only be run within PANW network",
        "HelloWorldSimple": "This is just an example integration - no need for test",
        "TestHelloWorldPlaybook": "This is just an example integration - no need for test",
        "AttackIQFireDrill": "License issues #29774",
        "SentinelOne V2": "License expired issue #24933",
        "LogRhythm": "The integration is deprecated"
    },
    "nightly_integrations": [
    ],
    "nightly_packs": [
        "CommonScripts",
        "CommonPlaybooks",
        "rasterize",
        "Phishing",
        "Base",
        "Active_Directory_Query",
        "EWS",
        "DefaultPlaybook",
        "DemistoRESTAPI",
        "Palo_Alto_Networks_WildFire",
        "ipinfo",
        "Whois",
        "AutoFocus",
        "ImageOCR",
        "SplunkPy",
        "MailSenderNew",
        "EWSMailSender",
        "ServiceNow",
        "CortexXDR",
        "PAN-OS",
        "QRadar",
        "PhishTank",
        "OpenPhish",
        "AbuseDB",
        "CrowdStrikeFalcon",
        "XForceExchange",
        "AlienVault_OTX",
        "MicrosoftGraphMail",
        "MISP",
        "Threat_Crowd",
        "Slack",
        "CrowdStrikeFalconX",
        "FeedMitreAttackv2",
        "URLHaus",
        "MicrosoftDefenderAdvancedThreatProtection",
        "CVESearch",
        "CrowdStrikeIntel",
        "Shodan",
        "MailListener",
        "FeedOffice365",
        "GenericSQL",
        "PANWComprehensiveInvestigation",
        "CortexDataLake",
        "PrismaCloud",
        "FeedAWS",
        "AzureSecurityCenter",
        "PrismaCloudCompute",
        "ExpanseV2",
        "PrismaSaasSecurity",
        "PaloAltoNetworks_IoT"
    ],
    "unmockable_integrations": {
        "NetscoutArborSightline": "Uses timestamp",
        "Cylance Protect v2": "uses time-based JWT token",
        "EwsExtension": "Powershell does not support proxy",
        "EWS Extension Online Powershell v2": "Powershell does not support proxy/ssl",
        "Office 365 Feed": "Client sends a unique uuid as first request of every run",
        "AzureWAF": "Has a command that sends parameters in the path",
        "HashiCorp Vault": "Has a command that sends parameters in the path",
        "urlscan.io": "Uses data that comes in the headers",
        "CloudConvert": "has a command that uploads a file (!cloudconvert-upload)",
        "Symantec Messaging Gateway": "Test playbook uses a random string",
        "AlienVault OTX TAXII Feed": "Client from 'cabby' package generates uuid4 in the request",
        "Generic Webhook": "Does not send HTTP traffic",
        "Microsoft Endpoint Configuration Manager": "Uses Microsoft winRM",
        "SecurityIntelligenceServicesFeed": "Need proxy configuration in server",
        "BPA": "Playbook using GenericPolling which is inconsistent",
        "XsoarPowershellTesting": "Integration which not use network.",
        "Mail Listener v2": "Integration has no proxy checkbox",
        "Cortex XDR - IOC": "'Cortex XDR - IOC - Test' is using also the fetch indicators which is not working in proxy mode",
        "SecurityAndCompliance": "Integration doesn't support proxy",
        "Cherwell": "Submits a file - tests that send files shouldn't be mocked. this problem was fixed but the test is not running anymore because the integration is skipped",
        "Maltiverse": "issue 24335",
        "ActiveMQ": "stomp sdk not supporting proxy.",
        "MITRE ATT&CK": "Using taxii2client package",
        "MongoDB": "Our instance not using SSL",
        "Cortex Data Lake": "Integration requires SSL",
        "Google Key Management Service": "The API requires an SSL secure connection to work.",
        "McAfee ESM-v10": "we have multiple instances with same test playbook, mock recording are per playbook so it keeps failing the playback step",
        "mysql": "Does not use http",
        "SlackV2": "Integration requires SSL",
        "SlackV3": "Integration requires SSL",
        "Whois": "Mocks does not support sockets",
        "Panorama": "Exception: Proxy process took to long to go up. https://circleci.com/gh/demisto/content/24826",
        "Image OCR": "Does not perform network traffic",
        "Server Message Block (SMB) v2": "Does not perform http communication",
        "Active Directory Query v2": "Does not perform http communication",
        "dnstwist": "Does not perform http communication",
        "Generic SQL": "Does not perform http communication",
        "PagerDuty v2": "Integration requires SSL",
        "TCPIPUtils": "Integration requires SSL",
        "Luminate": "Integration has no proxy checkbox",
        "Shodan": "Integration has no proxy checkbox",
        "Google BigQuery": "Integration has no proxy checkbox",
        "ReversingLabs A1000": "Checking",
        "Check Point": "Checking",
        "okta": "Test Module failing, suspect it requires SSL",
        "Okta v2": "dynamic test, need to revisit and better avoid conflicts",
        "Awake Security": "Checking",
        "ArcSight ESM v2": "Checking",
        "Phish.AI": "Checking",
        "VMware": "PyVim (SmartConnect class) does not support proxy",
        "Intezer": "Nightly - Checking",
        "ProtectWise": "Nightly - Checking",
        "google-vault": "Nightly - Checking",
        "McAfee NSM": "Nightly - Checking",
        "Forcepoint": "Nightly - Checking",
        "palo_alto_firewall": "Need to check test module",
        "Signal Sciences WAF": "error with certificate",
        "google": "'unsecure' parameter not working",
        "EWS Mail Sender": "Inconsistent test (playback fails, record succeeds)",
        "ReversingLabs Titanium Cloud": "No Unsecure checkbox. proxy trying to connect when disabled.",
        "Recorded Future": "might be dynamic test",
        "AlphaSOC Wisdom": "Test module issue",
        "RedLock": "SSL Issues",
        "Microsoft Graph User": "Test direct access to oproxy",
        "Azure Security Center v2": "Test direct access to oproxy",
        "Azure Compute v2": "Test direct access to oproxy",
        "AWS - CloudWatchLogs": "Issue 20958",
        "AWS - Athena - Beta": "Issue 24926",
        "AWS - CloudTrail": "Issue 24926",
        "AWS - Lambda": "Issue 24926",
        "AWS - IAM": "Issue 24926",
        "AWS Sagemaker": "Issue 24926",
        "Gmail Single User": "googleclient sdk has time based challenge exchange",
        "Gmail": "googleclient sdk has time based challenge exchange",
        "GSuiteAdmin": "googleclient sdk has time based challenge exchange",
        "GSuiteAuditor": "googleclient sdk has time based challenge exchange",
        "GoogleCloudTranslate": "google translate sdk does not support proxy",
        "Google Chronicle Backstory": "SDK",
        "Google Vision AI": "SDK",
        "Google Cloud Compute": "googleclient sdk has time based challenge exchange",
        "Google Cloud Functions": "googleclient sdk has time based challenge exchange",
        "GoogleDocs": "googleclient sdk has time based challenge exchange",
        "GooglePubSub": "googleclient sdk has time based challenge exchange",
        "Google Resource Manager": "googleclient sdk has time based challenge exchange",
        "Google Cloud Storage": "SDK",
        "GoogleCalendar": "googleclient sdk has time based challenge exchange",
        "G Suite Security Alert Center": "googleclient sdk has time based challenge exchange",
        "GoogleDrive": "googleclient sdk has time based challenge exchange",
        "Syslog Sender": "syslog",
        "syslog": "syslog",
        "MongoDB Log": "Our instance not using SSL",
        "MongoDB Key Value Store": "Our instance not using SSL",
        "Zoom": "Uses dynamic token",
        "GoogleKubernetesEngine": "SDK",
        "TAXIIFeed": "Cannot use proxy",
        "EWSO365": "oproxy dependent",
        "MISP V2": "Cleanup process isn't performed as expected.",
        "MISP V3": "Cleanup process isn't performed as expected.",
        "Azure Network Security Groups": "Has a command that sends parameters in the path",
        "GitHub": "Cannot use proxy",
        "LogRhythm": "Cannot use proxy",
        "Create-Mock-Feed-Relationships": "recording is redundant for this integration",
        "RSA Archer v2": "cannot connect to proxy",
        "Anomali ThreatStream v3": "recording is not working",
        "LogRhythmRest V2": "Submits a file - tests that send files shouldn't be mocked.",
        "Cortex XDR - IR": "internal product, no need to mock"
    },
    "parallel_integrations": [
        "AWS - ACM",
        "AWS - EC2",
        "AWS - Security Hub",
        "AWS Feed",
        "AlienVault OTX TAXII Feed",
        "AlienVault Reputation Feed",
        "Amazon DynamoDB",
        "AutoFocus Feed",
        "AzureFeed",
        "Bambenek Consulting Feed",
        "Blocklist_de Feed",
        "BruteForceBlocker Feed",
        "CSVFeed",
        "CVE Search v2",
        "CheckPhish",
        "Cloudflare Feed",
        "Cofense Feed",
        "Cortex Data Lake",
        "Create-Mock-Feed-Relationships",
        "CreateIncidents",
        "CrowdStrike Falcon X",
        "Cryptocurrency",
        "DShield Feed",
        "Demisto REST API",
        "EDL",
        "EWS Mail Sender",
        "ElasticsearchFeed",
        "Fastly Feed",
        "Feodo Tracker IP Blocklist Feed",
        "HelloWorld",
        "Image OCR",
        "JSON Feed",
        "Lastline v2",
        "LogRhythmRest",
        "MITRE ATT&CK",
        "Mail Listener v2",
        "Malware Domain List Active IPs Feed",
        "McAfee DXL",
        "Microsoft Intune Feed",
        "Office 365 Feed",
        "Plain Text Feed",
        "Prisma Access Egress IP feed",
        "ProofpointFeed",
        "Rasterize",
        "Recorded Future Feed",
        "SNDBOX",
        "SpamhausFeed",
        "TAXII2 Server",
        "TAXIIFeed",
        "Tanium",
        "VirusTotal (API v3)",
        "VulnDB",
        "Whois",
        "abuse.ch SSL Blacklist Feed",
        "ipinfo",
        "ipinfo_v2",
        "syslog"
    ],
    "private_tests": [
        "HelloWorldPremium_Scan-Test",
        "HelloWorldPremium-Test"
    ],
    "docker_thresholds": {
        "_comment": "Add here docker images which are specific to an integration and require a non-default threshold (such as rasterize or ews). That way there is no need to define this multiple times. You can specify full image name with version or without.",
        "images": {
            "demisto/chromium": {
                "pid_threshold": 11
            },
            "demisto/py-ews:2.0": {
                "memory_threshold": 150
            },
            "demisto/pymisp:1.0.0.52": {
                "memory_threshold": 150
            },
            "demisto/pytan": {
                "pid_threshold": 11
            },
            "demisto/google-k8s-engine:1.0.0.9467": {
                "pid_threshold": 11
            },
            "demisto/threatconnect-tcex": {
                "pid_threshold": 11
            },
            "demisto/taxii2": {
                "pid_threshold": 11
            },
            "demisto/pwsh-infocyte": {
                "pid_threshold": 24,
                "memory_threshold": 140
            },
            "demisto/pwsh-exchange": {
                "pid_threshold": 24,
                "memory_threshold": 140
            },
            "demisto/powershell": {
                "pid_threshold": 24,
                "memory_threshold": 140
            },
            "demisto/powershell-ubuntu": {
                "pid_threshold": 45,
                "memory_threshold": 250
            },
            "demisto/boto3": {
                "memory_threshold": 90
            },
            "demisto/flask-nginx": {
                "pid_threshold": 11
            },
            "demisto/py3-tools": {
                "memory_threshold": 105
            },
            "demisto/googleapi-python3": {
                "memory_threshold": 200
            },
            "demisto/python3:3.10.4.29342": {
                "memory_threshold": 85
            }
        }
    },
    "test_marketplacev2": [
        "Sanity Test - Playbook with integration",
        "Sanity Test - Playbook with no integration",
        "Sanity Test - Playbook with mocked integration",
        "Sanity Test - Playbook with Unmockable Whois Integration"
    ]
}<|MERGE_RESOLUTION|>--- conflicted
+++ resolved
@@ -5198,13 +5198,12 @@
             ]
         },
         {
-<<<<<<< HEAD
+            "playbookID": "VerifyCIDR-Test"
+        },
+        {
             "integrations": "CiscoSMA",
             "playbookID": "CiscoSMA",
             "fromversion": "6.2.0"
-=======
-            "playbookID": "VerifyCIDR-Test"
->>>>>>> dcd58da8
         }
     ],
     "skipped_tests": {
