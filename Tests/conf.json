{
    "testTimeout": 160,
    "testInterval": 20,
    "tests": [
        {
            "playbookID": "buildewsquery_test"
        },
        {
            "integrations": "Palo Alto Minemeld",
            "playbookID": "minemeld_test"
        },
        {
            "integrations": "EWS Mail Sender",
            "playbookID": "EWS Mail Sender Test"
        },
        {
            "playbookID": "decodemimeheader_-_test"
        },
        {
            "integrations": "CVE Search",
            "playbookID": "cve_enrichment_-_generic_-_test"
        },
        {
            "playbookID": "test_url_regex"
        },
        {
            "integrations": "Skyformation",
            "playbookID": "TestSkyformation"
        },
        {
            "integrations": "okta",
            "playbookID": "okta_test_playbook",
            "timeout": 240
        },
        {
            "integrations": "RSA NetWitness Packets and Logs",
            "playbookID": "rsa_packets_and_logs_test"
        },
        {
            "playbookID": "Test filters & transformers scripts"
        },
        {
            "integrations": "Salesforce",
            "playbookID": "SalesforceTestPlaybook"
        },
        {
            "integrations": "McAfee ESM-v10",
            "playbookID": "McAfeeESMTest",
            "timeout": 500
        },
        {
            "integrations": "GoogleSafeBrowsing",
            "playbookID": "Google Safe Browsing Test",
            "timeout": 240
        },
        {
            "playbookID": "File Enrichment - Generic Test"
        },
        {
            "integrations": "Anomali ThreatStream",
            "playbookID": "Anomali_ThreatStream_Test"
        },
        {
            "playbookID": "TestWordFileToIOC",
            "timeout": 300
        },
        {
            "integrations": "Symantec Endpoint Protection",
            "playbookID": "sep_-_test_endpoint_search"
        },
        {
            "integrations": [
                "AlienVault OTX",
                "urlscan.io"
            ],
            "playbookID": "url_enrichment_-_generic_test",
            "timeout": 500
        },
        {
            "integrations": {
                "name": "carbonblackprotection",
                "byoi": false
            },
            "playbookID": "search_endpoints_by_hash_-_carbon_black_protection_-_test",
            "timeout": 500
        },
        {
            "playbookID": "process_email_-_generic_-_test",
            "timeout": 240
        },
        {
            "integrations": {
                "name": "carbonblack",
                "byoi": false
            },
            "playbookID": "search_endpoints_by_hash_-_carbon_black_response_-_test",
            "timeout": 500
        },
        {
            "integrations":"Cylance Protect",
            "playbookID": "get_file_sample_by_hash_-_cylance_protect_-_test",
            "timeout": 240
        },
        {
            "integrations": {
                "name": "carbonblack",
                "byoi": false
            },
            "playbookID": "get_file_sample_by_hash_-_carbon_black_enterprise_Response_-_test"
        },
        {
            "integrations": "ThreatExchange",
            "playbookID": "extract_indicators_-_generic_-_test",
            "timeout": 240
        },
        {
            "integrations": {
                "name": "activedir",
                "byoi": false
            },
            "playbookID": "account_enrichment_-_generic_test"
        },
        {
            "integrations": {
                "name": "carbonblack",
                "byoi": false
            },
            "playbookID": "block_endpoint_-_carbon_black_response_-_test"
        },
        {
            "integrations": "FalconHost",
            "playbookID": "search_endpoints_by_hash_-_crowdstrike_-_test",
            "timeout": 500
        },
        {
            "integrations": "FalconHost",
            "playbookID": "crowdstrike_endpoint_enrichment_-_test"
        },
        {
            "integrations": "AlienVault OTX",
            "playbookID": "ip_enrichment_generic_test"
        },
        {
            "integrations": "Cylance Protect",
            "playbookID": "endpoint_enrichment_-_generic_test"
        },
        {
            "playbookID": "ExposeIncidentOwner-Test"
        },
        {
            "integrations": "OpenPhish",
            "playbookID": "email_test"
        },
        {
            "integrations": [],
            "playbookID": "Test CommonServer"
        },
        {
            "integrations": "AlienVault OTX",
            "playbookID": "domain_enrichment_generic_test"
        },
        {
            "integrations": "PostgreSQL",
            "playbookID": "PostgreSQL Test"
        },
        {
            "integrations": "Qualys",
            "playbookID": "Qualys-Test"
        },
        {
            "integrations": {
                "name": "google",
                "byoi": false
            },
            "playbookID": "GsuiteTest"
        },
        {
            "integrations": "OpenPhish",
            "playbookID": "OpenPhish Test Playbook"
        },
        {
            "integrations": "RSA Archer",
            "playbookID": "Archer-Test-Playbook",
            "nightly": true
        },
        {
            "integrations": "ThreatExchange",
            "playbookID": "ThreatExchange-test"
        },
        {
            "integrations": "jira",
            "playbookID": "Jira-Test"
        },
        {
            "integrations": "ThreatConnect",
            "playbookID": "test-ThreatConnect"
        },
        {
            "integrations": "ipinfo",
            "playbookID": "IPInfoTest"
        },
        {
            "integrations": "jira",
            "playbookID": "VerifyHumanReadableFormat"
        },
        {
            "playbookID": "ExtractURL Test"
        },
        {
            "playbookID": "strings-test"
        },
        {
            "playbookID": "TestCommonPython"
        },
        {
            "playbookID": "TestFileCreateAndUpload"
        },
        {
            "playbookID": "TestIsValueInArray"
        },
        {
            "playbookID": "TestStringReplace"
        },
        {
            "playbookID": "TestHttpPlaybook"
        },
        {
            "integrations": "SplunkPy",
            "playbookID": "Splunk-Test"
        },
        {
            "integrations" : "McAfee NSM",
            "playbookID" : "McAfeeNSMTest",
            "timeout" : 400,
            "nightly": true
        },
        {
            "integrations": "PhishTank",
            "playbookID": "PhishTank Testing"
        },
        {
            "integrations": "McAfee Web Gateway",
            "playbookID": "McAfeeWebGatewayTest",
            "timeout" : 500
        },
        {
            "integrations": "TCPIPUtils",
            "playbookID": "TCPUtils-Test"
        },
        {
            "playbookID": "ProofpointDecodeURL-Test",
            "timeout": 300,
            "interval": 20
        },
        {
            "playbookID": "listExecutedCommands-Test"
        },
        {
            "integrations": "Service Manager",
            "playbookID": "TestHPServiceManager",
            "timeout": 400
        },
        {
            "playbookID": "LanguageDetect-Test",
            "timeout": 300
        },
        {
            "integrations": "Forcepoint",
            "playbookID": "forcepoint test",
            "timeout": 500,
            "nightly": true
        },
        {
            "playbookID": "GeneratePassword-Test"
        },
        {
            "playbookID": "ZipFile-Test"
        },
        {
            "playbookID": "ExtractDomainTest"
        },
        {
            "playbookID": "Detonate File - Generic Test",
            "timeout": 500
        },
        {
            "playbookID": "Test-IsMaliciousIndicatorFound"
        },
        {
            "playbookID": "TestExtractHTMLTables"
        },
        {
            "integrations": [
                {
                    "name": "carbonblackliveresponse",
                    "byoi": true
                },
                {
                    "name": "carbonblack-v2",
                    "byoi": true
                }
            ],
            "playbookID": "CarbonBlackLiveResponseTest"
        },
        {
            "playbookID": "TestSafeBreach",
            "integrations": "SafeBreach"
        },
        {
            "integrations": "Symantec Messaging Gateway",
            "playbookID": "Symantec Messaging Gateway Test"
        },
        {
            "integrations": "VxStream",
            "playbookID": "VxStream Test"
        },
        {
            "integrations": "Preempt",
            "playbookID": "Preempt Test"
        },
        {
            "integrations": "urlscan.io",
            "playbookID": "urlscan_malicious_Test"
        },
        {
            "integrations": "EWS v2",
            "playbookID": "pyEWS_Test"
        },
        {

            "integrations": "Netskope",
            "playbookID": "Netskope Test"
        },
        {
            "integrations": "Cylance Protect v2",
            "playbookID": "Cylance Protect v2 Test"
        },
        {
            "integrations": "ReversingLabs Titanium Cloud",
            "playbookID": "ReversingLabsTCTest"
        },
        {
            "integrations": "ReversingLabs A1000",
            "playbookID": "ReversingLabsA1000Test"
        },
        {
            "integrations": "Demisto Lock",
            "playbookID": "DemistoLockTest"
        },
        {
            "playbookID": "test-domain-indicator"
        },
        {
<<<<<<< HEAD
            "integrations": "RedLock",
            "playbookID": "RedLockTest"
=======
            "integrations": "Intezer",
            "playbookID": "Intezer Testing"
>>>>>>> 307d8d03
        }
    ],
    "skipped": [
        {
            "integrations": "Cybereason",
            "playbookID": "Cybereason Test"
        },
        {
            "integrations": {
                "name": "carbonblack-v2",
                "byoi": true
            },
            "playbookID": "CarbonBlackResponseTest"
        },
        {
            "integrations": "Cisco Umbrella Investigate",
            "playbookID": "Cisco-Umbrella-Test"
        },
        {
            "integrations": "icebrg",
            "playbookID": "Icebrg Test",
            "timeout" : 500
        },
        {
            "integrations": "Symantec MSS",
            "playbookID": "SymantecMSSTest"
        },
        {
            "integrations": "Joe Security",
            "playbookID": "JoeSecurityTestPlaybook",
            "timeout": 500
        },
        {
            "playbookID": "TestParseCSV"
        },
        {
            "integrations": "VMware",
            "playbookID": "VMWare Test"
        },
        {
            "integrations": [
                "AlienVault OTX",
                {
                    "name": "activedir",
                    "byoi": false
                }],
            "playbookID": "entity_enrichment_generic_test",
            "timeout": 240
        },
        {
            "integrations": [
                "AlienVault OTX",
                "urlscan.io"
            ],
            "playbookID": "url_enrichment_-_generic_test",
            "timeout": 400
        },
        {
            "integrations": "Remedy AR",
            "playbookID": "Remedy AR Test"
        },
        {
            "integrations": "McAfee Active Response",
            "playbookID": "McAfee-MAR_Test"
        },
        {
            "integrations": "McAfee Threat Intelligence Exchange",
            "playbookID": "McAfee-TIE Test"
        },
        {
            "integrations": "Tanium",
            "playbookID": "Tanium Demo Playbook",
            "nightly": true,
            "timeout": 1200
        },
        {
            "integrations": "ArcSight Logger",
            "playbookID": "ArcSight Logger test"
        },
        {
            "integrations": "XFE",
            "playbookID": "XFE Test",
            "timeout": 140,
            "nightly": true
        },
        {
            "playbookID": "File Enrichment - Generic Test"
        },
        {
            "integrations": [
                "FalconHost",
                "McAfee Threat Intelligence Exchange",
                {
                    "name": "carbonblackprotection",
                    "byoi": false
                },
                {
                    "name": "carbonblack",
                    "byoi": false
                }
            ],
            "playbookID": "search_endpoints_by_hash_-_generic_-_test",
            "timeout": 500
        },
        {
            "integrations": "McAfee Threat Intelligence Exchange",
            "playbookID": "search_endpoints_by_hash_-_tie_-_test",
            "timeout": 500
        },
        {
            "integrations": "iDefense",
            "playbookID": "iDefenseTest",
            "timeout": 300
        },
        {
            "integrations": "LogRhythm",
            "playbookID": "LogRhythm-Test-Playbook",
            "timeout": 200
        },
        {
            "integrations": "FireEye HX",
            "playbookID": "FireEye HX Test"
        },
        {
            "integrations": "Phish.AI",
            "playbookID": "PhishAi-Test"
        },
        {
            "integrations": "Centreon",
            "playbookID": "Centreon-Test-Playbook"
        },
        {
            "integrations": "TruSTAR",
            "playbookID": "TruSTAR Test"
        },
        {
            "integrations": "AlphaSOC Wisdom",
            "playbookID": "AlphaSOC-Wisdom-Test"
        }
    ]
}<|MERGE_RESOLUTION|>--- conflicted
+++ resolved
@@ -351,13 +351,12 @@
             "playbookID": "test-domain-indicator"
         },
         {
-<<<<<<< HEAD
             "integrations": "RedLock",
             "playbookID": "RedLockTest"
-=======
+        },
+        {
             "integrations": "Intezer",
             "playbookID": "Intezer Testing"
->>>>>>> 307d8d03
         }
     ],
     "skipped": [
