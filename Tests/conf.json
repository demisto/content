--- conflicted
+++ resolved
@@ -3,20 +3,17 @@
     "testInterval": 30,
     "tests": [
         {
-<<<<<<< HEAD
             "integrations": "McAfee Threat Intelligence Exchange",
             "playbookID": "IOC Hunt - TIE - Test"
         },
         {
           "integrations": {
-=======
             "integrations": "ThreatExchange",
             "playbookID": "extract_indicators_-_generic_-_test",
             "timeout": 240
         },
         {
             "integrations": {
->>>>>>> eacfa642
                 "name": "activedir",
                 "byoi": false
             },
@@ -196,9 +193,6 @@
         },
         {
             "playbookID": "GeneratePassword-Test"
-        },
-        {
-            "playbookID": "endpoint_enrichment_-_generic_test"
         }
     ],
     "skipped": [
