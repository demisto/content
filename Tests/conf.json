{
    "testTimeout": 160,
    "testInterval": 20,
    "tests": [
        {
<<<<<<< HEAD
            "integrations": "Shodan",
            "playbookID": "ShodanTest"
        },
        {
            "integrations": "Palo Alto Minemeld",
            "playbookID": "minemeld_test"
=======
            "playbookID": "dedup_-_generic_-_test"
        },
        {
            "integrations": "McAfee Advanced Threat Defense",
            "playbookID": "Test Playbook McAfee ATD"
        },
        {
            "playbookID": "exporttocsv_script_test"
        },
        {
            "integrations": "Intezer",
            "playbookID": "Intezer Testing",
            "nightly": true,
            "timeout": 500
        },
        {
            "integrations": "FalconIntel",
            "playbookID": "CrowdStrike Falcon Intel v2"
        },
        {
            "integrations": [{
                "name": "Mail Sender (New)"
            },{
                "name": "google",
                "byoi": false
            }],
            "playbookID": "Mail Sender (New) Test"
        },
        {
            "playbookID": "buildewsquery_test"
        },
        {
            "integrations": "Rapid7 Nexpose",
            "playbookID": "nexpose_test"
>>>>>>> e1a14863
        },
        {
            "integrations": "EWS Mail Sender",
            "playbookID": "EWS Mail Sender Test"
        },
        {
            "playbookID": "decodemimeheader_-_test"
        },
        {
            "integrations": "CVE Search",
            "playbookID": "cve_enrichment_-_generic_-_test"
        },
        {
            "playbookID": "test_url_regex"
        },
        {
            "integrations": "Skyformation",
            "playbookID": "TestSkyformation"
        },
        {
            "integrations": "okta",
            "playbookID": "okta_test_playbook",
            "timeout": 240
        },
        {
            "integrations": "RSA NetWitness Packets and Logs",
            "playbookID": "rsa_packets_and_logs_test"
        },
        {
            "playbookID": "Test filters & transformers scripts"
        },
        {
            "integrations": "Salesforce",
            "playbookID": "SalesforceTestPlaybook"
        },
        {
            "integrations": "McAfee ESM-v10",
            "playbookID": "McAfeeESMTest",
            "timeout": 500
        },
        {
            "integrations": "GoogleSafeBrowsing",
            "playbookID": "Google Safe Browsing Test",
            "timeout": 240
        },
        {
            "playbookID": "File Enrichment - Generic Test"
        },
        {
            "integrations": "EWS v2",
            "playbookID": "EWSv2_empty_attachment_test"
        },
        {
            "playbookID": "TestWordFileToIOC",
            "timeout": 300
        },
        {
            "integrations": "Symantec Endpoint Protection",
            "playbookID": "sep_-_test_endpoint_search"
        },
        {
            "integrations": [
                "urlscan.io"
            ],
            "playbookID": "url_enrichment_-_generic_test",
            "timeout": 500
        },
        {
            "integrations": {
                "name": "carbonblackprotection",
                "byoi": false
            },
            "playbookID": "search_endpoints_by_hash_-_carbon_black_protection_-_test",
            "timeout": 500
        },
        {
            "playbookID": "process_email_-_generic_-_test",
            "timeout": 240
        },
        {
            "integrations": {
                "name": "carbonblack",
                "byoi": false
            },
            "playbookID": "search_endpoints_by_hash_-_carbon_black_response_-_test",
            "timeout": 500
        },
        {
            "integrations": {
                "name": "carbonblack",
                "byoi": false
            },
            "playbookID": "get_file_sample_by_hash_-_carbon_black_enterprise_Response_-_test"
        },
        {
            "integrations": {
                "name": "activedir",
                "byoi": false
            },
            "playbookID": "account_enrichment_-_generic_test"
        },
        {
            "integrations": {
                "name": "carbonblack",
                "byoi": false
            },
            "playbookID": "block_endpoint_-_carbon_black_response_-_test"
        },
        {
            "integrations": "FalconHost",
            "playbookID": "search_endpoints_by_hash_-_crowdstrike_-_test",
            "timeout": 500
        },
        {
            "integrations": "FalconHost",
            "playbookID": "crowdstrike_endpoint_enrichment_-_test"
        },
        {
            "integrations": [
                "VirusTotal",
                "urlscan.io"
            ],
            "playbookID": "ip_enrichment_generic_test"
        },
        {
            "playbookID": "ExposeIncidentOwner-Test"
        },
        {
            "integrations": "OpenPhish",
            "playbookID": "email_test"
        },
        {
            "integrations": [],
            "playbookID": "Test CommonServer"
        },
        {
            "integrations": "VirusTotal",
            "playbookID": "domain_enrichment_generic_test"
        },
        {
            "integrations": "PostgreSQL",
            "playbookID": "PostgreSQL Test"
        },
        {
            "integrations": {
                "name": "google",
                "byoi": false
            },
            "playbookID": "GsuiteTest"
        },
        {
            "integrations": "OpenPhish",
            "playbookID": "OpenPhish Test Playbook"
        },
        {
            "integrations": "RSA Archer",
            "playbookID": "Archer-Test-Playbook",
            "nightly": true
        },
        {
            "integrations": "jira",
            "playbookID": "Jira-Test"
        },
        {
            "integrations": "ThreatConnect",
            "playbookID": "test-ThreatConnect"
        },
        {
            "integrations": "ipinfo",
            "playbookID": "IPInfoTest"
        },
        {
            "integrations": "jira",
            "playbookID": "VerifyHumanReadableFormat"
        },
        {
            "playbookID": "ExtractURL Test"
        },
        {
            "playbookID": "strings-test"
        },
        {
            "playbookID": "TestCommonPython"
        },
        {
            "playbookID": "TestFileCreateAndUpload"
        },
        {
            "playbookID": "TestIsValueInArray"
        },
        {
            "playbookID": "TestStringReplace"
        },
        {
            "playbookID": "TestHttpPlaybook"
        },
        {
            "integrations": "SplunkPy",
            "playbookID": "Splunk-Test"
        },
        {
            "integrations" : "McAfee NSM",
            "playbookID" : "McAfeeNSMTest",
            "timeout" : 400,
            "nightly": true
        },
        {
            "integrations": "PhishTank",
            "playbookID": "PhishTank Testing"
        },
        {
            "integrations": "McAfee Web Gateway",
            "playbookID": "McAfeeWebGatewayTest",
            "timeout" : 500
        },
        {
            "integrations": "TCPIPUtils",
            "playbookID": "TCPUtils-Test"
        },
        {
            "playbookID": "ProofpointDecodeURL-Test",
            "timeout": 300,
            "interval": 20
        },
        {
            "playbookID": "listExecutedCommands-Test"
        },
        {
            "integrations": "Service Manager",
            "playbookID": "TestHPServiceManager",
            "timeout": 400
        },
        {
            "playbookID": "LanguageDetect-Test",
            "timeout": 300
        },
        {
            "integrations": "Forcepoint",
            "playbookID": "forcepoint test",
            "timeout": 500,
            "nightly": true
        },
        {
            "playbookID": "GeneratePassword-Test"
        },
        {
            "playbookID": "ZipFile-Test"
        },
        {
            "playbookID": "ExtractDomainTest"
        },
        {
            "playbookID": "Detonate File - Generic Test",
            "timeout": 500
        },
        {
            "playbookID": "Test-IsMaliciousIndicatorFound"
        },
        {
            "playbookID": "TestExtractHTMLTables"
        },
        {
            "integrations": [
                {
                    "name": "carbonblackliveresponse",
                    "byoi": true
                },
                {
                    "name": "carbonblack-v2",
                    "byoi": true
                }
            ],
            "playbookID": "CarbonBlackLiveResponseTest"
        },
        {
            "playbookID": "TestSafeBreach",
            "integrations": "SafeBreach"
        },
        {
            "integrations": "Symantec Messaging Gateway",
            "playbookID": "Symantec Messaging Gateway Test"
        },
        {
            "integrations": "VxStream",
            "playbookID": "VxStream Test"
        },
        {
            "integrations": "Preempt",
            "playbookID": "Preempt Test"
        },
        {
            "integrations": "urlscan.io",
            "playbookID": "urlscan_malicious_Test"
        },
        {
            "integrations": "EWS v2",
            "playbookID": "pyEWS_Test"
        },
        {

            "integrations": "Netskope",
            "playbookID": "Netskope Test"
        },
        {
            "integrations": "Cylance Protect v2",
            "playbookID": "Cylance Protect v2 Test"
        },
        {
            "integrations": "ReversingLabs Titanium Cloud",
            "playbookID": "ReversingLabsTCTest"
        },
        {
            "integrations": "ReversingLabs A1000",
            "playbookID": "ReversingLabsA1000Test"
        },
        {
            "integrations": "Demisto Lock",
            "playbookID": "DemistoLockTest"
        },
        {
            "playbookID": "test-domain-indicator"
        },
        {
            "integrations": "RedLock",
            "playbookID": "RedLockTest",
            "nightly": true
        },
        {
            "integrations": "VirusTotal - Private API",
            "playbookID": "virusTotalPrivateAPI-test-playbook",
            "nightly": true
        },
        {
            "integrations": "Cybereason",
            "playbookID": "Cybereason Test"
        },
        {
            "integrations": "ThreatExchange",
            "playbookID": "extract_indicators_-_generic_-_test",
            "timeout": 240
        },
        {
            "integrations": "Tanium",
            "playbookID": "Tanium Demo Playbook",
            "nightly": true,
            "timeout": 1200
        },
        {
            "integrations": "ThreatExchange",
            "playbookID": "ThreatExchange-test"
        },
        {
            "integrations": "Recorded Future",
            "playbookID": "Recorded Future Test",
            "nightly": true
        },
        {
            "integrations": "RTIR",
            "playbookID": "RTIR Test"
        }
    ],
    "skipped": [
        {
            "integrations":"Cylance Protect",
            "playbookID": "get_file_sample_by_hash_-_cylance_protect_-_test",
            "timeout": 240
        },
        {
            "integrations": "Cylance Protect",
            "playbookID": "endpoint_enrichment_-_generic_test"
        },
        {
            "integrations": "QRadar",
            "playbookID": "test_Qradar"
        },
        {
            "integrations": "RedLock",
            "playbookID": "RedLockTest",
            "nightly": true
        },
        {
            "integrations": "VMware",
            "playbookID": "VMWare Test"
        },
        {
            "integrations": "Anomali ThreatStream",
            "playbookID": "Anomali_ThreatStream_Test"
        },
        {

            "integrations": "Farsight DNSDB",
            "playbookID": "DNSDBTest"
        },
        {
            "integrations": {
                "name": "carbonblack-v2",
                "byoi": true
            },
            "playbookID": "CarbonBlackResponseTest"
        },
        {
            "integrations": "Cisco Umbrella Investigate",
            "playbookID": "Cisco-Umbrella-Test"
        },
        {
            "integrations": "icebrg",
            "playbookID": "Icebrg Test",
            "timeout" : 500
        },
        {
            "integrations": "Symantec MSS",
            "playbookID": "SymantecMSSTest"
        },
        {
            "integrations": "Joe Security",
            "playbookID": "JoeSecurityTestPlaybook",
            "timeout": 500
        },
        {
            "playbookID": "TestParseCSV"
        },
        {
            "integrations": [
                "VirusTotal",
                "urlscan.io",
                {
                    "name": "activedir",
                    "byoi": false
                }],
            "playbookID": "entity_enrichment_generic_test",
            "timeout": 240
        },
        {
            "integrations": [
                "VirusTotal",
                "urlscan.io"
            ],
            "playbookID": "url_enrichment_-_generic_test",
            "timeout": 400
        },
        {
            "integrations": "Remedy AR",
            "playbookID": "Remedy AR Test"
        },
        {
            "integrations": "McAfee Active Response",
            "playbookID": "McAfee-MAR_Test"
        },
        {
            "integrations": "McAfee Threat Intelligence Exchange",
            "playbookID": "McAfee-TIE Test"
        },
        {
            "integrations": "ArcSight Logger",
            "playbookID": "ArcSight Logger test"
        },
        {
            "integrations": "XFE",
            "playbookID": "XFE Test",
            "timeout": 140,
            "nightly": true
        },
        {
            "playbookID": "File Enrichment - Generic Test"
        },
        {
            "integrations": [
                "FalconHost",
                "McAfee Threat Intelligence Exchange",
                {
                    "name": "carbonblackprotection",
                    "byoi": false
                },
                {
                    "name": "carbonblack",
                    "byoi": false
                }
            ],
            "playbookID": "search_endpoints_by_hash_-_generic_-_test",
            "timeout": 500
        },
        {
            "integrations": "McAfee Threat Intelligence Exchange",
            "playbookID": "search_endpoints_by_hash_-_tie_-_test",
            "timeout": 500
        },
        {
            "integrations": "iDefense",
            "playbookID": "iDefenseTest",
            "timeout": 300
        },
        {
            "integrations": "LogRhythm",
            "playbookID": "LogRhythm-Test-Playbook",
            "timeout": 200
        },
        {
            "integrations": "FireEye HX",
            "playbookID": "FireEye HX Test"
        },
        {
            "integrations": "Phish.AI",
            "playbookID": "PhishAi-Test"
        },
        {
            "integrations": "Centreon",
            "playbookID": "Centreon-Test-Playbook"
        },
        {
            "integrations": "TruSTAR",
            "playbookID": "TruSTAR Test"
        },
        {
            "integrations": "AlphaSOC Wisdom",
            "playbookID": "AlphaSOC-Wisdom-Test"
        },
        {
            "integrations": "Qualys",
            "playbookID": "Qualys-Test",
            "nightly": true
        }
    ]
}<|MERGE_RESOLUTION|>--- conflicted
+++ resolved
@@ -3,15 +3,8 @@
     "testInterval": 20,
     "tests": [
         {
-<<<<<<< HEAD
             "integrations": "Shodan",
             "playbookID": "ShodanTest"
-        },
-        {
-            "integrations": "Palo Alto Minemeld",
-            "playbookID": "minemeld_test"
-=======
-            "playbookID": "dedup_-_generic_-_test"
         },
         {
             "integrations": "McAfee Advanced Threat Defense",
@@ -45,7 +38,6 @@
         {
             "integrations": "Rapid7 Nexpose",
             "playbookID": "nexpose_test"
->>>>>>> e1a14863
         },
         {
             "integrations": "EWS Mail Sender",
