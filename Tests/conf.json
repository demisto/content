--- conflicted
+++ resolved
@@ -3,12 +3,11 @@
     "testInterval": 20,
     "tests": [
         {
-<<<<<<< HEAD
             "integrations": "Shodan",
             "playbookID": "ShodanTest"
-=======
+        },
+        {
             "playbookID": "Extract Indicators From File - test"
->>>>>>> 2d2cf049
         },
         {
             "integrations": "Joe Security",
