{
    "testTimeout": 160,
    "testInterval": 20,
    "tests": [
        {
<<<<<<< HEAD
            "integrations": [{
                "name": "Mail Sender (New)"
            },{
                "name": "google",
                "byoi": false
            }],
            "playbookID": "Mail Sender (New) Test"
        },
        {
            "integrations": "Palo Alto Minemeld",
            "playbookID": "minemeld_test"
=======
            "playbookID": "buildewsquery_test"
>>>>>>> 7179d75a
        },
        {
            "integrations": "EWS Mail Sender",
            "playbookID": "EWS Mail Sender Test"
        },
        {
            "playbookID": "decodemimeheader_-_test"
        },
        {
            "integrations": "CVE Search",
            "playbookID": "cve_enrichment_-_generic_-_test"
        },
        {
            "playbookID": "test_url_regex"
        },
        {
            "integrations": "Skyformation",
            "playbookID": "TestSkyformation"
        },
        {
            "integrations": "okta",
            "playbookID": "okta_test_playbook",
            "timeout": 240
        },
        {
            "integrations": "RSA NetWitness Packets and Logs",
            "playbookID": "rsa_packets_and_logs_test"
        },
        {
            "playbookID": "Test filters & transformers scripts"
        },
        {
            "integrations": "Salesforce",
            "playbookID": "SalesforceTestPlaybook"
        },
        {
            "integrations": "McAfee ESM-v10",
            "playbookID": "McAfeeESMTest",
            "timeout": 500
        },
        {
            "integrations": "GoogleSafeBrowsing",
            "playbookID": "Google Safe Browsing Test",
            "timeout": 240
        },
        {
            "playbookID": "File Enrichment - Generic Test"
        },
        {
            "integrations": "Anomali ThreatStream",
            "playbookID": "Anomali_ThreatStream_Test"
        },
        {
            "playbookID": "TestWordFileToIOC",
            "timeout": 300
        },
        {
            "integrations": "Symantec Endpoint Protection",
            "playbookID": "sep_-_test_endpoint_search"
        },
        {
            "integrations": [
                "AlienVault OTX",
                "urlscan.io"
            ],
            "playbookID": "url_enrichment_-_generic_test",
            "timeout": 500
        },
        {
            "integrations": {
                "name": "carbonblackprotection",
                "byoi": false
            },
            "playbookID": "search_endpoints_by_hash_-_carbon_black_protection_-_test",
            "timeout": 500
        },
        {
            "playbookID": "process_email_-_generic_-_test",
            "timeout": 240
        },
        {
            "integrations": {
                "name": "carbonblack",
                "byoi": false
            },
            "playbookID": "search_endpoints_by_hash_-_carbon_black_response_-_test",
            "timeout": 500
        },
        {
            "integrations":"Cylance Protect",
            "playbookID": "get_file_sample_by_hash_-_cylance_protect_-_test",
            "timeout": 240
        },
        {
            "integrations": {
                "name": "carbonblack",
                "byoi": false
            },
            "playbookID": "get_file_sample_by_hash_-_carbon_black_enterprise_Response_-_test"
        },
        {
            "integrations": "ThreatExchange",
            "playbookID": "extract_indicators_-_generic_-_test",
            "timeout": 240
        },
        {
            "integrations": {
                "name": "activedir",
                "byoi": false
            },
            "playbookID": "account_enrichment_-_generic_test"
        },
        {
            "integrations": {
                "name": "carbonblack",
                "byoi": false
            },
            "playbookID": "block_endpoint_-_carbon_black_response_-_test"
        },
        {
            "integrations": "FalconHost",
            "playbookID": "search_endpoints_by_hash_-_crowdstrike_-_test",
            "timeout": 500
        },
        {
            "integrations": "FalconHost",
            "playbookID": "crowdstrike_endpoint_enrichment_-_test"
        },
        {
            "integrations": "AlienVault OTX",
            "playbookID": "ip_enrichment_generic_test"
        },
        {
            "integrations": "Cylance Protect",
            "playbookID": "endpoint_enrichment_-_generic_test"
        },
        {
            "playbookID": "ExposeIncidentOwner-Test"
        },
        {
            "integrations": "OpenPhish",
            "playbookID": "email_test"
        },
        {
            "integrations": [],
            "playbookID": "Test CommonServer"
        },
        {
            "integrations": "AlienVault OTX",
            "playbookID": "domain_enrichment_generic_test"
        },
        {
            "integrations": "PostgreSQL",
            "playbookID": "PostgreSQL Test"
        },
        {
            "integrations": "Qualys",
            "playbookID": "Qualys-Test"
        },
        {
            "integrations": {
                "name": "google",
                "byoi": false
            },
            "playbookID": "GsuiteTest"
        },
        {
            "integrations": "OpenPhish",
            "playbookID": "OpenPhish Test Playbook"
        },
        {
            "integrations": "RSA Archer",
            "playbookID": "Archer-Test-Playbook",
            "nightly": true
        },
        {
            "integrations": "ThreatExchange",
            "playbookID": "ThreatExchange-test"
        },
        {
            "integrations": "jira",
            "playbookID": "Jira-Test"
        },
        {
            "integrations": "ThreatConnect",
            "playbookID": "test-ThreatConnect"
        },
        {
            "integrations": "ipinfo",
            "playbookID": "IPInfoTest"
        },
        {
            "integrations": "jira",
            "playbookID": "VerifyHumanReadableFormat"
        },
        {
            "playbookID": "ExtractURL Test"
        },
        {
            "playbookID": "strings-test"
        },
        {
            "playbookID": "TestCommonPython"
        },
        {
            "playbookID": "TestFileCreateAndUpload"
        },
        {
            "playbookID": "TestIsValueInArray"
        },
        {
            "playbookID": "TestStringReplace"
        },
        {
            "playbookID": "TestHttpPlaybook"
        },
        {
            "integrations": "SplunkPy",
            "playbookID": "Splunk-Test"
        },
        {
            "integrations" : "McAfee NSM",
            "playbookID" : "McAfeeNSMTest",
            "timeout" : 400,
            "nightly": true
        },
        {
            "integrations": "PhishTank",
            "playbookID": "PhishTank Testing"
        },
        {
            "integrations": "McAfee Web Gateway",
            "playbookID": "McAfeeWebGatewayTest",
            "timeout" : 500
        },
        {
            "integrations": "TCPIPUtils",
            "playbookID": "TCPUtils-Test"
        },
        {
            "playbookID": "ProofpointDecodeURL-Test",
            "timeout": 300,
            "interval": 20
        },
        {
            "playbookID": "listExecutedCommands-Test"
        },
        {
            "integrations": "Service Manager",
            "playbookID": "TestHPServiceManager",
            "timeout": 400
        },
        {
            "playbookID": "LanguageDetect-Test",
            "timeout": 300
        },
        {
            "integrations": "Forcepoint",
            "playbookID": "forcepoint test",
            "timeout": 500,
            "nightly": true
        },
        {
            "playbookID": "GeneratePassword-Test"
        },
        {
            "playbookID": "ZipFile-Test"
        },
        {
            "playbookID": "ExtractDomainTest"
        },
        {
            "playbookID": "Detonate File - Generic Test",
            "timeout": 500
        },
        {
            "playbookID": "Test-IsMaliciousIndicatorFound"
        },
        {
            "playbookID": "TestExtractHTMLTables"
        },
        {
            "integrations": [
                {
                    "name": "carbonblackliveresponse",
                    "byoi": true
                },
                {
                    "name": "carbonblack-v2",
                    "byoi": true
                }
            ],
            "playbookID": "CarbonBlackLiveResponseTest"
        },
        {
            "playbookID": "TestSafeBreach",
            "integrations": "SafeBreach"
        },
        {
            "integrations": "Symantec Messaging Gateway",
            "playbookID": "Symantec Messaging Gateway Test"
        },
        {
            "integrations": "VxStream",
            "playbookID": "VxStream Test"
        },
        {
            "integrations": "Preempt",
            "playbookID": "Preempt Test"
        },
        {
            "integrations": "urlscan.io",
            "playbookID": "urlscan_malicious_Test"
        },
        {
            "integrations": "EWS v2",
            "playbookID": "pyEWS_Test"
        },
        {

            "integrations": "Netskope",
            "playbookID": "Netskope Test"
        },
        {
            "integrations": "Cylance Protect v2",
            "playbookID": "Cylance Protect v2 Test"
        },
        {
            "integrations": "ReversingLabs Titanium Cloud",
            "playbookID": "ReversingLabsTCTest"
        },
        {
            "integrations": "ReversingLabs A1000",
            "playbookID": "ReversingLabsA1000Test"
        },
        {
            "integrations": "Demisto Lock",
            "playbookID": "DemistoLockTest"
        },
        {
            "playbookID": "test-domain-indicator"
        },
        {
            "integrations": "Intezer",
            "playbookID": "Intezer Testing"
        }
    ],
    "skipped": [
        {
            "integrations": "Cybereason",
            "playbookID": "Cybereason Test"
        },
        {
            "integrations": {
                "name": "carbonblack-v2",
                "byoi": true
            },
            "playbookID": "CarbonBlackResponseTest"
        },
        {
            "integrations": "Cisco Umbrella Investigate",
            "playbookID": "Cisco-Umbrella-Test"
        },
        {
            "integrations": "icebrg",
            "playbookID": "Icebrg Test",
            "timeout" : 500
        },
        {
            "integrations": "Symantec MSS",
            "playbookID": "SymantecMSSTest"
        },
        {
            "integrations": "Joe Security",
            "playbookID": "JoeSecurityTestPlaybook",
            "timeout": 500
        },
        {
            "playbookID": "TestParseCSV"
        },
        {
            "integrations": "VMware",
            "playbookID": "VMWare Test"
        },
        {
            "integrations": [
                "AlienVault OTX",
                {
                    "name": "activedir",
                    "byoi": false
                }],
            "playbookID": "entity_enrichment_generic_test",
            "timeout": 240
        },
        {
            "integrations": [
                "AlienVault OTX",
                "urlscan.io"
            ],
            "playbookID": "url_enrichment_-_generic_test",
            "timeout": 400
        },
        {
            "integrations": "Remedy AR",
            "playbookID": "Remedy AR Test"
        },
        {
            "integrations": "McAfee Active Response",
            "playbookID": "McAfee-MAR_Test"
        },
        {
            "integrations": "McAfee Threat Intelligence Exchange",
            "playbookID": "McAfee-TIE Test"
        },
        {
            "integrations": "Tanium",
            "playbookID": "Tanium Demo Playbook",
            "nightly": true,
            "timeout": 1200
        },
        {
            "integrations": "ArcSight Logger",
            "playbookID": "ArcSight Logger test"
        },
        {
            "integrations": "XFE",
            "playbookID": "XFE Test",
            "timeout": 140,
            "nightly": true
        },
        {
            "playbookID": "File Enrichment - Generic Test"
        },
        {
            "integrations": [
                "FalconHost",
                "McAfee Threat Intelligence Exchange",
                {
                    "name": "carbonblackprotection",
                    "byoi": false
                },
                {
                    "name": "carbonblack",
                    "byoi": false
                }
            ],
            "playbookID": "search_endpoints_by_hash_-_generic_-_test",
            "timeout": 500
        },
        {
            "integrations": "McAfee Threat Intelligence Exchange",
            "playbookID": "search_endpoints_by_hash_-_tie_-_test",
            "timeout": 500
        },
        {
            "integrations": "iDefense",
            "playbookID": "iDefenseTest",
            "timeout": 300
        },
        {
            "integrations": "LogRhythm",
            "playbookID": "LogRhythm-Test-Playbook",
            "timeout": 200
        },
        {
            "integrations": "FireEye HX",
            "playbookID": "FireEye HX Test"
        },
        {
            "integrations": "Phish.AI",
            "playbookID": "PhishAi-Test"
        },
        {
            "integrations": "Centreon",
            "playbookID": "Centreon-Test-Playbook"
        },
        {
            "integrations": "TruSTAR",
            "playbookID": "TruSTAR Test"
        },
        {
            "integrations": "AlphaSOC Wisdom",
            "playbookID": "AlphaSOC-Wisdom-Test"
        },
        {
            "integrations": "Palo Alto Minemeld",
            "playbookID": "minemeld_test"
        }
    ]
}<|MERGE_RESOLUTION|>--- conflicted
+++ resolved
@@ -3,7 +3,6 @@
     "testInterval": 20,
     "tests": [
         {
-<<<<<<< HEAD
             "integrations": [{
                 "name": "Mail Sender (New)"
             },{
@@ -15,9 +14,9 @@
         {
             "integrations": "Palo Alto Minemeld",
             "playbookID": "minemeld_test"
-=======
+        },
+        {
             "playbookID": "buildewsquery_test"
->>>>>>> 7179d75a
         },
         {
             "integrations": "EWS Mail Sender",
