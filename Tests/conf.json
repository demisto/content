{
    "available_tests_fields": {
        "context_print_dt": "Prints the incident's context dt directly to the build.",
        "external_playbook_config": "Allows to configure a test playbook inputs.",
        "fromversion": "Server version to start testing from.",
        "has_api": "Determines whether a test playbook uses API, to decide if to run it on nightly. Default value for integrations is true, and for scripts is false.",
        "instance_configuration": "Allows to configure integration instance non-parameters classifier and incoming mapper.",
        "instance_names": "Specific instance names the test should run on. Can hold a list.",
        "integrations": "Integrations that the test uses. Can hold a list.",
        "memory_threshold": "Maximum amount of memory required for this test. A number.",
        "nightly": "Determines whether the test will run only on a nightly build. Relevant only for nightly packs. A boolean.",
        "pid_threshold": "Maximum amount of processes allowed for this test. A number.",
        "playbookID": "ID of the playbook that is being tested.",
        "runnable_on_docker_only": "Determines whether the test is runnable on docker only. A boolean.",
        "scripts": "Scripts that the test uses. Can hold a list.",
        "timeout": "Test specific timeout in seconds, in order to use a different timeout then default testTimeout. A number.",
        "toversion": "Server version to test up to it. Set it only when a real limit exists, otherwise use the 'marketplaces' field.",
        "marketplaces": "Marketplaces that the test should run on. Available options are: xsoar (which runs on xsoar_on_prem and xsoar_saas), xsoar_on_prem, xsoar_saas, marketplacev2 and xpanse. Can hold a list. Default value is xsoar and marketplacev2."
    },
    "testTimeout": 160,
    "testInterval": 20,
    "tests": [
        {
            "integrations": "qualys_fim",
            "playbookID": "QualysFIM-Playbook"
        },
        {
            "integrations": "Carbon Black Enterprise EDR",
            "playbookID": "Carbon Black Enterprise EDR process search with polling Test"
        },
        {
            "integrations": "Carbon Black Enterprise EDR",
            "playbookID": "Carbon Black Enterprise EDR alert-workflow-update Test"
        },
        {
            "integrations": "CipherTrust",
            "playbookID": "Thales CipherTrust Test Playbook - Access Management",
            "fromversion": "6.10.0"
        },
        {
            "integrations": "CipherTrust",
            "playbookID": "Thales CipherTrust Test Playbook - CA",
            "fromversion": "6.10.0"
        },
        {
            "playbookID": "Test Playbook - Impossible Traveler - Enrichment",
            "integrations": [
                "Active Directory Query v2",
                "Microsoft Graph User",
                "AbuseIPDB"
            ],
            "instance_names": [
                "active_directory_80k",
                "ms_graph_user_dev"
            ]
        },
        {
            "playbookID": "Endpoint Investigation Plan - Test",
            "integrations": "Cortex Core - IR",
            "timeout": 600
        },
        {
            "playbookID": "Test Playbook - IOC Alert",
            "integrations": "VirusTotal (API v3)",
            "instance_names": "virus_total_v3"
        },
        {
            "playbookID": "playbook-AzureLogAnalytics-test",
            "integrations": "Azure Log Analytics",
            "instance_names": "Azure_Log_Analytics_client_cred",
            "timeout": 800
        },
        {
            "integrations": "CSCDomainManager",
            "playbookID": "CSCDomainManager_Test"
        },
        {
            "playbookID": "Test Playbook - NGFW Scan",
            "integrations": "VirusTotal (API v3)",
            "instance_names": "virus_total_v3",
            "timeout": 1600
        },
        {
            "playbookID": "Test Playbook - WildFire Malware",
            "integrations": "VirusTotal (API v3)",
            "instance_names": "virus_total_v3",
            "timeout": 1600
        },
        {
            "playbookID": "T1036 - Masquerading - Test",
            "integrations": "VirusTotal (API v3)",
            "instance_names": "virus_total_v3",
            "timeout": 800
        },
        {
            "playbookID": "T1059 - Command and Scripting Interpreter - Test",
            "integrations": ["LOLBAS Feed", "Cortex Core - IR"],
            "timeout": 600
        },
        {
            "playbookID": "Eradication plan - Test",
            "timeout": 600
        },
        {
            "playbookID": "Containment Plan - Test",
            "timeout": 800,
            "integrations": "Active Directory Query v2",
            "instance_names": "active_directory_80k"
        },
        {
            "integrations": "ThreatConnect v3",
            "playbookID": "test-threatConnectv3"
        },
        {
            "playbookID": "Enrichment for Verdict - Test",
            "timeout": 500,
            "integrations": [
                "Active Directory Query v2",
                "VirusTotal (API v3)",
                "Cortex Core - IR"
            ],
            "instance_names": [
                "active_directory_80k",
                "virus_total_v3"
            ]
        },
        {
            "integrations": "AWS-EKS",
            "playbookID": "AWSEKS-Test",
            "fromversion": "6.9.0"
        },
        {
            "integrations": "Microsoft Defender Advanced Threat Protection",
            "playbookID": "Test Playbook - MDE Malware - Incident Enrichment",
            "instance_names": "microsoft_defender_atp_dev"
        },
        {
            "integrations": "Microsoft Defender Advanced Threat Protection",
            "playbookID": "Test Playbook - MDE SIEM ingestion - Get Incident Data",
            "instance_names": "microsoft_defender_atp_dev"
        },
        {
            "integrations": "Microsoft Defender Advanced Threat Protection",
            "playbookID": "Test Playbook - MDE - Retrieve File",
            "instance_names": "microsoft_defender_atp_dev",
            "timeout": 1200
        },
        {
            "integrations": "CrowdstrikeFalcon",
            "playbookID": "Test Playbook - CrowdStrike Falcon - Retrieve File",
            "timeout": 1200
        },
        {
            "integrations": "CrowdstrikeFalcon",
            "playbookID": "CrowdStrike Falcon Basic Test"
        },
        {
            "integrations": "CrowdstrikeFalcon",
            "playbookID": "Test Playbook - CrowdStrike Falcon Malware - Verify Containment Actions"
        },
        {
            "integrations": "CrowdstrikeFalcon",
            "playbookID": "Test Playbook - CrowdStrike Falcon - Get Detections by Incident"
        },
        {
            "integrations": "CrowdstrikeFalcon",
            "playbookID": "Test Playbook - CrowdStrike Falcon - Get Endpoint Forensics Data"
        },
        {
            "integrations": "Cortex XDR - IR",
            "playbookID": "Test Playbook - Cortex XDR - Endpoint Investigation",
            "memory_threshold": 150
        },
        {
            "playbookID": "Test Playbook - Cortex XDR Malware - Incident Enrichment",
            "timeout": 400,
            "integrations": "Cortex XDR - IR",
            "memory_threshold": 120
        },
        {
            "integrations": [
                "Cortex XDR - IR",
                "Core REST API"
            ],
            "playbookID": "Test Playbook - Cortex XDR - Retrieve File by sha256",
            "timeout": 800,
            "memory_threshold": 200
        },
        {
            "integrations": "Twitter v2",
            "playbookID": "playbook-Test_Twitter_v2",
            "instance_names": "Twitter v2"
        },
        {
            "integrations": "FeedURLhaus",
            "playbookID": "playbook-urlhaus-feed_Test"
        },
        {
            "integrations": "RSANetWitnessv115",
            "playbookID": "RSANetWitnessv115-Test"
        },
        {
            "integrations": [
                "FeedMandiant",
                "Core REST API"
            ],
            "playbookID": "Fetch Indicators Test",
            "fromversion": "6.1.0",
            "instance_names": "FeedMandiant",
            "timeout": 2400
        },
        {
            "integrations": "LogRhythmRest V2",
            "playbookID": "LogRhythmRestV2-test"
        },
        {
            "fromversion": "6.6.0",
            "integrations": "Zendesk v2",
            "playbookID": "Zendesk V2 TEST"
        },
        {
            "playbookID": "Base64Decode - Test"
        },
        {
            "playbookID": "SupportMultithreading - Test"
        },
        {
            "fromversion": "5.0.0",
            "integrations": [
                "WildFire-v2"
            ],
            "playbookID": "Detonate File - WildFire - Test",
            "timeout": 400
        },
        {
            "integrations": [
                "Microsoft Management Activity API (O365 Azure Events)"
            ],
            "playbookID": "MicrosoftManagementActivity - Test"
        },
        {
            "integrations": "Microsoft Teams Management",
            "playbookID": "Microsoft Teams Management - Test",
            "instance_names": "ms_teams_management_device_code",
            "timeout": 700,
            "memory_threshold": 900
        },
        {
            "integrations": "Microsoft Teams Management",
            "playbookID": "Microsoft Teams Management - Test",
            "instance_names": "ms_teams_management_client_credentials",
            "timeout": 700,
            "memory_threshold": 500
        },
        {
            "playbookID": "SetIfEmpty_Test"
        },
        {
            "playbookID": "IsEmailAddressInternal_Test",
            "scripts": [
                "WhereFieldEquals"
            ]
        },
        {
            "playbookID": "SetAndHandleEmpty_Test"
        },
        {
            "playbookID": "ExtractEmailTransformer_Test",
            "fromversion": "6.11.0"
        },
        {
            "playbookID": "IsIntegrationAvailable - Test"
        },
        {
            "integrations": "Tripwire",
            "playbookID": "TestplaybookTripwire",
            "fromversion": "5.0.0"
        },
        {
            "integrations": "CensysV2",
            "playbookID": "CensysV2-Test",
            "fromversion": "6.1.0"
        },
        {
            "integrations": "Bitbucket",
            "playbookID": "Test_Bitbucket",
            "fromversion": "6.5.0"
        },
        {
            "playbookID": "MapRangeValuesTest"
        },
        {
            "integrations": "McAfeeNSMv2",
            "playbookID": "Test_McAfeeNSMv2_using_v9",
            "fromversion": "6.5.0",
            "instance_names": "using_v9",
            "memory_threshold": 200,
            "timeout": 600
        },
        {
            "integrations": "McAfeeNSMv2",
            "playbookID": "Test_McAfeeNSMv2_using_v10",
            "instance_names": "using_v10",
            "fromversion": "6.5.0",
            "timeout": 600
        },
        {
            "playbookID": "Generic Polling Test",
            "timeout": 250
        },
        {
            "integrations": "Cisco Umbrella Enforcement",
            "playbookID": "Cisco Umbrella Enforcement-Test",
            "fromversion": "5.0.0"
        },
        {
            "integrations": "GCP-IAM",
            "playbookID": "playbook-GCP-IAM_Test",
            "fromversion": "6.0.0"
        },
        {
            "integrations": "GSuiteAdmin",
            "playbookID": "GSuiteAdmin-Test",
            "fromversion": "5.0.0"
        },
        {
            "integrations": "GSuiteAuditor",
            "playbookID": "GSuiteAuditor-Test",
            "fromversion": "5.5.0"
        },
        {
            "integrations": "GSuiteAdmin",
            "playbookID": "playbook-GSuiteAdmin-MobileDevices-Test",
            "fromversion": "5.5.0"
        },
        {
            "integrations": "AzureWAF",
            "instance_names": "azure_waf_prod",
            "playbookID": "Azure WAF - Test",
            "fromversion": "5.0.0",
            "memory_threshold": 300
        },
        {
            "integrations": [
                "Azure Active Directory Identity Protection",
                "Core REST API"
            ],
            "playbookID": "AzureADTest",
            "fromversion": "6.0.0",
            "timeout": 3000
        },
        {
            "integrations": "GoogleCalendar",
            "playbookID": "GoogleCalendar-Test",
            "fromversion": "5.0.0"
        },
        {
            "integrations": "AWS-WAF",
            "playbookID": "TEST_AWS_WAF",
            "fromversion": "6.5.0"
        },
        {
            "integrations": "AWS - IAM Identity Center",
            "playbookID": "AWS-IAMIdentityCenter-Test",
            "fromversion": "6.10.0"
        },
        {
            "integrations": "Exabeam Data Lake",
            "playbookID": "ExabeamDataLake-test",
            "fromversion": "6.10.0"
        },
        {
            "integrations": "GoogleDrive",
            "playbookID": "GoogleDrive-Test",
            "fromversion": "5.0.0",
            "memory_threshold": 300
        },
        {
            "integrations": "FireEye Central Management",
            "playbookID": "FireEye Central Management - Test",
            "fromversion": "5.5.0",
            "timeout": 500
        },
        {
            "integrations": "FireEyeNX",
            "playbookID": "FireEyeNX-Test"
        },
        {
            "integrations": "FireEyeHX v2",
            "playbookID": "FireEyeHX_v2",
            "fromversion": "6.2.0",
            "timeout": 1200
        },
        {
            "integrations": "FireEyeHX v2",
            "playbookID": "FireEyeHXv2_without_polling"
        },
        {
            "integrations": "EmailRepIO",
            "playbookID": "TestEmailRepIOPlaybook",
            "fromversion": "5.0.0"
        },
        {
            "integrations": "XsoarPowershellTesting",
            "playbookID": "XsoarPowershellTesting-Test",
            "has_api": false
        },
        {
            "integrations": "Palo Alto Networks Threat Vault v2",
            "playbookID": "PANW Threat Vault v2 - Test",
            "fromversion": "6.5.0"
        },
        {
            "integrations": "Microsoft Endpoint Configuration Manager",
            "playbookID": "Microsoft ECM - Test",
            "fromversion": "5.5.0",
            "timeout": 400
        },
        {
            "integrations": "CrowdStrike Falcon Intel v2",
            "playbookID": "CrowdStrike Falcon Intel v2 - Test",
            "fromversion": "5.0.0"
        },
        {
            "integrations": "SecurityAndCompliance",
            "playbookID": "O365-SecurityAndCompliance-Test",
            "fromversion": "5.5.0",
            "memory_threshold": 300,
            "timeout": 1500
        },
        {
            "integrations": "SecurityAndCompliance",
            "playbookID": "O365-SecurityAndCompliance-ContextResults-Test",
            "fromversion": "5.5.0",
            "memory_threshold": 300,
            "timeout": 1500
        },
        {
            "integrations": "SecurityAndComplianceV2",
            "playbookID": "O365-SecurityAndComplianceV2-Test",
            "fromversion": "5.5.0",
            "memory_threshold": 300,
            "pid_threshold": 40,
            "timeout": 2500
        },
        {
            "integrations": "Azure Storage Container",
            "playbookID": "playbook-AzureStorageContainer-Test",
            "fromversion": "6.0.0"
        },
        {
            "integrations": "Azure Storage FileShare",
            "playbookID": "playbook-AzureStorageFileShare-Test",
            "fromversion": "6.0.0"
        },
        {
            "integrations": "Azure Storage Queue",
            "playbookID": "playbook-AzureStorageQueue-Test",
            "fromversion": "6.0.0"
        },
        {
            "integrations": "Azure Storage Table",
            "playbookID": "playbook-AzureStorageTable-Test",
            "fromversion": "6.0.0"
        },
        {
            "integrations": "EwsExtension",
            "playbookID": "playbook-EWS_O365_Extension_test",
            "fromversion": "6.0.0",
            "timeout": 500
        },
        {
            "integrations": "Majestic Million",
            "playbookID": "Majestic Million Test Playbook",
            "fromversion": "5.5.0",
            "memory_threshold": 300,
            "timeout": 500
        },
        {
            "integrations": "Anomali Enterprise",
            "playbookID": "Anomali Match Forensic Search - Test",
            "fromversion": "5.0.0"
        },
        {
            "integrations": [
                "Mail Listener v2",
                "Mail Sender (New)"
            ],
            "playbookID": "Mail-Listener Test Playbook",
            "fromversion": "5.0.0",
            "instance_names": [
                "Mail_Sender_(New)_STARTTLS"
            ]
        },
        {
            "integrations": "GraphQL",
            "fromversion": "5.0.0",
            "instance_names": "fetch_schema",
            "playbookID": "GraphQL - Test"
        },
        {
            "integrations": "GraphQL",
            "fromversion": "5.0.0",
            "instance_names": "no_fetch_schema",
            "playbookID": "GraphQL - Test"
        },
        {
            "integrations": "Azure Network Security Groups",
            "fromversion": "5.0.0",
            "instance_names": [
                "azure_nsg_client_cred",
                "azure_nsg_prod"
            ],
            "playbookID": "Azure NSG - Test"
        },
        {
            "integrations": "OpenCTI Feed 4.X",
            "playbookID": "OpenCTI Feed Test",
            "fromversion": "5.5.0"
        },
        {
            "integrations": "AWS - Security Hub",
            "playbookID": "AWS-securityhub Test",
            "timeout": 800
        },
        {
            "integrations": "Zimperium",
            "playbookID": "Zimperium_Test",
            "fromversion": "5.0.0"
        },
        {
            "integrations": "Absolute",
            "playbookID": "Absolute_TestPlaybook",
            "fromversion": "6.0.0",
            "instance_names": "absolute_instance_1"
        },
        {
            "integrations": "ServiceDeskPlus",
            "playbookID": "Service Desk Plus Test",
            "instance_names": "sdp_instance_1",
            "fromversion": "5.0.0",
            "toversion": "5.9.9"
        },
        {
            "integrations": "ServiceDeskPlus",
            "playbookID": "Service Desk Plus - Generic Polling Test",
            "instance_names": "sdp_instance_1",
            "fromversion": "5.0.0",
            "toversion": "5.9.9"
        },
        {
            "integrations": "ServiceDeskPlus",
            "playbookID": "Service Desk Plus Test",
            "instance_names": "sdp_instance_2",
            "fromversion": "6.0.0"
        },
        {
            "integrations": "ServiceDeskPlus",
            "playbookID": "Service Desk Plus - Generic Polling Test",
            "instance_names": "sdp_instance_2",
            "fromversion": "6.0.0",
            "timeout": 600
        },
        {
            "integrations": "ThreatConnect Feed",
            "playbookID": "FeedThreatConnect-Test",
            "fromversion": "5.5.0"
        },
        {
            "integrations": "URLhaus",
            "playbookID": "Test_URLhaus",
            "timeout": 1000
        },
        {
            "integrations": "AzureDevOps",
            "playbookID": "playbook-AzureDevOps-Test",
            "fromversion": "6.2.0"
        },
        {
            "integrations": "Microsoft Intune Feed",
            "playbookID": "FeedMicrosoftIntune_Test",
            "fromversion": "5.5.0"
        },
        {
            "integrations": "Tanium Threat Response",
            "playbookID": "Tanium Threat Response Test"
        },
        {
            "integrations": [
                "Syslog Sender"
            ],
            "playbookID": "Test Syslog",
            "fromversion": "5.5.0",
            "timeout": 600
        },
        {
            "integrations": "APIVoid",
            "playbookID": "APIVoid Test"
        },
        {
            "integrations": "CloudConvert",
            "playbookID": "CloudConvert-test",
            "fromversion": "5.0.0",
            "timeout": 3000
        },
        {
            "integrations": "Cisco Firepower",
            "playbookID": "Cisco Firepower - Test",
            "timeout": 1000,
            "fromversion": "5.0.0"
        },
        {
            "integrations": "IllusiveNetworks",
            "playbookID": "IllusiveNetworks-Test",
            "fromversion": "5.0.0",
            "timeout": 500
        },
        {
            "integrations": "JSON Feed",
            "playbookID": "JSON_Feed_Test",
            "fromversion": "5.5.0",
            "instance_names": "JSON Feed no_auto_detect"
        },
        {
            "integrations": "JSON Feed",
            "playbookID": "JSON_Feed_Test",
            "fromversion": "5.5.0",
            "instance_names": "JSON Feed_auto_detect"
        },
        {
            "integrations": "JSON Feed",
            "playbookID": "JSON_Feed_Test",
            "fromversion": "5.5.0",
            "instance_names": "JSON Feed_post"
        },
        {
            "integrations": "Google Cloud Functions",
            "playbookID": "test playbook - Google Cloud Functions",
            "fromversion": "5.0.0"
        },
        {
            "integrations": "Plain Text Feed",
            "playbookID": "PlainText Feed - Test",
            "fromversion": "5.5.0",
            "instance_names": "Plain Text Feed no_auto_detect"
        },
        {
            "integrations": "Plain Text Feed",
            "playbookID": "PlainText Feed - Test",
            "fromversion": "5.5.0",
            "instance_names": "Plain Text Feed_auto_detect"
        },
        {
            "integrations": "Silverfort",
            "playbookID": "Silverfort-test",
            "fromversion": "5.0.0"
        },
        {
            "integrations": "GoogleKubernetesEngine",
            "playbookID": "GoogleKubernetesEngine_Test",
            "timeout": 600,
            "fromversion": "5.5.0"
        },
        {
            "integrations": "Fastly Feed",
            "playbookID": "Fastly Feed Test",
            "fromversion": "5.5.0"
        },
        {
            "integrations": "Malware Domain List Active IPs Feed",
            "playbookID": "Malware Domain List Active IPs Feed Test",
            "fromversion": "5.5.0"
        },
        {
            "integrations": "Claroty",
            "playbookID": "Claroty - Test",
            "fromversion": "5.0.0"
        },
        {
            "integrations": "Trend Micro Apex",
            "playbookID": "Trend Micro Apex - Test"
        },
        {
            "integrations": "Blocklist_de Feed",
            "playbookID": "Blocklist_de - Test",
            "fromversion": "5.5.0"
        },
        {
            "integrations": "Cloudflare Feed",
            "playbookID": "cloudflare - Test",
            "fromversion": "5.5.0"
        },
        {
            "integrations": "AzureFeed",
            "playbookID": "AzureFeed - Test",
            "fromversion": "5.5.0"
        },
        {
            "integrations": "SpamhausFeed",
            "playbookID": "Spamhaus_Feed_Test",
            "fromversion": "5.5.0"
        },
        {
            "integrations": "Cofense Feed",
            "playbookID": "TestCofenseFeed",
            "fromversion": "5.5.0"
        },
        {
            "integrations": "Bambenek Consulting Feed",
            "playbookID": "BambenekConsultingFeed_Test",
            "fromversion": "5.5.0"
        },
        {
            "integrations": "Pipl",
            "playbookID": "Pipl Test"
        },
        {
            "integrations": "AWS Feed",
            "playbookID": "AWS Feed Test",
            "fromversion": "5.5.0"
        },
        {
            "integrations": "QuestKace",
            "playbookID": "QuestKace test",
            "fromversion": "5.0.0"
        },
        {
            "integrations": "Digital Defense FrontlineVM",
            "playbookID": "Digital Defense FrontlineVM - Scan Asset Not Recently Scanned Test"
        },
        {
            "integrations": "Digital Defense FrontlineVM",
            "playbookID": "Digital Defense FrontlineVM - Test Playbook"
        },
        {
            "integrations": "CSVFeed",
            "playbookID": "CSV_Feed_Test",
            "fromversion": "5.5.0",
            "instance_names": "CSVFeed_no_auto_detect"
        },
        {
            "integrations": "CSVFeed",
            "playbookID": "CSV_Feed_Test",
            "fromversion": "5.5.0",
            "instance_names": "CSVFeed_auto_detect"
        },
        {
            "integrations": "ProofpointFeed",
            "playbookID": "TestProofpointFeed",
            "fromversion": "5.5.0"
        },
        {
            "integrations": "Digital Shadows",
            "playbookID": "Digital Shadows - Test"
        },
        {
            "integrations": "Azure Compute v2",
            "playbookID": "Azure Compute - Test",
            "instance_names": "ms_azure_compute_dev"
        },
        {
            "integrations": "Azure Compute v2",
            "playbookID": "Azure Compute - Test",
            "instance_names": "ms_azure_compute_prod"
        },
        {
            "integrations": "Azure Compute v2",
            "playbookID": "Azure Compute - Login Test",
            "instance_names": "ms_azure_compute_prod"
        },
        {
            "integrations": "Azure Compute v2",
            "playbookID": "Azure Compute - Login Test",
            "instance_names": "ms_azure_compute_self_deployed"
        },
        {
            "integrations": [
                "Symantec Data Loss Prevention",
                "Symantec Data Loss Prevention v2"
            ],
            "playbookID": "Symantec Data Loss Prevention - Test",
            "fromversion": "4.5.0"
        },
        {
            "integrations": "Symantec Data Loss Prevention v2",
            "playbookID": "Symantec Data Loss Prevention v2 - Test",
            "fromversion": "6.0.0"
        },
        {
            "integrations": "Lockpath KeyLight v2",
            "playbookID": "Keylight v2 - Test"
        },
        {
            "integrations": "Azure Security Center v2",
            "playbookID": "Azure SecurityCenter - Test",
            "instance_names": "ms_azure_sc_prod"
        },
        {
            "integrations": "Azure Security Center v2",
            "playbookID": "Azure SecurityCenter - Test",
            "instance_names": "ms_azure_sc_self_deployed"
        },
        {
            "integrations": "JsonWhoIs",
            "playbookID": "JsonWhoIs-Test"
        },
        {
            "integrations": "Maltiverse",
            "playbookID": "Maltiverse Test"
        },
        {
            "integrations": "Box v2",
            "playbookID": "BoxV2_TestPlaybook"
        },
        {
            "integrations": "MicrosoftGraphMail",
            "playbookID": "MicrosoftGraphMail-Test_dev",
            "timeout": 1300,
            "instance_names": "ms_graph_mail_dev"
        },
        {
            "integrations": "MicrosoftGraphMail",
            "timeout": 900,
            "playbookID": "MicrosoftGraphMail-Test_dev_no_oproxy",
            "instance_names": "ms_graph_mail_dev_no_oproxy"
        },
        {
            "integrations": "MicrosoftGraphMail",
            "playbookID": "MicrosoftGraphMail-Test_prod",
            "instance_names": "ms_graph_mail_prod",
            "memory_threshold": 300
        },
        {
            "integrations": "CloudShark",
            "playbookID": "CloudShark - Test Playbook"
        },
        {
            "integrations": "Google Vision AI",
            "playbookID": "Google Vision API - Test"
        },
        {
            "integrations": "nmap",
            "playbookID": "Nmap - Test",
            "fromversion": "5.0.0"
        },
        {
            "integrations": "Netmiko",
            "playbookID": "Netmiko_test"
        },
        {
            "integrations": "AutoFocus V2",
            "playbookID": "Autofocus Query Samples, Sessions and Tags Test Playbook",
            "fromversion": "4.5.0",
            "timeout": 1800
        },
        {
            "integrations": "HelloWorld",
            "playbookID": "HelloWorld-Test",
            "fromversion": "5.0.0"
        },
        {
            "integrations": "HelloWorld",
            "playbookID": "Sanity Test - Playbook with integration",
            "fromversion": "5.0.0"
        },
        {
            "integrations": "HelloWorld",
            "playbookID": "Sanity Test - Playbook with mocked integration",
            "fromversion": "5.0.0"
        },
        {
            "playbookID": "Sanity Test - Playbook with no integration",
            "fromversion": "5.0.0"
        },
        {
            "integrations": "Whois",
            "playbookID": "Sanity Test - Playbook with Unmockable Whois Integration",
            "instance_names": "legacy_context_output",
            "fromversion": "6.5.0"
        },
        {
            "integrations": "HelloWorld",
            "playbookID": "HelloWorld_Scan-Test",
            "fromversion": "5.0.0",
            "timeout": 400
        },
        {
            "integrations": "ThreatQ v2",
            "playbookID": "ThreatQ - Test",
            "fromversion": "4.5.0"
        },
        {
            "integrations": "AttackIQFireDrill",
            "playbookID": "AttackIQ - Test"
        },
        {
            "integrations": "PhishLabs IOC EIR",
            "playbookID": "PhishlabsIOC_EIR-Test"
        },
        {
            "integrations": "Amazon DynamoDB",
            "playbookID": "AWS_DynamoDB-Test"
        },
        {
            "integrations": "PhishLabs IOC DRP",
            "playbookID": "PhishlabsIOC_DRP-Test"
        },
        {
            "playbookID": "Create Phishing Classifier V2 ML Test",
            "fromversion": "6.1.0",
            "instance_names": "ml_dummy_prod",
            "scripts": [
                "FindDuplicateEmailIncidents"
            ],
            "timeout": 1000
        },
        {
            "integrations": "ZeroFox",
            "playbookID": "ZeroFox-Test",
            "fromversion": "4.1.0"
        },
        {
            "integrations": "AlienVault OTX v2",
            "playbookID": "Alienvault_OTX_v2 - Test",
            "memory_threshold": 130,
            "timeout": 500
        },
        {
            "integrations": "AWS - CloudWatchLogs",
            "playbookID": "AWS - CloudWatchLogs Test Playbook",
            "fromversion": "5.0.0"
        },
        {
            "integrations": "SlackV2",
            "playbookID": "Slack Test Playbook",
            "timeout": 400,
            "pid_threshold": 5,
            "fromversion": "5.0.0"
        },
        {
            "integrations": "SlackV3",
            "playbookID": "SlackV3 TestPB",
            "instance_names": "cached",
            "timeout": 800,
            "pid_threshold": 8,
            "fromversion": "5.5.0"
        },
        {
            "integrations": "SlackV3",
            "playbookID": "Test_SlackV3_NonCaching",
            "instance_names": "non_cached",
            "timeout": 400,
            "pid_threshold": 8,
            "fromversion": "5.5.0"
        },
        {
            "integrations": "Cortex XDR - IR",
            "playbookID": "Test XDR Playbook execute script commands",
            "fromversion": "4.1.0",
            "timeout": 3000,
            "memory_threshold": 200
        },
        {
            "integrations": "Cortex XDR - IR",
            "playbookID": "Test XDR Playbook quarantine file command",
            "fromversion": "4.1.0",
            "timeout": 2500,
            "memory_threshold": 250
        },
        {
            "integrations": "Cortex XDR - IR",
            "playbookID": "Test XDR Playbook general commands",
            "fromversion": "4.1.0",
            "timeout": 2500,
            "memory_threshold": 90
        },
        {
            "integrations": "Cortex XDR - IR",
            "playbookID": "Test XDR Playbook retrieve file command",
            "fromversion": "4.1.0",
            "timeout": 3500,
            "memory_threshold": 200
        },
        {
            "integrations": "Cortex XDR - IOC",
            "playbookID": "Cortex XDR - IOC - Test",
            "fromversion": "5.5.0",
            "timeout": 1200
        },
        {
            "integrations": "Cloaken",
            "playbookID": "Cloaken-Test"
        },
        {
            "integrations": "ThreatX",
            "playbookID": "ThreatX-test",
            "timeout": 600
        },
        {
            "integrations": "Akamai WAF SIEM",
            "playbookID": "Akamai_WAF_SIEM-Test"
        },
        {
            "integrations": "FreshworksFreshservice",
            "playbookID": "FreshworkFreshservice"
        },
        {
            "integrations": "Cofense Triage v2",
            "playbookID": "Cofense Triage v2 Test"
        },
        {
            "integrations": "Akamai WAF",
            "playbookID": "Akamai_WAF-Test"
        },
        {
            "integrations": "abuse.ch SSL Blacklist Feed",
            "playbookID": "SSL Blacklist test",
            "fromversion": "5.5.0"
        },
        {
            "integrations": "CheckPhish",
            "playbookID": "CheckPhish-Test"
        },
        {
            "integrations": "Symantec Management Center",
            "playbookID": "SymantecMC_TestPlaybook"
        },
        {
            "integrations": "Looker",
            "playbookID": "Test-Looker"
        },
        {
            "integrations": "Vertica",
            "playbookID": "Vertica Test"
        },
        {
            "integrations": "Server Message Block (SMB) v2",
            "playbookID": "SMB_v2-Test",
            "has_api": false,
            "fromversion": "5.0.0"
        },
        {
            "integrations": "Server Message Block (SMB) v2",
            "playbookID": "SMB test",
            "has_api": false,
            "fromversion": "5.0.0"
        },
        {
            "playbookID": "ConvertFile-Test",
            "fromversion": "4.5.0"
        },
        {
            "playbookID": "TestAwsEC2GetPublicSGRules-Test"
        },
        {
            "integrations": "RSA NetWitness Packets and Logs",
            "playbookID": "rsa_packets_and_logs_test"
        },
        {
            "playbookID": "CheckpointFW-test",
            "integrations": "Check Point"
        },
        {
            "playbookID": "RegPathReputationBasicLists_test"
        },
        {
            "playbookID": "EmailDomainSquattingReputation-Test"
        },
        {
            "playbookID": "RandomStringGenerateTest"
        },
        {
            "playbookID": "playbook-checkEmailAuthenticity-test"
        },
        {
            "playbookID": "HighlightWords_Test"
        },
        {
            "playbookID": "StringContainsArray_test"
        },
        {
            "integrations": "Fidelis Elevate Network",
            "playbookID": "Fidelis-Test"
        },
        {
            "integrations": "AWS - ACM",
            "playbookID": "ACM-Test"
        },
        {
            "integrations": "Thinkst Canary",
            "playbookID": "CanaryTools Test"
        },
        {
            "integrations": "ThreatMiner",
            "playbookID": "ThreatMiner-Test"
        },
        {
            "playbookID": "StixCreator-Test"
        },
        {
            "playbookID": "CompareIncidentsLabels-test-playbook"
        },
        {
            "integrations": "Have I Been Pwned? V2",
            "playbookID": "Pwned v2 test",
            "timeout": 1500
        },
        {
            "integrations": "Alexa Rank Indicator",
            "playbookID": "Alexa Test Playbook"
        },
        {
            "playbookID": "UnEscapeURL-Test"
        },
        {
            "playbookID": "UnEscapeIPs-Test"
        },
        {
            "playbookID": "ExtractDomainFromUrlAndEmail-Test"
        },
        {
            "playbookID": "ConvertKeysToTableFieldFormat_Test"
        },
        {
            "integrations": "HashiCorp Vault",
            "playbookID": "hashicorp_test",
            "fromversion": "5.0.0"
        },
        {
            "integrations": "BeyondTrust Password Safe",
            "playbookID": "BeyondTrust-Test"
        },
        {
            "integrations": "Dell Secureworks",
            "playbookID": "SecureWorks"
        },
        {
            "integrations": "ServiceNow v2",
            "playbookID": "servicenow_test_v2",
            "instance_names": "snow_basic_auth"
        },
        {
            "integrations": "ServiceNow v2",
            "playbookID": "ServiceNow_OAuth_Test",
            "instance_names": "snow_oauth"
        },
        {
            "playbookID": "Create ServiceNow Ticket and Mirror Test",
            "integrations": "ServiceNow v2",
            "instance_names": "snow_basic_auth",
            "fromversion": "6.0.0",
            "timeout": 500
        },
        {
            "playbookID": "Create ServiceNow Ticket and State Polling Test",
            "integrations": "ServiceNow v2",
            "instance_names": "snow_basic_auth",
            "fromversion": "6.0.0",
            "timeout": 3000
        },
        {
            "integrations": "ServiceNow CMDB",
            "playbookID": "ServiceNow_CMDB_Test",
            "instance_names": "snow_cmdb_basic_auth"
        },
        {
            "integrations": "ServiceNow CMDB",
            "playbookID": "ServiceNow_CMDB_OAuth_Test",
            "instance_names": "snow_cmdb_oauth"
        },
        {
            "integrations": "ExtraHop v2",
            "playbookID": "ExtraHop_v2-Test"
        },
        {
            "playbookID": "Test CommonServer"
        },
        {
            "playbookID": "Test-debug-mode",
            "fromversion": "5.0.0"
        },
        {
            "integrations": "CIRCL",
            "playbookID": "CirclIntegrationTest"
        },
        {
            "integrations": "MISP V3",
            "playbookID": "MISP V3 Test",
            "timeout": 300,
            "fromversion": "5.5.0"
        },
        {
            "playbookID": "test-LinkIncidentsWithRetry"
        },
        {
            "playbookID": "CopyContextToFieldTest"
        },
        {
            "integrations": "OTRS",
            "playbookID": "OTRS Test",
            "fromversion": "4.1.0"
        },
        {
            "integrations": "Attivo Botsink",
            "playbookID": "AttivoBotsinkTest"
        },
        {
            "integrations": "FortiGate",
            "playbookID": "Fortigate Test"
        },
        {
            "playbookID": "FormattedDateToEpochTest"
        },
        {
            "integrations": "SNDBOX",
            "playbookID": "SNDBOX_Test",
            "timeout": 1000
        },
        {
            "integrations": "SNDBOX",
            "playbookID": "Detonate File - SNDBOX - Test",
            "timeout": 1000
        },
        {
            "integrations": "Awake Security",
            "playbookID": "awake_security_test_pb"
        },
        {
            "integrations": "Tenable.sc",
            "playbookID": "tenable-sc-test",
            "instance_names": "Tenable_SC_secman_api_key",
            "timeout": 240
        },
        {
            "integrations": "MimecastV2",
            "playbookID": "Mimecast test",
            "instance_names": "mimecast_api_v1"
        },
        {
            "integrations": "MimecastV2",
            "playbookID": "Mimecast Test api 2.0",
            "instance_names": "mimecast_api_v2"
        },
        {
            "playbookID": "CreateEmailHtmlBody_test_pb",
            "fromversion": "4.1.0"
        },
        {
            "playbookID": "ReadPDFFileV2-Test",
            "timeout": 1000
        },
        {
            "playbookID": "JSONtoCSV-Test"
        },
        {
            "integrations": "Generic SQL",
            "playbookID": "generic-sql",
            "instance_names": "mysql instance",
            "fromversion": "5.0.0",
            "has_api": false
        },
        {
            "integrations": "Generic SQL",
            "playbookID": "generic-sql",
            "instance_names": "postgreSQL instance",
            "fromversion": "5.0.0",
            "has_api": false
        },
        {
            "integrations": "Generic SQL",
            "playbookID": "generic-sql",
            "instance_names": "Microsoft SQL instance",
            "fromversion": "5.0.0",
            "has_api": false
        },
        {
            "integrations": "Generic SQL",
            "playbookID": "generic-sql-oracle",
            "instance_names": "Oracle instance",
            "fromversion": "5.0.0",
            "has_api": false
        },
        {
            "integrations": "Generic SQL",
            "playbookID": "generic-sql-mssql-encrypted-connection",
            "instance_names": "Microsoft SQL instance",
            "fromversion": "5.0.0",
            "has_api": false
        },
        {
            "integrations": "Panorama",
            "instance_names": "palo_alto_firewall_9.0",
            "playbookID": "Panorama Query Logs - Test",
            "fromversion": "6.1.0",
            "timeout": 1500,
            "nightly": true,
            "memory_threshold": 200
        },
        {
            "integrations": "Panorama",
            "instance_names": "palo_alto_firewall_9.1",
            "playbookID": "palo_alto_firewall_test_pb",
            "fromversion": "6.1.0",
            "timeout": 1000,
            "memory_threshold": 200
        },
        {
            "integrations": "Panorama",
            "instance_names": "palo_alto_panorama_11",
            "playbookID": "PAN-OS-panorama-topology-test-pb",
            "fromversion": "6.1.0",
            "timeout": 1000,
            "memory_threshold": 200
        },
        {
            "integrations": "Panorama",
            "instance_names": "palo_alto_firewall_11",
            "playbookID": "PAN-OS-firewall-topology-test-pb",
            "fromversion": "6.1.0",
            "timeout": 1000,
            "memory_threshold": 200
        },
        {
            "integrations": "Panorama",
            "instance_names": "palo_alto_panorama_11",
            "playbookID": "palo_alto_panorama_test_pb",
            "fromversion": "6.1.0",
            "timeout": 2400,
            "memory_threshold": 200
        },
        {
            "integrations": "Panorama",
            "instance_names": "palo_alto_firewall_9.0",
            "playbookID": "PAN-OS URL Filtering enrichment - Test",
            "fromversion": "6.1.0",
            "memory_threshold": 200
        },
        {
            "integrations": "Panorama",
            "instance_names": "palo_alto_firewall_9.1",
            "playbookID": "test_playbook_pan_os_firewall_exceptions_commands",
            "memory_threshold": 120
        },
        {
            "integrations": "Panorama",
            "instance_names": "palo_alto_panorama_9.0",
            "playbookID": "test_playbook_pan_os_firewall_exceptions_commands",
            "memory_threshold": 120
        },
        {
            "integrations": "Panorama",
            "instance_names": "panorama_instance_best_practice",
            "playbookID": "Panorama Best Practise - Test",
            "fromversion": "6.1.0",
            "memory_threshold": 200
        },
        {
            "integrations": "Tenable.io",
            "playbookID": "Tenable.io test",
            "timeout": 3600
        },
        {
            "playbookID": "URLDecode-Test"
        },
        {
            "playbookID": "GetTime-Test"
        },
        {
            "playbookID": "GetTime-ObjectVsStringTest"
        },
        {
            "integrations": "Tenable.io",
            "playbookID": "Tenable.io Scan Test",
            "timeout": 3600
        },
        {
            "integrations": "google-vault",
            "playbookID": "Google-Vault-Generic-Test",
            "timeout": 3600,
            "memory_threshold": 180
        },
        {
            "integrations": "google-vault",
            "playbookID": "Google_Vault-Search_And_Display_Results_test",
            "memory_threshold": 180,
            "timeout": 3600
        },
        {
            "integrations": "MxToolBox",
            "playbookID": "MxToolbox-test"
        },
        {
            "integrations": "Nessus",
            "playbookID": "Nessus - Test"
        },
        {
            "playbookID": "Palo Alto Networks - Malware Remediation Test",
            "fromversion": "4.5.0"
        },
        {
            "playbookID": "SumoLogic-Test",
            "integrations": "SumoLogic",
            "fromversion": "4.1.0"
        },
        {
            "playbookID": "ParseEmailFiles-test"
        },
        {
            "playbookID": "ParseEmailFilesV2-test"
        },
        {
            "playbookID": "PAN-OS - Block IP and URL - External Dynamic List v2 Test",
            "integrations": [
                "Panorama",
                "palo_alto_networks_pan_os_edl_management"
            ],
            "instance_names": "palo_alto_firewall_9.0",
            "fromversion": "6.1.0",
            "memory_threshold": 200
        },
        {
            "playbookID": "Test_EDL",
            "integrations": "EDL",
            "instance_names": "edl_update_to_7_9_9",
            "fromversion": "5.5.0",
            "marketplaces": "xsoar_on_prem",
            "pid_threshold": 8,
            "has_api": false
        },
        {
            "playbookID": "EDL Performance Test",
            "instance_names": "edl_auto_to_7_9_9",
            "integrations": [
                "EDL",
                "Create-Mock-Feed-Relationships"
            ],
            "fromversion": "6.0.0",
            "marketplaces": "xsoar_on_prem",
            "timeout": 3500,
            "memory_threshold": 900,
            "pid_threshold": 12,
            "context_print_dt": "EDLHey",
            "has_api": false
        },
        {
            "playbookID": "Test_export_indicators_service",
            "instance_names": "eis_on_demand",
            "integrations": "ExportIndicators",
            "fromversion": "5.5.0"
        },
        {
            "playbookID": "PAN-OS - Block IP - Custom Block Rule Test",
            "integrations": "Panorama",
            "instance_names": "panorama_instance_security_team",
            "fromversion": "6.1.0",
            "memory_threshold": 200
        },
        {
            "playbookID": "PAN-OS - Block IP - Static Address Group Test",
            "integrations": "Panorama",
            "instance_names": "panorama_instance_security_team",
            "fromversion": "6.1.0",
            "memory_threshold": 200
        },
        {
            "playbookID": "Block IP - Generic V3_Test",
            "fromversion": "6.0.0"
        },
        {
            "playbookID": "PAN-OS - Block URL - Custom URL Category Test",
            "integrations": "Panorama",
            "instance_names": "panorama_instance_security_team",
            "fromversion": "6.1.0",
            "memory_threshold": 200
        },
        {
            "playbookID": "Endpoint Malware Investigation - Generic - Test",
            "integrations": [
                "Cylance Protect v2",
                "Core REST API"
            ],
            "fromversion": "5.0.0",
            "timeout": 1200
        },
        {
            "playbookID": "ParseExcel-test"
        },
        {
            "playbookID": "ParseHTMLIndicators-Test",
            "has_api": true
        },
        {
            "playbookID": "Detonate File - No Files test"
        },
        {
            "integrations": "SentinelOne V2",
            "instance_names": "SentinelOne_v2.0",
            "playbookID": "SentinelOne V2.0 - Test"
        },
        {
            "integrations": "SentinelOne V2",
            "instance_names": "SentinelOne_v2.1",
            "playbookID": "SentinelOne V2.1 - Test"
        },
        {
            "integrations": "InfoArmor VigilanteATI",
            "playbookID": "InfoArmorVigilanteATITest"
        },
        {
            "integrations": "IntSights",
            "instance_names": "intsights_standard_account",
            "playbookID": "IntSights Test"
        },
        {
            "integrations": "IntSights",
            "playbookID": "IntSights Mssp Test",
            "instance_names": "intsights_mssp_account"
        },
        {
            "integrations": "dnstwist",
            "playbookID": "dnstwistTest",
            "has_api": false
        },
        {
            "integrations": "BitDam",
            "playbookID": "Detonate File - BitDam Test"
        },
        {
            "integrations": "Threat Grid",
            "playbookID": "Test-Detonate URL - ThreatGrid",
            "timeout": 600
        },
        {
            "integrations": "Threat Grid",
            "playbookID": "ThreatGridTest",
            "timeout": 600
        },
        {
            "integrations": "ThreatGridv2",
            "playbookID": "ThreatGrid_v2_Test",
            "timeout": 600
        },
        {
            "integrations": "Signal Sciences WAF",
            "playbookID": "SignalSciences-Test"
        },
        {
            "integrations": "RTIR",
            "playbookID": "RTIR Test"
        },
        {
            "integrations": "RedCanary",
            "playbookID": "RedCanaryTest"
        },
        {
            "playbookID": "URL Enrichment - Generic v2 - Test",
            "instance_names": "virus_total_v3",
            "integrations": [
                "VirusTotal (API v3)",
                "Rasterize"
            ],
            "timeout": 500,
            "pid_threshold": 200,
            "memory_threshold": 300
        },
        {
            "playbookID": "CutTransformerTest"
        },
        {
            "playbookID": "TestEditServerConfig"
        },
        {
            "playbookID": "ContentPackInstaller_Test",
            "integrations": "Core REST API",
            "fromversion": "6.0.0",
            "timeout": 500
        },
        {
            "playbookID": "Default - Test",
            "integrations": [
                "ThreatQ v2",
                "Core REST API"
            ],
            "fromversion": "5.0.0",
            "marketplaces": "xsoar_on_prem"
        },
        {
            "integrations": "SCADAfence CNM",
            "playbookID": "SCADAfence_test"
        },
        {
            "integrations": "ProtectWise",
            "playbookID": "Protectwise-Test"
        },
        {
            "integrations": "WhatsMyBrowser",
            "playbookID": "WhatsMyBrowser-Test"
        },
        {
            "integrations": "BigFix",
            "playbookID": "BigFixTest"
        },
        {
            "integrations": "Lastline v2",
            "playbookID": "Lastline v2 - Test"
        },
        {
            "integrations": "McAfee DXL",
            "playbookID": "McAfee DXL - Test"
        },
        {
            "playbookID": "TextFromHTML_test_playbook"
        },
        {
            "playbookID": "PortListenCheck-test"
        },
        {
            "integrations": "ThreatExchange",
            "playbookID": "ThreatExchange-test"
        },
        {
            "integrations": "Joe Security",
            "playbookID": "JoeSecurityTestPlaybook",
            "timeout": 500
        },
        {
            "integrations": "Joe Security",
            "playbookID": "JoeSecurityTestDetonation",
            "timeout": 2000
        },
        {
            "integrations": "WildFire-v2",
            "playbookID": "Wildfire Test",
            "fromversion": "5.0.0",
            "toversion": "6.1.9"
        },
        {
            "integrations": "WildFire-v2",
            "playbookID": "Wildfire Test With Polling",
            "fromversion": "6.2.0",
            "timeout": 1100
        },
        {
            "integrations": "WildFire-v2",
            "playbookID": "Detonate URL - WildFire-v2 - Test",
            "timeout": 500
        },
        {
            "integrations": "WildFire-v2",
            "playbookID": "Detonate URL - WildFire v2.1 - Test"
        },
        {
            "integrations": "GRR",
            "playbookID": "GRR Test"
        },
        {
            "integrations": "VirusTotal",
            "instance_names": "virus_total_general",
            "playbookID": "virusTotal-test-playbook",
            "timeout": 1400
        },
        {
            "integrations": "VirusTotal",
            "instance_names": "virus_total_preferred_vendors",
            "playbookID": "virusTotaI-test-preferred-vendors",
            "timeout": 1400
        },
        {
            "integrations": [
                "Gmail Single User",
                "Gmail"
            ],
            "playbookID": "Gmail Single User - Test",
            "fromversion": "4.5.0",
            "memory_threshold": 150
        },
        {
            "integrations": "EWS v2",
            "playbookID": "get_original_email_-_ews-_test",
            "instance_names": "ewv2_regular"
        },
        {
            "integrations": [
                "EWSO365",
                "EWS v2"
            ],
            "playbookID": "EWS search-mailbox test",
            "instance_names": [
                "ewv2_regular",
                "ewso365_dev_team"
            ],
            "timeout": 600,
            "memory_threshold": 150
        },
        {
            "integrations": "PagerDuty v2",
            "playbookID": "PagerDuty Test"
        },
        {
            "scripts": [
                "DeleteContext"
            ],
            "playbookID": "test_delete_context"
        },
        {
            "scripts": [
                "DeleteContext"
            ],
            "playbookID": "DeleteContext-test",
            "fromversion": "6.9.0"
        },
        {
            "playbookID": "DeleteContext-auto-test"
        },
        {
            "playbookID": "GmailTest",
            "integrations": "Gmail"
        },
        {
            "playbookID": "Gmail Convert Html Test",
            "integrations": "Gmail",
            "memory_threshold": 150
        },
        {
            "playbookID": "reputations.json Test",
            "toversion": "5.0.0"
        },
        {
            "playbookID": "URL extraction test",
            "fromversion": "5.5.0"
        },
        {
            "playbookID": "Onion address extraction test",
            "fromversion": "6.10.0"
        },
        {
            "playbookID": "Domain extraction test",
            "fromversion": "5.5.0"
        },
        {
            "playbookID": "Email extraction test",
            "fromversion": "5.5.0"
        },
        {
            "playbookID": "File extraction test",
            "fromversion": "5.5.0"
        },
        {
            "playbookID": "IPv4 extraction test",
            "fromversion": "5.5.0"
        },
        {
            "playbookID": "IPv4 CIDR extraction test",
            "fromversion": "5.5.0"
        },
        {
            "playbookID": "IPv6 CIDR extraction test",
            "fromversion": "5.5.0"
        },
        {
            "playbookID": "IPv6 extraction test",
            "fromversion": "5.5.0"
        },
        {
            "playbookID": "Test IP Indicator Fields",
            "fromversion": "5.0.0"
        },
        {
            "integrations": "McAfee Advanced Threat Defense",
            "playbookID": "Test Playbook McAfee ATD",
            "timeout": 700
        },
        {
            "integrations": "McAfee Advanced Threat Defense",
            "playbookID": "Detonate Remote File From URL -McAfee-ATD - Test",
            "timeout": 700
        },
        {
            "playbookID": "stripChars - Test"
        },
        {
            "integrations": "McAfee Advanced Threat Defense",
            "playbookID": "Test Playbook McAfee ATD Upload File"
        },
        {
            "playbookID": "exporttocsv_script_test"
        },
        {
            "playbookID": "Set - Test"
        },
        {
            "integrations": "Intezer v2",
            "playbookID": "Intezer Testing v2",
            "fromversion": "4.1.0",
            "timeout": 600
        },
        {
            "integrations": [
                "Mail Sender (New)",
                "Gmail"
            ],
            "playbookID": "Mail Sender (New) Test",
            "instance_names": [
                "Mail_Sender_(New)_STARTTLS"
            ],
            "memory_threshold": 100
        },
        {
            "playbookID": "buildewsquery_test"
        },
        {
            "integrations": "Rapid7 Nexpose",
            "playbookID": "nexpose_test",
            "timeout": 240
        },
        {
            "playbookID": "GetIndicatorDBotScore Test"
        },
        {
            "integrations": "EWS Mail Sender",
            "playbookID": "EWS Mail Sender Test",
            "instance_names": [
                "ews_mail_sender_labdemisto"
            ]
        },
        {
            "integrations": [
                "EWS v2",
                "Rasterize"
            ],
            "instance_names": [
                "ews_mail_sender_labdemisto"
            ],
            "playbookID": "EWS V2 Send Mail Test 2",
            "memory_threshold": 300,
            "pid_threshold": 200
        },
        {
            "integrations": [
                "EWS v2",
                "SMIME Messaging"
            ],
            "instance_names": [
                "ews_mail_sender_labdemisto",
                "SMIME Messaging"
            ],
            "playbookID": "EWS V2 Send Mail Test 3"
        },
        {
            "integrations": [
                "SMIME Messaging",
                "EWS v2"
            ],
            "instance_names": [
                "SMIME Messaging",
                "ews_mail_sender_labdemisto"
            ],
            "playbookID": "SMIME_Messaging-Test"
        },
        {
            "playbookID": "decodemimeheader_-_test"
        },
        {
            "playbookID": "test_url_regex"
        },
        {
            "integrations": "Skyformation",
            "playbookID": "TestSkyformation"
        },
        {
            "integrations": "okta",
            "playbookID": "okta_test_playbook",
            "timeout": 240
        },
        {
            "integrations": "Okta v2",
            "playbookID": "OktaV2-Test",
            "timeout": 300
        },
        {
            "integrations": "Okta IAM",
            "playbookID": "Okta IAM - Test Playbook",
            "fromversion": "6.0.0"
        },
        {
            "playbookID": "Test filters & transformers scripts"
        },
        {
            "integrations": "Salesforce",
            "playbookID": "SalesforceTestPlaybook"
        },
        {
            "integrations": "McAfee ESM v2",
            "instance_names": "v11.1.3",
            "playbookID": "McAfee ESM v2 - Test v11.1.3",
            "fromversion": "5.0.0"
        },
        {
            "integrations": "McAfee ESM v2",
            "instance_names": "v11.3",
            "playbookID": "McAfee ESM v2 (v11.3) - Test",
            "fromversion": "5.0.0",
            "timeout": 300
        },
        {
            "integrations": "McAfee ESM v2",
            "instance_names": "v11.1.3",
            "playbookID": "McAfee ESM Watchlists - Test v11.1.3",
            "fromversion": "5.0.0"
        },
        {
            "integrations": "McAfee ESM v2",
            "instance_names": "v11.3",
            "playbookID": "McAfee ESM Watchlists - Test v11.3",
            "fromversion": "5.0.0"
        },
        {
            "integrations": "GoogleSafeBrowsing",
            "playbookID": "Google Safe Browsing Test",
            "timeout": 240,
            "fromversion": "5.0.0"
        },
        {
            "integrations": "Google Safe Browsing v2",
            "playbookID": "Google Safe Browsing V2 Test",
            "fromversion": "5.5.0"
        },
        {
            "integrations": "EWS v2",
            "playbookID": "EWSv2_empty_attachment_test",
            "instance_names": "ewv2_regular",
            "timeout": 300,
            "memory_threshold": 100
        },
        {
            "integrations": "EWS v2",
            "playbookID": "EWS Public Folders Test",
            "instance_names": "ewv2_regular",
            "memory_threshold": 100
        },
        {
            "integrations": "EWS v2",
            "playbookID": "EWS V2 Send Mail Test",
            "instance_names": "ews_mail_sender_labdemisto"
        },
        {
            "integrations": "Symantec Endpoint Protection V2",
            "playbookID": "SymantecEndpointProtection_Test"
        },
        {
            "integrations": "CarbonBlackProtectionV2",
            "playbookID": "search_endpoints_by_hash_-_carbon_black_protection_-_test",
            "timeout": 500
        },
        {
            "playbookID": "Process Email - Generic - Test - Incident Starter",
            "fromversion": "6.0.0",
            "integrations": "Rasterize",
            "timeout": 240,
            "memory_threshold": 300,
            "pid_threshold": 200
        },
        {
            "playbookID": "Process Email - Generic - Test - Actual Incident"
        },
        {
            "integrations": "CrowdstrikeFalcon",
            "playbookID": "Test - CrowdStrike Falcon",
            "fromversion": "4.1.0",
            "timeout": 6000
        },
        {
            "playbookID": "ExposeIncidentOwner-Test"
        },
        {
            "integrations": "OpenPhish",
            "playbookID": "OpenPhish Test Playbook"
        },
        {
            "integrations": "Jira V3",
            "playbookID": "JiraV3 Test",
            "instance_names": "jira_basic_auth"
        },
        {
            "integrations": "ipinfo",
            "playbookID": "IPInfoTest"
        },
        {
            "integrations": "ipinfo_v2",
            "playbookID": "IPInfo_v2Test",
            "fromversion": "5.5.0"
        },
        {
            "integrations": "GoogleMaps",
            "playbookID": "GoogleMapsTest",
            "fromversion": "6.0.0"
        },
        {
            "playbookID": "VerifyHumanReadableFormat"
        },
        {
            "playbookID": "strings-test"
        },
        {
            "playbookID": "TestCommonPython",
            "timeout": 500
        },
        {
            "playbookID": "TestFileCreateAndUpload"
        },
        {
            "playbookID": "TestIsValueInArray"
        },
        {
            "playbookID": "TestStringReplace"
        },
        {
            "playbookID": "TestHttpPlaybook"
        },
        {
            "integrations": "SplunkPy",
            "playbookID": "SplunkPy parse-raw - Test",
            "memory_threshold": 250,
            "instance_names": "use_default_handler"
        },
        {
            "integrations": "SplunkPy",
            "playbookID": "SplunkPy-Test-V2_default_handler",
            "memory_threshold": 500,
            "instance_names": "use_default_handler"
        },
        {
            "integrations": "SplunkPy",
            "playbookID": "Splunk-Test_default_handler",
            "memory_threshold": 200,
            "instance_names": "use_default_handler"
        },
        {
            "integrations": "AnsibleTower",
            "playbookID": "AnsibleTower_Test_playbook",
            "fromversion": "5.0.0"
        },
        {
            "integrations": "SplunkPy",
            "playbookID": "SplunkPySearch_Test_default_handler",
            "memory_threshold": 200,
            "instance_names": "use_default_handler"
        },
        {
            "integrations": "SplunkPy",
            "playbookID": "SplunkPy_KV_commands_default_handler",
            "memory_threshold": 200,
            "instance_names": "use_default_handler"
        },
        {
            "integrations": "SplunkPy",
            "playbookID": "SplunkPy-Test-V2_requests_handler",
            "memory_threshold": 500,
            "instance_names": "use_python_requests_handler"
        },
        {
            "integrations": "SplunkPy",
            "playbookID": "Splunk-Test_requests_handler",
            "memory_threshold": 500,
            "instance_names": "use_python_requests_handler"
        },
        {
            "integrations": "SplunkPy",
            "playbookID": "SplunkPySearch_Test_requests_handler",
            "memory_threshold": 200,
            "instance_names": "use_python_requests_handler"
        },
        {
            "integrations": "SplunkPy",
            "playbookID": "SplunkPy_KV_commands_requests_handler",
            "memory_threshold": 200,
            "instance_names": "use_python_requests_handler"
        },
        {
            "integrations": "McAfee NSM",
            "playbookID": "McAfeeNSMTest",
            "timeout": 400
        },
        {
            "integrations": "McAfee Web Gateway",
            "playbookID": "McAfeeWebGatewayTest",
            "timeout": 500
        },
        {
            "integrations": "TCPIPUtils",
            "playbookID": "TCPUtils-Test"
        },
        {
            "playbookID": "listExecutedCommands-Test"
        },
        {
            "integrations": "AWS - Lambda",
            "playbookID": "AWS-Lambda-Test (Read-Only)"
        },
        {
            "integrations": "Service Manager",
            "playbookID": "TestHPServiceManager",
            "timeout": 400
        },
        {
            "integrations": "ServiceNow IAM",
            "playbookID": "ServiceNow IAM - Test Playbook",
            "instance_names": "snow_basic_auth",
            "fromversion": "6.0.0"
        },
        {
            "playbookID": "LanguageDetect-Test",
            "timeout": 300
        },
        {
            "integrations": "Forcepoint",
            "playbookID": "forcepoint test",
            "timeout": 500
        },
        {
            "playbookID": "GeneratePassword-Test"
        },
        {
            "playbookID": "ZipFile-Test"
        },
        {
            "playbookID": "UnzipFile-Test"
        },
        {
            "playbookID": "Test-IsMaliciousIndicatorFound",
            "fromversion": "5.0.0"
        },
        {
            "playbookID": "TestExtractHTMLTables"
        },
        {
            "integrations": "carbonblackliveresponse",
            "playbookID": "Carbon Black Live Response Test",
            "fromversion": "5.0.0"
        },
        {
            "integrations": "urlscan.io",
            "playbookID": "urlscan_malicious_Test",
            "timeout": 500
        },
        {
            "integrations": "EWS v2",
            "playbookID": "pyEWS_Test",
            "instance_names": "ewv2_regular",
            "timeout": 500
        },
        {
            "integrations": "EWS v2",
            "playbookID": "pyEWS_Test",
            "instance_names": "ewsv2_separate_process",
            "timeout": 500
        },
        {
            "integrations": "remedy_sr_beta",
            "playbookID": "remedy_sr_test_pb"
        },
        {
            "integrations": "Cylance Protect v2",
            "playbookID": "Cylance Protect v2 Test"
        },
        {
            "integrations": "ReversingLabs Titanium Cloud",
            "playbookID": "ReversingLabsTCTest"
        },
        {
            "integrations": "ReversingLabs A1000",
            "playbookID": "ReversingLabsA1000Test"
        },
        {
            "integrations": "Demisto Lock",
            "playbookID": "DemistoLockTest",
            "instance_names": "no_sync",
            "timeout": 600
        },
        {
            "playbookID": "test-domain-indicator",
            "timeout": 400
        },
        {
            "playbookID": "Cybereason Test",
            "integrations": "Cybereason",
            "timeout": 1200,
            "fromversion": "4.1.0"
        },
        {
            "integrations": "VirusTotal - Private API",
            "instance_names": "virus_total_private_api_general",
            "playbookID": "File Enrichment - Virus Total Private API Test"
        },
        {
            "integrations": "VirusTotal - Private API",
            "instance_names": "virus_total_private_api_general",
            "playbookID": "virusTotalPrivateAPI-test-playbook",
            "timeout": 1400,
            "pid_threshold": 12
        },
        {
            "integrations": [
                "VirusTotal - Private API",
                "VirusTotal"
            ],
            "playbookID": "vt-detonate test",
            "instance_names": [
                "virus_total_private_api_general",
                "virus_total_general"
            ],
            "timeout": 1400,
            "fromversion": "5.5.0"
        },
        {
            "integrations": "Cisco ASA",
            "playbookID": "Cisco ASA - Test Playbook"
        },
        {
            "integrations": "VirusTotal - Private API",
            "instance_names": "virus_total_private_api_preferred_vendors",
            "playbookID": "virusTotalPrivateAPI-test-preferred-vendors",
            "timeout": 1400
        },
        {
            "integrations": "Cisco Meraki",
            "playbookID": "CiscoMerakiv2"
        },
        {
            "integrations": "Microsoft Defender Advanced Threat Protection",
            "playbookID": "Microsoft Defender Advanced Threat Protection - Test prod",
            "instance_names": "microsoft_defender_atp_prod",
            "timeout": 500
        },
        {
            "integrations": "Microsoft Defender Advanced Threat Protection",
            "playbookID": "Microsoft Defender Advanced Threat Protection - Test dev",
            "instance_names": "microsoft_defender_atp_dev",
            "timeout": 500
        },
        {
            "integrations": "Microsoft Defender Advanced Threat Protection",
            "playbookID": "Microsoft Defender Advanced Threat Protection - Test self deployed",
            "instance_names": "microsoft_defender_atp_dev_self_deployed",
            "timeout": 700
        },
        {
            "integrations": "Microsoft Defender Advanced Threat Protection",
            "playbookID": "Microsoft Defender - ATP - Indicators SC Test",
            "instance_names": "microsoft_defender_atp_dev_self_deployed"
        },
        {
            "integrations": "Microsoft Defender Advanced Threat Protection",
            "playbookID": "Microsoft Defender - ATP - Indicators SC Test",
            "instance_names": "microsoft_defender_atp_dev"
        },
        {
            "integrations": "Microsoft Defender Advanced Threat Protection",
            "playbookID": "Microsoft Defender - ATP - Indicators SC Test",
            "instance_names": "microsoft_defender_atp_prod"
        },
        {
            "integrations": "Microsoft 365 Defender",
            "playbookID": "Microsoft_365_Defender-Test",
            "instance_names": "ms_365_defender_device_code"
        },
        {
            "integrations": "Microsoft 365 Defender",
            "playbookID": "Microsoft_365_Defender-Test",
            "instance_names": "ms_365_defender_client_cred"
        },
        {
            "integrations": "Tanium",
            "playbookID": "Tanium Test Playbook",
            "timeout": 1200,
            "pid_threshold": 10
        },
        {
            "integrations": "Recorded Future",
            "playbookID": "Recorded Future Test"
        },
        {
            "integrations": "Microsoft Graph",
            "playbookID": "Microsoft Graph Security Test dev",
            "instance_names": "ms_graph_security_dev"
        },
        {
            "integrations": "Microsoft Graph",
            "playbookID": "MSG-ediscovery-tpb",
            "instance_names": "ms_graph_security_ediscovery"
        },
        {
            "integrations": "Microsoft Graph",
            "playbookID": "Microsoft Graph Security Test prod",
            "instance_names": "ms_graph_security_prod"
        },
        {
            "integrations": "Microsoft Graph",
            "playbookID": "Microsoft Graph Security Test self deployed",
            "instance_names": "ms_graph_security_client_cred"
        },
        {
            "integrations": "Microsoft Graph",
            "playbookID": "Microsoft Graph Security Test dev v2",
            "instance_names": "ms_graph_security_dev_v2"
        },
        {
            "integrations": "Microsoft Graph",
            "playbookID": "Microsoft Graph Security Test prod v2",
            "instance_names": "ms_graph_security_prod_v2",
            "timeout": 500
        },
        {
            "integrations": "Microsoft Graph",
            "playbookID": "Microsoft Graph Security Test self deployed v2",
            "instance_names": "ms_graph_security_client_cred_v2"
        },
        {
            "integrations": "Microsoft Graph",
            "playbookID": "MSG-Threat-Assessment-test",
            "instance_names": "ms_graph_security_ediscovery"
        },
        {
            "integrations": "Microsoft Graph User",
            "playbookID": "Microsoft Graph User - Test",
            "instance_names": "ms_graph_user_dev"
        },
        {
            "integrations": "Microsoft Graph User",
            "playbookID": "Microsoft Graph User - Test",
            "instance_names": "ms_graph_user_prod"
        },
        {
            "integrations": "Microsoft Graph Groups",
            "playbookID": "Microsoft Graph Groups - Test dev",
            "instance_names": "ms_graph_groups_dev"
        },
        {
            "integrations": "Microsoft Graph Groups",
            "playbookID": "Microsoft Graph Groups - Test prod",
            "instance_names": "ms_graph_groups_prod"
        },
        {
            "integrations": "Microsoft_Graph_Files",
            "playbookID": "test_MsGraphFiles dev",
            "instance_names": "ms_graph_files_dev",
            "fromversion": "5.0.0",
            "timeout": 1600
        },
        {
            "integrations": "Microsoft_Graph_Files",
            "playbookID": "test_MsGraphFiles prod",
            "instance_names": "ms_graph_files_prod",
            "fromversion": "5.0.0",
            "timeout": 1600
        },
        {
            "integrations": "Microsoft Graph Calendar",
            "playbookID": "Microsoft Graph Calendar - Test dev",
            "instance_names": "ms_graph_calendar_dev"
        },
        {
            "integrations": "Microsoft Graph Calendar",
            "playbookID": "Microsoft Graph Calendar - Test prod",
            "instance_names": "ms_graph_calendar_prod"
        },
        {
            "integrations": "Microsoft Graph Device Management",
            "playbookID": "MSGraph_DeviceManagement_Test_dev",
            "instance_names": "ms_graph_device_management_oproxy_dev",
            "fromversion": "5.0.0"
        },
        {
            "integrations": "Microsoft Graph Device Management",
            "playbookID": "MSGraph_DeviceManagement_Test_prod",
            "instance_names": "ms_graph_device_management_oproxy_prod",
            "fromversion": "5.0.0"
        },
        {
            "integrations": "Microsoft Graph Device Management",
            "playbookID": "MSGraph_DeviceManagement_Test_self_deployed_prod",
            "instance_names": "ms_graph_device_management_self_deployed_prod",
            "fromversion": "5.0.0"
        },
        {
            "integrations": "PrismaCloud v2",
            "playbookID": "Prisma Cloud V2 Test",
            "memory_threshold": 250
        },
         {
            "integrations": "PrismaCloud v2",
            "playbookID": "Prisma Cloud V2 Basic Test"
        },
        {
            "integrations": "Symantec Messaging Gateway",
            "playbookID": "Symantec Messaging Gateway Test"
        },
        {
            "integrations": "ThreatConnect v2",
            "playbookID": "ThreatConnect v2 - Test",
            "fromversion": "5.0.0"
        },
        {
            "integrations": "QRadar_v2",
            "playbookID": "test_Qradar_v2",
            "fromversion": "6.0.0"
        },
        {
            "integrations": "VMware",
            "playbookID": "VMWare Test",
            "memory_threshold": 300,
            "timeout": 1000
        },
        {
            "integrations": "VMware Carbon Black EDR v2",
            "playbookID": "Carbon Black Edr - Test",
            "fromversion": "5.5.0"
        },
        {
            "integrations": "Cisco Umbrella Investigate",
            "playbookID": "Cisco Umbrella Test"
        },
        {
            "integrations": "icebrg",
            "playbookID": "Icebrg Test",
            "timeout": 500
        },
        {
            "integrations": "Symantec MSS",
            "playbookID": "SymantecMSSTest"
        },
        {
            "integrations": "Remedy AR",
            "playbookID": "Remedy AR Test"
        },
        {
            "integrations": "AWS - IAM",
            "playbookID": "AWS - IAM Test Playbook"
        },
        {
            "integrations": "McAfee Active Response",
            "playbookID": "McAfee-MAR_Test",
            "timeout": 700
        },
        {
            "integrations": "McAfee Threat Intelligence Exchange",
            "playbookID": "McAfee-TIE Test",
            "timeout": 700
        },
        {
            "integrations": "ArcSight Logger",
            "playbookID": "ArcSight Logger test"
        },
        {
            "integrations": "ArcSight ESM v2",
            "playbookID": "ArcSight ESM v2 Test"
        },
        {
            "integrations": "ArcSight ESM v2",
            "playbookID": "test Arcsight - Get events related to the Case"
        },
        {
            "integrations": "XFE_v2",
            "playbookID": "Test_XFE_v2",
            "timeout": 500,
            "nightly": true
        },
        {
            "integrations": "McAfee Threat Intelligence Exchange",
            "playbookID": "search_endpoints_by_hash_-_tie_-_test",
            "timeout": 500
        },
        {
            "integrations": "iDefense_v2",
            "playbookID": "iDefense_v2_Test",
            "fromversion": "5.5.0"
        },
        {
            "integrations": "AWS - SQS",
            "playbookID": "AWS - SQS Test Playbook",
            "fromversion": "5.0.0"
        },
        {
            "integrations": "AbuseIPDB",
            "playbookID": "AbuseIPDB Test"
        },
        {
            "integrations": "AbuseIPDB",
            "playbookID": "AbuseIPDB PopulateIndicators Test"
        },
        {
            "integrations": "LogRhythm",
            "playbookID": "LogRhythm-Test-Playbook",
            "timeout": 200
        },
        {
            "integrations": "FireEyeFeed",
            "playbookID": "playbook-FeedFireEye_test",
            "memory_threshold": 110
        },
        {
            "integrations": "Phish.AI",
            "playbookID": "PhishAi-Test"
        },
        {
            "integrations": "Phish.AI",
            "playbookID": "Test-Detonate URL - Phish.AI"
        },
        {
            "integrations": "Centreon",
            "playbookID": "Centreon-Test-Playbook"
        },
        {
            "playbookID": "ReadFile test"
        },
        {
            "integrations": "AlphaSOC Wisdom",
            "playbookID": "AlphaSOC-Wisdom-Test"
        },
        {
            "integrations": "carbonblack-v2",
            "playbookID": "CBFindIP - Test"
        },
        {
            "integrations": "Jask",
            "playbookID": "Jask_Test",
            "fromversion": "4.1.0"
        },
        {
            "integrations": "Whois",
            "playbookID": "whois_test",
            "instance_names": "legacy_context_output",
            "fromversion": "5.0.0",
            "timeout": 2000
        },
        {
            "integrations": "TeamCymru",
            "playbookID": "TeamCymruTest"
        },
        {
            "integrations": "RSA NetWitness Endpoint",
            "playbookID": "NetWitness Endpoint Test"
        },
        {
            "integrations": "Check Point Sandblast",
            "playbookID": "Sandblast_malicious_test"
        },
        {
            "playbookID": "TestMatchRegexV2"
        },
        {
            "integrations": "ActiveMQ",
            "playbookID": "ActiveMQ Test"
        },
        {
            "playbookID": "RegexGroups Test"
        },
        {
            "integrations": "Cisco ISE",
            "playbookID": "cisco-ise-test-playbook"
        },
        {
            "integrations": "RSA NetWitness v11.1",
            "playbookID": "RSA NetWitness Test"
        },
        {
            "playbookID": "ExifReadTest"
        },
        {
            "integrations": "Cuckoo Sandbox",
            "playbookID": "CuckooTest",
            "timeout": 700
        },
        {
            "playbookID": "Detonate File - Generic Test",
            "timeout": 500
        },
        {
            "integrations": [
                "Lastline v2",
                "WildFire-v2",
                "SNDBOX",
                "McAfee Advanced Threat Defense"
            ],
            "playbookID": "Detonate File - Generic Test",
            "timeout": 2400
        },
        {
            "playbookID": "VerifyJSON - Test",
            "fromversion": "5.5.0"
        },
        {
            "playbookID": "PowerShellCommon-Test",
            "fromversion": "5.5.0"
        },
        {
            "playbookID": "GetIndicatorDBotScoreFromCache-Test",
            "fromversion": "6.0.0"
        },
        {
            "playbookID": "Detonate URL - Generic Test",
            "timeout": 2000,
            "integrations": [
                "McAfee Advanced Threat Defense",
                "Lastline v2"
            ]
        },
        {
            "integrations": [
                "VMware Carbon Black EDR v2",
                "carbonblackliveresponse",
                "Cylance Protect v2"
            ],
            "playbookID": "Retrieve File from Endpoint - Generic V2 Test",
            "fromversion": "5.0.0"
        },
        {
            "integrations": "Zscaler",
            "playbookID": "Zscaler Test",
            "timeout": 500
        },
        {
            "playbookID": "UploadFile Test",
            "integrations": "Core REST API"
        },
        {
            "playbookID": "MaxMind Test",
            "integrations": "MaxMind GeoIP2"
        },
        {
            "playbookID": "Test Sagemaker",
            "integrations": "AWS Sagemaker"
        },
        {
            "playbookID": "C2sec-Test",
            "integrations": "C2sec irisk",
            "fromversion": "5.0.0"
        },
        {
            "playbookID": "AlexaV2 Test Playbook",
            "integrations": "Alexa Rank Indicator v2",
            "fromversion": "5.5.0"
        },
        {
            "playbookID": "Phishing v2 - Test - Incident Starter",
            "fromversion": "6.0.0",
            "timeout": 1200,
            "integrations": [
                "Core REST API",
                "Rasterize",
                "EWS v2"
            ],
            "instance_names": [
                "ews_mail_sender_labdemisto"
            ],
            "memory_threshold": 150,
            "pid_threshold": 80
        },
        {
            "playbookID": "Phishing - Core - Test - Incident Starter",
            "fromversion": "6.0.0",
            "timeout": 1700,
            "integrations": [
                "Core REST API",
                "Rasterize",
                "EWS v2"
            ],
            "instance_names": [
                "ews_mail_sender_labdemisto"
            ],
            "memory_threshold": 160,
            "pid_threshold": 80
        },
        {
            "playbookID": "Phishing - Core - Test - Actual Incident",
            "fromversion": "6.0.0"
        },
        {
            "playbookID": "SLA Scripts - Test",
            "fromversion": "4.1.0"
        },
        {
            "playbookID": "test_manageOOOUsers",
            "fromversion": "5.5.0"
        },
        {
            "playbookID": "PcapHTTPExtractor-Test"
        },
        {
            "playbookID": "Ping Test Playbook"
        },
        {
            "playbookID": "ParseWordDoc-Test"
        },
        {
            "playbookID": "PDFUnlocker-Test",
            "fromversion": "6.0.0"
        },
        {
            "playbookID": "Active Directory Test",
            "integrations": "Active Directory Query v2",
            "instance_names": "active_directory_ninja",
            "memory_threshold": 100,
            "has_api": false
        },
        {
            "playbookID": "Active Directory - manual pagination check",
            "integrations": "Active Directory Query v2",
            "instance_names": "active_directory_ninja",
            "memory_threshold": 100
        },
        {
            "playbookID": "Active Directory - automatic pagination check",
            "integrations": "Active Directory Query v2",
            "instance_names": "active_directory_ninja",
            "memory_threshold": 100
        },
        {
            "playbookID": "AD v2 - debug-mode - Test",
            "integrations": "Active Directory Query v2",
            "instance_names": "active_directory_ninja",
            "memory_threshold": 100,
            "fromversion": "5.0.0",
            "has_api": false
        },
        {
            "playbookID": "AD v2 - debug-mode - Test",
            "integrations": "Active Directory Query v2",
            "instance_names": "active_directory_ninja_with_ntlm",
            "memory_threshold": 100,
            "fromversion": "5.0.0",
            "has_api": false
        },
        {
            "playbookID": "Docker Hardening Test",
            "fromversion": "5.0.0",
            "runnable_on_docker_only": true
        },
        {
            "integrations": "Active Directory Query v2",
            "instance_names": "active_directory_ninja",
            "playbookID": "Active Directory Query V2 configuration with port",
            "memory_threshold": 100,
            "has_api": false
        },
        {
            "integrations": "Active Directory Query v2",
            "instance_names": "active_directory_ninja",
            "playbookID": "Active Directory - ad-get-user limit check",
            "memory_threshold": 100,
            "has_api": false
        },
        {
            "integrations": "Active Directory Query v2",
            "instance_names": "active_directory_ninja",
            "playbookID": "active directory search user with parentheses test",
            "memory_threshold": 100,
            "has_api": false
        },
        {
            "playbookID": "Email Address Enrichment - Generic v2.1 - Test",
            "integrations": "Active Directory Query v2",
            "memory_threshold": 100,
            "instance_names": "active_directory_ninja",
            "has_api": false
        },
        {
            "integrations": "Cofense Intelligence",
            "playbookID": "Test - Cofense Intelligence",
            "timeout": 500
        },
        {
            "playbookID": "GDPRContactAuthorities Test"
        },
        {
            "integrations": "Google Resource Manager",
            "playbookID": "GoogleResourceManager-Test",
            "timeout": 500
        },
        {
            "integrations": "SlashNext Phishing Incident Response",
            "playbookID": "SlashNextPhishingIncidentResponse-Test",
            "timeout": 500
        },
        {
            "integrations": "Google Cloud Storage",
            "playbookID": "GCS - Test",
            "timeout": 500,
            "memory_threshold": 80
        },
        {
            "integrations": "GooglePubSub",
            "playbookID": "GooglePubSub_Test",
            "timeout": 500,
            "fromversion": "5.0.0"
        },
        {
            "playbookID": "Calculate Severity - Generic v2 - Test",
            "integrations": [
                "Active Directory Query v2"
            ],
            "instance_names": "active_directory_ninja",
            "fromversion": "4.5.0",
            "memory_threshold": 100
        },
        {
            "integrations": "Freshdesk",
            "playbookID": "Freshdesk-Test",
            "timeout": 500
        },
        {
            "playbookID": "Autoextract - Test",
            "fromversion": "4.1.0"
        },
        {
            "playbookID": "FilterByList - Test",
            "fromversion": "4.5.0"
        },
        {
            "playbookID": "Impossible Traveler - Test",
            "integrations": [
                "Ipstack",
                "ipinfo",
                "Rasterize",
                "Active Directory Query v2",
                "Core REST API"
            ],
            "instance_names": "active_directory_ninja",
            "fromversion": "5.0.0",
            "timeout": 700,
            "memory_threshold": 300,
            "pid_threshold": 200
        },
        {
            "playbookID": "Active Directory - Get User Manager Details - Test",
            "integrations": "Active Directory Query v2",
            "memory_threshold": 100,
            "instance_names": "active_directory_80k",
            "fromversion": "5.0.0",
            "has_api": false
        },
        {
            "integrations": "Kafka V2",
            "playbookID": "Kafka Test"
        },
        {
            "playbookID": "File Enrichment - Generic v2 - Test",
            "instance_names": "virus_total_v3",
            "integrations": [
                "VirusTotal (API v3)",
                "Cylance Protect v2"
            ]
        },
        {
            "integrations": [
                "epo",
                "McAfee Active Response"
            ],
            "playbookID": "Endpoint data collection test",
            "timeout": 500
        },
        {
            "integrations": [
                "epo",
                "McAfee Active Response"
            ],
            "playbookID": "MAR - Endpoint data collection test",
            "timeout": 500
        },
        {
            "integrations": "DUO Admin",
            "playbookID": "DuoAdmin API test playbook",
            "fromversion": "5.0.0"
        },
        {
            "integrations": [
                "TAXII Server",
                "TAXIIFeed"
            ],
            "playbookID": "TAXII_Feed_Test",
            "fromversion": "5.5.0",
            "timeout": 300,
            "instance_names": [
                "non_https_cert",
                "instance_execute"
            ]
        },
        {
            "integrations": [
                "TAXII Server",
                "TAXIIFeed"
            ],
            "playbookID": "TAXII_Feed_Test",
            "fromversion": "5.5.0",
            "timeout": 300,
            "instance_names": [
                "https_cert",
                "local_https"
            ]
        },
        {
            "integrations": "TAXII 2 Feed",
            "playbookID": "TAXII 2 Feed Test",
            "fromversion": "5.5.0"
        },
        {
            "integrations": "iDefense Feed",
            "playbookID": "Feed iDefense Test",
            "memory_threshold": 200,
            "fromversion": "5.5.0"
        },
        {
            "playbookID": "TestShowScheduledEntries"
        },
        {
            "playbookID": "Calculate Severity - Standard - Test",
            "fromversion": "4.5.0"
        },
        {
            "playbookID": "HTTPListRedirects - Test SSL",
            "has_api": true
        },
        {
            "playbookID": "HTTPListRedirects Basic Test",
            "has_api": true
        },
        {
            "playbookID": "CheckDockerImageAvailableTest",
            "has_api": true
        },
        {
            "playbookID": "Extract Indicators From File - Generic v2 - Test",
            "integrations": [
                "Image OCR",
                "Rasterize"
            ],
            "timeout": 900,
            "memory_threshold": 300,
            "pid_threshold": 200,
            "fromversion": "4.5.0"
        },
        {
            "playbookID": "Endpoint Enrichment - Generic v2.1 - Test",
            "integrations": [
                "Cylance Protect v2",
                "McAfee ePO v2",
                "Active Directory Query v2",
                "VMware Carbon Black EDR v2"
            ],
            "memory_threshold": 100,
            "instance_names": "active_directory_ninja"
        },
        {
            "playbookID": "EmailReputationTest",
            "integrations": "Have I Been Pwned? V2",
            "timeout": 1500
        },
        {
            "integrations": "Symantec Deepsight Intelligence",
            "playbookID": "Symantec Deepsight Test"
        },
        {
            "playbookID": "ExtractDomainFromEmailTest"
        },
        {
            "playbookID": "Wait Until Datetime - Test",
            "fromversion": "4.5.0"
        },
        {
            "playbookID": "PAN-OS DAG Configuration Test",
            "integrations": "Panorama",
            "instance_names": "palo_alto_panorama_9.0",
            "timeout": 1500,
            "memory_threshold": 200
        },
        {
            "playbookID": "PAN-OS EDL Setup v3 Test",
            "integrations": [
                "Panorama",
                "palo_alto_networks_pan_os_edl_management"
            ],
            "instance_names": "palo_alto_firewall_9.0",
            "timeout": 300,
            "memory_threshold": 200
        },
        {
            "integrations": "Snowflake",
            "playbookID": "Snowflake-Test"
        },
        {
            "playbookID": "Account Enrichment - Generic v2.1 - Test",
            "integrations": [
                "Active Directory Query v2",
                "Cortex XDR - IR"
            ],
            "memory_threshold": 125,
            "instance_names": "active_directory_80k",
            "has_api": false
        },
        {
            "integrations": "Cisco Umbrella Investigate",
            "playbookID": "Domain Enrichment - Generic v2 - Test"
        },
        {
            "integrations": "Google BigQuery",
            "playbookID": "Google BigQuery Test"
        },
        {
            "integrations": "Zoom",
            "playbookID": "Zoom_Test"
        },
        {
            "integrations": "Cisco WebEx Feed",
            "playbookID": "Test_Cisco_WebEx_Feed",
            "fromversion": "6.0.0"
        },
        {
            "playbookID": "IP Enrichment - Generic v2 - Test",
            "integrations": "VirusTotal (API v3)",
            "instance_names": "virus_total_v3",
            "external_playbook_config": {
                "playbookID": "IP Enrichment - Generic v2",
                "input_parameters": {
                    "UseReputationCommand": {
                        "simple": "True"
                    }
                }
            },
            "fromversion": "6.1.0"
        },
        {
            "integrations": "Cherwell",
            "playbookID": "Cherwell Example Scripts - test"
        },
        {
            "integrations": "Cherwell",
            "playbookID": "Cherwell - test"
        },
        {
            "integrations": "CarbonBlackProtectionV2",
            "playbookID": "Carbon Black Enterprise Protection V2 Test"
        },
        {
            "integrations": "Active Directory Query v2",
            "memory_threshold": 100,
            "instance_names": "active_directory_ninja",
            "playbookID": "Test ADGetUser Fails with no instances 'Active Directory Query' (old version)",
            "has_api": false
        },
        {
            "integrations": "MITRE ATT&CK v2",
            "playbookID": "FeedMitreAttackv2_test",
            "memory_threshold": 150
        },
        {
            "integrations": "MITRE ATT&CK v2",
            "playbookID": "ExtractAttackPattern-Test",
            "memory_threshold": 150,
            "fromversion": "6.2.0"
        },
        {
            "integrations": "ANYRUN",
            "playbookID": "ANYRUN-Test"
        },
        {
            "integrations": "ANYRUN",
            "playbookID": "Detonate File - ANYRUN - Test"
        },
        {
            "integrations": "ANYRUN",
            "playbookID": "Detonate URL - ANYRUN - Test"
        },
        {
            "integrations": "Netcraft",
            "playbookID": "Netcraft test"
        },
        {
            "integrations": "EclecticIQ Platform",
            "playbookID": "EclecticIQ Test"
        },
        {
            "playbookID": "FormattingPerformance - Test",
            "fromversion": "5.0.0",
            "marketplaces": "xsoar_on_prem"
        },
        {
            "integrations": "AWS - EC2",
            "playbookID": "AWS - EC2 Test Playbook",
            "instance_names": "aws_alloacte_host",
            "fromversion": "5.0.0",
            "memory_threshold": 90,
            "timeout": 700
        },
        {
            "integrations": "AWS - EC2",
            "playbookID": "d66e5f86-e045-403f-819e-5058aa603c32"
        },
        {
            "integrations": "ANYRUN",
            "playbookID": "Detonate File From URL - ANYRUN - Test"
        },
        {
            "integrations": "AWS - CloudTrail",
            "playbookID": "AWS - CloudTrail Test Playbook"
        },
        {
            "integrations": "Exabeam",
            "playbookID": "Exabeam - Test"
        },
        {
            "integrations": "ExabeamSecOpsPlatform",
            "playbookID": "ExabeamSecurityOperationsPlatform-test",
            "fromversion": "6.10.0"
        },
        {
            "integrations": "Cisco Spark",
            "playbookID": "Cisco Spark Test New"
        },
        {
            "integrations": "Remedy On-Demand",
            "playbookID": "Remedy-On-Demand-Test"
        },
        {
            "playbookID": "ssdeepreputationtest"
        },
        {
            "playbookID": "TestIsEmailAddressInternal"
        },
        {
            "integrations": "Google Cloud Compute",
            "playbookID": "GoogleCloudComputeListTest"
        },
        {
            "integrations": "AWS - S3",
            "playbookID": "AWS - S3 Test Playbook",
            "memory_threshold": 80
        },
        {
            "integrations": "AwsSecretsManager",
            "playbookID": "AwsSecretsManagerTest"
        },
        {
            "integrations": "Image OCR",
            "playbookID": "TestImageOCR"
        },
        {
            "integrations": "fireeye",
            "playbookID": "Detonate File - FireEye AX - Test"
        },
        {
            "integrations": [
                "Rasterize",
                "Image OCR"
            ],
            "playbookID": "Rasterize Test",
            "fromversion": "5.0.0",
            "memory_threshold": 300,
            "pid_threshold": 200,
            "timeout": 1500
        },
        {
            "integrations": "Rasterize",
            "playbookID": "RasterizeImageTest",
            "fromversion": "5.0.0",
            "memory_threshold": 300,
            "pid_threshold": 200
        },
        {
            "integrations": "Ipstack",
            "playbookID": "Ipstack_Test"
        },
        {
            "integrations": "Perch",
            "playbookID": "Perch-Test"
        },
        {
            "integrations": "Forescout",
            "playbookID": "Forescout-Test"
        },
        {
            "integrations": "GitHub",
            "playbookID": "Git_Integration-Test"
        },
        {
            "integrations": "GitHub IAM",
            "playbookID": "Github IAM - Test Playbook",
            "fromversion": "6.1.0"
        },
        {
            "integrations": "LogRhythmRest",
            "playbookID": "LogRhythm REST test"
        },
        {
            "integrations": "AlienVault USM Anywhere",
            "playbookID": "AlienVaultUSMAnywhereTest"
        },
        {
            "playbookID": "PhishLabsTestPopulateIndicators"
        },
        {
            "playbookID": "Test_HTMLtoMD"
        },
        {
            "integrations": "PhishLabs IOC",
            "playbookID": "PhishLabsIOC TestPlaybook",
            "fromversion": "4.1.0"
        },
        {
            "integrations": "PerceptionPoint",
            "playbookID": "PerceptionPoint Test",
            "fromversion": "4.1.0"
        },
        {
            "integrations": "vmray",
            "playbookID": "VMRay-Test-File",
            "fromversion": "5.5.0"
        },
        {
            "integrations": "vmray",
            "playbookID": "File Enrichment - VMRay - Test",
            "fromversion": "5.0.0"
        },
        {
            "integrations": "AutoFocus V2",
            "playbookID": "AutoFocus V2 test",
            "fromversion": "5.0.0",
            "timeout": 1000
        },
        {
            "playbookID": "Process Email - Generic for Rasterize"
        },
        {
            "playbookID": "Send Investigation Summary Reports - Test",
            "integrations": "EWS v2",
            "instance_names": [
                "ews_mail_sender_labdemisto"
            ],
            "fromversion": "4.5.0",
            "memory_threshold": 100,
            "marketplaces": "xsoar_on_prem"
        },
        {
            "integrations": "Flashpoint",
            "playbookID": "Flashpoint_event-Test"
        },
        {
            "integrations": "Flashpoint",
            "playbookID": "Flashpoint_forum-Test"
        },
        {
            "integrations": "Flashpoint",
            "playbookID": "Flashpoint_report-Test"
        },
        {
            "integrations": "Flashpoint",
            "playbookID": "Flashpoint_reputation-Test"
        },
        {
            "integrations": "BluecatAddressManager",
            "playbookID": "Bluecat Address Manager test"
        },
        {
            "integrations": "MailListener - POP3",
            "playbookID": "MailListener-POP3 - Test"
        },
        {
            "playbookID": "sumList - Test"
        },
        {
            "playbookID": "AnyMatch_Test"
        },
        {
            "integrations": "VulnDB",
            "playbookID": "Test-VulnDB"
        },
        {
            "integrations": "Shodan_v2",
            "playbookID": "Test-Shodan_v2",
            "timeout": 1000
        },
        {
            "integrations": "Threat Crowd",
            "playbookID": "ThreatCrowd - Test"
        },
        {
            "integrations": "GoogleDocs",
            "playbookID": "GoogleDocs-test"
        },
        {
            "playbookID": "Request Debugging - Test",
            "fromversion": "5.0.0"
        },
        {
            "playbookID": "Test Convert file hash to corresponding hashes",
            "fromversion": "4.5.0",
            "integrations": [
                "VirusTotal",
                "Zimperium"
            ],
            "instance_names": "virus_total_general"
        },
        {
            "playbookID": "PAN-OS Query Logs For Indicators Test",
            "fromversion": "5.5.0",
            "timeout": 1500,
            "integrations": "Panorama",
            "instance_names": "palo_alto_panorama",
            "memory_threshold": 200
        },
        {
            "integrations": "Elasticsearch v2",
            "instance_names": "es_v7",
            "playbookID": "Elasticsearch_v2_test"
        },
        {
            "integrations": "ElasticsearchFeed",
            "instance_names": "es_demisto_feed",
            "playbookID": "Elasticsearch_Fetch_Demisto_Indicators_Test",
            "fromversion": "5.5.0"
        },
        {
            "integrations": "ElasticsearchFeed",
            "instance_names": "es_generic_feed",
            "playbookID": "Elasticsearch_Fetch_Custom_Indicators_Test",
            "fromversion": "5.5.0"
        },
        {
            "integrations": "ElasticsearchFeed",
            "instance_names": "es_demisto_feed_elastic_v8",
            "playbookID": "Elasticsearch_Fetch_Demisto_Indicators_Test",
            "fromversion": "5.5.0"
        },
        {
            "integrations": "ElasticsearchFeed",
            "instance_names": "es_generic_feed_elastic_v8",
            "playbookID": "Elasticsearch_Fetch_Custom_Indicators_Test",
            "fromversion": "5.5.0"
        },
        {
            "integrations": "ElasticsearchFeed",
            "instance_names": "os_demisto_feed",
            "playbookID": "Elasticsearch_Fetch_Demisto_Indicators_Test",
            "fromversion": "5.5.0"
        },
        {
            "integrations": "ElasticsearchFeed",
            "instance_names": "os_generic_feed",
            "playbookID": "Elasticsearch_Fetch_Custom_Indicators_Test",
            "fromversion": "5.5.0"
        },
        {
            "integrations": "Elasticsearch v2",
            "instance_names": "es_v6",
            "playbookID": "Elasticsearch_v2_test-v6"
        },
        {
            "integrations": "Elasticsearch v2",
            "instance_names": "os_v6",
            "playbookID": "Elasticsearch_v2_test-v6"
        },
        {
            "integrations": "Elasticsearch v2",
            "instance_names": "es_v8",
            "playbookID": "Elasticsearch_v2_test-v8"
        },
        {
            "integrations": "Elasticsearch v2",
            "instance_names": "es_v7",
            "playbookID": "Elasticsearch_v2_test-v7-v8"
        },
        {
            "integrations": "Elasticsearch v2",
            "instance_names": "es_v8",
            "playbookID": "Elasticsearch_v2_test-v7-v8"
        },
        {
            "integrations": "Elasticsearch v2",
            "instance_names": "os_v7",
            "playbookID": "Elasticsearch_v2_test-v7-v8"
        },
        {
            "integrations": "PolySwarm",
            "playbookID": "PolySwarm-Test"
        },
        {
            "integrations": "Kennav2",
            "playbookID": "Kenna Test"
        },
        {
            "integrations": "SecurityAdvisor",
            "playbookID": "SecurityAdvisor-Test",
            "fromversion": "4.5.0"
        },
        {
            "integrations": "Google Key Management Service",
            "playbookID": "Google-KMS-test",
            "pid_threshold": 6,
            "memory_threshold": 60
        },
        {
            "integrations": "SecBI",
            "playbookID": "SecBI - Test"
        },
        {
            "playbookID": "ExtractFQDNFromUrlAndEmail-Test"
        },
        {
            "integrations": "EWS v2",
            "playbookID": "Get EWS Folder Test",
            "fromversion": "4.5.0",
            "instance_names": "ewv2_regular",
            "memory_threshold": 120,
            "timeout": 1200
        },
        {
            "integrations": "EWSO365",
            "instance_names": "ewso365_dev_team",
            "playbookID": "EWS_O365_test",
            "fromversion": "5.0.0",
            "timeout": 500
        },
        {
            "integrations": "EWSO365",
            "instance_names": "ewso365_dev_team",
            "playbookID": "EWS_O365_send_mail_test",
            "fromversion": "5.0.0"
        },
        {
            "integrations": "Unit42v2 Feed",
            "playbookID": "unit42_atoms",
            "fromversion": "5.5.0",
            "memory_threshold": 115
        },
        {
            "integrations": "QRadar v3",
            "playbookID": "QRadar Indicator Hunting Test",
            "instance_names": "QRadar_20",
            "timeout": 12000,
            "fromversion": "6.0.0"
        },
        {
            "integrations": "QRadar v3",
            "playbookID": "QRadar - Get Offense Logs Test",
            "instance_names": "QRadar_20",
            "timeout": 600,
            "fromversion": "6.0.0"
        },
        {
            "playbookID": "SetAndHandleEmpty test",
            "fromversion": "4.5.0"
        },
        {
            "integrations": "Tanium v2",
            "playbookID": "Tanium v2 - Test"
        },
        {
            "integrations": "Office 365 Feed",
            "playbookID": "Office365_Feed_Test",
            "fromversion": "5.5.0",
            "memory_threshold": 150
        },
        {
            "integrations": "GoogleCloudTranslate",
            "playbookID": "GoogleCloudTranslate-Test",
            "pid_threshold": 9
        },
        {
            "integrations": "Infoblox",
            "playbookID": "Infoblox Test"
        },
        {
            "playbookID": "GetValuesOfMultipleFIelds Test",
            "fromversion": "4.5.0"
        },
        {
            "playbookID": "IsInternalHostName Test",
            "fromversion": "4.5.0"
        },
        {
            "playbookID": "DigitalGuardian-Test",
            "integrations": "Digital Guardian",
            "fromversion": "5.0.0"
        },
        {
            "integrations": "SplunkPy",
            "playbookID": "Splunk Indicator Hunting Test",
            "fromversion": "5.0.0",
            "memory_threshold": 500,
            "instance_names": "use_default_handler"
        },
        {
            "integrations": "AutoFocus Feed",
            "playbookID": "playbook-FeedAutofocus_test",
            "fromversion": "5.5.0"
        },
        {
            "integrations": "PaloAltoNetworks_PrismaCloudCompute",
            "playbookID": "PaloAltoNetworks_PrismaCloudCompute-Test",
            "instance_names": "prisma_cloud_compute_21_04"
        },
        {
            "integrations": "SaasSecurity",
            "playbookID": "SaasSecurity-Test"
        },
        {
            "integrations": "Recorded Future Feed",
            "playbookID": "RecordedFutureFeed - Test",
            "instance_names": "recorded_future_feed",
            "timeout": 1000,
            "fromversion": "5.5.0",
            "memory_threshold": 86
        },
        {
            "integrations": "Recorded Future Feed",
            "playbookID": "RecordedFutureFeed - Test",
            "instance_names": "recorded_future_feed_with_risk_rules",
            "timeout": 1000,
            "fromversion": "5.5.0",
            "memory_threshold": 86
        },
        {
            "integrations": "Expanse",
            "playbookID": "test-Expanse-Playbook",
            "fromversion": "5.0.0"
        },
        {
            "integrations": "Expanse",
            "playbookID": "test-Expanse",
            "fromversion": "5.0.0"
        },
        {
            "integrations": "DShield Feed",
            "playbookID": "playbook-DshieldFeed_test",
            "fromversion": "5.5.0"
        },
        {
            "integrations": "AlienVault Reputation Feed",
            "playbookID": "AlienVaultReputationFeed_Test",
            "fromversion": "5.5.0",
            "memory_threshold": 190
        },
        {
            "integrations": "BruteForceBlocker Feed",
            "playbookID": "playbook-BruteForceBlocker_test",
            "fromversion": "5.5.0",
            "memory_threshold": 190
        },
        {
            "integrations": "F5Silverline",
            "playbookID": "F5Silverline_TestPlaybook",
            "fromversion": "6.0.0",
            "memory_threshold": 190
        },
        {
            "integrations": "Carbon Black Enterprise EDR",
            "playbookID": "Carbon Black Enterprise EDR Test",
            "fromversion": "5.0.0"
        },
        {
            "integrations": "MongoDB Key Value Store",
            "playbookID": "MongoDB KeyValueStore - Test",
            "pid_threshold": 12,
            "fromversion": "5.0.0"
        },
        {
            "integrations": "MongoDB Log",
            "playbookID": "MongoDBLog - Test",
            "pid_threshold": 12,
            "fromversion": "5.0.0"
        },
        {
            "integrations": "CyCognito",
            "playbookID": "CyCognito-Test",
            "fromversion": "6.2.0"
        },
        {
            "integrations": "FeedCyCognito",
            "playbookID": "FeedCyCognito-Test",
            "fromversion": "6.2.0"
        },
        {
            "integrations": "Google Chronicle Backstory",
            "playbookID": "Google Chronicle Backstory Asset - Test",
            "fromversion": "5.0.0"
        },
        {
            "integrations": "Google Chronicle Backstory",
            "playbookID": "Google Chronicle Backstory IOC Details - Test",
            "fromversion": "5.0.0"
        },
        {
            "integrations": "Google Chronicle Backstory",
            "playbookID": "Google Chronicle Backstory List Alerts - Test",
            "fromversion": "5.0.0"
        },
        {
            "integrations": "Google Chronicle Backstory",
            "playbookID": "Google Chronicle Backstory List IOCs - Test",
            "fromversion": "5.0.0"
        },
        {
            "integrations": "Google Chronicle Backstory",
            "playbookID": "Google Chronicle Backstory Reputation - Test",
            "fromversion": "5.0.0"
        },
        {
            "integrations": "Google Chronicle Backstory",
            "playbookID": "Google Chronicle Backstory List Events - Test",
            "fromversion": "5.0.0"
        },
        {
            "integrations": "Feodo Tracker IP Blocklist Feed",
            "instance_names": "feodo_tracker_ip_currently__active",
            "playbookID": "playbook-feodotrackeripblock_test_currently__active",
            "fromversion": "5.5.0"
        },
        {
            "integrations": "Feodo Tracker IP Blocklist Feed",
            "instance_names": "feodo_tracker_ip_30_days",
            "playbookID": "playbook-feodotrackeripblock_test_30_days",
            "fromversion": "5.5.0"
        },
        {
            "integrations": "Code42",
            "playbookID": "Code42-Test",
            "fromversion": "5.0.0",
            "timeout": 600
        },
        {
            "playbookID": "Code42 File Search Test",
            "integrations": "Code42",
            "fromversion": "5.0.0"
        },
        {
            "playbookID": "Code42 Suspicious Activity Action v2 - Test",
            "integrations": "Code42",
            "fromversion": "6.10.0"
        },
        {
            "playbookID": "HasiCoprTerraformTest",
            "integrations": "HashicorpTerraform",
            "fromversion": "6.10.0"
        },
        {
            "playbookID": "FetchIndicatorsFromFile-test",
            "fromversion": "5.5.0"
        },
        {
            "integrations": "RiskSense",
            "playbookID": "RiskSense Get Apps - Test"
        },
        {
            "integrations": "RiskSense",
            "playbookID": "RiskSense Get Host Detail - Test"
        },
        {
            "integrations": "RiskSense",
            "playbookID": "RiskSense Get Host Finding Detail - Test"
        },
        {
            "integrations": "RiskSense",
            "playbookID": "RiskSense Get Hosts - Test"
        },
        {
            "integrations": "RiskSense",
            "playbookID": "RiskSense Get Host Findings - Test"
        },
        {
            "integrations": "RiskSense",
            "playbookID": "RiskSense Get Unique Cves - Test"
        },
        {
            "integrations": "RiskSense",
            "playbookID": "RiskSense Get Unique Open Findings - Test"
        },
        {
            "integrations": "RiskSense",
            "playbookID": "RiskSense Get Apps Detail - Test"
        },
        {
            "integrations": "RiskSense",
            "playbookID": "RiskSense Apply Tag - Test"
        },
        {
            "integrations": "Indeni",
            "playbookID": "Indeni_test",
            "fromversion": "5.0.0"
        },
        {
            "integrations": "SafeBreach v2",
            "playbookID": "playbook-SafeBreach-Test",
            "fromversion": "5.5.0"
        },
        {
            "integrations": "AlienVault OTX TAXII Feed",
            "playbookID": "playbook-feedalienvaultotx_test",
            "fromversion": "5.5.0"
        },
        {
            "playbookID": "ExtractDomainAndFQDNFromUrlAndEmail-Test",
            "fromversion": "5.5.0"
        },
        {
            "integrations": "Cortex Data Lake",
            "playbookID": "Cortex Data Lake Test",
            "instance_names": "cdl_prod",
            "fromversion": "4.5.0"
        },
        {
            "integrations": "MongoDB",
            "playbookID": "MongoDB - Test"
        },
        {
            "integrations": "DNSDB_v2",
            "playbookID": "DNSDB-Test",
            "fromversion": "5.0.0"
        },
        {
            "integrations": "CreateIncidents",
            "playbookID": "DBotFindSimilarIncidentsByIndicators - Test",
            "instance_names": [
                "Create Test Incidents - Phishing Mock"
            ],
            "timeout": 300
        },
        {
            "playbookID": "GetIndicatorsByQuery - Test"
        },
        {
            "playbookID": "DBotFindSimilarIncidents-test"
        },
        {
            "playbookID": "DBotCreatePhishingClassifierV2FromFile-Test",
            "timeout": 60000,
            "fromversion": "6.1.0",
            "instance_names": "ml_dummy_prod",
            "integrations": "AzureWAF"
        },
        {
            "integrations": "IBM Resilient Systems",
            "playbookID": "IBM Resilient Systems Test"
        },
        {
            "integrations": [
                "Prisma Access",
                "Prisma Access Egress IP feed"
            ],
            "playbookID": "Prisma_Access_Egress_IP_Feed-Test",
            "timeout": 60000,
            "fromversion": "5.5.0"
        },
        {
            "integrations": "Palo Alto Networks - Prisma SASE",
            "playbookID": "PrismaSASE Test",
            "fromversion": "6.5.0",
            "timeout": 500
        },
        {
            "integrations": "Prisma Access",
            "playbookID": "Prisma_Access-Test",
            "timeout": 60000,
            "fromversion": "5.5.0"
        },
        {
            "playbookID": "EvaluateMLModllAtProduction-Test",
            "timeout": 500,
            "fromversion": "5.5.0"
        },
        {
            "integrations": "Google IP Ranges Feed",
            "playbookID": "Fetch Indicators Test",
            "fromversion": "6.0.0"
        },
        {
            "integrations": "Azure AD Connect Health Feed",
            "playbookID": "FeedAzureADConnectHealth_Test",
            "fromversion": "5.5.0"
        },
        {
            "integrations": [
                "Zoom Feed",
                "Core REST API"
            ],
            "playbookID": "FeedZoom_Test",
            "fromversion": "5.5.0",
            "timeout": 500
        },
        {
            "playbookID": "PCAP Analysis Test",
            "integrations": [
                "ipinfo",
                "WildFire-v2"
            ],
            "fromversion": "5.0.0",
            "timeout": 1200
        },
        {
            "integrations": "Workday",
            "playbookID": "Workday - Test",
            "fromversion": "5.0.0",
            "timeout": 600
        },
        {
            "integrations": "Unit42 Feed",
            "playbookID": "Unit42 Feed - Test",
            "fromversion": "5.5.0",
            "timeout": 600
        },
        {
            "integrations": "CrowdStrikeMalquery",
            "playbookID": "CrowdStrikeMalquery-Test",
            "fromversion": "5.0.0",
            "timeout": 2500
        },
        {
            "integrations": "Sixgill_Darkfeed",
            "playbookID": "Sixgill-Darkfeed_Test",
            "fromversion": "5.5.0"
        },
        {
            "playbookID": "hashIncidentFields-test",
            "fromversion": "4.5.0",
            "timeout": 60000
        },
        {
            "integrations": "RSA Archer v2",
            "playbookID": "Archer v2 - Test",
            "fromversion": "5.0.0",
            "timeout": 1500
        },
        {
            "integrations": "WootCloud",
            "playbookID": "TestWootCloudPlaybook",
            "fromversion": "5.0.0"
        },
        {
            "integrations": "Ivanti Heat",
            "playbookID": "Ivanti Heat - Test"
        },
        {
            "integrations": "MicrosoftCloudAppSecurity",
            "playbookID": "MicrosoftCloudAppSecurity-Test"
        },
        {
            "integrations": "Blueliv ThreatCompass",
            "playbookID": "Blueliv_ThreatCompass_test",
            "fromversion": "5.0.0"
        },
        {
            "playbookID": "IncreaseIncidentSeverity-Test",
            "fromversion": "5.0.0"
        },
        {
            "integrations": "TrendMicro Cloud App Security",
            "playbookID": "playbook_TrendmicroCAS_Test",
            "fromversion": "5.0.0",
            "timeout": 300
        },
        {
            "playbookID": "IfThenElse-Test",
            "fromversion": "5.0.0"
        },
        {
            "playbookID": "If-Elif Test",
            "fromversion": "6.9.0"
        },
        {
            "integrations": "Imperva WAF",
            "playbookID": "Imperva WAF - Test"
        },
        {
            "integrations": "CheckPointFirewall_v2",
            "playbookID": "checkpoint-testplaybook",
            "timeout": 500
        },
        {
            "playbookID": "FailedInstances - Test",
            "integrations": "Whois",
            "fromversion": "4.5.0"
        },
        {
            "playbookID": "Whois A new layout implemented with python-whois service",
            "integrations": "Whois",
            "instance_names": "New_context_output",
            "fromversion": "6.9.0"
        },
        {
            "integrations": "F5 ASM",
            "playbookID": "playbook-F5_ASM-Test",
            "timeout": 600,
            "fromversion": "5.0.0"
        },
        {
            "playbookID": "Hatching Triage - Detonate File",
            "integrations": "Hatching Triage",
            "fromversion": "5.5.0"
        },
        {
            "integrations": "Rundeck",
            "playbookID": "Rundeck_test",
            "fromversion": "5.5.0",
            "marketplaces": "xsoar_saas"
        },
        {
            "playbookID": "Field polling test",
            "timeout": 600,
            "fromversion": "5.0.0"
        },
        {
            "integrations": "Generic Webhook",
            "instance_names": "Generic Webhook XSOAR on-prem",
            "playbookID": "Generic Webhook - Test",
            "has_api": false
        },
        {
            "integrations": "Palo Alto Networks Enterprise DLP",
            "playbookID": "Palo_Alto_Networks_Enterprise_DLP - Test",
            "fromversion": "5.0.0"
        },
        {
            "integrations": "Cryptocurrency",
            "playbookID": "Cryptocurrency-Test"
        },
        {
            "integrations": "Public DNS Feed",
            "playbookID": "Public_DNS_Feed_Test",
            "fromversion": "5.5.0"
        },
        {
            "integrations": "ExpanseV2",
            "playbookID": "ExpanseV2 Test",
            "fromversion": "6.0.0",
            "timeout": 250
        },
        {
            "integrations": "FeedExpanse",
            "playbookID": "Feed Expanse Test",
            "fromversion": "6.0.0"
        },
        {
            "integrations": "MicrosoftGraphIdentityandAccess",
            "playbookID": "Identity & Access test playbook"
        },
        {
            "integrations": "MicrosoftPolicyAndComplianceAuditLog",
            "playbookID": "Audit Log - Test",
            "memory_threshold": 220
        },
        {
            "integrations": "Nutanix Hypervisor",
            "playbookID": "Nutanix-test"
        },
        {
            "integrations": "Azure Storage",
            "playbookID": "Azure Storage - Test",
            "instance_names": [
                "Azure_Storage",
                "azure_storage_client_cred"
            ]
        },
        {
            "integrations": "MicrosoftGraphApplications",
            "playbookID": "MSGraph Applications Test",
            "instance_names": "ms_graph_applications_device_code"
        },
        {
            "integrations": "MicrosoftGraphApplications",
            "playbookID": "MSGraph Applications Test",
            "instance_names": "ms_graph_applications_client_cred"
        },
        {
            "integrations": "EWS Extension Online Powershell v2",
            "playbookID": "playbook-O365-EWS-Extension-Powershell-Online-V2-Test",
            "fromversion": "6.0.0",
            "toversion": "6.0.9",
            "timeout": 250
        },
        {
            "integrations": "EWS Extension Online Powershell v3",
            "playbookID": "playbook-O365-EWS-Extension-Powershell-Online-V3-Test",
            "fromversion": "6.0.0",
            "toversion": "6.0.9",
            "timeout": 250
        },
        {
            "integrations": "VirusTotal (API v3)",
            "playbookID": "VirusTotal (API v3) Detonate Test",
            "instance_names": [
                "virus_total_v3",
                "virus_total_v3_premium"
            ]
        },
        {
            "integrations": "VirusTotal (API v3)",
            "playbookID": "VirusTotalV3-test",
            "instance_names": [
                "virus_total_v3"
            ],
            "fromversion": "5.5.0"
        },
        {
            "integrations": "HostIo",
            "playbookID": "HostIo_Test"
        },
        {
            "playbookID": "CreateCertificate-Test",
            "fromversion": "5.5.0"
        },
        {
            "integrations": "LogPoint SIEM Integration",
            "playbookID": "LogPoint SIEM Integration - Test Playbook 1"
        },
        {
            "integrations": "LogPoint SIEM Integration",
            "playbookID": "LogPoint SIEM Integration - Test Playbook 2"
        },
        {
            "integrations": "Cisco Stealthwatch",
            "fromversion": "5.5.0",
            "playbookID": "Cisco Stealthwatch Test"
        },
        {
            "integrations": "cymulate_v2",
            "playbookID": "Cymulate V2 Test",
            "fromversion": "6.0.0"
        },
        {
            "integrations": "OpenCTI",
            "playbookID": "OpenCTI Test",
            "fromversion": "5.0.0"
        },
        {
            "integrations": "Microsoft Graph API",
            "playbookID": "Microsoft Graph API - Test",
            "fromversion": "5.0.0"
        },
        {
            "integrations": "QRadar v3",
            "playbookID": "QRadar_v3-test",
            "instance_names": "QRadar_20",
            "fromversion": "6.0.0",
            "timeout": 1200
        },
        {
            "playbookID": "DbotPredictOufOfTheBoxTest",
            "fromversion": "4.5.0",
            "timeout": 1000
        },
        {
            "playbookID": "DbotPredictOufOfTheBoxTestV2",
            "fromversion": "6.10.0",
            "scripts": [
                "FindDuplicateEmailIncidents"
            ],
            "has_api": false
        },
        {
            "integrations": "HPEArubaClearPass",
            "playbookID": "HPEArubaClearPass_TestPlaybook",
            "fromversion": "6.0.0"
        },
        {
            "integrations": "CrowdstrikeFalcon",
            "playbookID": "Get endpoint details - Generic - test",
            "fromversion": "5.5.0"
        },
        {
            "integrations": "CrowdstrikeFalcon",
            "playbookID": "Isolate and unisolate endpoint - test",
            "fromversion": "5.5.0",
            "memory_threshold": 150
        },
        {
            "integrations": "VirusTotal - Premium (API v3)",
            "playbookID": "VirusTotal Premium v3 TestPlaybook",
            "fromversion": "5.5.0"
        },
        {
            "integrations": "Armis",
            "playbookID": "Armis-Test",
            "fromversion": "5.5.0"
        },
        {
            "playbookID": "Tidy - Test",
            "integrations": [
                "AWS - EC2",
                "Core REST API",
                "Tidy"
            ],
            "instance_names": [
                "aws_alloacte_host"
            ],
            "fromversion": "6.0.0"
        },
        {
            "integrations": "Trend Micro Deep Security",
            "playbookID": "Trend Micro Deep Security - Test"
        },
        {
            "integrations": "Carbon Black Endpoint Standard",
            "playbookID": "carbonBlackEndpointStandardTestPlaybook",
            "fromversion": "5.5.0"
        },
        {
            "integrations": "Carbon Black Endpoint Standard v3",
            "playbookID": "carbonBlackEndpointStandardV3TestPlaybook",
            "fromversion": "6.10.0"
        },
        {
            "integrations": "Proofpoint TAP v2",
            "playbookID": "ProofpointTAP-Test"
        },
        {
            "integrations": "QualysV2",
            "playbookID": "QualysVulnerabilityManagement-Test",
            "fromversion": "5.5.0",
            "timeout": 3500
        },
        {
            "integrations": "ThreatExchange v2",
            "playbookID": "ThreatExchangeV2-test",
            "fromversion": "5.5.0"
        },
        {
            "integrations": "NetscoutAED",
            "playbookID": "NetscoutAED-Test",
            "fromversion": "5.5.0"
        },
        {
            "integrations": "VMware Workspace ONE UEM (AirWatch MDM)",
            "playbookID": "VMware Workspace ONE UEM (AirWatch MDM)-Test",
            "fromversion": "6.0.0"
        },
        {
            "integrations": "CarbonBlackLiveResponseCloud",
            "playbookID": "CarbonBlackLiveResponseCloud-Test",
            "fromversion": "5.5.0"
        },
        {
            "integrations": "CarbonBlackProtectionV2",
            "playbookID": "CbP-PlayBook"
        },
        {
            "playbookID": "EDL Indicator Performance Test",
            "instance_names": "eis_auto",
            "integrations": [
                "ExportIndicators",
                "Create-Mock-Feed-Relationships"
            ],
            "fromversion": "6.0.0",
            "timeout": 3500,
            "memory_threshold": 900,
            "pid_threshold": 12,
            "context_print_dt": "EISHey"
        },
        {
            "integrations": "jamf v2",
            "playbookID": "Jamf_v2_test",
            "fromversion": "5.5.0"
        },
        {
            "integrations": "GuardiCore v2",
            "playbookID": "GuardiCoreV2-Test",
            "fromversion": "6.0.0"
        },
        {
            "playbookID": "DBot Build Phishing Classifier Test - Multiple Algorithms",
            "timeout": 60000,
            "fromversion": "6.1.0",
            "instance_names": "ml_dummy_prod"
        },
        {
            "integrations": [
                "AutoFocus Daily Feed",
                "Core REST API"
            ],
            "playbookID": "Fetch Indicators Test",
            "fromversion": "6.0.0",
            "timeout": 2400
        },
        {
            "integrations": "SOCRadarIncidents",
            "playbookID": "SOCRadarIncidents-Test"
        },
        {
            "integrations": "SOCRadarThreatFusion",
            "playbookID": "SOCRadarThreatFusion-Test"
        },
        {
            "integrations": "FeedSOCRadarThreatFeed",
            "playbookID": "FeedSOCRadarThreatFeed-Test"
        },
        {
            "integrations": "TheHive Project",
            "playbookID": "Playbook_TheHiveProject_Test",
            "fromversion": "6.0.0"
        },
        {
            "integrations": [
                "ServiceNow v2",
                "Core REST API"
            ],
            "playbookID": "ServiceNow_Fetch_Incidents_Test",
            "instance_names": "snow_basic_auth",
            "fromversion": "6.8.0",
            "timeout": 2400
        },
        {
            "integrations": [
                "MalwareBazaar Feed",
                "Core REST API"
            ],
            "playbookID": "Fetch Indicators Test",
            "fromversion": "6.0.0",
            "instance_names": "malwarebazzar_auto",
            "timeout": 2400
        },
        {
            "playbookID": "SolarWinds-Test",
            "fromversion": "5.5.0",
            "integrations": [
                "SolarWinds"
            ]
        },
        {
            "playbookID": "BastilleNetworks-Test",
            "fromversion": "5.0.0",
            "integrations": [
                "Bastille Networks"
            ]
        },
        {
            "playbookID": "bc993d1a-98f5-4554-8075-68a38004c119",
            "fromversion": "5.0.0",
            "integrations": [
                "Gamma"
            ]
        },
        {
            "playbookID": "Service Desk Plus (On-Premise) Test",
            "fromversion": "5.0.0",
            "integrations": [
                "ServiceDeskPlus (On-Premise)"
            ]
        },
        {
            "playbookID": "IronDefense Test",
            "fromversion": "5.0.0",
            "integrations": [
                "IronDefense"
            ]
        },
        {
            "playbookID": "AgariPhishingDefense-Test",
            "fromversion": "5.0.0",
            "integrations": [
                "Agari Phishing Defense"
            ]
        },
        {
            "playbookID": "SecurityIntelligenceServicesFeed - Test",
            "fromversion": "5.5.0",
            "integrations": [
                "SecurityIntelligenceServicesFeed"
            ]
        },
        {
            "playbookID": "FeedTalosTestPlaybook",
            "fromversion": "5.5.0",
            "integrations": [
                "Talos Feed"
            ]
        },
        {
            "playbookID": "Netscout Arbor Sightline - Test Playbook",
            "fromversion": "5.5.0",
            "integrations": [
                "NetscoutArborSightline"
            ]
        },
        {
            "playbookID": "AlphaVantage Test Playbook",
            "fromversion": "6.0.0",
            "integrations": [
                "AlphaVantage"
            ]
        },
        {
            "playbookID": "Azure SQL - Test",
            "fromversion": "5.0.0",
            "instance_names": "azure_sql_device_code_instance",
            "integrations": [
                "Azure SQL Management"
            ]
        },
        {
            "playbookID": "Sophos Central Test",
            "fromversion": "5.0.0",
            "integrations": [
                "Sophos Central"
            ]
        },
        {
            "playbookID": "Microsoft Graph Groups - Test",
            "fromversion": "5.0.0",
            "integrations": [
                "Microsoft Graph Groups"
            ]
        },
        {
            "playbookID": "Humio-Test",
            "fromversion": "5.0.0",
            "integrations": [
                "Humio"
            ]
        },
        {
            "playbookID": "Blueliv_ThreatContext_test",
            "fromversion": "5.0.0",
            "integrations": [
                "Blueliv ThreatContext"
            ]
        },
        {
            "playbookID": "TestMBsPlaybook",
            "fromversion": "6.0.0",
            "integrations": [
                "DarktraceMBs"
            ]
        },
        {
            "playbookID": "Recorded Future Test Playbook",
            "fromversion": "5.0.0",
            "integrations": [
                "Recorded Future v2"
            ]
        },
        {
            "playbookID": "get_file_sample_by_hash_-_cylance_protect_-_test",
            "fromversion": "5.0.0",
            "integrations": [
                "Cylance Protect v2"
            ]
        },
        {
            "playbookID": "Venafi - Test",
            "fromversion": "5.0.0",
            "integrations": [
                "Venafi"
            ]
        },
        {
            "playbookID": "VenafiV2_Test",
            "fromversion": "6.9.0",
            "integrations": [
                "VenafiTLSProtect"
            ]
        },
        {
            "playbookID": "3da36d51-3cdf-4120-882a-cee03b038b89",
            "fromversion": "5.0.0",
            "integrations": [
                "FortiManager"
            ]
        },
        {
            "playbookID": "X509Certificate_Test_Playbook",
            "fromversion": "6.0.0"
        },
        {
            "playbookID": "Pcysys-Test",
            "fromversion": "5.0.0",
            "integrations": [
                "Pentera"
            ]
        },
        {
            "playbookID": "Pentera Run Scan and Create Incidents - Test",
            "fromversion": "5.0.0",
            "integrations": [
                "Pentera"
            ]
        },
        {
            "playbookID": "Google Chronicle Backstory List Detections - Test",
            "fromversion": "5.0.0",
            "integrations": [
                "Google Chronicle Backstory"
            ]
        },
        {
            "playbookID": "Google Chronicle Backstory List Rules - Test",
            "fromversion": "5.0.0",
            "integrations": [
                "Google Chronicle Backstory"
            ]
        },
        {
            "playbookID": "McAfee ESM v2 - Test",
            "fromversion": "5.0.0",
            "instance_names": "v11.1.3",
            "integrations": [
                "McAfee ESM v2"
            ]
        },
        {
            "playbookID": "McAfee ESM Watchlists - Test",
            "fromversion": "5.0.0",
            "instance_names": "v11.1.3",
            "integrations": [
                "McAfee ESM v2"
            ]
        },
        {
            "playbookID": "Acalvio Sample Playbook",
            "fromversion": "5.0.0",
            "integrations": [
                "Acalvio ShadowPlex"
            ]
        },
        {
            "playbookID": "playbook-SophosXGFirewall-test",
            "fromversion": "5.0.0",
            "integrations": [
                "sophos_firewall"
            ]
        },
        {
            "playbookID": "CircleCI-Test",
            "fromversion": "5.5.0",
            "integrations": [
                "CircleCI"
            ]
        },
        {
            "playbookID": "XMCyberIntegration-Test",
            "fromversion": "6.0.0",
            "integrations": [
                "XMCyber"
            ]
        },
        {
            "playbookID": "Test-AnsibleHCloud",
            "fromversion": "6.0.0",
            "integrations": [
                "AnsibleAlibabaCloud"
            ]
        },
        {
            "playbookID": "Logzio - Test",
            "fromversion": "5.0.0",
            "integrations": [
                "Logz.io"
            ]
        },
        {
            "playbookID": "GoogleCloudSCC-Test",
            "fromversion": "5.0.0",
            "integrations": [
                "GoogleCloudSCC"
            ]
        },
        {
            "playbookID": "SailPointIdentityNow-Test",
            "fromversion": "6.0.0",
            "integrations": [
                "SailPointIdentityNow"
            ]
        },
        {
            "playbookID": "playbook-Cyberint_Test",
            "fromversion": "5.0.0",
            "integrations": [
                "cyberint"
            ]
        },
        {
            "playbookID": "Druva-Test",
            "fromversion": "5.0.0",
            "integrations": [
                "Druva Ransomware Response"
            ]
        },
        {
            "playbookID": "LogPoint SIEM Integration - Test Playbook 3",
            "fromversion": "6.0.0",
            "integrations": [
                "LogPoint SIEM Integration"
            ]
        },
        {
            "playbookID": "TestGraPlayBook",
            "fromversion": "5.0.0",
            "integrations": [
                "Gurucul-GRA"
            ]
        },
        {
            "playbookID": "TestGreatHornPlaybook",
            "fromversion": "6.0.0",
            "integrations": [
                "GreatHorn"
            ]
        },
        {
            "playbookID": "Microsoft Defender Advanced Threat Protection - Test",
            "fromversion": "5.0.0",
            "integrations": [
                "Microsoft Defender Advanced Threat Protection"
            ],
            "instance_names": [
                "microsoft_defender_atp_dev_self_deployed"
            ],
            "timeout": 500
        },
        {
            "playbookID": "Polygon-Test",
            "fromversion": "5.0.0",
            "integrations": [
                "Group-IB TDS Polygon"
            ]
        },
        {
            "playbookID": "TrustwaveSEG-Test",
            "fromversion": "5.0.0",
            "integrations": [
                "trustwave secure email gateway"
            ]
        },
        {
            "playbookID": "PassiveTotal_v2-Test",
            "fromversion": "5.0.0",
            "integrations": [
                "PassiveTotal v2",
                "PassiveTotal"
            ]
        },
        {
            "playbookID": "02ea5cef-3169-4b17-8f4d-604b44e6348a",
            "fromversion": "5.0.0",
            "integrations": [
                "Cognni"
            ]
        },
        {
            "playbookID": "playbook-InsightIDR-test",
            "fromversion": "5.0.0",
            "integrations": [
                "Rapid7 InsightIDR"
            ]
        },
        {
            "playbookID": "Cofense Intelligence v2-Test",
            "fromversion": "5.5.0",
            "integrations": [
                "CofenseIntelligenceV2"
            ]
        },
        {
            "integrations": "Cofense Vision",
            "playbookID": "CofenseVision-Test",
            "fromversion": "6.2.0"
        },
        {
            "playbookID": "opsgenie-test-playbook",
            "fromversion": "6.0.0",
            "integrations": [
                "Opsgeniev2"
            ]
        },
        {
            "playbookID": "FraudWatch-Test",
            "fromversion": "5.0.0",
            "integrations": [
                "FraudWatch"
            ]
        },
        {
            "playbookID": "SepioPrimeAPI-Test",
            "fromversion": "5.0.0",
            "integrations": [
                "Sepio"
            ]
        },
        {
            "playbookID": "SX - PC - Test Playbook",
            "fromversion": "5.5.0",
            "integrations": [
                "PingCastle"
            ]
        },
        {
            "playbookID": "JARM-Test",
            "fromversion": "5.0.0",
            "integrations": [
                "JARM"
            ]
        },
        {
            "playbookID": "Playbook-HYASInsight-Test",
            "fromversion": "6.0.0",
            "integrations": [
                "HYAS Insight"
            ]
        },
        {
            "playbookID": "ConcentricAI Demo Playbook",
            "fromversion": "6.0.0",
            "integrations": [
                "ConcentricAI"
            ]
        },
        {
            "playbookID": "Cyberpion-Test",
            "fromversion": "6.0.0",
            "integrations": [
                "Cyberpion"
            ]
        },
        {
            "playbookID": "CrowdStrike OpenAPI - Test",
            "fromversion": "6.0.0",
            "integrations": [
                "CrowdStrike OpenAPI"
            ]
        },
        {
            "playbookID": "Smokescreen IllusionBLACK-Test",
            "fromversion": "5.0.0",
            "integrations": [
                "Smokescreen IllusionBLACK"
            ]
        },
        {
            "playbookID": "TestCymptomPlaybook",
            "fromversion": "5.0.0",
            "integrations": [
                "Cymptom"
            ]
        },
        {
            "playbookID": "Test-GitLab-v2",
            "fromversion": "6.5.0",
            "integrations": "GitLabv2"
        },
        {
            "playbookID": "LGTM-test-playbook",
            "fromversion": "6.0.0",
            "integrations": [
                "LGTM",
                "MinIO",
                "Docker Engine API"
            ]
        },
        {
            "playbookID": "playbook-MinIO-Test",
            "fromversion": "6.0.0",
            "integrations": [
                "LGTM",
                "MinIO",
                "Docker Engine API"
            ]
        },
        {
            "playbookID": "MSGraph_DeviceManagement_Test",
            "fromversion": "5.0.0",
            "instance_names": "ms_graph_device_management_self_deployed_prod",
            "integrations": [
                "Microsoft Graph Device Management"
            ]
        },
        {
            "playbookID": "G Suite Security Alert Center-Test",
            "fromversion": "5.0.0",
            "integrations": [
                "G Suite Security Alert Center"
            ]
        },
        {
            "playbookID": "VerifyOOBV2Predictions-Test",
            "fromversion": "5.5.0"
        },
        {
            "playbookID": "PAN OS EDL Management - Test",
            "fromversion": "5.0.0",
            "integrations": [
                "palo_alto_networks_pan_os_edl_management"
            ],
            "has_api": false
        },
        {
            "playbookID": "Group-IB Threat Intelligence & Attribution-Test",
            "fromversion": "6.0.0",
            "integrations": [
                "Group-IB Threat Intelligence & Attribution Feed",
                "Group-IB Threat Intelligence & Attribution"
            ]
        },
        {
            "playbookID": "CounterCraft - Test",
            "fromversion": "5.0.0",
            "integrations": [
                "CounterCraft Deception Director"
            ]
        },
        {
            "playbookID": "Azure Kubernetes Services - Test",
            "fromversion": "5.0.0",
            "instance_names": "aks_device_code_instance",
            "integrations": [
                "Azure Kubernetes Services"
            ]
        },
        {
            "playbookID": "Cortex XDR - IOC - Test without fetch",
            "fromversion": "5.5.0",
            "memory_threshold": 200,
            "integrations": [
                "Cortex XDR - IR",
                "Cortex XDR - IOC"
            ]
        },
        {
            "playbookID": "PaloAltoNetworks_IoT-Test",
            "fromversion": "5.0.0",
            "integrations": [
                "Palo Alto Networks IoT"
            ]
        },
        {
            "playbookID": "GreyNoise-Test",
            "fromversion": "5.5.0",
            "integrations": [
                "GreyNoise Community",
                "GreyNoise"
            ]
        },
        {
            "playbookID": "xMatters-Test",
            "fromversion": "5.5.0",
            "integrations": [
                "xMatters"
            ]
        },
        {
            "playbookID": "TestCentrifyPlaybook",
            "fromversion": "6.0.0",
            "integrations": [
                "Centrify Vault"
            ]
        },
        {
            "playbookID": "Infinipoint-Test",
            "fromversion": "5.0.0",
            "integrations": [
                "Infinipoint"
            ]
        },
        {
            "playbookID": "CyrenThreatInDepth-Test",
            "fromversion": "6.0.0",
            "integrations": [
                "CyrenThreatInDepth"
            ]
        },
        {
            "playbookID": "CVSS Calculator Test",
            "fromversion": "5.0.0"
        },
        {
            "playbookID": "Test-AnsibleHCloud",
            "fromversion": "6.0.0",
            "integrations": [
                "AnsibleHCloud"
            ]
        },
        {
            "playbookID": "Archer-Test-Playbook",
            "fromversion": "5.0.0",
            "integrations": [
                "RSA Archer",
                "RSA Archer v2"
            ]
        },
        {
            "playbookID": "Cymulate V1 Test",
            "fromversion": "6.0.0",
            "integrations": [
                "cymulate_v2",
                "Cymulate"
            ]
        },
        {
            "playbookID": "TestUptycs",
            "fromversion": "5.0.0",
            "integrations": [
                "Uptycs"
            ]
        },
        {
            "playbookID": "Microsoft Graph Calendar - Test",
            "fromversion": "5.0.0",
            "instance_names": "ms_graph_calendar_dev",
            "integrations": [
                "Microsoft Graph Calendar"
            ]
        },
        {
            "playbookID": "VMRay-Test-URL",
            "fromversion": "5.5.0",
            "integrations": [
                "vmray"
            ]
        },
        {
            "playbookID": "Thycotic-Test",
            "fromversion": "6.0.0",
            "integrations": [
                "Thycotic"
            ]
        },
        {
            "playbookID": "Test Playbook TrendMicroDDA",
            "fromversion": "5.0.0",
            "integrations": [
                "Trend Micro Deep Discovery Analyzer"
            ]
        },
        {
            "playbookID": "Atlassian Confluence Cloud-Test",
            "fromversion": "6.2.0",
            "integrations": [
                "Atlassian Confluence Cloud"
            ]
        },
        {
            "playbookID": "CrowdStrike_Falcon_X_-Test-Detonate_URL",
            "fromversion": "6.1.0",
            "memory_threshold": 100,
            "integrations": [
                "CrowdStrike Falcon X"
            ],
            "timeout": 4600
        },
        {
            "playbookID": "CrowdStrike_Falcon_X_-Test-Detonate_File",
            "fromversion": "6.1.0",
            "memory_threshold": 200,
            "integrations": [
                "CrowdStrike Falcon X"
            ],
            "timeout": 1800
        },
        {
            "playbookID": "CrowdStrike_FalconX_Test",
            "fromversion": "6.1.0",
            "memory_threshold": 300,
            "integrations": [
                "CrowdStrike Falcon X"
            ]
        },
        {
            "playbookID": "Phishing - Core - Test - Actual Incident",
            "fromversion": "6.0.0",
            "timeout": 4600,
            "integrations": [
                "Core REST API",
                "Rasterize",
                "EWS v2"
            ],
            "memory_threshold": 200
        },
        {
            "playbookID": "Phishing v2 - Test - Actual Incident",
            "fromversion": "6.0.0"
        },
        {
            "playbookID": "Detect & Manage Phishing Campaigns - Test",
            "fromversion": "6.0.0",
            "timeout": 1800,
            "integrations": [
                "Core REST API",
                "Demisto Lock",
                "EWS v2"
            ],
            "scripts": [
                "SearchIncidentsV2"
            ],
            "instance_names": [
                "no_sync_long_timeout",
                "ews_mail_sender_labdemisto"
            ],
            "memory_threshold": 350,
            "pid_threshold": 200
        },
        {
            "playbookID": "Phishing v3 - DomainSquatting+EML+MaliciousIndicators - Test",
            "fromversion": "6.2.0",
            "timeout": 7000,
            "integrations": [
                "EWSO365",
                "EWS v2",
                "Core REST API",
                "CreateIncidents",
                "Rasterize"
            ],
            "instance_names": [
                "ewso365_dev_team",
                "ewv2_regular",
                "Create Test Incidents - Phishing Mock"
            ],
            "external_playbook_config": {
                "playbookID": "Phishing - Generic v3",
                "input_parameters": {
                    "InternalDomains": {
                        "simple": "demistodev.onmicrosoft.com"
                    }
                }
            },
            "instance_configuration": {
                "classifier_id": "EWS v2",
                "incoming_mapper_id": "EWS v2-mapper"
            },
            "memory_threshold": 400,
            "pid_threshold": 200
        },
        {
            "playbookID": "Phishing v3 - Get Original Email + Search & Delete - Test",
            "fromversion": "6.2.0",
            "toversion": "6.4.9",
            "timeout": 7000,
            "integrations": [
                "Core REST API",
                "EWSO365",
                "Rasterize",
                "SecurityAndCompliance",
                "VirusTotal (API v3)"
            ],
            "instance_names": [
                "virus_total_v3",
                "ewso365_dev_team"
            ],
            "external_playbook_config": {
                "playbookID": "Phishing - Generic v3",
                "input_parameters": {
                    "SearchAndDelete": {
                        "simple": "True"
                    },
                    "GetOriginalEmail": {
                        "simple": "True"
                    },
                    "SearchAndDeleteIntegration": {
                        "simple": "O365"
                    },
                    "O365DeleteType": {
                        "simple": "Soft"
                    }
                }
            },
            "memory_threshold": 160,
            "pid_threshold": 200
        },
        {
            "playbookID": "PCAP Search test",
            "fromversion": "5.0.0"
        },
        {
            "playbookID": "PCAP Parsing And Indicator Enrichment Test",
            "fromversion": "5.0.0"
        },
        {
            "playbookID": "PCAP File Carving Test",
            "fromversion": "5.0.0"
        },
        {
            "playbookID": "Trello Test",
            "fromversion": "6.0.0",
            "integrations": [
                "Trello"
            ]
        },
        {
            "playbookID": "Google Drive Permissions Test",
            "fromversion": "5.0.0",
            "integrations": [
                "GoogleDrive"
            ],
            "memory_threshold": 300
        },
        {
            "playbookID": "RiskIQDigitalFootprint-Test",
            "fromversion": "5.5.0",
            "integrations": [
                "RiskIQDigitalFootprint"
            ]
        },
        {
            "playbookID": "playbook-feodotrackeripblock_test",
            "fromversion": "5.5.0",
            "integrations": [
                "Feodo Tracker IP Blocklist Feed"
            ],
            "instance_names": [
                "feodo_tracker_ip_currently__active",
                "feodo_tracker_ip_30_days"
            ]
        },
        {
            "playbookID": "CyberTotal_TestPlaybook",
            "fromversion": "5.0.0",
            "integrations": [
                "CyberTotal"
            ]
        },
        {
            "playbookID": "Deep_Instinct-Test",
            "fromversion": "5.0.0",
            "integrations": [
                "Deep Instinct"
            ]
        },
        {
            "playbookID": "Zabbix - Test",
            "fromversion": "5.0.0",
            "integrations": [
                "Zabbix"
            ]
        },
        {
            "playbookID": "GCS Object Policy (ACL) - Test",
            "fromversion": "5.0.0",
            "integrations": [
                "Google Cloud Storage"
            ]
        },
        {
            "playbookID": "GetStringsDistance - Test",
            "fromversion": "5.0.0",
            "scripts": [
                "GetStringsDistance"
            ]
        },
        {
            "playbookID": "GCS Bucket Management - Test",
            "fromversion": "5.0.0",
            "integrations": [
                "Google Cloud Storage"
            ]
        },
        {
            "playbookID": "GCS Bucket Policy (ACL) - Test",
            "fromversion": "5.0.0",
            "integrations": [
                "Google Cloud Storage"
            ]
        },
        {
            "playbookID": "GCS Object Operations - Test",
            "fromversion": "5.0.0",
            "integrations": [
                "Google Cloud Storage"
            ]
        },
        {
            "playbookID": "OpenLDAP - Test",
            "fromversion": "5.0.0",
            "integrations": [
                "OpenLDAP"
            ],
            "instance_names": "LDAP Authentication (Active Directory)"
        },
        {
            "playbookID": "LDAP Authentication - Test",
            "fromversion": "6.8.0",
            "integrations": [
                "OpenLDAP"
            ],
            "instance_names": "LDAP Authentication (Active Directory)"
        },
        {
            "playbookID": "LDAP Authentication - Test",
            "fromversion": "6.8.0",
            "integrations": [
                "OpenLDAP"
            ],
            "instance_names": "LDAP Authentication (OpenLDAP)"
        },
        {
            "playbookID": "FireEye-Detection-on-Demand-Test",
            "fromversion": "6.0.0",
            "integrations": [
                "FireEye Detection on Demand"
            ]
        },
        {
            "playbookID": "TestIPQualityScorePlaybook",
            "fromversion": "5.0.0",
            "integrations": [
                "IPQualityScore"
            ]
        },
        {
            "integrations": "CrowdStrike Falcon Sandbox V2",
            "playbookID": "CrowdstrikeFalconSandbox2 Test",
            "timeout": 500
        },
        {
            "playbookID": "Send Email To Recipients",
            "fromversion": "5.0.0",
            "memory_threshold": 100,
            "integrations": [
                "EWS v2"
            ],
            "instance_names": [
                "ews_mail_sender_labdemisto"
            ]
        },
        {
            "playbookID": "Endace-Test",
            "fromversion": "5.0.0",
            "integrations": [
                "Endace"
            ]
        },
        {
            "playbookID": "StringToArray_test",
            "fromversion": "6.0.0"
        },
        {
            "playbookID": "URLSSLVerification_test",
            "fromversion": "5.0.0"
        },
        {
            "playbookID": "playbook-SearchIncidentsV2InsideGenericPollng-Test",
            "fromversion": "5.0.0",
            "timeout": 350
        },
        {
            "playbookID": "IsRFC1918-Test",
            "fromversion": "5.0.0"
        },
        {
            "playbookID": "Base64 File in List Test",
            "fromversion": "5.0.0"
        },
        {
            "playbookID": "DbotAverageScore-Test",
            "fromversion": "5.0.0"
        },
        {
            "playbookID": "ExtractEmailV2-Test",
            "fromversion": "5.5.0"
        },
        {
            "playbookID": "IsUrlPartOfDomain Test",
            "fromversion": "5.0.0"
        },
        {
            "playbookID": "URLEncode-Test",
            "fromversion": "5.0.0"
        },
        {
            "playbookID": "IsIPInRanges - Test",
            "fromversion": "5.0.0"
        },
        {
            "playbookID": "Relationships scripts - Test",
            "fromversion": "6.2.0"
        },
        {
            "playbookID": "Test-CreateDBotScore-With-Reliability",
            "fromversion": "6.0.0"
        },
        {
            "playbookID": "ValidateContent - Test",
            "fromversion": "5.5.0",
            "marketplaces": "xsoar_saas",
            "timeout": 300
        },
        {
            "playbookID": "DeleteContext-auto-subplaybook-test",
            "fromversion": "5.0.0"
        },
        {
            "playbookID": "Process Email - Generic - Test - Actual Incident",
            "fromversion": "6.0.0",
            "integrations": [
                "XsoarPowershellTesting",
                "Create-Mock-Feed-Relationships"
            ],
            "memory_threshold": 160
        },
        {
            "playbookID": "Analyst1 Integration Demonstration - Test",
            "fromversion": "5.0.0",
            "integrations": [
                "Analyst1",
                "illuminate"
            ]
        },
        {
            "playbookID": "Analyst1 Integration Test",
            "fromversion": "5.0.0",
            "integrations": [
                "Analyst1",
                "illuminate"
            ]
        },
        {
            "playbookID": "Cofense Triage v3-Test",
            "fromversion": "6.0.0",
            "integrations": [
                "Cofense Triage v2",
                "Cofense Triage v3",
                "Cofense Triage"
            ]
        },
        {
            "playbookID": "SailPointIdentityIQ-Test",
            "fromversion": "6.0.0",
            "integrations": [
                "SailPointIdentityIQ"
            ]
        },
        {
            "playbookID": "Test - ExtFilter",
            "fromversion": "5.0.0"
        },
        {
            "playbookID": "Test - ExtFilter Main",
            "fromversion": "5.0.0"
        },
        {
            "playbookID": "Microsoft Teams - Test",
            "fromversion": "5.0.0",
            "memory_threshold": 300,
            "instance_names": "ms_teams_management_device_code",
            "integrations": [
                "Microsoft Teams Management",
                "Microsoft Teams"
            ]
        },
        {
            "playbookID": "TestTOPdeskPlaybook",
            "fromversion": "5.0.0",
            "integrations": [
                "TOPdesk"
            ]
        },
        {
            "integrations": "Cortex XDR - XQL Query Engine",
            "playbookID": "Cortex XDR - XQL Query - Test",
            "fromversion": "6.2.0",
            "memory_threshold": 250,
            "timeout": 500
        },
        {
            "playbookID": "ListUsedDockerImages - Test",
            "fromversion": "6.1.0"
        },
        {
            "integrations": "CustomIndicatorDemo",
            "playbookID": "playbook-CustomIndicatorDemo-test"
        },
        {
            "integrations": "Azure Sentinel",
            "fromversion": "5.5.0",
            "playbookID": "TestAzureSentinelPlaybookV2",
            "instance_names": "azure_sentinel_dev"
        },
        {
            "integrations": "AnsibleAlibabaCloud",
            "playbookID": "Test-AlibabaCloud"
        },
        {
            "integrations": "AnsibleAzure",
            "playbookID": "Test-AnsibleAzure"
        },
        {
            "integrations": "AnsibleCiscoIOS",
            "playbookID": "Test-AnsibleCiscoIOS"
        },
        {
            "integrations": "AnsibleCiscoNXOS",
            "playbookID": "Test-AnsibleCiscoNXOS"
        },
        {
            "integrations": "AnsibleHCloud",
            "playbookID": "Test-AnsibleHCloud"
        },
        {
            "integrations": "AnsibleKubernetes",
            "playbookID": "Test-AnsibleKubernetes"
        },
        {
            "integrations": "AnsibleLinux",
            "playbookID": "Test-AnsibleLinux"
        },
        {
            "integrations": "AnsibleMicrosoftWindows",
            "playbookID": "Test-AnsibleWindows"
        },
        {
            "integrations": "AnsibleVMware",
            "playbookID": "Test-AnsibleVMware"
        },
        {
            "integrations": "Anomali ThreatStream",
            "playbookID": "Anomali_ThreatStream_Test"
        },
        {
            "integrations": "Anomali ThreatStream v2",
            "playbookID": "ThreatStream-Test"
        },
        {
            "integrations": "Anomali ThreatStream v3",
            "fromversion": "6.0.0",
            "playbookID": "ThreatStream-Test"
        },
        {
            "integrations": [
                "AutoFocusTagsFeed",
                "Core REST API"
            ],
            "playbookID": "AutoFocusTagsFeed-test",
            "timeout": 1500,
            "fromversion": "6.5.0"
        },
        {
            "integrations": [
                "Unit42IntelObjectsFeed",
                "Core REST API"
            ],
            "playbookID": "Unit42 Intel Objects Feed - Test",
            "timeout": 15000,
            "fromversion": "6.5.0"
        },
        {
            "playbookID": "Tanium Threat Response V2 Test",
            "integrations": [
                "Tanium Threat Response v2",
                "Core REST API"
            ],
            "fromversion": "6.0.0",
            "timeout": 3000
        },
        {
            "playbookID": "Tanium Threat Response - Create Connection v2 - Test",
            "integrations": "Tanium Threat Response v2",
            "fromversion": "6.0.0"
        },
        {
            "playbookID": "Tanium Threat Response - Request File Download v2 - Test",
            "integrations": "Tanium Threat Response v2",
            "fromversion": "6.0.0"
        },
        {
            "playbookID": "IndicatorMaliciousRatioCalculation_test",
            "fromversion": "5.0.0"
        },
        {
            "playbookID": "MISPfeed Test",
            "fromversion": "5.5.0",
            "integrations": [
                "MISP Feed"
            ]
        },
        {
            "integrations": [
                "MISP Feed",
                "Core REST API"
            ],
            "playbookID": "Fetch Indicators Test",
            "fromversion": "6.0.0",
            "instance_names": "MISP_feed_instance",
            "timeout": 2400
        },
        {
            "integrations": [
                "CrowdStrike Indicator Feed",
                "Core REST API"
            ],
            "playbookID": "Fetch Indicators Test",
            "fromversion": "6.0.0",
            "instance_names": "CrowdStrike_feed_instance",
            "timeout": 2400
        },
        {
            "playbookID": "Get Original Email - Microsoft Graph Mail - test",
            "fromversion": "6.1.0",
            "integrations": [
                "MicrosoftGraphMail"
            ],
            "instance_names": "ms_graph_mail_dev_no_oproxy"
        },
        {
            "playbookID": "Get Original Email - Gmail v2 - test",
            "fromversion": "6.1.0",
            "memory_threshold": 150,
            "integrations": [
                "Gmail"
            ]
        },
        {
            "playbookID": "Get Original Email - EWS v2 - test",
            "fromversion": "6.1.0",
            "memory_threshold": 100,
            "integrations": [
                "EWS v2"
            ],
            "instance_names": "ewv2_regular"
        },
        {
            "integrations": [
                "Core REST API"
            ],
            "playbookID": "GetTasksWithSections SetIRProcedures end to end test",
            "fromversion": "6.0.0"
        },
        {
            "integrations": "AzureDataExplorer",
            "playbookID": "playbook-AzureDataExplorer-Test",
            "fromversion": "6.0.0"
        },
        {
            "integrations": [
                "Core REST API"
            ],
            "playbookID": "TestDemistoRestAPI",
            "fromversion": "5.5.0"
        },
        {
            "scripts": [
                "SplunkShowAsset",
                "SplunkShowDrilldown",
                "SplunkShowIdentity"
            ],
            "playbookID": "SplunkShowEnrichment"
        },
        {
            "integrations": "MalwareBazaar",
            "playbookID": "MalwareBazaar_Test",
            "fromversion": "6.0.0",
            "memory_threshold": 90
        },
        {
            "playbookID": "IAMInitOktaUser - Test",
            "integrations": [
                "Okta v2",
                "EWSO365"
            ],
            "instance_names": [
                "ewso365_dev_team"
            ],
            "fromversion": "6.5.0",
            "timeout": 600,
            "memory_threshold": 300
        },
        {
            "integrations": "OpsGenieV3",
            "playbookID": "OpsGenieV3TestPlaybook",
            "fromversion": "6.2.0"
        },
        {
            "playbookID": "JsonToTable - Test Playbook",
            "fromversion": "5.5.0"
        },
        {
            "integrations": [
                "RemoteAccess v2"
            ],
            "playbookID": "RemoteAccessTest",
            "fromversion": "6.0.0"
        },
        {
            "playbookID": "AzureRiskyUsers",
            "fromversion": "6.0.0",
            "integrations": "AzureRiskyUsers",
            "instance_names": "AzureRiskyUsers_Device_Code_Flow"
        },
        {
            "playbookID": "AzureRiskyUsers",
            "fromversion": "6.0.0",
            "integrations": "AzureRiskyUsers",
            "instance_names": "AzureRiskyUsers_Client_Credentials_Flow"
        },
        {
            "playbookID": "playbook-AzureKeyVault-Test",
            "fromversion": "6.0.0",
            "integrations": "AzureKeyVault"
        },
        {
            "integrations": "KafkaV3",
            "playbookID": "KafkaV3 Test"
        },
        {
            "playbookID": "FileCreateAndUploadV2-Test",
            "fromversion": "6.12.0"
        },
        {
            "playbookID": "FormatURL-Test"
        },
        {
            "playbookID": "TestGetErrorsFromEntry"
        },
        {
            "playbookID": "IPToHost - Test"
        },
        {
            "playbookID": "TestIsInCidrRanges"
        },
        {
            "playbookID": "TestIsNotInCidrRanges"
        },
        {
            "playbookID": "NetskopeAPIv1 Test",
            "integrations": "NetskopeAPIv1"
        },
        {
            "playbookID": "Grafana-Test",
            "fromversion": "6.0.0",
            "integrations": [
                "Grafana",
                "Core REST API"
            ],
            "timeout": 2400
        },
        {
            "integrations": "McAfee ePO v2",
            "playbookID": "McAfee ePO v2 Test",
            "memory_threshold": 100
        },
        {
            "playbookID": "DBotPredictURLPhishing_test",
            "integrations": [
                "Whois",
                "Rasterize"
            ],
            "instance_names": [
                "legacy_context_output"
            ],
            "memory_threshold": 300,
            "timeout": 600,
            "pid_threshold": 200,
            "marketplaces": "xsoar_on_prem"
        },
        {
            "playbookID": "DBotUpdateLogoURLPhishing_test"
        },
        {
            "playbookID": "TAXII2 Server Performance Test",
            "instance_names": "taxii2server",
            "integrations": [
                "TAXII2 Server",
                "Create-Mock-Feed-Relationships"
            ],
            "fromversion": "6.2.0",
            "timeout": 6000,
            "memory_threshold": 900,
            "pid_threshold": 12
        },
        {
            "integrations": "FortiSIEMV2",
            "playbookID": "playbook-FortiSIEMV2_Test",
            "fromversion": "6.0.0"
        },
        {
            "integrations": "Azure Firewall",
            "playbookID": "playbook-AzureFirewall_Test",
            "fromversion": "6.2.0"
        },
        {
            "playbookID": "HttpV2-test",
            "fromversion": "6.5.0",
            "scripts": [
                "HttpV2"
            ],
            "has_api": true
        },
        {
            "integrations": [
                "GoogleSheets",
                "GoogleDrive"
            ],
            "playbookID": "GoogleSheets-Test",
            "fromversion": "6.1.0",
            "memory_threshold": 500
        },
        {
            "integrations": "CloudflareWAF",
            "playbookID": "TestCloudflareWAFPlaybook",
            "fromversion": "6.2.0"
        },
        {
            "scripts": "CheckIfSubdomain",
            "playbookID": "CheckIfSubdomain_Test",
            "fromversion": "6.0.0"
        },
        {
            "scripts": "CIDRBiggerThanPrefix",
            "playbookID": "CIDRBiggerThanPrefix_Test",
            "fromversion": "6.0.0"
        },
        {
            "integrations": [
                "ForescoutEyeInspect"
            ],
            "playbookID": "playbook-ForescoutEyeInspect_Test",
            "fromversion": "6.1.0"
        },
        {
            "playbookID": "playbook-BmcITSM-Test",
            "fromversion": "6.2.0",
            "integrations": "BmcITSM"
        },
        {
            "integrations": "CheckPointSandBlast",
            "playbookID": "playbook-CheckPointSandBlast_Test",
            "fromversion": "6.2.0"
        },
        {
            "integrations": "Arkime",
            "playbookID": "Arkime Test playbook",
            "fromversion": "6.2.0",
            "memory_threshold": 95
        },
        {
            "integrations": "Cortex Attack Surface Management",
            "playbookID": "CortexAttackSurfaceManagement_Test"
        },
        {
            "integrations": "Cortex Xpanse",
            "playbookID": "CortexXpanse_Test"
        },
        {
            "integrations": "checkpointdome9",
            "playbookID": "Dome9",
            "fromversion": "6.2.0"
        },
        {
            "integrations": "Skyhigh Security",
            "playbookID": "Skyhigh Security Test Play Book",
            "fromversion": "6.5.0"
        },
        {
            "playbookID": "PAN-OS - Add Anti-Spyware Security Profile To Rule - Test",
            "integrations": "Panorama",
            "instance_names": "palo_alto_firewall_9.1",
            "fromversion": "6.9.0",
            "memory_threshold": 200
        },
        {
            "integrations": "Secneurx Analysis",
            "playbookID": "Detonate File - SecneurX Analysis - Test",
            "fromversion": "6.2.0"
        },
        {
            "integrations": "Secneurx Analysis",
            "playbookID": "Detonate URL - SecneurX Analysis - Test",
            "fromversion": "6.2.0"
        },
        {
            "playbookID": "TestGetArrayElements"
        },
        {
            "integrations": "Aha",
            "playbookID": "AHA_TestPlaybook",
            "fromversion": "6.5.0"
        },
        {
            "playbookID": "VerifyCIDR-Test"
        },
        {
            "integrations": "CiscoESA",
            "playbookID": "CiscoESA",
            "fromversion": "6.2.0"
        },
        {
            "integrations": "CiscoESA",
            "playbookID": "CiscoESA_dictionary_commands_tpb",
            "fromversion": "6.10.0"
        },
        {
            "integrations": "CiscoSMA",
            "playbookID": "CiscoSMA",
            "fromversion": "6.2.0"
        },
        {
            "integrations": "JoeSecurityV2",
            "fromversion": "6.2.0",
            "playbookID": "testplaybook-JoeSecuirtyV2"
        },
        {
            "integrations": "fortiweb_vm",
            "playbookID": "playbook-FortiwebVM_V1_Test",
            "fromversion": "6.2.0"
        },
        {
            "integrations": "fortiweb_vm",
            "playbookID": "playbook-FortiwebVM_V2_Test",
            "fromversion": "6.2.0"
        },
        {
            "integrations": "Cisco Umbrella Reporting",
            "playbookID": "Cisco Umbrella Reporting Test",
            "fromversion": "6.5.0"
        },
        {
            "integrations": "AMPv2",
            "playbookID": "AMPv2_Test",
            "fromversion": "6.5.0"
        },
        {
            "playbookID": "IsolateEndpoint - Testplaybook",
            "integrations": "CrowdstrikeFalcon"
        },
        {
            "integrations": "XSOAR EDL Checker",
            "playbookID": "TestXSOAREDLCheckerPlaybook"
        },
        {
            "integrations": "CiscoWSAv2",
            "playbookID": "playbook-CiscoWSA_Test",
            "fromversion": "6.8.0"
        },
        {
            "integrations": "DatadogCloudSIEM",
            "playbookID": "DatadogCloudSIEM",
            "fromversion": "6.8.0"
        },
        {
            "playbookID": "Threat_Intel_Report_test",
            "fromversion": "6.5.0",
            "scripts": [
                "PublishThreatIntelReport",
                "UnpublishThreatIntelReport"
            ]
        },
        {
            "integrations": "Generic SQL",
            "playbookID": "generic-sql",
            "instance_names": "Microsoft SQL Server - MS ODBC Driver",
            "fromversion": "5.0.0",
            "has_api": false
        },
        {
            "integrations": "Microsoft Teams via Webhook",
            "playbookID": "Microsoft Teams Webhook - Test"
        },
        {
            "integrations": "AWS - Route53",
            "playbookID": "playbook-create_delete_record_Test"
        },
        {
            "integrations": "Cylance Protect v2",
            "playbookID": "Retrieve File from Endpoint - Generic V3 Test"
        },
        {
            "integrations": [
                "LOLBAS Feed",
                "Core REST API"
            ],
            "playbookID": "FeedLOLBas_test",
            "timeout": 500
        },
        {
            "integrations": "CIRCL CVE Search",
            "playbookID": "CIRCL CVE Search - Test",
            "fromversion": "6.8.0"
        },
        {
            "integrations": "Kaspersky Security Center",
            "playbookID": "Kaspersky Security Center - Test"
        },
        {
            "integrations": "Forcepoint Security Management Center",
            "playbookID": "ForcepointSecurityManagementCenter_test"
        },
        {
            "integrations": "AWS - Organizations",
            "playbookID": "Test - AWS_Organizations",
            "fromversion": "6.10.0"
        },
        {
            "integrations": "Netcraft V2",
            "playbookID": "Test - Netcraft"
        },
        {
            "integrations": "fortimail",
            "playbookID": "Fortimail"
        },
        {
            "integrations": "Zoom Mail",
            "playbookID": "ZoomMailTest",
            "instance_names": "zoom_mail_test"
        },
        {
            "integrations": "Zimperium v2",
            "playbookID": "Zimperiumv2-TestPlaybook"
        },
        {
            "integrations": [
                "AWS-SNS-Listener",
                "AWS - SNS"
            ],
            "playbookID": "AWS SNS Listener - Test",
            "instance_names": [
                "AWS-SNS-Listener",
                "AWSSNS"
            ]
        },
        {
            "integrations": "Redmine",
            "playbookID": "Redmine_Test"
        },
        {
            "integrations": "Palo Alto Networks AIOps",
            "playbookID": "PaloAltoNetworksAIOps-Test",
            "memory_threshold": 250
        },
        {
            "integrations": "MattermostV2",
            "playbookID": "MattermostV2 - testplaybook"
        },
        {
            "playbookID": "MattermostAskUser_testplaybook",
            "scripts": [
                "MattermostAskUser"
            ]
        },
        {
            "playbookID": "DBotTrainClustering-test"
        },
        {
            "integrations": "Proofpoint Threat Protection",
            "playbookID": "test-ProofpointThreatProtectionIntegration-Playbook"
        },
        {
            "integrations": "XQL Query Engine",
            "playbookID": "XQL Query Engine - Test",
            "timeout": 500
        },
        {
            "integrations": "IBM Resilient Systems",
            "playbookID": "IBM Resilient Systems Test"
        },
        {
            "integrations": "netskope_api_v2",
            "playbookID": "Netskope_V2_Test"
        },
        {
            "integrations": "DSPM",
            "playbookID": "DSPM Test"
        },
        {
            "integrations": "Symantec Email Security Cloud",
            "playbookID": "SymantecEmailSecurity_TestPlaybook"
        },
        {
            "integrations": "CybelAngel Event Collector",
            "playbookID": "CybelAngel Test Playbook"
        },
        {
            "playbookID": "GetUserData - Test",
            "integrations": [
                "Microsoft Graph User",
                "AWS - IAM"
            ],
            "instance_names": [
                "ms_graph_user_dev"
            ]
        },
        {
            "playbookID": "ClearUserSession - Test",
            "integrations": ["Okta v2", "Microsoft Graph User"],
            "instance_names": [
                "ms_graph_user_dev"
            ]
        },
        {
            "playbookID": "DisableUser - Test",
            "integrations": ["Okta v2", "Microsoft Graph User", "Active Directory Query v2"],
            "instance_names": [
                "ms_graph_user_dev",
                "active_directory_80k"
            ],
            "memory_threshold": 100
        },
        {
            "playbookID": "QuarantineFile-Test",
            "timeout": 300,
            "fromversion": "6.10.0"
        },
        {
            "playbookID": "BlockExternalIP - Test",
            "integrations": ["F5Silverline", "Cisco ASA", "Panorama"],
            "instance_names": [
                "palo_alto_panorama_11_fw_test"
            ],
            "timeout": 600
        },
        {
            "playbookID": "FileEnrichment - Test",
            "integrations": [
                "VirusTotal (API v3)",
                "WildFire-v2"
            ],
            "instance_names": [
                "virus_total_v3"
            ]
        },
        {
<<<<<<< HEAD
            "playbookID": "CVEEnrichment-Test",
            "integrations": ["CIRCL CVE Search","Palo Alto Networks Threat Vault v2"]
=======
            "playbookID": "DomainEnrichment-Test",
            "integrations": ["VirusTotal (API v3)","AlienVault OTX v2"],
            "instance_names": [
                "virus_total_v3"
            ],
            "fromversion": "6.10.0"
        },
        {
            "playbookID": "URLEnrichment-Test",
            "integrations": [
                "VirusTotal (API v3)",
                "AlienVault OTX v2"
            ],
            "instance_names": [
                "virus_total_v3"
            ]
        },
        {
            "playbookID": "IPEnrichment-Test",
            "integrations": [
                "VirusTotal (API v3)",
                "AlienVault OTX v2",
                "CrowdstrikeFalcon"
            ],
            "instance_names": [
                "virus_total_v3"
            ],
            "fromversion": "6.10.0"
        },
        {
            "integrations": "Unit 42 Intelligence",
            "playbookID": "Unit 42 Intelligence Test"
>>>>>>> 2a9b9e93
        }
    ],
    "skipped_tests": {
        "Tanium Threat Response V2 Test": "The creds were expired, opened a ticket CRTX-155635",
        "ExabeamDataLake-test": "The credentials were expired, can't restore CRTX-149225",
        "ThreatCrowd - Test": "The pack is deprecated",
        "Autofocus Query Samples, Sessions and Tags Test Playbook": "The pack is deprecated",
        "unit42_atoms": "The pack is deprecated",
        "Retrieve File from Endpoint - Generic V2 Test": "The playbook is deprecated",
        "test-threatConnectv3": "No instance - Instance issues",
        "generic-sql-mssql-encrypted-connection": "Instance issues",
        "RSANetWitnessv115-Test": "mocking error CIAC-7576",
        "playbook-CiscoWSA_Test": "No instance - developed by Qmasters",
        "DatadogCloudSIEM": "No instance - developed by Login soft",
        "RegPathReputationBasicLists_test": "The D2 pack is deprecated",
        "CirclIntegrationTest": "No instance",
        "CrowdStrikeMalquery-Test": "Issue CRTX-71397",
        "playbook-CheckPointSandBlast_Test": "Checkpoint playbook no license",
        "playbook-BmcITSM-Test": "issue with license CIAC-3776",
        "Panorama Query Logs - Test": "issues with firewall environment configuration - CIAC-3459",
        "palo_alto_firewall_test_pb": "issues with firewall environment configuration - CIAC-3459",
        "PAN-OS - Block IP and URL - External Dynamic List v2 Test": "uses deprecated integration, un-skip when playbook is updated",
        "MISP V2 Test": "The integration is deprecated as we released MISP V3",
        "Github IAM - Test Playbook": "Issue 32383",
        "O365-SecurityAndCompliance-ContextResults-Test": "Deprecated. There is another implementation for V2",
        "Workday - Test": "No credentials Issue 29595",
        "McAfee-MAR_Test": "Issue CIAC-4521",
        "G Suite Security Alert Center-Test": "Issue CIAC-5682",
        "MAR - Endpoint data collection test": "Issue CIAC-4521",
        "Tidy - Test": "Will run it manually.",
        "Protectwise-Test": "Issue CRTX-86776",
        "Endpoint data collection test": "Uses a deprecated playbook called Endpoint data collection",
        "Prisma_Access_Egress_IP_Feed-Test": "unskip after we will get Prisma Access instance - Issue 27112",
        "Prisma_Access-Test": "unskip after we will get Prisma Access instance - Issue 27112",
        "Symantec Deepsight Test": "Issue 22971",
        "TestProofpointFeed": "Issue 22229",
        "Symantec Data Loss Prevention - Test": "Issue 20134",
        "NetWitness Endpoint Test": "Issue 19878",
        "InfoArmorVigilanteATITest": "Test issue 17358",
        "ArcSight Logger test": "Issue 19117",
        "AWS - CloudTrail Test Playbook": "Issue 19837",
        "d66e5f86-e045-403f-819e-5058aa603c32": "pr 3220",
        "IntSights Mssp Test": "Issue #16351",
        "AWS - SQS Test Playbook": "Issue 19854",
        "Test Playbook TrendMicroDDA": "Issue 16501",
        "ssdeepreputationtest": "Issue #20953",
        "C2sec-Test": "Issue #21633",
        "ThreatConnect v2 - Test": "Issue 26782",
        "Email Address Enrichment - Generic v2.1 - Test": "Issue 26785",
        "Tanium v2 - Test": "Issue 26822",
        "Fidelis-Test": "Issue 26453",
        "Cortex XDR - IOC - Test": "Issue 37957",
        "PAN-OS Query Logs For Indicators Test": "Issue 28753",
        "TCPUtils-Test": "Issue 29677",
        "Polygon-Test": "Issue 29060",
        "AttackIQ - Test": "Issue 29774",
        "Azure Compute - Test": "Issue 28056",
        "forcepoint test": "Issue 28043",
        "Test-VulnDB": "Issue 30875",
        "Malware Domain List Active IPs Feed Test": "Issue 30878",
        "CuckooTest": "Issue 25601",
        "PhishlabsIOC_DRP-Test": "Issue 29589",
        "Carbon Black Live Response Test": "Issue 28237",
        "FeedThreatConnect-Test": "Issue 32317",
        "Palo_Alto_Networks_Enterprise_DLP - Test": "Issue 32568",
        "JoeSecurityTestDetonation": "Issue 25650",
        "JoeSecurityTestPlaybook": "Issue 25649",
        "Phishing - Core - Test - Incident Starter": "Issue 26784",
        "Phishing - Core - Test - Actual Incident": "Issue 45227",
        "Phishing v2 - Test - Incident Starter": "Issue 46660",
        "Test Playbook McAfee ATD": "Issue 33409",
        "Detonate Remote File From URL -McAfee-ATD - Test": "Issue 33407",
        "Test Playbook McAfee ATD Upload File": "Issue 33408",
        "Trend Micro Apex - Test": "Issue 27280",
        "Test-BPA": "Issue 28406",
        "Test-BPA_Integration": "Issue 28236",
        "TestTOPdeskPlaybook": "Issue 35412",
        "PAN-OS EDL Setup v3 Test": "Issue 35386",
        "GmailTest": "Issue 27057",
        "get_file_sample_by_hash_-_cylance_protect_-_test": "Issue 28823",
        "Carbon Black Enterprise EDR Process Search Test": "Issue 29775",
        "VirusTotal (API v3) Detonate Test": "Issue 36004",
        "FailedInstances - Test": "Issue 33218",
        "PAN-OS DAG Configuration Test": "Issue 19205",
        "get_original_email_-_ews-_test": "Issue 27571",
        "Trend Micro Deep Security - Test": "outsourced",
        "Microsoft Teams - Test": "Issue 38263",
        "playbook-O365-EWS-Extension-Powershell-Online-V2-Test": "Issue 39008",
        "Majestic Million Test Playbook": "Issue 30931",
        "iDefense_v2_Test": "Issue 40126",
        "Feed iDefense Test": "Issue 34035",
        "McAfee ESM v2 - Test v11.1.3": "Issue 43825",
        "McAfee ESM v2 (v11.3) - Test": "Jira ticket CRTX-65370",
        "McAfee ESM Watchlists - Test v11.3": "Jira ticket CRTX-65370",
        "Detonate URL - WildFire v2.1 - Test": "Issue 40834",
        "Domain Enrichment - Generic v2 - Test": "Issue 40862",
        "TestIPQualityScorePlaybook": "Issue 40915",
        "VerifyOOBV2Predictions-Test": "Issue 37947",
        "Infoblox Test": "Issue 25651",
        "AutoFocusTagsFeed-test": "shares API quota with the other test",
        "Carbon Black Edr - Test": "Jira ticket XDR-43185",
        "Phishing v2 - Test - Actual Incident": "Issue 41322",
        "carbonBlackEndpointStandardTestPlaybook": "Issue 36936",
        "test_Qradar_v2": "the integration is deprecated as we released Qradar V3",
        "XsoarPowershellTesting-Test": "Issue 32689",
        "MicrosoftManagementActivity - Test": "Issue 43922",
        "Google-Vault-Generic-Test": "Issue 24347",
        "Google_Vault-Search_And_Display_Results_test": "Issue 24348",
        "Zscaler Test": "Issue 40157, API subscription currently Expired",
        "Cisco Firepower - Test": "Issue 32412",
        "cisco-ise-test-playbook": "CRTX-146167",
        "GuardiCoreV2-Test": "Issue 43822",
        "ExtractAttackPattern-Test": "Issue 44095",
        "playbook-EWS_O365_Extension_test": "Issue 25605, Issue 39008",
        "Cherwell - test": "Issue 26780",
        "Cherwell Example Scripts - test": "Issue 27107",
        "Endpoint Malware Investigation - Generic - Test": "Issue 44779",
        "Mimecast test": "Issue 26906",
        "AutoFocus V2 test": "Issue 26464",
        "SplunkPy_KV_commands_default_handler": "Issue 41419",
        "LogRhythm REST test": "Issue 40654",
        "Process Email - Generic - Test - Actual Incident": "Issue 45227",
        "Tanium Threat Response Test": "Issue CRTX-58729",
        "Tanium Threat Response - Create Connection v2 - Test": "Issue CRTX-58729",
        "AzureADTest": "Issue 40131",
        "Autoextract - Test": "Issue 45293",
        "LogRhythm-Test-Playbook": "Issue 27164",
        "Microsoft_365_Defender-Test": "Issue 39390",
        "Tanium Threat Response - Request File Download v2 - Test": "Issue 46326",
        "EWS_O365_send_mail_test": "Issue 44200",
        "Cisco Umbrella Test": "Issue 24338",
        "Unit42 Intel Objects Feed - Test": "Issue 44100",
        "Fetch Indicators Test": "Issue 45490",
        "FormattedDateToEpochTest": "Issue 26724",
        "CrowdstrikeFalconSandbox2 Test": "Issue 46845",
        "Test ADGetUser Fails with no instances 'Active Directory Query' (old version)": "Issue 44543",
        "Panorama Best Practise - Test": "Issue 43826",
        "JsonToTable - Test Playbook": "Issue 44302",
        "Recorded Future Test": "Issue 26741",
        "Git_Integration-Test": "Issue 37800",
        "RecordedFutureFeed - Test": "Issue 43923",
        "SymantecEndpointProtection_Test": "Issue 30157",
        "TestCloudflareWAFPlaybook": "No instance",
        "DBot Build Phishing Classifier Test - Multiple Algorithms": "Issue 48350",
        "Carbon Black Enterprise Protection V2 Test": "No credentials",
        "TruSTAR v2-Test": "No credentials",
        "AD v2 - debug-mode - Test": "No credentials",
        "Google-KMS-test": "No instance",
        "hashicorp_test": "No instance",
        "Google BigQuery Test": "No instance",
        "GCS Object Operations - Test": "No instance",
        "GCS Bucket Management - Test": "No instance",
        "GCS - Test": "No instance",
        "GCS Object Policy (ACL) - Test": "No instance",
        "GCS Bucket Policy (ACL) - Test": "No instance",
        "playbook-AzureDataExplorer-Test": "No Instance",
        "OTRS Test": "No Instance",
        "Microsoft Graph Groups - Test dev": "No Working Instance",
        "Microsoft Graph Groups - Test prod": "No Working Instance",
        "Microsoft Graph Groups - Test": "No Working Instance",
        "playbook-AzureDevOps-Test": "No Working Instance",
        "test playbook - Google Cloud Functions": "No Working Instance",
        "playbook-GCP-IAM_Test": "No Working Instance",
        "GoogleCalendar-Test": "No Working Instance",
        "AlexaV2 Test Playbook": "The service is deprecated on Dec 15, 2022",
        "CortexAttackSurfaceManagement_Test": "No instance - issue CRTX-65449",
        "CortexXpanse_Test": "No instance - issue CRTX-65449",
        "OpenCTI Test": "Add Support to version 5.x of OpenCTI - issue CIAC-4407",
        "Archer-Test-Playbook": "the integration is deprecated as we have ArcherV2",
        "O365-SecurityAndCompliance-Test": "Deprecated, consumes connection quota for V2",
        "ThreatGrid_v2_Test": "No instance, developed by Qmasters",
        "Test-Detonate URL - ThreatGrid": "No instance, developed by Qmasters",
        "awake_security_test_pb": "No instance, CRTX-77572",
        "SumoLogic-Test": "401 unauthorized, CIAC-6334",
        "EWS_O365_test": "Issue CIAC-6753",
        "Microsoft Defender Advanced Threat Protection - Test dev": "Issue CIAC-7514",
        "Microsoft Defender Advanced Threat Protection - Test self deployed": "Issue CIAC-7527",
        "Microsoft Defender Advanced Threat Protection - Test": "Issue CIAC-7527",
        "OpsGenieV3TestPlaybook": "Issue CIAC-7649",
        "ThreatStream-Test": "Issue CRTX-96526",
        "MSG-Threat-Assessment-test": "API limitation",
        "BambenekConsultingFeed_Test": "Issue CRTX-99480",
        "VMWare Test": "CIAC-10276",
        "AWS SNS Listener - Test": "CIAC-10426",
        "MattermostV2 - testplaybook": "Cannot run integration in build machines, must be an open tenant",
        "MattermostAskUser_testplaybook": "Cannot run script in build machines, must be an open tenant",
        "CloudConvert-test": "CRTX-122593",
        "CiscoMerakiv2": "CIAC-11322",
        "Test_XFE_v2": "CRTX-112127",
        "test-ProofpointThreatProtectionIntegration-Playbook": "No instance",
        "Generic Webhook - Test": "CIAC-11234",
        "Netskope_V2_Test": "No instance - developed by Qmasters",
        "TAXII2 Server Performance Test": "CIAC-9768",
        "BoxV2_TestPlaybook": "CRTX-145174",
        "HPEArubaClearPass_TestPlaybook": "The creds were expired CIAC-13175",
        "PaloAltoNetworks_PrismaCloudCompute-Test": "The creds were expired CIAC-13447",
        "PAN-OS URL Filtering enrichment - Test": "The creds were expired CIAC-11260",
        "PAN-OS-panorama-topology-test-pb": "The creds were expired CIAC-13553",
        "OpenPhish Test Playbook": "API issue CIAC-13583",
        "SaasSecurity-Test": "blocked by SCA-8028",
        "Mail-Listener Test Playbook": " invalid creds CRTX-171878",
        "DbotPredictOufOfTheBoxTest": "Script DBotPredictOutOfTheBox is deprecated"
    },
    "skipped_integrations": {
        "qualys_fim": "No Instance",
        "AWS - Lambda": "No instance - wrong creds, issue CRTX-110456",
        "EWS Mail Sender": "The integration is deprecated",
        "RedCanary": "No instance",
        "CiscoWSAv2": "No instance - No license",
        "DatadogCloudSIEM": "No instance - No license",
        "Lastline v2": "No instance - No license",
        "AbuseIPDB": "No instance - License expired",
        "checkpointdome9": "No instance - No license",
        "_comment1": "~~~ NO INSTANCE ~~~",
        "FortiSIEMV2": "No instance",
        "Azure Firewall": "No instance",
        "Vertica": "No instance issue 45719",
        "Ipstack": "No instance - Usage limit reached (Issue 38063)",
        "AnsibleAlibabaCloud": "No instance - issue 40447 - CRTX-43182",
        "AnsibleAzure": "No instance - issue 40447 - CRTX-43182",
        "AnsibleCiscoIOS": "No instance - issue 40447- CRTX-43182",
        "AnsibleCiscoNXOS": "No instance - issue 40447 - CRTX-43182",
        "AnsibleHCloud": "No instance - issue 40447 - CRTX-43182",
        "AnsibleKubernetes": "No instance - issue 40447 - CRTX-43182",
        "AnsibleACME": "No instance - issue 40447- CRTX-43182",
        "AnsibleDNS": "No instance - issue 40447 - CRTX-43182",
        "AnsibleLinux": "No instance - issue 40447 - CRTX-43182",
        "AnsibleOpenSSL": "No instance - issue 40447 - CRTX-43182",
        "AnsibleMicrosoftWindows": "No instance - issue 40447 - CRTX-43182",
        "AnsibleVMware": "No instance - issue 40447 - CRTX-43182",
        "SolarWinds": "No instance - developed by Crest",
        "Atlassian Confluence Cloud": "No instance - developed by Crest",
        "SOCRadarIncidents": "No instance - developed by partner",
        "SOCRadarThreatFusion": "No instance - developed by partner",
        "NetskopeAPIv1": "No instance - developed by Qmasters",
        "trustwave secure email gateway": "No instance - developed by Qmasters",
        "Azure Storage Table": "No instance - developed by Qmasters",
        "Azure Storage Queue": "No instance - developed by Qmasters",
        "Azure Storage FileShare": "No instance - developed by Qmasters",
        "Azure Storage Container": "No instance - developed by Qmasters",
        "VMware Workspace ONE UEM (AirWatch MDM)": "No instance - developed by crest",
        "ServiceDeskPlus (On-Premise)": "No instance",
        "Forcepoint": "No instance - instance issues. Issue 28043",
        "ZeroFox": "No instance - Issue 29284",
        "Symantec Management Center": "No instance - Issue 23960",
        "Fidelis Elevate Network": "No instance - Issue 26453 - CIAC-1635",
        "ArcSight Logger": "No instance - Issue 19117 - CIAC-1893",
        "Sophos Central": "No instance",
        "MxToolBox": "No instance",
        "Prisma Access": "No instance - Issue CRTX-84209",
        "AlphaSOC Network Behavior Analytics": "No instance",
        "IsItPhishing": "No instance",
        "Verodin": "No instance",
        "EasyVista": "No instance",
        "Pipl": "No instance",
        "Moloch": "No instance",
        "Twilio": "No instance",
        "Zendesk": "No instance",
        "GuardiCore": "No instance",
        "Nessus": "No instance",
        "Cisco CloudLock": "No instance",
        "Vectra v2": "No instance",
        "GoogleCloudSCC": "No instance, outsourced",
        "FortiGate": "No instance - License expired, and not going to get one (issue 14723)",
        "Attivo Botsink": "no instance, not going to get it",
        "AWS Sagemaker": "No instance - License expired, and probably not going to get it",
        "Symantec MSS": "No instance, probably not going to get it (issue 15513)",
        "FireEye ETP": "No instance",
        "Proofpoint TAP v2": "No instance",
        "remedy_sr_beta": "No instance",
        "fireeye": "No instance - Issue 19839 CIAC-1300, CIAC-2456",
        "Remedy On-Demand": "No instance - Issue 19835 - CIAC-1870",
        "Check Point": "No instance - Issue 18643",
        "CheckPointFirewall_v2": "No instance - Issue 18643",
        "CTIX v3": "No instance - developed by partner",
        "Jask": "No instance - Issue 18879",
        "vmray": "No instance - Issue 18752",
        "SCADAfence CNM": "No instance - Issue 18376",
        "ArcSight ESM v2": "No instance - Issue #18328 - CIAC-1919",
        "AlienVault USM Anywhere": "No instance - Issue #18273",
        "Dell Secureworks": "No instance",
        "Service Manager": "No instance - Expired license",
        "CarbonBlackProtectionV2": "No instance - License expired",
        "icebrg": "No instance - Issue 14312 - CIAC-2006",
        "Freshdesk": "No instance - Trial account expired",
        "Kafka V2": "No instance - Can not connect to instance from remote",
        "Check Point Sandblast": "No instance - Issue 15948",
        "Remedy AR": "No instance - getting 'Not Found' in test button",
        "Salesforce": "No instance - Issue 15901 - CIAC-1976",
        "ANYRUN": "No instance",
        "Secneurx Analysis": "No Instance",
        "Snowflake": "No instance - Looks like account expired, needs looking into",
        "Cisco Spark": "No instance - Issue 18940 - CIAC-1902",
        "Phish.AI": "No instance - Issue 17291",
        "MaxMind GeoIP2": "No instance - Issue 18932.",
        "Exabeam": "No instance - Issue 19371 - CIAC-903",
        "Ivanti Heat": "No instance - Issue 26259 - CIAC-1643",
        "AWS - Athena - Beta": "No instance - Issue 19834",
        "SNDBOX": "No instance - Issue 28826 - CIAC-1538",
        "Workday": "No instance - License expired Issue: 29595 - CIAC-1508",
        "FireEyeFeed": "No instance - License expired Issue: 31838",
        "Akamai WAF": "No instance - Issue 32318 - CIAC-1407",
        "Akamai WAF SIEM": "No instance",
        "FreshworksFreshservice": "No instance - Issue 32318",
        "FraudWatch": "No instance - Issue 34299 - CIAC-1323",
        "Cisco Stealthwatch": "No instance - developed by Qmasters",
        "Armis": "No instance - developed by SOAR Experts",
        "CiscoESA": "No instance - developed by Qmasters",
        "CiscoSMA": "No instance - developed by Qmasters",
        "CiscoAMP": "No instance & Depreceated, replaced by AMPV2",
        "AMPv2": "No instance - developed by Qmasters",
        "Cisco Umbrella Reporting": "No instance - developed by Login-Soft",
        "fortiweb_vm": "No instance - developed by Qmasters",
        "_comment2": "~~~ UNSTABLE ~~~",
        "ThreatConnect v2": "unstable instance",
        "_comment3": "~~~ QUOTA ISSUES ~~~",
        "Lastline": "issue 20323",
        "Google Resource Manager": "Cannot create projects because have reached allowed quota.",
        "Looker": "Warehouse 'DEMO_WH' cannot be resumed because resource monitor 'LIMITER' has exceeded its quota.",
        "_comment4": "~~~ OTHER ~~~",
        "Anomali ThreatStream v2": "Will be deprecated soon.",
        "Anomali ThreatStream": "Will be deprecated soon.",
        "AlienVault OTX TAXII Feed": "Issue 29197 - CIAC-1522",
        "EclecticIQ Platform": "Issue 8821",
        "Forescout": "Can only be run from within PANW network. Look in keeper for - Demisto in the LAB",
        "ForescoutEyeInspect": "No instance - developed by Qmasters",
        "FortiManager": "Can only be run within PANW network",
        "AttackIQFireDrill": "License issues #29774 - CIAC-1502",
        "LogRhythm": "The integration is deprecated",
        "Threat Grid": "No instance & Depreceated, replaced by ThreatGridv2",
        "ThreatGridv2": "No instance - developed by Qmasters",
        "SentinelOne V2": "No instance - developed by partner",
        "CheckPhish": "Issue CRTX-86562",
        "SecurityAndComplianceV2": "Can only be authenticated via MFA and requires user interaction to configure.",
        "ThreatExchange v2": "No instance",
        "PhishLabs IOC EIR": "No instance, CRTX-91214",
        "fortimail": "No instance",
        "JoeSecurityV2": "CIAC-9872",
        "Aha": "No instance",
        "SlackV2": "Integration slackV2 is deprecated.",
        "DSPM": "No instance",
        "Symantec Email Security Cloud": "No instance",
        "Absolute": "No instance"
    },
    "native_nightly_packs": [
        "Palo_Alto_Networks_WildFire",
        "ipinfo",
        "Slack",
        "CortexXDR",
        "MailSenderNew",
        "CommonScripts",
        "FiltersAndTransformers"
    ],
    "nightly_packs": [
        "CommonScripts",
        "CommonPlaybooks",
        "rasterize",
        "Phishing",
        "Base",
        "Active_Directory_Query",
        "MicrosoftExchangeOnline",
        "DefaultPlaybook",
        "DemistoRESTAPI",
        "Palo_Alto_Networks_WildFire",
        "ipinfo",
        "Whois",
        "AutoFocus",
        "ImageOCR",
        "SplunkPy",
        "MailSenderNew",
        "MicrosoftExchangeOnPremise",
        "ServiceNow",
        "CortexXDR",
        "PAN-OS",
        "QRadar",
        "OpenPhish",
        "AbuseDB",
        "CrowdStrikeFalcon",
        "XForceExchange",
        "AlienVault_OTX",
        "MicrosoftGraphMail",
        "MISP",
        "Slack",
        "CrowdStrikeFalconX",
        "FeedMitreAttackv2",
        "URLHaus",
        "MicrosoftDefenderAdvancedThreatProtection",
        "CrowdStrikeIntel",
        "Shodan",
        "MailListener",
        "FeedOffice365",
        "PANWComprehensiveInvestigation",
        "CortexDataLake",
        "PrismaCloud",
        "AzureSecurityCenter",
        "PrismaCloudCompute",
        "CortexXpanse",
        "PrismaSaasSecurity",
        "PaloAltoNetworks_IoT",
        "PaloAltoNetworksAIOps",
        "Jira",
        "AggregatedScripts",
        "Campaign"
    ],
    "selected_nightly_tpb": [
        "JiraV3 Test",
        "PaloAltoNetworksAIOps-Test",
        "PaloAltoNetworks_IoT-Test",
        "SaasSecurity-Test",
        "CortexXpanse_Test",
        "PaloAltoNetworks_PrismaCloudCompute-Test",
        "Azure SecurityCenter - Test",
        "Cortex Data Lake Test",
        "Palo Alto Networks - Malware Remediation Test",
        "Office365_Feed_Test",
        "Mail-Listener Test Playbook",
        "Test-Shodan_v2",
        "CrowdStrike Falcon Intel v2 - Test",
        "Test_URLhaus",
        "FeedMitreAttackv2_test",
        "CrowdStrike_FalconX_Test",
        "Test_SlackV3_NonCaching",
        "MISP V3 Test",
        "Alienvault_OTX_v2 - Test",
        "IPInfo_v2Test",
        "CreateCertificate-Test",
        "Get EWS Folder Test",
        "palo_alto_panorama_test_pb",
        "EWS search-mailbox test",
        "EWS V2 Send Mail Test",
        "Send Email To Recipients",
        "EWS V2 Send Mail Test 2",
        "EWS V2 Send Mail Test 3",
        "Mail Sender (New) Test",
        "TestImageOCR",
        "MicrosoftGraphMail-Test_dev_no_oproxy",
        "MicrosoftGraphMail-Test_dev",
        "MicrosoftGraphMail-Test_prod",
        "Microsoft Defender Advanced Threat Protection - Test dev",
        "Microsoft Defender Advanced Threat Protection - Test prod",
        "Microsoft Defender Advanced Threat Protection - Test self deployed",
        "Microsoft Defender - ATP - Indicators SC Test",
        "Whois A new layout implemented with python-whois service",
        "Detonate URL - WildFire-v2 - Test",
        "CrowdStrike Falcon Basic Test",
        "TestDemistoRestAPI",
        "Cortex XDR - IOC - Test without fetch",
        "Active Directory - automatic pagination check",
        "QRadar_v3-test",
        "Prisma Cloud V2 Basic Test",
        "playbook-checkEmailAuthenticity-test",
        "FormatURL-Test",
        "Test CommonServer",
        "PowerShellCommon-Test",
        "SplunkPy-Test-V2_requests_handler",
        "Endpoint Enrichment - Generic v2.1 - Test",
        "servicenow_test_v2",
        "Rasterize Test",
        "AbuseIPDB Test",
        "AbuseIPDB PopulateIndicators Test"
    ],
    "parallel_integrations": [
        "AWS - ACM",
        "AWS - EC2",
        "AWS - Security Hub",
        "AWS Feed",
        "AlienVault OTX TAXII Feed",
        "AlienVault Reputation Feed",
        "Amazon DynamoDB",
        "AutoFocus Feed",
        "AzureFeed",
        "Bambenek Consulting Feed",
        "Blocklist_de Feed",
        "BruteForceBlocker Feed",
        "CSVFeed",
        "CheckPhish",
        "CIRCL",
        "Cloudflare Feed",
        "Cofense Feed",
        "Cortex Data Lake",
        "Create-Mock-Feed-Relationships",
        "CreateIncidents",
        "CrowdStrike Falcon X",
        "Cryptocurrency",
        "DShield Feed",
        "Core REST API",
        "EDL",
        "ElasticsearchFeed",
        "Fastly Feed",
        "Feodo Tracker IP Blocklist Feed",
        "HelloWorld",
        "Image OCR",
        "JSON Feed",
        "Lastline v2",
        "LogRhythmRest",
        "MITRE ATT&CK",
        "Mail Listener v2",
        "Malware Domain List Active IPs Feed",
        "McAfee DXL",
        "Microsoft Intune Feed",
        "Office 365 Feed",
        "Plain Text Feed",
        "Prisma Access Egress IP feed",
        "ProofpointFeed",
        "Rasterize",
        "Recorded Future Feed",
        "SNDBOX",
        "SpamhausFeed",
        "TAXII2 Server",
        "TAXIIFeed",
        "Tanium",
        "VirusTotal (API v3)",
        "VulnDB",
        "Whois",
        "abuse.ch SSL Blacklist Feed",
        "ipinfo",
        "ipinfo_v2"
    ],
    "private_tests": [],
    "docker_thresholds": {
        "_comment": "Add here docker images which are specific to an integration and require a non-default threshold (such as rasterize or ews). That way there is no need to define this multiple times. You can specify full image name with version or without.",
        "images": {
            "demisto/chromium": {
                "pid_threshold": 500,
                "memory_threshold": 600
            },
            "demisto/py-ews:2.0": {
                "memory_threshold": 150
            },
            "demisto/pymisp:1.0.0.52": {
                "memory_threshold": 150
            },
            "demisto/pytan": {
                "pid_threshold": 11
            },
            "demisto/google-k8s-engine1.0.0.64696": {
                "pid_threshold": 11,
                "memory_threshold": 110
            },
            "demisto/threatconnect-tcex": {
                "pid_threshold": 11
            },
            "demisto/taxii2": {
                "pid_threshold": 11
            },
            "demisto/pwsh-infocyte": {
                "pid_threshold": 24,
                "memory_threshold": 140
            },
            "demisto/pwsh-exchange": {
                "pid_threshold": 24,
                "memory_threshold": 140
            },
            "demisto/powershell": {
                "pid_threshold": 24,
                "memory_threshold": 140
            },
            "demisto/powershell-ubuntu": {
                "pid_threshold": 45,
                "memory_threshold": 250
            },
            "demisto/boto3": {
                "memory_threshold": 90
            },
            "demisto/flask-nginx": {
                "pid_threshold": 11
            },
            "demisto/py3-tools": {
                "memory_threshold": 105
            },
            "demisto/googleapi-python3": {
                "memory_threshold": 300
            },
            "demisto/python3:3.10.4.29342": {
                "memory_threshold": 85
            },
            "demisto/pan-os-python:1.0.0.108041": {
                "memory_threshold": 120
            }
        }
    },
    "test_marketplacev2": [
        "Sanity Test - Playbook with Unmockable Whois Integration"
    ],
    "reputation_tests": [
        "FormattingPerformance - Test",
        "reputations.json Test",
        "Indicators reputation-.json Test",
        "URL extraction test",
        "Domain extraction test",
        "Email extraction test",
        "File extraction test",
        "IPv4 extraction test",
        "IPv4 CIDR extraction test",
        "IPv6 CIDR extraction test",
        "IPv6 extraction test",
        "Onion address extraction test"
    ]
}<|MERGE_RESOLUTION|>--- conflicted
+++ resolved
@@ -5910,10 +5910,6 @@
             ]
         },
         {
-<<<<<<< HEAD
-            "playbookID": "CVEEnrichment-Test",
-            "integrations": ["CIRCL CVE Search","Palo Alto Networks Threat Vault v2"]
-=======
             "playbookID": "DomainEnrichment-Test",
             "integrations": ["VirusTotal (API v3)","AlienVault OTX v2"],
             "instance_names": [
@@ -5946,7 +5942,10 @@
         {
             "integrations": "Unit 42 Intelligence",
             "playbookID": "Unit 42 Intelligence Test"
->>>>>>> 2a9b9e93
+        },
+        {
+            "playbookID": "CVEEnrichment-Test",
+            "integrations": ["CIRCL CVE Search","Palo Alto Networks Threat Vault v2"]
         }
     ],
     "skipped_tests": {
