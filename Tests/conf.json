{
    "available_tests_fields": {
        "context_print_dt": "Prints the incident's context dt directly to the build.",
        "external_playbook_config": "Allows to configure a test playbook inputs.",
        "fromversion": "Server version to start testing from.",
        "has_api": "Determines whether a test playbook uses API, to decide if to run it on nightly. Default value for integrations is true, and for scripts is false.",
        "instance_configuration": "Allows to configure integration instance non-parameters classifier and incoming mapper.",
        "instance_names": "Specific instance names the test should run on. Can hold a list.",
        "integrations": "Integrations that the test uses. Can hold a list.",
        "is_mockable": "Determines whether the results can be mocked in the test. A boolean.",
        "memory_threshold": "Maximum amount of memory required for this test. A number.",
        "nightly": "Determines whether the test will run only on a nightly build. Relevant only for nightly packs. A boolean.",
        "pid_threshold": "Maximum amount of processes allowed for this test. A number.",
        "playbookID": "ID of the playbook that is being tested.",
        "runnable_on_docker_only": "Determines whether the test is runnable on docker only. A boolean.",
        "scripts": "Scripts that the test uses. Can hold a list.",
        "timeout": "Test specific timeout, in order to use a different timeout then default testTimeout. A number.",
        "toversion": "Server version to test up to it."
    },
    "testTimeout": 160,
    "testInterval": 20,
    "tests": [
        {
            "integrations": "CrowdstrikeFalcon",
<<<<<<< HEAD
            "playbookID": "Test Playbook - CrowdStrike Falcon - Retrieve File"
=======
            "playbookID": "Test Playbook - CrowdStrike Falcon Malware - Verify Containment Actions"
>>>>>>> a072d490
        },
        {
            "integrations": "CrowdstrikeFalcon",
            "playbookID": "Test Playbook - CrowdStrike Falcon - Get Detections by Incident"
        },
        {
            "integrations": "CrowdstrikeFalcon",
            "playbookID": "Test Playbook - CrowdStrike Falcon - Get Endpoint Forensics Data"
        },
        {
            "integrations": "Cortex XDR - IR",
            "playbookID": "Test_Playbook_-_Cortex_XDR_-_Endpoint_Investigation"
        },
        {
            "integrations": "Cortex XDR - IR",
            "playbookID": "Test_Playbook-Cortex_XDR_Malware_-_Incident Enrichment"
        },
        {
            "integrations": "Cortex XDR - IR",
            "playbookID": "Test_Playbook_-_Cortex_XDR_-_Retrieve_File_by_sha256"
        },
        {
            "integrations": "Twitter v2",
            "playbookID": "playbook-Test_Twitter_v2",
            "instance_names": "Twitter v2"
        },
        {
            "playbookID": "IndicatorFormatterFilterTest",
            "timeout": 1200
        },
        {
            "integrations": "FeedURLhaus",
            "playbookID": "playbook-urlhaus-feed_Test"
        },
        {
            "integrations": "RSANetWitnessv115",
            "playbookID": "RSANetWitnessv115-Test"
        },
        {
            "integrations": [
                "FeedMandiant",
                "Core REST API"
            ],
            "playbookID": "Fetch Indicators Test",
            "fromversion": "6.1.0",
            "is_mockable": false,
            "instance_names": "FeedMandiant",
            "timeout": 2400
        },
        {
            "integrations": "LogRhythmRest V2",
            "playbookID": "LogRhythmRestV2-test"
        },
        {
            "fromversion": "6.6.0",
            "integrations": "Zendesk v2",
            "playbookID": "Zendesk V2 TEST"
        },
        {
            "playbookID": "Base64Decode - Test"
        },
        {
            "playbookID": "SupportMultithreading - Test",
            "is_mockable": false
        },
        {
            "fromversion": "5.0.0",
            "integrations": [
                "WildFire-v2"
            ],
            "playbookID": "Detonate File - WildFire - Test"
        },
        {
            "integrations": [
                "Microsoft Management Activity API (O365 Azure Events)"
            ],
            "playbookID": "MicrosoftManagementActivity - Test"
        },
        {
            "integrations": "Microsoft Teams Management",
            "playbookID": "Microsoft Teams Management - Test",
            "instance_names": "ms_teams_management_device_code",
            "is_mockable": false,
            "timeout": 700
        },
        {
            "integrations": "Microsoft Teams Management",
            "playbookID": "Microsoft Teams Management - Test",
            "instance_names": "ms_teams_management_client_credentials",
            "is_mockable": false,
            "timeout": 700
        },
        {
            "playbookID": "SetIfEmpty - non-ascii chars - Test"
        },
        {
            "integrations": "Tripwire",
            "playbookID": "TestplaybookTripwire",
            "fromversion": "5.0.0"
        },
        {
            "integrations": "CensysV2",
            "playbookID": "CensysV2-Test",
            "fromversion": "6.1.0"
        },
        {
            "integrations": "Bitbucket",
            "playbookID": "Test_Bitbucket",
            "fromversion": "6.5.0"
        },
        {
            "integrations": "McAfeeNSMv2",
            "playbookID": "Test_McAfeeNSMv2_using_v9",
            "fromversion": "6.5.0",
            "instance_names": "using_v9",
            "memory_threshold": 200,
            "timeout": 300
        },
        {
            "integrations": "McAfeeNSMv2",
            "playbookID": "Test_McAfeeNSMv2_using_v10",
            "instance_names": "using_v10",
            "fromversion": "6.5.0"
        },
        {
            "playbookID": "Generic Polling Test",
            "timeout": 250
        },
        {
            "integrations": "Cisco Umbrella Enforcement",
            "playbookID": "Cisco Umbrella Enforcement-Test",
            "fromversion": "5.0.0"
        },
        {
            "integrations": "GCP-IAM",
            "playbookID": "playbook-GCP-IAM_Test",
            "fromversion": "6.0.0"
        },
        {
            "integrations": "GSuiteAdmin",
            "playbookID": "GSuiteAdmin-Test",
            "fromversion": "5.0.0"
        },
        {
            "integrations": "GSuiteAuditor",
            "playbookID": "GSuiteAuditor-Test",
            "fromversion": "5.5.0"
        },
        {
            "integrations": "GSuiteAdmin",
            "playbookID": "GSuiteAdmin-MobileDevices-Test",
            "fromversion": "5.5.0"
        },
        {
            "integrations": "AzureWAF",
            "instance_names": "azure_waf_prod",
            "playbookID": "Azure WAF - Test",
            "fromversion": "5.0.0"
        },
        {
            "integrations": [
                "Azure Active Directory Identity Protection",
                "Core REST API"
            ],
            "playbookID": "AzureADTest",
            "fromversion": "6.0.0",
            "timeout": 3000,
            "is_mockable": false
        },
        {
            "integrations": "GoogleCalendar",
            "playbookID": "GoogleCalendar-Test",
            "fromversion": "5.0.0"
        },
        {
            "integrations": "AWS-WAF",
            "playbookID": "TEST_AWS_WAF",
            "fromversion": "6.5.0"
        },
        {
            "integrations": "GoogleDrive",
            "playbookID": "GoogleDrive-Test",
            "fromversion": "5.0.0"
        },
        {
            "integrations": "FireEye Central Management",
            "playbookID": "FireEye Central Management - Test",
            "fromversion": "5.5.0",
            "timeout": 500
        },
        {
            "integrations": "FireEyeNX",
            "playbookID": "FireEyeNX-Test"
        },
        {
            "integrations": "FireEyeHX v2",
            "playbookID": "FireEyeHX_v2",
            "fromversion": "6.2.0",
            "timeout": 1200
        },
        {
            "integrations": "FireEyeHX v2",
            "playbookID": "FireEyeHXv2_without_polling"
        },
        {
            "integrations": "EmailRepIO",
            "playbookID": "TestEmailRepIOPlaybook",
            "fromversion": "5.0.0"
        },
        {
            "integrations": "XsoarPowershellTesting",
            "playbookID": "XsoarPowershellTesting-Test",
            "has_api": false
        },
        {
            "integrations": "Palo Alto Networks Threat Vault v2",
            "playbookID": "PANW Threat Vault v2 - Test",
            "fromversion": "6.5.0"
        },
        {
            "integrations": "Microsoft Endpoint Configuration Manager",
            "playbookID": "Microsoft ECM - Test",
            "fromversion": "5.5.0",
            "timeout": 400
        },
        {
            "integrations": "CrowdStrike Falcon Intel v2",
            "playbookID": "CrowdStrike Falcon Intel v2 - Test",
            "fromversion": "5.0.0"
        },
        {
            "integrations": "SecurityAndCompliance",
            "playbookID": "O365-SecurityAndCompliance-Test",
            "fromversion": "5.5.0",
            "memory_threshold": 300,
            "timeout": 1500
        },
        {
            "integrations": "SecurityAndCompliance",
            "playbookID": "O365-SecurityAndCompliance-ContextResults-Test",
            "fromversion": "5.5.0",
            "memory_threshold": 300,
            "timeout": 1500
        },
        {
            "integrations": "SecurityAndComplianceV2",
            "playbookID": "O365-SecurityAndComplianceV2-Test",
            "fromversion": "5.5.0",
            "memory_threshold": 300,
            "pid_threshold": 40,
            "timeout": 2500
        },
        {
            "integrations": "Azure Storage Container",
            "playbookID": "playbook-AzureStorageContainer-Test",
            "fromversion": "6.0.0"
        },
        {
            "integrations": "Azure Storage FileShare",
            "playbookID": "playbook-AzureStorageFileShare-Test",
            "fromversion": "6.0.0"
        },
        {
            "integrations": "Azure Storage Queue",
            "playbookID": "playbook-AzureStorageQueue-Test",
            "fromversion": "6.0.0"
        },
        {
            "integrations": "Azure Storage Table",
            "playbookID": "playbook-AzureStorageTable-Test",
            "fromversion": "6.0.0"
        },
        {
            "integrations": "EwsExtension",
            "playbookID": "playbook-EWS_O365_Extension_test",
            "fromversion": "6.0.0",
            "timeout": 500
        },
        {
            "integrations": "Majestic Million",
            "playbookID": "Majestic Million Test Playbook",
            "fromversion": "5.5.0",
            "memory_threshold": 300,
            "timeout": 500
        },
        {
            "integrations": "Anomali Enterprise",
            "playbookID": "Anomali Match Forensic Search - Test",
            "fromversion": "5.0.0"
        },
        {
            "integrations": [
                "Mail Listener v2",
                "Mail Sender (New)"
            ],
            "playbookID": "Mail-Listener Test Playbook",
            "fromversion": "5.0.0",
            "instance_names": [
                "Mail_Sender_(New)_STARTTLS"
            ]
        },
        {
            "integrations": "GraphQL",
            "fromversion": "5.0.0",
            "instance_names": "fetch_schema",
            "playbookID": "GraphQL - Test"
        },
        {
            "integrations": "GraphQL",
            "fromversion": "5.0.0",
            "instance_names": "no_fetch_schema",
            "playbookID": "GraphQL - Test"
        },
        {
            "integrations": "Azure Network Security Groups",
            "fromversion": "5.0.0",
            "instance_names": "azure_nsg_prod",
            "playbookID": "Azure NSG - Test"
        },
        {
            "integrations": "OpenCTI Feed 4.X",
            "playbookID": "OpenCTI Feed Test",
            "fromversion": "5.5.0"
        },
        {
            "integrations": "AWS - Security Hub",
            "playbookID": "AWS-securityhub Test",
            "timeout": 800
        },
        {
            "integrations": "Microsoft Advanced Threat Analytics",
            "playbookID": "Microsoft Advanced Threat Analytics - Test",
            "fromversion": "5.0.0",
            "is_mockable": false
        },
        {
            "integrations": "Zimperium",
            "playbookID": "Zimperium_Test",
            "fromversion": "5.0.0"
        },
        {
            "integrations": "Absolute",
            "playbookID": "Absolute_TestPlaybook",
            "fromversion": "6.0.0"
        },
        {
            "integrations": "ServiceDeskPlus",
            "playbookID": "Service Desk Plus Test",
            "instance_names": "sdp_instance_1",
            "fromversion": "5.0.0",
            "toversion": "5.9.9",
            "is_mockable": false
        },
        {
            "integrations": "ServiceDeskPlus",
            "playbookID": "Service Desk Plus - Generic Polling Test",
            "instance_names": "sdp_instance_1",
            "fromversion": "5.0.0",
            "toversion": "5.9.9"
        },
        {
            "integrations": "ServiceDeskPlus",
            "playbookID": "Service Desk Plus Test",
            "instance_names": "sdp_instance_2",
            "fromversion": "6.0.0",
            "is_mockable": false
        },
        {
            "integrations": "ServiceDeskPlus",
            "playbookID": "Service Desk Plus - Generic Polling Test",
            "instance_names": "sdp_instance_2",
            "fromversion": "6.0.0"
        },
        {
            "integrations": "ThreatConnect Feed",
            "playbookID": "FeedThreatConnect-Test",
            "fromversion": "5.5.0"
        },
        {
            "integrations": "URLhaus",
            "playbookID": "Test_URLhaus",
            "timeout": 1000
        },
        {
            "integrations": "AzureDevOps",
            "playbookID": "playbook-AzureDevOps-Test",
            "fromversion": "6.2.0"
        },
        {
            "integrations": "Microsoft Intune Feed",
            "playbookID": "FeedMicrosoftIntune_Test",
            "fromversion": "5.5.0"
        },
        {
            "integrations": "Tanium Threat Response",
            "playbookID": "Tanium Threat Response Test"
        },
        {
            "integrations": [
                "Syslog Sender",
                "syslog"
            ],
            "playbookID": "Test Syslog",
            "fromversion": "5.5.0",
            "timeout": 600
        },
        {
            "integrations": "APIVoid",
            "playbookID": "APIVoid Test"
        },
        {
            "integrations": "CloudConvert",
            "playbookID": "CloudConvert-test",
            "fromversion": "5.0.0",
            "timeout": 3000
        },
        {
            "integrations": "Cisco Firepower",
            "playbookID": "Cisco Firepower - Test",
            "timeout": 1000,
            "fromversion": "5.0.0"
        },
        {
            "integrations": "IllusiveNetworks",
            "playbookID": "IllusiveNetworks-Test",
            "fromversion": "5.0.0",
            "timeout": 500
        },
        {
            "integrations": "JSON Feed",
            "playbookID": "JSON_Feed_Test",
            "fromversion": "5.5.0",
            "instance_names": "JSON Feed no_auto_detect"
        },
        {
            "integrations": "JSON Feed",
            "playbookID": "JSON_Feed_Test",
            "fromversion": "5.5.0",
            "instance_names": "JSON Feed_auto_detect"
        },
        {
            "integrations": "JSON Feed",
            "playbookID": "JSON_Feed_Test",
            "fromversion": "5.5.0",
            "instance_names": "JSON Feed_post"
        },
        {
            "integrations": "Google Cloud Functions",
            "playbookID": "test playbook - Google Cloud Functions",
            "fromversion": "5.0.0"
        },
        {
            "integrations": "Plain Text Feed",
            "playbookID": "PlainText Feed - Test",
            "fromversion": "5.5.0",
            "instance_names": "Plain Text Feed no_auto_detect"
        },
        {
            "integrations": "Plain Text Feed",
            "playbookID": "PlainText Feed - Test",
            "fromversion": "5.5.0",
            "instance_names": "Plain Text Feed_auto_detect"
        },
        {
            "integrations": "Silverfort",
            "playbookID": "Silverfort-test",
            "fromversion": "5.0.0"
        },
        {
            "integrations": "GoogleKubernetesEngine",
            "playbookID": "GoogleKubernetesEngine_Test",
            "timeout": 600,
            "fromversion": "5.5.0"
        },
        {
            "integrations": "Fastly Feed",
            "playbookID": "Fastly Feed Test",
            "fromversion": "5.5.0"
        },
        {
            "integrations": "Malware Domain List Active IPs Feed",
            "playbookID": "Malware Domain List Active IPs Feed Test",
            "fromversion": "5.5.0"
        },
        {
            "integrations": "Claroty",
            "playbookID": "Claroty - Test",
            "fromversion": "5.0.0"
        },
        {
            "integrations": "Trend Micro Apex",
            "playbookID": "Trend Micro Apex - Test",
            "is_mockable": false
        },
        {
            "integrations": "Blocklist_de Feed",
            "playbookID": "Blocklist_de - Test",
            "fromversion": "5.5.0"
        },
        {
            "integrations": "Cloudflare Feed",
            "playbookID": "cloudflare - Test",
            "fromversion": "5.5.0"
        },
        {
            "integrations": "AzureFeed",
            "playbookID": "AzureFeed - Test",
            "fromversion": "5.5.0"
        },
        {
            "integrations": "SpamhausFeed",
            "playbookID": "Spamhaus_Feed_Test",
            "fromversion": "5.5.0"
        },
        {
            "integrations": "Cofense Feed",
            "playbookID": "TestCofenseFeed",
            "fromversion": "5.5.0"
        },
        {
            "integrations": "Bambenek Consulting Feed",
            "playbookID": "BambenekConsultingFeed_Test",
            "fromversion": "5.5.0"
        },
        {
            "integrations": "Pipl",
            "playbookID": "Pipl Test"
        },
        {
            "integrations": "AWS Feed",
            "playbookID": "AWS Feed Test",
            "fromversion": "5.5.0"
        },
        {
            "integrations": "QuestKace",
            "playbookID": "QuestKace test",
            "fromversion": "5.0.0"
        },
        {
            "integrations": "Digital Defense FrontlineVM",
            "playbookID": "Digital Defense FrontlineVM - Scan Asset Not Recently Scanned Test"
        },
        {
            "integrations": "Digital Defense FrontlineVM",
            "playbookID": "Digital Defense FrontlineVM - Test Playbook"
        },
        {
            "integrations": "CSVFeed",
            "playbookID": "CSV_Feed_Test",
            "fromversion": "5.5.0",
            "instance_names": "CSVFeed_no_auto_detect"
        },
        {
            "integrations": "CSVFeed",
            "playbookID": "CSV_Feed_Test",
            "fromversion": "5.5.0",
            "instance_names": "CSVFeed_auto_detect"
        },
        {
            "integrations": "ProofpointFeed",
            "playbookID": "TestProofpointFeed",
            "fromversion": "5.5.0"
        },
        {
            "integrations": "Digital Shadows",
            "playbookID": "Digital Shadows - Test"
        },
        {
            "integrations": "Azure Compute v2",
            "playbookID": "Azure Compute - Test",
            "instance_names": "ms_azure_compute_dev"
        },
        {
            "integrations": "Azure Compute v2",
            "playbookID": "Azure Compute - Test",
            "instance_names": "ms_azure_compute_prod",
            "is_mockable": false
        },
        {
            "integrations": "Azure Compute v2",
            "playbookID": "Azure Compute - Login Test",
            "instance_names": "ms_azure_compute_prod",
            "is_mockable": false
        },
        {
            "integrations": "Azure Compute v2",
            "playbookID": "Azure Compute - Login Test",
            "instance_names": "ms_azure_compute_self_deployed"
        },
        {
            "integrations": [
                "Symantec Data Loss Prevention",
                "Symantec Data Loss Prevention v2"
            ],
            "playbookID": "Symantec Data Loss Prevention - Test",
            "fromversion": "4.5.0"
        },
        {
            "integrations": "Symantec Data Loss Prevention v2",
            "playbookID": "Symantec Data Loss Prevention v2 - Test",
            "fromversion": "6.0.0"
        },
        {
            "integrations": "Lockpath KeyLight v2",
            "playbookID": "Keylight v2 - Test"
        },
        {
            "integrations": "Azure Security Center v2",
            "playbookID": "Azure SecurityCenter - Test",
            "instance_names": "ms_azure_sc_prod",
            "is_mockable": false
        },
        {
            "integrations": "Azure Security Center v2",
            "playbookID": "Azure SecurityCenter - Test",
            "instance_names": "ms_azure_sc_self_deployed"
        },
        {
            "integrations": "JsonWhoIs",
            "playbookID": "JsonWhoIs-Test"
        },
        {
            "integrations": "Maltiverse",
            "playbookID": "Maltiverse Test"
        },
        {
            "integrations": "Box v2",
            "playbookID": "BoxV2_TestPlaybook"
        },
        {
            "integrations": "MicrosoftGraphMail",
            "playbookID": "MicrosoftGraphMail-Test_dev",
            "timeout": 600,
            "instance_names": "ms_graph_mail_dev"
        },
        {
            "integrations": "MicrosoftGraphMail",
            "playbookID": "MicrosoftGraphMail-Test_dev_no_oproxy",
            "instance_names": "ms_graph_mail_dev_no_oproxy"
        },
        {
            "integrations": "MicrosoftGraphMail",
            "playbookID": "MicrosoftGraphMail-Test_prod",
            "instance_names": "ms_graph_mail_prod",
            "is_mockable": false
        },
        {
            "integrations": "CloudShark",
            "playbookID": "CloudShark - Test Playbook"
        },
        {
            "integrations": "Google Vision AI",
            "playbookID": "Google Vision API - Test"
        },
        {
            "integrations": "nmap",
            "playbookID": "Nmap - Test",
            "fromversion": "5.0.0"
        },
        {
            "integrations": "Netmiko",
            "playbookID": "Netmiko_test"
        },
        {
            "integrations": "AutoFocus V2",
            "playbookID": "Autofocus Query Samples, Sessions and Tags Test Playbook",
            "fromversion": "4.5.0",
            "timeout": 1500
        },
        {
            "integrations": "HelloWorld",
            "playbookID": "HelloWorld-Test",
            "fromversion": "5.0.0"
        },
        {
            "integrations": "HelloWorld",
            "playbookID": "Sanity Test - Playbook with integration",
            "fromversion": "5.0.0"
        },
        {
            "integrations": "HelloWorld",
            "playbookID": "Sanity Test - Playbook with mocked integration",
            "fromversion": "5.0.0"
        },
        {
            "playbookID": "Sanity Test - Playbook with no integration",
            "fromversion": "5.0.0"
        },
        {
            "integrations": "Gmail",
            "playbookID": "Sanity Test - Playbook with Unmockable Integration",
            "fromversion": "5.0.0"
        },
        {
            "integrations": "Whois",
            "playbookID": "Sanity Test - Playbook with Unmockable Whois Integration",
            "fromversion": "6.5.0"
        },
        {
            "integrations": "HelloWorld",
            "playbookID": "HelloWorld_Scan-Test",
            "fromversion": "5.0.0",
            "timeout": 400
        },
        {
            "integrations": "HelloWorldPremium",
            "playbookID": "HelloWorldPremium_Scan-Test",
            "fromversion": "5.0.0",
            "timeout": 400
        },
        {
            "integrations": "HelloWorldPremium",
            "playbookID": "HelloWorldPremium-Test",
            "fromversion": "5.0.0"
        },
        {
            "integrations": "ThreatQ v2",
            "playbookID": "ThreatQ - Test",
            "fromversion": "4.5.0"
        },
        {
            "integrations": "AttackIQFireDrill",
            "playbookID": "AttackIQ - Test"
        },
        {
            "integrations": "PhishLabs IOC EIR",
            "playbookID": "PhishlabsIOC_EIR-Test"
        },
        {
            "integrations": "Amazon DynamoDB",
            "playbookID": "AWS_DynamoDB-Test"
        },
        {
            "integrations": "PhishLabs IOC DRP",
            "playbookID": "PhishlabsIOC_DRP-Test"
        },
        {
            "playbookID": "Create Phishing Classifier V2 ML Test",
            "timeout": 60000,
            "fromversion": "6.1.0",
            "instance_names": "ml_dummy_prod",
            "integrations": "AzureWAF"
        },
        {
            "integrations": "ZeroFox",
            "playbookID": "ZeroFox-Test",
            "fromversion": "4.1.0"
        },
        {
            "integrations": "AlienVault OTX v2",
            "playbookID": "Alienvault_OTX_v2 - Test"
        },
        {
            "integrations": "AWS - CloudWatchLogs",
            "playbookID": "AWS - CloudWatchLogs Test Playbook",
            "fromversion": "5.0.0"
        },
        {
            "integrations": "SlackV2",
            "playbookID": "Slack Test Playbook",
            "timeout": 400,
            "pid_threshold": 5,
            "fromversion": "5.0.0"
        },
        {
            "integrations": "SlackV3",
            "playbookID": "SlackV3 TestPB",
            "instance_names": "cached",
            "timeout": 800,
            "pid_threshold": 8,
            "fromversion": "5.5.0"
        },
        {
            "integrations": "SlackV3",
            "playbookID": "Test_SlackV3_NonCaching",
            "instance_names": "non_cached",
            "timeout": 400,
            "pid_threshold": 8,
            "fromversion": "5.5.0"
        },
        {
            "integrations": "Cortex XDR - IR",
            "playbookID": "Test XDR Playbook execute script commands",
            "fromversion": "4.1.0",
            "timeout": 3000
        },
        {
            "integrations": "Cortex XDR - IR",
            "playbookID": "Test XDR Playbook quarantine file command",
            "fromversion": "4.1.0",
            "timeout": 2500
        },
        {
            "integrations": "Cortex XDR - IR",
            "playbookID": "Test XDR Playbook general commands",
            "fromversion": "4.1.0",
            "timeout": 2500
        },
        {
            "integrations": "Cortex XDR - IR",
            "playbookID": "Test XDR Playbook retrieve file command",
            "fromversion": "4.1.0",
            "timeout": 3500
        },
        {
            "integrations": "Cortex XDR - IOC",
            "playbookID": "Cortex XDR - IOC - Test",
            "fromversion": "5.5.0",
            "timeout": 1200
        },
        {
            "integrations": "Cloaken",
            "playbookID": "Cloaken-Test",
            "is_mockable": false
        },
        {
            "integrations": "ThreatX",
            "playbookID": "ThreatX-test",
            "timeout": 600
        },
        {
            "integrations": "Akamai WAF SIEM",
            "playbookID": "Akamai_WAF_SIEM-Test"
        },
        {
            "integrations": "FreshworksFreshservice",
            "playbookID": "FreshworkFreshservice"
        },
        {
            "integrations": "Cofense Triage v2",
            "playbookID": "Cofense Triage v2 Test"
        },
        {
            "integrations": "Akamai WAF",
            "playbookID": "Akamai_WAF-Test"
        },
        {
            "integrations": "abuse.ch SSL Blacklist Feed",
            "playbookID": "SSL Blacklist test",
            "fromversion": "5.5.0"
        },
        {
            "integrations": "CheckPhish",
            "playbookID": "CheckPhish-Test"
        },
        {
            "integrations": "Symantec Management Center",
            "playbookID": "SymantecMC_TestPlaybook"
        },
        {
            "integrations": "Looker",
            "playbookID": "Test-Looker"
        },
        {
            "integrations": "Vertica",
            "playbookID": "Vertica Test"
        },
        {
            "integrations": "Server Message Block (SMB) v2",
            "playbookID": "SMB_v2-Test",
            "has_api": false,
            "fromversion": "5.0.0"
        },
        {
            "integrations": "Server Message Block (SMB) v2",
            "playbookID": "SMB test",
            "has_api": false,
            "fromversion": "5.0.0"
        },
        {
            "playbookID": "ConvertFile-Test",
            "fromversion": "4.5.0"
        },
        {
            "playbookID": "TestAwsEC2GetPublicSGRules-Test"
        },
        {
            "integrations": "RSA NetWitness Packets and Logs",
            "playbookID": "rsa_packets_and_logs_test"
        },
        {
            "playbookID": "CheckpointFW-test",
            "integrations": "Check Point"
        },
        {
            "playbookID": "RegPathReputationBasicLists_test"
        },
        {
            "playbookID": "EmailDomainSquattingReputation-Test"
        },
        {
            "playbookID": "RandomStringGenerateTest"
        },
        {
            "playbookID": "playbook-checkEmailAuthenticity-test"
        },
        {
            "playbookID": "HighlightWords_Test"
        },
        {
            "playbookID": "StringContainsArray_test"
        },
        {
            "integrations": "Fidelis Elevate Network",
            "playbookID": "Fidelis-Test"
        },
        {
            "integrations": "AWS - ACM",
            "playbookID": "ACM-Test"
        },
        {
            "integrations": "Thinkst Canary",
            "playbookID": "CanaryTools Test"
        },
        {
            "integrations": "ThreatMiner",
            "playbookID": "ThreatMiner-Test"
        },
        {
            "playbookID": "StixCreator-Test"
        },
        {
            "playbookID": "CompareIncidentsLabels-test-playbook"
        },
        {
            "integrations": "Have I Been Pwned? V2",
            "playbookID": "Pwned v2 test"
        },
        {
            "integrations": "Alexa Rank Indicator",
            "playbookID": "Alexa Test Playbook"
        },
        {
            "playbookID": "UnEscapeURL-Test"
        },
        {
            "playbookID": "UnEscapeIPs-Test"
        },
        {
            "playbookID": "ExtractDomainFromUrlAndEmail-Test"
        },
        {
            "playbookID": "ConvertKeysToTableFieldFormat_Test"
        },
        {
            "integrations": "HashiCorp Vault",
            "playbookID": "hashicorp_test",
            "fromversion": "5.0.0"
        },
        {
            "integrations": "AWS - Athena - Beta",
            "playbookID": "Beta-Athena-Test"
        },
        {
            "integrations": "BeyondTrust Password Safe",
            "playbookID": "BeyondTrust-Test"
        },
        {
            "integrations": "Dell Secureworks",
            "playbookID": "secureworks_test"
        },
        {
            "integrations": "ServiceNow v2",
            "playbookID": "servicenow_test_v2",
            "instance_names": "snow_basic_auth",
            "is_mockable": false
        },
        {
            "integrations": "ServiceNow v2",
            "playbookID": "ServiceNow_OAuth_Test",
            "instance_names": "snow_oauth"
        },
        {
            "playbookID": "Create ServiceNow Ticket and Mirror Test",
            "integrations": "ServiceNow v2",
            "instance_names": "snow_basic_auth",
            "fromversion": "6.0.0",
            "timeout": 500
        },
        {
            "playbookID": "Create ServiceNow Ticket and State Polling Test",
            "integrations": "ServiceNow v2",
            "instance_names": "snow_basic_auth",
            "fromversion": "6.0.0",
            "timeout": 3000
        },
        {
            "integrations": "ServiceNow CMDB",
            "playbookID": "ServiceNow_CMDB_Test",
            "instance_names": "snow_cmdb_basic_auth"
        },
        {
            "integrations": "ServiceNow CMDB",
            "playbookID": "ServiceNow_CMDB_OAuth_Test",
            "instance_names": "snow_cmdb_oauth"
        },
        {
            "integrations": "ExtraHop v2",
            "playbookID": "ExtraHop_v2-Test"
        },
        {
            "playbookID": "Test CommonServer"
        },
        {
            "playbookID": "Test-debug-mode",
            "fromversion": "5.0.0"
        },
        {
            "integrations": "CIRCL",
            "playbookID": "CirclIntegrationTest"
        },
        {
            "integrations": "MISP V3",
            "playbookID": "MISP V3 Test",
            "timeout": 300,
            "fromversion": "5.5.0"
        },
        {
            "playbookID": "test-LinkIncidentsWithRetry"
        },
        {
            "playbookID": "CopyContextToFieldTest"
        },
        {
            "integrations": "OTRS",
            "playbookID": "OTRS Test",
            "fromversion": "4.1.0"
        },
        {
            "integrations": "Attivo Botsink",
            "playbookID": "AttivoBotsinkTest"
        },
        {
            "integrations": "FortiGate",
            "playbookID": "Fortigate Test"
        },
        {
            "playbookID": "FormattedDateToEpochTest"
        },
        {
            "integrations": "SNDBOX",
            "playbookID": "SNDBOX_Test",
            "timeout": 1000
        },
        {
            "integrations": "SNDBOX",
            "playbookID": "Detonate File - SNDBOX - Test",
            "timeout": 1000
        },
        {
            "integrations": "Awake Security",
            "playbookID": "awake_security_test_pb"
        },
        {
            "integrations": "Tenable.sc",
            "playbookID": "tenable-sc-test",
            "instance_names": "Tenable_SC_secman_api_key",
            "timeout": 240
        },
        {
            "integrations": "MimecastV2",
            "playbookID": "Mimecast test"
        },
        {
            "playbookID": "CreateEmailHtmlBody_test_pb",
            "fromversion": "4.1.0"
        },
        {
            "playbookID": "ReadPDFFileV2-Test",
            "timeout": 1000
        },
        {
            "playbookID": "JSONtoCSV-Test"
        },
        {
            "integrations": "Generic SQL",
            "playbookID": "generic-sql",
            "instance_names": "mysql instance",
            "fromversion": "5.0.0",
            "has_api": false
        },
        {
            "integrations": "Generic SQL",
            "playbookID": "generic-sql",
            "instance_names": "postgreSQL instance",
            "fromversion": "5.0.0",
            "has_api": false
        },
        {
            "integrations": "Generic SQL",
            "playbookID": "generic-sql",
            "instance_names": "Microsoft SQL instance",
            "fromversion": "5.0.0",
            "has_api": false
        },
        {
            "integrations": "Generic SQL",
            "playbookID": "generic-sql-oracle",
            "instance_names": "Oracle instance",
            "fromversion": "5.0.0",
            "has_api": false
        },
        {
            "integrations": "Generic SQL",
            "playbookID": "generic-sql-mssql-encrypted-connection",
            "instance_names": "Microsoft SQL instance using encrypted connection",
            "fromversion": "5.0.0",
            "has_api": false
        },
        {
            "integrations": "Panorama",
            "instance_names": "palo_alto_firewall_9.0",
            "playbookID": "Panorama Query Logs - Test",
            "fromversion": "6.1.0",
            "timeout": 1500,
            "nightly": true
        },
        {
            "integrations": "Panorama",
            "instance_names": "palo_alto_firewall_9.1",
            "playbookID": "palo_alto_firewall_test_pb",
            "fromversion": "6.1.0",
            "timeout": 1000
        },
        {
            "integrations": "Panorama",
            "instance_names": "palo_alto_panorama_9.1",
            "playbookID": "PAN-OS-panorama-topology-test-pb",
            "fromversion": "6.1.0",
            "timeout": 1000
        },
        {
            "integrations": "Panorama",
            "instance_names": "palo_alto_firewall_9.1",
            "playbookID": "PAN-OS-firewall-topology-test-pb",
            "fromversion": "6.1.0",
            "timeout": 1000
        },
        {
            "integrations": "Panorama",
            "instance_names": "palo_alto_panorama_9.1",
            "playbookID": "palo_alto_panorama_test_pb",
            "fromversion": "6.1.0",
            "timeout": 2400
        },
        {
            "integrations": "Panorama",
            "instance_names": "palo_alto_firewall_9.0",
            "playbookID": "PAN-OS URL Filtering enrichment - Test",
            "fromversion": "6.1.0"
        },
        {
            "integrations": "Panorama",
            "instance_names": "panorama_instance_best_practice",
            "playbookID": "Panorama Best Practise - Test",
            "fromversion": "6.1.0"
        },
        {
            "integrations": "Tenable.io",
            "playbookID": "Tenable.io test"
        },
        {
            "playbookID": "URLDecode-Test"
        },
        {
            "playbookID": "GetTime-Test"
        },
        {
            "playbookID": "GetTime-ObjectVsStringTest"
        },
        {
            "integrations": "Tenable.io",
            "playbookID": "Tenable.io Scan Test",
            "timeout": 3600
        },
        {
            "integrations": "google-vault",
            "playbookID": "Google-Vault-Generic-Test",
            "timeout": 3600,
            "memory_threshold": 180
        },
        {
            "integrations": "google-vault",
            "playbookID": "Google_Vault-Search_And_Display_Results_test",
            "memory_threshold": 180,
            "timeout": 3600
        },
        {
            "integrations": "MxToolBox",
            "playbookID": "MxToolbox-test"
        },
        {
            "integrations": "Nessus",
            "playbookID": "Nessus - Test"
        },
        {
            "playbookID": "Palo Alto Networks - Malware Remediation Test",
            "fromversion": "4.5.0"
        },
        {
            "playbookID": "SumoLogic-Test",
            "integrations": "SumoLogic",
            "fromversion": "4.1.0"
        },
        {
            "playbookID": "ParseEmailFiles-test"
        },
        {
            "playbookID": "ParseEmailFilesV2-test"
        },
        {
            "playbookID": "PAN-OS - Block IP and URL - External Dynamic List v2 Test",
            "integrations": [
                "Panorama",
                "palo_alto_networks_pan_os_edl_management"
            ],
            "instance_names": "palo_alto_firewall_9.0",
            "fromversion": "6.1.0"
        },
        {
            "playbookID": "Test_EDL",
            "integrations": "EDL",
            "instance_names": "edl_update_to_7_9_9",
            "fromversion": "5.5.0",
            "toversion": "7.9.9",
            "pid_threshold": 8,
            "has_api": false
        },
        {
            "playbookID": "EDL Performance Test",
            "instance_names": "edl_auto_to_7_9_9",
            "integrations": [
                "EDL",
                "Create-Mock-Feed-Relationships"
            ],
            "fromversion": "6.0.0",
            "toversion": "7.9.9",
            "timeout": 3500,
            "memory_threshold": 900,
            "pid_threshold": 12,
            "context_print_dt": "EDLHey",
            "has_api": false
        },
        {
            "playbookID": "Test_export_indicators_service",
            "instance_names": "eis_on_demand",
            "integrations": "ExportIndicators",
            "fromversion": "5.5.0"
        },
        {
            "playbookID": "PAN-OS - Block IP - Custom Block Rule Test",
            "integrations": "Panorama",
            "instance_names": "panorama_instance_security_team",
            "fromversion": "6.1.0"
        },
        {
            "playbookID": "PAN-OS - Block IP - Static Address Group Test",
            "integrations": "Panorama",
            "instance_names": "panorama_instance_security_team",
            "fromversion": "6.1.0"
        },
        {
            "playbookID": "Block IP - Generic V3_Test",
            "fromversion": "6.0.0"
        },
        {
            "playbookID": "PAN-OS - Block URL - Custom URL Category Test",
            "integrations": "Panorama",
            "instance_names": "panorama_instance_security_team",
            "fromversion": "6.1.0"
        },
        {
            "playbookID": "Endpoint Malware Investigation - Generic - Test",
            "integrations": [
                "Cylance Protect v2",
                "Core REST API"
            ],
            "fromversion": "5.0.0",
            "timeout": 1200
        },
        {
            "playbookID": "ParseExcel-test"
        },
        {
            "playbookID": "ParseHTMLIndicators-Test",
            "has_api": true
        },
        {
            "playbookID": "Detonate File - No Files test"
        },
        {
            "integrations": "SentinelOne V2",
            "instance_names": "SentinelOne_v2.0",
            "playbookID": "SentinelOne V2.0 - Test"
        },
        {
            "integrations": "SentinelOne V2",
            "instance_names": "SentinelOne_v2.1",
            "playbookID": "SentinelOne V2.1 - Test"
        },
        {
            "integrations": "InfoArmor VigilanteATI",
            "playbookID": "InfoArmorVigilanteATITest"
        },
        {
            "integrations": "IntSights",
            "instance_names": "intsights_standard_account",
            "playbookID": "IntSights Test"
        },
        {
            "integrations": "IntSights",
            "playbookID": "IntSights Mssp Test",
            "instance_names": "intsights_mssp_account"
        },
        {
            "integrations": "dnstwist",
            "playbookID": "dnstwistTest",
            "has_api": false
        },
        {
            "integrations": "BitDam",
            "playbookID": "Detonate File - BitDam Test"
        },
        {
            "integrations": "Threat Grid",
            "playbookID": "Test-Detonate URL - ThreatGrid",
            "timeout": 600
        },
        {
            "integrations": "Threat Grid",
            "playbookID": "ThreatGrid_Test",
            "timeout": 600
        },
        {
            "integrations": "ThreatGridv2",
            "playbookID": "ThreatGrid_v2_Test",
            "timeout": 600
        },
        {
            "integrations": "Signal Sciences WAF",
            "playbookID": "SignalSciences-Test"
        },
        {
            "integrations": "RTIR",
            "playbookID": "RTIR Test"
        },
        {
            "integrations": "RedCanary",
            "playbookID": "RedCanaryTest"
        },
        {
            "playbookID": "URL Enrichment - Generic v2 - Test",
            "instance_names": "virus_total_v3",
            "integrations": [
                "VirusTotal (API v3)",
                "Rasterize"
            ],
            "timeout": 500,
            "pid_threshold": 12
        },
        {
            "playbookID": "CutTransformerTest"
        },
        {
            "playbookID": "TestEditServerConfig"
        },
        {
            "playbookID": "ContentPackInstaller_Test",
            "integrations": "Core REST API",
            "fromversion": "6.0.0"
        },
        {
            "playbookID": "Default - Test",
            "integrations": [
                "ThreatQ v2",
                "Core REST API"
            ],
            "fromversion": "5.0.0",
            "toversion": "7.9.9"
        },
        {
            "integrations": "SCADAfence CNM",
            "playbookID": "SCADAfence_test"
        },
        {
            "integrations": "ProtectWise",
            "playbookID": "Protectwise-Test"
        },
        {
            "integrations": "WhatsMyBrowser",
            "playbookID": "WhatsMyBrowser-Test"
        },
        {
            "integrations": "BigFix",
            "playbookID": "BigFixTest"
        },
        {
            "integrations": "Lastline v2",
            "playbookID": "Lastline v2 - Test"
        },
        {
            "integrations": "McAfee DXL",
            "playbookID": "McAfee DXL - Test"
        },
        {
            "playbookID": "TextFromHTML_test_playbook"
        },
        {
            "playbookID": "PortListenCheck-test"
        },
        {
            "integrations": "ThreatExchange",
            "playbookID": "ThreatExchange-test"
        },
        {
            "integrations": "Joe Security",
            "playbookID": "JoeSecurityTestPlaybook",
            "timeout": 500
        },
        {
            "integrations": "Joe Security",
            "playbookID": "JoeSecurityTestDetonation",
            "timeout": 2000
        },
        {
            "integrations": "WildFire-v2",
            "playbookID": "Wildfire Test",
            "is_mockable": false,
            "fromversion": "5.0.0",
            "toversion": "6.1.9"
        },
        {
            "integrations": "WildFire-v2",
            "playbookID": "Wildfire Test With Polling",
            "is_mockable": false,
            "fromversion": "6.2.0",
            "timeout": 1100
        },
        {
            "integrations": "WildFire-v2",
            "playbookID": "Detonate URL - WildFire-v2 - Test",
            "timeout": 200

        },
        {
            "integrations": "WildFire-v2",
            "playbookID": "Detonate URL - WildFire v2.1 - Test"
        },
        {
            "integrations": "GRR",
            "playbookID": "GRR Test"
        },
        {
            "integrations": "VirusTotal",
            "instance_names": "virus_total_general",
            "playbookID": "virusTotal-test-playbook",
            "timeout": 1400
        },
        {
            "integrations": "VirusTotal",
            "instance_names": "virus_total_preferred_vendors",
            "playbookID": "virusTotaI-test-preferred-vendors",
            "timeout": 1400
        },
        {
            "integrations": [
                "Gmail Single User",
                "Gmail"
            ],
            "playbookID": "Gmail Single User - Test",
            "fromversion": "4.5.0",
            "memory_threshold": 150
        },
        {
            "integrations": "EWS v2",
            "playbookID": "get_original_email_-_ews-_test",
            "instance_names": "ewv2_regular"
        },
        {
            "integrations": [
                "EWSO365",
                "EWS v2"
            ],
            "playbookID": "EWS search-mailbox test",
            "instance_names": [
                "ewv2_regular",
                "ewso365_dev_team"
            ],
            "timeout": 300
        },
        {
            "integrations": "PagerDuty v2",
            "playbookID": "PagerDuty Test"
        },
        {
            "scripts": [
                "DeleteContext"
            ],
            "playbookID": "test_delete_context"
        },
        {
            "playbookID": "DeleteContext-auto-test"
        },
        {
            "playbookID": "GmailTest",
            "integrations": "Gmail"
        },
        {
            "playbookID": "Gmail Convert Html Test",
            "integrations": "Gmail",
            "memory_threshold": 150
        },
        {
            "playbookID": "reputations.json Test",
            "toversion": "5.0.0"
        },
        {
            "playbookID": "URL extraction test",
            "fromversion": "5.5.0"
        },
        {
            "playbookID": "Domain extraction test",
            "fromversion": "5.5.0"
        },
        {
            "playbookID": "Email extraction test",
            "fromversion": "5.5.0"
        },
        {
            "playbookID": "File extraction test",
            "fromversion": "5.5.0"
        },
        {
            "playbookID": "IPv4 extraction test",
            "fromversion": "5.5.0"
        },
        {
            "playbookID": "IPv4 CIDR extraction test",
            "fromversion": "5.5.0"
        },
        {
            "playbookID": "IPv6 CIDR extraction test",
            "fromversion": "5.5.0"
        },
        {
            "playbookID": "IPv6 extraction test",
            "fromversion": "5.5.0"
        },
        {
            "playbookID": "Test IP Indicator Fields",
            "fromversion": "5.0.0"
        },
        {
            "playbookID": "TestDedupIncidentsPlaybook"
        },
        {
            "playbookID": "TestDedupIncidentsByName"
        },
        {
            "integrations": "McAfee Advanced Threat Defense",
            "playbookID": "Test Playbook McAfee ATD",
            "timeout": 700
        },
        {
            "integrations": "McAfee Advanced Threat Defense",
            "playbookID": "Detonate Remote File From URL -McAfee-ATD - Test",
            "timeout": 700
        },
        {
            "playbookID": "stripChars - Test"
        },
        {
            "integrations": "McAfee Advanced Threat Defense",
            "playbookID": "Test Playbook McAfee ATD Upload File"
        },
        {
            "playbookID": "exporttocsv_script_test"
        },
        {
            "playbookID": "Set - Test"
        },
        {
            "integrations": "Intezer v2",
            "playbookID": "Intezer Testing v2",
            "fromversion": "4.1.0",
            "timeout": 600
        },
        {
            "integrations": [
                "Mail Sender (New)",
                "Gmail"
            ],
            "playbookID": "Mail Sender (New) Test",
            "instance_names": [
                "Mail_Sender_(New)_STARTTLS"
            ],
            "memory_threshold": 100
        },
        {
            "playbookID": "buildewsquery_test"
        },
        {
            "integrations": "Rapid7 Nexpose",
            "playbookID": "nexpose_test",
            "timeout": 240
        },
        {
            "playbookID": "GetIndicatorDBotScore Test"
        },
        {
            "integrations": "EWS Mail Sender",
            "playbookID": "EWS Mail Sender Test",
            "instance_names": [
                "ews_mail_sender_labdemisto"
            ]
        },
        {
            "integrations": [
                "EWS v2",
                "Rasterize"
            ],
            "instance_names": [
                "ews_mail_sender_labdemisto"
            ],
            "playbookID": "EWS V2 Send Mail Test 2"
        },
        {
            "integrations": [
                "EWS v2",
                "SMIME Messaging"
            ],
            "instance_names": [
                "ews_mail_sender_labdemisto",
                "SMIME Messaging"
            ],
            "playbookID": "EWS V2 Send Mail Test 3"
        },
        {
            "playbookID": "decodemimeheader_-_test"
        },
        {
            "playbookID": "test_url_regex"
        },
        {
            "integrations": "Skyformation",
            "playbookID": "TestSkyformation"
        },
        {
            "integrations": "okta",
            "playbookID": "okta_test_playbook",
            "timeout": 240
        },
        {
            "integrations": "Okta v2",
            "playbookID": "OktaV2-Test",
            "timeout": 300
        },
        {
            "integrations": "Okta IAM",
            "playbookID": "Okta IAM - Test Playbook",
            "fromversion": "6.0.0"
        },
        {
            "playbookID": "Test filters & transformers scripts"
        },
        {
            "integrations": "Salesforce",
            "playbookID": "SalesforceTestPlaybook"
        },
        {
            "integrations": "McAfee ESM v2",
            "instance_names": "v11.1.3",
            "playbookID": "McAfee ESM v2 - Test v11.1.3",
            "fromversion": "5.0.0",
            "is_mockable": false
        },
        {
            "integrations": "McAfee ESM v2",
            "instance_names": "v11.3",
            "playbookID": "McAfee ESM v2 (v11.3) - Test",
            "fromversion": "5.0.0",
            "timeout": 300,
            "is_mockable": false
        },
        {
            "integrations": "McAfee ESM v2",
            "instance_names": "v11.1.3",
            "playbookID": "McAfee ESM Watchlists - Test v11.1.3",
            "fromversion": "5.0.0"
        },
        {
            "integrations": "McAfee ESM v2",
            "instance_names": "v11.3",
            "playbookID": "McAfee ESM Watchlists - Test v11.3",
            "fromversion": "5.0.0"
        },
        {
            "integrations": "GoogleSafeBrowsing",
            "playbookID": "Google Safe Browsing Test",
            "timeout": 240,
            "fromversion": "5.0.0"
        },
        {
            "integrations": "Google Safe Browsing v2",
            "playbookID": "Google Safe Browsing V2 Test",
            "fromversion": "5.5.0"
        },
        {
            "integrations": "EWS v2",
            "playbookID": "EWSv2_empty_attachment_test",
            "instance_names": "ewv2_regular"
        },
        {
            "integrations": "EWS v2",
            "playbookID": "EWS Public Folders Test",
            "instance_names": "ewv2_regular",
            "is_mockable": false
        },
        {
            "integrations": "EWS v2",
            "playbookID": "EWS V2 Send Mail Test",
            "instance_names": "ews_mail_sender_labdemisto"
        },
        {
            "integrations": "Symantec Endpoint Protection V2",
            "playbookID": "SymantecEndpointProtection_Test"
        },
        {
            "integrations": "carbonblackprotection",
            "playbookID": "search_endpoints_by_hash_-_carbon_black_protection_-_test",
            "timeout": 500
        },
        {
            "playbookID": "Process Email - Generic - Test - Incident Starter",
            "fromversion": "6.0.0",
            "integrations": "Rasterize",
            "timeout": 240
        },
        {
            "playbookID": "Process Email - Generic - Test - Actual Incident"
        },
        {
            "integrations": "CrowdstrikeFalcon",
            "playbookID": "Test - CrowdStrike Falcon",
            "fromversion": "4.1.0",
            "timeout": 500,
            "is_mockable": false
        },
        {
            "playbookID": "ExposeIncidentOwner-Test"
        },
        {
            "integrations": "google",
            "playbookID": "GsuiteTest"
        },
        {
            "integrations": "OpenPhish",
            "playbookID": "OpenPhish Test Playbook"
        },
        {
            "integrations": "jira-v2",
            "playbookID": "Jira-v2-Test",
            "timeout": 500,
            "is_mockable": false
        },
        {
            "integrations": "ipinfo",
            "playbookID": "IPInfoTest"
        },
        {
            "integrations": "ipinfo_v2",
            "playbookID": "IPInfo_v2Test",
            "fromversion": "5.5.0"
        },
        {
            "integrations": "GoogleMaps",
            "playbookID": "GoogleMapsTest",
            "fromversion": "6.0.0"
        },
        {
            "playbookID": "VerifyHumanReadableFormat"
        },
        {
            "playbookID": "strings-test"
        },
        {
            "playbookID": "TestCommonPython",
            "timeout": 500
        },
        {
            "playbookID": "TestFileCreateAndUpload"
        },
        {
            "playbookID": "TestIsValueInArray"
        },
        {
            "playbookID": "TestStringReplace"
        },
        {
            "playbookID": "TestHttpPlaybook"
        },
        {
            "integrations": "SplunkPy",
            "playbookID": "SplunkPy parse-raw - Test",
            "memory_threshold": 100,
            "instance_names": "use_default_handler",
            "is_mockable": false
        },
        {
            "integrations": "SplunkPy",
            "playbookID": "SplunkPy-Test-V2_default_handler",
            "memory_threshold": 500,
            "instance_names": "use_default_handler",
            "is_mockable": false
        },
        {
            "integrations": "SplunkPy",
            "playbookID": "Splunk-Test_default_handler",
            "memory_threshold": 200,
            "instance_names": "use_default_handler",
            "is_mockable": false
        },
        {
            "integrations": "AnsibleTower",
            "playbookID": "AnsibleTower_Test_playbook",
            "fromversion": "5.0.0"
        },
        {
            "integrations": "SplunkPy",
            "playbookID": "SplunkPySearch_Test_default_handler",
            "memory_threshold": 200,
            "instance_names": "use_default_handler",
            "is_mockable": false
        },
        {
            "integrations": "SplunkPy",
            "playbookID": "SplunkPy_KV_commands_default_handler",
            "memory_threshold": 200,
            "instance_names": "use_default_handler",
            "is_mockable": false
        },
        {
            "integrations": "SplunkPy",
            "playbookID": "SplunkPy-Test-V2_requests_handler",
            "memory_threshold": 500,
            "instance_names": "use_python_requests_handler"
        },
        {
            "integrations": "SplunkPy",
            "playbookID": "Splunk-Test_requests_handler",
            "memory_threshold": 500,
            "instance_names": "use_python_requests_handler",
            "is_mockable": false
        },
        {
            "integrations": "SplunkPy",
            "playbookID": "SplunkPySearch_Test_requests_handler",
            "memory_threshold": 200,
            "instance_names": "use_python_requests_handler",
            "is_mockable": false
        },
        {
            "integrations": "SplunkPy",
            "playbookID": "SplunkPy_KV_commands_requests_handler",
            "memory_threshold": 200,
            "instance_names": "use_python_requests_handler"
        },
        {
            "integrations": "McAfee NSM",
            "playbookID": "McAfeeNSMTest",
            "timeout": 400
        },
        {
            "integrations": "PhishTank V2",
            "playbookID": "PhishTank Testing"
        },
        {
            "integrations": "McAfee Web Gateway",
            "playbookID": "McAfeeWebGatewayTest",
            "timeout": 500,
            "is_mockable": false
        },
        {
            "integrations": "TCPIPUtils",
            "playbookID": "TCPUtils-Test"
        },
        {
            "playbookID": "listExecutedCommands-Test"
        },
        {
            "integrations": "AWS - Lambda",
            "playbookID": "AWS-Lambda-Test (Read-Only)"
        },
        {
            "integrations": "Service Manager",
            "playbookID": "TestHPServiceManager",
            "timeout": 400
        },
        {
            "integrations": "ServiceNow IAM",
            "playbookID": "ServiceNow IAM - Test Playbook",
            "instance_names": "snow_basic_auth",
            "fromversion": "6.0.0"
        },
        {
            "playbookID": "LanguageDetect-Test",
            "timeout": 300
        },
        {
            "integrations": "Forcepoint",
            "playbookID": "forcepoint test",
            "timeout": 500
        },
        {
            "playbookID": "GeneratePassword-Test"
        },
        {
            "playbookID": "ZipFile-Test"
        },
        {
            "playbookID": "UnzipFile-Test"
        },
        {
            "playbookID": "Test-IsMaliciousIndicatorFound",
            "fromversion": "5.0.0"
        },
        {
            "playbookID": "TestExtractHTMLTables"
        },
        {
            "integrations": "carbonblackliveresponse",
            "playbookID": "Carbon Black Live Response Test",
            "fromversion": "5.0.0",
            "is_mockable": false
        },
        {
            "integrations": "urlscan.io",
            "playbookID": "urlscan_malicious_Test",
            "timeout": 500
        },
        {
            "integrations": "EWS v2",
            "playbookID": "pyEWS_Test",
            "instance_names": "ewv2_regular",
            "is_mockable": false
        },
        {
            "integrations": "EWS v2",
            "playbookID": "pyEWS_Test",
            "instance_names": "ewsv2_separate_process",
            "is_mockable": false
        },
        {
            "integrations": "remedy_sr_beta",
            "playbookID": "remedy_sr_test_pb"
        },
        {
            "integrations": "Cylance Protect v2",
            "playbookID": "Cylance Protect v2 Test"
        },
        {
            "integrations": "ReversingLabs Titanium Cloud",
            "playbookID": "ReversingLabsTCTest"
        },
        {
            "integrations": "ReversingLabs A1000",
            "playbookID": "ReversingLabsA1000Test"
        },
        {
            "integrations": "Demisto Lock",
            "playbookID": "DemistoLockTest",
            "instance_name": "no_sync"
        },
        {
            "playbookID": "test-domain-indicator",
            "timeout": 400
        },
        {
            "playbookID": "Cybereason Test",
            "integrations": "Cybereason",
            "timeout": 1200,
            "fromversion": "4.1.0"
        },
        {
            "integrations": "VirusTotal - Private API",
            "instance_names": "virus_total_private_api_general",
            "playbookID": "File Enrichment - Virus Total Private API Test"
        },
        {
            "integrations": "VirusTotal - Private API",
            "instance_names": "virus_total_private_api_general",
            "playbookID": "virusTotalPrivateAPI-test-playbook",
            "timeout": 1400,
            "pid_threshold": 12
        },
        {
            "integrations": [
                "VirusTotal - Private API",
                "VirusTotal"
            ],
            "playbookID": "vt-detonate test",
            "instance_names": [
                "virus_total_private_api_general",
                "virus_total_general"
            ],
            "timeout": 1400,
            "fromversion": "5.5.0",
            "is_mockable": false
        },
        {
            "integrations": "Cisco ASA",
            "playbookID": "Cisco ASA - Test Playbook"
        },
        {
            "integrations": "VirusTotal - Private API",
            "instance_names": "virus_total_private_api_preferred_vendors",
            "playbookID": "virusTotalPrivateAPI-test-preferred-vendors",
            "timeout": 1400
        },
        {
            "integrations": "Cisco Meraki",
            "playbookID": "Cisco-Meraki-Test"
        },
        {
            "integrations": "Microsoft Defender Advanced Threat Protection",
            "playbookID": "Microsoft Defender Advanced Threat Protection - Test prod",
            "instance_names": "microsoft_defender_atp_prod",
            "is_mockable": false,
            "timeout": 500
        },
        {
            "integrations": "Microsoft Defender Advanced Threat Protection",
            "playbookID": "Microsoft Defender Advanced Threat Protection - Test dev",
            "instance_names": "microsoft_defender_atp_dev",
            "timeout": 500
        },
        {
            "integrations": "Microsoft Defender Advanced Threat Protection",
            "playbookID": "Microsoft Defender Advanced Threat Protection - Test self deployed",
            "instance_names": "microsoft_defender_atp_dev_self_deployed",
            "timeout": 500
        },
        {
            "integrations": "Microsoft Defender Advanced Threat Protection",
            "playbookID": "Microsoft Defender - ATP - Indicators SC Test",
            "instance_names": "microsoft_defender_atp_dev_self_deployed"
        },
        {
            "integrations": "Microsoft Defender Advanced Threat Protection",
            "playbookID": "Microsoft Defender - ATP - Indicators SC Test",
            "instance_names": "microsoft_defender_atp_dev"
        },
        {
            "integrations": "Microsoft Defender Advanced Threat Protection",
            "playbookID": "Microsoft Defender - ATP - Indicators SC Test",
            "instance_names": "microsoft_defender_atp_prod"
        },
        {
            "integrations": "Microsoft 365 Defender",
            "playbookID": "Microsoft_365_Defender-Test",
            "instance_names": "ms_365_defender_device_code"
        },
        {
            "integrations": "Microsoft 365 Defender",
            "playbookID": "Microsoft_365_Defender-Test",
            "instance_names": "ms_365_defender_client_cred"
        },
        {
            "integrations": "Tanium",
            "playbookID": "Tanium Test Playbook",
            "timeout": 1200,
            "pid_threshold": 10
        },
        {
            "integrations": "Recorded Future",
            "playbookID": "Recorded Future Test"
        },
        {
            "integrations": "Microsoft Graph",
            "playbookID": "Microsoft Graph Security Test dev",
            "instance_names": "ms_graph_security_dev"
        },
        {
            "integrations": "Microsoft Graph",
            "playbookID": "Microsoft Graph Security Test prod",
            "instance_names": "ms_graph_security_prod",
            "is_mockable": false
        },
        {
            "integrations": "Microsoft Graph",
            "playbookID": "Microsoft Graph Security Test self deployed",
            "instance_names": "ms_graph_security_client_cred",
            "is_mockable": false
        },
        {
            "integrations": "Microsoft Graph",
            "playbookID": "Microsoft Graph Security Test dev v2",
            "instance_names": "ms_graph_security_dev_v2"
        },
        {
            "integrations": "Microsoft Graph",
            "playbookID": "Microsoft Graph Security Test prod v2",
            "instance_names": "ms_graph_security_prod_v2",
            "is_mockable": false
        },
        {
            "integrations": "Microsoft Graph",
            "playbookID": "Microsoft Graph Security Test self deployed v2",
            "instance_names": "ms_graph_security_client_cred_v2",
            "is_mockable": false
        },
        {
            "integrations": "Microsoft Graph User",
            "playbookID": "Microsoft Graph User - Test",
            "instance_names": "ms_graph_user_dev"
        },
        {
            "integrations": "Microsoft Graph User",
            "playbookID": "Microsoft Graph User - Test",
            "instance_names": "ms_graph_user_prod",
            "is_mockable": false
        },
        {
            "integrations": "Microsoft Graph Groups",
            "playbookID": "Microsoft Graph Groups - Test dev",
            "instance_names": "ms_graph_groups_dev"
        },
        {
            "integrations": "Microsoft Graph Groups",
            "playbookID": "Microsoft Graph Groups - Test prod",
            "instance_names": "ms_graph_groups_prod",
            "is_mockable": false
        },
        {
            "integrations": "Microsoft_Graph_Files",
            "playbookID": "test_MsGraphFiles dev",
            "instance_names": "ms_graph_files_dev",
            "fromversion": "5.0.0"
        },
        {
            "integrations": "Microsoft_Graph_Files",
            "playbookID": "test_MsGraphFiles prod",
            "instance_names": "ms_graph_files_prod",
            "fromversion": "5.0.0",
            "is_mockable": false
        },
        {
            "integrations": "Microsoft Graph Calendar",
            "playbookID": "Microsoft Graph Calendar - Test dev",
            "instance_names": "ms_graph_calendar_dev"
        },
        {
            "integrations": "Microsoft Graph Calendar",
            "playbookID": "Microsoft Graph Calendar - Test prod",
            "instance_names": "ms_graph_calendar_prod",
            "is_mockable": false
        },
        {
            "integrations": "Microsoft Graph Device Management",
            "playbookID": "MSGraph_DeviceManagement_Test_dev",
            "instance_names": "ms_graph_device_management_oproxy_dev",
            "fromversion": "5.0.0"
        },
        {
            "integrations": "Microsoft Graph Device Management",
            "playbookID": "MSGraph_DeviceManagement_Test_prod",
            "instance_names": "ms_graph_device_management_oproxy_prod",
            "fromversion": "5.0.0",
            "is_mockable": false
        },
        {
            "integrations": "Microsoft Graph Device Management",
            "playbookID": "MSGraph_DeviceManagement_Test_self_deployed_prod",
            "instance_names": "ms_graph_device_management_self_deployed_prod",
            "fromversion": "5.0.0"
        },
        {
            "integrations": "PrismaCloud v2",
            "playbookID": "Prisma Cloud V2 Test"
        },
        {
            "integrations": "Symantec Messaging Gateway",
            "playbookID": "Symantec Messaging Gateway Test"
        },
        {
            "integrations": "ThreatConnect v2",
            "playbookID": "ThreatConnect v2 - Test",
            "fromversion": "5.0.0"
        },
        {
            "integrations": "QRadar_v2",
            "playbookID": "test_Qradar_v2",
            "fromversion": "6.0.0",
            "is_mockable": false
        },
        {
            "integrations": "VMware",
            "playbookID": "VMWare Test",
            "memory_threshold": 300,
            "timeout": 1000
        },
        {
            "integrations": "VMware Carbon Black EDR v2",
            "playbookID": "Carbon Black Edr - Test",
            "is_mockable": false,
            "fromversion": "5.5.0"
        },
        {
            "integrations": "Cisco Umbrella Investigate",
            "playbookID": "Cisco Umbrella Test"
        },
        {
            "integrations": "icebrg",
            "playbookID": "Icebrg Test",
            "timeout": 500
        },
        {
            "integrations": "Symantec MSS",
            "playbookID": "SymantecMSSTest"
        },
        {
            "integrations": "Remedy AR",
            "playbookID": "Remedy AR Test"
        },
        {
            "integrations": "AWS - IAM",
            "playbookID": "AWS - IAM Test Playbook"
        },
        {
            "integrations": "McAfee Active Response",
            "playbookID": "McAfee-MAR_Test",
            "timeout": 700
        },
        {
            "integrations": "McAfee Threat Intelligence Exchange",
            "playbookID": "McAfee-TIE Test",
            "timeout": 700
        },
        {
            "integrations": "ArcSight Logger",
            "playbookID": "ArcSight Logger test"
        },
        {
            "integrations": "ArcSight ESM v2",
            "playbookID": "ArcSight ESM v2 Test"
        },
        {
            "integrations": "ArcSight ESM v2",
            "playbookID": "test Arcsight - Get events related to the Case"
        },
        {
            "integrations": "XFE_v2",
            "playbookID": "Test_XFE_v2",
            "timeout": 500,
            "nightly": true
        },
        {
            "integrations": "McAfee Threat Intelligence Exchange",
            "playbookID": "search_endpoints_by_hash_-_tie_-_test",
            "timeout": 500
        },
        {
            "integrations": "iDefense_v2",
            "playbookID": "iDefense_v2_Test",
            "fromversion": "5.5.0"
        },
        {
            "integrations": "AWS - SQS",
            "playbookID": "AWS - SQS Test Playbook",
            "fromversion": "5.0.0"
        },
        {
            "integrations": "AbuseIPDB",
            "playbookID": "AbuseIPDB Test"
        },
        {
            "integrations": "AbuseIPDB",
            "playbookID": "AbuseIPDB PopulateIndicators Test"
        },
        {
            "integrations": "LogRhythm",
            "playbookID": "LogRhythm-Test-Playbook",
            "timeout": 200
        },
        {
            "integrations": "FireEyeFeed",
            "playbookID": "playbook-FeedFireEye_test",
            "memory_threshold": 110
        },
        {
            "integrations": "Phish.AI",
            "playbookID": "PhishAi-Test"
        },
        {
            "integrations": "Phish.AI",
            "playbookID": "Test-Detonate URL - Phish.AI"
        },
        {
            "integrations": "Centreon",
            "playbookID": "Centreon-Test-Playbook"
        },
        {
            "playbookID": "ReadFile test"
        },
        {
            "integrations": "AlphaSOC Wisdom",
            "playbookID": "AlphaSOC-Wisdom-Test"
        },
        {
            "integrations": "carbonblack-v2",
            "playbookID": "CBFindIP - Test"
        },
        {
            "integrations": "Jask",
            "playbookID": "Jask_Test",
            "fromversion": "4.1.0"
        },
        {
            "integrations": "Whois",
            "playbookID": "whois_test",
            "fromversion": "4.1.0"
        },
        {
            "integrations": "TeamCymru",
            "playbookID": "TeamCymruTest"
        },
        {
            "integrations": "RSA NetWitness Endpoint",
            "playbookID": "NetWitness Endpoint Test"
        },
        {
            "integrations": "Check Point Sandblast",
            "playbookID": "Sandblast_malicious_test"
        },
        {
            "playbookID": "TestMatchRegexV2"
        },
        {
            "integrations": "ActiveMQ",
            "playbookID": "ActiveMQ Test"
        },
        {
            "playbookID": "RegexGroups Test"
        },
        {
            "integrations": "Cisco ISE",
            "playbookID": "cisco-ise-test-playbook"
        },
        {
            "integrations": "RSA NetWitness v11.1",
            "playbookID": "RSA NetWitness Test"
        },
        {
            "playbookID": "ExifReadTest"
        },
        {
            "integrations": "Cuckoo Sandbox",
            "playbookID": "CuckooTest",
            "timeout": 700
        },
        {
            "playbookID": "Detonate File - Generic Test",
            "timeout": 500
        },
        {
            "integrations": [
                "Lastline v2",
                "WildFire-v2",
                "SNDBOX",
                "McAfee Advanced Threat Defense"
            ],
            "playbookID": "Detonate File - Generic Test",
            "timeout": 2400
        },
        {
            "playbookID": "VerifyJSON - Test",
            "fromversion": "5.5.0"
        },
        {
            "playbookID": "PowerShellCommon-Test",
            "fromversion": "5.5.0"
        },
        {
            "playbookID": "GetIndicatorDBotScoreFromCache-Test",
            "fromversion": "6.0.0"
        },
        {
            "playbookID": "Detonate URL - Generic Test",
            "timeout": 2000,
            "integrations": [
                "McAfee Advanced Threat Defense",
                "Lastline v2"
            ]
        },
        {
            "integrations": [
                "VMware Carbon Black EDR v2",
                "carbonblackliveresponse",
                "Cylance Protect v2"
            ],
            "playbookID": "Retrieve File from Endpoint - Generic V2 Test",
            "fromversion": "5.0.0",
            "is_mockable": false
        },
        {
            "integrations": "Zscaler",
            "playbookID": "Zscaler Test",
            "timeout": 500
        },
        {
            "playbookID": "DemistoUploadFileV2 Test",
            "integrations": "Core REST API"
        },
        {
            "playbookID": "MaxMind Test",
            "integrations": "MaxMind GeoIP2"
        },
        {
            "playbookID": "Test Sagemaker",
            "integrations": "AWS Sagemaker"
        },
        {
            "playbookID": "C2sec-Test",
            "integrations": "C2sec irisk",
            "fromversion": "5.0.0"
        },
        {
            "playbookID": "AlexaV2 Test Playbook",
            "integrations": "Alexa Rank Indicator v2",
            "fromversion": "5.5.0"
        },
        {
            "playbookID": "Phishing v2 - Test - Incident Starter",
            "fromversion": "6.0.0",
            "timeout": 1200,
            "integrations": [
                "Core REST API",
                "Rasterize",
                "EWS v2"
            ],
            "instance_names": [
                "ews_mail_sender_labdemisto"
            ],
            "memory_threshold": 150,
            "pid_threshold": 80
        },
        {
            "playbookID": "Phishing - Core - Test - Incident Starter",
            "fromversion": "6.0.0",
            "timeout": 1700,
            "integrations": [
                "Core REST API",
                "Rasterize",
                "EWS v2"
            ],
            "instance_names": [
                "ews_mail_sender_labdemisto"
            ],
            "memory_threshold": 160,
            "pid_threshold": 80
        },
        {
            "playbookID": "Phishing - Core - Test - Actual Incident",
            "fromversion": "6.0.0"
        },
        {
            "playbookID": "SLA Scripts - Test",
            "fromversion": "4.1.0"
        },
        {
            "playbookID": "test_manageOOOUsers",
            "fromversion": "5.5.0"
        },
        {
            "playbookID": "PcapHTTPExtractor-Test"
        },
        {
            "playbookID": "Ping Test Playbook"
        },
        {
            "playbookID": "ParseWordDoc-Test"
        },
        {
            "playbookID": "PDFUnlocker-Test",
            "fromversion": "6.0.0"
        },
        {
            "playbookID": "Active Directory Test",
            "integrations": "Active Directory Query v2",
            "instance_names": "active_directory_ninja",
            "has_api": false
        },
        {
            "playbookID": "Active Directory - manual pagination check",
            "integrations": "Active Directory Query v2",
            "instance_names": "active_directory_ninja"
        },
        {
            "playbookID": "Active Directory - automatic pagination check",
            "integrations": "Active Directory Query v2",
            "instance_names": "active_directory_ninja"
        },
        {
            "playbookID": "AD v2 - debug-mode - Test",
            "integrations": "Active Directory Query v2",
            "instance_names": "active_directory_ninja",
            "fromversion": "5.0.0",
            "has_api": false
        },
        {
            "playbookID": "AD v2 - debug-mode - Test",
            "integrations": "Active Directory Query v2",
            "instance_names": "active_directory_ninja_with_ntlm",
            "fromversion": "5.0.0",
            "has_api": false
        },
        {
            "playbookID": "Docker Hardening Test",
            "fromversion": "5.0.0",
            "runnable_on_docker_only": true
        },
        {
            "integrations": "Active Directory Query v2",
            "instance_names": "active_directory_ninja",
            "playbookID": "Active Directory Query V2 configuration with port",
            "has_api": false
        },
        {
            "integrations": "Active Directory Query v2",
            "instance_names": "active_directory_ninja",
            "playbookID": "Active Directory - ad-get-user limit check",
            "has_api": false
        },
        {
            "integrations": "Active Directory Query v2",
            "instance_names": "active_directory_ninja",
            "playbookID": "active directory search user with parentheses test",
            "has_api": false
        },
        {
            "playbookID": "Email Address Enrichment - Generic v2.1 - Test",
            "integrations": "Active Directory Query v2",
            "instance_names": "active_directory_ninja",
            "has_api": false
        },
        {
            "integrations": "Cofense Intelligence",
            "playbookID": "Test - Cofense Intelligence",
            "timeout": 500
        },
        {
            "playbookID": "GDPRContactAuthorities Test"
        },
        {
            "integrations": "Google Resource Manager",
            "playbookID": "GoogleResourceManager-Test",
            "timeout": 500
        },
        {
            "integrations": "SlashNext Phishing Incident Response",
            "playbookID": "SlashNextPhishingIncidentResponse-Test",
            "timeout": 500
        },
        {
            "integrations": "Google Cloud Storage",
            "playbookID": "GCS - Test",
            "timeout": 500,
            "memory_threshold": 80
        },
        {
            "integrations": "GooglePubSub",
            "playbookID": "GooglePubSub_Test",
            "timeout": 500,
            "fromversion": "5.0.0"
        },
        {
            "playbookID": "Calculate Severity - Generic v2 - Test",
            "integrations": [
                "Palo Alto Minemeld",
                "Active Directory Query v2"
            ],
            "instance_names": "active_directory_ninja",
            "fromversion": "4.5.0"
        },
        {
            "integrations": "Freshdesk",
            "playbookID": "Freshdesk-Test",
            "timeout": 500
        },
        {
            "playbookID": "Autoextract - Test",
            "fromversion": "4.1.0"
        },
        {
            "playbookID": "FilterByList - Test",
            "fromversion": "4.5.0"
        },
        {
            "playbookID": "Impossible Traveler - Test",
            "integrations": [
                "Ipstack",
                "ipinfo",
                "Rasterize",
                "Active Directory Query v2",
                "Core REST API"
            ],
            "instance_names": "active_directory_ninja",
            "fromversion": "5.0.0",
            "timeout": 700
        },
        {
            "playbookID": "Active Directory - Get User Manager Details - Test",
            "integrations": "Active Directory Query v2",
            "instance_names": "active_directory_80k",
            "fromversion": "5.0.0",
            "has_api": false
        },
        {
            "integrations": "Kafka V2",
            "playbookID": "Kafka Test"
        },
        {
            "playbookID": "File Enrichment - Generic v2 - Test",
            "instance_names": "virus_total_v3",
            "integrations": [
                "VirusTotal (API v3)",
                "Cylance Protect v2"
            ],
            "is_mockable": false
        },
        {
            "integrations": [
                "epo",
                "McAfee Active Response"
            ],
            "playbookID": "Endpoint data collection test",
            "timeout": 500
        },
        {
            "integrations": [
                "epo",
                "McAfee Active Response"
            ],
            "playbookID": "MAR - Endpoint data collection test",
            "timeout": 500
        },
        {
            "integrations": "DUO Admin",
            "playbookID": "DuoAdmin API test playbook",
            "fromversion": "5.0.0"
        },
        {
            "integrations": [
                "TAXII Server",
                "TAXIIFeed"
            ],
            "playbookID": "TAXII_Feed_Test",
            "fromversion": "5.5.0",
            "timeout": 300,
            "instance_names": [
                "non_https_cert",
                "instance_execute"
            ]
        },
        {
            "integrations": [
                "TAXII Server",
                "TAXIIFeed"
            ],
            "playbookID": "TAXII_Feed_Test",
            "fromversion": "5.5.0",
            "timeout": 300,
            "instance_names": [
                "https_cert",
                "local_https"
            ]
        },
        {
            "integrations": "TAXII 2 Feed",
            "playbookID": "TAXII 2 Feed Test",
            "fromversion": "5.5.0"
        },
        {
            "integrations": "iDefense Feed",
            "playbookID": "Feed iDefense Test",
            "memory_threshold": 200,
            "fromversion": "5.5.0"
        },
        {
            "playbookID": "TestShowScheduledEntries"
        },
        {
            "playbookID": "Calculate Severity - Standard - Test",
            "integrations": "Palo Alto Minemeld",
            "fromversion": "4.5.0"
        },
        {
            "playbookID": "HTTPListRedirects - Test SSL",
            "has_api": true
        },
        {
            "playbookID": "HTTPListRedirects Basic Test",
            "has_api": true
        },
        {
            "playbookID": "CheckDockerImageAvailableTest",
            "has_api": true
        },
        {
            "playbookID": "Extract Indicators From File - Generic v2 - Test",
            "integrations": [
                "Image OCR",
                "Rasterize"
            ],
            "timeout": 700,
            "memory_threshold": 200,
            "fromversion": "4.5.0"
        },
        {
            "playbookID": "Endpoint Enrichment - Generic v2.1 - Test",
            "integrations": [
                "Cylance Protect v2",
                "carbonblack-v2",
                "epo",
                "Active Directory Query v2",
                "VMware Carbon Black EDR v2"
            ],
            "instance_names": "active_directory_ninja"
        },
        {
            "playbookID": "EmailReputationTest",
            "integrations": "Have I Been Pwned? V2"
        },
        {
            "integrations": "Symantec Deepsight Intelligence",
            "playbookID": "Symantec Deepsight Test"
        },
        {
            "playbookID": "ExtractDomainFromEmailTest"
        },
        {
            "playbookID": "Wait Until Datetime - Test",
            "fromversion": "4.5.0"
        },
        {
            "playbookID": "PAN-OS DAG Configuration Test",
            "integrations": "Panorama",
            "instance_names": "palo_alto_panorama_9.0",
            "timeout": 1500
        },
        {
            "playbookID": "PAN-OS EDL Setup v3 Test",
            "integrations": [
                "Panorama",
                "palo_alto_networks_pan_os_edl_management"
            ],
            "instance_names": "palo_alto_firewall_9.0",
            "timeout": 300
        },
        {
            "integrations": "Snowflake",
            "playbookID": "Snowflake-Test"
        },
        {
            "playbookID": "Account Enrichment - Generic v2.1 - Test",
            "integrations": "Active Directory Query v2",
            "instance_names": "active_directory_80k",
            "has_api": false
        },
        {
            "integrations": "Cisco Umbrella Investigate",
            "playbookID": "Domain Enrichment - Generic v2 - Test"
        },
        {
            "integrations": "Google BigQuery",
            "playbookID": "Google BigQuery Test"
        },
        {
            "integrations": "Zoom",
            "playbookID": "Zoom_Test"
        },
        {
            "integrations": "Cisco WebEx Feed",
            "playbookID": "Test_Cisco_WebEx_Feed",
            "fromversion": "6.0.0"
        },
        {
            "playbookID": "IP Enrichment - Generic v2 - Test",
            "integrations": "VirusTotal (API v3)",
            "instance_names": "virus_total_v3",
            "fromversion": "4.1.0"
        },
        {
            "integrations": "Cherwell",
            "playbookID": "Cherwell Example Scripts - test"
        },
        {
            "integrations": "Cherwell",
            "playbookID": "Cherwell - test"
        },
        {
            "integrations": "CarbonBlackProtectionV2",
            "playbookID": "Carbon Black Enterprise Protection V2 Test"
        },
        {
            "integrations": "Active Directory Query v2",
            "instance_names": "active_directory_ninja",
            "playbookID": "Test ADGetUser Fails with no instances 'Active Directory Query' (old version)",
            "has_api": false
        },
        {
            "integrations": "MITRE ATT&CK v2",
            "playbookID": "FeedMitreAttackv2_test",
            "memory_threshold": 150
        },
        {
            "integrations": "MITRE ATT&CK v2",
            "playbookID": "ExtractAttackPattern-Test",
            "memory_threshold": 150,
            "fromversion": "6.2.0"
        },
        {
            "integrations": "ANYRUN",
            "playbookID": "ANYRUN-Test"
        },
        {
            "integrations": "ANYRUN",
            "playbookID": "Detonate File - ANYRUN - Test"
        },
        {
            "integrations": "ANYRUN",
            "playbookID": "Detonate URL - ANYRUN - Test"
        },
        {
            "integrations": "Netcraft",
            "playbookID": "Netcraft test"
        },
        {
            "integrations": "EclecticIQ Platform",
            "playbookID": "EclecticIQ Test"
        },
        {
            "playbookID": "FormattingPerformance - Test",
            "fromversion": "5.0.0"
        },
        {
            "integrations": "AWS - EC2",
            "instance_names": "AWS - EC2",
            "playbookID": "AWS - EC2 Test Playbook",
            "fromversion": "5.0.0",
            "memory_threshold": 90
        },
        {
            "integrations": "AWS - EC2",
            "playbookID": "d66e5f86-e045-403f-819e-5058aa603c32"
        },
        {
            "integrations": "ANYRUN",
            "playbookID": "Detonate File From URL - ANYRUN - Test"
        },
        {
            "integrations": "AWS - CloudTrail",
            "playbookID": "3da2e31b-f114-4d7f-8702-117f3b498de9"
        },
        {
            "integrations": "carbonblackprotection",
            "playbookID": "67b0f25f-b061-4468-8613-43ab13147173"
        },
        {
            "integrations": "DomainTools",
            "playbookID": "DomainTools-Test"
        },
        {
            "integrations": "Exabeam",
            "playbookID": "Exabeam - Test"
        },
        {
            "integrations": "Cisco Spark",
            "playbookID": "Cisco Spark Test New"
        },
        {
            "integrations": "Remedy On-Demand",
            "playbookID": "Remedy-On-Demand-Test"
        },
        {
            "playbookID": "ssdeepreputationtest"
        },
        {
            "playbookID": "TestIsEmailAddressInternal"
        },
        {
            "integrations": "Google Cloud Compute",
            "playbookID": "GoogleCloudComputeListTest"
        },
        {
            "integrations": "AWS - S3",
            "playbookID": "AWS - S3 Test Playbook",
            "memory_threshold": 80,
            "is_mockable": false
        },
        {
            "integrations": "AwsSecretsManager",
            "playbookID": "AwsSecretsManagerTest"
        },
        {
            "integrations": "Image OCR",
            "playbookID": "TestImageOCR"
        },
        {
            "integrations": "fireeye",
            "playbookID": "Detonate File - FireEye AX - Test"
        },
        {
            "integrations": [
                "Rasterize",
                "Image OCR"
            ],
            "playbookID": "Rasterize Test",
            "fromversion": "5.0.0",
            "memory_threshold": 100
        },
        {
            "integrations": "Rasterize",
            "playbookID": "RasterizeImageTest",
            "fromversion": "5.0.0"
        },
        {
            "integrations": "Ipstack",
            "playbookID": "Ipstack_Test"
        },
        {
            "integrations": "Perch",
            "playbookID": "Perch-Test"
        },
        {
            "integrations": "Forescout",
            "playbookID": "Forescout-Test"
        },
        {
            "integrations": "GitHub",
            "playbookID": "Git_Integration-Test"
        },
        {
            "integrations": "GitHub IAM",
            "playbookID": "Github IAM - Test Playbook",
            "fromversion": "6.1.0"
        },
        {
            "integrations": "LogRhythmRest",
            "playbookID": "LogRhythm REST test"
        },
        {
            "integrations": "AlienVault USM Anywhere",
            "playbookID": "AlienVaultUSMAnywhereTest"
        },
        {
            "playbookID": "PhishLabsTestPopulateIndicators"
        },
        {
            "playbookID": "Test_HTMLtoMD"
        },
        {
            "integrations": "PhishLabs IOC",
            "playbookID": "PhishLabsIOC TestPlaybook",
            "fromversion": "4.1.0"
        },
        {
            "integrations": "PerceptionPoint",
            "playbookID": "PerceptionPoint Test",
            "fromversion": "4.1.0"
        },
        {
            "integrations": "vmray",
            "playbookID": "VMRay-Test-File",
            "fromversion": "5.5.0"
        },
        {
            "integrations": "vmray",
            "playbookID": "File Enrichment - VMRay - Test",
            "fromversion": "5.0.0"
        },
        {
            "integrations": "AutoFocus V2",
            "playbookID": "AutoFocus V2 test",
            "fromversion": "5.0.0",
            "timeout": 1000
        },
        {
            "playbookID": "Process Email - Generic for Rasterize"
        },
        {
            "playbookID": "Send Investigation Summary Reports - Test",
            "integrations": "EWS v2",
            "instance_names": [
                "ews_mail_sender_labdemisto"
            ],
            "fromversion": "4.5.0",
            "memory_threshold": 100
        },
        {
            "integrations": "Flashpoint",
            "playbookID": "Flashpoint_event-Test"
        },
        {
            "integrations": "Flashpoint",
            "playbookID": "Flashpoint_forum-Test"
        },
        {
            "integrations": "Flashpoint",
            "playbookID": "Flashpoint_report-Test"
        },
        {
            "integrations": "Flashpoint",
            "playbookID": "Flashpoint_reputation-Test"
        },
        {
            "integrations": "BluecatAddressManager",
            "playbookID": "Bluecat Address Manager test"
        },
        {
            "integrations": "MailListener - POP3 Beta",
            "playbookID": "MailListener-POP3 - Test"
        },
        {
            "playbookID": "sumList - Test"
        },
        {
            "integrations": "VulnDB",
            "playbookID": "Test-VulnDB"
        },
        {
            "integrations": "Shodan_v2",
            "playbookID": "Test-Shodan_v2",
            "timeout": 1000
        },
        {
            "integrations": "Threat Crowd",
            "playbookID": "ThreatCrowd - Test"
        },
        {
            "integrations": "GoogleDocs",
            "playbookID": "GoogleDocs-test"
        },
        {
            "playbookID": "Request Debugging - Test",
            "fromversion": "5.0.0"
        },
        {
            "playbookID": "Test Convert file hash to corresponding hashes",
            "fromversion": "4.5.0",
            "integrations": [
                "VirusTotal",
                "Zimperium"
            ],
            "instance_names": "virus_total_general"
        },
        {
            "playbookID": "PAN-OS Query Logs For Indicators Test",
            "fromversion": "5.5.0",
            "timeout": 1500,
            "integrations": "Panorama",
            "instance_names": "palo_alto_panorama"
        },
        {
            "integrations": "Elasticsearch v2",
            "instance_names": "es_v7",
            "playbookID": "Elasticsearch_v2_test"
        },
        {
            "integrations": "ElasticsearchFeed",
            "instance_names": "es_demisto_feed",
            "playbookID": "Elasticsearch_Fetch_Demisto_Indicators_Test",
            "fromversion": "5.5.0"
        },
        {
            "integrations": "ElasticsearchFeed",
            "instance_names": "es_generic_feed",
            "playbookID": "Elasticsearch_Fetch_Custom_Indicators_Test",
            "fromversion": "5.5.0"
        },
        {
            "integrations": "Elasticsearch v2",
            "instance_names": "es_v6",
            "playbookID": "Elasticsearch_v2_test-v6"
        },
        {
            "integrations": "Elasticsearch v2",
            "instance_names": "es_v8",
            "playbookID": "Elasticsearch_v2_test-v8"
        },
        {
            "integrations": "PolySwarm",
            "playbookID": "PolySwarm-Test"
        },
        {
            "integrations": "Kennav2",
            "playbookID": "Kenna Test"
        },
        {
            "integrations": "SecurityAdvisor",
            "playbookID": "SecurityAdvisor-Test",
            "fromversion": "4.5.0"
        },
        {
            "integrations": "Google Key Management Service",
            "playbookID": "Google-KMS-test",
            "pid_threshold": 6,
            "memory_threshold": 60
        },
        {
            "integrations": "SecBI",
            "playbookID": "SecBI - Test"
        },
        {
            "playbookID": "ExtractFQDNFromUrlAndEmail-Test"
        },
        {
            "integrations": "EWS v2",
            "playbookID": "Get EWS Folder Test",
            "fromversion": "4.5.0",
            "instance_names": "ewv2_regular",
            "memory_threshold": 100,
            "timeout": 1200
        },
        {
            "integrations": "EWSO365",
            "instance_names": "ewso365_dev_team",
            "playbookID": "EWS_O365_test",
            "fromversion": "5.0.0",
            "timeout": 500
        },
        {
            "integrations": "EWSO365",
            "instance_names": "ewso365_dev_team",
            "playbookID": "EWS_O365_send_mail_test",
            "fromversion": "5.0.0"
        },
        {
            "integrations": "Unit42v2 Feed",
            "playbookID": "unit42_atoms",
            "fromversion": "5.5.0"
        },
        {
            "integrations": "QRadar v3",
            "playbookID": "QRadar Indicator Hunting Test",
            "timeout": 12000,
            "fromversion": "6.0.0"
        },
        {
            "integrations": "QRadar v3",
            "playbookID": "QRadar - Get Offense Logs Test",
            "timeout": 600,
            "fromversion": "6.0.0"
        },
        {
            "playbookID": "SetAndHandleEmpty test",
            "fromversion": "4.5.0"
        },
        {
            "integrations": "Tanium v2",
            "playbookID": "Tanium v2 - Test"
        },
        {
            "integrations": "Office 365 Feed",
            "playbookID": "Office365_Feed_Test",
            "fromversion": "5.5.0",
            "memory_threshold": 150
        },
        {
            "integrations": "GoogleCloudTranslate",
            "playbookID": "GoogleCloudTranslate-Test",
            "pid_threshold": 9
        },
        {
            "integrations": "Infoblox",
            "playbookID": "Infoblox Test"
        },
        {
            "integrations": "BPA",
            "playbookID": "Test-BPA",
            "fromversion": "4.5.0"
        },
        {
            "playbookID": "GetValuesOfMultipleFIelds Test",
            "fromversion": "4.5.0"
        },
        {
            "playbookID": "IsInternalHostName Test",
            "fromversion": "4.5.0"
        },
        {
            "playbookID": "DigitalGuardian-Test",
            "integrations": "Digital Guardian",
            "fromversion": "5.0.0"
        },
        {
            "integrations": "SplunkPy",
            "playbookID": "Splunk Indicator Hunting Test",
            "fromversion": "5.0.0",
            "memory_threshold": 500,
            "instance_names": "use_default_handler",
            "is_mockable": false
        },
        {
            "integrations": "BPA",
            "playbookID": "Test-BPA_Integration",
            "fromversion": "4.5.0"
        },
        {
            "integrations": "AutoFocus Feed",
            "playbookID": "playbook-FeedAutofocus_test",
            "fromversion": "5.5.0"
        },
        {
            "integrations": "PaloAltoNetworks_PrismaCloudCompute",
            "playbookID": "PaloAltoNetworks_PrismaCloudCompute-Test",
            "instance_names": "prisma_cloud_compute_21_04"
        },
        {
            "integrations": "SaasSecurity",
            "playbookID": "SaasSecurity-Test"
        },
        {
            "integrations": "Recorded Future Feed",
            "playbookID": "RecordedFutureFeed - Test",
            "instance_names": "recorded_future_feed",
            "timeout": 1000,
            "fromversion": "5.5.0",
            "memory_threshold": 86
        },
        {
            "integrations": "Recorded Future Feed",
            "playbookID": "RecordedFutureFeed - Test",
            "instance_names": "recorded_future_feed_with_risk_rules",
            "timeout": 1000,
            "fromversion": "5.5.0",
            "memory_threshold": 86
        },
        {
            "integrations": "Expanse",
            "playbookID": "test-Expanse-Playbook",
            "fromversion": "5.0.0"
        },
        {
            "integrations": "Expanse",
            "playbookID": "test-Expanse",
            "fromversion": "5.0.0"
        },
        {
            "integrations": "DShield Feed",
            "playbookID": "playbook-DshieldFeed_test",
            "fromversion": "5.5.0",
            "is_mockable": false
        },
        {
            "integrations": "AlienVault Reputation Feed",
            "playbookID": "AlienVaultReputationFeed_Test",
            "fromversion": "5.5.0",
            "memory_threshold": 190
        },
        {
            "integrations": "BruteForceBlocker Feed",
            "playbookID": "playbook-BruteForceBlocker_test",
            "fromversion": "5.5.0",
            "memory_threshold": 190
        },
        {
            "integrations": "F5Silverline",
            "playbookID": "F5Silverline_TestPlaybook",
            "fromversion": "6.0.0",
            "memory_threshold": 190
        },
        {
            "integrations": "Carbon Black Enterprise EDR",
            "playbookID": "Carbon Black Enterprise EDR Test",
            "fromversion": "5.0.0"
        },
        {
            "integrations": "MongoDB Key Value Store",
            "playbookID": "MongoDB KeyValueStore - Test",
            "pid_threshold": 12,
            "fromversion": "5.0.0"
        },
        {
            "integrations": "MongoDB Log",
            "playbookID": "MongoDBLog - Test",
            "pid_threshold": 12,
            "fromversion": "5.0.0"
        },
        {
            "integrations": "CyCognito",
            "playbookID": "CyCognito-Test",
            "fromversion": "6.2.0"
        },
        {
            "integrations": "FeedCyCognito",
            "playbookID": "FeedCyCognito-Test",
            "fromversion": "6.2.0"
        },
        {
            "integrations": "Google Chronicle Backstory",
            "playbookID": "Google Chronicle Backstory Asset - Test",
            "fromversion": "5.0.0"
        },
        {
            "integrations": "Google Chronicle Backstory",
            "playbookID": "Google Chronicle Backstory IOC Details - Test",
            "fromversion": "5.0.0"
        },
        {
            "integrations": "Google Chronicle Backstory",
            "playbookID": "Google Chronicle Backstory List Alerts - Test",
            "fromversion": "5.0.0"
        },
        {
            "integrations": "Google Chronicle Backstory",
            "playbookID": "Google Chronicle Backstory List IOCs - Test",
            "fromversion": "5.0.0"
        },
        {
            "integrations": "Google Chronicle Backstory",
            "playbookID": "Google Chronicle Backstory Reputation - Test",
            "fromversion": "5.0.0"
        },
        {
            "integrations": "Google Chronicle Backstory",
            "playbookID": "Google Chronicle Backstory List Events - Test",
            "fromversion": "5.0.0"
        },
        {
            "integrations": "Feodo Tracker IP Blocklist Feed",
            "instance_names": "feodo_tracker_ip_currently__active",
            "playbookID": "playbook-feodotrackeripblock_test_currently__active",
            "fromversion": "5.5.0"
        },
        {
            "integrations": "Feodo Tracker IP Blocklist Feed",
            "instance_names": "feodo_tracker_ip_30_days",
            "playbookID": "playbook-feodotrackeripblock_test_30_days",
            "fromversion": "5.5.0"
        },
        {
            "integrations": "Code42",
            "playbookID": "Code42-Test",
            "fromversion": "5.0.0",
            "timeout": 600
        },
        {
            "playbookID": "Code42 File Search Test",
            "integrations": "Code42",
            "fromversion": "5.0.0"
        },
        {
            "playbookID": "FetchIndicatorsFromFile-test",
            "fromversion": "5.5.0"
        },
        {
            "integrations": "RiskSense",
            "playbookID": "RiskSense Get Apps - Test"
        },
        {
            "integrations": "RiskSense",
            "playbookID": "RiskSense Get Host Detail - Test"
        },
        {
            "integrations": "RiskSense",
            "playbookID": "RiskSense Get Host Finding Detail - Test"
        },
        {
            "integrations": "RiskSense",
            "playbookID": "RiskSense Get Hosts - Test"
        },
        {
            "integrations": "RiskSense",
            "playbookID": "RiskSense Get Host Findings - Test"
        },
        {
            "integrations": "RiskSense",
            "playbookID": "RiskSense Get Unique Cves - Test"
        },
        {
            "integrations": "RiskSense",
            "playbookID": "RiskSense Get Unique Open Findings - Test"
        },
        {
            "integrations": "RiskSense",
            "playbookID": "RiskSense Get Apps Detail - Test"
        },
        {
            "integrations": "RiskSense",
            "playbookID": "RiskSense Apply Tag - Test"
        },
        {
            "integrations": "Indeni",
            "playbookID": "Indeni_test",
            "fromversion": "5.0.0"
        },
        {
            "integrations": "SafeBreach v2",
            "playbookID": "playbook-SafeBreach-Test",
            "fromversion": "5.5.0"
        },
        {
            "integrations": "AlienVault OTX TAXII Feed",
            "playbookID": "playbook-feedalienvaultotx_test",
            "fromversion": "5.5.0"
        },
        {
            "playbookID": "ExtractDomainAndFQDNFromUrlAndEmail-Test",
            "fromversion": "5.5.0"
        },
        {
            "integrations": "Cortex Data Lake",
            "playbookID": "Cortex Data Lake Test",
            "instance_names": "cdl_prod",
            "fromversion": "4.5.0"
        },
        {
            "integrations": "MongoDB",
            "playbookID": "MongoDB - Test"
        },
        {
            "integrations": "DNSDB_v2",
            "playbookID": "DNSDB-Test",
            "fromversion": "5.0.0"
        },
        {
            "playbookID": "DBotCreatePhishingClassifierV2FromFile-Test",
            "timeout": 60000,
            "fromversion": "6.1.0",
            "instance_names": "ml_dummy_prod",
            "integrations": "AzureWAF"
        },
        {
            "integrations": "IBM Resilient Systems",
            "playbookID": "IBM Resilient Systems Test"
        },
        {
            "integrations": [
                "Prisma Access",
                "Prisma Access Egress IP feed"
            ],
            "playbookID": "Prisma_Access_Egress_IP_Feed-Test",
            "timeout": 60000,
            "fromversion": "5.5.0"
        },
        {
            "integrations": "Palo Alto Networks - Prisma SASE",
            "playbookID": "PrismaSASE Test",
            "fromversion": "6.5.0",
            "timeout": 3000
        },

        {
            "integrations": "Prisma Access",
            "playbookID": "Prisma_Access-Test",
            "timeout": 60000,
            "fromversion": "5.5.0"
        },
        {
            "playbookID": "EvaluateMLModllAtProduction-Test",
            "timeout": 500,
            "fromversion": "5.5.0"
        },
        {
            "integrations": "Google IP Ranges Feed",
            "playbookID": "Fetch Indicators Test",
            "fromversion": "6.0.0"
        },
        {
            "integrations": "Azure AD Connect Health Feed",
            "playbookID": "FeedAzureADConnectHealth_Test",
            "fromversion": "5.5.0"
        },
        {
            "integrations": [
                "Zoom Feed",
                "Core REST API"
            ],
            "playbookID": "FeedZoom_Test",
            "fromversion": "5.5.0"
        },
        {
            "playbookID": "PCAP Analysis Test",
            "integrations": [
                "ipinfo",
                "WildFire-v2"
            ],
            "fromversion": "5.0.0",
            "timeout": 1200
        },
        {
            "integrations": "Workday",
            "playbookID": "Workday - Test",
            "fromversion": "5.0.0",
            "timeout": 600
        },
        {
            "integrations": "Unit42 Feed",
            "playbookID": "Unit42 Feed - Test",
            "fromversion": "5.5.0",
            "timeout": 600
        },
        {
            "integrations": "CrowdStrikeMalquery",
            "playbookID": "CrowdStrikeMalquery-Test",
            "fromversion": "5.0.0",
            "timeout": 2500
        },
        {
            "integrations": "Sixgill_Darkfeed",
            "playbookID": "Sixgill-Darkfeed_Test",
            "fromversion": "5.5.0"
        },
        {
            "playbookID": "hashIncidentFields-test",
            "fromversion": "4.5.0",
            "timeout": 60000
        },
        {
            "integrations": "RSA Archer v2",
            "playbookID": "Archer v2 - Test",
            "fromversion": "5.0.0",
            "timeout": 1500
        },
        {
            "integrations": "WootCloud",
            "playbookID": "TestWootCloudPlaybook",
            "fromversion": "5.0.0"
        },
        {
            "integrations": "Ivanti Heat",
            "playbookID": "Ivanti Heat - Test"
        },
        {
            "integrations": "MicrosoftCloudAppSecurity",
            "playbookID": "MicrosoftCloudAppSecurity-Test"
        },
        {
            "integrations": "Blueliv ThreatCompass",
            "playbookID": "Blueliv_ThreatCompass_test",
            "fromversion": "5.0.0"
        },
        {
            "playbookID": "IncreaseIncidentSeverity-Test",
            "fromversion": "5.0.0"
        },
        {
            "integrations": "TrendMicro Cloud App Security",
            "playbookID": "playbook_TrendmicroCAS_Test",
            "fromversion": "5.0.0",
            "timeout": 300
        },
        {
            "playbookID": "IfThenElse-Test",
            "fromversion": "5.0.0"
        },
        {
            "integrations": "Imperva WAF",
            "playbookID": "Imperva WAF - Test"
        },
        {
            "integrations": "CheckPointFirewall_v2",
            "playbookID": "checkpoint-testplaybook",
            "timeout": 500
        },
        {
            "playbookID": "FailedInstances - Test",
            "integrations": "Whois",
            "fromversion": "4.5.0"
        },
        {
            "integrations": "F5 ASM",
            "playbookID": "playbook-F5_ASM-Test",
            "timeout": 600,
            "fromversion": "5.0.0"
        },
        {
            "playbookID": "Hatching Triage - Detonate File",
            "integrations": "Hatching Triage",
            "fromversion": "5.5.0"
        },
        {
            "integrations": "Rundeck",
            "playbookID": "Rundeck_test",
            "fromversion": "5.5.0",
            "is_mockable": false
        },
        {
            "playbookID": "Field polling test",
            "timeout": 600,
            "fromversion": "5.0.0"
        },
        {
            "integrations": "Generic Webhook",
            "playbookID": "Generic Webhook - Test",
            "fromversion": "5.5.0",
            "has_api": false
        },
        {
            "integrations": "Palo Alto Networks Enterprise DLP",
            "playbookID": "Palo_Alto_Networks_Enterprise_DLP - Test",
            "fromversion": "5.0.0"
        },
        {
            "integrations": "Cryptocurrency",
            "playbookID": "Cryptocurrency-Test",
            "is_mockable": false
        },
        {
            "integrations": "Public DNS Feed",
            "playbookID": "Public_DNS_Feed_Test",
            "fromversion": "5.5.0"
        },
        {
            "integrations": "BitcoinAbuse",
            "playbookID": "BitcoinAbuse-test",
            "fromversion": "5.5.0",
            "memory_threshold": 200
        },
        {
            "integrations": "ExpanseV2",
            "playbookID": "ExpanseV2 Test",
            "fromversion": "6.0.0",
            "timeout": 250
        },
        {
            "integrations": "FeedExpanse",
            "playbookID": "Feed Expanse Test",
            "fromversion": "6.0.0"
        },
        {
            "integrations": "MicrosoftGraphIdentityandAccess",
            "playbookID": "Identity & Access test playbook"
        },
        {
            "integrations": "MicrosoftPolicyAndComplianceAuditLog",
            "playbookID": "Audit Log - Test"
        },
        {
            "integrations": "Nutanix Hypervisor",
            "playbookID": "Nutanix-test"
        },
        {
            "integrations": "Azure Storage",
            "playbookID": "Azure Storage - Test"
        },
        {
            "integrations": "MicrosoftGraphApplications",
            "playbookID": "MSGraph Applications Test",
            "instance_names": "ms_graph_applications_device_code"
        },
        {
            "integrations": "MicrosoftGraphApplications",
            "playbookID": "MSGraph Applications Test",
            "instance_names": "ms_graph_applications_client_cred"
        },
        {
            "integrations": "EWS Extension Online Powershell v2",
            "playbookID": "playbook-O365-EWS-Extension-Powershell-Online-V2-Test",
            "fromversion": "6.0.0",
            "toversion": "6.0.9",
            "timeout": 250
        },
        {
            "integrations": "EWS Extension Online Powershell v3",
            "playbookID": "playbook-O365-EWS-Extension-Powershell-Online-V3-Test",
            "fromversion": "6.0.0",
            "toversion": "6.0.9",
            "timeout": 250
        },
        {
            "integrations": "VirusTotal (API v3)",
            "playbookID": "VirusTotal (API v3) Detonate Test",
            "instance_names": [
                "virus_total_v3",
                "virus_total_v3_premium"
            ],
            "is_mockable": false
        },
        {
            "integrations": "VirusTotal (API v3)",
            "playbookID": "VirusTotalV3-test",
            "instance_names": [
                "virus_total_v3"
            ],
            "fromversion": "5.5.0"
        },
        {
            "integrations": "HostIo",
            "playbookID": "HostIo_Test"
        },
        {
            "playbookID": "CreateCertificate-Test",
            "fromversion": "5.5.0"
        },
        {
            "integrations": "LogPoint SIEM Integration",
            "playbookID": "LogPoint SIEM Integration - Test Playbook 1"
        },
        {
            "integrations": "LogPoint SIEM Integration",
            "playbookID": "LogPoint SIEM Integration - Test Playbook 2"
        },
        {
            "integrations": "Cisco Stealthwatch",
            "fromversion": "5.5.0",
            "playbookID": "Cisco Stealthwatch Test"
        },
        {
            "integrations": "cymulate_v2",
            "playbookID": "Cymulate V2 Test",
            "fromversion": "6.0.0"
        },
        {
            "integrations": "OpenCTI",
            "playbookID": "OpenCTI Test",
            "fromversion": "5.0.0"
        },
        {
            "integrations": "Microsoft Graph API",
            "playbookID": "Microsoft Graph API - Test",
            "fromversion": "5.0.0"
        },
        {
            "integrations": "QRadar v3",
            "playbookID": "QRadar_v3-test",
            "fromversion": "6.0.0",
            "timeout": 600
        },
        {
            "playbookID": "DbotPredictOufOfTheBoxTest",
            "fromversion": "4.5.0",
            "timeout": 1000
        },
        {
            "playbookID": "DbotPredictOufOfTheBoxTestV2",
            "fromversion": "5.5.0",
            "timeout": 1000
        },
        {
            "integrations": "HPEArubaClearPass",
            "playbookID": "HPEArubaClearPass_TestPlaybook",
            "fromversion": "6.0.0"
        },
        {
            "integrations": "CrowdstrikeFalcon",
            "playbookID": "Get endpoint details - Generic - test",
            "fromversion": "5.5.0"
        },
        {
            "integrations": "CrowdstrikeFalcon",
            "playbookID": "Isolate and unisolate endpoint - test",
            "fromversion": "5.5.0",
            "memory_threshold": 150
        },
        {
            "integrations": "VirusTotal - Premium (API v3)",
            "playbookID": "VirusTotal Premium v3 TestPlaybook",
            "fromversion": "5.5.0"
        },
        {
            "integrations": "Armis",
            "playbookID": "Armis-Test",
            "fromversion": "5.5.0"
        },
        {
            "playbookID": "Tidy - Test",
            "integrations": [
                "AWS - EC2",
                "Core REST API",
                "Tidy"
            ],
            "instance_names": [
                "aws_alloacte_host"
            ],
            "fromversion": "6.0.0"
        },
        {
            "integrations": "Trend Micro Deep Security",
            "playbookID": "Trend Micro Deep Security - Test"
        },
        {
            "integrations": "Carbon Black Endpoint Standard",
            "playbookID": "carbonBlackEndpointStandardTestPlaybook",
            "fromversion": "5.5.0",
            "is_mockable": false
        },
        {
            "integrations": "Proofpoint TAP v2",
            "playbookID": "ProofpointTAP-Test"
        },
        {
            "integrations": "QualysV2",
            "playbookID": "QualysVulnerabilityManagement-Test",
            "fromversion": "5.5.0",
            "timeout": 3500
        },
        {
            "integrations": "ThreatExchange v2",
            "playbookID": "ThreatExchangeV2-test",
            "fromversion": "5.5.0"
        },
        {
            "integrations": "NetscoutAED",
            "playbookID": "NetscoutAED-Test",
            "fromversion": "5.5.0"
        },
        {
            "integrations": "VMware Workspace ONE UEM (AirWatch MDM)",
            "playbookID": "VMware Workspace ONE UEM (AirWatch MDM)-Test",
            "fromversion": "6.0.0"
        },
        {
            "integrations": "CarbonBlackLiveResponseCloud",
            "playbookID": "CarbonBlackLiveResponseCloud-Test",
            "fromversion": "5.5.0",
            "is_mockable": false
        },
        {
            "playbookID": "Export Indicators Performance Test",
            "instance_names": "eis_auto",
            "integrations": [
                "ExportIndicators",
                "Create-Mock-Feed-Relationships"
            ],
            "fromversion": "6.0.0",
            "timeout": 3500,
            "memory_threshold": 900,
            "pid_threshold": 12,
            "context_print_dt": "EISHey"
        },
        {
            "integrations": "jamf v2",
            "playbookID": "Jamf_v2_test",
            "fromversion": "5.5.0"
        },
        {
            "integrations": "GuardiCore v2",
            "playbookID": "GuardiCoreV2-Test",
            "fromversion": "6.0.0"
        },
        {
            "playbookID": "DBot Build Phishing Classifier Test - Multiple Algorithms",
            "timeout": 60000,
            "fromversion": "6.1.0",
            "instance_names": "ml_dummy_prod",
            "integrations": "AzureWAF"
        },
        {
            "integrations": [
                "AutoFocus Daily Feed",
                "Core REST API"
            ],
            "playbookID": "Fetch Indicators Test",
            "fromversion": "6.0.0",
            "is_mockable": false,
            "timeout": 2400
        },
        {
            "integrations": "SOCRadarIncidents",
            "playbookID": "SOCRadarIncidents-Test"
        },
        {
            "integrations": "SOCRadarThreatFusion",
            "playbookID": "SOCRadarThreatFusion-Test"
        },
        {
            "integrations": "FeedSOCRadarThreatFeed",
            "playbookID": "FeedSOCRadarThreatFeed-Test"
        },
        {
            "integrations": "TheHive Project",
            "playbookID": "Playbook_TheHiveProject_Test",
            "fromversion": "6.0.0"
        },
        {
            "integrations": [
                "ServiceNow v2",
                "Core REST API"
            ],
            "playbookID": "Fetch Incidents Test",
            "instance_names": "snow_basic_auth",
            "fromversion": "6.0.0",
            "is_mockable": false,
            "timeout": 2400
        },
        {
            "integrations": [
                "MalwareBazaar Feed",
                "Core REST API"
            ],
            "playbookID": "Fetch Indicators Test",
            "fromversion": "6.0.0",
            "is_mockable": false,
            "instance_names": "malwarebazzar_auto",
            "timeout": 2400
        },
        {
            "playbookID": "SolarWinds-Test",
            "fromversion": "5.5.0",
            "integrations": [
                "SolarWinds"
            ]
        },
        {
            "playbookID": "BastilleNetworks-Test",
            "fromversion": "5.0.0",
            "integrations": [
                "Bastille Networks"
            ]
        },
        {
            "playbookID": "bc993d1a-98f5-4554-8075-68a38004c119",
            "fromversion": "5.0.0",
            "integrations": [
                "Gamma"
            ]
        },
        {
            "playbookID": "Service Desk Plus (On-Premise) Test",
            "fromversion": "5.0.0",
            "integrations": [
                "ServiceDeskPlus (On-Premise)"
            ]
        },
        {
            "playbookID": "IronDefense Test",
            "fromversion": "5.0.0",
            "integrations": [
                "IronDefense"
            ]
        },
        {
            "playbookID": "AgariPhishingDefense-Test",
            "fromversion": "5.0.0",
            "integrations": [
                "Agari Phishing Defense"
            ]
        },
        {
            "playbookID": "SecurityIntelligenceServicesFeed - Test",
            "fromversion": "5.5.0",
            "integrations": [
                "SecurityIntelligenceServicesFeed"
            ]
        },
        {
            "playbookID": "FeedTalosTestPlaybook",
            "fromversion": "5.5.0",
            "integrations": [
                "Talos Feed"
            ]
        },
        {
            "playbookID": "Netscout Arbor Sightline - Test Playbook",
            "fromversion": "5.5.0",
            "integrations": [
                "NetscoutArborSightline"
            ]
        },
        {
            "playbookID": "AlphaVantage Test Playbook",
            "fromversion": "6.0.0",
            "integrations": [
                "AlphaVantage"
            ]
        },
        {
            "playbookID": "Azure SQL - Test",
            "fromversion": "5.0.0",
            "instance_names": "azure_sql_device_code_instance",
            "integrations": [
                "Azure SQL Management"
            ]
        },
        {
            "playbookID": "Sophos Central Test",
            "fromversion": "5.0.0",
            "integrations": [
                "Sophos Central"
            ]
        },
        {
            "playbookID": "Microsoft Graph Groups - Test",
            "fromversion": "5.0.0",
            "integrations": [
                "Microsoft Graph Groups"
            ]
        },
        {
            "playbookID": "Humio-Test",
            "fromversion": "5.0.0",
            "integrations": [
                "Humio"
            ]
        },
        {
            "playbookID": "Blueliv_ThreatContext_test",
            "fromversion": "5.0.0",
            "integrations": [
                "Blueliv ThreatContext"
            ]
        },
        {
            "playbookID": "Darktrace Test Playbook",
            "fromversion": "6.0.0",
            "integrations": [
                "Darktrace"
            ]
        },
        {
            "playbookID": "Recorded Future Test Playbook",
            "fromversion": "5.0.0",
            "integrations": [
                "Recorded Future v2"
            ]
        },
        {
            "playbookID": "get_file_sample_by_hash_-_cylance_protect_-_test",
            "fromversion": "5.0.0",
            "integrations": [
                "Cylance Protect v2"
            ]
        },
        {
            "playbookID": "Venafi - Test",
            "fromversion": "5.0.0",
            "integrations": [
                "Venafi"
            ]
        },
        {
            "playbookID": "3da36d51-3cdf-4120-882a-cee03b038b89",
            "fromversion": "5.0.0",
            "integrations": [
                "FortiManager"
            ]
        },
        {
            "playbookID": "X509Certificate Test Playbook",
            "fromversion": "6.0.0"
        },
        {
            "playbookID": "Pcysys-Test",
            "fromversion": "5.0.0",
            "integrations": [
                "Pentera"
            ]
        },
        {
            "playbookID": "Pentera Run Scan and Create Incidents - Test",
            "fromversion": "5.0.0",
            "integrations": [
                "Pentera"
            ]
        },
        {
            "playbookID": "Google Chronicle Backstory List Detections - Test",
            "fromversion": "5.0.0",
            "integrations": [
                "Google Chronicle Backstory"
            ]
        },
        {
            "playbookID": "Google Chronicle Backstory List Rules - Test",
            "fromversion": "5.0.0",
            "integrations": [
                "Google Chronicle Backstory"
            ]
        },
        {
            "playbookID": "McAfee ESM v2 - Test",
            "fromversion": "5.0.0",
            "instance_names": "v11.1.3",
            "integrations": [
                "McAfee ESM v2"
            ]
        },
        {
            "playbookID": "McAfee ESM Watchlists - Test",
            "fromversion": "5.0.0",
            "instance_names": "v11.1.3",
            "integrations": [
                "McAfee ESM v2"
            ]
        },
        {
            "playbookID": "Acalvio Sample Playbook",
            "fromversion": "5.0.0",
            "integrations": [
                "Acalvio ShadowPlex"
            ]
        },
        {
            "playbookID": "playbook-SophosXGFirewall-test",
            "fromversion": "5.0.0",
            "integrations": [
                "sophos_firewall"
            ]
        },
        {
            "playbookID": "CircleCI-Test",
            "fromversion": "5.5.0",
            "integrations": [
                "CircleCI"
            ]
        },
        {
            "playbookID": "XMCyberIntegration-Test",
            "fromversion": "6.0.0",
            "integrations": [
                "XMCyber"
            ]
        },
        {
            "playbookID": "a60ae34e-7a00-4a06-81ca-2ca6ea1d58ba",
            "fromversion": "6.0.0",
            "integrations": [
                "AnsibleAlibabaCloud"
            ]
        },
        {
            "playbookID": "Carbon Black Enterprise EDR Process Search Test",
            "fromversion": "5.0.0",
            "integrations": [
                "Carbon Black Enterprise EDR"
            ]
        },
        {
            "playbookID": "Logzio - Test",
            "fromversion": "5.0.0",
            "integrations": [
                "Logz.io"
            ]
        },
        {
            "playbookID": "GoogleCloudSCC-Test",
            "fromversion": "5.0.0",
            "integrations": [
                "GoogleCloudSCC"
            ]
        },
        {
            "playbookID": "SailPointIdentityNow-Test",
            "fromversion": "6.0.0",
            "integrations": [
                "SailPointIdentityNow"
            ]
        },
        {
            "playbookID": "playbook-Cyberint_Test",
            "fromversion": "5.0.0",
            "integrations": [
                "cyberint"
            ]
        },
        {
            "playbookID": "Druva-Test",
            "fromversion": "5.0.0",
            "integrations": [
                "Druva Ransomware Response"
            ]
        },
        {
            "playbookID": "LogPoint SIEM Integration - Test Playbook 3",
            "fromversion": "6.0.0",
            "integrations": [
                "LogPoint SIEM Integration"
            ]
        },
        {
            "playbookID": "TestGraPlayBook",
            "fromversion": "5.0.0",
            "integrations": [
                "Gurucul-GRA"
            ]
        },
        {
            "playbookID": "TestGreatHornPlaybook",
            "fromversion": "6.0.0",
            "integrations": [
                "GreatHorn"
            ]
        },
        {
            "playbookID": "Microsoft Defender Advanced Threat Protection - Test",
            "fromversion": "5.0.0",
            "integrations": [
                "Microsoft Defender Advanced Threat Protection"
            ],
            "instance_names": [
                "microsoft_defender_atp_dev_self_deployed"
            ],
            "timeout": 500
        },
        {
            "playbookID": "Polygon-Test",
            "fromversion": "5.0.0",
            "integrations": [
                "Group-IB TDS Polygon"
            ]
        },
        {
            "playbookID": "TrustwaveSEG-Test",
            "fromversion": "5.0.0",
            "integrations": [
                "trustwave secure email gateway"
            ]
        },
        {
            "playbookID": "PassiveTotal_v2-Test",
            "fromversion": "5.0.0",
            "integrations": [
                "PassiveTotal v2",
                "PassiveTotal"
            ]
        },
        {
            "playbookID": "02ea5cef-3169-4b17-8f4d-604b44e6348a",
            "fromversion": "5.0.0",
            "integrations": [
                "Cognni"
            ]
        },
        {
            "playbookID": "playbook-InsightIDR-test",
            "fromversion": "5.0.0",
            "integrations": [
                "Rapid7 InsightIDR"
            ]
        },
        {
            "playbookID": "Cofense Intelligence v2-Test",
            "fromversion": "5.5.0",
            "integrations": [
                "CofenseIntelligenceV2"
            ]
        },
        {
            "integrations": "Cofense Vision",
            "playbookID": "CofenseVision-Test",
            "fromversion": "6.2.0"
        },
        {
            "playbookID": "opsgenie-test-playbook",
            "fromversion": "6.0.0",
            "integrations": [
                "Opsgeniev2"
            ]
        },
        {
            "playbookID": "FraudWatch-Test",
            "fromversion": "5.0.0",
            "integrations": [
                "FraudWatch"
            ]
        },
        {
            "playbookID": "SepioPrimeAPI-Test",
            "fromversion": "5.0.0",
            "integrations": [
                "Sepio"
            ]
        },
        {
            "playbookID": "SX - PC - Test Playbook",
            "fromversion": "5.5.0",
            "integrations": [
                "PingCastle"
            ]
        },
        {
            "playbookID": "JARM-Test",
            "fromversion": "5.0.0",
            "integrations": [
                "JARM"
            ]
        },
        {
            "playbookID": "Playbook-HYASInsight-Test",
            "fromversion": "6.0.0",
            "integrations": [
                "HYAS Insight"
            ]
        },
        {
            "playbookID": "ConcentricAI Demo Playbook",
            "fromversion": "6.0.0",
            "integrations": [
                "ConcentricAI"
            ]
        },
        {
            "playbookID": "Cyberpion-Test",
            "fromversion": "6.0.0",
            "integrations": [
                "Cyberpion"
            ]
        },
        {
            "playbookID": "CrowdStrike OpenAPI - Test",
            "fromversion": "6.0.0",
            "integrations": [
                "CrowdStrike OpenAPI"
            ]
        },
        {
            "playbookID": "Smokescreen IllusionBLACK-Test",
            "fromversion": "5.0.0",
            "integrations": [
                "Smokescreen IllusionBLACK"
            ]
        },
        {
            "playbookID": "TestCymptomPlaybook",
            "fromversion": "5.0.0",
            "integrations": [
                "Cymptom"
            ]
        },
        {
            "playbookID": "Test-GitLab-v2",
            "fromversion": "6.5.0",
            "integrations": "GitLabv2"
        },
        {
            "playbookID": "LGTM-test-playbook",
            "fromversion": "6.0.0",
            "integrations": [
                "LGTM",
                "MinIO",
                "Docker Engine API"
            ]
        },
        {
            "playbookID": "playbook-MinIO-Test",
            "fromversion": "6.0.0",
            "integrations": [
                "LGTM",
                "MinIO",
                "Docker Engine API"
            ]
        },
        {
            "playbookID": "MSGraph_DeviceManagement_Test",
            "fromversion": "5.0.0",
            "instance_names": "ms_graph_device_management_self_deployed_prod",
            "integrations": [
                "Microsoft Graph Device Management"
            ]
        },
        {
            "playbookID": "G Suite Security Alert Center-Test",
            "fromversion": "5.0.0",
            "integrations": [
                "G Suite Security Alert Center"
            ]
        },
        {
            "playbookID": "VerifyOOBV2Predictions-Test",
            "fromversion": "5.5.0"
        },
        {
            "playbookID": "PAN OS EDL Management - Test",
            "fromversion": "5.0.0",
            "integrations": [
                "palo_alto_networks_pan_os_edl_management"
            ],
            "has_api": false
        },
        {
            "playbookID": "Group-IB Threat Intelligence & Attribution-Test",
            "fromversion": "6.0.0",
            "integrations": [
                "Group-IB Threat Intelligence & Attribution Feed",
                "Group-IB Threat Intelligence & Attribution"
            ]
        },
        {
            "playbookID": "CounterCraft - Test",
            "fromversion": "5.0.0",
            "integrations": [
                "CounterCraft Deception Director"
            ]
        },
        {
            "playbookID": "Azure Kubernetes Services - Test",
            "fromversion": "5.0.0",
            "instance_names": "aks_device_code_instance",
            "integrations": [
                "Azure Kubernetes Services"
            ]
        },
        {
            "playbookID": "Cortex XDR - IOC - Test without fetch",
            "fromversion": "5.5.0",
            "integrations": [
                "Cortex XDR - IR",
                "Cortex XDR - IOC"
            ]
        },
        {
            "playbookID": "PaloAltoNetworks_IoT-Test",
            "fromversion": "5.0.0",
            "integrations": [
                "Palo Alto Networks IoT"
            ]
        },
        {
            "playbookID": "GreyNoise-Test",
            "fromversion": "5.5.0",
            "integrations": [
                "GreyNoise Community",
                "GreyNoise"
            ]
        },
        {
            "playbookID": "xMatters-Test",
            "fromversion": "5.5.0",
            "integrations": [
                "xMatters"
            ]
        },
        {
            "playbookID": "TestCentrifyPlaybook",
            "fromversion": "6.0.0",
            "integrations": [
                "Centrify Vault"
            ]
        },
        {
            "playbookID": "Infinipoint-Test",
            "fromversion": "5.0.0",
            "integrations": [
                "Infinipoint"
            ]
        },
        {
            "playbookID": "CyrenThreatInDepth-Test",
            "fromversion": "6.0.0",
            "integrations": [
                "CyrenThreatInDepth"
            ]
        },
        {
            "playbookID": "CVSS Calculator Test",
            "fromversion": "5.0.0"
        },
        {
            "playbookID": "7d8ac1af-2d1e-4ed9-875c-d3257d2c6830",
            "fromversion": "6.0.0",
            "integrations": [
                "AnsibleHCloud"
            ]
        },
        {
            "playbookID": "Archer-Test-Playbook",
            "fromversion": "5.0.0",
            "integrations": [
                "RSA Archer",
                "RSA Archer v2"
            ]
        },
        {
            "playbookID": "Cymulate V1 Test",
            "fromversion": "6.0.0",
            "integrations": [
                "cymulate_v2",
                "Cymulate"
            ]
        },
        {
            "playbookID": "TestUptycs",
            "fromversion": "5.0.0",
            "integrations": [
                "Uptycs"
            ]
        },
        {
            "playbookID": "Microsoft Graph Calendar - Test",
            "fromversion": "5.0.0",
            "instance_names": "ms_graph_calendar_dev",
            "integrations": [
                "Microsoft Graph Calendar"
            ]
        },
        {
            "playbookID": "VMRay-Test-URL",
            "fromversion": "5.5.0",
            "integrations": [
                "vmray"
            ]
        },
        {
            "playbookID": "Thycotic-Test",
            "fromversion": "6.0.0",
            "integrations": [
                "Thycotic"
            ]
        },
        {
            "playbookID": "Test Playbook TrendMicroDDA",
            "fromversion": "5.0.0",
            "integrations": [
                "Trend Micro Deep Discovery Analyzer Beta"
            ]
        },
        {
            "playbookID": "Atlassian Confluence Cloud-Test",
            "fromversion": "6.2.0",
            "integrations": [
                "Atlassian Confluence Cloud"
            ]
        },
        {
            "playbookID": "CrowdStrike_Falcon_X_-Test-Detonate_URL",
            "fromversion": "6.1.0",
            "integrations": [
                "CrowdStrike Falcon X"
            ],
            "timeout": 2500
        },
        {
            "playbookID": "CrowdStrike_Falcon_X_-Test-Detonate_File",
            "fromversion": "6.1.0",
            "memory_threshold": 150,
            "integrations": [
                "CrowdStrike Falcon X"
            ],
            "timeout": 1800
        },
        {
            "playbookID": "CrowdStrike_FalconX_Test",
            "fromversion": "6.1.0",
            "memory_threshold": 160,
            "integrations": [
                "CrowdStrike Falcon X"
            ]
        },
        {
            "playbookID": "Phishing - Core - Test - Actual Incident",
            "fromversion": "6.0.0",
            "timeout": 4600,
            "integrations": [
                "Core REST API",
                "Rasterize",
                "EWS v2"
            ],
            "memory_threshold": 200
        },
        {
            "playbookID": "Phishing v2 - Test - Actual Incident",
            "fromversion": "6.0.0"
        },
        {
            "playbookID": "Detect & Manage Phishing Campaigns - Test",
            "fromversion": "6.0.0",
            "timeout": 7000,
            "integrations": [
                "Core REST API",
                "Rasterize",
                "Demisto Lock",
                "EWS v2"
            ],
            "instance_names": [
                "no_sync_long_timeout",
                "ews_mail_sender_labdemisto"
            ],
            "memory_threshold": 160,
            "pid_threshold": 80,
            "is_mockable": false
        },
        {
            "playbookID": "Phishing v3 - DomainSquatting+EML+MaliciousIndicators - Test",
            "fromversion": "6.2.0",
            "timeout": 7000,
            "integrations": [
                "EWSO365",
                "Core REST API",
                "CreateIncidents",
                "Rasterize"
            ],
            "instance_names": [
                "ewso365_dev_team",
                "Create Test Incidents - Phishing Mock"
            ],
            "external_playbook_config": {
                "playbookID": "Phishing - Generic v3",
                "input_parameters": {
                    "InternalDomains": {
                        "simple": "demistodev.onmicrosoft.com"
                    }
                }
            },
            "instance_configuration": {
                "classifier_id": "EWS v2",
                "incoming_mapper_id": "EWS v2-mapper"
            },
            "memory_threshold": 400,
            "pid_threshold": 80
        },
        {
            "playbookID": "Phishing v3 - Get Original Email + Search & Delete - Test",
            "fromversion": "6.2.0",
            "toversion": "6.4.9",
            "timeout": 7000,
            "integrations": [
                "Core REST API",
                "EWSO365",
                "Rasterize",
                "SecurityAndCompliance",
                "VirusTotal (API v3)"
            ],
            "instance_names": [
                "virus_total_v3",
                "ewso365_dev_team"
            ],
            "external_playbook_config": {
                "playbookID": "Phishing - Generic v3",
                "input_parameters": {
                    "SearchAndDelete": {
                        "simple": "True"
                    },
                    "GetOriginalEmail": {
                        "simple": "True"
                    },
                    "SearchAndDeleteIntegration": {
                        "simple": "O365"
                    },
                    "O365DeleteType": {
                        "simple": "Soft"
                    }
                }
            },
            "memory_threshold": 160,
            "pid_threshold": 80
        },
        {
            "playbookID": "PCAP Search test",
            "fromversion": "5.0.0"
        },
        {
            "playbookID": "PCAP Parsing And Indicator Enrichment Test",
            "fromversion": "5.0.0"
        },
        {
            "playbookID": "PCAP File Carving Test",
            "fromversion": "5.0.0"
        },
        {
            "playbookID": "Trello Test",
            "fromversion": "6.0.0",
            "integrations": [
                "Trello"
            ]
        },
        {
            "playbookID": "Google Drive Permissions Test",
            "fromversion": "5.0.0",
            "integrations": [
                "GoogleDrive"
            ]
        },
        {
            "playbookID": "RiskIQDigitalFootprint-Test",
            "fromversion": "5.5.0",
            "integrations": [
                "RiskIQDigitalFootprint"
            ]
        },
        {
            "playbookID": "playbook-feodotrackeripblock_test",
            "fromversion": "5.5.0",
            "integrations": [
                "Feodo Tracker IP Blocklist Feed"
            ],
            "instance_names": [
                "feodo_tracker_ip_currently__active",
                "feodo_tracker_ip_30_days"
            ]
        },
        {
            "playbookID": "CyberTotal_TestPlaybook",
            "fromversion": "5.0.0",
            "integrations": [
                "CyberTotal"
            ]
        },
        {
            "playbookID": "Deep_Instinct-Test",
            "fromversion": "5.0.0",
            "integrations": [
                "Deep Instinct"
            ]
        },
        {
            "playbookID": "Zabbix - Test",
            "fromversion": "5.0.0",
            "integrations": [
                "Zabbix"
            ]
        },
        {
            "playbookID": "GCS Object Policy (ACL) - Test",
            "fromversion": "5.0.0",
            "integrations": [
                "Google Cloud Storage"
            ]
        },
        {
            "playbookID": "GetStringsDistance - Test",
            "fromversion": "5.0.0",
            "scripts": [
                "GetStringsDistance"
            ]
        },
        {
            "playbookID": "GCS Bucket Management - Test",
            "fromversion": "5.0.0",
            "integrations": [
                "Google Cloud Storage"
            ]
        },
        {
            "playbookID": "GCS Bucket Policy (ACL) - Test",
            "fromversion": "5.0.0",
            "integrations": [
                "Google Cloud Storage"
            ]
        },
        {
            "playbookID": "GCS Object Operations - Test",
            "fromversion": "5.0.0",
            "integrations": [
                "Google Cloud Storage"
            ]
        },
        {
            "playbookID": "OpenLDAP - Test",
            "fromversion": "5.0.0",
            "integrations": [
                "OpenLDAP"
            ],
            "instance_names": "LDAP Authentication (Active Directory)"
        },
        {
            "playbookID": "LDAP Authentication - Test",
            "fromversion": "6.8.0",
            "integrations": [
                "OpenLDAP"
            ],
            "instance_names": "LDAP Authentication (Active Directory)"
        },
        {
            "playbookID": "LDAP Authentication - Test",
            "fromversion": "6.8.0",
            "integrations": [
                "OpenLDAP"
            ],
            "instance_names": "LDAP Authentication (OpenLDAP)"
        },
        {
            "playbookID": "FireEye-Detection-on-Demand-Test",
            "fromversion": "6.0.0",
            "integrations": [
                "FireEye Detection on Demand"
            ]
        },
        {
            "playbookID": "TestIPQualityScorePlaybook",
            "fromversion": "5.0.0",
            "integrations": [
                "IPQualityScore"
            ]
        },
        {
            "integrations": "CrowdStrike Falcon Sandbox V2",
            "playbookID": "CrowdstrikeFalconSandbox2 Test",
            "timeout": 500
        },
        {
            "playbookID": "Send Email To Recipients",
            "fromversion": "5.0.0",
            "memory_threshold": 100,
            "integrations": [
                "EWS v2"
            ],
            "instance_names": [
                "ews_mail_sender_labdemisto"
            ]
        },
        {
            "playbookID": "Endace-Test",
            "fromversion": "5.0.0",
            "integrations": [
                "Endace"
            ]
        },
        {
            "playbookID": "StringToArray_test",
            "fromversion": "6.0.0"
        },
        {
            "playbookID": "URLSSLVerification_test",
            "fromversion": "5.0.0"
        },
        {
            "playbookID": "playbook-SearchIncidentsV2InsideGenericPollng-Test",
            "fromversion": "5.0.0"
        },
        {
            "playbookID": "IsRFC1918-Test",
            "fromversion": "5.0.0"
        },
        {
            "playbookID": "Base64 File in List Test",
            "fromversion": "5.0.0"
        },
        {
            "playbookID": "DbotAverageScore-Test",
            "fromversion": "5.0.0"
        },
        {
            "playbookID": "ExtractEmailV2-Test",
            "fromversion": "5.5.0"
        },
        {
            "playbookID": "IsUrlPartOfDomain Test",
            "fromversion": "5.0.0"
        },
        {
            "playbookID": "URLEncode-Test",
            "fromversion": "5.0.0"
        },
        {
            "playbookID": "IsIPInRanges - Test",
            "fromversion": "5.0.0"
        },
        {
            "playbookID": "TruSTAR v2-Test",
            "fromversion": "5.0.0",
            "integrations": [
                "TruSTAR v2",
                "TruSTAR"
            ]
        },
        {
            "playbookID": "Relationships scripts - Test",
            "fromversion": "6.2.0"
        },
        {
            "playbookID": "Test-CreateDBotScore-With-Reliability",
            "fromversion": "6.0.0"
        },
        {
            "playbookID": "ValidateContent - Test",
            "fromversion": "5.5.0",
            "has_api": true
        },
        {
            "playbookID": "DeleteContext-auto-subplaybook-test",
            "fromversion": "5.0.0"
        },
        {
            "playbookID": "Process Email - Generic - Test - Actual Incident",
            "fromversion": "6.0.0",
            "integrations": [
                "XsoarPowershellTesting",
                "Create-Mock-Feed-Relationships"
            ],
            "memory_threshold": 160
        },
        {
            "playbookID": "Analyst1 Integration Demonstration - Test",
            "fromversion": "5.0.0",
            "integrations": [
                "Analyst1",
                "illuminate"
            ]
        },
        {
            "playbookID": "Analyst1 Integration Test",
            "fromversion": "5.0.0",
            "integrations": [
                "Analyst1",
                "illuminate"
            ]
        },
        {
            "playbookID": "Cofense Triage v3-Test",
            "fromversion": "6.0.0",
            "integrations": [
                "Cofense Triage v2",
                "Cofense Triage v3",
                "Cofense Triage"
            ]
        },
        {
            "playbookID": "SailPointIdentityIQ-Test",
            "fromversion": "6.0.0",
            "integrations": [
                "SailPointIdentityIQ"
            ]
        },
        {
            "playbookID": "Test - ExtFilter",
            "fromversion": "5.0.0"
        },
        {
            "playbookID": "Test - ExtFilter Main",
            "fromversion": "5.0.0"
        },
        {
            "playbookID": "Microsoft Teams - Test",
            "fromversion": "5.0.0",
            "instance_names": "ms_teams_management_device_code",
            "integrations": [
                "Microsoft Teams Management",
                "Microsoft Teams"
            ]
        },
        {
            "playbookID": "TestTOPdeskPlaybook",
            "fromversion": "5.0.0",
            "integrations": [
                "TOPdesk"
            ]
        },
        {
            "integrations": "Cortex XDR - XQL Query Engine",
            "playbookID": "Cortex XDR - XQL Query - Test",
            "fromversion": "6.2.0",
            "memory_threshold": 90
        },
        {
            "playbookID": "ListUsedDockerImages - Test",
            "fromversion": "6.1.0"
        },
        {
            "integrations": "CustomIndicatorDemo",
            "playbookID": "playbook-CustomIndicatorDemo-test"
        },
        {
            "integrations": "Azure Sentinel",
            "fromversion": "5.5.0",
            "is_mockable": false,
            "playbookID": "TestAzureSentinelPlaybookV2",
            "instance_names": "azure_sentinel_dev"
        },
        {
            "integrations": "AnsibleAlibabaCloud",
            "playbookID": "Test-AlibabaCloud"
        },
        {
            "integrations": "AnsibleAzure",
            "playbookID": "Test-AnsibleAzure"
        },
        {
            "integrations": "AnsibleCiscoIOS",
            "playbookID": "Test-AnsibleCiscoIOS"
        },
        {
            "integrations": "AnsibleCiscoNXOS",
            "playbookID": "Test-AnsibleCiscoNXOS"
        },
        {
            "integrations": "AnsibleHCloud",
            "playbookID": "Test-AnsibleHCloud"
        },
        {
            "integrations": "AnsibleKubernetes",
            "playbookID": "Test-AnsibleKubernetes"
        },
        {
            "integrations": "AnsibleLinux",
            "playbookID": "Test-AnsibleLinux"
        },
        {
            "integrations": "AnsibleMicrosoftWindows",
            "playbookID": "Test-AnsibleWindows"
        },
        {
            "integrations": "AnsibleVMware",
            "playbookID": "Test-AnsibleVMware"
        },
        {
            "integrations": "Anomali ThreatStream",
            "playbookID": "Anomali_ThreatStream_Test"
        },
        {
            "integrations": "Anomali ThreatStream v2",
            "playbookID": "ThreatStream-Test"
        },
        {
            "integrations": "Anomali ThreatStream v3",
            "fromversion": "6.0.0",
            "playbookID": "ThreatStream-Test"
        },
        {
            "integrations": [
                "AutoFocusTagsFeed",
                "Core REST API"
            ],
            "playbookID": "AutoFocusTagsFeed-test",
            "timeout": 1500,
            "fromversion": "6.5.0"
        },
        {
            "integrations": [
                "Unit42IntelObjectsFeed",
                "Core REST API"
            ],
            "playbookID": "Unit42 Intel Objects Feed - Test",
            "timeout": 15000,
            "fromversion": "6.5.0"
        },
        {
            "playbookID": "Tanium Threat Response V2 Test",
            "integrations": [
                "Tanium Threat Response v2",
                "Core REST API"
            ],
            "fromversion": "6.0.0",
            "timeout": 3000
        },
        {
            "playbookID": "Tanium Threat Response - Create Connection v2 - Test",
            "integrations": "Tanium Threat Response v2",
            "fromversion": "6.0.0"
        },
        {
            "playbookID": "Tanium Threat Response - Request File Download v2 - Test",
            "integrations": "Tanium Threat Response v2",
            "fromversion": "6.0.0"
        },
        {
            "playbookID": "IndicatorMaliciousRatioCalculation_test",
            "fromversion": "5.0.0"
        },
        {
            "playbookID": "MISPfeed Test",
            "fromversion": "5.5.0",
            "integrations": [
                "MISP Feed"
            ]
        },
        {
            "integrations": [
                "MISP Feed",
                "Core REST API"
            ],
            "playbookID": "Fetch Indicators Test",
            "fromversion": "6.0.0",
            "is_mockable": false,
            "instance_names": "MISP_feed_instance",
            "timeout": 2400
        },
        {
            "integrations": [
                "CrowdStrike Indicator Feed",
                "Core REST API"
            ],
            "playbookID": "Fetch Indicators Test",
            "fromversion": "6.0.0",
            "is_mockable": false,
            "instance_names": "CrowdStrike_feed_instance",
            "timeout": 2400
        },
        {
            "playbookID": "Get Original Email - Microsoft Graph Mail - test",
            "fromversion": "6.1.0",
            "integrations": [
                "MicrosoftGraphMail"
            ],
            "instance_names": "ms_graph_mail_dev_no_oproxy"
        },
        {
            "playbookID": "Get Original Email - Gmail v2 - test",
            "fromversion": "6.1.0",
            "memory_threshold": 150,
            "integrations": [
                "Gmail"
            ]
        },
        {
            "playbookID": "Get Original Email - EWS v2 - test",
            "fromversion": "6.1.0",
            "memory_threshold": 100,
            "integrations": [
                "EWS v2"
            ],
            "instance_names": "ewv2_regular"
        },
        {
            "integrations": [
                "Core REST API"
            ],
            "playbookID": "GetTasksWithSections SetIRProcedures end to end test",
            "fromversion": "6.0.0"
        },
        {
            "integrations": "AzureDataExplorer",
            "playbookID": "playbook-AzureDataExplorer-Test",
            "fromversion": "6.0.0"
        },
        {
            "integrations": [
                "Core REST API"
            ],
            "playbookID": "TestDemistoRestAPI",
            "fromversion": "5.5.0"
        },
        {
            "scripts": [
                "SplunkShowAsset",
                "SplunkShowDrilldown",
                "SplunkShowIdentity"
            ],
            "playbookID": "SplunkShowEnrichment"
        },
        {
            "integrations": "MalwareBazaar",
            "playbookID": "MalwareBazaar_Test",
            "fromversion": "6.0.0",
            "memory_threshold": 90
        },
        {
            "playbookID": "IAMInitOktaUser - Test",
            "integrations": [
                "Okta v2",
                "EWSO365"
            ],
            "instance_names": [
                "ewso365_dev_team"
            ],
            "fromversion": "6.5.0",
            "timeout": 600
        },
        {
            "integrations": "OpsGenieV3",
            "playbookID": "OpsGenieV3TestPlaybook",
            "fromversion": "6.2.0"
        },
        {
            "playbookID": "test_AssignToNextShiftOOO",
            "fromversion": "5.5.0"
        },
        {
            "playbookID": "JsonToTable - Test Playbook",
            "fromversion": "5.5.0"
        },
        {
            "integrations": [
                "RemoteAccess v2"
            ],
            "playbookID": "RemoteAccessTest",
            "fromversion": "6.0.0"
        },
        {
            "playbookID": "AzureRiskyUsers",
            "fromversion": "6.0.0",
            "integrations": "AzureRiskyUsers",
            "instance_names": "AzureRiskyUsers_Device_Code_Flow"
        },
        {
            "playbookID": "AzureRiskyUsers",
            "fromversion": "6.0.0",
            "integrations": "AzureRiskyUsers",
            "instance_names": "AzureRiskyUsers_Client_Credentials_Flow"
        },
        {
            "playbookID": "playbook-AzureKeyVault-Test",
            "fromversion": "6.0.0",
            "integrations": "AzureKeyVault"
        },
        {
            "integrations": "KafkaV3",
            "playbookID": "KafkaV3 Test"
        },
        {
            "playbookID": "FormatURL-Test"
        },
        {
            "playbookID": "IPToHost - Test"
        },
        {
            "playbookID": "NetskopeAPIv1 Test",
            "integrations": "NetskopeAPIv1"
        },
        {
            "playbookID": "Grafana-Test",
            "fromversion": "6.0.0",
            "integrations": [
                "Grafana",
                "Core REST API"
            ],
            "is_mockable": false,
            "timeout": 2400
        },
        {
            "integrations": "McAfee ePO v2",
            "playbookID": "McAfee ePO v2 Test",
            "memory_threshold": 100
        },
        {
            "playbookID": "Dedup - Generic v3",
            "fromversion": "5.5.0"
        },
        {
            "playbookID": "DBotPredictURLPhishing_test",
            "integrations": [
                "Whois",
                "Rasterize"
            ],
            "memory_threshold": 150
        },
        {
            "playbookID": "DBotUpdateLogoURLPhishing_test"
        },
        {
            "playbookID": "TAXII2 Server Performance Test",
            "instance_names": "taxii2server",
            "integrations": [
                "TAXII2 Server",
                "Create-Mock-Feed-Relationships"
            ],
            "fromversion": "6.2.0",
            "timeout": 6000,
            "memory_threshold": 900,
            "pid_threshold": 12,
            "is_mockable": false
        },
        {
            "integrations": "FortiSIEMV2",
            "playbookID": "playbook-FortiSIEMV2_Test",
            "fromversion": "6.0.0"
        },
        {
            "integrations": "Azure Firewall",
            "playbookID": "playbook-AzureFirewall_Test",
            "fromversion": "6.2.0"
        },
        {
            "playbookID": "HttpV2-test",
            "fromversion": "6.5.0",
            "scripts": [
                "HttpV2"
            ],
            "has_api": true
        },
        {
            "integrations": [
                "GoogleSheets",
                "GoogleDrive"
            ],
            "playbookID": "GoogleSheets-Test",
            "fromversion": "6.1.0"
        },
        {
            "integrations": "CloudflareWAF",
            "playbookID": "playbook-TestCloudflareWAFPlaybook_Test",
            "fromversion": "6.2.0"
        },
        {
            "scripts": "CheckIfSubdomain",
            "playbookID": "CheckIfSubdomain_Test",
            "fromversion": "6.0.0"
        },
        {
            "scripts": "CIDRBiggerThanPrefix",
            "playbookID": "CIDRBiggerThanPrefix_Test",
            "fromversion": "6.0.0"
        },
        {
            "integrations": [
                "ForescoutEyeInspect"
            ],
            "playbookID": "playbook-ForescoutEyeInspect_Test",
            "fromversion": "6.1.0"
        },
        {
            "playbookID": "playbook-BmcITSM-Test",
            "fromversion": "6.2.0",
            "integrations": "BmcITSM"
        },
        {
            "integrations": "CheckPointSandBlast",
            "playbookID": "playbook-CheckPointSandBlast_Test",
            "fromversion": "6.2.0"
        },
        {
            "integrations": "Arkime",
            "playbookID": "Arkime Test playbook",
            "fromversion": "6.2.0",
            "memory_threshold": 95
        },
        {
            "integrations": "Cortex Attack Surface Management",
            "playbookID": "CortexAttackSurfaceManagement_Test"
        },
        {
            "integrations": "Cortex Xpanse",
            "playbookID": "CortexXpanse_Test"
        },
        {
            "integrations": "checkpointdome9",
            "playbookID": "Dome9",
            "fromversion": "6.2.0"
        },
        {
            "integrations": "Skyhigh Security",
            "playbookID": "Skyhigh Security Test Play Book",
            "fromversion": "6.5.0"
        },
        {
            "integrations": "Secneurx Analysis",
            "playbookID": "Detonate File - SecneurX Analysis - Test",
            "fromversion": "6.2.0"
        },
        {
            "integrations": "Secneurx Analysis",
            "playbookID": "Detonate URL - SecneurX Anlaysis - Test",
            "fromversion": "6.2.0"
        },
        {
            "playbookID": "GridFieldSetup_test"
        },
        {
            "integrations": "Aha",
            "playbookID": "AHA_TestPlaybook",
            "fromversion": "6.5.0"
        },
        {
            "playbookID": "VerifyCIDR-Test"
        },
        {
            "integrations": "CiscoESA",
            "playbookID": "CiscoESA",
            "fromversion": "6.2.0"
        },
        {
            "integrations": "CiscoSMA",
            "playbookID": "CiscoSMA",
            "fromversion": "6.2.0"
        },
        {
            "integrations": "JoeSecurityV2",
            "fromversion": "6.2.0",
            "playbookID": "testplaybook- JoeSecuirtyV2"
        },
        {
            "integrations": "FortinetFortiwebVM",
            "playbookID": "playbook-FortiwebVM_V1_Test",
            "fromversion": "6.2.0"
        },
        {
            "integrations": "FortinetFortiwebVM",
            "playbookID": "playbook-FortiwebVM_V2_Test",
            "fromversion": "6.2.0"
        },
        {
            "integrations": "Cisco Umbrella Reporting",
            "playbookID": "Cisco Umbrella Reporting Test",
            "fromversion": "6.5.0"
        },
        {
            "integrations": "AMPv2",
            "playbookID": "AMPv2_Test",
            "fromversion": "6.5.0"
        },
        {
            "integrations": "XSOAR EDL Checker",
            "playbookID": "TestXSOAREDLCheckerPlaybook"
        },
        {
            "integrations": "CiscoWSAv2",
            "playbookID": "playbook-CiscoWSA_Test",
            "fromversion": "6.8.0"
        },
        {
            "integrations": "DatadogCloudSIEM",
            "playbookID": "DatadogCloudSIEM",
            "fromversion": "6.8.0"
        },
        {
            "playbookID": "Threat_Intel_Report_test",
            "fromversion": "6.5.0",
            "scripts": [
                "PublishThreatIntelReport",
                "UnpublishThreatIntelReport"
            ]
        },
        {
            "integrations": "Generic SQL",
            "playbookID": "generic-sql",
            "instance_names": "Microsoft SQL Server - MS ODBC Driver",
            "fromversion": "5.0.0",
            "has_api": false
        },
        {
            "integrations": "Microsoft Teams via Webhook",
            "playbookID": "Microsoft Teams Webhook - Test"
        },
        {
            "integrations": "AWS - Route53",
            "playbookID": "playbook-create_delete_record_Test"
        },
        {
          "integrations":  "Cylance Protect v2",
          "playbookID": "Retrieve File from Endpoint - Generic V3 Test"
        },
        {
            "integrations": [
                "LOLBAS Feed",
                "Demisto REST API"
            ],
            "playbookID": "FeedLOLBas_test"
        },
        {
            "integrations": "CIRCL CVE Search",
            "playbookID": "CIRCL CVE Search - Test",
            "fromversion": "6.8.0"
        }
    ],
    "skipped_tests": {
        "CiscoWSAv2": "No instance - developed by Qmasters",
        "DatadogCloudSIEM": "No instance - developed by Login soft",
        "RegPathReputationBasicLists_test": "The D2 pack is deprecated",
        "CirclIntegrationTest": "No instance",
        "CrowdStrikeMalquery-Test": "Issue CRTX-71397",
        "playbook-CheckPointSandBlast_Test": "Checkpoint playbook no license",
        "playbook-BmcITSM-Test": "issue with license CIAC-3776",
        "Panorama Query Logs - Test": "issues with firewall environment configuration - CIAC-3459",
        "palo_alto_firewall_test_pb": "issues with firewall environment configuration - CIAC-3459",
        "PAN-OS - Block IP and URL - External Dynamic List v2 Test": "uses deprecated integration, un-skip when playbook is updated",
        "MISP V2 Test": "The integration is deprecated as we released MISP V3",
        "Github IAM - Test Playbook": "Issue 32383",
        "O365-SecurityAndCompliance-ContextResults-Test": "Issue 38900",
        "Calculate Severity - Standard - Test": "Issue 32715",
        "Calculate Severity - Generic v2 - Test": "Issue 32716",
        "Workday - Test": "No credentials Issue 29595",
        "McAfee-MAR_Test": "Issue CIAC-4521",
        "G Suite Security Alert Center-Test": "Issue CIAC-5682",
        "MAR - Endpoint data collection test": "Issue CIAC-4521",
        "Tidy - Test": "Will run it manually.",
        "Protectwise-Test": "Issue CRTX-86776",
        "TestDedupIncidentsPlaybook": "Issue 24344",
        "Endpoint data collection test": "Uses a deprecated playbook called Endpoint data collection",
        "Prisma_Access_Egress_IP_Feed-Test": "unskip after we will get Prisma Access instance - Issue 27112",
        "Prisma_Access-Test": "unskip after we will get Prisma Access instance - Issue 27112",
        "Symantec Deepsight Test": "Issue 22971",
        "TestProofpointFeed": "Issue 22229",
        "Symantec Data Loss Prevention - Test": "Issue 20134",
        "NetWitness Endpoint Test": "Issue 19878",
        "InfoArmorVigilanteATITest": "Test issue 17358",
        "ArcSight Logger test": "Issue 19117",
        "3da2e31b-f114-4d7f-8702-117f3b498de9": "Issue 19837",
        "d66e5f86-e045-403f-819e-5058aa603c32": "pr 3220",
        "IntSights Mssp Test": "Issue #16351",
        "fd93f620-9a2d-4fb6-85d1-151a6a72e46d": "Issue 19854",
        "Test Playbook TrendMicroDDA": "Issue 16501",
        "ssdeepreputationtest": "Issue #20953",
        "C2sec-Test": "Issue #21633",
        "ThreatConnect v2 - Test": "Issue 26782",
        "Email Address Enrichment - Generic v2.1 - Test": "Issue 26785",
        "Tanium v2 - Test": "Issue 26822",
        "Fidelis Elevate Network": "Issue 26453",
        "Cortex XDR - IOC - Test": "Issue 37957",
        "PAN-OS Query Logs For Indicators Test": "Issue 28753",
        "TCPUtils-Test": "Issue 29677",
        "Polygon-Test": "Issue 29060",
        "AttackIQ - Test": "Issue 29774",
        "Azure Compute - Test": "Issue 28056",
        "forcepoint test": "Issue 28043",
        "Test-VulnDB": "Issue 30875",
        "Malware Domain List Active IPs Feed Test": "Issue 30878",
        "CuckooTest": "Issue 25601",
        "PhishlabsIOC_DRP-Test": "Issue 29589",
        "Carbon Black Live Response Test": "Issue 28237",
        "FeedThreatConnect-Test": "Issue 32317",
        "Palo_Alto_Networks_Enterprise_DLP - Test": "Issue 32568",
        "JoeSecurityTestDetonation": "Issue 25650",
        "JoeSecurityTestPlaybook": "Issue 25649",
        "Phishing - Core - Test - Incident Starter": "Issue 26784",
        "Phishing - Core - Test - Actual Incident": "Issue 45227",
        "Phishing v2 - Test - Incident Starter": "Issue 46660",
        "Test Playbook McAfee ATD": "Issue 33409",
        "Detonate Remote File From URL -McAfee-ATD - Test": "Issue 33407",
        "Test Playbook McAfee ATD Upload File": "Issue 33408",
        "Trend Micro Apex - Test": "Issue 27280",
        "Test-BPA": "Issue 28406",
        "Test-BPA_Integration": "Issue 28236",
        "TestTOPdeskPlaybook": "Issue 35412",
        "PAN-OS EDL Setup v3 Test": "Issue 35386",
        "GmailTest": "Issue 27057",
        "get_file_sample_by_hash_-_cylance_protect_-_test": "Issue 28823",
        "Carbon Black Enterprise EDR Test": "Issue 29775",
        "VirusTotal (API v3) Detonate Test": "Issue 36004",
        "FailedInstances - Test": "Issue 33218",
        "PAN-OS DAG Configuration Test": "Issue 19205",
        "get_original_email_-_ews-_test": "Issue 27571",
        "Trend Micro Deep Security - Test": "outsourced",
        "Microsoft Teams - Test": "Issue 38263",
        "EWS Extension: Powershell Online V2 Test": "Issue 39008",
        "O365 - EWS - Extension - Test": "Issue 39008",
        "Majestic Million Test Playbook": "Issue 30931",
        "iDefense_v2_Test": "Issue 40126",
        "Feed iDefense Test": "Issue 34035",
        "McAfee ESM v2 - Test v11.1.3": "Issue 43825",
        "McAfee ESM v2 (v11.3) - Test": "Jira ticket CRTX-65370",
        "McAfee ESM Watchlists - Test v11.3": "Jira ticket CRTX-65370",
        "Detonate URL - WildFire v2.1 - Test": "Issue 40834",
        "Domain Enrichment - Generic v2 - Test": "Issue 40862",
        "TestIPQualityScorePlaybook": "Issue 40915",
        "VerifyOOBV2Predictions-Test": "Issue 37947",
        "Infoblox Test": "Issue 25651",
        "AutoFocusTagsFeed-test": "shares API quota with the other test",
        "Carbon Black Edr - Test": "Jira ticket XDR-43185",
        "Phishing v2 - Test - Actual Incident": "Issue 41322",
        "carbonBlackEndpointStandardTestPlaybook": "Issue 36936",
        "test_Qradar_v2": "the integration is deprecated as we released Qradar V3",
        "XsoarPowershellTesting-Test": "Issue 32689",
        "MicrosoftManagementActivity - Test": "Issue 43922",
        "Google-Vault-Generic-Test": "Issue 24347",
        "Google_Vault-Search_And_Display_Results_test": "Issue 24348",
        "Zscaler Test": "Issue 40157, API subscription currently Expired",
        "Cisco Firepower - Test": "Issue 32412",
        "cisco-ise-test-playbook": "Issue 44351",
        "GuardiCoreV2-Test": "Issue 43822",
        "ExtractAttackPattern-Test": "Issue 44095",
        "playbook-EWS_O365_Extension_test": "Issue 25605",
        "Cherwell - test": "Issue 26780",
        "Cherwell Example Scripts - test": "Issue 27107",
        "Endpoint Malware Investigation - Generic - Test": "Issue 44779",
        "Mimecast test": "Issue 26906",
        "AutoFocus V2 test": "Issue 26464",
        "SplunkPy_KV_commands_default_handler": "Issue 41419",
        "LogRhythm REST test": "Issue 40654",
        "Process Email - Generic - Test - Actual Incident": "Issue 45227",
        "Jira-v2-Test": "Issue 33313",
        "Tanium Threat Response Test": "Issue CRTX-58729",
        "Tanium Threat Response - Create Connection v2 - Test": "Issue CRTX-58729",
        "AzureADTest": "Issue 40131",
        "Autoextract - Test": "Issue 45293",
        "LogRhythm-Test-Playbook": "Issue 27164",
        "Microsoft_365_Defender-Test": "Issue 39390",
        "Tanium Threat Response - Request File Download v2 - Test": "Issue 46326",
        "test_AssignToNextShiftOOO": "Issue 44198",
        "EWS_O365_send_mail_test": "Issue 44200",
        "Cisco Umbrella Test": "Issue 24338",
        "Unit42 Intel Objects Feed - Test": "Issue 44100",
        "Fetch Indicators Test": "Issue 45490",
        "FormattedDateToEpochTest": "Issue 26724",
        "CrowdstrikeFalconSandbox2 Test": "Issue 46845",
        "Test ADGetUser Fails with no instances 'Active Directory Query' (old version)": "Issue 44543",
        "CarbonBlackLiveResponseCloud-Test": "Issue 39282",
        "Panorama Best Practise - Test": "Issue 43826",
        "JsonToTable - Test Playbook": "Issue 44302",
        "Recorded Future Test": "Issue 26741",
        "Git_Integration-Test": "Issue 37800",
        "RecordedFutureFeed - Test": "Issue 43923",
        "SymantecEndpointProtection_Test": "Issue 30157",
        "RSANetWitnessv115-Test": "Issue XDRSUP-12553",
        "TestCloudflareWAFPlaybook": "No instance",
        "DBot Build Phishing Classifier Test - Multiple Algorithms": "Issue 48350",
        "Elasticsearch_v2_test-v8": "CRTX-61980",
        "Carbon Black Enterprise Protection V2 Test": "No credentials",
        "TruSTAR v2-Test": "No credentials",
        "Archer v2 - Test": "Test doesn't pass in the builds because of the creds, but creds seems ok, need to debug further",
        "AD v2 - debug-mode": "No credentials",
        "Google-KMS-test": "No instance",
        "hashicorp_test": "No instance",
        "Google BigQuery Test": "No instance",
        "GCS Object Operations - Test": "No instance",
        "GCS Bucket Management - Test": "No instance",
        "GCS - Test": "No instance",
        "GCS Object Policy (ACL) - Test": "No instance",
        "GCS Bucket Policy (ACL) - Test": "No instance",
        "playbook-AzureDataExplorer-Test": "No Instance",
        "OTRS Test": "No Instance",
        "Microsoft Graph Groups - Test dev": "No Working Instance",
        "Microsoft Graph Groups - Test prod": "No Working Instance",
        "Microsoft Graph Groups - Test": "No Working Instance",
        "Azure Kubernetes Services - Test": "No Working Instance",
        "playbook-AzureDevOps-Test": "No Working Instance",
        "test playbook - Google Cloud Functions": "No Working Instance",
        "playbook-GCP-IAM_Test": "No Working Instance",
        "GoogleCalendar-Test": "No Working Instance",
        "AlexaV2 Test Playbook": "The service is deprecated on Dec 15, 2022",
        "CortexAttackSurfaceManagement_Test": "No instance - issue CRTX-65449",
        "CortexXpanse_Test": "No instance - issue CRTX-65449",
        "OpenCTI Test": "Add Support to version 5.x of OpenCTI - issue CIAC-4407",
        "Archer-Test-Playbook": "the integration is deprecated as we have ArcherV2",
        "O365-SecurityAndCompliance-Test": "Deprecated, consumes connection quota for V2",
        "ThreatGrid_v2_Test": "No instance, developed by Qmasters",
        "Test-Detonate URL - ThreatGrid": "No instance, developed by Qmasters",
        "awake_security_test_pb": "No instance, CRTX-77572",
        "Create Phishing Classifier V2 ML Test": "Updated docker image lacks data for the ml model. Once data issue is solved for ml module can un skip. ",
        "SumoLogic-Test": "401 unauthorized, CIAC-6334",
        "Audit Log - Test": "Basic Auth is no longer supported, only OAuth 2.0 is (which requires an update to the playbook). - XSUP-23266",
        "EWS_O365_test": "Issue CIAC-6753"
    },
    "skipped_integrations": {
        "CiscoWSAv2": "No instance - No license",
        "DatadogCloudSIEM": "No instance - No license",
        "Lastline v2": "No instance - No license",
        "AbuseIPDB": "No instance - License expired",
        "checkpointdome9": "No instance - No license",
        "_comment1": "~~~ NO INSTANCE ~~~",
        "FortiSIEMV2": "No instance",
        "Azure Firewall": "No instance",
        "Vertica": "No instance issue 45719",
        "Ipstack": "No instance - Usage limit reached (Issue 38063)",
        "AnsibleAlibabaCloud": "No instance - issue 40447",
        "AnsibleAzure": "No instance - issue 40447",
        "AnsibleCiscoIOS": "No instance - issue 40447",
        "AnsibleCiscoNXOS": "No instance - issue 40447",
        "AnsibleHCloud": "No instance - issue 40447",
        "AnsibleKubernetes": "No instance - issue 40447",
        "AnsibleACME": "No instance - issue 40447",
        "AnsibleDNS": "No instance - issue 40447",
        "AnsibleLinux": "No instance - issue 40447",
        "AnsibleOpenSSL": "No instance - issue 40447",
        "AnsibleMicrosoftWindows": "No instance - issue 40447",
        "AnsibleVMware": "No instance - issue 40447",
        "SolarWinds": "No instance - developed by Crest",
        "Atlassian Confluence Cloud": "No instance - developed by Crest",
        "SOCRadarIncidents": "No instance - developed by partner",
        "SOCRadarThreatFusion": "No instance - developed by partner",
        "NetskopeAPIv1": "No instance - developed by Qmasters",
        "trustwave secure email gateway": "No instance - developed by Qmasters",
        "Azure Storage Table": "No instance - developed by Qmasters",
        "Azure Storage Queue": "No instance - developed by Qmasters",
        "Azure Storage FileShare": "No instance - developed by Qmasters",
        "Azure Storage Container": "No instance - developed by Qmasters",
        "VMware Workspace ONE UEM (AirWatch MDM)": "No instance - developed by crest",
        "ServiceDeskPlus (On-Premise)": "No instance",
        "Forcepoint": "No instance - instance issues. Issue 28043",
        "ZeroFox": "No instance - Issue 29284",
        "Symantec Management Center": "No instance - Issue 23960",
        "Fidelis Elevate Network": "No instance - Issue 26453",
        "ArcSight Logger": "No instance - Issue 19117",
        "Sophos Central": "No instance",
        "MxToolBox": "No instance",
        "Prisma Access": "No instance - Issue CRTX-84209",
        "AlphaSOC Network Behavior Analytics": "No instance",
        "IsItPhishing": "No instance",
        "Verodin": "No instance",
        "EasyVista": "No instance",
        "Pipl": "No instance",
        "Moloch": "No instance",
        "Twilio": "No instance",
        "Zendesk": "No instance",
        "GuardiCore": "No instance",
        "Nessus": "No instance",
        "Cisco CloudLock": "No instance",
        "Vectra v2": "No instance",
        "GoogleCloudSCC": "No instance, outsourced",
        "FortiGate": "No instance - License expired, and not going to get one (issue 14723)",
        "Attivo Botsink": "no instance, not going to get it",
        "AWS Sagemaker": "No instance - License expired, and probably not going to get it",
        "Symantec MSS": "No instance, probably not going to get it (issue 15513)",
        "FireEye ETP": "No instance",
        "Proofpoint TAP v2": "No instance",
        "remedy_sr_beta": "No instance",
        "fireeye": "No instance - Issue 19839",
        "Remedy On-Demand": "No instance - Issue 19835",
        "Check Point": "No instance - Issue 18643",
        "CheckPointFirewall_v2": "No instance - Issue 18643",
        "CTIX v3": "No instance - developed by partner",
        "Jask": "No instance - Issue 18879",
        "vmray": "No instance - Issue 18752",
        "SCADAfence CNM": "No instance - Issue 18376",
        "ArcSight ESM v2": "No instance - Issue #18328",
        "AlienVault USM Anywhere": "No instance - Issue #18273",
        "Dell Secureworks": "No instance",
        "Service Manager": "No instance - Expired license",
        "carbonblackprotection": "No instance - License expired",
        "icebrg": "No instance - Issue 14312",
        "Freshdesk": "No instance - Trial account expired",
        "Kafka V2": "No instance - Can not connect to instance from remote",
        "KafkaV3": "No instance - Can not connect to instance from remote",
        "Check Point Sandblast": "No instance - Issue 15948",
        "Remedy AR": "No instance - getting 'Not Found' in test button",
        "Salesforce": "No instance - Issue 15901",
        "ANYRUN": "No instance",
        "SecneurX Analysis": "No Instance",
        "Snowflake": "No instance - Looks like account expired, needs looking into",
        "Cisco Spark": "No instance - Issue 18940",
        "Phish.AI": "No instance - Issue 17291",
        "MaxMind GeoIP2": "No instance - Issue 18932.",
        "Exabeam": "No instance - Issue 19371",
        "Ivanti Heat": "No instance - Issue 26259",
        "AWS - Athena - Beta": "No instance - Issue 19834",
        "SNDBOX": "No instance - Issue 28826",
        "Workday": "No instance - License expired Issue: 29595",
        "FireEyeFeed": "No instance - License expired Issue: 31838",
        "Akamai WAF": "No instance - Issue 32318",
        "FreshworksFreshservice": "No instance - Issue 32318",
        "FraudWatch": "No instance - Issue 34299",
        "Cisco Stealthwatch": "No instance - developed by Qmasters",
        "Armis": "No instance - developed by SOAR Experts",
        "CiscoESA": "No instance - developed by Qmasters",
        "CiscoSMA": "No instance - developed by Qmasters",
        "CiscoAMP": "No instance & Depreceated, replaced by AMPV2",
        "AMPv2": "No instance - developed by Qmasters",
        "Cisco Umbrella Reporting": "No instance - developed by Login-Soft",
        "FortinetFortiwebVM": "No instance - developed by Qmasters",
        "_comment2": "~~~ UNSTABLE ~~~",
        "ThreatConnect v2": "unstable instance",
        "_comment3": "~~~ QUOTA ISSUES ~~~",
        "Lastline": "issue 20323",
        "Google Resource Manager": "Cannot create projects because have reached allowed quota.",
        "Looker": "Warehouse 'DEMO_WH' cannot be resumed because resource monitor 'LIMITER' has exceeded its quota.",
        "_comment4": "~~~ OTHER ~~~",
        "Anomali ThreatStream v2": "Will be deprecated soon.",
        "Anomali ThreatStream": "Will be deprecated soon.",
        "AlienVault OTX TAXII Feed": "Issue 29197",
        "EclecticIQ Platform": "Issue 8821",
        "Forescout": "Can only be run from within PANW network. Look in keeper for - Demisto in the LAB",
        "ForescoutEyeInspect": "No instance - developed by Qmasters",
        "FortiManager": "Can only be run within PANW network",
        "HelloWorldSimple": "This is just an example integration - no need for test",
        "TestHelloWorldPlaybook": "This is just an example integration - no need for test",
        "AttackIQFireDrill": "License issues #29774",
        "LogRhythm": "The integration is deprecated",
        "Threat Grid": "No instance & Depreceated, replaced by ThreatGridv2",
        "ThreatGridv2": "No instance - developed by Qmasters",
        "SentinelOne V2": "No instance - developed by partner"
    },
    "nightly_packs": [
        "CommonScripts",
        "CommonPlaybooks",
        "CIRCL",
        "rasterize",
        "Phishing",
        "Base",
        "Active_Directory_Query",
        "EWS",
        "DefaultPlaybook",
        "DemistoRESTAPI",
        "Palo_Alto_Networks_WildFire",
        "ipinfo",
        "Whois",
        "AutoFocus",
        "ImageOCR",
        "SplunkPy",
        "MailSenderNew",
        "EWSMailSender",
        "ServiceNow",
        "CortexXDR",
        "PAN-OS",
        "QRadar",
        "PhishTank",
        "OpenPhish",
        "AbuseDB",
        "CrowdStrikeFalcon",
        "XForceExchange",
        "AlienVault_OTX",
        "MicrosoftGraphMail",
        "MISP",
        "Threat_Crowd",
        "Slack",
        "CrowdStrikeFalconX",
        "FeedMitreAttackv2",
        "URLHaus",
        "MicrosoftDefenderAdvancedThreatProtection",
        "CrowdStrikeIntel",
        "Shodan",
        "MailListener",
        "FeedOffice365",
        "GenericSQL",
        "PANWComprehensiveInvestigation",
        "CortexDataLake",
        "PrismaCloud",
        "FeedAWS",
        "AzureSecurityCenter",
        "PrismaCloudCompute",
        "ExpanseV2",
        "PrismaSaasSecurity",
        "PaloAltoNetworks_IoT"
    ],
    "unmockable_integrations": {
        "NetscoutArborSightline": "Uses timestamp",
        "Cylance Protect v2": "uses time-based JWT token",
        "EwsExtension": "Powershell does not support proxy",
        "EWS Extension Online Powershell v2": "Powershell does not support proxy/ssl",
        "Office 365 Feed": "Client sends a unique uuid as first request of every run",
        "AzureWAF": "Has a command that sends parameters in the path",
        "HashiCorp Vault": "Has a command that sends parameters in the path",
        "urlscan.io": "Uses data that comes in the headers",
        "CloudConvert": "has a command that uploads a file (!cloudconvert-upload)",
        "Symantec Messaging Gateway": "Test playbook uses a random string",
        "AlienVault OTX TAXII Feed": "Client from 'cabby' package generates uuid4 in the request",
        "Generic Webhook": "Does not send HTTP traffic",
        "Microsoft Endpoint Configuration Manager": "Uses Microsoft winRM",
        "SecurityIntelligenceServicesFeed": "Need proxy configuration in server",
        "BPA": "Playbook using GenericPolling which is inconsistent",
        "XsoarPowershellTesting": "Integration which not use network.",
        "Mail Listener v2": "Integration has no proxy checkbox",
        "Cortex XDR - IOC": "'Cortex XDR - IOC - Test' is using also the fetch indicators which is not working in proxy mode",
        "SecurityAndCompliance": "Integration doesn't support proxy",
        "SecurityAndComplianceV2": "Integration doesn't support proxy",
        "Cherwell": "Submits a file - tests that send files shouldn't be mocked. this problem was fixed but the test is not running anymore because the integration is skipped",
        "Maltiverse": "issue 24335",
        "ActiveMQ": "stomp sdk not supporting proxy.",
        "MITRE ATT&CK": "Using taxii2client package",
        "MongoDB": "Our instance not using SSL",
        "Cortex Data Lake": "Integration requires SSL",
        "Google Key Management Service": "The API requires an SSL secure connection to work.",
        "McAfee ESM-v10": "we have multiple instances with same test playbook, mock recording are per playbook so it keeps failing the playback step",
        "SlackV2": "Integration requires SSL",
        "SlackV3": "Integration requires SSL",
        "Whois": "Mocks does not support sockets",
        "Panorama": "Exception: Proxy process took to long to go up. https://circleci.com/gh/demisto/content/24826",
        "Image OCR": "Does not perform network traffic",
        "Server Message Block (SMB) v2": "Does not perform http communication",
        "Active Directory Query v2": "Does not perform http communication",
        "dnstwist": "Does not perform http communication",
        "Generic SQL": "Does not perform http communication",
        "PagerDuty v2": "Integration requires SSL",
        "TCPIPUtils": "Integration requires SSL",
        "Luminate": "Integration has no proxy checkbox",
        "Shodan": "Integration has no proxy checkbox",
        "Google BigQuery": "Integration has no proxy checkbox",
        "ReversingLabs A1000": "Checking",
        "Check Point": "Checking",
        "okta": "Test Module failing, suspect it requires SSL",
        "Okta v2": "dynamic test, need to revisit and better avoid conflicts",
        "Awake Security": "Checking",
        "ArcSight ESM v2": "Checking",
        "Phish.AI": "Checking",
        "VMware": "PyVim (SmartConnect class) does not support proxy",
        "Intezer": "Nightly - Checking",
        "ProtectWise": "Nightly - Checking",
        "google-vault": "Nightly - Checking",
        "Forcepoint": "Nightly - Checking",
        "palo_alto_firewall": "Need to check test module",
        "Signal Sciences WAF": "error with certificate",
        "google": "'unsecure' parameter not working",
        "EWS Mail Sender": "Inconsistent test (playback fails, record succeeds)",
        "ReversingLabs Titanium Cloud": "No Unsecure checkbox. proxy trying to connect when disabled.",
        "Recorded Future": "might be dynamic test",
        "AlphaSOC Wisdom": "Test module issue",
        "Microsoft Graph User": "Test direct access to oproxy",
        "Azure Security Center v2": "Test direct access to oproxy",
        "Azure Compute v2": "Test direct access to oproxy",
        "AWS - CloudWatchLogs": "Issue 20958",
        "AWS - Athena - Beta": "Issue 24926",
        "AWS - CloudTrail": "Issue 24926",
        "AWS - Lambda": "Issue 24926",
        "AWS - IAM": "Issue 24926",
        "AWS Sagemaker": "Issue 24926",
        "Gmail Single User": "googleclient sdk has time based challenge exchange",
        "Gmail": "googleclient sdk has time based challenge exchange",
        "GSuiteAdmin": "googleclient sdk has time based challenge exchange",
        "GSuiteAuditor": "googleclient sdk has time based challenge exchange",
        "GoogleCloudTranslate": "google translate sdk does not support proxy",
        "Google Chronicle Backstory": "SDK",
        "Google Vision AI": "SDK",
        "Google Cloud Compute": "googleclient sdk has time based challenge exchange",
        "Google Cloud Functions": "googleclient sdk has time based challenge exchange",
        "GoogleDocs": "googleclient sdk has time based challenge exchange",
        "GooglePubSub": "googleclient sdk has time based challenge exchange",
        "Google Resource Manager": "googleclient sdk has time based challenge exchange",
        "Google Cloud Storage": "SDK",
        "GoogleCalendar": "googleclient sdk has time based challenge exchange",
        "G Suite Security Alert Center": "googleclient sdk has time based challenge exchange",
        "GoogleDrive": "googleclient sdk has time based challenge exchange",
        "Syslog Sender": "syslog",
        "syslog": "syslog",
        "MongoDB Log": "Our instance not using SSL",
        "MongoDB Key Value Store": "Our instance not using SSL",
        "Zoom": "Uses dynamic token",
        "GoogleKubernetesEngine": "SDK",
        "TAXIIFeed": "Cannot use proxy",
        "EWSO365": "oproxy dependent",
        "MISP V2": "Cleanup process isn't performed as expected.",
        "MISP V3": "Cleanup process isn't performed as expected.",
        "Azure Network Security Groups": "Has a command that sends parameters in the path",
        "GitHub": "Cannot use proxy",
        "LogRhythm": "Cannot use proxy",
        "Create-Mock-Feed-Relationships": "recording is redundant for this integration",
        "RSA Archer v2": "cannot connect to proxy",
        "Anomali ThreatStream v3": "recording is not working",
        "LogRhythmRest V2": "Submits a file - tests that send files shouldn't be mocked.",
        "Cortex XDR - IR": "internal product, no need to mock",
        "Microsoft Teams via Webhook": "message sent contains random hostname of server",
        "TeamCymru": "Mocks does not support sockets"
    },
    "parallel_integrations": [
        "AWS - ACM",
        "AWS - EC2",
        "AWS - Security Hub",
        "AWS Feed",
        "AlienVault OTX TAXII Feed",
        "AlienVault Reputation Feed",
        "Amazon DynamoDB",
        "AutoFocus Feed",
        "AzureFeed",
        "Bambenek Consulting Feed",
        "Blocklist_de Feed",
        "BruteForceBlocker Feed",
        "CSVFeed",
        "CheckPhish",
        "CIRCL",
        "Cloudflare Feed",
        "Cofense Feed",
        "Cortex Data Lake",
        "Create-Mock-Feed-Relationships",
        "CreateIncidents",
        "CrowdStrike Falcon X",
        "Cryptocurrency",
        "DShield Feed",
        "Core REST API",
        "EDL",
        "EWS v2",
        "ElasticsearchFeed",
        "Fastly Feed",
        "Feodo Tracker IP Blocklist Feed",
        "HelloWorld",
        "Image OCR",
        "JSON Feed",
        "Lastline v2",
        "LogRhythmRest",
        "MITRE ATT&CK",
        "Mail Listener v2",
        "Malware Domain List Active IPs Feed",
        "McAfee DXL",
        "Microsoft Intune Feed",
        "Office 365 Feed",
        "Plain Text Feed",
        "Prisma Access Egress IP feed",
        "ProofpointFeed",
        "Rasterize",
        "Recorded Future Feed",
        "SNDBOX",
        "SpamhausFeed",
        "TAXII2 Server",
        "TAXIIFeed",
        "Tanium",
        "VirusTotal (API v3)",
        "VulnDB",
        "Whois",
        "abuse.ch SSL Blacklist Feed",
        "ipinfo",
        "ipinfo_v2",
        "syslog"
    ],
    "private_tests": [
        "HelloWorldPremium_Scan-Test",
        "HelloWorldPremium-Test"
    ],
    "docker_thresholds": {
        "_comment": "Add here docker images which are specific to an integration and require a non-default threshold (such as rasterize or ews). That way there is no need to define this multiple times. You can specify full image name with version or without.",
        "images": {
            "demisto/chromium": {
                "pid_threshold": 18
            },
            "demisto/py-ews:2.0": {
                "memory_threshold": 150
            },
            "demisto/pymisp:1.0.0.52": {
                "memory_threshold": 150
            },
            "demisto/pytan": {
                "pid_threshold": 11
            },
            "demisto/google-k8s-engine:1.0.0.9467": {
                "pid_threshold": 11
            },
            "demisto/threatconnect-tcex": {
                "pid_threshold": 11
            },
            "demisto/taxii2": {
                "pid_threshold": 11
            },
            "demisto/pwsh-infocyte": {
                "pid_threshold": 24,
                "memory_threshold": 140
            },
            "demisto/pwsh-exchange": {
                "pid_threshold": 24,
                "memory_threshold": 140
            },
            "demisto/powershell": {
                "pid_threshold": 24,
                "memory_threshold": 140
            },
            "demisto/powershell-ubuntu": {
                "pid_threshold": 45,
                "memory_threshold": 250
            },
            "demisto/boto3": {
                "memory_threshold": 90
            },
            "demisto/flask-nginx": {
                "pid_threshold": 11
            },
            "demisto/py3-tools": {
                "memory_threshold": 105
            },
            "demisto/googleapi-python3": {
                "memory_threshold": 200
            },
            "demisto/python3:3.10.4.29342": {
                "memory_threshold": 85
            }
        }
    },
    "test_marketplacev2": [
        "Sanity Test - Playbook with Unmockable Whois Integration"
    ],
    "reputation_tests":[
        "FormattingPerformance - Test",
        "reputations.json Test",
        "Indicators reputation-.json Test",
        "URL extraction test",
        "Domain extraction test",
        "Email extraction test",
        "File extraction test",
        "IPv4 extraction test",
        "IPv4 CIDR extraction test",
        "IPv6 CIDR extraction test",
        "IPv6 extraction test"
    ]
}<|MERGE_RESOLUTION|>--- conflicted
+++ resolved
@@ -22,11 +22,7 @@
     "tests": [
         {
             "integrations": "CrowdstrikeFalcon",
-<<<<<<< HEAD
-            "playbookID": "Test Playbook - CrowdStrike Falcon - Retrieve File"
-=======
             "playbookID": "Test Playbook - CrowdStrike Falcon Malware - Verify Containment Actions"
->>>>>>> a072d490
         },
         {
             "integrations": "CrowdstrikeFalcon",
