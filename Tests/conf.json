{
    "available_tests_fields": {
        "context_print_dt": "Prints the incident's context dt directly to the build.",
        "external_playbook_config": "Allows to configure a test playbook inputs.",
        "fromversion": "Server version to start testing from.",
        "has_api": "Determines whether a test playbook uses API, to decide if to run it on nightly. Default value for integrations is true, and for scripts is false.",
        "instance_configuration": "Allows to configure integration instance non-parameters classifier and incoming mapper.",
        "instance_names": "Specific instance names the test should run on. Can hold a list.",
        "integrations": "Integrations that the test uses. Can hold a list.",
        "is_mockable": "Determines whether the results can be mocked in the test. A boolean.",
        "memory_threshold": "Maximum amount of memory required for this test. A number.",
        "nightly": "Determines whether the test will run only on a nightly build. Relevant only for nightly packs. A boolean.",
        "pid_threshold": "Maximum amount of processes allowed for this test. A number.",
        "playbookID": "ID of the playbook that is being tested.",
        "runnable_on_docker_only": "Determines whether the test is runnable on docker only. A boolean.",
        "scripts": "Scripts that the test uses. Can hold a list.",
        "timeout": "Test specific timeout, in order to use a different timeout then default testTimeout. A number.",
        "toversion": "Server version to test up to it."
    },
    "testTimeout": 160,
    "testInterval": 20,
    "tests": [
        {
            "playbookID": "T1036 - Masquerading - Test",
            "integrations": "VirusTotal (API v3)",
            "instance_names": "virus_total_v3",
            "timeout": 800
        },
	    {
            "playbookID": "T1059 - Command and Scripting Interpreter - Test",
            "integrations": "LOLBAS Feed",
            "timeout": 600
        },
        {
            "playbookID": "Eradication plan - Test",
            "timeout": 600
        },
		{
            "playbookID": "Containment Plan - Test",
            "timeout": 800,
            "integrations": "Active Directory Query v2",
            "instance_names": "active_directory_80k"
        },
		{
            "playbookID": "Enrichment for Verdict - Test",
            "timeout": 500,
			"integrations": [
				"Active Directory Query v2",
				"VirusTotal (API v3)"
			],
			"instance_names": [
				"active_directory_80k",
				"virus_total_v3"
			]
        },
        {
            "integrations": "Microsoft Defender Advanced Threat Protection",
            "playbookID": "Test Playbook - MDE Malware - Incident Enrichment",
            "instance_names": "microsoft_defender_atp_dev"
        },
        {
            "integrations": "Microsoft Defender Advanced Threat Protection",
            "playbookID": "Test Playbook - MDE SIEM ingestion - Get Incident Data",
            "instance_names": "microsoft_defender_atp_dev"
        },
        {
            "integrations": "Microsoft Defender Advanced Threat Protection",
            "playbookID": " Test Playbook - MDE - Retrieve File",
            "instance_names": "microsoft_defender_atp_dev"
        },
        {
            "integrations": "CrowdstrikeFalcon",
            "playbookID": "Test Playbook - CrowdStrike Falcon - Retrieve File"
        },
        {
            "integrations": "CrowdstrikeFalcon",
            "playbookID": "Test Playbook - CrowdStrike Falcon Malware - Verify Containment Actions"
        },
        {
            "integrations": "CrowdstrikeFalcon",
            "playbookID": "Test Playbook - CrowdStrike Falcon - Get Detections by Incident"
        },
        {
            "integrations": "CrowdstrikeFalcon",
            "playbookID": "Test Playbook - CrowdStrike Falcon - Get Endpoint Forensics Data"
        },
        {
            "integrations": "Cortex XDR - IR",
            "playbookID": "Test_Playbook_-_Cortex_XDR_-_Endpoint_Investigation"
        },
        {
            "integrations": "Cortex XDR - IR",
            "playbookID": "Test_Playbook-Cortex_XDR_Malware_-_Incident Enrichment"
        },
        {
            "integrations": "Cortex XDR - IR",
            "playbookID": "Test_Playbook_-_Cortex_XDR_-_Retrieve_File_by_sha256"
        },
        {
            "integrations": "Twitter v2",
            "playbookID": "playbook-Test_Twitter_v2",
            "instance_names": "Twitter v2"
        },
        {
            "playbookID": "IndicatorFormatterFilterTest",
            "timeout": 1200
        },
        {
            "integrations": "FeedURLhaus",
            "playbookID": "playbook-urlhaus-feed_Test"
        },
        {
            "integrations": "RSANetWitnessv115",
            "playbookID": "RSANetWitnessv115-Test"
        },
        {
            "integrations": [
                "FeedMandiant",
                "Core REST API"
            ],
            "playbookID": "Fetch Indicators Test",
            "fromversion": "6.1.0",
            "is_mockable": false,
            "instance_names": "FeedMandiant",
            "timeout": 2400
        },
        {
            "integrations": "LogRhythmRest V2",
            "playbookID": "LogRhythmRestV2-test"
        },
        {
            "fromversion": "6.6.0",
            "integrations": "Zendesk v2",
            "playbookID": "Zendesk V2 TEST"
        },
        {
            "playbookID": "Base64Decode - Test"
        },
        {
            "playbookID": "SupportMultithreading - Test",
            "is_mockable": false
        },
        {
            "fromversion": "5.0.0",
            "integrations": [
                "WildFire-v2"
            ],
            "playbookID": "Detonate File - WildFire - Test"
        },
        {
            "integrations": [
                "Microsoft Management Activity API (O365 Azure Events)"
            ],
            "playbookID": "MicrosoftManagementActivity - Test"
        },
        {
            "integrations": "Microsoft Teams Management",
            "playbookID": "Microsoft Teams Management - Test",
            "instance_names": "ms_teams_management_device_code",
            "is_mockable": false,
            "timeout": 700,
            "memory_threshold": 900
        },
        {
            "integrations": "Microsoft Teams Management",
            "playbookID": "Microsoft Teams Management - Test",
            "instance_names": "ms_teams_management_client_credentials",
            "is_mockable": false,
            "timeout": 700,
            "memory_threshold": 500
        },
        {
            "playbookID": "SetIfEmpty - non-ascii chars - Test"
        },
        {
            "integrations": "Tripwire",
            "playbookID": "TestplaybookTripwire",
            "fromversion": "5.0.0"
        },
        {
            "integrations": "CensysV2",
            "playbookID": "CensysV2-Test",
            "fromversion": "6.1.0"
        },
        {
            "integrations": "Bitbucket",
            "playbookID": "Test_Bitbucket",
            "fromversion": "6.5.0"
        },
        {
            "integrations": "McAfeeNSMv2",
            "playbookID": "Test_McAfeeNSMv2_using_v9",
            "fromversion": "6.5.0",
            "instance_names": "using_v9",
            "memory_threshold": 200,
            "timeout": 300
        },
        {
            "integrations": "McAfeeNSMv2",
            "playbookID": "Test_McAfeeNSMv2_using_v10",
            "instance_names": "using_v10",
            "fromversion": "6.5.0"
        },
        {
            "playbookID": "Generic Polling Test",
            "timeout": 250
        },
        {
            "integrations": "Cisco Umbrella Enforcement",
            "playbookID": "Cisco Umbrella Enforcement-Test",
            "fromversion": "5.0.0"
        },
        {
            "integrations": "GCP-IAM",
            "playbookID": "playbook-GCP-IAM_Test",
            "fromversion": "6.0.0"
        },
        {
            "integrations": "GSuiteAdmin",
            "playbookID": "GSuiteAdmin-Test",
            "fromversion": "5.0.0"
        },
        {
            "integrations": "GSuiteAuditor",
            "playbookID": "GSuiteAuditor-Test",
            "fromversion": "5.5.0"
        },
        {
            "integrations": "GSuiteAdmin",
            "playbookID": "GSuiteAdmin-MobileDevices-Test",
            "fromversion": "5.5.0"
        },
        {
            "integrations": "AzureWAF",
            "instance_names": "azure_waf_prod",
            "playbookID": "Azure WAF - Test",
            "fromversion": "5.0.0",
            "memory_threshold": 300
        },
        {
            "integrations": [
                "Azure Active Directory Identity Protection",
                "Core REST API"
            ],
            "playbookID": "AzureADTest",
            "fromversion": "6.0.0",
            "timeout": 3000,
            "is_mockable": false
        },
        {
            "integrations": "GoogleCalendar",
            "playbookID": "GoogleCalendar-Test",
            "fromversion": "5.0.0"
        },
        {
            "integrations": "AWS-WAF",
            "playbookID": "TEST_AWS_WAF",
            "fromversion": "6.5.0"
        },
        {
            "integrations": "GoogleDrive",
            "playbookID": "GoogleDrive-Test",
            "fromversion": "5.0.0",
            "memory_threshold": 300
        },
        {
            "integrations": "FireEye Central Management",
            "playbookID": "FireEye Central Management - Test",
            "fromversion": "5.5.0",
            "timeout": 500
        },
        {
            "integrations": "FireEyeNX",
            "playbookID": "FireEyeNX-Test"
        },
        {
            "integrations": "FireEyeHX v2",
            "playbookID": "FireEyeHX_v2",
            "fromversion": "6.2.0",
            "timeout": 1200
        },
        {
            "integrations": "FireEyeHX v2",
            "playbookID": "FireEyeHXv2_without_polling"
        },
        {
            "integrations": "EmailRepIO",
            "playbookID": "TestEmailRepIOPlaybook",
            "fromversion": "5.0.0"
        },
        {
            "integrations": "XsoarPowershellTesting",
            "playbookID": "XsoarPowershellTesting-Test",
            "has_api": false
        },
        {
            "integrations": "Palo Alto Networks Threat Vault v2",
            "playbookID": "PANW Threat Vault v2 - Test",
            "fromversion": "6.5.0"
        },
        {
            "integrations": "Microsoft Endpoint Configuration Manager",
            "playbookID": "Microsoft ECM - Test",
            "fromversion": "5.5.0",
            "timeout": 400
        },
        {
            "integrations": "CrowdStrike Falcon Intel v2",
            "playbookID": "CrowdStrike Falcon Intel v2 - Test",
            "fromversion": "5.0.0"
        },
        {
            "integrations": "SecurityAndCompliance",
            "playbookID": "O365-SecurityAndCompliance-Test",
            "fromversion": "5.5.0",
            "memory_threshold": 300,
            "timeout": 1500
        },
        {
            "integrations": "SecurityAndCompliance",
            "playbookID": "O365-SecurityAndCompliance-ContextResults-Test",
            "fromversion": "5.5.0",
            "memory_threshold": 300,
            "timeout": 1500
        },
        {
            "integrations": "SecurityAndComplianceV2",
            "playbookID": "O365-SecurityAndComplianceV2-Test",
            "fromversion": "5.5.0",
            "memory_threshold": 300,
            "pid_threshold": 40,
            "timeout": 2500
        },
        {
            "integrations": "Azure Storage Container",
            "playbookID": "playbook-AzureStorageContainer-Test",
            "fromversion": "6.0.0"
        },
        {
            "integrations": "Azure Storage FileShare",
            "playbookID": "playbook-AzureStorageFileShare-Test",
            "fromversion": "6.0.0"
        },
        {
            "integrations": "Azure Storage Queue",
            "playbookID": "playbook-AzureStorageQueue-Test",
            "fromversion": "6.0.0"
        },
        {
            "integrations": "Azure Storage Table",
            "playbookID": "playbook-AzureStorageTable-Test",
            "fromversion": "6.0.0"
        },
        {
            "integrations": "EwsExtension",
            "playbookID": "playbook-EWS_O365_Extension_test",
            "fromversion": "6.0.0",
            "timeout": 500
        },
        {
            "integrations": "Majestic Million",
            "playbookID": "Majestic Million Test Playbook",
            "fromversion": "5.5.0",
            "memory_threshold": 300,
            "timeout": 500
        },
        {
            "integrations": "Anomali Enterprise",
            "playbookID": "Anomali Match Forensic Search - Test",
            "fromversion": "5.0.0"
        },
        {
            "integrations": [
                "Mail Listener v2",
                "Mail Sender (New)"
            ],
            "playbookID": "Mail-Listener Test Playbook",
            "fromversion": "5.0.0",
            "instance_names": [
                "Mail_Sender_(New)_STARTTLS"
            ]
        },
        {
            "integrations": "GraphQL",
            "fromversion": "5.0.0",
            "instance_names": "fetch_schema",
            "playbookID": "GraphQL - Test"
        },
        {
            "integrations": "GraphQL",
            "fromversion": "5.0.0",
            "instance_names": "no_fetch_schema",
            "playbookID": "GraphQL - Test"
        },
        {
            "integrations": "Azure Network Security Groups",
            "fromversion": "5.0.0",
            "instance_names": "azure_nsg_prod",
            "playbookID": "Azure NSG - Test"
        },
        {
            "integrations": "OpenCTI Feed 4.X",
            "playbookID": "OpenCTI Feed Test",
            "fromversion": "5.5.0"
        },
        {
            "integrations": "AWS - Security Hub",
            "playbookID": "AWS-securityhub Test",
            "timeout": 800
        },
        {
            "integrations": "Microsoft Advanced Threat Analytics",
            "playbookID": "Microsoft Advanced Threat Analytics - Test",
            "fromversion": "5.0.0",
            "is_mockable": false
        },
        {
            "integrations": "Zimperium",
            "playbookID": "Zimperium_Test",
            "fromversion": "5.0.0"
        },
        {
            "integrations": "Absolute",
            "playbookID": "Absolute_TestPlaybook",
            "fromversion": "6.0.0"
        },
        {
            "integrations": "ServiceDeskPlus",
            "playbookID": "Service Desk Plus Test",
            "instance_names": "sdp_instance_1",
            "fromversion": "5.0.0",
            "toversion": "5.9.9",
            "is_mockable": false
        },
        {
            "integrations": "ServiceDeskPlus",
            "playbookID": "Service Desk Plus - Generic Polling Test",
            "instance_names": "sdp_instance_1",
            "fromversion": "5.0.0",
            "toversion": "5.9.9"
        },
        {
            "integrations": "ServiceDeskPlus",
            "playbookID": "Service Desk Plus Test",
            "instance_names": "sdp_instance_2",
            "fromversion": "6.0.0",
            "is_mockable": false
        },
        {
            "integrations": "ServiceDeskPlus",
            "playbookID": "Service Desk Plus - Generic Polling Test",
            "instance_names": "sdp_instance_2",
            "fromversion": "6.0.0"
        },
        {
            "integrations": "ThreatConnect Feed",
            "playbookID": "FeedThreatConnect-Test",
            "fromversion": "5.5.0"
        },
        {
            "integrations": "URLhaus",
            "playbookID": "Test_URLhaus",
            "timeout": 1000
        },
        {
            "integrations": "AzureDevOps",
            "playbookID": "playbook-AzureDevOps-Test",
            "fromversion": "6.2.0"
        },
        {
            "integrations": "Microsoft Intune Feed",
            "playbookID": "FeedMicrosoftIntune_Test",
            "fromversion": "5.5.0"
        },
        {
            "integrations": "Tanium Threat Response",
            "playbookID": "Tanium Threat Response Test"
        },
        {
            "integrations": [
                "Syslog Sender",
                "syslog"
            ],
            "playbookID": "Test Syslog",
            "fromversion": "5.5.0",
            "timeout": 600
        },
        {
            "integrations": "APIVoid",
            "playbookID": "APIVoid Test"
        },
        {
            "integrations": "CloudConvert",
            "playbookID": "CloudConvert-test",
            "fromversion": "5.0.0",
            "timeout": 3000
        },
        {
            "integrations": "Cisco Firepower",
            "playbookID": "Cisco Firepower - Test",
            "timeout": 1000,
            "fromversion": "5.0.0"
        },
        {
            "integrations": "IllusiveNetworks",
            "playbookID": "IllusiveNetworks-Test",
            "fromversion": "5.0.0",
            "timeout": 500
        },
        {
            "integrations": "JSON Feed",
            "playbookID": "JSON_Feed_Test",
            "fromversion": "5.5.0",
            "instance_names": "JSON Feed no_auto_detect"
        },
        {
            "integrations": "JSON Feed",
            "playbookID": "JSON_Feed_Test",
            "fromversion": "5.5.0",
            "instance_names": "JSON Feed_auto_detect"
        },
        {
            "integrations": "JSON Feed",
            "playbookID": "JSON_Feed_Test",
            "fromversion": "5.5.0",
            "instance_names": "JSON Feed_post"
        },
        {
            "integrations": "Google Cloud Functions",
            "playbookID": "test playbook - Google Cloud Functions",
            "fromversion": "5.0.0"
        },
        {
            "integrations": "Plain Text Feed",
            "playbookID": "PlainText Feed - Test",
            "fromversion": "5.5.0",
            "instance_names": "Plain Text Feed no_auto_detect"
        },
        {
            "integrations": "Plain Text Feed",
            "playbookID": "PlainText Feed - Test",
            "fromversion": "5.5.0",
            "instance_names": "Plain Text Feed_auto_detect"
        },
        {
            "integrations": "Silverfort",
            "playbookID": "Silverfort-test",
            "fromversion": "5.0.0"
        },
        {
            "integrations": "GoogleKubernetesEngine",
            "playbookID": "GoogleKubernetesEngine_Test",
            "timeout": 600,
            "fromversion": "5.5.0"
        },
        {
            "integrations": "Fastly Feed",
            "playbookID": "Fastly Feed Test",
            "fromversion": "5.5.0"
        },
        {
            "integrations": "Malware Domain List Active IPs Feed",
            "playbookID": "Malware Domain List Active IPs Feed Test",
            "fromversion": "5.5.0"
        },
        {
            "integrations": "Claroty",
            "playbookID": "Claroty - Test",
            "fromversion": "5.0.0"
        },
        {
            "integrations": "Trend Micro Apex",
            "playbookID": "Trend Micro Apex - Test",
            "is_mockable": false
        },
        {
            "integrations": "Blocklist_de Feed",
            "playbookID": "Blocklist_de - Test",
            "fromversion": "5.5.0"
        },
        {
            "integrations": "Cloudflare Feed",
            "playbookID": "cloudflare - Test",
            "fromversion": "5.5.0"
        },
        {
            "integrations": "AzureFeed",
            "playbookID": "AzureFeed - Test",
            "fromversion": "5.5.0"
        },
        {
            "integrations": "SpamhausFeed",
            "playbookID": "Spamhaus_Feed_Test",
            "fromversion": "5.5.0"
        },
        {
            "integrations": "Cofense Feed",
            "playbookID": "TestCofenseFeed",
            "fromversion": "5.5.0"
        },
        {
            "integrations": "Bambenek Consulting Feed",
            "playbookID": "BambenekConsultingFeed_Test",
            "fromversion": "5.5.0"
        },
        {
            "integrations": "Pipl",
            "playbookID": "Pipl Test"
        },
        {
            "integrations": "AWS Feed",
            "playbookID": "AWS Feed Test",
            "fromversion": "5.5.0"
        },
        {
            "integrations": "QuestKace",
            "playbookID": "QuestKace test",
            "fromversion": "5.0.0"
        },
        {
            "integrations": "Digital Defense FrontlineVM",
            "playbookID": "Digital Defense FrontlineVM - Scan Asset Not Recently Scanned Test"
        },
        {
            "integrations": "Digital Defense FrontlineVM",
            "playbookID": "Digital Defense FrontlineVM - Test Playbook"
        },
        {
            "integrations": "CSVFeed",
            "playbookID": "CSV_Feed_Test",
            "fromversion": "5.5.0",
            "instance_names": "CSVFeed_no_auto_detect"
        },
        {
            "integrations": "CSVFeed",
            "playbookID": "CSV_Feed_Test",
            "fromversion": "5.5.0",
            "instance_names": "CSVFeed_auto_detect"
        },
        {
            "integrations": "ProofpointFeed",
            "playbookID": "TestProofpointFeed",
            "fromversion": "5.5.0"
        },
        {
            "integrations": "Digital Shadows",
            "playbookID": "Digital Shadows - Test"
        },
        {
            "integrations": "Azure Compute v2",
            "playbookID": "Azure Compute - Test",
            "instance_names": "ms_azure_compute_dev"
        },
        {
            "integrations": "Azure Compute v2",
            "playbookID": "Azure Compute - Test",
            "instance_names": "ms_azure_compute_prod",
            "is_mockable": false
        },
        {
            "integrations": "Azure Compute v2",
            "playbookID": "Azure Compute - Login Test",
            "instance_names": "ms_azure_compute_prod",
            "is_mockable": false
        },
        {
            "integrations": "Azure Compute v2",
            "playbookID": "Azure Compute - Login Test",
            "instance_names": "ms_azure_compute_self_deployed"
        },
        {
            "integrations": [
                "Symantec Data Loss Prevention",
                "Symantec Data Loss Prevention v2"
            ],
            "playbookID": "Symantec Data Loss Prevention - Test",
            "fromversion": "4.5.0"
        },
        {
            "integrations": "Symantec Data Loss Prevention v2",
            "playbookID": "Symantec Data Loss Prevention v2 - Test",
            "fromversion": "6.0.0"
        },
        {
            "integrations": "Lockpath KeyLight v2",
            "playbookID": "Keylight v2 - Test"
        },
        {
            "integrations": "Azure Security Center v2",
            "playbookID": "Azure SecurityCenter - Test",
            "instance_names": "ms_azure_sc_prod",
            "is_mockable": false
        },
        {
            "integrations": "Azure Security Center v2",
            "playbookID": "Azure SecurityCenter - Test",
            "instance_names": "ms_azure_sc_self_deployed"
        },
        {
            "integrations": "JsonWhoIs",
            "playbookID": "JsonWhoIs-Test"
        },
        {
            "integrations": "Maltiverse",
            "playbookID": "Maltiverse Test"
        },
        {
            "integrations": "Box v2",
            "playbookID": "BoxV2_TestPlaybook"
        },
        {
            "integrations": "MicrosoftGraphMail",
            "playbookID": "MicrosoftGraphMail-Test_dev",
            "timeout": 1300,
            "instance_names": "ms_graph_mail_dev"
        },

        {
            "integrations": "MicrosoftGraphMail",
            "timeout": 900,
            "playbookID": "MicrosoftGraphMail-Test_dev_no_oproxy",
            "instance_names": "ms_graph_mail_dev_no_oproxy"
        },
        {
            "integrations": "MicrosoftGraphMail",
            "playbookID": "MicrosoftGraphMail-Test_prod",
            "instance_names": "ms_graph_mail_prod",
            "is_mockable": false,
            "memory_threshold": 300
        },
        {
            "integrations": "CloudShark",
            "playbookID": "CloudShark - Test Playbook"
        },
        {
            "integrations": "Google Vision AI",
            "playbookID": "Google Vision API - Test"
        },
        {
            "integrations": "nmap",
            "playbookID": "Nmap - Test",
            "fromversion": "5.0.0"
        },
        {
            "integrations": "Netmiko",
            "playbookID": "Netmiko_test"
        },
        {
            "integrations": "AutoFocus V2",
            "playbookID": "Autofocus Query Samples, Sessions and Tags Test Playbook",
            "fromversion": "4.5.0",
            "timeout": 1500
        },
        {
            "integrations": "HelloWorld",
            "playbookID": "HelloWorld-Test",
            "fromversion": "5.0.0"
        },
        {
            "integrations": "HelloWorld",
            "playbookID": "Sanity Test - Playbook with integration",
            "fromversion": "5.0.0"
        },
        {
            "integrations": "HelloWorld",
            "playbookID": "Sanity Test - Playbook with mocked integration",
            "fromversion": "5.0.0"
        },
        {
            "playbookID": "Sanity Test - Playbook with no integration",
            "fromversion": "5.0.0"
        },
        {
            "integrations": "Gmail",
            "playbookID": "Sanity Test - Playbook with Unmockable Integration",
            "fromversion": "5.0.0"
        },
        {
            "integrations": "Whois",
            "playbookID": "Sanity Test - Playbook with Unmockable Whois Integration",
            "fromversion": "6.5.0"
        },
        {
            "integrations": "HelloWorld",
            "playbookID": "HelloWorld_Scan-Test",
            "fromversion": "5.0.0",
            "timeout": 400
        },
        {
            "integrations": "HelloWorldPremium",
            "playbookID": "HelloWorldPremium_Scan-Test",
            "fromversion": "5.0.0",
            "timeout": 400
        },
        {
            "integrations": "HelloWorldPremium",
            "playbookID": "HelloWorldPremium-Test",
            "fromversion": "5.0.0"
        },
        {
            "integrations": "ThreatQ v2",
            "playbookID": "ThreatQ - Test",
            "fromversion": "4.5.0"
        },
        {
            "integrations": "AttackIQFireDrill",
            "playbookID": "AttackIQ - Test"
        },
        {
            "integrations": "PhishLabs IOC EIR",
            "playbookID": "PhishlabsIOC_EIR-Test"
        },
        {
            "integrations": "Amazon DynamoDB",
            "playbookID": "AWS_DynamoDB-Test"
        },
        {
            "integrations": "PhishLabs IOC DRP",
            "playbookID": "PhishlabsIOC_DRP-Test"
        },
        {
            "playbookID": "Create Phishing Classifier V2 ML Test",
            "timeout": 60000,
            "fromversion": "6.1.0",
            "instance_names": "ml_dummy_prod",
            "integrations": "AzureWAF"
        },
        {
            "integrations": "ZeroFox",
            "playbookID": "ZeroFox-Test",
            "fromversion": "4.1.0"
        },
        {
            "integrations": "AlienVault OTX v2",
            "playbookID": "Alienvault_OTX_v2 - Test"
        },
        {
            "integrations": "AWS - CloudWatchLogs",
            "playbookID": "AWS - CloudWatchLogs Test Playbook",
            "fromversion": "5.0.0"
        },
        {
            "integrations": "SlackV2",
            "playbookID": "Slack Test Playbook",
            "timeout": 400,
            "pid_threshold": 5,
            "fromversion": "5.0.0"
        },
        {
            "integrations": "SlackV3",
            "playbookID": "SlackV3 TestPB",
            "instance_names": "cached",
            "timeout": 800,
            "pid_threshold": 8,
            "fromversion": "5.5.0"
        },
        {
            "integrations": "SlackV3",
            "playbookID": "Test_SlackV3_NonCaching",
            "instance_names": "non_cached",
            "timeout": 400,
            "pid_threshold": 8,
            "fromversion": "5.5.0"
        },
        {
            "integrations": "Cortex XDR - IR",
            "playbookID": "Test XDR Playbook execute script commands",
            "fromversion": "4.1.0",
            "timeout": 3000
        },
        {
            "integrations": "Cortex XDR - IR",
            "playbookID": "Test XDR Playbook quarantine file command",
            "fromversion": "4.1.0",
            "timeout": 2500
        },
        {
            "integrations": "Cortex XDR - IR",
            "playbookID": "Test XDR Playbook general commands",
            "fromversion": "4.1.0",
            "timeout": 2500
        },
        {
            "integrations": "Cortex XDR - IR",
            "playbookID": "Test XDR Playbook retrieve file command",
            "fromversion": "4.1.0",
            "timeout": 3500
        },
        {
            "integrations": "Cortex XDR - IOC",
            "playbookID": "Cortex XDR - IOC - Test",
            "fromversion": "5.5.0",
            "timeout": 1200
        },
        {
            "integrations": "Cloaken",
            "playbookID": "Cloaken-Test",
            "is_mockable": false
        },
        {
            "integrations": "ThreatX",
            "playbookID": "ThreatX-test",
            "timeout": 600
        },
        {
            "integrations": "Akamai WAF SIEM",
            "playbookID": "Akamai_WAF_SIEM-Test"
        },
        {
            "integrations": "FreshworksFreshservice",
            "playbookID": "FreshworkFreshservice"
        },
        {
            "integrations": "Cofense Triage v2",
            "playbookID": "Cofense Triage v2 Test"
        },
        {
            "integrations": "Akamai WAF",
            "playbookID": "Akamai_WAF-Test"
        },
        {
            "integrations": "abuse.ch SSL Blacklist Feed",
            "playbookID": "SSL Blacklist test",
            "fromversion": "5.5.0"
        },
        {
            "integrations": "CheckPhish",
            "playbookID": "CheckPhish-Test"
        },
        {
            "integrations": "Symantec Management Center",
            "playbookID": "SymantecMC_TestPlaybook"
        },
        {
            "integrations": "Looker",
            "playbookID": "Test-Looker"
        },
        {
            "integrations": "Vertica",
            "playbookID": "Vertica Test"
        },
        {
            "integrations": "Server Message Block (SMB) v2",
            "playbookID": "SMB_v2-Test",
            "has_api": false,
            "fromversion": "5.0.0"
        },
        {
            "integrations": "Server Message Block (SMB) v2",
            "playbookID": "SMB test",
            "has_api": false,
            "fromversion": "5.0.0"
        },
        {
            "playbookID": "ConvertFile-Test",
            "fromversion": "4.5.0"
        },
        {
            "playbookID": "TestAwsEC2GetPublicSGRules-Test"
        },
        {
            "integrations": "RSA NetWitness Packets and Logs",
            "playbookID": "rsa_packets_and_logs_test"
        },
        {
            "playbookID": "CheckpointFW-test",
            "integrations": "Check Point"
        },
        {
            "playbookID": "RegPathReputationBasicLists_test"
        },
        {
            "playbookID": "EmailDomainSquattingReputation-Test"
        },
        {
            "playbookID": "RandomStringGenerateTest"
        },
        {
            "playbookID": "playbook-checkEmailAuthenticity-test"
        },
        {
            "playbookID": "HighlightWords_Test"
        },
        {
            "playbookID": "StringContainsArray_test"
        },
        {
            "integrations": "Fidelis Elevate Network",
            "playbookID": "Fidelis-Test"
        },
        {
            "integrations": "AWS - ACM",
            "playbookID": "ACM-Test"
        },
        {
            "integrations": "Thinkst Canary",
            "playbookID": "CanaryTools Test"
        },
        {
            "integrations": "ThreatMiner",
            "playbookID": "ThreatMiner-Test"
        },
        {
            "playbookID": "StixCreator-Test"
        },
        {
            "playbookID": "CompareIncidentsLabels-test-playbook"
        },
        {
            "integrations": "Have I Been Pwned? V2",
            "playbookID": "Pwned v2 test"
        },
        {
            "integrations": "Alexa Rank Indicator",
            "playbookID": "Alexa Test Playbook"
        },
        {
            "playbookID": "UnEscapeURL-Test"
        },
        {
            "playbookID": "UnEscapeIPs-Test"
        },
        {
            "playbookID": "ExtractDomainFromUrlAndEmail-Test"
        },
        {
            "playbookID": "ConvertKeysToTableFieldFormat_Test"
        },
        {
            "integrations": "HashiCorp Vault",
            "playbookID": "hashicorp_test",
            "fromversion": "5.0.0"
        },
        {
            "integrations": "AWS - Athena - Beta",
            "playbookID": "Beta-Athena-Test"
        },
        {
            "integrations": "BeyondTrust Password Safe",
            "playbookID": "BeyondTrust-Test"
        },
        {
            "integrations": "Dell Secureworks",
            "playbookID": "secureworks_test"
        },
        {
            "integrations": "ServiceNow v2",
            "playbookID": "servicenow_test_v2",
            "instance_names": "snow_basic_auth",
            "is_mockable": false
        },
        {
            "integrations": "ServiceNow v2",
            "playbookID": "ServiceNow_OAuth_Test",
            "instance_names": "snow_oauth"
        },
        {
            "playbookID": "Create ServiceNow Ticket and Mirror Test",
            "integrations": "ServiceNow v2",
            "instance_names": "snow_basic_auth",
            "fromversion": "6.0.0",
            "timeout": 500
        },
        {
            "playbookID": "Create ServiceNow Ticket and State Polling Test",
            "integrations": "ServiceNow v2",
            "instance_names": "snow_basic_auth",
            "fromversion": "6.0.0",
            "timeout": 3000
        },
        {
            "integrations": "ServiceNow CMDB",
            "playbookID": "ServiceNow_CMDB_Test",
            "instance_names": "snow_cmdb_basic_auth"
        },
        {
            "integrations": "ServiceNow CMDB",
            "playbookID": "ServiceNow_CMDB_OAuth_Test",
            "instance_names": "snow_cmdb_oauth"
        },
        {
            "integrations": "ExtraHop v2",
            "playbookID": "ExtraHop_v2-Test"
        },
        {
            "playbookID": "Test CommonServer"
        },
        {
            "playbookID": "Test-debug-mode",
            "fromversion": "5.0.0"
        },
        {
            "integrations": "CIRCL",
            "playbookID": "CirclIntegrationTest"
        },
        {
            "integrations": "MISP V3",
            "playbookID": "MISP V3 Test",
            "timeout": 300,
            "fromversion": "5.5.0"
        },
        {
            "playbookID": "test-LinkIncidentsWithRetry"
        },
        {
            "playbookID": "CopyContextToFieldTest"
        },
        {
            "integrations": "OTRS",
            "playbookID": "OTRS Test",
            "fromversion": "4.1.0"
        },
        {
            "integrations": "Attivo Botsink",
            "playbookID": "AttivoBotsinkTest"
        },
        {
            "integrations": "FortiGate",
            "playbookID": "Fortigate Test"
        },
        {
            "playbookID": "FormattedDateToEpochTest"
        },
        {
            "integrations": "SNDBOX",
            "playbookID": "SNDBOX_Test",
            "timeout": 1000
        },
        {
            "integrations": "SNDBOX",
            "playbookID": "Detonate File - SNDBOX - Test",
            "timeout": 1000
        },
        {
            "integrations": "Awake Security",
            "playbookID": "awake_security_test_pb"
        },
        {
            "integrations": "Tenable.sc",
            "playbookID": "tenable-sc-test",
            "instance_names": "Tenable_SC_secman_api_key",
            "timeout": 240
        },
        {
            "integrations": "MimecastV2",
            "playbookID": "Mimecast test"
        },
        {
            "playbookID": "CreateEmailHtmlBody_test_pb",
            "fromversion": "4.1.0"
        },
        {
            "playbookID": "ReadPDFFileV2-Test",
            "timeout": 1000
        },
        {
            "playbookID": "JSONtoCSV-Test"
        },
        {
            "integrations": "Generic SQL",
            "playbookID": "generic-sql",
            "instance_names": "mysql instance",
            "fromversion": "5.0.0",
            "has_api": false
        },
        {
            "integrations": "Generic SQL",
            "playbookID": "generic-sql",
            "instance_names": "postgreSQL instance",
            "fromversion": "5.0.0",
            "has_api": false
        },
        {
            "integrations": "Generic SQL",
            "playbookID": "generic-sql",
            "instance_names": "Microsoft SQL instance",
            "fromversion": "5.0.0",
            "has_api": false
        },
        {
            "integrations": "Generic SQL",
            "playbookID": "generic-sql-oracle",
            "instance_names": "Oracle instance",
            "fromversion": "5.0.0",
            "has_api": false
        },
        {
            "integrations": "Generic SQL",
            "playbookID": "generic-sql-mssql-encrypted-connection",
            "instance_names": "Microsoft SQL instance",
            "fromversion": "5.0.0",
            "has_api": false
        },
        {
            "integrations": "Panorama",
            "instance_names": "palo_alto_firewall_9.0",
            "playbookID": "Panorama Query Logs - Test",
            "fromversion": "6.1.0",
            "timeout": 1500,
            "nightly": true
        },
        {
            "integrations": "Panorama",
            "instance_names": "palo_alto_firewall_9.1",
            "playbookID": "palo_alto_firewall_test_pb",
            "fromversion": "6.1.0",
            "timeout": 1000
        },
        {
            "integrations": "Panorama",
            "instance_names": "palo_alto_panorama_9.1",
            "playbookID": "PAN-OS-panorama-topology-test-pb",
            "fromversion": "6.1.0",
            "timeout": 1000
        },
        {
            "integrations": "Panorama",
            "instance_names": "palo_alto_firewall_9.1",
            "playbookID": "PAN-OS-firewall-topology-test-pb",
            "fromversion": "6.1.0",
            "timeout": 1000
        },
        {
            "integrations": "Panorama",
            "instance_names": "palo_alto_panorama_9.1",
            "playbookID": "palo_alto_panorama_test_pb",
            "fromversion": "6.1.0",
            "timeout": 2400
        },
        {
            "integrations": "Panorama",
            "instance_names": "palo_alto_firewall_9.0",
            "playbookID": "PAN-OS URL Filtering enrichment - Test",
            "fromversion": "6.1.0"
        },
        {
            "integrations": "Panorama",
            "instance_names": "panorama_instance_best_practice",
            "playbookID": "Panorama Best Practise - Test",
            "fromversion": "6.1.0"
        },
        {
            "integrations": "Tenable.io",
            "playbookID": "Tenable.io test",
            "timeout": 3600
        },
        {
            "playbookID": "URLDecode-Test"
        },
        {
            "playbookID": "GetTime-Test"
        },
        {
            "playbookID": "GetTime-ObjectVsStringTest"
        },
        {
            "integrations": "Tenable.io",
            "playbookID": "Tenable.io Scan Test",
            "timeout": 3600
        },
        {
            "integrations": "google-vault",
            "playbookID": "Google-Vault-Generic-Test",
            "timeout": 3600,
            "memory_threshold": 180
        },
        {
            "integrations": "google-vault",
            "playbookID": "Google_Vault-Search_And_Display_Results_test",
            "memory_threshold": 180,
            "timeout": 3600
        },
        {
            "integrations": "MxToolBox",
            "playbookID": "MxToolbox-test"
        },
        {
            "integrations": "Nessus",
            "playbookID": "Nessus - Test"
        },
        {
            "playbookID": "Palo Alto Networks - Malware Remediation Test",
            "fromversion": "4.5.0"
        },
        {
            "playbookID": "SumoLogic-Test",
            "integrations": "SumoLogic",
            "fromversion": "4.1.0"
        },
        {
            "playbookID": "ParseEmailFiles-test"
        },
        {
            "playbookID": "ParseEmailFilesV2-test"
        },
        {
            "playbookID": "PAN-OS - Block IP and URL - External Dynamic List v2 Test",
            "integrations": [
                "Panorama",
                "palo_alto_networks_pan_os_edl_management"
            ],
            "instance_names": "palo_alto_firewall_9.0",
            "fromversion": "6.1.0"
        },
        {
            "playbookID": "Test_EDL",
            "integrations": "EDL",
            "instance_names": "edl_update_to_7_9_9",
            "fromversion": "5.5.0",
            "toversion": "7.9.9",
            "pid_threshold": 8,
            "has_api": false
        },
        {
            "playbookID": "EDL Performance Test",
            "instance_names": "edl_auto_to_7_9_9",
            "integrations": [
                "EDL",
                "Create-Mock-Feed-Relationships"
            ],
            "fromversion": "6.0.0",
            "toversion": "7.9.9",
            "timeout": 3500,
            "memory_threshold": 900,
            "pid_threshold": 12,
            "context_print_dt": "EDLHey",
            "has_api": false
        },
        {
            "playbookID": "Test_export_indicators_service",
            "instance_names": "eis_on_demand",
            "integrations": "ExportIndicators",
            "fromversion": "5.5.0"
        },
        {
            "playbookID": "PAN-OS - Block IP - Custom Block Rule Test",
            "integrations": "Panorama",
            "instance_names": "panorama_instance_security_team",
            "fromversion": "6.1.0"
        },
        {
            "playbookID": "PAN-OS - Block IP - Static Address Group Test",
            "integrations": "Panorama",
            "instance_names": "panorama_instance_security_team",
            "fromversion": "6.1.0"
        },
        {
            "playbookID": "Block IP - Generic V3_Test",
            "fromversion": "6.0.0"
        },
        {
            "playbookID": "PAN-OS - Block URL - Custom URL Category Test",
            "integrations": "Panorama",
            "instance_names": "panorama_instance_security_team",
            "fromversion": "6.1.0"
        },
        {
            "playbookID": "Endpoint Malware Investigation - Generic - Test",
            "integrations": [
                "Cylance Protect v2",
                "Core REST API"
            ],
            "fromversion": "5.0.0",
            "timeout": 1200
        },
        {
            "playbookID": "ParseExcel-test"
        },
        {
            "playbookID": "ParseHTMLIndicators-Test",
            "has_api": true
        },
        {
            "playbookID": "Detonate File - No Files test"
        },
        {
            "integrations": "SentinelOne V2",
            "instance_names": "SentinelOne_v2.0",
            "playbookID": "SentinelOne V2.0 - Test"
        },
        {
            "integrations": "SentinelOne V2",
            "instance_names": "SentinelOne_v2.1",
            "playbookID": "SentinelOne V2.1 - Test"
        },
        {
            "integrations": "InfoArmor VigilanteATI",
            "playbookID": "InfoArmorVigilanteATITest"
        },
        {
            "integrations": "IntSights",
            "instance_names": "intsights_standard_account",
            "playbookID": "IntSights Test"
        },
        {
            "integrations": "IntSights",
            "playbookID": "IntSights Mssp Test",
            "instance_names": "intsights_mssp_account"
        },
        {
            "integrations": "dnstwist",
            "playbookID": "dnstwistTest",
            "has_api": false
        },
        {
            "integrations": "BitDam",
            "playbookID": "Detonate File - BitDam Test"
        },
        {
            "integrations": "Threat Grid",
            "playbookID": "Test-Detonate URL - ThreatGrid",
            "timeout": 600
        },
        {
            "integrations": "Threat Grid",
            "playbookID": "ThreatGrid_Test",
            "timeout": 600
        },
        {
            "integrations": "ThreatGridv2",
            "playbookID": "ThreatGrid_v2_Test",
            "timeout": 600
        },
        {
            "integrations": "Signal Sciences WAF",
            "playbookID": "SignalSciences-Test"
        },
        {
            "integrations": "RTIR",
            "playbookID": "RTIR Test"
        },
        {
            "integrations": "RedCanary",
            "playbookID": "RedCanaryTest"
        },
        {
            "playbookID": "URL Enrichment - Generic v2 - Test",
            "instance_names": "virus_total_v3",
            "integrations": [
                "VirusTotal (API v3)",
                "Rasterize"
            ],
            "timeout": 500,
            "pid_threshold": 12,
            "memory_threshold": 150
        },
        {
            "playbookID": "CutTransformerTest"
        },
        {
            "playbookID": "TestEditServerConfig"
        },
        {
            "playbookID": "ContentPackInstaller_Test",
            "integrations": "Core REST API",
            "fromversion": "6.0.0"
        },
        {
            "playbookID": "Default - Test",
            "integrations": [
                "ThreatQ v2",
                "Core REST API"
            ],
            "fromversion": "5.0.0",
            "toversion": "7.9.9"
        },
        {
            "integrations": "SCADAfence CNM",
            "playbookID": "SCADAfence_test"
        },
        {
            "integrations": "ProtectWise",
            "playbookID": "Protectwise-Test"
        },
        {
            "integrations": "WhatsMyBrowser",
            "playbookID": "WhatsMyBrowser-Test"
        },
        {
            "integrations": "BigFix",
            "playbookID": "BigFixTest"
        },
        {
            "integrations": "Lastline v2",
            "playbookID": "Lastline v2 - Test"
        },
        {
            "integrations": "McAfee DXL",
            "playbookID": "McAfee DXL - Test"
        },
        {
            "playbookID": "TextFromHTML_test_playbook"
        },
        {
            "playbookID": "PortListenCheck-test"
        },
        {
            "integrations": "ThreatExchange",
            "playbookID": "ThreatExchange-test"
        },
        {
            "integrations": "Joe Security",
            "playbookID": "JoeSecurityTestPlaybook",
            "timeout": 500
        },
        {
            "integrations": "Joe Security",
            "playbookID": "JoeSecurityTestDetonation",
            "timeout": 2000
        },
        {
            "integrations": "WildFire-v2",
            "playbookID": "Wildfire Test",
            "is_mockable": false,
            "fromversion": "5.0.0",
            "toversion": "6.1.9"
        },
        {
            "integrations": "WildFire-v2",
            "playbookID": "Wildfire Test With Polling",
            "is_mockable": false,
            "fromversion": "6.2.0",
            "timeout": 1100
        },
        {
            "integrations": "WildFire-v2",
            "playbookID": "Detonate URL - WildFire-v2 - Test",
            "timeout": 200
        },
        {
            "integrations": "WildFire-v2",
            "playbookID": "Detonate URL - WildFire v2.1 - Test"
        },
        {
            "integrations": "GRR",
            "playbookID": "GRR Test"
        },
        {
            "integrations": "VirusTotal",
            "instance_names": "virus_total_general",
            "playbookID": "virusTotal-test-playbook",
            "timeout": 1400
        },
        {
            "integrations": "VirusTotal",
            "instance_names": "virus_total_preferred_vendors",
            "playbookID": "virusTotaI-test-preferred-vendors",
            "timeout": 1400
        },
        {
            "integrations": [
                "Gmail Single User",
                "Gmail"
            ],
            "playbookID": "Gmail Single User - Test",
            "fromversion": "4.5.0",
            "memory_threshold": 150
        },
        {
            "integrations": "EWS v2",
            "playbookID": "get_original_email_-_ews-_test",
            "instance_names": "ewv2_regular"
        },
        {
            "integrations": [
                "EWSO365",
                "EWS v2"
            ],
            "playbookID": "EWS search-mailbox test",
            "instance_names": [
                "ewv2_regular",
                "ewso365_dev_team"
            ],
            "timeout": 400,
            "memory_threshold": 150
        },
        {
            "integrations": "PagerDuty v2",
            "playbookID": "PagerDuty Test"
        },
        {
            "scripts": [
                "DeleteContext"
            ],
            "playbookID": "test_delete_context"
        },
        {
            "playbookID": "DeleteContext-auto-test"
        },
        {
            "playbookID": "GmailTest",
            "integrations": "Gmail"
        },
        {
            "playbookID": "Gmail Convert Html Test",
            "integrations": "Gmail",
            "memory_threshold": 150
        },
        {
            "playbookID": "reputations.json Test",
            "toversion": "5.0.0"
        },
        {
            "playbookID": "URL extraction test",
            "fromversion": "5.5.0"
        },
        {
            "playbookID": "Domain extraction test",
            "fromversion": "5.5.0"
        },
        {
            "playbookID": "Email extraction test",
            "fromversion": "5.5.0"
        },
        {
            "playbookID": "File extraction test",
            "fromversion": "5.5.0"
        },
        {
            "playbookID": "IPv4 extraction test",
            "fromversion": "5.5.0"
        },
        {
            "playbookID": "IPv4 CIDR extraction test",
            "fromversion": "5.5.0"
        },
        {
            "playbookID": "IPv6 CIDR extraction test",
            "fromversion": "5.5.0"
        },
        {
            "playbookID": "IPv6 extraction test",
            "fromversion": "5.5.0"
        },
        {
            "playbookID": "Test IP Indicator Fields",
            "fromversion": "5.0.0"
        },
        {
            "playbookID": "TestDedupIncidentsPlaybook"
        },
        {
            "playbookID": "TestDedupIncidentsByName"
        },
        {
            "integrations": "McAfee Advanced Threat Defense",
            "playbookID": "Test Playbook McAfee ATD",
            "timeout": 700
        },
        {
            "integrations": "McAfee Advanced Threat Defense",
            "playbookID": "Detonate Remote File From URL -McAfee-ATD - Test",
            "timeout": 700
        },
        {
            "playbookID": "stripChars - Test"
        },
        {
            "integrations": "McAfee Advanced Threat Defense",
            "playbookID": "Test Playbook McAfee ATD Upload File"
        },
        {
            "playbookID": "exporttocsv_script_test"
        },
        {
            "playbookID": "Set - Test"
        },
        {
            "integrations": "Intezer v2",
            "playbookID": "Intezer Testing v2",
            "fromversion": "4.1.0",
            "timeout": 600
        },
        {
            "integrations": [
                "Mail Sender (New)",
                "Gmail"
            ],
            "playbookID": "Mail Sender (New) Test",
            "instance_names": [
                "Mail_Sender_(New)_STARTTLS"
            ],
            "memory_threshold": 100
        },
        {
            "playbookID": "buildewsquery_test"
        },
        {
            "integrations": "Rapid7 Nexpose",
            "playbookID": "nexpose_test",
            "timeout": 240
        },
        {
            "playbookID": "GetIndicatorDBotScore Test"
        },
        {
            "integrations": "EWS Mail Sender",
            "playbookID": "EWS Mail Sender Test",
            "instance_names": [
                "ews_mail_sender_labdemisto"
            ]
        },
        {
            "integrations": [
                "EWS v2",
                "Rasterize"
            ],
            "instance_names": [
                "ews_mail_sender_labdemisto"
            ],
            "playbookID": "EWS V2 Send Mail Test 2",
            "memory_threshold": 150
        },
        {
            "integrations": [
                "EWS v2",
                "SMIME Messaging"
            ],
            "instance_names": [
                "ews_mail_sender_labdemisto",
                "SMIME Messaging"
            ],
            "playbookID": "EWS V2 Send Mail Test 3"
        },
        {
            "playbookID": "decodemimeheader_-_test"
        },
        {
            "playbookID": "test_url_regex"
        },
        {
            "integrations": "Skyformation",
            "playbookID": "TestSkyformation"
        },
        {
            "integrations": "okta",
            "playbookID": "okta_test_playbook",
            "timeout": 240
        },
        {
            "integrations": "Okta v2",
            "playbookID": "OktaV2-Test",
            "timeout": 300
        },
        {
            "integrations": "Okta IAM",
            "playbookID": "Okta IAM - Test Playbook",
            "fromversion": "6.0.0"
        },
        {
            "playbookID": "Test filters & transformers scripts"
        },
        {
            "integrations": "Salesforce",
            "playbookID": "SalesforceTestPlaybook"
        },
        {
            "integrations": "McAfee ESM v2",
            "instance_names": "v11.1.3",
            "playbookID": "McAfee ESM v2 - Test v11.1.3",
            "fromversion": "5.0.0",
            "is_mockable": false
        },
        {
            "integrations": "McAfee ESM v2",
            "instance_names": "v11.3",
            "playbookID": "McAfee ESM v2 (v11.3) - Test",
            "fromversion": "5.0.0",
            "timeout": 300,
            "is_mockable": false
        },
        {
            "integrations": "McAfee ESM v2",
            "instance_names": "v11.1.3",
            "playbookID": "McAfee ESM Watchlists - Test v11.1.3",
            "fromversion": "5.0.0"
        },
        {
            "integrations": "McAfee ESM v2",
            "instance_names": "v11.3",
            "playbookID": "McAfee ESM Watchlists - Test v11.3",
            "fromversion": "5.0.0"
        },
        {
            "integrations": "GoogleSafeBrowsing",
            "playbookID": "Google Safe Browsing Test",
            "timeout": 240,
            "fromversion": "5.0.0"
        },
        {
            "integrations": "Google Safe Browsing v2",
            "playbookID": "Google Safe Browsing V2 Test",
            "fromversion": "5.5.0"
        },
        {
            "integrations": "EWS v2",
            "playbookID": "EWSv2_empty_attachment_test",
            "instance_names": "ewv2_regular"
        },
        {
            "integrations": "EWS v2",
            "playbookID": "EWS Public Folders Test",
            "instance_names": "ewv2_regular",
            "is_mockable": false
        },
        {
            "integrations": "EWS v2",
            "playbookID": "EWS V2 Send Mail Test",
            "instance_names": "ews_mail_sender_labdemisto"
        },
        {
            "integrations": "Symantec Endpoint Protection V2",
            "playbookID": "SymantecEndpointProtection_Test"
        },
        {
            "integrations": "carbonblackprotection",
            "playbookID": "search_endpoints_by_hash_-_carbon_black_protection_-_test",
            "timeout": 500
        },
        {
            "playbookID": "Process Email - Generic - Test - Incident Starter",
            "fromversion": "6.0.0",
            "integrations": "Rasterize",
            "timeout": 240,
            "memory_threshold": 150
        },
        {
            "playbookID": "Process Email - Generic - Test - Actual Incident"
        },
        {
            "integrations": "CrowdstrikeFalcon",
            "playbookID": "Test - CrowdStrike Falcon",
            "fromversion": "4.1.0",
            "timeout": 500,
            "is_mockable": false
        },
        {
            "playbookID": "ExposeIncidentOwner-Test"
        },
        {
            "integrations": "google",
            "playbookID": "GsuiteTest"
        },
        {
            "integrations": "OpenPhish",
            "playbookID": "OpenPhish Test Playbook"
        },
        {
            "integrations": "Jira V3",
            "playbookID": "JiraV3 Test",
            "instance_names": "jira_basic_auth",
            "is_mockable": false
        },
        {
            "integrations": "ipinfo",
            "playbookID": "IPInfoTest"
        },
        {
            "integrations": "ipinfo_v2",
            "playbookID": "IPInfo_v2Test",
            "fromversion": "5.5.0"
        },
        {
            "integrations": "GoogleMaps",
            "playbookID": "GoogleMapsTest",
            "fromversion": "6.0.0"
        },
        {
            "playbookID": "VerifyHumanReadableFormat"
        },
        {
            "playbookID": "strings-test"
        },
        {
            "playbookID": "TestCommonPython",
            "timeout": 500
        },
        {
            "playbookID": "TestFileCreateAndUpload"
        },
        {
            "playbookID": "TestIsValueInArray"
        },
        {
            "playbookID": "TestStringReplace"
        },
        {
            "playbookID": "TestHttpPlaybook"
        },
        {
            "integrations": "SplunkPy",
            "playbookID": "SplunkPy parse-raw - Test",
            "memory_threshold": 100,
            "instance_names": "use_default_handler",
            "is_mockable": false
        },
        {
            "integrations": "SplunkPy",
            "playbookID": "SplunkPy-Test-V2_default_handler",
            "memory_threshold": 500,
            "instance_names": "use_default_handler",
            "is_mockable": false
        },
        {
            "integrations": "SplunkPy",
            "playbookID": "Splunk-Test_default_handler",
            "memory_threshold": 200,
            "instance_names": "use_default_handler",
            "is_mockable": false
        },
        {
            "integrations": "AnsibleTower",
            "playbookID": "AnsibleTower_Test_playbook",
            "fromversion": "5.0.0"
        },
        {
            "integrations": "SplunkPy",
            "playbookID": "SplunkPySearch_Test_default_handler",
            "memory_threshold": 200,
            "instance_names": "use_default_handler",
            "is_mockable": false
        },
        {
            "integrations": "SplunkPy",
            "playbookID": "SplunkPy_KV_commands_default_handler",
            "memory_threshold": 200,
            "instance_names": "use_default_handler",
            "is_mockable": false
        },
        {
            "integrations": "SplunkPy",
            "playbookID": "SplunkPy-Test-V2_requests_handler",
            "memory_threshold": 500,
            "instance_names": "use_python_requests_handler"
        },
        {
            "integrations": "SplunkPy",
            "playbookID": "Splunk-Test_requests_handler",
            "memory_threshold": 500,
            "instance_names": "use_python_requests_handler",
            "is_mockable": false
        },
        {
            "integrations": "SplunkPy",
            "playbookID": "SplunkPySearch_Test_requests_handler",
            "memory_threshold": 200,
            "instance_names": "use_python_requests_handler",
            "is_mockable": false
        },
        {
            "integrations": "SplunkPy",
            "playbookID": "SplunkPy_KV_commands_requests_handler",
            "memory_threshold": 200,
            "instance_names": "use_python_requests_handler"
        },
        {
            "integrations": "McAfee NSM",
            "playbookID": "McAfeeNSMTest",
            "timeout": 400
        },
        {
            "integrations": "PhishTank V2",
            "playbookID": "PhishTank Testing"
        },
        {
            "integrations": "McAfee Web Gateway",
            "playbookID": "McAfeeWebGatewayTest",
            "timeout": 500,
            "is_mockable": false
        },
        {
            "integrations": "TCPIPUtils",
            "playbookID": "TCPUtils-Test"
        },
        {
            "playbookID": "listExecutedCommands-Test"
        },
        {
            "integrations": "AWS - Lambda",
            "playbookID": "AWS-Lambda-Test (Read-Only)"
        },
        {
            "integrations": "Service Manager",
            "playbookID": "TestHPServiceManager",
            "timeout": 400
        },
        {
            "integrations": "ServiceNow IAM",
            "playbookID": "ServiceNow IAM - Test Playbook",
            "instance_names": "snow_basic_auth",
            "fromversion": "6.0.0"
        },
        {
            "playbookID": "LanguageDetect-Test",
            "timeout": 300
        },
        {
            "integrations": "Forcepoint",
            "playbookID": "forcepoint test",
            "timeout": 500
        },
        {
            "playbookID": "GeneratePassword-Test"
        },
        {
            "playbookID": "ZipFile-Test"
        },
        {
            "playbookID": "UnzipFile-Test"
        },
        {
            "playbookID": "Test-IsMaliciousIndicatorFound",
            "fromversion": "5.0.0"
        },
        {
            "playbookID": "TestExtractHTMLTables"
        },
        {
            "integrations": "carbonblackliveresponse",
            "playbookID": "Carbon Black Live Response Test",
            "fromversion": "5.0.0",
            "is_mockable": false
        },
        {
            "integrations": "urlscan.io",
            "playbookID": "urlscan_malicious_Test",
            "timeout": 500
        },
        {
            "integrations": "EWS v2",
            "playbookID": "pyEWS_Test",
            "instance_names": "ewv2_regular",
            "is_mockable": false
        },
        {
            "integrations": "EWS v2",
            "playbookID": "pyEWS_Test",
            "instance_names": "ewsv2_separate_process",
            "is_mockable": false
        },
        {
            "integrations": "remedy_sr_beta",
            "playbookID": "remedy_sr_test_pb"
        },
        {
            "integrations": "Cylance Protect v2",
            "playbookID": "Cylance Protect v2 Test"
        },
        {
            "integrations": "ReversingLabs Titanium Cloud",
            "playbookID": "ReversingLabsTCTest"
        },
        {
            "integrations": "ReversingLabs A1000",
            "playbookID": "ReversingLabsA1000Test"
        },
        {
            "integrations": "Demisto Lock",
            "playbookID": "DemistoLockTest",
            "instance_name": "no_sync"
        },
        {
            "playbookID": "test-domain-indicator",
            "timeout": 400
        },
        {
            "playbookID": "Cybereason Test",
            "integrations": "Cybereason",
            "timeout": 1200,
            "fromversion": "4.1.0"
        },
        {
            "integrations": "VirusTotal - Private API",
            "instance_names": "virus_total_private_api_general",
            "playbookID": "File Enrichment - Virus Total Private API Test"
        },
        {
            "integrations": "VirusTotal - Private API",
            "instance_names": "virus_total_private_api_general",
            "playbookID": "virusTotalPrivateAPI-test-playbook",
            "timeout": 1400,
            "pid_threshold": 12
        },
        {
            "integrations": [
                "VirusTotal - Private API",
                "VirusTotal"
            ],
            "playbookID": "vt-detonate test",
            "instance_names": [
                "virus_total_private_api_general",
                "virus_total_general"
            ],
            "timeout": 1400,
            "fromversion": "5.5.0",
            "is_mockable": false
        },
        {
            "integrations": "Cisco ASA",
            "playbookID": "Cisco ASA - Test Playbook"
        },
        {
            "integrations": "VirusTotal - Private API",
            "instance_names": "virus_total_private_api_preferred_vendors",
            "playbookID": "virusTotalPrivateAPI-test-preferred-vendors",
            "timeout": 1400
        },
        {
            "integrations": "Cisco Meraki",
            "playbookID": "Cisco-Meraki-Test"
        },
        {
            "integrations": "Microsoft Defender Advanced Threat Protection",
            "playbookID": "Microsoft Defender Advanced Threat Protection - Test prod",
            "instance_names": "microsoft_defender_atp_prod",
            "is_mockable": false,
            "timeout": 500
        },
        {
            "integrations": "Microsoft Defender Advanced Threat Protection",
            "playbookID": "Microsoft Defender Advanced Threat Protection - Test dev",
            "instance_names": "microsoft_defender_atp_dev",
            "timeout": 500
        },
        {
            "integrations": "Microsoft Defender Advanced Threat Protection",
            "playbookID": "Microsoft Defender Advanced Threat Protection - Test self deployed",
            "instance_names": "microsoft_defender_atp_dev_self_deployed",
            "timeout": 700
        },
        {
            "integrations": "Microsoft Defender Advanced Threat Protection",
            "playbookID": "Microsoft Defender - ATP - Indicators SC Test",
            "instance_names": "microsoft_defender_atp_dev_self_deployed"
        },
        {
            "integrations": "Microsoft Defender Advanced Threat Protection",
            "playbookID": "Microsoft Defender - ATP - Indicators SC Test",
            "instance_names": "microsoft_defender_atp_dev"
        },
        {
            "integrations": "Microsoft Defender Advanced Threat Protection",
            "playbookID": "Microsoft Defender - ATP - Indicators SC Test",
            "instance_names": "microsoft_defender_atp_prod"
        },
        {
            "integrations": "Microsoft 365 Defender",
            "playbookID": "Microsoft_365_Defender-Test",
            "instance_names": "ms_365_defender_device_code"
        },
        {
            "integrations": "Microsoft 365 Defender",
            "playbookID": "Microsoft_365_Defender-Test",
            "instance_names": "ms_365_defender_client_cred"
        },
        {
            "integrations": "Tanium",
            "playbookID": "Tanium Test Playbook",
            "timeout": 1200,
            "pid_threshold": 10
        },
        {
            "integrations": "Recorded Future",
            "playbookID": "Recorded Future Test"
        },
        {
            "integrations": "Microsoft Graph",
            "playbookID": "Microsoft Graph Security Test dev",
            "instance_names": "ms_graph_security_dev"
        },
        {
            "integrations": "Microsoft Graph",
            "playbookID": "MSG-ediscovery-tpb",
            "instance_names": "ms_graph_security_ediscovery"
        },
        {
            "integrations": "Microsoft Graph",
            "playbookID": "Microsoft Graph Security Test prod",
            "instance_names": "ms_graph_security_prod",
            "is_mockable": false
        },
        {
            "integrations": "Microsoft Graph",
            "playbookID": "Microsoft Graph Security Test self deployed",
            "instance_names": "ms_graph_security_client_cred",
            "is_mockable": false
        },
        {
            "integrations": "Microsoft Graph",
            "playbookID": "Microsoft Graph Security Test dev v2",
            "instance_names": "ms_graph_security_dev_v2"
        },
        {
            "integrations": "Microsoft Graph",
            "playbookID": "Microsoft Graph Security Test prod v2",
            "instance_names": "ms_graph_security_prod_v2",
            "is_mockable": false,
            "timeout": 500
        },
        {
            "integrations": "Microsoft Graph",
            "playbookID": "Microsoft Graph Security Test self deployed v2",
            "instance_names": "ms_graph_security_client_cred_v2",
            "is_mockable": false
        },
        {
            "integrations": "Microsoft Graph User",
            "playbookID": "Microsoft Graph User - Test",
            "instance_names": "ms_graph_user_dev"
        },
        {
            "integrations": "Microsoft Graph User",
            "playbookID": "Microsoft Graph User - Test",
            "instance_names": "ms_graph_user_prod",
            "is_mockable": false
        },
        {
            "integrations": "Microsoft Graph Groups",
            "playbookID": "Microsoft Graph Groups - Test dev",
            "instance_names": "ms_graph_groups_dev"
        },
        {
            "integrations": "Microsoft Graph Groups",
            "playbookID": "Microsoft Graph Groups - Test prod",
            "instance_names": "ms_graph_groups_prod",
            "is_mockable": false
        },
        {
            "integrations": "Microsoft_Graph_Files",
            "playbookID": "test_MsGraphFiles dev",
            "instance_names": "ms_graph_files_dev",
            "fromversion": "5.0.0"
        },
        {
            "integrations": "Microsoft_Graph_Files",
            "playbookID": "test_MsGraphFiles prod",
            "instance_names": "ms_graph_files_prod",
            "fromversion": "5.0.0",
            "is_mockable": false
        },
        {
            "integrations": "Microsoft Graph Calendar",
            "playbookID": "Microsoft Graph Calendar - Test dev",
            "instance_names": "ms_graph_calendar_dev"
        },
        {
            "integrations": "Microsoft Graph Calendar",
            "playbookID": "Microsoft Graph Calendar - Test prod",
            "instance_names": "ms_graph_calendar_prod",
            "is_mockable": false
        },
        {
            "integrations": "Microsoft Graph Device Management",
            "playbookID": "MSGraph_DeviceManagement_Test_dev",
            "instance_names": "ms_graph_device_management_oproxy_dev",
            "fromversion": "5.0.0"
        },
        {
            "integrations": "Microsoft Graph Device Management",
            "playbookID": "MSGraph_DeviceManagement_Test_prod",
            "instance_names": "ms_graph_device_management_oproxy_prod",
            "fromversion": "5.0.0",
            "is_mockable": false
        },
        {
            "integrations": "Microsoft Graph Device Management",
            "playbookID": "MSGraph_DeviceManagement_Test_self_deployed_prod",
            "instance_names": "ms_graph_device_management_self_deployed_prod",
            "fromversion": "5.0.0"
        },
        {
            "integrations": "PrismaCloud v2",
            "playbookID": "Prisma Cloud V2 Test"
        },
        {
            "integrations": "Symantec Messaging Gateway",
            "playbookID": "Symantec Messaging Gateway Test"
        },
        {
            "integrations": "ThreatConnect v2",
            "playbookID": "ThreatConnect v2 - Test",
            "fromversion": "5.0.0"
        },
        {
            "integrations": "QRadar_v2",
            "playbookID": "test_Qradar_v2",
            "fromversion": "6.0.0",
            "is_mockable": false
        },
        {
            "integrations": "VMware",
            "playbookID": "VMWare Test",
            "memory_threshold": 300,
            "timeout": 1000
        },
        {
            "integrations": "VMware Carbon Black EDR v2",
            "playbookID": "Carbon Black Edr - Test",
            "is_mockable": false,
            "fromversion": "5.5.0"
        },
        {
            "integrations": "Cisco Umbrella Investigate",
            "playbookID": "Cisco Umbrella Test"
        },
        {
            "integrations": "icebrg",
            "playbookID": "Icebrg Test",
            "timeout": 500
        },
        {
            "integrations": "Symantec MSS",
            "playbookID": "SymantecMSSTest"
        },
        {
            "integrations": "Remedy AR",
            "playbookID": "Remedy AR Test"
        },
        {
            "integrations": "AWS - IAM",
            "playbookID": "AWS - IAM Test Playbook"
        },
        {
            "integrations": "McAfee Active Response",
            "playbookID": "McAfee-MAR_Test",
            "timeout": 700
        },
        {
            "integrations": "McAfee Threat Intelligence Exchange",
            "playbookID": "McAfee-TIE Test",
            "timeout": 700
        },
        {
            "integrations": "ArcSight Logger",
            "playbookID": "ArcSight Logger test"
        },
        {
            "integrations": "ArcSight ESM v2",
            "playbookID": "ArcSight ESM v2 Test"
        },
        {
            "integrations": "ArcSight ESM v2",
            "playbookID": "test Arcsight - Get events related to the Case"
        },
        {
            "integrations": "XFE_v2",
            "playbookID": "Test_XFE_v2",
            "timeout": 500,
            "nightly": true
        },
        {
            "integrations": "McAfee Threat Intelligence Exchange",
            "playbookID": "search_endpoints_by_hash_-_tie_-_test",
            "timeout": 500
        },
        {
            "integrations": "iDefense_v2",
            "playbookID": "iDefense_v2_Test",
            "fromversion": "5.5.0"
        },
        {
            "integrations": "AWS - SQS",
            "playbookID": "AWS - SQS Test Playbook",
            "fromversion": "5.0.0"
        },
        {
            "integrations": "AbuseIPDB",
            "playbookID": "AbuseIPDB Test"
        },
        {
            "integrations": "AbuseIPDB",
            "playbookID": "AbuseIPDB PopulateIndicators Test"
        },
        {
            "integrations": "LogRhythm",
            "playbookID": "LogRhythm-Test-Playbook",
            "timeout": 200
        },
        {
            "integrations": "FireEyeFeed",
            "playbookID": "playbook-FeedFireEye_test",
            "memory_threshold": 110
        },
        {
            "integrations": "Phish.AI",
            "playbookID": "PhishAi-Test"
        },
        {
            "integrations": "Phish.AI",
            "playbookID": "Test-Detonate URL - Phish.AI"
        },
        {
            "integrations": "Centreon",
            "playbookID": "Centreon-Test-Playbook"
        },
        {
            "playbookID": "ReadFile test"
        },
        {
            "integrations": "AlphaSOC Wisdom",
            "playbookID": "AlphaSOC-Wisdom-Test"
        },
        {
            "integrations": "carbonblack-v2",
            "playbookID": "CBFindIP - Test"
        },
        {
            "integrations": "Jask",
            "playbookID": "Jask_Test",
            "fromversion": "4.1.0"
        },
        {
            "integrations": "Whois",
            "playbookID": "whois_test",
            "fromversion": "5.0.0",
            "timeout": 2000
        },
        {
            "integrations": "TeamCymru",
            "playbookID": "TeamCymruTest"
        },
        {
            "integrations": "RSA NetWitness Endpoint",
            "playbookID": "NetWitness Endpoint Test"
        },
        {
            "integrations": "Check Point Sandblast",
            "playbookID": "Sandblast_malicious_test"
        },
        {
            "playbookID": "TestMatchRegexV2"
        },
        {
            "integrations": "ActiveMQ",
            "playbookID": "ActiveMQ Test"
        },
        {
            "playbookID": "RegexGroups Test"
        },
        {
            "integrations": "Cisco ISE",
            "playbookID": "cisco-ise-test-playbook"
        },
        {
            "integrations": "RSA NetWitness v11.1",
            "playbookID": "RSA NetWitness Test"
        },
        {
            "playbookID": "ExifReadTest"
        },
        {
            "integrations": "Cuckoo Sandbox",
            "playbookID": "CuckooTest",
            "timeout": 700
        },
        {
            "playbookID": "Detonate File - Generic Test",
            "timeout": 500
        },
        {
            "integrations": [
                "Lastline v2",
                "WildFire-v2",
                "SNDBOX",
                "McAfee Advanced Threat Defense"
            ],
            "playbookID": "Detonate File - Generic Test",
            "timeout": 2400
        },
        {
            "playbookID": "VerifyJSON - Test",
            "fromversion": "5.5.0"
        },
        {
            "playbookID": "PowerShellCommon-Test",
            "fromversion": "5.5.0"
        },
        {
            "playbookID": "GetIndicatorDBotScoreFromCache-Test",
            "fromversion": "6.0.0"
        },
        {
            "playbookID": "Detonate URL - Generic Test",
            "timeout": 2000,
            "integrations": [
                "McAfee Advanced Threat Defense",
                "Lastline v2"
            ]
        },
        {
            "integrations": [
                "VMware Carbon Black EDR v2",
                "carbonblackliveresponse",
                "Cylance Protect v2"
            ],
            "playbookID": "Retrieve File from Endpoint - Generic V2 Test",
            "fromversion": "5.0.0",
            "is_mockable": false
        },
        {
            "integrations": "Zscaler",
            "playbookID": "Zscaler Test",
            "timeout": 500
        },
        {
            "playbookID": "DemistoUploadFileV2 Test",
            "integrations": "Core REST API"
        },
        {
            "playbookID": "MaxMind Test",
            "integrations": "MaxMind GeoIP2"
        },
        {
            "playbookID": "Test Sagemaker",
            "integrations": "AWS Sagemaker"
        },
        {
            "playbookID": "C2sec-Test",
            "integrations": "C2sec irisk",
            "fromversion": "5.0.0"
        },
        {
            "playbookID": "AlexaV2 Test Playbook",
            "integrations": "Alexa Rank Indicator v2",
            "fromversion": "5.5.0"
        },
        {
            "playbookID": "Phishing v2 - Test - Incident Starter",
            "fromversion": "6.0.0",
            "timeout": 1200,
            "integrations": [
                "Core REST API",
                "Rasterize",
                "EWS v2"
            ],
            "instance_names": [
                "ews_mail_sender_labdemisto"
            ],
            "memory_threshold": 150,
            "pid_threshold": 80
        },
        {
            "playbookID": "Phishing - Core - Test - Incident Starter",
            "fromversion": "6.0.0",
            "timeout": 1700,
            "integrations": [
                "Core REST API",
                "Rasterize",
                "EWS v2"
            ],
            "instance_names": [
                "ews_mail_sender_labdemisto"
            ],
            "memory_threshold": 160,
            "pid_threshold": 80
        },
        {
            "playbookID": "Phishing - Core - Test - Actual Incident",
            "fromversion": "6.0.0"
        },
        {
            "playbookID": "SLA Scripts - Test",
            "fromversion": "4.1.0"
        },
        {
            "playbookID": "test_manageOOOUsers",
            "fromversion": "5.5.0"
        },
        {
            "playbookID": "PcapHTTPExtractor-Test"
        },
        {
            "playbookID": "Ping Test Playbook"
        },
        {
            "playbookID": "ParseWordDoc-Test"
        },
        {
            "playbookID": "PDFUnlocker-Test",
            "fromversion": "6.0.0"
        },
        {
            "playbookID": "Active Directory Test",
            "integrations": "Active Directory Query v2",
            "instance_names": "active_directory_ninja",
            "memory_threshold": 100,
            "has_api": false
        },
        {
            "playbookID": "Active Directory - manual pagination check",
            "integrations": "Active Directory Query v2",
            "instance_names": "active_directory_ninja",
            "memory_threshold": 100
        },
        {
            "playbookID": "Active Directory - automatic pagination check",
            "integrations": "Active Directory Query v2",
            "instance_names": "active_directory_ninja",
            "memory_threshold": 100
        },
        {
            "playbookID": "AD v2 - debug-mode - Test",
            "integrations": "Active Directory Query v2",
            "instance_names": "active_directory_ninja",
            "memory_threshold": 100,
            "fromversion": "5.0.0",
            "has_api": false
        },
        {
            "playbookID": "AD v2 - debug-mode - Test",
            "integrations": "Active Directory Query v2",
            "instance_names": "active_directory_ninja_with_ntlm",
            "memory_threshold": 100,
            "fromversion": "5.0.0",
            "has_api": false
        },
        {
            "playbookID": "Docker Hardening Test",
            "fromversion": "5.0.0",
            "runnable_on_docker_only": true
        },
        {
            "integrations": "Active Directory Query v2",
            "instance_names": "active_directory_ninja",
            "playbookID": "Active Directory Query V2 configuration with port",
            "memory_threshold": 100,
            "has_api": false
        },
        {
            "integrations": "Active Directory Query v2",
            "instance_names": "active_directory_ninja",
            "playbookID": "Active Directory - ad-get-user limit check",
            "memory_threshold": 100,
            "has_api": false
        },
        {
            "integrations": "Active Directory Query v2",
            "instance_names": "active_directory_ninja",
            "playbookID": "active directory search user with parentheses test",
            "memory_threshold": 100,
            "has_api": false
        },
        {
            "playbookID": "Email Address Enrichment - Generic v2.1 - Test",
            "integrations": "Active Directory Query v2",
            "memory_threshold": 100,
            "instance_names": "active_directory_ninja",
            "has_api": false
        },
        {
            "integrations": "Cofense Intelligence",
            "playbookID": "Test - Cofense Intelligence",
            "timeout": 500
        },
        {
            "playbookID": "GDPRContactAuthorities Test"
        },
        {
            "integrations": "Google Resource Manager",
            "playbookID": "GoogleResourceManager-Test",
            "timeout": 500
        },
        {
            "integrations": "SlashNext Phishing Incident Response",
            "playbookID": "SlashNextPhishingIncidentResponse-Test",
            "timeout": 500
        },
        {
            "integrations": "Google Cloud Storage",
            "playbookID": "GCS - Test",
            "timeout": 500,
            "memory_threshold": 80
        },
        {
            "integrations": "GooglePubSub",
            "playbookID": "GooglePubSub_Test",
            "timeout": 500,
            "fromversion": "5.0.0"
        },
        {
            "playbookID": "Calculate Severity - Generic v2 - Test",
            "integrations": [
                "Palo Alto Minemeld",
                "Active Directory Query v2"
            ],
            "instance_names": "active_directory_ninja",
            "fromversion": "4.5.0"
        },
        {
            "integrations": "Freshdesk",
            "playbookID": "Freshdesk-Test",
            "timeout": 500
        },
        {
            "playbookID": "Autoextract - Test",
            "fromversion": "4.1.0"
        },
        {
            "playbookID": "FilterByList - Test",
            "fromversion": "4.5.0"
        },
        {
            "playbookID": "Impossible Traveler - Test",
            "integrations": [
                "Ipstack",
                "ipinfo",
                "Rasterize",
                "Active Directory Query v2",
                "Core REST API"
            ],
            "instance_names": "active_directory_ninja",
            "fromversion": "5.0.0",
            "timeout": 700
        },
        {
            "playbookID": "Active Directory - Get User Manager Details - Test",
            "integrations": "Active Directory Query v2",
            "memory_threshold": 100,
            "instance_names": "active_directory_80k",
            "fromversion": "5.0.0",
            "has_api": false
        },
        {
            "integrations": "Kafka V2",
            "playbookID": "Kafka Test"
        },
        {
            "playbookID": "File Enrichment - Generic v2 - Test",
            "instance_names": "virus_total_v3",
            "integrations": [
                "VirusTotal (API v3)",
                "Cylance Protect v2"
            ],
            "is_mockable": false
        },
        {
            "integrations": [
                "epo",
                "McAfee Active Response"
            ],
            "playbookID": "Endpoint data collection test",
            "timeout": 500
        },
        {
            "integrations": [
                "epo",
                "McAfee Active Response"
            ],
            "playbookID": "MAR - Endpoint data collection test",
            "timeout": 500
        },
        {
            "integrations": "DUO Admin",
            "playbookID": "DuoAdmin API test playbook",
            "fromversion": "5.0.0"
        },
        {
            "integrations": [
                "TAXII Server",
                "TAXIIFeed"
            ],
            "playbookID": "TAXII_Feed_Test",
            "fromversion": "5.5.0",
            "timeout": 300,
            "instance_names": [
                "non_https_cert",
                "instance_execute"
            ]
        },
        {
            "integrations": [
                "TAXII Server",
                "TAXIIFeed"
            ],
            "playbookID": "TAXII_Feed_Test",
            "fromversion": "5.5.0",
            "timeout": 300,
            "instance_names": [
                "https_cert",
                "local_https"
            ]
        },
        {
            "integrations": "TAXII 2 Feed",
            "playbookID": "TAXII 2 Feed Test",
            "fromversion": "5.5.0"
        },
        {
            "integrations": "iDefense Feed",
            "playbookID": "Feed iDefense Test",
            "memory_threshold": 200,
            "fromversion": "5.5.0"
        },
        {
            "playbookID": "TestShowScheduledEntries"
        },
        {
            "playbookID": "Calculate Severity - Standard - Test",
            "integrations": "Palo Alto Minemeld",
            "fromversion": "4.5.0"
        },
        {
            "playbookID": "HTTPListRedirects - Test SSL",
            "has_api": true
        },
        {
            "playbookID": "HTTPListRedirects Basic Test",
            "has_api": true
        },
        {
            "playbookID": "CheckDockerImageAvailableTest",
            "has_api": true
        },
        {
            "playbookID": "Extract Indicators From File - Generic v2 - Test",
            "integrations": [
                "Image OCR",
                "Rasterize"
            ],
            "timeout": 700,
            "memory_threshold": 200,
            "fromversion": "4.5.0"
        },
        {
            "playbookID": "Endpoint Enrichment - Generic v2.1 - Test",
            "integrations": [
                "Cylance Protect v2",
                "carbonblack-v2",
                "epo",
                "Active Directory Query v2",
                "VMware Carbon Black EDR v2"
            ],
            "memory_threshold": 100,
            "instance_names": "active_directory_ninja"
        },
        {
            "playbookID": "EmailReputationTest",
            "integrations": "Have I Been Pwned? V2"
        },
        {
            "integrations": "Symantec Deepsight Intelligence",
            "playbookID": "Symantec Deepsight Test"
        },
        {
            "playbookID": "ExtractDomainFromEmailTest"
        },
        {
            "playbookID": "Wait Until Datetime - Test",
            "fromversion": "4.5.0"
        },
        {
            "playbookID": "PAN-OS DAG Configuration Test",
            "integrations": "Panorama",
            "instance_names": "palo_alto_panorama_9.0",
            "timeout": 1500
        },
        {
            "playbookID": "PAN-OS EDL Setup v3 Test",
            "integrations": [
                "Panorama",
                "palo_alto_networks_pan_os_edl_management"
            ],
            "instance_names": "palo_alto_firewall_9.0",
            "timeout": 300
        },
        {
            "integrations": "Snowflake",
            "playbookID": "Snowflake-Test"
        },
        {
            "playbookID": "Account Enrichment - Generic v2.1 - Test",
            "integrations": [
            "Active Directory Query v2",
            "Cortex XDR - IR"
            ],
            "memory_threshold": 100,
            "instance_names": "active_directory_80k",
            "has_api": false
        },
        {
            "integrations": "Cisco Umbrella Investigate",
            "playbookID": "Domain Enrichment - Generic v2 - Test"
        },
        {
            "integrations": "Google BigQuery",
            "playbookID": "Google BigQuery Test"
        },
        {
            "integrations": "Zoom",
            "playbookID": "Zoom_Test"
        },
        {
            "integrations": "Cisco WebEx Feed",
            "playbookID": "Test_Cisco_WebEx_Feed",
            "fromversion": "6.0.0"
        },
        {
            "playbookID": "IP Enrichment - Generic v2 - Test",
            "integrations": "VirusTotal (API v3)",
            "instance_names": "virus_total_v3",
            "fromversion": "4.1.0"
        },
        {
            "integrations": "Cherwell",
            "playbookID": "Cherwell Example Scripts - test"
        },
        {
            "integrations": "Cherwell",
            "playbookID": "Cherwell - test"
        },
        {
            "integrations": "CarbonBlackProtectionV2",
            "playbookID": "Carbon Black Enterprise Protection V2 Test"
        },
        {
            "integrations": "Active Directory Query v2",
            "memory_threshold": 100,
            "instance_names": "active_directory_ninja",
            "playbookID": "Test ADGetUser Fails with no instances 'Active Directory Query' (old version)",
            "has_api": false
        },
        {
            "integrations": "MITRE ATT&CK v2",
            "playbookID": "FeedMitreAttackv2_test",
            "memory_threshold": 150
        },
        {
            "integrations": "MITRE ATT&CK v2",
            "playbookID": "ExtractAttackPattern-Test",
            "memory_threshold": 150,
            "fromversion": "6.2.0"
        },
        {
            "integrations": "ANYRUN",
            "playbookID": "ANYRUN-Test"
        },
        {
            "integrations": "ANYRUN",
            "playbookID": "Detonate File - ANYRUN - Test"
        },
        {
            "integrations": "ANYRUN",
            "playbookID": "Detonate URL - ANYRUN - Test"
        },
        {
            "integrations": "Netcraft",
            "playbookID": "Netcraft test"
        },
        {
            "integrations": "EclecticIQ Platform",
            "playbookID": "EclecticIQ Test"
        },
        {
            "playbookID": "FormattingPerformance - Test",
            "fromversion": "5.0.0"
        },
        {
            "integrations": "AWS - EC2",
            "instance_names": "AWS - EC2",
            "playbookID": "AWS - EC2 Test Playbook",
            "fromversion": "5.0.0",
            "memory_threshold": 90
        },
        {
            "integrations": "AWS - EC2",
            "playbookID": "d66e5f86-e045-403f-819e-5058aa603c32"
        },
        {
            "integrations": "ANYRUN",
            "playbookID": "Detonate File From URL - ANYRUN - Test"
        },
        {
            "integrations": "AWS - CloudTrail",
            "playbookID": "3da2e31b-f114-4d7f-8702-117f3b498de9"
        },
        {
            "integrations": "carbonblackprotection",
            "playbookID": "67b0f25f-b061-4468-8613-43ab13147173"
        },
        {
            "integrations": "DomainTools",
            "playbookID": "DomainTools-Test"
        },
        {
            "integrations": "Exabeam",
            "playbookID": "Exabeam - Test"
        },
        {
            "integrations": "Cisco Spark",
            "playbookID": "Cisco Spark Test New"
        },
        {
            "integrations": "Remedy On-Demand",
            "playbookID": "Remedy-On-Demand-Test"
        },
        {
            "playbookID": "ssdeepreputationtest"
        },
        {
            "playbookID": "TestIsEmailAddressInternal"
        },
        {
            "integrations": "Google Cloud Compute",
            "playbookID": "GoogleCloudComputeListTest"
        },
        {
            "integrations": "AWS - S3",
            "playbookID": "AWS - S3 Test Playbook",
            "memory_threshold": 80,
            "is_mockable": false
        },
        {
            "integrations": "AwsSecretsManager",
            "playbookID": "AwsSecretsManagerTest"
        },
        {
            "integrations": "Image OCR",
            "playbookID": "TestImageOCR"
        },
        {
            "integrations": "fireeye",
            "playbookID": "Detonate File - FireEye AX - Test"
        },
        {
            "integrations": [
                "Rasterize",
                "Image OCR"
            ],
            "playbookID": "Rasterize Test",
            "fromversion": "5.0.0",
            "memory_threshold": 150
        },
        {
            "integrations": "Rasterize",
            "playbookID": "RasterizeImageTest",
            "fromversion": "5.0.0",
            "memory_threshold": 150
        },
        {
            "integrations": "Ipstack",
            "playbookID": "Ipstack_Test"
        },
        {
            "integrations": "Perch",
            "playbookID": "Perch-Test"
        },
        {
            "integrations": "Forescout",
            "playbookID": "Forescout-Test"
        },
        {
            "integrations": "GitHub",
            "playbookID": "Git_Integration-Test"
        },
        {
            "integrations": "GitHub IAM",
            "playbookID": "Github IAM - Test Playbook",
            "fromversion": "6.1.0"
        },
        {
            "integrations": "LogRhythmRest",
            "playbookID": "LogRhythm REST test"
        },
        {
            "integrations": "AlienVault USM Anywhere",
            "playbookID": "AlienVaultUSMAnywhereTest"
        },
        {
            "playbookID": "PhishLabsTestPopulateIndicators"
        },
        {
            "playbookID": "Test_HTMLtoMD"
        },
        {
            "integrations": "PhishLabs IOC",
            "playbookID": "PhishLabsIOC TestPlaybook",
            "fromversion": "4.1.0"
        },
        {
            "integrations": "PerceptionPoint",
            "playbookID": "PerceptionPoint Test",
            "fromversion": "4.1.0"
        },
        {
            "integrations": "vmray",
            "playbookID": "VMRay-Test-File",
            "fromversion": "5.5.0"
        },
        {
            "integrations": "vmray",
            "playbookID": "File Enrichment - VMRay - Test",
            "fromversion": "5.0.0"
        },
        {
            "integrations": "AutoFocus V2",
            "playbookID": "AutoFocus V2 test",
            "fromversion": "5.0.0",
            "timeout": 1000
        },
        {
            "playbookID": "Process Email - Generic for Rasterize"
        },
        {
            "playbookID": "Send Investigation Summary Reports - Test",
            "integrations": "EWS v2",
            "instance_names": [
                "ews_mail_sender_labdemisto"
            ],
            "fromversion": "4.5.0",
            "memory_threshold": 100
        },
        {
            "integrations": "Flashpoint",
            "playbookID": "Flashpoint_event-Test"
        },
        {
            "integrations": "Flashpoint",
            "playbookID": "Flashpoint_forum-Test"
        },
        {
            "integrations": "Flashpoint",
            "playbookID": "Flashpoint_report-Test"
        },
        {
            "integrations": "Flashpoint",
            "playbookID": "Flashpoint_reputation-Test"
        },
        {
            "integrations": "BluecatAddressManager",
            "playbookID": "Bluecat Address Manager test"
        },
        {
            "integrations": "MailListener - POP3 Beta",
            "playbookID": "MailListener-POP3 - Test"
        },
        {
            "playbookID": "sumList - Test"
        },
        {
            "playbookID": "AnyMatch_Test"
        },
        {
            "integrations": "VulnDB",
            "playbookID": "Test-VulnDB"
        },
        {
            "integrations": "Shodan_v2",
            "playbookID": "Test-Shodan_v2",
            "timeout": 1000
        },
        {
            "integrations": "Threat Crowd",
            "playbookID": "ThreatCrowd - Test"
        },
        {
            "integrations": "GoogleDocs",
            "playbookID": "GoogleDocs-test"
        },
        {
            "playbookID": "Request Debugging - Test",
            "fromversion": "5.0.0"
        },
        {
            "playbookID": "Test Convert file hash to corresponding hashes",
            "fromversion": "4.5.0",
            "integrations": [
                "VirusTotal",
                "Zimperium"
            ],
            "instance_names": "virus_total_general"
        },
        {
            "playbookID": "PAN-OS Query Logs For Indicators Test",
            "fromversion": "5.5.0",
            "timeout": 1500,
            "integrations": "Panorama",
            "instance_names": "palo_alto_panorama"
        },
        {
            "integrations": "Elasticsearch v2",
            "instance_names": "es_v7",
            "playbookID": "Elasticsearch_v2_test"
        },
        {
            "integrations": "ElasticsearchFeed",
            "instance_names": "es_demisto_feed",
            "playbookID": "Elasticsearch_Fetch_Demisto_Indicators_Test",
            "fromversion": "5.5.0"
        },
        {
            "integrations": "ElasticsearchFeed",
            "instance_names": "es_generic_feed",
            "playbookID": "Elasticsearch_Fetch_Custom_Indicators_Test",
            "fromversion": "5.5.0"
        },
        {
            "integrations": "Elasticsearch v2",
            "instance_names": "es_v6",
            "playbookID": "Elasticsearch_v2_test-v6"
        },
        {
            "integrations": "Elasticsearch v2",
            "instance_names": "es_v8",
            "playbookID": "Elasticsearch_v2_test-v8"
        },
        {
            "integrations": "PolySwarm",
            "playbookID": "PolySwarm-Test"
        },
        {
            "integrations": "Kennav2",
            "playbookID": "Kenna Test"
        },
        {
            "integrations": "SecurityAdvisor",
            "playbookID": "SecurityAdvisor-Test",
            "fromversion": "4.5.0"
        },
        {
            "integrations": "Google Key Management Service",
            "playbookID": "Google-KMS-test",
            "pid_threshold": 6,
            "memory_threshold": 60
        },
        {
            "integrations": "SecBI",
            "playbookID": "SecBI - Test"
        },
        {
            "playbookID": "ExtractFQDNFromUrlAndEmail-Test"
        },
        {
            "integrations": "EWS v2",
            "playbookID": "Get EWS Folder Test",
            "fromversion": "4.5.0",
            "instance_names": "ewv2_regular",
            "memory_threshold": 100,
            "timeout": 1200
        },
        {
            "integrations": "EWSO365",
            "instance_names": "ewso365_dev_team",
            "playbookID": "EWS_O365_test",
            "fromversion": "5.0.0",
            "timeout": 500
        },
        {
            "integrations": "EWSO365",
            "instance_names": "ewso365_dev_team",
            "playbookID": "EWS_O365_send_mail_test",
            "fromversion": "5.0.0"
        },
        {
            "integrations": "Unit42v2 Feed",
            "playbookID": "unit42_atoms",
            "fromversion": "5.5.0"
        },
        {
            "integrations": "QRadar v3",
            "playbookID": "QRadar Indicator Hunting Test",
            "timeout": 12000,
            "fromversion": "6.0.0"
        },
        {
            "integrations": "QRadar v3",
            "playbookID": "QRadar - Get Offense Logs Test",
            "timeout": 600,
            "fromversion": "6.0.0"
        },
        {
            "playbookID": "SetAndHandleEmpty test",
            "fromversion": "4.5.0"
        },
        {
            "integrations": "Tanium v2",
            "playbookID": "Tanium v2 - Test"
        },
        {
            "integrations": "Office 365 Feed",
            "playbookID": "Office365_Feed_Test",
            "fromversion": "5.5.0",
            "memory_threshold": 150
        },
        {
            "integrations": "GoogleCloudTranslate",
            "playbookID": "GoogleCloudTranslate-Test",
            "pid_threshold": 9
        },
        {
            "integrations": "Infoblox",
            "playbookID": "Infoblox Test"
        },
        {
            "integrations": "BPA",
            "playbookID": "Test-BPA",
            "fromversion": "4.5.0"
        },
        {
            "playbookID": "GetValuesOfMultipleFIelds Test",
            "fromversion": "4.5.0"
        },
        {
            "playbookID": "IsInternalHostName Test",
            "fromversion": "4.5.0"
        },
        {
            "playbookID": "DigitalGuardian-Test",
            "integrations": "Digital Guardian",
            "fromversion": "5.0.0"
        },
        {
            "integrations": "SplunkPy",
            "playbookID": "Splunk Indicator Hunting Test",
            "fromversion": "5.0.0",
            "memory_threshold": 500,
            "instance_names": "use_default_handler",
            "is_mockable": false
        },
        {
            "integrations": "BPA",
            "playbookID": "Test-BPA_Integration",
            "fromversion": "4.5.0"
        },
        {
            "integrations": "AutoFocus Feed",
            "playbookID": "playbook-FeedAutofocus_test",
            "fromversion": "5.5.0"
        },
        {
            "integrations": "PaloAltoNetworks_PrismaCloudCompute",
            "playbookID": "PaloAltoNetworks_PrismaCloudCompute-Test",
            "instance_names": "prisma_cloud_compute_21_04"
        },
        {
            "integrations": "SaasSecurity",
            "playbookID": "SaasSecurity-Test"
        },
        {
            "integrations": "Recorded Future Feed",
            "playbookID": "RecordedFutureFeed - Test",
            "instance_names": "recorded_future_feed",
            "timeout": 1000,
            "fromversion": "5.5.0",
            "memory_threshold": 86
        },
        {
            "integrations": "Recorded Future Feed",
            "playbookID": "RecordedFutureFeed - Test",
            "instance_names": "recorded_future_feed_with_risk_rules",
            "timeout": 1000,
            "fromversion": "5.5.0",
            "memory_threshold": 86
        },
        {
            "integrations": "Expanse",
            "playbookID": "test-Expanse-Playbook",
            "fromversion": "5.0.0"
        },
        {
            "integrations": "Expanse",
            "playbookID": "test-Expanse",
            "fromversion": "5.0.0"
        },
        {
            "integrations": "DShield Feed",
            "playbookID": "playbook-DshieldFeed_test",
            "fromversion": "5.5.0",
            "is_mockable": false
        },
        {
            "integrations": "AlienVault Reputation Feed",
            "playbookID": "AlienVaultReputationFeed_Test",
            "fromversion": "5.5.0",
            "memory_threshold": 190
        },
        {
            "integrations": "BruteForceBlocker Feed",
            "playbookID": "playbook-BruteForceBlocker_test",
            "fromversion": "5.5.0",
            "memory_threshold": 190
        },
        {
            "integrations": "F5Silverline",
            "playbookID": "F5Silverline_TestPlaybook",
            "fromversion": "6.0.0",
            "memory_threshold": 190
        },
        {
            "integrations": "Carbon Black Enterprise EDR",
            "playbookID": "Carbon Black Enterprise EDR Test",
            "fromversion": "5.0.0"
        },
        {
            "integrations": "MongoDB Key Value Store",
            "playbookID": "MongoDB KeyValueStore - Test",
            "pid_threshold": 12,
            "fromversion": "5.0.0"
        },
        {
            "integrations": "MongoDB Log",
            "playbookID": "MongoDBLog - Test",
            "pid_threshold": 12,
            "fromversion": "5.0.0"
        },
        {
            "integrations": "CyCognito",
            "playbookID": "CyCognito-Test",
            "fromversion": "6.2.0"
        },
        {
            "integrations": "FeedCyCognito",
            "playbookID": "FeedCyCognito-Test",
            "fromversion": "6.2.0"
        },
        {
            "integrations": "Google Chronicle Backstory",
            "playbookID": "Google Chronicle Backstory Asset - Test",
            "fromversion": "5.0.0"
        },
        {
            "integrations": "Google Chronicle Backstory",
            "playbookID": "Google Chronicle Backstory IOC Details - Test",
            "fromversion": "5.0.0"
        },
        {
            "integrations": "Google Chronicle Backstory",
            "playbookID": "Google Chronicle Backstory List Alerts - Test",
            "fromversion": "5.0.0"
        },
        {
            "integrations": "Google Chronicle Backstory",
            "playbookID": "Google Chronicle Backstory List IOCs - Test",
            "fromversion": "5.0.0"
        },
        {
            "integrations": "Google Chronicle Backstory",
            "playbookID": "Google Chronicle Backstory Reputation - Test",
            "fromversion": "5.0.0"
        },
        {
            "integrations": "Google Chronicle Backstory",
            "playbookID": "Google Chronicle Backstory List Events - Test",
            "fromversion": "5.0.0"
        },
        {
            "integrations": "Feodo Tracker IP Blocklist Feed",
            "instance_names": "feodo_tracker_ip_currently__active",
            "playbookID": "playbook-feodotrackeripblock_test_currently__active",
            "fromversion": "5.5.0"
        },
        {
            "integrations": "Feodo Tracker IP Blocklist Feed",
            "instance_names": "feodo_tracker_ip_30_days",
            "playbookID": "playbook-feodotrackeripblock_test_30_days",
            "fromversion": "5.5.0"
        },
        {
            "integrations": "Code42",
            "playbookID": "Code42-Test",
            "fromversion": "5.0.0",
            "timeout": 600
        },
        {
            "playbookID": "Code42 File Search Test",
            "integrations": "Code42",
            "fromversion": "5.0.0"
        },
        {
            "playbookID": "FetchIndicatorsFromFile-test",
            "fromversion": "5.5.0"
        },
        {
            "integrations": "RiskSense",
            "playbookID": "RiskSense Get Apps - Test"
        },
        {
            "integrations": "RiskSense",
            "playbookID": "RiskSense Get Host Detail - Test"
        },
        {
            "integrations": "RiskSense",
            "playbookID": "RiskSense Get Host Finding Detail - Test"
        },
        {
            "integrations": "RiskSense",
            "playbookID": "RiskSense Get Hosts - Test"
        },
        {
            "integrations": "RiskSense",
            "playbookID": "RiskSense Get Host Findings - Test"
        },
        {
            "integrations": "RiskSense",
            "playbookID": "RiskSense Get Unique Cves - Test"
        },
        {
            "integrations": "RiskSense",
            "playbookID": "RiskSense Get Unique Open Findings - Test"
        },
        {
            "integrations": "RiskSense",
            "playbookID": "RiskSense Get Apps Detail - Test"
        },
        {
            "integrations": "RiskSense",
            "playbookID": "RiskSense Apply Tag - Test"
        },
        {
            "integrations": "Indeni",
            "playbookID": "Indeni_test",
            "fromversion": "5.0.0"
        },
        {
            "integrations": "SafeBreach v2",
            "playbookID": "playbook-SafeBreach-Test",
            "fromversion": "5.5.0"
        },
        {
            "integrations": "AlienVault OTX TAXII Feed",
            "playbookID": "playbook-feedalienvaultotx_test",
            "fromversion": "5.5.0"
        },
        {
            "playbookID": "ExtractDomainAndFQDNFromUrlAndEmail-Test",
            "fromversion": "5.5.0"
        },
        {
            "integrations": "Cortex Data Lake",
            "playbookID": "Cortex Data Lake Test",
            "instance_names": "cdl_prod",
            "fromversion": "4.5.0"
        },
        {
            "integrations": "MongoDB",
            "playbookID": "MongoDB - Test"
        },
        {
            "integrations": "DNSDB_v2",
            "playbookID": "DNSDB-Test",
            "fromversion": "5.0.0"
        },
        {
            "playbookID": "DBotCreatePhishingClassifierV2FromFile-Test",
            "timeout": 60000,
            "fromversion": "6.1.0",
            "instance_names": "ml_dummy_prod",
            "integrations": "AzureWAF"
        },
        {
            "integrations": "IBM Resilient Systems",
            "playbookID": "IBM Resilient Systems Test"
        },
        {
            "integrations": [
                "Prisma Access",
                "Prisma Access Egress IP feed"
            ],
            "playbookID": "Prisma_Access_Egress_IP_Feed-Test",
            "timeout": 60000,
            "fromversion": "5.5.0"
        },
        {
            "integrations": "Palo Alto Networks - Prisma SASE",
            "playbookID": "PrismaSASE Test",
            "fromversion": "6.5.0",
            "timeout": 3000
        },
        {
            "integrations": "Prisma Access",
            "playbookID": "Prisma_Access-Test",
            "timeout": 60000,
            "fromversion": "5.5.0"
        },
        {
            "playbookID": "EvaluateMLModllAtProduction-Test",
            "timeout": 500,
            "fromversion": "5.5.0"
        },
        {
            "integrations": "Google IP Ranges Feed",
            "playbookID": "Fetch Indicators Test",
            "fromversion": "6.0.0"
        },
        {
            "integrations": "Azure AD Connect Health Feed",
            "playbookID": "FeedAzureADConnectHealth_Test",
            "fromversion": "5.5.0"
        },
        {
            "integrations": [
                "Zoom Feed",
                "Core REST API"
            ],
            "playbookID": "FeedZoom_Test",
            "fromversion": "5.5.0"
        },
        {
            "playbookID": "PCAP Analysis Test",
            "integrations": [
                "ipinfo",
                "WildFire-v2"
            ],
            "fromversion": "5.0.0",
            "timeout": 1200
        },
        {
            "integrations": "Workday",
            "playbookID": "Workday - Test",
            "fromversion": "5.0.0",
            "timeout": 600
        },
        {
            "integrations": "Unit42 Feed",
            "playbookID": "Unit42 Feed - Test",
            "fromversion": "5.5.0",
            "timeout": 600
        },
        {
            "integrations": "CrowdStrikeMalquery",
            "playbookID": "CrowdStrikeMalquery-Test",
            "fromversion": "5.0.0",
            "timeout": 2500
        },
        {
            "integrations": "Sixgill_Darkfeed",
            "playbookID": "Sixgill-Darkfeed_Test",
            "fromversion": "5.5.0"
        },
        {
            "playbookID": "hashIncidentFields-test",
            "fromversion": "4.5.0",
            "timeout": 60000
        },
        {
            "integrations": "RSA Archer v2",
            "playbookID": "Archer v2 - Test",
            "fromversion": "5.0.0",
            "timeout": 1500
        },
        {
            "integrations": "WootCloud",
            "playbookID": "TestWootCloudPlaybook",
            "fromversion": "5.0.0"
        },
        {
            "integrations": "Ivanti Heat",
            "playbookID": "Ivanti Heat - Test"
        },
        {
            "integrations": "MicrosoftCloudAppSecurity",
            "playbookID": "MicrosoftCloudAppSecurity-Test"
        },
        {
            "integrations": "Blueliv ThreatCompass",
            "playbookID": "Blueliv_ThreatCompass_test",
            "fromversion": "5.0.0"
        },
        {
            "playbookID": "IncreaseIncidentSeverity-Test",
            "fromversion": "5.0.0"
        },
        {
            "integrations": "TrendMicro Cloud App Security",
            "playbookID": "playbook_TrendmicroCAS_Test",
            "fromversion": "5.0.0",
            "timeout": 300
        },
        {
            "playbookID": "IfThenElse-Test",
            "fromversion": "5.0.0"
        },
        {
            "integrations": "Imperva WAF",
            "playbookID": "Imperva WAF - Test"
        },
        {
            "integrations": "CheckPointFirewall_v2",
            "playbookID": "checkpoint-testplaybook",
            "timeout": 500
        },
        {
            "playbookID": "FailedInstances - Test",
            "integrations": "Whois",
            "fromversion": "4.5.0"
        },
        {
            "integrations": "F5 ASM",
            "playbookID": "playbook-F5_ASM-Test",
            "timeout": 600,
            "fromversion": "5.0.0"
        },
        {
            "playbookID": "Hatching Triage - Detonate File",
            "integrations": "Hatching Triage",
            "fromversion": "5.5.0"
        },
        {
            "integrations": "Rundeck",
            "playbookID": "Rundeck_test",
            "fromversion": "5.5.0",
            "is_mockable": false
        },
        {
            "playbookID": "Field polling test",
            "timeout": 600,
            "fromversion": "5.0.0"
        },
        {
            "integrations": "Generic Webhook",
            "playbookID": "Generic Webhook - Test",
            "fromversion": "5.5.0",
            "has_api": false
        },
        {
            "integrations": "Palo Alto Networks Enterprise DLP",
            "playbookID": "Palo_Alto_Networks_Enterprise_DLP - Test",
            "fromversion": "5.0.0"
        },
        {
            "integrations": "Cryptocurrency",
            "playbookID": "Cryptocurrency-Test",
            "is_mockable": false
        },
        {
            "integrations": "Public DNS Feed",
            "playbookID": "Public_DNS_Feed_Test",
            "fromversion": "5.5.0"
        },
        {
            "integrations": "ExpanseV2",
            "playbookID": "ExpanseV2 Test",
            "fromversion": "6.0.0",
            "timeout": 250
        },
        {
            "integrations": "FeedExpanse",
            "playbookID": "Feed Expanse Test",
            "fromversion": "6.0.0"
        },
        {
            "integrations": "MicrosoftGraphIdentityandAccess",
            "playbookID": "Identity & Access test playbook"
        },
        {
            "integrations": "MicrosoftPolicyAndComplianceAuditLog",
            "playbookID": "Audit Log - Test",
            "memory_threshold": 220
        },
        {
            "integrations": "Nutanix Hypervisor",
            "playbookID": "Nutanix-test"
        },
        {
            "integrations": "Azure Storage",
            "playbookID": "Azure Storage - Test",
            "is_mockable": false
        },
        {
            "integrations": "MicrosoftGraphApplications",
            "playbookID": "MSGraph Applications Test",
            "instance_names": "ms_graph_applications_device_code"
        },
        {
            "integrations": "MicrosoftGraphApplications",
            "playbookID": "MSGraph Applications Test",
            "instance_names": "ms_graph_applications_client_cred"
        },
        {
            "integrations": "EWS Extension Online Powershell v2",
            "playbookID": "playbook-O365-EWS-Extension-Powershell-Online-V2-Test",
            "fromversion": "6.0.0",
            "toversion": "6.0.9",
            "timeout": 250
        },
        {
            "integrations": "EWS Extension Online Powershell v3",
            "playbookID": "playbook-O365-EWS-Extension-Powershell-Online-V3-Test",
            "fromversion": "6.0.0",
            "toversion": "6.0.9",
            "timeout": 250
        },
        {
            "integrations": "VirusTotal (API v3)",
            "playbookID": "VirusTotal (API v3) Detonate Test",
            "instance_names": [
                "virus_total_v3",
                "virus_total_v3_premium"
            ],
            "is_mockable": false
        },
        {
            "integrations": "VirusTotal (API v3)",
            "playbookID": "VirusTotalV3-test",
            "instance_names": [
                "virus_total_v3"
            ],
            "fromversion": "5.5.0"
        },
        {
            "integrations": "HostIo",
            "playbookID": "HostIo_Test"
        },
        {
            "playbookID": "CreateCertificate-Test",
            "fromversion": "5.5.0"
        },
        {
            "integrations": "LogPoint SIEM Integration",
            "playbookID": "LogPoint SIEM Integration - Test Playbook 1"
        },
        {
            "integrations": "LogPoint SIEM Integration",
            "playbookID": "LogPoint SIEM Integration - Test Playbook 2"
        },
        {
            "integrations": "Cisco Stealthwatch",
            "fromversion": "5.5.0",
            "playbookID": "Cisco Stealthwatch Test"
        },
        {
            "integrations": "cymulate_v2",
            "playbookID": "Cymulate V2 Test",
            "fromversion": "6.0.0"
        },
        {
            "integrations": "OpenCTI",
            "playbookID": "OpenCTI Test",
            "fromversion": "5.0.0"
        },
        {
            "integrations": "Microsoft Graph API",
            "playbookID": "Microsoft Graph API - Test",
            "fromversion": "5.0.0"
        },
        {
            "integrations": "QRadar v3",
            "playbookID": "QRadar_v3-test",
            "fromversion": "6.0.0",
            "timeout": 600,
            "is_mockable": false
        },
        {
            "playbookID": "DbotPredictOufOfTheBoxTest",
            "fromversion": "4.5.0",
            "timeout": 1000
        },
        {
            "playbookID": "DbotPredictOufOfTheBoxTestV2",
            "fromversion": "5.5.0",
            "timeout": 1000
        },
        {
            "integrations": "HPEArubaClearPass",
            "playbookID": "HPEArubaClearPass_TestPlaybook",
            "fromversion": "6.0.0"
        },
        {
            "integrations": "CrowdstrikeFalcon",
            "playbookID": "Get endpoint details - Generic - test",
            "fromversion": "5.5.0"
        },
        {
            "integrations": "CrowdstrikeFalcon",
            "playbookID": "Isolate and unisolate endpoint - test",
            "fromversion": "5.5.0",
            "memory_threshold": 150
        },
        {
            "integrations": "VirusTotal - Premium (API v3)",
            "playbookID": "VirusTotal Premium v3 TestPlaybook",
            "fromversion": "5.5.0"
        },
        {
            "integrations": "Armis",
            "playbookID": "Armis-Test",
            "fromversion": "5.5.0"
        },
        {
            "playbookID": "Tidy - Test",
            "integrations": [
                "AWS - EC2",
                "Core REST API",
                "Tidy"
            ],
            "instance_names": [
                "aws_alloacte_host"
            ],
            "fromversion": "6.0.0"
        },
        {
            "integrations": "Trend Micro Deep Security",
            "playbookID": "Trend Micro Deep Security - Test"
        },
        {
            "integrations": "Carbon Black Endpoint Standard",
            "playbookID": "carbonBlackEndpointStandardTestPlaybook",
            "fromversion": "5.5.0",
            "is_mockable": false
        },
        {
            "integrations": "Proofpoint TAP v2",
            "playbookID": "ProofpointTAP-Test"
        },
        {
            "integrations": "QualysV2",
            "playbookID": "QualysVulnerabilityManagement-Test",
            "fromversion": "5.5.0",
            "timeout": 3500
        },
        {
            "integrations": "ThreatExchange v2",
            "playbookID": "ThreatExchangeV2-test",
            "fromversion": "5.5.0"
        },
        {
            "integrations": "NetscoutAED",
            "playbookID": "NetscoutAED-Test",
            "fromversion": "5.5.0"
        },
        {
            "integrations": "VMware Workspace ONE UEM (AirWatch MDM)",
            "playbookID": "VMware Workspace ONE UEM (AirWatch MDM)-Test",
            "fromversion": "6.0.0"
        },
        {
            "integrations": "CarbonBlackLiveResponseCloud",
            "playbookID": "CarbonBlackLiveResponseCloud-Test",
            "fromversion": "5.5.0",
            "is_mockable": false
        },
        {
            "playbookID": "Export Indicators Performance Test",
            "instance_names": "eis_auto",
            "integrations": [
                "ExportIndicators",
                "Create-Mock-Feed-Relationships"
            ],
            "fromversion": "6.0.0",
            "timeout": 3500,
            "memory_threshold": 900,
            "pid_threshold": 12,
            "context_print_dt": "EISHey"
        },
        {
            "integrations": "jamf v2",
            "playbookID": "Jamf_v2_test",
            "fromversion": "5.5.0"
        },
        {
            "integrations": "GuardiCore v2",
            "playbookID": "GuardiCoreV2-Test",
            "fromversion": "6.0.0"
        },
        {
            "playbookID": "DBot Build Phishing Classifier Test - Multiple Algorithms",
            "timeout": 60000,
            "fromversion": "6.1.0",
            "instance_names": "ml_dummy_prod",
            "integrations": "AzureWAF"
        },
        {
            "integrations": [
                "AutoFocus Daily Feed",
                "Core REST API"
            ],
            "playbookID": "Fetch Indicators Test",
            "fromversion": "6.0.0",
            "is_mockable": false,
            "timeout": 2400
        },
        {
            "integrations": "SOCRadarIncidents",
            "playbookID": "SOCRadarIncidents-Test"
        },
        {
            "integrations": "SOCRadarThreatFusion",
            "playbookID": "SOCRadarThreatFusion-Test"
        },
        {
            "integrations": "FeedSOCRadarThreatFeed",
            "playbookID": "FeedSOCRadarThreatFeed-Test"
        },
        {
            "integrations": "TheHive Project",
            "playbookID": "Playbook_TheHiveProject_Test",
            "fromversion": "6.0.0"
        },
        {
            "integrations": [
                "ServiceNow v2",
                "Core REST API"
            ],
            "playbookID": "ServiceNow Fetch Incidents Test",
            "instance_names": "snow_basic_auth",
            "fromversion": "6.8.0",
            "is_mockable": false,
            "timeout": 2400
        },
        {
            "integrations": [
                "MalwareBazaar Feed",
                "Core REST API"
            ],
            "playbookID": "Fetch Indicators Test",
            "fromversion": "6.0.0",
            "is_mockable": false,
            "instance_names": "malwarebazzar_auto",
            "timeout": 2400
        },
        {
            "playbookID": "SolarWinds-Test",
            "fromversion": "5.5.0",
            "integrations": [
                "SolarWinds"
            ]
        },
        {
            "playbookID": "BastilleNetworks-Test",
            "fromversion": "5.0.0",
            "integrations": [
                "Bastille Networks"
            ]
        },
        {
            "playbookID": "bc993d1a-98f5-4554-8075-68a38004c119",
            "fromversion": "5.0.0",
            "integrations": [
                "Gamma"
            ]
        },
        {
            "playbookID": "Service Desk Plus (On-Premise) Test",
            "fromversion": "5.0.0",
            "integrations": [
                "ServiceDeskPlus (On-Premise)"
            ]
        },
        {
            "playbookID": "IronDefense Test",
            "fromversion": "5.0.0",
            "integrations": [
                "IronDefense"
            ]
        },
        {
            "playbookID": "AgariPhishingDefense-Test",
            "fromversion": "5.0.0",
            "integrations": [
                "Agari Phishing Defense"
            ]
        },
        {
            "playbookID": "SecurityIntelligenceServicesFeed - Test",
            "fromversion": "5.5.0",
            "integrations": [
                "SecurityIntelligenceServicesFeed"
            ]
        },
        {
            "playbookID": "FeedTalosTestPlaybook",
            "fromversion": "5.5.0",
            "integrations": [
                "Talos Feed"
            ]
        },
        {
            "playbookID": "Netscout Arbor Sightline - Test Playbook",
            "fromversion": "5.5.0",
            "integrations": [
                "NetscoutArborSightline"
            ]
        },
        {
            "playbookID": "AlphaVantage Test Playbook",
            "fromversion": "6.0.0",
            "integrations": [
                "AlphaVantage"
            ]
        },
        {
            "playbookID": "Azure SQL - Test",
            "fromversion": "5.0.0",
            "instance_names": "azure_sql_device_code_instance",
            "integrations": [
                "Azure SQL Management"
            ]
        },
        {
            "playbookID": "Sophos Central Test",
            "fromversion": "5.0.0",
            "integrations": [
                "Sophos Central"
            ]
        },
        {
            "playbookID": "Microsoft Graph Groups - Test",
            "fromversion": "5.0.0",
            "integrations": [
                "Microsoft Graph Groups"
            ]
        },
        {
            "playbookID": "Humio-Test",
            "fromversion": "5.0.0",
            "integrations": [
                "Humio"
            ]
        },
        {
            "playbookID": "Blueliv_ThreatContext_test",
            "fromversion": "5.0.0",
            "integrations": [
                "Blueliv ThreatContext"
            ]
        },
        {
            "playbookID": "Darktrace Test Playbook",
            "fromversion": "6.0.0",
            "integrations": [
                "Darktrace"
            ]
        },
        {
            "playbookID": "Recorded Future Test Playbook",
            "fromversion": "5.0.0",
            "integrations": [
                "Recorded Future v2"
            ]
        },
        {
            "playbookID": "get_file_sample_by_hash_-_cylance_protect_-_test",
            "fromversion": "5.0.0",
            "integrations": [
                "Cylance Protect v2"
            ]
        },
        {
            "playbookID": "Venafi - Test",
            "fromversion": "5.0.0",
            "integrations": [
                "Venafi"
            ]
        },
        {
            "playbookID": "3da36d51-3cdf-4120-882a-cee03b038b89",
            "fromversion": "5.0.0",
            "integrations": [
                "FortiManager"
            ]
        },
        {
            "playbookID": "X509Certificate Test Playbook",
            "fromversion": "6.0.0"
        },
        {
            "playbookID": "Pcysys-Test",
            "fromversion": "5.0.0",
            "integrations": [
                "Pentera"
            ]
        },
        {
            "playbookID": "Pentera Run Scan and Create Incidents - Test",
            "fromversion": "5.0.0",
            "integrations": [
                "Pentera"
            ]
        },
        {
            "playbookID": "Google Chronicle Backstory List Detections - Test",
            "fromversion": "5.0.0",
            "integrations": [
                "Google Chronicle Backstory"
            ]
        },
        {
            "playbookID": "Google Chronicle Backstory List Rules - Test",
            "fromversion": "5.0.0",
            "integrations": [
                "Google Chronicle Backstory"
            ]
        },
        {
            "playbookID": "McAfee ESM v2 - Test",
            "fromversion": "5.0.0",
            "instance_names": "v11.1.3",
            "integrations": [
                "McAfee ESM v2"
            ]
        },
        {
            "playbookID": "McAfee ESM Watchlists - Test",
            "fromversion": "5.0.0",
            "instance_names": "v11.1.3",
            "integrations": [
                "McAfee ESM v2"
            ]
        },
        {
            "playbookID": "Acalvio Sample Playbook",
            "fromversion": "5.0.0",
            "integrations": [
                "Acalvio ShadowPlex"
            ]
        },
        {
            "playbookID": "playbook-SophosXGFirewall-test",
            "fromversion": "5.0.0",
            "integrations": [
                "sophos_firewall"
            ]
        },
        {
            "playbookID": "CircleCI-Test",
            "fromversion": "5.5.0",
            "integrations": [
                "CircleCI"
            ]
        },
        {
            "playbookID": "XMCyberIntegration-Test",
            "fromversion": "6.0.0",
            "integrations": [
                "XMCyber"
            ]
        },
        {
            "playbookID": "a60ae34e-7a00-4a06-81ca-2ca6ea1d58ba",
            "fromversion": "6.0.0",
            "integrations": [
                "AnsibleAlibabaCloud"
            ]
        },
        {
            "playbookID": "Carbon Black Enterprise EDR Process Search Test",
            "fromversion": "5.0.0",
            "integrations": [
                "Carbon Black Enterprise EDR"
            ]
        },
        {
            "playbookID": "Logzio - Test",
            "fromversion": "5.0.0",
            "integrations": [
                "Logz.io"
            ]
        },
        {
            "playbookID": "GoogleCloudSCC-Test",
            "fromversion": "5.0.0",
            "integrations": [
                "GoogleCloudSCC"
            ]
        },
        {
            "playbookID": "SailPointIdentityNow-Test",
            "fromversion": "6.0.0",
            "integrations": [
                "SailPointIdentityNow"
            ]
        },
        {
            "playbookID": "playbook-Cyberint_Test",
            "fromversion": "5.0.0",
            "integrations": [
                "cyberint"
            ]
        },
        {
            "playbookID": "Druva-Test",
            "fromversion": "5.0.0",
            "integrations": [
                "Druva Ransomware Response"
            ]
        },
        {
            "playbookID": "LogPoint SIEM Integration - Test Playbook 3",
            "fromversion": "6.0.0",
            "integrations": [
                "LogPoint SIEM Integration"
            ]
        },
        {
            "playbookID": "TestGraPlayBook",
            "fromversion": "5.0.0",
            "integrations": [
                "Gurucul-GRA"
            ]
        },
        {
            "playbookID": "TestGreatHornPlaybook",
            "fromversion": "6.0.0",
            "integrations": [
                "GreatHorn"
            ]
        },
        {
            "playbookID": "Microsoft Defender Advanced Threat Protection - Test",
            "fromversion": "5.0.0",
            "integrations": [
                "Microsoft Defender Advanced Threat Protection"
            ],
            "instance_names": [
                "microsoft_defender_atp_dev_self_deployed"
            ],
            "timeout": 500
        },
        {
            "playbookID": "Polygon-Test",
            "fromversion": "5.0.0",
            "integrations": [
                "Group-IB TDS Polygon"
            ]
        },
        {
            "playbookID": "TrustwaveSEG-Test",
            "fromversion": "5.0.0",
            "integrations": [
                "trustwave secure email gateway"
            ]
        },
        {
            "playbookID": "PassiveTotal_v2-Test",
            "fromversion": "5.0.0",
            "integrations": [
                "PassiveTotal v2",
                "PassiveTotal"
            ]
        },
        {
            "playbookID": "02ea5cef-3169-4b17-8f4d-604b44e6348a",
            "fromversion": "5.0.0",
            "integrations": [
                "Cognni"
            ]
        },
        {
            "playbookID": "playbook-InsightIDR-test",
            "fromversion": "5.0.0",
            "integrations": [
                "Rapid7 InsightIDR"
            ]
        },
        {
            "playbookID": "Cofense Intelligence v2-Test",
            "fromversion": "5.5.0",
            "integrations": [
                "CofenseIntelligenceV2"
            ]
        },
        {
            "integrations": "Cofense Vision",
            "playbookID": "CofenseVision-Test",
            "fromversion": "6.2.0"
        },
        {
            "playbookID": "opsgenie-test-playbook",
            "fromversion": "6.0.0",
            "integrations": [
                "Opsgeniev2"
            ]
        },
        {
            "playbookID": "FraudWatch-Test",
            "fromversion": "5.0.0",
            "integrations": [
                "FraudWatch"
            ]
        },
        {
            "playbookID": "SepioPrimeAPI-Test",
            "fromversion": "5.0.0",
            "integrations": [
                "Sepio"
            ]
        },
        {
            "playbookID": "SX - PC - Test Playbook",
            "fromversion": "5.5.0",
            "integrations": [
                "PingCastle"
            ]
        },
        {
            "playbookID": "JARM-Test",
            "fromversion": "5.0.0",
            "integrations": [
                "JARM"
            ]
        },
        {
            "playbookID": "Playbook-HYASInsight-Test",
            "fromversion": "6.0.0",
            "integrations": [
                "HYAS Insight"
            ]
        },
        {
            "playbookID": "ConcentricAI Demo Playbook",
            "fromversion": "6.0.0",
            "integrations": [
                "ConcentricAI"
            ]
        },
        {
            "playbookID": "Cyberpion-Test",
            "fromversion": "6.0.0",
            "integrations": [
                "Cyberpion"
            ]
        },
        {
            "playbookID": "CrowdStrike OpenAPI - Test",
            "fromversion": "6.0.0",
            "integrations": [
                "CrowdStrike OpenAPI"
            ]
        },
        {
            "playbookID": "Smokescreen IllusionBLACK-Test",
            "fromversion": "5.0.0",
            "integrations": [
                "Smokescreen IllusionBLACK"
            ]
        },
        {
            "playbookID": "TestCymptomPlaybook",
            "fromversion": "5.0.0",
            "integrations": [
                "Cymptom"
            ]
        },
        {
            "playbookID": "Test-GitLab-v2",
            "fromversion": "6.5.0",
            "integrations": "GitLabv2",
            "is_mockable": false
        },
        {
            "playbookID": "LGTM-test-playbook",
            "fromversion": "6.0.0",
            "integrations": [
                "LGTM",
                "MinIO",
                "Docker Engine API"
            ]
        },
        {
            "playbookID": "playbook-MinIO-Test",
            "fromversion": "6.0.0",
            "integrations": [
                "LGTM",
                "MinIO",
                "Docker Engine API"
            ]
        },
        {
            "playbookID": "MSGraph_DeviceManagement_Test",
            "fromversion": "5.0.0",
            "instance_names": "ms_graph_device_management_self_deployed_prod",
            "integrations": [
                "Microsoft Graph Device Management"
            ]
        },
        {
            "playbookID": "G Suite Security Alert Center-Test",
            "fromversion": "5.0.0",
            "integrations": [
                "G Suite Security Alert Center"
            ]
        },
        {
            "playbookID": "VerifyOOBV2Predictions-Test",
            "fromversion": "5.5.0"
        },
        {
            "playbookID": "PAN OS EDL Management - Test",
            "fromversion": "5.0.0",
            "integrations": [
                "palo_alto_networks_pan_os_edl_management"
            ],
            "has_api": false
        },
        {
            "playbookID": "Group-IB Threat Intelligence & Attribution-Test",
            "fromversion": "6.0.0",
            "integrations": [
                "Group-IB Threat Intelligence & Attribution Feed",
                "Group-IB Threat Intelligence & Attribution"
            ]
        },
        {
            "playbookID": "CounterCraft - Test",
            "fromversion": "5.0.0",
            "integrations": [
                "CounterCraft Deception Director"
            ]
        },
        {
            "playbookID": "Azure Kubernetes Services - Test",
            "fromversion": "5.0.0",
            "instance_names": "aks_device_code_instance",
            "is_mockable": false,
            "integrations": [
                "Azure Kubernetes Services"
            ]
        },
        {
            "playbookID": "Cortex XDR - IOC - Test without fetch",
            "fromversion": "5.5.0",
            "integrations": [
                "Cortex XDR - IR",
                "Cortex XDR - IOC"
            ]
        },
        {
            "playbookID": "PaloAltoNetworks_IoT-Test",
            "fromversion": "5.0.0",
            "integrations": [
                "Palo Alto Networks IoT"
            ]
        },
        {
            "playbookID": "GreyNoise-Test",
            "fromversion": "5.5.0",
            "integrations": [
                "GreyNoise Community",
                "GreyNoise"
            ]
        },
        {
            "playbookID": "xMatters-Test",
            "fromversion": "5.5.0",
            "integrations": [
                "xMatters"
            ]
        },
        {
            "playbookID": "TestCentrifyPlaybook",
            "fromversion": "6.0.0",
            "integrations": [
                "Centrify Vault"
            ]
        },
        {
            "playbookID": "Infinipoint-Test",
            "fromversion": "5.0.0",
            "integrations": [
                "Infinipoint"
            ]
        },
        {
            "playbookID": "CyrenThreatInDepth-Test",
            "fromversion": "6.0.0",
            "integrations": [
                "CyrenThreatInDepth"
            ]
        },
        {
            "playbookID": "CVSS Calculator Test",
            "fromversion": "5.0.0"
        },
        {
            "playbookID": "7d8ac1af-2d1e-4ed9-875c-d3257d2c6830",
            "fromversion": "6.0.0",
            "integrations": [
                "AnsibleHCloud"
            ]
        },
        {
            "playbookID": "Archer-Test-Playbook",
            "fromversion": "5.0.0",
            "integrations": [
                "RSA Archer",
                "RSA Archer v2"
            ]
        },
        {
            "playbookID": "Cymulate V1 Test",
            "fromversion": "6.0.0",
            "integrations": [
                "cymulate_v2",
                "Cymulate"
            ]
        },
        {
            "playbookID": "TestUptycs",
            "fromversion": "5.0.0",
            "integrations": [
                "Uptycs"
            ]
        },
        {
            "playbookID": "Microsoft Graph Calendar - Test",
            "fromversion": "5.0.0",
            "instance_names": "ms_graph_calendar_dev",
            "integrations": [
                "Microsoft Graph Calendar"
            ]
        },
        {
            "playbookID": "VMRay-Test-URL",
            "fromversion": "5.5.0",
            "integrations": [
                "vmray"
            ]
        },
        {
            "playbookID": "Thycotic-Test",
            "fromversion": "6.0.0",
            "integrations": [
                "Thycotic"
            ]
        },
        {
            "playbookID": "Test Playbook TrendMicroDDA",
            "fromversion": "5.0.0",
            "integrations": [
                "Trend Micro Deep Discovery Analyzer Beta"
            ]
        },
        {
            "playbookID": "Atlassian Confluence Cloud-Test",
            "fromversion": "6.2.0",
            "integrations": [
                "Atlassian Confluence Cloud"
            ]
        },
        {
            "playbookID": "CrowdStrike_Falcon_X_-Test-Detonate_URL",
            "fromversion": "6.1.0",
            "integrations": [
                "CrowdStrike Falcon X"
            ],
            "timeout": 4600
        },
        {
            "playbookID": "CrowdStrike_Falcon_X_-Test-Detonate_File",
            "fromversion": "6.1.0",
            "memory_threshold": 150,
            "integrations": [
                "CrowdStrike Falcon X"
            ],
            "timeout": 1800
        },
        {
            "playbookID": "CrowdStrike_FalconX_Test",
            "fromversion": "6.1.0",
            "memory_threshold": 160,
            "integrations": [
                "CrowdStrike Falcon X"
            ]
        },
        {
            "playbookID": "Phishing - Core - Test - Actual Incident",
            "fromversion": "6.0.0",
            "timeout": 4600,
            "integrations": [
                "Core REST API",
                "Rasterize",
                "EWS v2"
            ],
            "memory_threshold": 200
        },
        {
            "playbookID": "Phishing v2 - Test - Actual Incident",
            "fromversion": "6.0.0"
        },
        {
            "playbookID": "Detect & Manage Phishing Campaigns - Test",
            "fromversion": "6.0.0",
            "timeout": 7000,
            "integrations": [
                "Core REST API",
                "Rasterize",
                "Demisto Lock",
                "EWS v2"
            ],
            "instance_names": [
                "no_sync_long_timeout",
                "ews_mail_sender_labdemisto"
            ],
            "memory_threshold": 350,
            "pid_threshold": 80,
            "is_mockable": false
        },
        {
            "playbookID": "Phishing v3 - DomainSquatting+EML+MaliciousIndicators - Test",
            "fromversion": "6.2.0",
            "timeout": 7000,
            "integrations": [
                "EWSO365",
                "Core REST API",
                "CreateIncidents",
                "Rasterize"
            ],
            "instance_names": [
                "ewso365_dev_team",
                "Create Test Incidents - Phishing Mock"
            ],
            "external_playbook_config": {
                "playbookID": "Phishing - Generic v3",
                "input_parameters": {
                    "InternalDomains": {
                        "simple": "demistodev.onmicrosoft.com"
                    }
                }
            },
            "instance_configuration": {
                "classifier_id": "EWS v2",
                "incoming_mapper_id": "EWS v2-mapper"
            },
            "memory_threshold": 400,
            "pid_threshold": 80
        },
        {
            "playbookID": "Phishing v3 - Get Original Email + Search & Delete - Test",
            "fromversion": "6.2.0",
            "toversion": "6.4.9",
            "timeout": 7000,
            "integrations": [
                "Core REST API",
                "EWSO365",
                "Rasterize",
                "SecurityAndCompliance",
                "VirusTotal (API v3)"
            ],
            "instance_names": [
                "virus_total_v3",
                "ewso365_dev_team"
            ],
            "external_playbook_config": {
                "playbookID": "Phishing - Generic v3",
                "input_parameters": {
                    "SearchAndDelete": {
                        "simple": "True"
                    },
                    "GetOriginalEmail": {
                        "simple": "True"
                    },
                    "SearchAndDeleteIntegration": {
                        "simple": "O365"
                    },
                    "O365DeleteType": {
                        "simple": "Soft"
                    }
                }
            },
            "memory_threshold": 160,
            "pid_threshold": 80
        },
        {
            "playbookID": "PCAP Search test",
            "fromversion": "5.0.0"
        },
        {
            "playbookID": "PCAP Parsing And Indicator Enrichment Test",
            "fromversion": "5.0.0"
        },
        {
            "playbookID": "PCAP File Carving Test",
            "fromversion": "5.0.0"
        },
        {
            "playbookID": "Trello Test",
            "fromversion": "6.0.0",
            "integrations": [
                "Trello"
            ]
        },
        {
            "playbookID": "Google Drive Permissions Test",
            "fromversion": "5.0.0",
            "integrations": [
                "GoogleDrive"
            ],
            "memory_threshold": 300
        },
        {
            "playbookID": "RiskIQDigitalFootprint-Test",
            "fromversion": "5.5.0",
            "integrations": [
                "RiskIQDigitalFootprint"
            ]
        },
        {
            "playbookID": "playbook-feodotrackeripblock_test",
            "fromversion": "5.5.0",
            "integrations": [
                "Feodo Tracker IP Blocklist Feed"
            ],
            "instance_names": [
                "feodo_tracker_ip_currently__active",
                "feodo_tracker_ip_30_days"
            ]
        },
        {
            "playbookID": "CyberTotal_TestPlaybook",
            "fromversion": "5.0.0",
            "integrations": [
                "CyberTotal"
            ]
        },
        {
            "playbookID": "Deep_Instinct-Test",
            "fromversion": "5.0.0",
            "integrations": [
                "Deep Instinct"
            ]
        },
        {
            "playbookID": "Zabbix - Test",
            "fromversion": "5.0.0",
            "integrations": [
                "Zabbix"
            ]
        },
        {
            "playbookID": "GCS Object Policy (ACL) - Test",
            "fromversion": "5.0.0",
            "integrations": [
                "Google Cloud Storage"
            ]
        },
        {
            "playbookID": "GetStringsDistance - Test",
            "fromversion": "5.0.0",
            "scripts": [
                "GetStringsDistance"
            ]
        },
        {
            "playbookID": "GCS Bucket Management - Test",
            "fromversion": "5.0.0",
            "integrations": [
                "Google Cloud Storage"
            ]
        },
        {
            "playbookID": "GCS Bucket Policy (ACL) - Test",
            "fromversion": "5.0.0",
            "integrations": [
                "Google Cloud Storage"
            ]
        },
        {
            "playbookID": "GCS Object Operations - Test",
            "fromversion": "5.0.0",
            "integrations": [
                "Google Cloud Storage"
            ]
        },
        {
            "playbookID": "OpenLDAP - Test",
            "fromversion": "5.0.0",
            "integrations": [
                "OpenLDAP"
            ],
            "instance_names": "LDAP Authentication (Active Directory)"
        },
        {
            "playbookID": "LDAP Authentication - Test",
            "fromversion": "6.8.0",
            "integrations": [
                "OpenLDAP"
            ],
            "instance_names": "LDAP Authentication (Active Directory)"
        },
        {
            "playbookID": "LDAP Authentication - Test",
            "fromversion": "6.8.0",
            "integrations": [
                "OpenLDAP"
            ],
            "instance_names": "LDAP Authentication (OpenLDAP)"
        },
        {
            "playbookID": "FireEye-Detection-on-Demand-Test",
            "fromversion": "6.0.0",
            "integrations": [
                "FireEye Detection on Demand"
            ]
        },
        {
            "playbookID": "TestIPQualityScorePlaybook",
            "fromversion": "5.0.0",
            "integrations": [
                "IPQualityScore"
            ]
        },
        {
            "integrations": "CrowdStrike Falcon Sandbox V2",
            "playbookID": "CrowdstrikeFalconSandbox2 Test",
            "timeout": 500
        },
        {
            "playbookID": "Send Email To Recipients",
            "fromversion": "5.0.0",
            "memory_threshold": 100,
            "integrations": [
                "EWS v2"
            ],
            "instance_names": [
                "ews_mail_sender_labdemisto"
            ]
        },
        {
            "playbookID": "Endace-Test",
            "fromversion": "5.0.0",
            "integrations": [
                "Endace"
            ]
        },
        {
            "playbookID": "StringToArray_test",
            "fromversion": "6.0.0"
        },
        {
            "playbookID": "URLSSLVerification_test",
            "fromversion": "5.0.0"
        },
        {
            "playbookID": "playbook-SearchIncidentsV2InsideGenericPollng-Test",
            "fromversion": "5.0.0"
        },
        {
            "playbookID": "IsRFC1918-Test",
            "fromversion": "5.0.0"
        },
        {
            "playbookID": "Base64 File in List Test",
            "fromversion": "5.0.0"
        },
        {
            "playbookID": "DbotAverageScore-Test",
            "fromversion": "5.0.0"
        },
        {
            "playbookID": "ExtractEmailV2-Test",
            "fromversion": "5.5.0"
        },
        {
            "playbookID": "IsUrlPartOfDomain Test",
            "fromversion": "5.0.0"
        },
        {
            "playbookID": "URLEncode-Test",
            "fromversion": "5.0.0"
        },
        {
            "playbookID": "IsIPInRanges - Test",
            "fromversion": "5.0.0"
        },
        {
            "playbookID": "TruSTAR v2-Test",
            "fromversion": "5.0.0",
            "integrations": [
                "TruSTAR v2",
                "TruSTAR"
            ]
        },
        {
            "playbookID": "Relationships scripts - Test",
            "fromversion": "6.2.0"
        },
        {
            "playbookID": "Test-CreateDBotScore-With-Reliability",
            "fromversion": "6.0.0"
        },
        {
            "playbookID": "ValidateContent - Test",
            "fromversion": "5.5.0",
            "has_api": true
        },
        {
            "playbookID": "DeleteContext-auto-subplaybook-test",
            "fromversion": "5.0.0"
        },
        {
            "playbookID": "Process Email - Generic - Test - Actual Incident",
            "fromversion": "6.0.0",
            "integrations": [
                "XsoarPowershellTesting",
                "Create-Mock-Feed-Relationships"
            ],
            "memory_threshold": 160
        },
        {
            "playbookID": "Analyst1 Integration Demonstration - Test",
            "fromversion": "5.0.0",
            "integrations": [
                "Analyst1",
                "illuminate"
            ]
        },
        {
            "playbookID": "Analyst1 Integration Test",
            "fromversion": "5.0.0",
            "integrations": [
                "Analyst1",
                "illuminate"
            ]
        },
        {
            "playbookID": "Cofense Triage v3-Test",
            "fromversion": "6.0.0",
            "integrations": [
                "Cofense Triage v2",
                "Cofense Triage v3",
                "Cofense Triage"
            ]
        },
        {
            "playbookID": "SailPointIdentityIQ-Test",
            "fromversion": "6.0.0",
            "integrations": [
                "SailPointIdentityIQ"
            ]
        },
        {
            "playbookID": "Test - ExtFilter",
            "fromversion": "5.0.0"
        },
        {
            "playbookID": "Test - ExtFilter Main",
            "fromversion": "5.0.0"
        },
        {
            "playbookID": "Microsoft Teams - Test",
            "fromversion": "5.0.0",
            "memory_threshold": 300,
            "instance_names": "ms_teams_management_device_code",
            "integrations": [
                "Microsoft Teams Management",
                "Microsoft Teams"
            ]
        },
        {
            "playbookID": "TestTOPdeskPlaybook",
            "fromversion": "5.0.0",
            "integrations": [
                "TOPdesk"
            ]
        },
        {
            "integrations": "Cortex XDR - XQL Query Engine",
            "playbookID": "Cortex XDR - XQL Query - Test",
            "fromversion": "6.2.0",
            "memory_threshold": 90
        },
        {
            "playbookID": "ListUsedDockerImages - Test",
            "fromversion": "6.1.0"
        },
        {
            "integrations": "CustomIndicatorDemo",
            "playbookID": "playbook-CustomIndicatorDemo-test"
        },
        {
            "integrations": "Azure Sentinel",
            "fromversion": "5.5.0",
            "is_mockable": false,
            "playbookID": "TestAzureSentinelPlaybookV2",
            "instance_names": "azure_sentinel_dev"
        },
        {
            "integrations": "AnsibleAlibabaCloud",
            "playbookID": "Test-AlibabaCloud"
        },
        {
            "integrations": "AnsibleAzure",
            "playbookID": "Test-AnsibleAzure"
        },
        {
            "integrations": "AnsibleCiscoIOS",
            "playbookID": "Test-AnsibleCiscoIOS"
        },
        {
            "integrations": "AnsibleCiscoNXOS",
            "playbookID": "Test-AnsibleCiscoNXOS"
        },
        {
            "integrations": "AnsibleHCloud",
            "playbookID": "Test-AnsibleHCloud"
        },
        {
            "integrations": "AnsibleKubernetes",
            "playbookID": "Test-AnsibleKubernetes"
        },
        {
            "integrations": "AnsibleLinux",
            "playbookID": "Test-AnsibleLinux"
        },
        {
            "integrations": "AnsibleMicrosoftWindows",
            "playbookID": "Test-AnsibleWindows"
        },
        {
            "integrations": "AnsibleVMware",
            "playbookID": "Test-AnsibleVMware"
        },
        {
            "integrations": "Anomali ThreatStream",
            "playbookID": "Anomali_ThreatStream_Test"
        },
        {
            "integrations": "Anomali ThreatStream v2",
            "playbookID": "ThreatStream-Test"
        },
        {
            "integrations": "Anomali ThreatStream v3",
            "fromversion": "6.0.0",
            "playbookID": "ThreatStream-Test"
        },
        {
            "integrations": [
                "AutoFocusTagsFeed",
                "Core REST API"
            ],
            "playbookID": "AutoFocusTagsFeed-test",
            "timeout": 1500,
            "fromversion": "6.5.0"
        },
        {
            "integrations": [
                "Unit42IntelObjectsFeed",
                "Core REST API"
            ],
            "playbookID": "Unit42 Intel Objects Feed - Test",
            "timeout": 15000,
            "fromversion": "6.5.0"
        },
        {
            "playbookID": "Tanium Threat Response V2 Test",
            "integrations": [
                "Tanium Threat Response v2",
                "Core REST API"
            ],
            "fromversion": "6.0.0",
            "timeout": 3000
        },
        {
            "playbookID": "Tanium Threat Response - Create Connection v2 - Test",
            "integrations": "Tanium Threat Response v2",
            "fromversion": "6.0.0"
        },
        {
            "playbookID": "Tanium Threat Response - Request File Download v2 - Test",
            "integrations": "Tanium Threat Response v2",
            "fromversion": "6.0.0"
        },
        {
            "playbookID": "IndicatorMaliciousRatioCalculation_test",
            "fromversion": "5.0.0"
        },
        {
            "playbookID": "MISPfeed Test",
            "fromversion": "5.5.0",
            "integrations": [
                "MISP Feed"
            ]
        },
        {
            "integrations": [
                "MISP Feed",
                "Core REST API"
            ],
            "playbookID": "Fetch Indicators Test",
            "fromversion": "6.0.0",
            "is_mockable": false,
            "instance_names": "MISP_feed_instance",
            "timeout": 2400
        },
        {
            "integrations": [
                "CrowdStrike Indicator Feed",
                "Core REST API"
            ],
            "playbookID": "Fetch Indicators Test",
            "fromversion": "6.0.0",
            "is_mockable": false,
            "instance_names": "CrowdStrike_feed_instance",
            "timeout": 2400
        },
        {
            "playbookID": "Get Original Email - Microsoft Graph Mail - test",
            "fromversion": "6.1.0",
            "integrations": [
                "MicrosoftGraphMail"
            ],
            "instance_names": "ms_graph_mail_dev_no_oproxy"
        },
        {
            "playbookID": "Get Original Email - Gmail v2 - test",
            "fromversion": "6.1.0",
            "memory_threshold": 150,
            "integrations": [
                "Gmail"
            ]
        },
        {
            "playbookID": "Get Original Email - EWS v2 - test",
            "fromversion": "6.1.0",
            "memory_threshold": 100,
            "integrations": [
                "EWS v2"
            ],
            "instance_names": "ewv2_regular"
        },
        {
            "integrations": [
                "Core REST API"
            ],
            "playbookID": "GetTasksWithSections SetIRProcedures end to end test",
            "fromversion": "6.0.0"
        },
        {
            "integrations": "AzureDataExplorer",
            "playbookID": "playbook-AzureDataExplorer-Test",
            "fromversion": "6.0.0"
        },
        {
            "integrations": [
                "Core REST API"
            ],
            "playbookID": "TestDemistoRestAPI",
            "fromversion": "5.5.0"
        },
        {
            "scripts": [
                "SplunkShowAsset",
                "SplunkShowDrilldown",
                "SplunkShowIdentity"
            ],
            "playbookID": "SplunkShowEnrichment"
        },
        {
            "integrations": "MalwareBazaar",
            "playbookID": "MalwareBazaar_Test",
            "fromversion": "6.0.0",
            "memory_threshold": 90
        },
        {
            "playbookID": "IAMInitOktaUser - Test",
            "integrations": [
                "Okta v2",
                "EWSO365"
            ],
            "instance_names": [
                "ewso365_dev_team"
            ],
            "fromversion": "6.5.0",
            "timeout": 600,
            "memory_threshold": 300
        },
        {
            "integrations": "OpsGenieV3",
            "playbookID": "OpsGenieV3TestPlaybook",
            "fromversion": "6.2.0"
        },
        {
            "playbookID": "test_AssignToNextShiftOOO",
            "fromversion": "5.5.0"
        },
        {
            "playbookID": "JsonToTable - Test Playbook",
            "fromversion": "5.5.0"
        },
        {
            "integrations": [
                "RemoteAccess v2"
            ],
            "playbookID": "RemoteAccessTest",
            "fromversion": "6.0.0"
        },
        {
            "playbookID": "AzureRiskyUsers",
            "fromversion": "6.0.0",
            "integrations": "AzureRiskyUsers",
            "instance_names": "AzureRiskyUsers_Device_Code_Flow"
        },
        {
            "playbookID": "AzureRiskyUsers",
            "fromversion": "6.0.0",
            "integrations": "AzureRiskyUsers",
            "instance_names": "AzureRiskyUsers_Client_Credentials_Flow"
        },
        {
            "playbookID": "playbook-AzureKeyVault-Test",
            "fromversion": "6.0.0",
            "integrations": "AzureKeyVault"
        },
        {
            "integrations": "KafkaV3",
            "playbookID": "KafkaV3 Test"
        },
        {
            "playbookID": "FormatURL-Test"
        },
        {
            "playbookID": "IPToHost - Test"
        },
        {
            "playbookID": "NetskopeAPIv1 Test",
            "integrations": "NetskopeAPIv1"
        },
        {
            "playbookID": "Grafana-Test",
            "fromversion": "6.0.0",
            "integrations": [
                "Grafana",
                "Core REST API"
            ],
            "is_mockable": false,
            "timeout": 2400
        },
        {
            "integrations": "McAfee ePO v2",
            "playbookID": "McAfee ePO v2 Test",
            "memory_threshold": 100
        },
        {
            "playbookID": "Dedup - Generic v3",
            "fromversion": "5.5.0"
        },
        {
            "playbookID": "DBotPredictURLPhishing_test",
            "integrations": [
                "Whois",
                "Rasterize"
            ],
            "memory_threshold": 300
        },
        {
            "playbookID": "DBotUpdateLogoURLPhishing_test"
        },
        {
            "playbookID": "TAXII2 Server Performance Test",
            "instance_names": "taxii2server",
            "integrations": [
                "TAXII2 Server",
                "Create-Mock-Feed-Relationships"
            ],
            "fromversion": "6.2.0",
            "timeout": 6000,
            "memory_threshold": 900,
            "pid_threshold": 12,
            "is_mockable": false
        },
        {
            "integrations": "FortiSIEMV2",
            "playbookID": "playbook-FortiSIEMV2_Test",
            "fromversion": "6.0.0"
        },
        {
            "integrations": "Azure Firewall",
            "playbookID": "playbook-AzureFirewall_Test",
            "fromversion": "6.2.0"
        },
        {
            "playbookID": "HttpV2-test",
            "fromversion": "6.5.0",
            "scripts": [
                "HttpV2"
            ],
            "has_api": true
        },
        {
            "integrations": [
                "GoogleSheets",
                "GoogleDrive"
            ],
            "playbookID": "GoogleSheets-Test",
            "fromversion": "6.1.0",
            "memory_threshold": 500
        },
        {
            "integrations": "CloudflareWAF",
            "playbookID": "playbook-TestCloudflareWAFPlaybook_Test",
            "fromversion": "6.2.0"
        },
        {
            "scripts": "CheckIfSubdomain",
            "playbookID": "CheckIfSubdomain_Test",
            "fromversion": "6.0.0"
        },
        {
            "scripts": "CIDRBiggerThanPrefix",
            "playbookID": "CIDRBiggerThanPrefix_Test",
            "fromversion": "6.0.0"
        },
        {
            "integrations": [
                "ForescoutEyeInspect"
            ],
            "playbookID": "playbook-ForescoutEyeInspect_Test",
            "fromversion": "6.1.0"
        },
        {
            "playbookID": "playbook-BmcITSM-Test",
            "fromversion": "6.2.0",
            "integrations": "BmcITSM"
        },
        {
            "integrations": "CheckPointSandBlast",
            "playbookID": "playbook-CheckPointSandBlast_Test",
            "fromversion": "6.2.0"
        },
        {
            "integrations": "Arkime",
            "playbookID": "Arkime Test playbook",
            "fromversion": "6.2.0",
            "memory_threshold": 95
        },
        {
            "integrations": "Cortex Attack Surface Management",
            "playbookID": "CortexAttackSurfaceManagement_Test"
        },
        {
            "integrations": "Cortex Xpanse",
            "playbookID": "CortexXpanse_Test"
        },
        {
            "integrations": "checkpointdome9",
            "playbookID": "Dome9",
            "fromversion": "6.2.0"
        },
        {
            "integrations": "Skyhigh Security",
            "playbookID": "Skyhigh Security Test Play Book",
            "fromversion": "6.5.0"
        },
        {
            "playbookID": "PAN-OS - Add Anti-Spyware Security Profile To Rule - Test",
            "integrations": "Panorama",
            "instance_names": "palo_alto_firewall_9.1",
            "fromversion": "6.9.0"
        },
        {
            "integrations": "Secneurx Analysis",
            "playbookID": "Detonate File - SecneurX Analysis - Test",
            "fromversion": "6.2.0"
        },
        {
            "integrations": "Secneurx Analysis",
            "playbookID": "Detonate URL - SecneurX Anlaysis - Test",
            "fromversion": "6.2.0"
        },
        {
            "playbookID": "GridFieldSetup_test"
        },
        {
            "integrations": "Aha",
            "playbookID": "AHA_TestPlaybook",
            "fromversion": "6.5.0"
        },
        {
            "playbookID": "VerifyCIDR-Test"
        },
        {
            "integrations": "CiscoESA",
            "playbookID": "CiscoESA",
            "fromversion": "6.2.0"
        },
        {
            "integrations": "CiscoSMA",
            "playbookID": "CiscoSMA",
            "fromversion": "6.2.0"
        },
        {
            "integrations": "JoeSecurityV2",
            "fromversion": "6.2.0",
            "playbookID": "testplaybook- JoeSecuirtyV2"
        },
        {
            "integrations": "FortinetFortiwebVM",
            "playbookID": "playbook-FortiwebVM_V1_Test",
            "fromversion": "6.2.0"
        },
        {
            "integrations": "FortinetFortiwebVM",
            "playbookID": "playbook-FortiwebVM_V2_Test",
            "fromversion": "6.2.0"
        },
        {
            "integrations": "Cisco Umbrella Reporting",
            "playbookID": "Cisco Umbrella Reporting Test",
            "fromversion": "6.5.0"
        },
        {
            "integrations": "AMPv2",
            "playbookID": "AMPv2_Test",
            "fromversion": "6.5.0"
        },
        {
            "integrations": "XSOAR EDL Checker",
            "playbookID": "TestXSOAREDLCheckerPlaybook"
        },
        {
            "integrations": "CiscoWSAv2",
            "playbookID": "playbook-CiscoWSA_Test",
            "fromversion": "6.8.0"
        },
        {
            "integrations": "DatadogCloudSIEM",
            "playbookID": "DatadogCloudSIEM",
            "fromversion": "6.8.0"
        },
        {
            "playbookID": "Threat_Intel_Report_test",
            "fromversion": "6.5.0",
            "scripts": [
                "PublishThreatIntelReport",
                "UnpublishThreatIntelReport"
            ]
        },
        {
            "integrations": "Generic SQL",
            "playbookID": "generic-sql",
            "instance_names": "Microsoft SQL Server - MS ODBC Driver",
            "fromversion": "5.0.0",
            "has_api": false
        },
        {
            "integrations": "Microsoft Teams via Webhook",
            "playbookID": "Microsoft Teams Webhook - Test"
        },
        {
            "integrations": "AWS - Route53",
            "playbookID": "playbook-create_delete_record_Test"
        },
        {
            "integrations": "Cylance Protect v2",
            "playbookID": "Retrieve File from Endpoint - Generic V3 Test"
        },
        {
            "integrations": [
                "LOLBAS Feed",
                "Demisto REST API"
            ],
            "playbookID": "FeedLOLBas_test"
        },
        {
            "integrations": "CIRCL CVE Search",
            "playbookID": "CIRCL CVE Search - Test",
            "fromversion": "6.8.0"
        },
        {
            "integrations": "Kaspersky Security Center",
            "playbookID": "Kaspersky Security Center - Test"
        },
        {
            "integrations": "Forcepoint Security Management Center",
            "playbookID": "ForcepointSecurityManagementCenter_test",
            "is_mockable": false
        }
    ],
    "skipped_tests": {
        "generic-sql-mssql-encrypted-connection": "Instance issues",
<<<<<<< HEAD
        "MSG-ediscovery-tpb" : "CIAC-8021",
=======
>>>>>>> 7e371a37
        "RSANetWitnessv115-Test": "mocking error CIAC-7576",
        "CiscoWSAv2": "No instance - developed by Qmasters",
        "DatadogCloudSIEM": "No instance - developed by Login soft",
        "RegPathReputationBasicLists_test": "The D2 pack is deprecated",
        "CirclIntegrationTest": "No instance",
        "CrowdStrikeMalquery-Test": "Issue CRTX-71397",
        "playbook-CheckPointSandBlast_Test": "Checkpoint playbook no license",
        "playbook-BmcITSM-Test": "issue with license CIAC-3776",
        "Panorama Query Logs - Test": "issues with firewall environment configuration - CIAC-3459",
        "palo_alto_firewall_test_pb": "issues with firewall environment configuration - CIAC-3459",
        "PAN-OS - Block IP and URL - External Dynamic List v2 Test": "uses deprecated integration, un-skip when playbook is updated",
        "MISP V2 Test": "The integration is deprecated as we released MISP V3",
        "Github IAM - Test Playbook": "Issue 32383",
        "O365-SecurityAndCompliance-ContextResults-Test": "Issue 38900",
        "Calculate Severity - Standard - Test": "Issue 32715",
        "Calculate Severity - Generic v2 - Test": "Issue 32716",
        "Workday - Test": "No credentials Issue 29595",
        "McAfee-MAR_Test": "Issue CIAC-4521",
        "G Suite Security Alert Center-Test": "Issue CIAC-5682",
        "MAR - Endpoint data collection test": "Issue CIAC-4521",
        "Tidy - Test": "Will run it manually.",
        "Protectwise-Test": "Issue CRTX-86776",
        "TestDedupIncidentsPlaybook": "Issue 24344",
        "Endpoint data collection test": "Uses a deprecated playbook called Endpoint data collection",
        "Prisma_Access_Egress_IP_Feed-Test": "unskip after we will get Prisma Access instance - Issue 27112",
        "Prisma_Access-Test": "unskip after we will get Prisma Access instance - Issue 27112",
        "Symantec Deepsight Test": "Issue 22971",
        "TestProofpointFeed": "Issue 22229",
        "Symantec Data Loss Prevention - Test": "Issue 20134",
        "NetWitness Endpoint Test": "Issue 19878",
        "InfoArmorVigilanteATITest": "Test issue 17358",
        "ArcSight Logger test": "Issue 19117",
        "3da2e31b-f114-4d7f-8702-117f3b498de9": "Issue 19837",
        "d66e5f86-e045-403f-819e-5058aa603c32": "pr 3220",
        "IntSights Mssp Test": "Issue #16351",
        "fd93f620-9a2d-4fb6-85d1-151a6a72e46d": "Issue 19854",
        "Test Playbook TrendMicroDDA": "Issue 16501",
        "ssdeepreputationtest": "Issue #20953",
        "C2sec-Test": "Issue #21633",
        "ThreatConnect v2 - Test": "Issue 26782",
        "Email Address Enrichment - Generic v2.1 - Test": "Issue 26785",
        "Tanium v2 - Test": "Issue 26822",
        "Fidelis Elevate Network": "Issue 26453",
        "Cortex XDR - IOC - Test": "Issue 37957",
        "PAN-OS Query Logs For Indicators Test": "Issue 28753",
        "TCPUtils-Test": "Issue 29677",
        "Polygon-Test": "Issue 29060",
        "AttackIQ - Test": "Issue 29774",
        "Azure Compute - Test": "Issue 28056",
        "forcepoint test": "Issue 28043",
        "Test-VulnDB": "Issue 30875",
        "Malware Domain List Active IPs Feed Test": "Issue 30878",
        "CuckooTest": "Issue 25601",
        "PhishlabsIOC_DRP-Test": "Issue 29589",
        "Carbon Black Live Response Test": "Issue 28237",
        "FeedThreatConnect-Test": "Issue 32317",
        "Palo_Alto_Networks_Enterprise_DLP - Test": "Issue 32568",
        "JoeSecurityTestDetonation": "Issue 25650",
        "JoeSecurityTestPlaybook": "Issue 25649",
        "Phishing - Core - Test - Incident Starter": "Issue 26784",
        "Phishing - Core - Test - Actual Incident": "Issue 45227",
        "Phishing v2 - Test - Incident Starter": "Issue 46660",
        "Test Playbook McAfee ATD": "Issue 33409",
        "Detonate Remote File From URL -McAfee-ATD - Test": "Issue 33407",
        "Test Playbook McAfee ATD Upload File": "Issue 33408",
        "Trend Micro Apex - Test": "Issue 27280",
        "Test-BPA": "Issue 28406",
        "Test-BPA_Integration": "Issue 28236",
        "TestTOPdeskPlaybook": "Issue 35412",
        "PAN-OS EDL Setup v3 Test": "Issue 35386",
        "GmailTest": "Issue 27057",
        "get_file_sample_by_hash_-_cylance_protect_-_test": "Issue 28823",
        "Carbon Black Enterprise EDR Test": "Issue 29775",
        "VirusTotal (API v3) Detonate Test": "Issue 36004",
        "FailedInstances - Test": "Issue 33218",
        "PAN-OS DAG Configuration Test": "Issue 19205",
        "get_original_email_-_ews-_test": "Issue 27571",
        "Trend Micro Deep Security - Test": "outsourced",
        "Microsoft Teams - Test": "Issue 38263",
        "EWS Extension: Powershell Online V2 Test": "Issue 39008",
        "O365 - EWS - Extension - Test": "Issue 39008",
        "Majestic Million Test Playbook": "Issue 30931",
        "iDefense_v2_Test": "Issue 40126",
        "Feed iDefense Test": "Issue 34035",
        "McAfee ESM v2 - Test v11.1.3": "Issue 43825",
        "McAfee ESM v2 (v11.3) - Test": "Jira ticket CRTX-65370",
        "McAfee ESM Watchlists - Test v11.3": "Jira ticket CRTX-65370",
        "Detonate URL - WildFire v2.1 - Test": "Issue 40834",
        "Domain Enrichment - Generic v2 - Test": "Issue 40862",
        "TestIPQualityScorePlaybook": "Issue 40915",
        "VerifyOOBV2Predictions-Test": "Issue 37947",
        "Infoblox Test": "Issue 25651",
        "AutoFocusTagsFeed-test": "shares API quota with the other test",
        "Carbon Black Edr - Test": "Jira ticket XDR-43185",
        "Phishing v2 - Test - Actual Incident": "Issue 41322",
        "carbonBlackEndpointStandardTestPlaybook": "Issue 36936",
        "test_Qradar_v2": "the integration is deprecated as we released Qradar V3",
        "XsoarPowershellTesting-Test": "Issue 32689",
        "MicrosoftManagementActivity - Test": "Issue 43922",
        "Google-Vault-Generic-Test": "Issue 24347",
        "Google_Vault-Search_And_Display_Results_test": "Issue 24348",
        "Zscaler Test": "Issue 40157, API subscription currently Expired",
        "Cisco Firepower - Test": "Issue 32412",
        "cisco-ise-test-playbook": "Issue 44351",
        "GuardiCoreV2-Test": "Issue 43822",
        "ExtractAttackPattern-Test": "Issue 44095",
        "playbook-EWS_O365_Extension_test": "Issue 25605",
        "Cherwell - test": "Issue 26780",
        "Cherwell Example Scripts - test": "Issue 27107",
        "Endpoint Malware Investigation - Generic - Test": "Issue 44779",
        "Mimecast test": "Issue 26906",
        "AutoFocus V2 test": "Issue 26464",
        "SplunkPy_KV_commands_default_handler": "Issue 41419",
        "LogRhythm REST test": "Issue 40654",
        "Process Email - Generic - Test - Actual Incident": "Issue 45227",
        "Tanium Threat Response Test": "Issue CRTX-58729",
        "Tanium Threat Response - Create Connection v2 - Test": "Issue CRTX-58729",
        "AzureADTest": "Issue 40131",
        "Autoextract - Test": "Issue 45293",
        "LogRhythm-Test-Playbook": "Issue 27164",
        "Microsoft_365_Defender-Test": "Issue 39390",
        "Tanium Threat Response - Request File Download v2 - Test": "Issue 46326",
        "test_AssignToNextShiftOOO": "Issue 44198",
        "EWS_O365_send_mail_test": "Issue 44200",
        "Cisco Umbrella Test": "Issue 24338",
        "Unit42 Intel Objects Feed - Test": "Issue 44100",
        "Fetch Indicators Test": "Issue 45490",
        "FormattedDateToEpochTest": "Issue 26724",
        "CrowdstrikeFalconSandbox2 Test": "Issue 46845",
        "Test ADGetUser Fails with no instances 'Active Directory Query' (old version)": "Issue 44543",
        "CarbonBlackLiveResponseCloud-Test": "Issue 39282",
        "Panorama Best Practise - Test": "Issue 43826",
        "JsonToTable - Test Playbook": "Issue 44302",
        "Recorded Future Test": "Issue 26741",
        "Git_Integration-Test": "Issue 37800",
        "RecordedFutureFeed - Test": "Issue 43923",
        "SymantecEndpointProtection_Test": "Issue 30157",
        "TestCloudflareWAFPlaybook": "No instance",
        "DBot Build Phishing Classifier Test - Multiple Algorithms": "Issue 48350",
        "Elasticsearch_v2_test-v8": "CRTX-61980",
        "Carbon Black Enterprise Protection V2 Test": "No credentials",
        "TruSTAR v2-Test": "No credentials",
        "Archer v2 - Test": "Test doesn't pass in the builds because of the creds, but creds seems ok, need to debug further",
        "AD v2 - debug-mode": "No credentials",
        "Google-KMS-test": "No instance",
        "hashicorp_test": "No instance",
        "Google BigQuery Test": "No instance",
        "GCS Object Operations - Test": "No instance",
        "GCS Bucket Management - Test": "No instance",
        "GCS - Test": "No instance",
        "GCS Object Policy (ACL) - Test": "No instance",
        "GCS Bucket Policy (ACL) - Test": "No instance",
        "playbook-AzureDataExplorer-Test": "No Instance",
        "OTRS Test": "No Instance",
        "Microsoft Graph Groups - Test dev": "No Working Instance",
        "Microsoft Graph Groups - Test prod": "No Working Instance",
        "Microsoft Graph Groups - Test": "No Working Instance",
        "playbook-AzureDevOps-Test": "No Working Instance",
        "test playbook - Google Cloud Functions": "No Working Instance",
        "playbook-GCP-IAM_Test": "No Working Instance",
        "GoogleCalendar-Test": "No Working Instance",
        "AlexaV2 Test Playbook": "The service is deprecated on Dec 15, 2022",
        "CortexAttackSurfaceManagement_Test": "No instance - issue CRTX-65449",
        "CortexXpanse_Test": "No instance - issue CRTX-65449",
        "OpenCTI Test": "Add Support to version 5.x of OpenCTI - issue CIAC-4407",
        "Archer-Test-Playbook": "the integration is deprecated as we have ArcherV2",
        "O365-SecurityAndCompliance-Test": "Deprecated, consumes connection quota for V2",
        "ThreatGrid_v2_Test": "No instance, developed by Qmasters",
        "Test-Detonate URL - ThreatGrid": "No instance, developed by Qmasters",
        "awake_security_test_pb": "No instance, CRTX-77572",
        "Create Phishing Classifier V2 ML Test": "Updated docker image lacks data for the ml model. Once data issue is solved for ml module can un skip. ",
        "SumoLogic-Test": "401 unauthorized, CIAC-6334",
        "EWS_O365_test": "Issue CIAC-6753",
        "Microsoft Defender Advanced Threat Protection - Test dev": "Issue CIAC-7514",
        "Microsoft Defender Advanced Threat Protection - Test self deployed": "Issue CIAC-7527",
        "Microsoft Defender Advanced Threat Protection - Test": "Issue CIAC-7527",
        "OpsGenieV3TestPlaybook": "Issue CIAC-7649"
    },
    "skipped_integrations": {
        "CiscoWSAv2": "No instance - No license",
        "DatadogCloudSIEM": "No instance - No license",
        "Lastline v2": "No instance - No license",
        "AbuseIPDB": "No instance - License expired",
        "checkpointdome9": "No instance - No license",
        "_comment1": "~~~ NO INSTANCE ~~~",
        "FortiSIEMV2": "No instance",
        "Azure Firewall": "No instance",
        "Vertica": "No instance issue 45719",
        "Ipstack": "No instance - Usage limit reached (Issue 38063)",
        "AnsibleAlibabaCloud": "No instance - issue 40447",
        "AnsibleAzure": "No instance - issue 40447",
        "AnsibleCiscoIOS": "No instance - issue 40447",
        "AnsibleCiscoNXOS": "No instance - issue 40447",
        "AnsibleHCloud": "No instance - issue 40447",
        "AnsibleKubernetes": "No instance - issue 40447",
        "AnsibleACME": "No instance - issue 40447",
        "AnsibleDNS": "No instance - issue 40447",
        "AnsibleLinux": "No instance - issue 40447",
        "AnsibleOpenSSL": "No instance - issue 40447",
        "AnsibleMicrosoftWindows": "No instance - issue 40447",
        "AnsibleVMware": "No instance - issue 40447",
        "SolarWinds": "No instance - developed by Crest",
        "Atlassian Confluence Cloud": "No instance - developed by Crest",
        "SOCRadarIncidents": "No instance - developed by partner",
        "SOCRadarThreatFusion": "No instance - developed by partner",
        "NetskopeAPIv1": "No instance - developed by Qmasters",
        "trustwave secure email gateway": "No instance - developed by Qmasters",
        "Azure Storage Table": "No instance - developed by Qmasters",
        "Azure Storage Queue": "No instance - developed by Qmasters",
        "Azure Storage FileShare": "No instance - developed by Qmasters",
        "Azure Storage Container": "No instance - developed by Qmasters",
        "VMware Workspace ONE UEM (AirWatch MDM)": "No instance - developed by crest",
        "ServiceDeskPlus (On-Premise)": "No instance",
        "Forcepoint": "No instance - instance issues. Issue 28043",
        "ZeroFox": "No instance - Issue 29284",
        "Symantec Management Center": "No instance - Issue 23960",
        "Fidelis Elevate Network": "No instance - Issue 26453",
        "ArcSight Logger": "No instance - Issue 19117",
        "Sophos Central": "No instance",
        "MxToolBox": "No instance",
        "Prisma Access": "No instance - Issue CRTX-84209",
        "AlphaSOC Network Behavior Analytics": "No instance",
        "IsItPhishing": "No instance",
        "Verodin": "No instance",
        "EasyVista": "No instance",
        "Pipl": "No instance",
        "Moloch": "No instance",
        "Twilio": "No instance",
        "Zendesk": "No instance",
        "GuardiCore": "No instance",
        "Nessus": "No instance",
        "Cisco CloudLock": "No instance",
        "Vectra v2": "No instance",
        "GoogleCloudSCC": "No instance, outsourced",
        "FortiGate": "No instance - License expired, and not going to get one (issue 14723)",
        "Attivo Botsink": "no instance, not going to get it",
        "AWS Sagemaker": "No instance - License expired, and probably not going to get it",
        "Symantec MSS": "No instance, probably not going to get it (issue 15513)",
        "FireEye ETP": "No instance",
        "Proofpoint TAP v2": "No instance",
        "remedy_sr_beta": "No instance",
        "fireeye": "No instance - Issue 19839",
        "Remedy On-Demand": "No instance - Issue 19835",
        "Check Point": "No instance - Issue 18643",
        "CheckPointFirewall_v2": "No instance - Issue 18643",
        "CTIX v3": "No instance - developed by partner",
        "Jask": "No instance - Issue 18879",
        "vmray": "No instance - Issue 18752",
        "SCADAfence CNM": "No instance - Issue 18376",
        "ArcSight ESM v2": "No instance - Issue #18328",
        "AlienVault USM Anywhere": "No instance - Issue #18273",
        "Dell Secureworks": "No instance",
        "Service Manager": "No instance - Expired license",
        "carbonblackprotection": "No instance - License expired",
        "icebrg": "No instance - Issue 14312",
        "Freshdesk": "No instance - Trial account expired",
        "Kafka V2": "No instance - Can not connect to instance from remote",
        "KafkaV3": "No instance - Can not connect to instance from remote",
        "Check Point Sandblast": "No instance - Issue 15948",
        "Remedy AR": "No instance - getting 'Not Found' in test button",
        "Salesforce": "No instance - Issue 15901",
        "ANYRUN": "No instance",
        "SecneurX Analysis": "No Instance",
        "Snowflake": "No instance - Looks like account expired, needs looking into",
        "Cisco Spark": "No instance - Issue 18940",
        "Phish.AI": "No instance - Issue 17291",
        "MaxMind GeoIP2": "No instance - Issue 18932.",
        "Exabeam": "No instance - Issue 19371",
        "Ivanti Heat": "No instance - Issue 26259",
        "AWS - Athena - Beta": "No instance - Issue 19834",
        "SNDBOX": "No instance - Issue 28826",
        "Workday": "No instance - License expired Issue: 29595",
        "FireEyeFeed": "No instance - License expired Issue: 31838",
        "Akamai WAF": "No instance - Issue 32318",
        "FreshworksFreshservice": "No instance - Issue 32318",
        "FraudWatch": "No instance - Issue 34299",
        "Cisco Stealthwatch": "No instance - developed by Qmasters",
        "Armis": "No instance - developed by SOAR Experts",
        "CiscoESA": "No instance - developed by Qmasters",
        "CiscoSMA": "No instance - developed by Qmasters",
        "CiscoAMP": "No instance & Depreceated, replaced by AMPV2",
        "AMPv2": "No instance - developed by Qmasters",
        "Cisco Umbrella Reporting": "No instance - developed by Login-Soft",
        "FortinetFortiwebVM": "No instance - developed by Qmasters",
        "_comment2": "~~~ UNSTABLE ~~~",
        "ThreatConnect v2": "unstable instance",
        "_comment3": "~~~ QUOTA ISSUES ~~~",
        "Lastline": "issue 20323",
        "Google Resource Manager": "Cannot create projects because have reached allowed quota.",
        "Looker": "Warehouse 'DEMO_WH' cannot be resumed because resource monitor 'LIMITER' has exceeded its quota.",
        "_comment4": "~~~ OTHER ~~~",
        "Anomali ThreatStream v2": "Will be deprecated soon.",
        "Anomali ThreatStream": "Will be deprecated soon.",
        "AlienVault OTX TAXII Feed": "Issue 29197",
        "EclecticIQ Platform": "Issue 8821",
        "Forescout": "Can only be run from within PANW network. Look in keeper for - Demisto in the LAB",
        "ForescoutEyeInspect": "No instance - developed by Qmasters",
        "FortiManager": "Can only be run within PANW network",
        "HelloWorldSimple": "This is just an example integration - no need for test",
        "TestHelloWorldPlaybook": "This is just an example integration - no need for test",
        "AttackIQFireDrill": "License issues #29774",
        "LogRhythm": "The integration is deprecated",
        "Threat Grid": "No instance & Depreceated, replaced by ThreatGridv2",
        "ThreatGridv2": "No instance - developed by Qmasters",
        "SentinelOne V2": "No instance - developed by partner",
        "CheckPhish": "Issue CRTX-86562",
        "SecurityAndComplianceV2": "Can only be authenticated via MFA and requires user interaction to configure."
    },
    "nightly_packs": [
        "CommonScripts",
        "CommonPlaybooks",
        "CIRCL",
        "rasterize",
        "Phishing",
        "Base",
        "Active_Directory_Query",
        "EWS",
        "DefaultPlaybook",
        "DemistoRESTAPI",
        "Palo_Alto_Networks_WildFire",
        "ipinfo",
        "Whois",
        "AutoFocus",
        "ImageOCR",
        "SplunkPy",
        "MailSenderNew",
        "EWSMailSender",
        "ServiceNow",
        "CortexXDR",
        "PAN-OS",
        "QRadar",
        "PhishTank",
        "OpenPhish",
        "AbuseDB",
        "CrowdStrikeFalcon",
        "XForceExchange",
        "AlienVault_OTX",
        "MicrosoftGraphMail",
        "MISP",
        "Threat_Crowd",
        "Slack",
        "CrowdStrikeFalconX",
        "FeedMitreAttackv2",
        "URLHaus",
        "MicrosoftDefenderAdvancedThreatProtection",
        "CrowdStrikeIntel",
        "Shodan",
        "MailListener",
        "FeedOffice365",
        "GenericSQL",
        "PANWComprehensiveInvestigation",
        "CortexDataLake",
        "PrismaCloud",
        "FeedAWS",
        "AzureSecurityCenter",
        "PrismaCloudCompute",
        "ExpanseV2",
        "PrismaSaasSecurity",
        "PaloAltoNetworks_IoT"
    ],
    "unmockable_integrations": {
        "NetscoutArborSightline": "Uses timestamp",
        "Cylance Protect v2": "uses time-based JWT token",
        "EwsExtension": "Powershell does not support proxy",
        "EWS Extension Online Powershell v2": "Powershell does not support proxy/ssl",
        "Office 365 Feed": "Client sends a unique uuid as first request of every run",
        "AzureWAF": "Has a command that sends parameters in the path",
        "HashiCorp Vault": "Has a command that sends parameters in the path",
        "urlscan.io": "Uses data that comes in the headers",
        "CloudConvert": "has a command that uploads a file (!cloudconvert-upload)",
        "Symantec Messaging Gateway": "Test playbook uses a random string",
        "AlienVault OTX TAXII Feed": "Client from 'cabby' package generates uuid4 in the request",
        "Generic Webhook": "Does not send HTTP traffic",
        "Microsoft Endpoint Configuration Manager": "Uses Microsoft winRM",
        "SecurityIntelligenceServicesFeed": "Need proxy configuration in server",
        "BPA": "Playbook using GenericPolling which is inconsistent",
        "XsoarPowershellTesting": "Integration which not use network.",
        "Mail Listener v2": "Integration has no proxy checkbox",
        "Cortex XDR - IOC": "'Cortex XDR - IOC - Test' is using also the fetch indicators which is not working in proxy mode",
        "SecurityAndCompliance": "Integration doesn't support proxy",
        "SecurityAndComplianceV2": "Integration doesn't support proxy",
        "Cherwell": "Submits a file - tests that send files shouldn't be mocked. this problem was fixed but the test is not running anymore because the integration is skipped",
        "Maltiverse": "issue 24335",
        "ActiveMQ": "stomp sdk not supporting proxy.",
        "MITRE ATT&CK": "Using taxii2client package",
        "MongoDB": "Our instance not using SSL",
        "Cortex Data Lake": "Integration requires SSL",
        "Google Key Management Service": "The API requires an SSL secure connection to work.",
        "McAfee ESM-v10": "we have multiple instances with same test playbook, mock recording are per playbook so it keeps failing the playback step",
        "SlackV2": "Integration requires SSL",
        "SlackV3": "Integration requires SSL",
        "Whois": "Mocks does not support sockets",
        "Panorama": "Exception: Proxy process took to long to go up. https://circleci.com/gh/demisto/content/24826",
        "Image OCR": "Does not perform network traffic",
        "Server Message Block (SMB) v2": "Does not perform http communication",
        "Active Directory Query v2": "Does not perform http communication",
        "dnstwist": "Does not perform http communication",
        "Generic SQL": "Does not perform http communication",
        "PagerDuty v2": "Integration requires SSL",
        "TCPIPUtils": "Integration requires SSL",
        "Luminate": "Integration has no proxy checkbox",
        "Shodan": "Integration has no proxy checkbox",
        "Google BigQuery": "Integration has no proxy checkbox",
        "ReversingLabs A1000": "Checking",
        "Check Point": "Checking",
        "okta": "Test Module failing, suspect it requires SSL",
        "Okta v2": "dynamic test, need to revisit and better avoid conflicts",
        "Awake Security": "Checking",
        "ArcSight ESM v2": "Checking",
        "Phish.AI": "Checking",
        "VMware": "PyVim (SmartConnect class) does not support proxy",
        "Intezer": "Nightly - Checking",
        "ProtectWise": "Nightly - Checking",
        "google-vault": "Nightly - Checking",
        "Forcepoint": "Nightly - Checking",
        "palo_alto_firewall": "Need to check test module",
        "Signal Sciences WAF": "error with certificate",
        "google": "'unsecure' parameter not working",
        "EWS Mail Sender": "Inconsistent test (playback fails, record succeeds)",
        "ReversingLabs Titanium Cloud": "No Unsecure checkbox. proxy trying to connect when disabled.",
        "Recorded Future": "might be dynamic test",
        "AlphaSOC Wisdom": "Test module issue",
        "Microsoft Graph User": "Test direct access to oproxy",
        "Azure Security Center v2": "Test direct access to oproxy",
        "Azure Compute v2": "Test direct access to oproxy",
        "AWS - CloudWatchLogs": "Issue 20958",
        "AWS - Athena - Beta": "Issue 24926",
        "AWS - CloudTrail": "Issue 24926",
        "AWS - Lambda": "Issue 24926",
        "AWS - IAM": "Issue 24926",
        "AWS Sagemaker": "Issue 24926",
        "Gmail Single User": "googleclient sdk has time based challenge exchange",
        "Gmail": "googleclient sdk has time based challenge exchange",
        "GSuiteAdmin": "googleclient sdk has time based challenge exchange",
        "GSuiteAuditor": "googleclient sdk has time based challenge exchange",
        "GoogleCloudTranslate": "google translate sdk does not support proxy",
        "Google Chronicle Backstory": "SDK",
        "Google Vision AI": "SDK",
        "Google Cloud Compute": "googleclient sdk has time based challenge exchange",
        "Google Cloud Functions": "googleclient sdk has time based challenge exchange",
        "GoogleDocs": "googleclient sdk has time based challenge exchange",
        "GooglePubSub": "googleclient sdk has time based challenge exchange",
        "Google Resource Manager": "googleclient sdk has time based challenge exchange",
        "Google Cloud Storage": "SDK",
        "GoogleCalendar": "googleclient sdk has time based challenge exchange",
        "G Suite Security Alert Center": "googleclient sdk has time based challenge exchange",
        "GoogleDrive": "googleclient sdk has time based challenge exchange",
        "Syslog Sender": "syslog",
        "syslog": "syslog",
        "MongoDB Log": "Our instance not using SSL",
        "MongoDB Key Value Store": "Our instance not using SSL",
        "Zoom": "Uses dynamic token",
        "GoogleKubernetesEngine": "SDK",
        "TAXIIFeed": "Cannot use proxy",
        "EWSO365": "oproxy dependent",
        "MISP V2": "Cleanup process isn't performed as expected.",
        "MISP V3": "Cleanup process isn't performed as expected.",
        "Azure Network Security Groups": "Has a command that sends parameters in the path",
        "GitHub": "Cannot use proxy",
        "LogRhythm": "Cannot use proxy",
        "Create-Mock-Feed-Relationships": "recording is redundant for this integration",
        "RSA Archer v2": "cannot connect to proxy",
        "Anomali ThreatStream v3": "recording is not working",
        "LogRhythmRest V2": "Submits a file - tests that send files shouldn't be mocked.",
        "Cortex XDR - IR": "internal product, no need to mock",
        "Microsoft Teams via Webhook": "message sent contains random hostname of server",
        "TeamCymru": "Mocks does not support sockets"
    },
    "parallel_integrations": [
        "AWS - ACM",
        "AWS - EC2",
        "AWS - Security Hub",
        "AWS Feed",
        "AlienVault OTX TAXII Feed",
        "AlienVault Reputation Feed",
        "Amazon DynamoDB",
        "AutoFocus Feed",
        "AzureFeed",
        "Bambenek Consulting Feed",
        "Blocklist_de Feed",
        "BruteForceBlocker Feed",
        "CSVFeed",
        "CheckPhish",
        "CIRCL",
        "Cloudflare Feed",
        "Cofense Feed",
        "Cortex Data Lake",
        "Create-Mock-Feed-Relationships",
        "CreateIncidents",
        "CrowdStrike Falcon X",
        "Cryptocurrency",
        "DShield Feed",
        "Core REST API",
        "EDL",
        "EWS v2",
        "ElasticsearchFeed",
        "Fastly Feed",
        "Feodo Tracker IP Blocklist Feed",
        "HelloWorld",
        "Image OCR",
        "JSON Feed",
        "Lastline v2",
        "LogRhythmRest",
        "MITRE ATT&CK",
        "Mail Listener v2",
        "Malware Domain List Active IPs Feed",
        "McAfee DXL",
        "Microsoft Intune Feed",
        "Office 365 Feed",
        "Plain Text Feed",
        "Prisma Access Egress IP feed",
        "ProofpointFeed",
        "Rasterize",
        "Recorded Future Feed",
        "SNDBOX",
        "SpamhausFeed",
        "TAXII2 Server",
        "TAXIIFeed",
        "Tanium",
        "VirusTotal (API v3)",
        "VulnDB",
        "Whois",
        "abuse.ch SSL Blacklist Feed",
        "ipinfo",
        "ipinfo_v2",
        "syslog"
    ],
    "private_tests": [
        "HelloWorldPremium_Scan-Test",
        "HelloWorldPremium-Test"
    ],
    "docker_thresholds": {
        "_comment": "Add here docker images which are specific to an integration and require a non-default threshold (such as rasterize or ews). That way there is no need to define this multiple times. You can specify full image name with version or without.",
        "images": {
            "demisto/chromium": {
                "pid_threshold": 18
            },
            "demisto/py-ews:2.0": {
                "memory_threshold": 150
            },
            "demisto/pymisp:1.0.0.52": {
                "memory_threshold": 150
            },
            "demisto/pytan": {
                "pid_threshold": 11
            },
            "demisto/google-k8s-engine1.0.0.64696": {
                "pid_threshold": 11,
                "memory_threshold": 110
            },
            "demisto/threatconnect-tcex": {
                "pid_threshold": 11
            },
            "demisto/taxii2": {
                "pid_threshold": 11
            },
            "demisto/pwsh-infocyte": {
                "pid_threshold": 24,
                "memory_threshold": 140
            },
            "demisto/pwsh-exchange": {
                "pid_threshold": 24,
                "memory_threshold": 140
            },
            "demisto/powershell": {
                "pid_threshold": 24,
                "memory_threshold": 140
            },
            "demisto/powershell-ubuntu": {
                "pid_threshold": 45,
                "memory_threshold": 250
            },
            "demisto/boto3": {
                "memory_threshold": 90
            },
            "demisto/flask-nginx": {
                "pid_threshold": 11
            },
            "demisto/py3-tools": {
                "memory_threshold": 105
            },
            "demisto/googleapi-python3": {
                "memory_threshold": 300
            },
            "demisto/python3:3.10.4.29342": {
                "memory_threshold": 85
            }
        }
    },
    "test_marketplacev2": [
        "Sanity Test - Playbook with Unmockable Whois Integration"
    ],
    "reputation_tests": [
        "FormattingPerformance - Test",
        "reputations.json Test",
        "Indicators reputation-.json Test",
        "URL extraction test",
        "Domain extraction test",
        "Email extraction test",
        "File extraction test",
        "IPv4 extraction test",
        "IPv4 CIDR extraction test",
        "IPv6 CIDR extraction test",
        "IPv6 extraction test"
    ]
}<|MERGE_RESOLUTION|>--- conflicted
+++ resolved
@@ -5557,10 +5557,6 @@
     ],
     "skipped_tests": {
         "generic-sql-mssql-encrypted-connection": "Instance issues",
-<<<<<<< HEAD
-        "MSG-ediscovery-tpb" : "CIAC-8021",
-=======
->>>>>>> 7e371a37
         "RSANetWitnessv115-Test": "mocking error CIAC-7576",
         "CiscoWSAv2": "No instance - developed by Qmasters",
         "DatadogCloudSIEM": "No instance - developed by Login soft",
