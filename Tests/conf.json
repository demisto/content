{
    "available_tests_fields": {
        "context_print_dt": "Prints the incident's context dt directly to the build.",
        "external_playbook_config": "Allows to configure a test playbook inputs.",
        "fromversion": "Server version to start testing from.",
        "has_api": "Determines whether a test playbook uses API, to decide if to run it on nightly. Default value for integrations is true, and for scripts is false.",
        "instance_configuration": "Allows to configure integration instance non-parameters classifier and incoming mapper.",
        "instance_names": "Specific instance names the test should run on. Can hold a list.",
        "integrations": "Integrations that the test uses. Can hold a list.",
        "is_mockable": "Determines whether the results can bexed in the test. A boolean.",
        "memory_threshold": "Maximum amount of memory required for this test. A number.",
        "nightly": "Determines whether the test will run only on a nightly build. Relevant only for nightly packs. A boolean.",
        "pid_threshold": "Maximum amount of processes allowed for this test. A number.",
        "playbookID": "ID of the playbook that is being tested.",
        "runnable_on_docker_only": "Determines whether the test is runnable on docker only. A boolean.",
        "scripts": "Scripts that the test uses. Can hold a list.",
        "timeout": "Test specific timeout, in order to use a different timeout then default testTimeout. A number.",
        "toversion": "Server version to test up to it."
    },
    "testTimeout": 160,
    "testInterval": 20,
    "tests": [
        {
            "playbookID": "IndicatorFormatterFilterTest"
        },
        {
            "integrations": "FeedURLhaus",
            "playbookID": "playbook-urlhaus-feed_Test"
        },
        {
            "integrations": "RSANetWitnessv115",
            "playbookID": "RSANetWitnessv115-Test"
        },
        {
            "integrations": [
                "FeedMandiant",
                "Demisto REST API"
            ],
            "playbookID": "Fetch Indicators Test",
            "fromversion": "6.1.0",
            "is_mockable": false,
            "instance_names": "FeedMandiant",
            "timeout": 2400
        },
        {
            "integrations": "LogRhythmRest V2",
            "playbookID": "LogRhythmRestV2-test"
        },
        {
            "fromversion": "6.6.0",
            "integrations": "Zendesk v2",
            "playbookID": "Zendesk V2 TEST"
        },
        {
            "playbookID": "Base64Decode - Test"
        },
        {
            "playbookID": "SupportMultithreading - Test",
            "is_mockable": false
        },
        {
            "fromversion": "5.0.0",
            "integrations": [
                "WildFire-v2"
            ],
            "playbookID": "Detonate File - WildFire - Test"
        },
        {
            "integrations": [
                "Microsoft Management Activity API (O365 Azure Events)"
            ],
            "playbookID": "MicrosoftManagementActivity - Test"
        },
        {
            "integrations": "Microsoft Teams Management",
            "playbookID": "Microsoft Teams Management - Test",
            "is_mockable": false,
            "timeout": 700
        },
        {
            "playbookID": "SetIfEmpty - non-ascii chars - Test"
        },
        {
            "integrations": "Tripwire",
            "playbookID": "TestplaybookTripwire",
            "fromversion": "5.0.0"
        },
        {
            "integrations": "CensysV2",
            "playbookID": "CensysV2-Test",
            "fromversion": "6.1.0"
        },
        {
            "integrations": "Bitbucket",
            "playbookID": "Test_Bitbucket",
            "fromversion": "6.5.0"
        },
        {
            "playbookID": "Generic Polling Test",
            "timeout": 250
        },
        {
            "integrations": "Cisco Umbrella Enforcement",
            "playbookID": "Cisco Umbrella Enforcement-Test",
            "fromversion": "5.0.0"
        },
        {
            "integrations": "GCP-IAM",
            "playbookID": "playbook-GCP-IAM_Test",
            "fromversion": "6.0.0"
        },
        {
            "integrations": "GSuiteAdmin",
            "playbookID": "GSuiteAdmin-Test",
            "fromversion": "5.0.0"
        },
        {
            "integrations": "GSuiteAuditor",
            "playbookID": "GSuiteAuditor-Test",
            "fromversion": "5.5.0"
        },
        {
            "integrations": "AzureWAF",
            "instance_names": "azure_waf_user_auth_instance",
            "playbookID": "Azure WAF - Test",
            "fromversion": "5.0.0"
        },
        {
            "integrations": [
                "Azure Active Directory Identity Protection",
                "Demisto REST API"
            ],
            "playbookID": "AzureADTest",
            "fromversion": "6.0.0",
            "timeout": 3000,
            "is_mockable": false
        },
        {
            "integrations": "GoogleCalendar",
            "playbookID": "GoogleCalendar-Test",
            "fromversion": "5.0.0"
        },
        {
            "integrations": "GoogleDrive",
            "playbookID": "GoogleDrive-Test",
            "fromversion": "5.0.0"
        },
        {
            "integrations": "FireEye Central Management",
            "playbookID": "FireEye Central Management - Test",
            "fromversion": "5.5.0",
            "timeout": 500
        },
        {
            "integrations": "FireEyeNX",
            "playbookID": "FireEyeNX-Test"
        },
        {
            "integrations": "FireEyeHX v2",
            "playbookID": "FireEyeHX_v2",
            "fromversion": "6.2.0",
            "timeout": 1200
        },
        {
            "integrations": "FireEyeHX v2",
            "playbookID": "FireEyeHXv2_without_polling"
        },
        {
            "integrations": "EmailRepIO",
            "playbookID": "TestEmailRepIOPlaybook",
            "fromversion": "5.0.0"
        },
        {
            "integrations": "XsoarPowershellTesting",
            "playbookID": "XsoarPowershellTesting-Test",
            "has_api": false
        },
        {
            "integrations": "Palo Alto Networks Threat Vault",
            "playbookID": "PANW Threat Vault - Signature Search - Test",
            "fromversion": "5.0.0"
        },
        {
            "integrations": "Microsoft Endpoint Configuration Manager",
            "playbookID": "Microsoft ECM - Test",
            "fromversion": "5.5.0",
            "timeout": 400
        },
        {
            "integrations": "CrowdStrike Falcon Intel v2",
            "playbookID": "CrowdStrike Falcon Intel v2 - Test",
            "fromversion": "5.0.0"
        },
        {
            "integrations": "SecurityAndCompliance",
            "playbookID": "O365-SecurityAndCompliance-Test",
            "fromversion": "5.5.0",
            "memory_threshold": 300,
            "timeout": 1500
        },
        {
            "integrations": "SecurityAndCompliance",
            "playbookID": "O365-SecurityAndCompliance-ContextResults-Test",
            "fromversion": "5.5.0",
            "memory_threshold": 300,
            "timeout": 1500
        },
        {
            "integrations": "SecurityAndComplianceV2",
            "playbookID": "O365-SecurityAndComplianceV2-Test",
            "fromversion": "5.5.0",
            "memory_threshold": 300,
            "pid_threshold": 40,
            "timeout": 2500
        },
        {
            "integrations": "Azure Storage Container",
            "playbookID": "playbook-AzureStorageContainer-Test",
            "fromversion": "6.0.0"
        },
        {
            "integrations": "Azure Storage FileShare",
            "playbookID": "playbook-AzureStorageFileShare-Test",
            "fromversion": "6.0.0"
        },
        {
            "integrations": "Azure Storage Queue",
            "playbookID": "playbook-AzureStorageQueue-Test",
            "fromversion": "6.0.0"
        },
        {
            "integrations": "Azure Storage Table",
            "playbookID": "playbook-AzureStorageTable-Test",
            "fromversion": "6.0.0"
        },
        {
            "integrations": "EwsExtension",
            "playbookID": "O365 - EWS - Extension - Test",
            "fromversion": "6.0.0",
            "timeout": 500
        },
        {
            "integrations": "Majestic Million",
            "playbookID": "Majestic Million Test Playbook",
            "fromversion": "5.5.0",
            "memory_threshold": 300,
            "timeout": 500
        },
        {
            "integrations": "Anomali Enterprise",
            "playbookID": "Anomali Match Forensic Search - Test",
            "fromversion": "5.0.0"
        },
        {
            "integrations": [
                "Mail Listener v2",
                "Mail Sender (New)"
            ],
            "playbookID": "Mail-Listener Test Playbook",
            "fromversion": "5.0.0",
            "instance_names": [
                "Mail_Sender_(New)_STARTTLS"
            ]
        },
        {
            "integrations": "GraphQL",
            "fromversion": "5.0.0",
            "instance_names": "fetch_schema",
            "playbookID": "GraphQL - Test"
        },
        {
            "integrations": "GraphQL",
            "fromversion": "5.0.0",
            "instance_names": "no_fetch_schema",
            "playbookID": "GraphQL - Test"
        },
        {
            "integrations": "Azure Network Security Groups",
            "fromversion": "5.0.0",
            "instance_names": "azure_nsg_prod",
            "playbookID": "Azure NSG - Test"
        },
        {
            "integrations": "OpenCTI Feed",
            "playbookID": "OpenCTI Feed Test",
            "fromversion": "5.5.0"
        },
        {
            "integrations": "AWS - Security Hub",
            "playbookID": "AWS-securityhub Test",
            "timeout": 800
        },
        {
            "integrations": "Microsoft Advanced Threat Analytics",
            "playbookID": "Microsoft Advanced Threat Analytics - Test",
            "fromversion": "5.0.0",
            "is_mockable": false
        },
        {
            "integrations": "Zimperium",
            "playbookID": "Zimperium_Test",
            "fromversion": "5.0.0"
        },
        {
            "integrations": "Absolute",
            "playbookID": "Absolute_TestPlaybook",
            "fromversion": "6.0.0"
        },
        {
            "integrations": "ServiceDeskPlus",
            "playbookID": "Service Desk Plus Test",
            "instance_names": "sdp_instance_1",
            "fromversion": "5.0.0",
            "toversion": "5.9.9",
            "is_mockable": false
        },
        {
            "integrations": "ServiceDeskPlus",
            "playbookID": "Service Desk Plus - Generic Polling Test",
            "instance_names": "sdp_instance_1",
            "fromversion": "5.0.0",
            "toversion": "5.9.9"
        },
        {
            "integrations": "ServiceDeskPlus",
            "playbookID": "Service Desk Plus Test",
            "instance_names": "sdp_instance_2",
            "fromversion": "6.0.0",
            "is_mockable": false
        },
        {
            "integrations": "ServiceDeskPlus",
            "playbookID": "Service Desk Plus - Generic Polling Test",
            "instance_names": "sdp_instance_2",
            "fromversion": "6.0.0"
        },
        {
            "integrations": "ThreatConnect Feed",
            "playbookID": "FeedThreatConnect-Test",
            "fromversion": "5.5.0"
        },
        {
            "integrations": "URLhaus",
            "playbookID": "Test_URLhaus",
            "timeout": 1000
        },
        {
            "integrations": "AzureDevOps",
            "playbookID": "playbook-AzureDevOps-Test",
            "fromversion": "6.2.0"
        },
        {
            "integrations": "Microsoft Intune Feed",
            "playbookID": "FeedMicrosoftIntune_Test",
            "fromversion": "5.5.0"
        },
        {
            "integrations": "Tanium Threat Response",
            "playbookID": "Tanium Threat Response Test"
        },
        {
            "integrations": [
                "Syslog Sender",
                "syslog"
            ],
            "playbookID": "Test Syslog",
            "fromversion": "5.5.0",
            "timeout": 600
        },
        {
            "integrations": "APIVoid",
            "playbookID": "APIVoid Test"
        },
        {
            "integrations": "CloudConvert",
            "playbookID": "CloudConvert-test",
            "fromversion": "5.0.0",
            "timeout": 3000
        },
        {
            "integrations": "Cisco Firepower",
            "playbookID": "Cisco Firepower - Test",
            "timeout": 1000,
            "fromversion": "5.0.0"
        },
        {
            "integrations": "IllusiveNetworks",
            "playbookID": "IllusiveNetworks-Test",
            "fromversion": "5.0.0",
            "timeout": 500
        },
        {
            "integrations": "JSON Feed",
            "playbookID": "JSON_Feed_Test",
            "fromversion": "5.5.0",
            "instance_names": "JSON Feed no_auto_detect"
        },
        {
            "integrations": "JSON Feed",
            "playbookID": "JSON_Feed_Test",
            "fromversion": "5.5.0",
            "instance_names": "JSON Feed_auto_detect"
        },
        {
            "integrations": "JSON Feed",
            "playbookID": "JSON_Feed_Test",
            "fromversion": "5.5.0",
            "instance_names": "JSON Feed_post"
        },
        {
            "integrations": "Google Cloud Functions",
            "playbookID": "test playbook - Google Cloud Functions",
            "fromversion": "5.0.0"
        },
        {
            "integrations": "Plain Text Feed",
            "playbookID": "PlainText Feed - Test",
            "fromversion": "5.5.0",
            "instance_names": "Plain Text Feed no_auto_detect"
        },
        {
            "integrations": "Plain Text Feed",
            "playbookID": "PlainText Feed - Test",
            "fromversion": "5.5.0",
            "instance_names": "Plain Text Feed_auto_detect"
        },
        {
            "integrations": "Silverfort",
            "playbookID": "Silverfort-test",
            "fromversion": "5.0.0"
        },
        {
            "integrations": "GoogleKubernetesEngine",
            "playbookID": "GoogleKubernetesEngine_Test",
            "timeout": 600,
            "fromversion": "5.5.0"
        },
        {
            "integrations": "Fastly Feed",
            "playbookID": "Fastly Feed Test",
            "fromversion": "5.5.0"
        },
        {
            "integrations": "Malware Domain List Active IPs Feed",
            "playbookID": "Malware Domain List Active IPs Feed Test",
            "fromversion": "5.5.0"
        },
        {
            "integrations": "Claroty",
            "playbookID": "Claroty - Test",
            "fromversion": "5.0.0"
        },
        {
            "integrations": "Trend Micro Apex",
            "playbookID": "Trend Micro Apex - Test",
            "is_mockable": false
        },
        {
            "integrations": "Blocklist_de Feed",
            "playbookID": "Blocklist_de - Test",
            "fromversion": "5.5.0"
        },
        {
            "integrations": "Cloudflare Feed",
            "playbookID": "cloudflare - Test",
            "fromversion": "5.5.0"
        },
        {
            "integrations": "AzureFeed",
            "playbookID": "AzureFeed - Test",
            "fromversion": "5.5.0"
        },
        {
            "integrations": "SpamhausFeed",
            "playbookID": "Spamhaus_Feed_Test",
            "fromversion": "5.5.0"
        },
        {
            "integrations": "Cofense Feed",
            "playbookID": "TestCofenseFeed",
            "fromversion": "5.5.0"
        },
        {
            "integrations": "Bambenek Consulting Feed",
            "playbookID": "BambenekConsultingFeed_Test",
            "fromversion": "5.5.0"
        },
        {
            "integrations": "Pipl",
            "playbookID": "Pipl Test"
        },
        {
            "integrations": "AWS Feed",
            "playbookID": "AWS Feed Test",
            "fromversion": "5.5.0"
        },
        {
            "integrations": "QuestKace",
            "playbookID": "QuestKace test",
            "fromversion": "5.0.0"
        },
        {
            "integrations": "Digital Defense FrontlineVM",
            "playbookID": "Digital Defense FrontlineVM - Scan Asset Not Recently Scanned Test"
        },
        {
            "integrations": "Digital Defense FrontlineVM",
            "playbookID": "Digital Defense FrontlineVM - Test Playbook"
        },
        {
            "integrations": "CSVFeed",
            "playbookID": "CSV_Feed_Test",
            "fromversion": "5.5.0",
            "instance_names": "CSVFeed_no_auto_detect"
        },
        {
            "integrations": "CSVFeed",
            "playbookID": "CSV_Feed_Test",
            "fromversion": "5.5.0",
            "instance_names": "CSVFeed_auto_detect"
        },
        {
            "integrations": "ProofpointFeed",
            "playbookID": "TestProofpointFeed",
            "fromversion": "5.5.0"
        },
        {
            "integrations": "Digital Shadows",
            "playbookID": "Digital Shadows - Test"
        },
        {
            "integrations": "Azure Compute v2",
            "playbookID": "Azure Compute - Test",
            "instance_names": "ms_azure_compute_dev"
        },
        {
            "integrations": "Azure Compute v2",
            "playbookID": "Azure Compute - Test",
            "instance_names": "ms_azure_compute_prod",
            "is_mockable": false
        },
        {
            "integrations": "Azure Compute v2",
            "playbookID": "Azure Compute - Login Test",
            "instance_names": "ms_azure_compute_prod",
            "is_mockable": false
        },
        {
            "integrations": "Azure Compute v2",
            "playbookID": "Azure Compute - Login Test",
            "instance_names": "ms_azure_compute_self_deployed"
        },
        {
            "integrations": [
                "Symantec Data Loss Prevention",
                "Symantec Data Loss Prevention v2"
            ],
            "playbookID": "Symantec Data Loss Prevention - Test",
            "fromversion": "4.5.0"
        },
        {
            "integrations": "Symantec Data Loss Prevention v2",
            "playbookID": "Symantec Data Loss Prevention v2 - Test",
            "fromversion": "6.0.0"
        },
        {
            "integrations": "Lockpath KeyLight v2",
            "playbookID": "Keylight v2 - Test"
        },
        {
            "integrations": "Azure Security Center v2",
            "playbookID": "Azure SecurityCenter - Test",
            "instance_names": "ms_azure_sc_prod",
            "is_mockable": false
        },
        {
            "integrations": "Azure Security Center v2",
            "playbookID": "Azure SecurityCenter - Test",
            "instance_names": "ms_azure_sc_self_deployed"
        },
        {
            "integrations": "JsonWhoIs",
            "playbookID": "JsonWhoIs-Test"
        },
        {
            "integrations": "Maltiverse",
            "playbookID": "Maltiverse Test"
        },
        {
            "integrations": "Box v2",
            "playbookID": "BoxV2_TestPlaybook"
        },
        {
            "integrations": "MicrosoftGraphMail",
            "playbookID": "MicrosoftGraphMail-Test_dev",
            "instance_names": "ms_graph_mail_dev"
        },
        {
            "integrations": "MicrosoftGraphMail",
            "playbookID": "MicrosoftGraphMail-Test_dev_no_oproxy",
            "instance_names": "ms_graph_mail_dev_no_oproxy"
        },
        {
            "integrations": "MicrosoftGraphMail",
            "playbookID": "MicrosoftGraphMail-Test_prod",
            "instance_names": "ms_graph_mail_prod",
            "is_mockable": false
        },
        {
            "integrations": "CloudShark",
            "playbookID": "CloudShark - Test Playbook"
        },
        {
            "integrations": "Google Vision AI",
            "playbookID": "Google Vision API - Test"
        },
        {
            "integrations": "nmap",
            "playbookID": "Nmap - Test",
            "fromversion": "5.0.0"
        },
        {
            "integrations": "AutoFocus V2",
            "playbookID": "Autofocus Query Samples, Sessions and Tags Test Playbook",
            "fromversion": "4.5.0",
            "timeout": 1000
        },
        {
            "integrations": "HelloWorld",
            "playbookID": "HelloWorld-Test",
            "fromversion": "5.0.0"
        },
        {
            "integrations": "HelloWorld",
            "playbookID": "Sanity Test - Playbook with integration",
            "fromversion": "5.0.0"
        },
        {
            "integrations": "HelloWorld",
            "playbookID": "Sanity Test - Playbook with mocked integration",
            "fromversion": "5.0.0"
        },
        {
            "playbookID": "Sanity Test - Playbook with no integration",
            "fromversion": "5.0.0"
        },
        {
            "integrations": "Gmail",
            "playbookID": "Sanity Test - Playbook with Unmockable Integration",
            "fromversion": "5.0.0"
        },
        {
            "integrations": "Whois",
            "playbookID": "Sanity Test - Playbook with Unmockable Whois Integration",
            "fromversion": "6.5.0"
        },
        {
            "integrations": "HelloWorld",
            "playbookID": "HelloWorld_Scan-Test",
            "fromversion": "5.0.0",
            "timeout": 400
        },
        {
            "integrations": "HelloWorldPremium",
            "playbookID": "HelloWorldPremium_Scan-Test",
            "fromversion": "5.0.0",
            "timeout": 400
        },
        {
            "integrations": "HelloWorldPremium",
            "playbookID": "HelloWorldPremium-Test",
            "fromversion": "5.0.0"
        },
        {
            "integrations": "ThreatQ v2",
            "playbookID": "ThreatQ - Test",
            "fromversion": "4.5.0"
        },
        {
            "integrations": "AttackIQFireDrill",
            "playbookID": "AttackIQ - Test"
        },
        {
            "integrations": "PhishLabs IOC EIR",
            "playbookID": "PhishlabsIOC_EIR-Test"
        },
        {
            "integrations": "Amazon DynamoDB",
            "playbookID": "AWS_DynamoDB-Test"
        },
        {
            "integrations": "PhishLabs IOC DRP",
            "playbookID": "PhishlabsIOC_DRP-Test"
        },
        {
            "playbookID": "Create Phishing Classifier V2 ML Test",
            "timeout": 60000,
            "fromversion": "6.1.0",
            "instance_names": "ml_dummy_prod",
            "integrations": "AzureWAF"
        },
        {
            "integrations": "ZeroFox",
            "playbookID": "ZeroFox-Test",
            "fromversion": "4.1.0"
        },
        {
            "integrations": "AlienVault OTX v2",
            "playbookID": "Alienvault_OTX_v2 - Test"
        },
        {
            "integrations": "AWS - CloudWatchLogs",
            "playbookID": "AWS - CloudWatchLogs Test Playbook",
            "fromversion": "5.0.0"
        },
        {
            "integrations": "SlackV2",
            "playbookID": "Slack Test Playbook",
            "timeout": 400,
            "pid_threshold": 5,
            "fromversion": "5.0.0"
        },
        {
            "integrations": "SlackV3",
            "playbookID": "SlackV3 TestPB",
            "instance_names": "cached",
            "timeout": 400,
            "pid_threshold": 8,
            "fromversion": "5.5.0"
        },
        {
            "integrations": "SlackV3",
            "playbookID": "Test_SlackV3_NonCaching",
            "instance_names": "non_cached",
            "timeout": 400,
            "pid_threshold": 8,
            "fromversion": "5.5.0"
        },
        {
            "integrations": "Cortex XDR - IR",
            "playbookID": "Test XDR Playbook",
            "fromversion": "4.1.0",
            "timeout": 2500
        },
        {
            "integrations": "Cortex XDR - IOC",
            "playbookID": "Cortex XDR - IOC - Test",
            "fromversion": "5.5.0",
            "timeout": 1200
        },
        {
            "integrations": "Cloaken",
            "playbookID": "Cloaken-Test",
            "is_mockable": false
        },
        {
            "integrations": "ThreatX",
            "playbookID": "ThreatX-test",
            "timeout": 600
        },
        {
            "integrations": "Akamai WAF SIEM",
            "playbookID": "Akamai_WAF_SIEM-Test"
        },
        {
            "integrations": "Cofense Triage v2",
            "playbookID": "Cofense Triage v2 Test"
        },
        {
            "integrations": "Akamai WAF",
            "playbookID": "Akamai_WAF-Test"
        },
        {
            "integrations": "abuse.ch SSL Blacklist Feed",
            "playbookID": "SSL Blacklist test",
            "fromversion": "5.5.0"
        },
        {
            "integrations": "CheckPhish",
            "playbookID": "CheckPhish-Test"
        },
        {
            "integrations": "Symantec Management Center",
            "playbookID": "SymantecMC_TestPlaybook"
        },
        {
            "integrations": "Looker",
            "playbookID": "Test-Looker"
        },
        {
            "integrations": "Vertica",
            "playbookID": "Vertica Test"
        },
        {
            "integrations": "Server Message Block (SMB) v2",
            "playbookID": "SMB_v2-Test",
            "has_api": false,
            "fromversion": "5.0.0"
        },
        {
            "integrations": "Server Message Block (SMB) v2",
            "playbookID": "SMB test",
            "has_api": false,
            "fromversion": "5.0.0"
        },
        {
            "playbookID": "ConvertFile-Test",
            "fromversion": "4.5.0"
        },
        {
            "playbookID": "TestAwsEC2GetPublicSGRules-Test"
        },
        {
            "integrations": "RSA NetWitness Packets and Logs",
            "playbookID": "rsa_packets_and_logs_test"
        },
        {
            "playbookID": "CheckpointFW-test",
            "integrations": "Check Point"
        },
        {
            "playbookID": "RegPathReputationBasicLists_test"
        },
        {
            "playbookID": "EmailDomainSquattingReputation-Test"
        },
        {
            "playbookID": "RandomStringGenerateTest"
        },
        {
            "playbookID": "playbook-checkEmailAuthenticity-test"
        },
        {
            "playbookID": "HighlightWords_Test"
        },
        {
            "playbookID": "StringContainsArray_test"
        },
        {
            "integrations": "Fidelis Elevate Network",
            "playbookID": "Fidelis-Test"
        },
        {
            "integrations": "AWS - ACM",
            "playbookID": "ACM-Test"
        },
        {
            "integrations": "Thinkst Canary",
            "playbookID": "CanaryTools Test"
        },
        {
            "integrations": "ThreatMiner",
            "playbookID": "ThreatMiner-Test"
        },
        {
            "playbookID": "StixCreator-Test"
        },
        {
            "playbookID": "CompareIncidentsLabels-test-playbook"
        },
        {
            "integrations": "Have I Been Pwned? V2",
            "playbookID": "Pwned v2 test"
        },
        {
            "integrations": "Alexa Rank Indicator",
            "playbookID": "Alexa Test Playbook"
        },
        {
            "playbookID": "UnEscapeURL-Test"
        },
        {
            "playbookID": "UnEscapeIPs-Test"
        },
        {
            "playbookID": "ExtractDomainFromUrlAndEmail-Test"
        },
        {
            "playbookID": "ConvertKeysToTableFieldFormat_Test"
        },
        {
            "integrations": "CVE Search v2",
            "playbookID": "CVE Search v2 - Test"
        },
        {
            "integrations": "CVE Search v2",
            "playbookID": "cveReputation Test"
        },
        {
            "integrations": "HashiCorp Vault",
            "playbookID": "hashicorp_test",
            "fromversion": "5.0.0"
        },
        {
            "integrations": "AWS - Athena - Beta",
            "playbookID": "Beta-Athena-Test"
        },
        {
            "integrations": "BeyondTrust Password Safe",
            "playbookID": "BeyondTrust-Test"
        },
        {
            "integrations": "Dell Secureworks",
            "playbookID": "secureworks_test"
        },
        {
            "integrations": "ServiceNow v2",
            "playbookID": "servicenow_test_v2",
            "instance_names": "snow_basic_auth",
            "is_mockable": false
        },
        {
            "integrations": "ServiceNow v2",
            "playbookID": "ServiceNow_OAuth_Test",
            "instance_names": "snow_oauth"
        },
        {
            "playbookID": "Create ServiceNow Ticket and Mirror Test",
            "integrations": "ServiceNow v2",
            "instance_names": "snow_basic_auth",
            "fromversion": "6.0.0",
            "timeout": 500
        },
        {
            "playbookID": "Create ServiceNow Ticket and State Polling Test",
            "integrations": "ServiceNow v2",
            "instance_names": "snow_basic_auth",
            "fromversion": "6.0.0",
            "timeout": 500
        },
        {
            "integrations": "ServiceNow CMDB",
            "playbookID": "ServiceNow_CMDB_Test",
            "instance_names": "snow_cmdb_basic_auth"
        },
        {
            "integrations": "ServiceNow CMDB",
            "playbookID": "ServiceNow_CMDB_OAuth_Test",
            "instance_names": "snow_cmdb_oauth"
        },
        {
            "integrations": "ExtraHop v2",
            "playbookID": "ExtraHop_v2-Test"
        },
        {
            "playbookID": "Test CommonServer"
        },
        {
            "playbookID": "Test-debug-mode",
            "fromversion": "5.0.0"
        },
        {
            "integrations": "CIRCL",
            "playbookID": "CirclIntegrationTest"
        },
        {
            "integrations": "MISP V3",
            "playbookID": "MISP V3 Test",
            "timeout": 300,
            "fromversion": "5.5.0"
        },
        {
            "playbookID": "test-LinkIncidentsWithRetry"
        },
        {
            "playbookID": "CopyContextToFieldTest"
        },
        {
            "integrations": "OTRS",
            "playbookID": "OTRS Test",
            "fromversion": "4.1.0"
        },
        {
            "integrations": "Attivo Botsink",
            "playbookID": "AttivoBotsinkTest"
        },
        {
            "integrations": "FortiGate",
            "playbookID": "Fortigate Test"
        },
        {
            "playbookID": "FormattedDateToEpochTest"
        },
        {
            "integrations": "SNDBOX",
            "playbookID": "SNDBOX_Test",
            "timeout": 1000
        },
        {
            "integrations": "SNDBOX",
            "playbookID": "Detonate File - SNDBOX - Test",
            "timeout": 1000
        },
        {
            "integrations": "Awake Security",
            "playbookID": "awake_security_test_pb"
        },
        {
            "integrations": "Tenable.sc",
            "playbookID": "tenable-sc-test",
            "timeout": 240
        },
        {
            "integrations": "MimecastV2",
            "playbookID": "Mimecast test"
        },
        {
            "playbookID": "CreateEmailHtmlBody_test_pb",
            "fromversion": "4.1.0"
        },
        {
            "playbookID": "ReadPDFFileV2-Test",
            "timeout": 1000
        },
        {
            "playbookID": "JSONtoCSV-Test"
        },
        {
            "integrations": "Generic SQL",
            "playbookID": "generic-sql",
            "instance_names": "mysql instance",
            "fromversion": "5.0.0",
            "has_api": false
        },
        {
            "integrations": "Generic SQL",
            "playbookID": "generic-sql",
            "instance_names": "postgreSQL instance",
            "fromversion": "5.0.0",
            "has_api": false
        },
        {
            "integrations": "Generic SQL",
            "playbookID": "generic-sql",
            "instance_names": "Microsoft SQL instance",
            "fromversion": "5.0.0",
            "has_api": false
        },
        {
            "integrations": "Generic SQL",
            "playbookID": "generic-sql-oracle",
            "instance_names": "Oracle instance",
            "fromversion": "5.0.0",
            "has_api": false
        },
        {
            "integrations": "Generic SQL",
            "playbookID": "generic-sql-mssql-encrypted-connection",
            "instance_names": "Microsoft SQL instance using encrypted connection",
            "fromversion": "5.0.0",
            "has_api": false
        },
        {
            "integrations": "Panorama",
            "instance_names": "palo_alto_firewall_9.0",
            "playbookID": "Panorama Query Logs - Test",
            "fromversion": "6.1.0",
            "timeout": 1500,
            "nightly": true
        },
        {
            "integrations": "Panorama",
            "instance_names": "palo_alto_firewall_9.1",
            "playbookID": "palo_alto_firewall_test_pb",
            "fromversion": "6.1.0",
            "timeout": 1000
        },
        {
            "integrations": "Panorama",
            "instance_names": "palo_alto_panorama_9.1",
            "playbookID": "PAN-OS-panorama-topology-test-pb",
            "fromversion": "6.1.0",
            "timeout": 1000
        },
        {
            "integrations": "Panorama",
            "instance_names": "palo_alto_firewall_9.1",
            "playbookID": "PAN-OS-firewall-topology-test-pb",
            "fromversion": "6.1.0",
            "timeout": 1000
        },
        {
            "integrations": "Panorama",
            "instance_names": "palo_alto_panorama_9.1",
            "playbookID": "palo_alto_panorama_test_pb",
            "fromversion": "6.1.0",
            "timeout": 2400
        },
        {
            "integrations": "Panorama",
            "instance_names": "palo_alto_firewall_9.0",
            "playbookID": "PAN-OS URL Filtering enrichment - Test",
            "fromversion": "6.1.0"
        },
        {
            "integrations": "Panorama",
            "instance_names": "panorama_instance_best_practice",
            "playbookID": "Panorama Best Practise - Test",
            "fromversion": "6.1.0"
        },
        {
            "integrations": "Tenable.io",
            "playbookID": "Tenable.io test"
        },
        {
            "playbookID": "URLDecode-Test"
        },
        {
            "playbookID": "GetTime-Test"
        },
        {
            "playbookID": "GetTime-ObjectVsStringTest"
        },
        {
            "integrations": "Tenable.io",
            "playbookID": "Tenable.io Scan Test",
            "timeout": 3600
        },
        {
            "integrations": "Tenable.sc",
            "playbookID": "tenable-sc-scan-test",
            "timeout": 600
        },
        {
            "integrations": "google-vault",
            "playbookID": "Google-Vault-Generic-Test",
            "timeout": 3600,
            "memory_threshold": 180
        },
        {
            "integrations": "google-vault",
            "playbookID": "Google_Vault-Search_And_Display_Results_test",
            "memory_threshold": 180,
            "timeout": 3600
        },
        {
            "integrations": "MxToolBox",
            "playbookID": "MxToolbox-test"
        },
        {
            "integrations": "Nessus",
            "playbookID": "Nessus - Test"
        },
        {
            "playbookID": "Palo Alto Networks - Malware Remediation Test",
            "fromversion": "4.5.0"
        },
        {
            "playbookID": "SumoLogic-Test",
            "integrations": "SumoLogic",
            "fromversion": "4.1.0"
        },
        {
            "playbookID": "ParseEmailFiles-test"
        },
        {
            "playbookID": "ParseEmailFilesV2-test"
        },
        {
            "playbookID": "PAN-OS - Block IP and URL - External Dynamic List v2 Test",
            "integrations": [
                "Panorama",
                "palo_alto_networks_pan_os_edl_management"
            ],
            "instance_names": "palo_alto_firewall_9.0",
            "fromversion": "6.1.0"
        },
        {
            "playbookID": "Test_EDL",
            "integrations": "EDL",
            "instance_names": "edl_update",
            "fromversion": "5.5.0",
            "pid_threshold": 8,
            "has_api": false
        },
        {
            "playbookID": "Test_export_indicators_service",
            "instance_names": "eis_on_demand",
            "integrations": "ExportIndicators",
            "fromversion": "5.5.0"
        },
        {
            "playbookID": "PAN-OS - Block IP - Custom Block Rule Test",
            "integrations": "Panorama",
            "instance_names": "panorama_instance_security_team",
            "fromversion": "6.1.0"
        },
        {
            "playbookID": "PAN-OS - Block IP - Static Address Group Test",
            "integrations": "Panorama",
            "instance_names": "panorama_instance_security_team",
            "fromversion": "6.1.0"
        },
        {
            "playbookID": "Block IP - Generic V3_Test",
            "fromversion": "6.0.0"
        },
        {
            "playbookID": "PAN-OS - Block URL - Custom URL Category Test",
            "integrations": "Panorama",
            "instance_names": "panorama_instance_security_team",
            "fromversion": "6.1.0"
        },
        {
            "playbookID": "Endpoint Malware Investigation - Generic - Test",
            "integrations": [
                "Cylance Protect v2",
                "Demisto REST API"
            ],
            "fromversion": "5.0.0",
            "timeout": 1200
        },
        {
            "playbookID": "ParseExcel-test"
        },
        {
            "playbookID": "ParseHTMLIndicators-Test",
            "has_api": true
        },
        {
            "playbookID": "Detonate File - No Files test"
        },
        {
            "integrations": "SentinelOne V2",
            "instance_names": "SentinelOne_v2.0",
            "playbookID": "SentinelOne V2.0 - Test"
        },
        {
            "integrations": "SentinelOne V2",
            "instance_names": "SentinelOne_v2.1",
            "playbookID": "SentinelOne V2.1 - Test"
        },
        {
            "integrations": "InfoArmor VigilanteATI",
            "playbookID": "InfoArmorVigilanteATITest"
        },
        {
            "integrations": "IntSights",
            "instance_names": "intsights_standard_account",
            "playbookID": "IntSights Test"
        },
        {
            "integrations": "IntSights",
            "playbookID": "IntSights Mssp Test",
            "instance_names": "intsights_mssp_account"
        },
        {
            "integrations": "dnstwist",
            "playbookID": "dnstwistTest",
            "has_api": false
        },
        {
            "integrations": "BitDam",
            "playbookID": "Detonate File - BitDam Test"
        },
        {
            "integrations": "Threat Grid",
            "playbookID": "Test-Detonate URL - ThreatGrid",
            "timeout": 600
        },
        {
            "integrations": "Threat Grid",
            "playbookID": "ThreatGridTest",
            "timeout": 600
        },
        {
            "integrations": "Signal Sciences WAF",
            "playbookID": "SignalSciences-Test"
        },
        {
            "integrations": "RTIR",
            "playbookID": "RTIR Test"
        },
        {
            "integrations": "RedCanary",
            "playbookID": "RedCanaryTest"
        },
        {
            "playbookID": "URL Enrichment - Generic v2 - Test",
            "instance_names": "virus_total_v3",
            "integrations": [
                "VirusTotal (API v3)",
                "Rasterize"
            ],
            "timeout": 500,
            "pid_threshold": 12
        },
        {
            "playbookID": "CutTransformerTest"
        },
        {
            "playbookID": "TestEditServerConfig"
        },
        {
            "playbookID": "ContentPackInstaller_Test",
            "integrations": "Demisto REST API",
            "fromversion": "6.0.0"
        },
        {
            "playbookID": "Default - Test",
            "integrations": [
                "ThreatQ v2",
                "Demisto REST API"
            ],
            "fromversion": "5.0.0"
        },
        {
            "integrations": "SCADAfence CNM",
            "playbookID": "SCADAfence_test"
        },
        {
            "integrations": "ProtectWise",
            "playbookID": "Protectwise-Test"
        },
        {
            "integrations": "WhatsMyBrowser",
            "playbookID": "WhatsMyBrowser-Test"
        },
        {
            "integrations": "BigFix",
            "playbookID": "BigFixTest"
        },
        {
            "integrations": "Lastline v2",
            "playbookID": "Lastline v2 - Test"
        },
        {
            "integrations": "McAfee DXL",
            "playbookID": "McAfee DXL - Test"
        },
        {
            "playbookID": "TextFromHTML_test_playbook"
        },
        {
            "playbookID": "PortListenCheck-test"
        },
        {
            "integrations": "ThreatExchange",
            "playbookID": "ThreatExchange-test"
        },
        {
            "integrations": "Joe Security",
            "playbookID": "JoeSecurityTestPlaybook",
            "timeout": 500
        },
        {
            "integrations": "Joe Security",
            "playbookID": "JoeSecurityTestDetonation",
            "timeout": 2000
        },
        {
            "integrations": "WildFire-v2",
            "playbookID": "Wildfire Test",
            "is_mockable": false,
            "fromversion": "5.0.0",
            "toversion": "6.1.9"
        },
        {
            "integrations": "WildFire-v2",
            "playbookID": "Wildfire Test With Polling",
            "is_mockable": false,
            "fromversion": "6.2.0",
            "timeout": 1100
        },
        {
            "integrations": "WildFire-v2",
            "playbookID": "Detonate URL - WildFire-v2 - Test"
        },
        {
            "integrations": "WildFire-v2",
            "playbookID": "Detonate URL - WildFire v2.1 - Test"
        },
        {
            "integrations": "GRR",
            "playbookID": "GRR Test"
        },
        {
            "integrations": "VirusTotal",
            "instance_names": "virus_total_general",
            "playbookID": "virusTotal-test-playbook",
            "timeout": 1400
        },
        {
            "integrations": "VirusTotal",
            "instance_names": "virus_total_preferred_vendors",
            "playbookID": "virusTotaI-test-preferred-vendors",
            "timeout": 1400
        },
        {
            "integrations": [
                "Gmail Single User",
                "Gmail"
            ],
            "playbookID": "Gmail Single User - Test",
            "fromversion": "4.5.0",
            "memory_threshold": 150
        },
        {
            "integrations": "EWS v2",
            "playbookID": "get_original_email_-_ews-_test",
            "instance_names": "ewv2_regular"
        },
        {
            "integrations": [
                "EWSO365",
                "EWS v2",
                "EWS Mail Sender"
            ],
            "playbookID": "EWS search-mailbox test",
            "instance_names": [
                "ewv2_regular",
                "ews_mail_sender_labdemisto",
                "ewso365_dev_team"
            ],
            "timeout": 300
        },
        {
            "integrations": "PagerDuty v2",
            "playbookID": "PagerDuty Test"
        },
        {
            "scripts": [
                "DeleteContext"
            ],
            "playbookID": "test_delete_context"
        },
        {
            "playbookID": "DeleteContext-auto-test"
        },
        {
            "playbookID": "GmailTest",
            "integrations": "Gmail"
        },
        {
            "playbookID": "Gmail Convert Html Test",
            "integrations": "Gmail",
            "memory_threshold": 150
        },
        {
            "playbookID": "reputations.json Test",
            "toversion": "5.0.0"
        },
        {
            "playbookID": "Indicators reputation-.json Test",
            "fromversion": "5.5.0"
        },
        {
            "playbookID": "Test IP Indicator Fields",
            "fromversion": "5.0.0"
        },
        {
            "playbookID": "TestDedupIncidentsPlaybook"
        },
        {
            "playbookID": "TestDedupIncidentsByName"
        },
        {
            "integrations": "McAfee Advanced Threat Defense",
            "playbookID": "Test Playbook McAfee ATD",
            "timeout": 700
        },
        {
            "integrations": "McAfee Advanced Threat Defense",
            "playbookID": "Detonate Remote File From URL -McAfee-ATD - Test",
            "timeout": 700
        },
        {
            "playbookID": "stripChars - Test"
        },
        {
            "integrations": "McAfee Advanced Threat Defense",
            "playbookID": "Test Playbook McAfee ATD Upload File"
        },
        {
            "playbookID": "exporttocsv_script_test"
        },
        {
            "playbookID": "Set - Test"
        },
        {
            "integrations": "Intezer v2",
            "playbookID": "Intezer Testing v2",
            "fromversion": "4.1.0",
            "timeout": 600
        },
        {
            "integrations": [
                "Mail Sender (New)",
                "Gmail"
            ],
            "playbookID": "Mail Sender (New) Test",
            "instance_names": [
                "Mail_Sender_(New)_STARTTLS"
            ],
            "memory_threshold": 100
        },
        {
            "playbookID": "buildewsquery_test"
        },
        {
            "integrations": "Rapid7 Nexpose",
            "playbookID": "nexpose_test",
            "timeout": 240
        },
        {
            "playbookID": "GetIndicatorDBotScore Test"
        },
        {
            "integrations": "EWS Mail Sender",
            "playbookID": "EWS Mail Sender Test",
            "instance_names": [
                "ews_mail_sender_labdemisto"
            ]
        },
        {
            "integrations": [
                "EWS Mail Sender",
                "Rasterize"
            ],
            "instance_names": [
                "ews_mail_sender_labdemisto"
            ],
            "playbookID": "EWS Mail Sender Test 2"
        },
        {
            "integrations": [
                "EWS Mail Sender",
                "SMIME Messaging"
            ],
            "instance_names": [
                "ews_mail_sender_labdemisto",
                "SMIME Messaging"
            ],
            "playbookID": "EWS Mail Sender Test 3"
        },
        {
            "playbookID": "decodemimeheader_-_test"
        },
        {
            "playbookID": "test_url_regex"
        },
        {
            "integrations": "Skyformation",
            "playbookID": "TestSkyformation"
        },
        {
            "integrations": "okta",
            "playbookID": "okta_test_playbook",
            "timeout": 240
        },
        {
            "integrations": "Okta v2",
            "playbookID": "OktaV2-Test",
            "timeout": 300
        },
        {
            "integrations": "Okta IAM",
            "playbookID": "Okta IAM - Test Playbook",
            "fromversion": "6.0.0"
        },
        {
            "playbookID": "Test filters & transformers scripts"
        },
        {
            "integrations": "Salesforce",
            "playbookID": "SalesforceTestPlaybook"
        },
        {
            "integrations": "McAfee ESM v2",
            "instance_names": "v11.1.3",
            "playbookID": "McAfee ESM v2 - Test v11.1.3",
            "fromversion": "5.0.0",
            "is_mockable": false
        },
        {
            "integrations": "McAfee ESM v2",
            "instance_names": "v11.3",
            "playbookID": "McAfee ESM v2 (v11.3) - Test",
            "fromversion": "5.0.0",
            "timeout": 300,
            "is_mockable": false
        },
        {
            "integrations": "McAfee ESM v2",
            "instance_names": "v11.1.3",
            "playbookID": "McAfee ESM Watchlists - Test v11.1.3",
            "fromversion": "5.0.0"
        },
        {
            "integrations": "McAfee ESM v2",
            "instance_names": "v11.3",
            "playbookID": "McAfee ESM Watchlists - Test v11.3",
            "fromversion": "5.0.0"
        },
        {
            "integrations": "GoogleSafeBrowsing",
            "playbookID": "Google Safe Browsing Test",
            "timeout": 240,
            "fromversion": "5.0.0"
        },
        {
            "integrations": "Google Safe Browsing v2",
            "playbookID": "Google Safe Browsing V2 Test",
            "fromversion": "5.5.0"
        },
        {
            "integrations": "EWS v2",
            "playbookID": "EWSv2_empty_attachment_test",
            "instance_names": "ewv2_regular"
        },
        {
            "integrations": "EWS v2",
            "playbookID": "EWS Public Folders Test",
            "instance_names": "ewv2_regular",
            "is_mockable": false
        },
        {
            "integrations": "Symantec Endpoint Protection V2",
            "playbookID": "SymantecEndpointProtection_Test"
        },
        {
            "integrations": "carbonblackprotection",
            "playbookID": "search_endpoints_by_hash_-_carbon_black_protection_-_test",
            "timeout": 500
        },
        {
            "playbookID": "Process Email - Generic - Test - Incident Starter",
            "fromversion": "6.0.0",
            "integrations": "Rasterize",
            "timeout": 240
        },
        {
            "playbookID": "Process Email - Generic - Test - Actual Incident"
        },
        {
            "integrations": "CrowdstrikeFalcon",
            "playbookID": "Test - CrowdStrike Falcon",
            "fromversion": "4.1.0",
            "timeout": 500
        },
        {
            "playbookID": "ExposeIncidentOwner-Test"
        },
        {
            "integrations": "google",
            "playbookID": "GsuiteTest"
        },
        {
            "integrations": "OpenPhish",
            "playbookID": "OpenPhish Test Playbook"
        },
        {
            "integrations": "jira-v2",
            "playbookID": "Jira-v2-Test",
            "timeout": 500,
            "is_mockable": false
        },
        {
            "integrations": "ipinfo",
            "playbookID": "IPInfoTest"
        },
        {
            "integrations": "ipinfo_v2",
            "playbookID": "IPInfo_v2Test",
            "fromversion": "5.5.0"
        },
        {
            "integrations": "GoogleMaps",
            "playbookID": "GoogleMapsTest",
            "fromversion": "6.0.0"
        },
        {
            "playbookID": "VerifyHumanReadableFormat"
        },
        {
            "playbookID": "strings-test"
        },
        {
            "playbookID": "TestCommonPython",
            "timeout": 500
        },
        {
            "playbookID": "TestFileCreateAndUpload"
        },
        {
            "playbookID": "TestIsValueInArray"
        },
        {
            "playbookID": "TestStringReplace"
        },
        {
            "playbookID": "TestHttpPlaybook"
        },
        {
            "integrations": "SplunkPy",
            "playbookID": "SplunkPy parse-raw - Test",
            "memory_threshold": 100,
            "instance_names": "use_default_handler",
            "is_mockable": false
        },
        {
            "integrations": "SplunkPy",
            "playbookID": "SplunkPy-Test-V2_default_handler",
            "memory_threshold": 500,
            "instance_names": "use_default_handler",
            "is_mockable": false
        },
        {
            "integrations": "SplunkPy",
            "playbookID": "Splunk-Test_default_handler",
            "memory_threshold": 200,
            "instance_names": "use_default_handler",
            "is_mockable": false
        },
        {
            "integrations": "AnsibleTower",
            "playbookID": "AnsibleTower_Test_playbook",
            "fromversion": "5.0.0"
        },
        {
            "integrations": "SplunkPy",
            "playbookID": "SplunkPySearch_Test_default_handler",
            "memory_threshold": 200,
            "instance_names": "use_default_handler",
            "is_mockable": false
        },
        {
            "integrations": "SplunkPy",
            "playbookID": "SplunkPy_KV_commands_default_handler",
            "memory_threshold": 200,
            "instance_names": "use_default_handler",
            "is_mockable": false
        },
        {
            "integrations": "SplunkPy",
            "playbookID": "SplunkPy-Test-V2_requests_handler",
            "memory_threshold": 500,
            "instance_names": "use_python_requests_handler"
        },
        {
            "integrations": "SplunkPy",
            "playbookID": "Splunk-Test_requests_handler",
            "memory_threshold": 500,
            "instance_names": "use_python_requests_handler",
            "is_mockable": false
        },
        {
            "integrations": "SplunkPy",
            "playbookID": "SplunkPySearch_Test_requests_handler",
            "memory_threshold": 200,
            "instance_names": "use_python_requests_handler",
            "is_mockable": false
        },
        {
            "integrations": "SplunkPy",
            "playbookID": "SplunkPy_KV_commands_requests_handler",
            "memory_threshold": 200,
            "instance_names": "use_python_requests_handler"
        },
        {
            "integrations": "McAfee NSM",
            "playbookID": "McAfeeNSMTest",
            "timeout": 400
        },
        {
            "integrations": "PhishTank V2",
            "playbookID": "PhishTank Testing"
        },
        {
            "integrations": "McAfee Web Gateway",
            "playbookID": "McAfeeWebGatewayTest",
            "timeout": 500,
            "is_mockable": false
        },
        {
            "integrations": "TCPIPUtils",
            "playbookID": "TCPUtils-Test"
        },
        {
            "playbookID": "listExecutedCommands-Test"
        },
        {
            "integrations": "AWS - Lambda",
            "playbookID": "AWS-Lambda-Test (Read-Only)"
        },
        {
            "integrations": "Service Manager",
            "playbookID": "TestHPServiceManager",
            "timeout": 400
        },
        {
            "integrations": "ServiceNow IAM",
            "playbookID": "ServiceNow IAM - Test Playbook",
            "instance_names": "snow_basic_auth",
            "fromversion": "6.0.0"
        },
        {
            "playbookID": "LanguageDetect-Test",
            "timeout": 300
        },
        {
            "integrations": "Forcepoint",
            "playbookID": "forcepoint test",
            "timeout": 500
        },
        {
            "playbookID": "GeneratePassword-Test"
        },
        {
            "playbookID": "ZipFile-Test"
        },
        {
            "playbookID": "UnzipFile-Test"
        },
        {
            "playbookID": "Test-IsMaliciousIndicatorFound",
            "fromversion": "5.0.0"
        },
        {
            "playbookID": "TestExtractHTMLTables"
        },
        {
            "integrations": "carbonblackliveresponse",
            "playbookID": "Carbon Black Live Response Test",
            "fromversion": "5.0.0",
            "is_mockable": false
        },
        {
            "integrations": "urlscan.io",
            "playbookID": "urlscan_malicious_Test",
            "timeout": 500
        },
        {
<<<<<<< HEAD
            "integrations": [
                "EWS v2",
                "EWSO365"
            ],
=======
            "integrations": "EWS v2",
>>>>>>> 3598465f
            "playbookID": "pyEWS_Test",
            "instance_names": "ewv2_regular",
            "is_mockable": false
        },
        {
            "integrations": "EWS v2",
            "playbookID": "pyEWS_Test",
            "instance_names": "ewsv2_separate_process",
            "is_mockable": false
        },
        {
            "integrations": "remedy_sr_beta",
            "playbookID": "remedy_sr_test_pb"
        },
        {
            "integrations": "Cylance Protect v2",
            "playbookID": "Cylance Protect v2 Test"
        },
        {
            "integrations": "ReversingLabs Titanium Cloud",
            "playbookID": "ReversingLabsTCTest"
        },
        {
            "integrations": "ReversingLabs A1000",
            "playbookID": "ReversingLabsA1000Test"
        },
        {
            "integrations": "Demisto Lock",
            "playbookID": "DemistoLockTest"
        },
        {
            "playbookID": "test-domain-indicator",
            "timeout": 400
        },
        {
            "playbookID": "Cybereason Test",
            "integrations": "Cybereason",
            "timeout": 1200,
            "fromversion": "4.1.0"
        },
        {
            "integrations": "VirusTotal - Private API",
            "instance_names": "virus_total_private_api_general",
            "playbookID": "File Enrichment - Virus Total Private API Test"
        },
        {
            "integrations": "VirusTotal - Private API",
            "instance_names": "virus_total_private_api_general",
            "playbookID": "virusTotalPrivateAPI-test-playbook",
            "timeout": 1400,
            "pid_threshold": 12
        },
        {
            "integrations": [
                "VirusTotal - Private API",
                "VirusTotal"
            ],
            "playbookID": "vt-detonate test",
            "instance_names": [
                "virus_total_private_api_general",
                "virus_total_general"
            ],
            "timeout": 1400,
            "fromversion": "5.5.0",
            "is_mockable": false
        },
        {
            "integrations": "Cisco ASA",
            "playbookID": "Cisco ASA - Test Playbook"
        },
        {
            "integrations": "VirusTotal - Private API",
            "instance_names": "virus_total_private_api_preferred_vendors",
            "playbookID": "virusTotalPrivateAPI-test-preferred-vendors",
            "timeout": 1400
        },
        {
            "integrations": "Cisco Meraki",
            "playbookID": "Cisco-Meraki-Test"
        },
        {
            "integrations": "Microsoft Defender Advanced Threat Protection",
            "playbookID": "Microsoft Defender Advanced Threat Protection - Test prod",
            "instance_names": "microsoft_defender_atp_prod",
            "is_mockable": false
        },
        {
            "integrations": "Microsoft Defender Advanced Threat Protection",
            "playbookID": "Microsoft Defender Advanced Threat Protection - Test dev",
            "instance_names": "microsoft_defender_atp_dev"
        },
        {
            "integrations": "Microsoft Defender Advanced Threat Protection",
            "playbookID": "Microsoft Defender Advanced Threat Protection - Test self deployed",
            "instance_names": "microsoft_defender_atp_dev_self_deployed"
        },
        {
            "integrations": "Microsoft Defender Advanced Threat Protection",
            "playbookID": "Microsoft Defender - ATP - Indicators SC Test",
            "instance_names": "microsoft_defender_atp_dev_self_deployed"
        },
        {
            "integrations": "Microsoft Defender Advanced Threat Protection",
            "playbookID": "Microsoft Defender - ATP - Indicators SC Test",
            "instance_names": "microsoft_defender_atp_dev"
        },
        {
            "integrations": "Microsoft Defender Advanced Threat Protection",
            "playbookID": "Microsoft Defender - ATP - Indicators SC Test",
            "instance_names": "microsoft_defender_atp_prod"
        },
        {
            "integrations": "Microsoft 365 Defender",
            "playbookID": "Microsoft_365_Defender-Test",
            "instance_names": "ms_365_defender_device_code"
        },
        {
            "integrations": "Microsoft 365 Defender",
            "playbookID": "Microsoft_365_Defender-Test",
            "instance_names": "ms_365_defender_client_cred"
        },
        {
            "integrations": "Tanium",
            "playbookID": "Tanium Test Playbook",
            "timeout": 1200,
            "pid_threshold": 10
        },
        {
            "integrations": "Recorded Future",
            "playbookID": "Recorded Future Test"
        },
        {
            "integrations": "Microsoft Graph",
            "playbookID": "Microsoft Graph Security Test dev",
            "instance_names": "ms_graph_security_dev"
        },
        {
            "integrations": "Microsoft Graph",
            "playbookID": "Microsoft Graph Security Test prod",
            "instance_names": "ms_graph_security_prod",
            "is_mockable": false
        },
        {
            "integrations": "Microsoft Graph User",
            "playbookID": "Microsoft Graph User - Test",
            "instance_names": "ms_graph_user_dev"
        },
        {
            "integrations": "Microsoft Graph User",
            "playbookID": "Microsoft Graph User - Test",
            "instance_names": "ms_graph_user_prod",
            "is_mockable": false
        },
        {
            "integrations": "Microsoft Graph Groups",
            "playbookID": "Microsoft Graph Groups - Test dev",
            "instance_names": "ms_graph_groups_dev"
        },
        {
            "integrations": "Microsoft Graph Groups",
            "playbookID": "Microsoft Graph Groups - Test prod",
            "instance_names": "ms_graph_groups_prod",
            "is_mockable": false
        },
        {
            "integrations": "Microsoft_Graph_Files",
            "playbookID": "test_MsGraphFiles dev",
            "instance_names": "ms_graph_files_dev",
            "fromversion": "5.0.0"
        },
        {
            "integrations": "Microsoft_Graph_Files",
            "playbookID": "test_MsGraphFiles prod",
            "instance_names": "ms_graph_files_prod",
            "fromversion": "5.0.0",
            "is_mockable": false
        },
        {
            "integrations": "Microsoft Graph Calendar",
            "playbookID": "Microsoft Graph Calendar - Test dev",
            "instance_names": "ms_graph_calendar_dev"
        },
        {
            "integrations": "Microsoft Graph Calendar",
            "playbookID": "Microsoft Graph Calendar - Test prod",
            "instance_names": "ms_graph_calendar_prod",
            "is_mockable": false
        },
        {
            "integrations": "Microsoft Graph Device Management",
            "playbookID": "MSGraph_DeviceManagement_Test_dev",
            "instance_names": "ms_graph_device_management_oproxy_dev",
            "fromversion": "5.0.0"
        },
        {
            "integrations": "Microsoft Graph Device Management",
            "playbookID": "MSGraph_DeviceManagement_Test_prod",
            "instance_names": "ms_graph_device_management_oproxy_prod",
            "fromversion": "5.0.0",
            "is_mockable": false
        },
        {
            "integrations": "Microsoft Graph Device Management",
            "playbookID": "MSGraph_DeviceManagement_Test_self_deployed_prod",
            "instance_names": "ms_graph_device_management_self_deployed_prod",
            "fromversion": "5.0.0"
        },
        {
            "integrations": "RedLock",
            "playbookID": "RedLockTest",
            "nightly": true
        },
        {
            "integrations": "Symantec Messaging Gateway",
            "playbookID": "Symantec Messaging Gateway Test"
        },
        {
            "integrations": "ThreatConnect v2",
            "playbookID": "ThreatConnect v2 - Test",
            "fromversion": "5.0.0"
        },
        {
            "integrations": "QRadar_v2",
            "playbookID": "test_Qradar_v2",
            "fromversion": "6.0.0",
            "is_mockable": false
        },
        {
            "integrations": "VMware",
            "playbookID": "VMWare Test",
            "memory_threshold": 300,
            "timeout": 1000
        },
        {
            "integrations": "carbonblack-v2",
            "playbookID": "Carbon Black Response Test",
            "fromversion": "5.0.0"
        },
        {
            "integrations": "VMware Carbon Black EDR v2",
            "playbookID": "Carbon Black Edr - Test",
            "is_mockable": false,
            "fromversion": "5.5.0"
        },
        {
            "integrations": "Cisco Umbrella Investigate",
            "playbookID": "Cisco Umbrella Test"
        },
        {
            "integrations": "icebrg",
            "playbookID": "Icebrg Test",
            "timeout": 500
        },
        {
            "integrations": "Symantec MSS",
            "playbookID": "SymantecMSSTest"
        },
        {
            "integrations": "Remedy AR",
            "playbookID": "Remedy AR Test"
        },
        {
            "integrations": "AWS - IAM",
            "playbookID": "AWS - IAM Test Playbook"
        },
        {
            "integrations": "McAfee Active Response",
            "playbookID": "McAfee-MAR_Test",
            "timeout": 700
        },
        {
            "integrations": "McAfee Threat Intelligence Exchange",
            "playbookID": "McAfee-TIE Test",
            "timeout": 700
        },
        {
            "integrations": "ArcSight Logger",
            "playbookID": "ArcSight Logger test"
        },
        {
            "integrations": "ArcSight ESM v2",
            "playbookID": "ArcSight ESM v2 Test"
        },
        {
            "integrations": "ArcSight ESM v2",
            "playbookID": "test Arcsight - Get events related to the Case"
        },
        {
            "integrations": "XFE_v2",
            "playbookID": "Test_XFE_v2",
            "timeout": 500,
            "nightly": true
        },
        {
            "integrations": "McAfee Threat Intelligence Exchange",
            "playbookID": "search_endpoints_by_hash_-_tie_-_test",
            "timeout": 500
        },
        {
            "integrations": "iDefense_v2",
            "playbookID": "iDefense_v2_Test",
            "fromversion": "5.5.0"
        },
        {
            "integrations": "AWS - SQS",
            "playbookID": "AWS - SQS Test Playbook",
            "fromversion": "5.0.0"
        },
        {
            "integrations": "AbuseIPDB",
            "playbookID": "AbuseIPDB Test"
        },
        {
            "integrations": "AbuseIPDB",
            "playbookID": "AbuseIPDB PopulateIndicators Test"
        },
        {
            "integrations": "LogRhythm",
            "playbookID": "LogRhythm-Test-Playbook",
            "timeout": 200
        },
        {
            "integrations": "FireEyeFeed",
            "playbookID": "playbook-FeedFireEye_test",
            "memory_threshold": 110
        },
        {
            "integrations": "Phish.AI",
            "playbookID": "PhishAi-Test"
        },
        {
            "integrations": "Phish.AI",
            "playbookID": "Test-Detonate URL - Phish.AI"
        },
        {
            "integrations": "Centreon",
            "playbookID": "Centreon-Test-Playbook"
        },
        {
            "playbookID": "ReadFile test"
        },
        {
            "integrations": "AlphaSOC Wisdom",
            "playbookID": "AlphaSOC-Wisdom-Test"
        },
        {
            "integrations": "carbonblack-v2",
            "playbookID": "CBFindIP - Test"
        },
        {
            "integrations": "Jask",
            "playbookID": "Jask_Test",
            "fromversion": "4.1.0"
        },
        {
            "integrations": "Whois",
            "playbookID": "whois_test",
            "fromversion": "4.1.0"
        },
        {
            "integrations": "RSA NetWitness Endpoint",
            "playbookID": "NetWitness Endpoint Test"
        },
        {
            "integrations": "Check Point Sandblast",
            "playbookID": "Sandblast_malicious_test"
        },
        {
            "playbookID": "TestMatchRegexV2"
        },
        {
            "integrations": "ActiveMQ",
            "playbookID": "ActiveMQ Test"
        },
        {
            "playbookID": "RegexGroups Test"
        },
        {
            "integrations": "Cisco ISE",
            "playbookID": "cisco-ise-test-playbook"
        },
        {
            "integrations": "RSA NetWitness v11.1",
            "playbookID": "RSA NetWitness Test"
        },
        {
            "playbookID": "ExifReadTest"
        },
        {
            "integrations": "Cuckoo Sandbox",
            "playbookID": "CuckooTest",
            "timeout": 700
        },
        {
            "playbookID": "Detonate File - Generic Test",
            "timeout": 500
        },
        {
            "integrations": [
                "Lastline v2",
                "WildFire-v2",
                "SNDBOX",
                "McAfee Advanced Threat Defense"
            ],
            "playbookID": "Detonate File - Generic Test",
            "timeout": 2400
        },
        {
            "playbookID": "VerifyJSON - Test",
            "fromversion": "5.5.0"
        },
        {
            "playbookID": "PowerShellCommon-Test",
            "fromversion": "5.5.0"
        },
        {
            "playbookID": "GetIndicatorDBotScoreFromCache-Test",
            "fromversion": "6.0.0"
        },
        {
            "playbookID": "Detonate URL - Generic Test",
            "timeout": 2000,
            "integrations": [
                "McAfee Advanced Threat Defense",
                "Lastline v2"
            ]
        },
        {
            "integrations": [
                "carbonblack-v2",
                "carbonblackliveresponse",
                "Cylance Protect v2"
            ],
            "playbookID": "Retrieve File from Endpoint - Generic V2 Test",
            "fromversion": "5.0.0",
            "is_mockable": false
        },
        {
            "integrations": "Zscaler",
            "playbookID": "Zscaler Test",
            "timeout": 500
        },
        {
            "playbookID": "DemistoUploadFileV2 Test",
            "integrations": "Demisto REST API"
        },
        {
            "playbookID": "MaxMind Test",
            "integrations": "MaxMind GeoIP2"
        },
        {
            "playbookID": "Test Sagemaker",
            "integrations": "AWS Sagemaker"
        },
        {
            "playbookID": "C2sec-Test",
            "integrations": "C2sec irisk",
            "fromversion": "5.0.0"
        },
        {
            "playbookID": "AlexaV2 Test Playbook",
            "integrations": "Alexa Rank Indicator v2",
            "fromversion": "5.5.0"
        },
        {
            "playbookID": "Phishing v2 - Test - Incident Starter",
            "fromversion": "6.0.0",
            "timeout": 1200,
            "integrations": [
                "EWS Mail Sender",
                "Demisto REST API",
                "Rasterize"
            ],
            "instance_names": [
                "ews_mail_sender_labdemisto"
            ],
            "memory_threshold": 150,
            "pid_threshold": 80
        },
        {
            "playbookID": "Phishing - Core - Test - Incident Starter",
            "fromversion": "6.0.0",
            "timeout": 1700,
            "integrations": [
                "EWS Mail Sender",
                "Demisto REST API",
                "Rasterize"
            ],
            "instance_names": [
                "ews_mail_sender_labdemisto"
            ],
            "memory_threshold": 160,
            "pid_threshold": 80
        },
        {
            "playbookID": "Phishing - Core - Test - Actual Incident",
            "fromversion": "6.0.0"
        },
        {
            "playbookID": "SLA Scripts - Test",
            "fromversion": "4.1.0"
        },
        {
            "playbookID": "test_manageOOOUsers",
            "fromversion": "5.5.0"
        },
        {
            "playbookID": "PcapHTTPExtractor-Test"
        },
        {
            "playbookID": "Ping Test Playbook"
        },
        {
            "playbookID": "ParseWordDoc-Test"
        },
        {
            "playbookID": "PDFUnlocker-Test",
            "fromversion": "6.0.0"
        },
        {
            "playbookID": "Active Directory Test",
            "integrations": "Active Directory Query v2",
            "instance_names": "active_directory_ninja",
            "has_api": false
        },
        {
            "playbookID": "Active Directory - manual pagination check",
            "integrations": "Active Directory Query v2",
            "instance_names": "active_directory_ninja"
        },
        {
            "playbookID": "Active Directory - automatic pagination check",
            "integrations": "Active Directory Query v2",
            "instance_names": "active_directory_ninja"
        },
        {
            "playbookID": "AD v2 - debug-mode - Test",
            "integrations": "Active Directory Query v2",
            "instance_names": "active_directory_ninja",
            "fromversion": "5.0.0",
            "has_api": false
        },
        {
            "playbookID": "Docker Hardening Test",
            "fromversion": "5.0.0",
            "runnable_on_docker_only": true
        },
        {
            "integrations": "Active Directory Query v2",
            "instance_names": "active_directory_ninja",
            "playbookID": "Active Directory Query V2 configuration with port",
            "has_api": false
        },
        {
            "integrations": "Active Directory Query v2",
            "instance_names": "active_directory_ninja",
            "playbookID": "Active Directory - ad-get-user limit check",
            "has_api": false
        },
        {
            "integrations": "Active Directory Query v2",
            "instance_names": "active_directory_ninja",
            "playbookID": "active directory search user with parentheses test",
            "has_api": false
        },
        {
            "playbookID": "Email Address Enrichment - Generic v2.1 - Test",
            "integrations": "Active Directory Query v2",
            "instance_names": "active_directory_ninja",
            "has_api": false
        },
        {
            "integrations": "Cofense Intelligence",
            "playbookID": "Test - Cofense Intelligence",
            "timeout": 500
        },
        {
            "playbookID": "GDPRContactAuthorities Test"
        },
        {
            "integrations": "Google Resource Manager",
            "playbookID": "GoogleResourceManager-Test",
            "timeout": 500
        },
        {
            "integrations": "SlashNext Phishing Incident Response",
            "playbookID": "SlashNextPhishingIncidentResponse-Test",
            "timeout": 500
        },
        {
            "integrations": "Google Cloud Storage",
            "playbookID": "GCS - Test",
            "timeout": 500,
            "memory_threshold": 80
        },
        {
            "integrations": "GooglePubSub",
            "playbookID": "GooglePubSub_Test",
            "timeout": 500,
            "fromversion": "5.0.0"
        },
        {
            "playbookID": "Calculate Severity - Generic v2 - Test",
            "integrations": [
                "Palo Alto Minemeld",
                "Active Directory Query v2"
            ],
            "instance_names": "active_directory_ninja",
            "fromversion": "4.5.0"
        },
        {
            "integrations": "Freshdesk",
            "playbookID": "Freshdesk-Test",
            "timeout": 500
        },
        {
            "playbookID": "Autoextract - Test",
            "fromversion": "4.1.0"
        },
        {
            "playbookID": "FilterByList - Test",
            "fromversion": "4.5.0"
        },
        {
            "playbookID": "Impossible Traveler - Test",
            "integrations": [
                "Ipstack",
                "ipinfo",
                "Rasterize",
                "Active Directory Query v2",
                "Demisto REST API"
            ],
            "instance_names": "active_directory_ninja",
            "fromversion": "5.0.0",
            "timeout": 700
        },
        {
            "playbookID": "Active Directory - Get User Manager Details - Test",
            "integrations": "Active Directory Query v2",
            "instance_names": "active_directory_80k",
            "fromversion": "5.0.0",
            "has_api": false
        },
        {
            "integrations": "Kafka V2",
            "playbookID": "Kafka Test"
        },
        {
            "playbookID": "File Enrichment - Generic v2 - Test",
            "instance_names": "virus_total_v3",
            "integrations": [
                "VirusTotal (API v3)",
                "Cylance Protect v2"
            ],
            "is_mockable": false
        },
        {
            "integrations": [
                "epo",
                "McAfee Active Response"
            ],
            "playbookID": "Endpoint data collection test",
            "timeout": 500
        },
        {
            "integrations": [
                "epo",
                "McAfee Active Response"
            ],
            "playbookID": "MAR - Endpoint data collection test",
            "timeout": 500
        },
        {
            "integrations": "DUO Admin",
            "playbookID": "DuoAdmin API test playbook",
            "fromversion": "5.0.0"
        },
        {
            "integrations": [
                "TAXII Server",
                "TAXIIFeed"
            ],
            "playbookID": "TAXII_Feed_Test",
            "fromversion": "5.5.0",
            "timeout": 300,
            "instance_names": [
                "non_https_cert",
                "instance_execute"
            ]
        },
        {
            "integrations": [
                "TAXII Server",
                "TAXIIFeed"
            ],
            "playbookID": "TAXII_Feed_Test",
            "fromversion": "5.5.0",
            "timeout": 300,
            "instance_names": [
                "https_cert",
                "local_https"
            ]
        },
        {
            "integrations": "TAXII 2 Feed",
            "playbookID": "TAXII 2 Feed Test",
            "fromversion": "5.5.0"
        },
        {
            "integrations": "iDefense Feed",
            "playbookID": "Feed iDefense Test",
            "memory_threshold": 200,
            "fromversion": "5.5.0"
        },
        {
            "playbookID": "TestShowScheduledEntries"
        },
        {
            "playbookID": "Calculate Severity - Standard - Test",
            "integrations": "Palo Alto Minemeld",
            "fromversion": "4.5.0"
        },
        {
            "playbookID": "HTTPListRedirects - Test SSL",
            "has_api": true
        },
        {
            "playbookID": "HTTPListRedirects Basic Test",
            "has_api": true
        },
        {
            "playbookID": "CheckDockerImageAvailableTest",
            "has_api": true
        },
        {
            "playbookID": "Extract Indicators From File - Generic v2 - Test",
            "integrations": [
                "Image OCR",
                "Rasterize"
            ],
            "timeout": 350,
            "memory_threshold": 200,
            "fromversion": "4.5.0"
        },
        {
            "playbookID": "Endpoint Enrichment - Generic v2.1 - Test",
            "integrations": [
                "Cylance Protect v2",
                "carbonblack-v2",
                "epo",
                "Active Directory Query v2"
            ],
            "instance_names": "active_directory_ninja"
        },
        {
            "playbookID": "EmailReputationTest",
            "integrations": "Have I Been Pwned? V2"
        },
        {
            "integrations": "Symantec Deepsight Intelligence",
            "playbookID": "Symantec Deepsight Test"
        },
        {
            "playbookID": "ExtractDomainFromEmailTest"
        },
        {
            "playbookID": "Wait Until Datetime - Test",
            "fromversion": "4.5.0"
        },
        {
            "playbookID": "PAN-OS DAG Configuration Test",
            "integrations": "Panorama",
            "instance_names": "palo_alto_panorama_9.0",
            "timeout": 1500
        },
        {
            "playbookID": "PAN-OS EDL Setup v3 Test",
            "integrations": [
                "Panorama",
                "palo_alto_networks_pan_os_edl_management"
            ],
            "instance_names": "palo_alto_firewall_9.0",
            "timeout": 300
        },
        {
            "integrations": "Snowflake",
            "playbookID": "Snowflake-Test"
        },
        {
            "playbookID": "Account Enrichment - Generic v2.1 - Test",
            "integrations": "Active Directory Query v2",
            "instance_names": "active_directory_ninja",
            "has_api": false
        },
        {
            "integrations": "Cisco Umbrella Investigate",
            "playbookID": "Domain Enrichment - Generic v2 - Test"
        },
        {
            "integrations": "Google BigQuery",
            "playbookID": "Google BigQuery Test"
        },
        {
            "integrations": "Zoom",
            "playbookID": "Zoom_Test"
        },
        {
            "playbookID": "IP Enrichment - Generic v2 - Test",
            "integrations": "Threat Crowd",
            "fromversion": "4.1.0"
        },
        {
            "integrations": "Cherwell",
            "playbookID": "Cherwell Example Scripts - test"
        },
        {
            "integrations": "Cherwell",
            "playbookID": "Cherwell - test"
        },
        {
            "integrations": "CarbonBlackProtectionV2",
            "playbookID": "Carbon Black Enterprise Protection V2 Test"
        },
        {
            "integrations": "Active Directory Query v2",
            "instance_names": "active_directory_ninja",
            "playbookID": "Test ADGetUser Fails with no instances 'Active Directory Query' (old version)",
            "has_api": false
        },
        {
            "integrations": "MITRE ATT&CK v2",
            "playbookID": "FeedMitreAttackv2_test",
            "memory_threshold": 150
        },
        {
            "integrations": "MITRE ATT&CK v2",
            "playbookID": "ExtractAttackPattern-Test",
            "memory_threshold": 150,
            "fromversion": "6.2.0"
        },
        {
            "integrations": "ANYRUN",
            "playbookID": "ANYRUN-Test"
        },
        {
            "integrations": "ANYRUN",
            "playbookID": "Detonate File - ANYRUN - Test"
        },
        {
            "integrations": "ANYRUN",
            "playbookID": "Detonate URL - ANYRUN - Test"
        },
        {
            "integrations": "Netcraft",
            "playbookID": "Netcraft test"
        },
        {
            "integrations": "EclecticIQ Platform",
            "playbookID": "EclecticIQ Test"
        },
        {
            "playbookID": "FormattingPerformance - Test",
            "fromversion": "5.0.0"
        },
        {
            "integrations": "AWS - EC2",
            "instance_names": "AWS - EC2",
            "playbookID": "AWS - EC2 Test Playbook",
            "fromversion": "5.0.0",
            "memory_threshold": 90
        },
        {
            "integrations": "AWS - EC2",
            "playbookID": "d66e5f86-e045-403f-819e-5058aa603c32"
        },
        {
            "integrations": "ANYRUN",
            "playbookID": "Detonate File From URL - ANYRUN - Test"
        },
        {
            "integrations": "AWS - CloudTrail",
            "playbookID": "3da2e31b-f114-4d7f-8702-117f3b498de9"
        },
        {
            "integrations": "carbonblackprotection",
            "playbookID": "67b0f25f-b061-4468-8613-43ab13147173"
        },
        {
            "integrations": "DomainTools",
            "playbookID": "DomainTools-Test"
        },
        {
            "integrations": "Exabeam",
            "playbookID": "Exabeam - Test"
        },
        {
            "integrations": "Cisco Spark",
            "playbookID": "Cisco Spark Test New"
        },
        {
            "integrations": "Remedy On-Demand",
            "playbookID": "Remedy-On-Demand-Test"
        },
        {
            "playbookID": "ssdeepreputationtest"
        },
        {
            "playbookID": "TestIsEmailAddressInternal"
        },
        {
            "integrations": "Google Cloud Compute",
            "playbookID": "GoogleCloudComputeListTest"
        },
        {
            "integrations": "AWS - S3",
            "playbookID": "97393cfc-2fc4-4dfe-8b6e-af64067fc436",
            "memory_threshold": 80
        },
        {
            "integrations": "AwsSecretsManager",
            "playbookID": "AwsSecretsManagerTest"
        },
        {
            "integrations": "Image OCR",
            "playbookID": "TestImageOCR"
        },
        {
            "integrations": "fireeye",
            "playbookID": "Detonate File - FireEye AX - Test"
        },
        {
            "integrations": [
                "Rasterize",
                "Image OCR"
            ],
            "playbookID": "Rasterize Test",
            "fromversion": "5.0.0",
            "memory_threshold": 100
        },
        {
            "integrations": "Rasterize",
            "playbookID": "RasterizeImageTest",
            "fromversion": "5.0.0"
        },
        {
            "integrations": "Ipstack",
            "playbookID": "Ipstack_Test"
        },
        {
            "integrations": "Perch",
            "playbookID": "Perch-Test"
        },
        {
            "integrations": "Forescout",
            "playbookID": "Forescout-Test"
        },
        {
            "integrations": "GitHub",
            "playbookID": "Git_Integration-Test"
        },
        {
            "integrations": "GitHub IAM",
            "playbookID": "Github IAM - Test Playbook",
            "fromversion": "6.1.0"
        },
        {
            "integrations": "LogRhythmRest",
            "playbookID": "LogRhythm REST test"
        },
        {
            "integrations": "AlienVault USM Anywhere",
            "playbookID": "AlienVaultUSMAnywhereTest"
        },
        {
            "playbookID": "PhishLabsTestPopulateIndicators"
        },
        {
            "playbookID": "Test_HTMLtoMD"
        },
        {
            "integrations": "PhishLabs IOC",
            "playbookID": "PhishLabsIOC TestPlaybook",
            "fromversion": "4.1.0"
        },
        {
            "integrations": "PerceptionPoint",
            "playbookID": "PerceptionPoint Test",
            "fromversion": "4.1.0"
        },
        {
            "integrations": "vmray",
            "playbookID": "VMRay-Test-File",
            "fromversion": "5.5.0"
        },
        {
            "integrations": "vmray",
            "playbookID": "File Enrichment - VMRay - Test",
            "fromversion": "5.0.0"
        },
        {
            "integrations": "AutoFocus V2",
            "playbookID": "AutoFocus V2 test",
            "fromversion": "5.0.0",
            "timeout": 1000
        },
        {
            "playbookID": "Process Email - Generic for Rasterize"
        },
        {
            "playbookID": "Send Investigation Summary Reports - Test",
            "integrations": "EWS Mail Sender",
            "instance_names": [
                "ews_mail_sender_labdemisto"
            ],
            "fromversion": "4.5.0",
            "memory_threshold": 100
        },
        {
            "integrations": "Flashpoint",
            "playbookID": "Flashpoint_event-Test"
        },
        {
            "integrations": "Flashpoint",
            "playbookID": "Flashpoint_forum-Test"
        },
        {
            "integrations": "Flashpoint",
            "playbookID": "Flashpoint_report-Test"
        },
        {
            "integrations": "Flashpoint",
            "playbookID": "Flashpoint_reputation-Test"
        },
        {
            "integrations": "BluecatAddressManager",
            "playbookID": "Bluecat Address Manager test"
        },
        {
            "integrations": "MailListener - POP3 Beta",
            "playbookID": "MailListener-POP3 - Test"
        },
        {
            "playbookID": "sumList - Test"
        },
        {
            "integrations": "VulnDB",
            "playbookID": "Test-VulnDB"
        },
        {
            "integrations": "Shodan_v2",
            "playbookID": "Test-Shodan_v2",
            "timeout": 1000
        },
        {
            "integrations": "Threat Crowd",
            "playbookID": "ThreatCrowd - Test"
        },
        {
            "integrations": "GoogleDocs",
            "playbookID": "GoogleDocs-test"
        },
        {
            "playbookID": "Request Debugging - Test",
            "fromversion": "5.0.0"
        },
        {
            "playbookID": "Test Convert file hash to corresponding hashes",
            "fromversion": "4.5.0",
            "integrations": [
                "VirusTotal",
                "Zimperium"
            ],
            "instance_names": "virus_total_general"
        },
        {
            "playbookID": "PAN-OS Query Logs For Indicators Test",
            "fromversion": "5.5.0",
            "timeout": 1500,
            "integrations": "Panorama",
            "instance_names": "palo_alto_panorama"
        },
        {
            "integrations": "Elasticsearch v2",
            "instance_names": "es_v7",
            "playbookID": "Elasticsearch_v2_test"
        },
        {
            "integrations": "ElasticsearchFeed",
            "instance_names": "es_demisto_feed",
            "playbookID": "Elasticsearch_Fetch_Demisto_Indicators_Test",
            "fromversion": "5.5.0"
        },
        {
            "integrations": "ElasticsearchFeed",
            "instance_names": "es_generic_feed",
            "playbookID": "Elasticsearch_Fetch_Custom_Indicators_Test",
            "fromversion": "5.5.0"
        },
        {
            "integrations": "Elasticsearch v2",
            "instance_names": "es_v6",
            "playbookID": "Elasticsearch_v2_test-v6"
        },
        {
            "integrations": "Elasticsearch v2",
            "instance_names": "es_v8",
            "playbookID": "Elasticsearch_v2_test-v8"
        },
        {
            "integrations": "PolySwarm",
            "playbookID": "PolySwarm-Test"
        },
        {
            "integrations": "Kennav2",
            "playbookID": "Kenna Test"
        },
        {
            "integrations": "SecurityAdvisor",
            "playbookID": "SecurityAdvisor-Test",
            "fromversion": "4.5.0"
        },
        {
            "integrations": "Google Key Management Service",
            "playbookID": "Google-KMS-test",
            "pid_threshold": 6,
            "memory_threshold": 60
        },
        {
            "integrations": "SecBI",
            "playbookID": "SecBI - Test"
        },
        {
            "playbookID": "ExtractFQDNFromUrlAndEmail-Test"
        },
        {
            "integrations": "EWS v2",
            "playbookID": "Get EWS Folder Test",
            "fromversion": "4.5.0",
            "instance_names": "ewv2_regular",
            "timeout": 1200
        },
        {
            "integrations": "EWSO365",
            "instance_names": "ewso365_dev_team",
            "playbookID": "EWS_O365_test",
            "fromversion": "5.0.0"
        },
        {
            "integrations": "EWSO365",
            "instance_names": "ewso365_dev_team",
            "playbookID": "EWS_O365_send_mail_test",
            "fromversion": "5.0.0"
        },
        {
            "integrations": "Unit42v2 Feed",
            "playbookID": "unit42_atoms",
            "fromversion": "5.5.0"
        },
        {
            "integrations": "QRadar v3",
            "playbookID": "QRadar Indicator Hunting Test",
            "timeout": 12000,
            "fromversion": "6.0.0"
        },
        {
            "integrations": "QRadar v3",
            "playbookID": "QRadar - Get Offense Logs Test",
            "timeout": 600,
            "fromversion": "6.0.0"
        },
        {
            "playbookID": "SetAndHandleEmpty test",
            "fromversion": "4.5.0"
        },
        {
            "integrations": "Tanium v2",
            "playbookID": "Tanium v2 - Test"
        },
        {
            "integrations": "Office 365 Feed",
            "playbookID": "Office365_Feed_Test",
            "fromversion": "5.5.0"
        },
        {
            "integrations": "GoogleCloudTranslate",
            "playbookID": "GoogleCloudTranslate-Test",
            "pid_threshold": 9
        },
        {
            "integrations": "Infoblox",
            "playbookID": "Infoblox Test"
        },
        {
            "integrations": "BPA",
            "playbookID": "Test-BPA",
            "fromversion": "4.5.0"
        },
        {
            "playbookID": "GetValuesOfMultipleFIelds Test",
            "fromversion": "4.5.0"
        },
        {
            "playbookID": "IsInternalHostName Test",
            "fromversion": "4.5.0"
        },
        {
            "playbookID": "DigitalGuardian-Test",
            "integrations": "Digital Guardian",
            "fromversion": "5.0.0"
        },
        {
            "integrations": "SplunkPy",
            "playbookID": "Splunk Indicator Hunting Test",
            "fromversion": "5.0.0",
            "memory_threshold": 500,
            "instance_names": "use_default_handler",
            "is_mockable": false
        },
        {
            "integrations": "BPA",
            "playbookID": "Test-BPA_Integration",
            "fromversion": "4.5.0"
        },
        {
            "integrations": "AutoFocus Feed",
            "playbookID": "playbook-FeedAutofocus_test",
            "fromversion": "5.5.0"
        },
        {
            "integrations": "PaloAltoNetworks_PrismaCloudCompute",
            "playbookID": "PaloAltoNetworks_PrismaCloudCompute-Test",
            "instance_names": "prisma_cloud_compute_21_04"
        },
        {
            "integrations": "SaasSecurity",
            "playbookID": "SaasSecurity-Test"
        },
        {
            "integrations": "Recorded Future Feed",
            "playbookID": "RecordedFutureFeed - Test",
            "instance_names": "recorded_future_feed",
            "timeout": 1000,
            "fromversion": "5.5.0",
            "memory_threshold": 86
        },
        {
            "integrations": "Recorded Future Feed",
            "playbookID": "RecordedFutureFeed - Test",
            "instance_names": "recorded_future_feed_with_risk_rules",
            "timeout": 1000,
            "fromversion": "5.5.0",
            "memory_threshold": 86
        },
        {
            "integrations": "Expanse",
            "playbookID": "test-Expanse-Playbook",
            "fromversion": "5.0.0"
        },
        {
            "integrations": "Expanse",
            "playbookID": "test-Expanse",
            "fromversion": "5.0.0"
        },
        {
            "integrations": "DShield Feed",
            "playbookID": "playbook-DshieldFeed_test",
            "fromversion": "5.5.0",
            "is_mockable": false
        },
        {
            "integrations": "AlienVault Reputation Feed",
            "playbookID": "AlienVaultReputationFeed_Test",
            "fromversion": "5.5.0",
            "memory_threshold": 190
        },
        {
            "integrations": "BruteForceBlocker Feed",
            "playbookID": "playbook-BruteForceBlocker_test",
            "fromversion": "5.5.0",
            "memory_threshold": 190
        },
        {
            "integrations": "F5Silverline",
            "playbookID": "F5Silverline_TestPlaybook",
            "fromversion": "6.0.0",
            "memory_threshold": 190
        },
        {
            "integrations": "Carbon Black Enterprise EDR",
            "playbookID": "Carbon Black Enterprise EDR Test",
            "fromversion": "5.0.0"
        },
        {
            "integrations": "MongoDB Key Value Store",
            "playbookID": "MongoDB KeyValueStore - Test",
            "pid_threshold": 12,
            "fromversion": "5.0.0"
        },
        {
            "integrations": "MongoDB Log",
            "playbookID": "MongoDBLog - Test",
            "pid_threshold": 12,
            "fromversion": "5.0.0"
        },
        {
            "integrations": "CyCognito",
            "playbookID": "CyCognito-Test",
            "fromversion": "6.2.0"
        },
        {
            "integrations": "FeedCyCognito",
            "playbookID": "FeedCyCognito-Test",
            "fromversion": "6.2.0"
        },
        {
            "integrations": "Google Chronicle Backstory",
            "playbookID": "Google Chronicle Backstory Asset - Test",
            "fromversion": "5.0.0"
        },
        {
            "integrations": "Google Chronicle Backstory",
            "playbookID": "Google Chronicle Backstory IOC Details - Test",
            "fromversion": "5.0.0"
        },
        {
            "integrations": "Google Chronicle Backstory",
            "playbookID": "Google Chronicle Backstory List Alerts - Test",
            "fromversion": "5.0.0"
        },
        {
            "integrations": "Google Chronicle Backstory",
            "playbookID": "Google Chronicle Backstory List IOCs - Test",
            "fromversion": "5.0.0"
        },
        {
            "integrations": "Google Chronicle Backstory",
            "playbookID": "Google Chronicle Backstory Reputation - Test",
            "fromversion": "5.0.0"
        },
        {
            "integrations": "Google Chronicle Backstory",
            "playbookID": "Google Chronicle Backstory List Events - Test",
            "fromversion": "5.0.0"
        },
        {
            "integrations": "Feodo Tracker IP Blocklist Feed",
            "instance_names": "feodo_tracker_ip_currently__active",
            "playbookID": "playbook-feodotrackeripblock_test_currently__active",
            "fromversion": "5.5.0"
        },
        {
            "integrations": "Feodo Tracker IP Blocklist Feed",
            "instance_names": "feodo_tracker_ip_30_days",
            "playbookID": "playbook-feodotrackeripblock_test_30_days",
            "fromversion": "5.5.0"
        },
        {
            "integrations": "Code42",
            "playbookID": "Code42-Test",
            "fromversion": "5.0.0",
            "timeout": 600
        },
        {
            "playbookID": "Code42 File Search Test",
            "integrations": "Code42",
            "fromversion": "5.0.0"
        },
        {
            "playbookID": "FetchIndicatorsFromFile-test",
            "fromversion": "5.5.0"
        },
        {
            "integrations": "RiskSense",
            "playbookID": "RiskSense Get Apps - Test"
        },
        {
            "integrations": "RiskSense",
            "playbookID": "RiskSense Get Host Detail - Test"
        },
        {
            "integrations": "RiskSense",
            "playbookID": "RiskSense Get Host Finding Detail - Test"
        },
        {
            "integrations": "RiskSense",
            "playbookID": "RiskSense Get Hosts - Test"
        },
        {
            "integrations": "RiskSense",
            "playbookID": "RiskSense Get Host Findings - Test"
        },
        {
            "integrations": "RiskSense",
            "playbookID": "RiskSense Get Unique Cves - Test"
        },
        {
            "integrations": "RiskSense",
            "playbookID": "RiskSense Get Unique Open Findings - Test"
        },
        {
            "integrations": "RiskSense",
            "playbookID": "RiskSense Get Apps Detail - Test"
        },
        {
            "integrations": "RiskSense",
            "playbookID": "RiskSense Apply Tag - Test"
        },
        {
            "integrations": "Indeni",
            "playbookID": "Indeni_test",
            "fromversion": "5.0.0"
        },
        {
            "integrations": "SafeBreach v2",
            "playbookID": "playbook-SafeBreach-Test",
            "fromversion": "5.5.0"
        },
        {
            "integrations": "AlienVault OTX TAXII Feed",
            "playbookID": "playbook-feedalienvaultotx_test",
            "fromversion": "5.5.0"
        },
        {
            "playbookID": "ExtractDomainAndFQDNFromUrlAndEmail-Test",
            "fromversion": "5.5.0"
        },
        {
            "integrations": "Cortex Data Lake",
            "playbookID": "Cortex Data Lake Test",
            "instance_names": "cdl_prod",
            "fromversion": "4.5.0"
        },
        {
            "integrations": "MongoDB",
            "playbookID": "MongoDB - Test"
        },
        {
            "integrations": "DNSDB_v2",
            "playbookID": "DNSDB-Test",
            "fromversion": "5.0.0"
        },
        {
            "playbookID": "DBotCreatePhishingClassifierV2FromFile-Test",
            "timeout": 60000,
            "fromversion": "6.1.0",
            "instance_names": "ml_dummy_prod",
            "integrations": "AzureWAF"
        },
        {
            "integrations": "IBM Resilient Systems",
            "playbookID": "IBM Resilient Systems Test"
        },
        {
            "integrations": [
                "Prisma Access",
                "Prisma Access Egress IP feed"
            ],
            "playbookID": "Prisma_Access_Egress_IP_Feed-Test",
            "timeout": 60000,
            "fromversion": "5.5.0"
        },
        {
            "integrations": "Prisma Access",
            "playbookID": "Prisma_Access-Test",
            "timeout": 60000,
            "fromversion": "5.5.0"
        },
        {
            "playbookID": "EvaluateMLModllAtProduction-Test",
            "fromversion": "5.5.0"
        },
        {
            "integrations": "Google IP Ranges Feed",
            "playbookID": "Fetch Indicators Test",
            "fromversion": "6.0.0"
        },
        {
            "integrations": "Azure AD Connect Health Feed",
            "playbookID": "FeedAzureADConnectHealth_Test",
            "fromversion": "5.5.0"
        },
        {
            "integrations": [
                "Zoom Feed",
                "Demisto REST API"
            ],
            "playbookID": "FeedZoom_Test",
            "fromversion": "5.5.0"
        },
        {
            "playbookID": "PCAP Analysis Test",
            "integrations": [
                "ipinfo",
                "WildFire-v2"
            ],
            "fromversion": "5.0.0",
            "timeout": 1200
        },
        {
            "integrations": "Workday",
            "playbookID": "Workday - Test",
            "fromversion": "5.0.0",
            "timeout": 600
        },
        {
            "integrations": "Unit42 Feed",
            "playbookID": "Unit42 Feed - Test",
            "fromversion": "5.5.0",
            "timeout": 600
        },
        {
            "integrations": "CrowdStrikeMalquery",
            "playbookID": "CrowdStrikeMalquery-Test",
            "fromversion": "5.0.0",
            "timeout": 2500
        },
        {
            "integrations": "Sixgill_Darkfeed",
            "playbookID": "Sixgill-Darkfeed_Test",
            "fromversion": "5.5.0"
        },
        {
            "playbookID": "hashIncidentFields-test",
            "fromversion": "4.5.0",
            "timeout": 60000
        },
        {
            "integrations": "RSA Archer v2",
            "playbookID": "Archer v2 - Test",
            "fromversion": "5.0.0",
            "timeout": 1500
        },
        {
            "integrations": "WootCloud",
            "playbookID": "TestWootCloudPlaybook",
            "fromversion": "5.0.0"
        },
        {
            "integrations": "Ivanti Heat",
            "playbookID": "Ivanti Heat - Test"
        },
        {
            "integrations": "MicrosoftCloudAppSecurity",
            "playbookID": "MicrosoftCloudAppSecurity-Test"
        },
        {
            "integrations": "Blueliv ThreatCompass",
            "playbookID": "Blueliv_ThreatCompass_test",
            "fromversion": "5.0.0"
        },
        {
            "playbookID": "IncreaseIncidentSeverity-Test",
            "fromversion": "5.0.0"
        },
        {
            "integrations": "TrendMicro Cloud App Security",
            "playbookID": "playbook_TrendmicroCAS_Test",
            "fromversion": "5.0.0",
            "timeout": 300
        },
        {
            "playbookID": "IfThenElse-Test",
            "fromversion": "5.0.0"
        },
        {
            "integrations": "Imperva WAF",
            "playbookID": "Imperva WAF - Test"
        },
        {
            "integrations": "CheckPointFirewall_v2",
            "playbookID": "checkpoint-testplaybook",
            "timeout": 500
        },
        {
            "playbookID": "FailedInstances - Test",
            "integrations": "Whois",
            "fromversion": "4.5.0"
        },
        {
            "integrations": "F5 ASM",
            "playbookID": "playbook-F5_ASM-Test",
            "timeout": 600,
            "fromversion": "5.0.0"
        },
        {
            "playbookID": "Hatching Triage - Detonate File",
            "integrations": "Hatching Triage",
            "fromversion": "5.5.0"
        },
        {
            "integrations": "Rundeck",
            "playbookID": "Rundeck_test",
            "fromversion": "5.5.0",
            "is_mockable": false
        },
        {
            "playbookID": "Field polling test",
            "timeout": 600,
            "fromversion": "5.0.0"
        },
        {
            "integrations": "Generic Webhook",
            "playbookID": "Generic Webhook - Test",
            "fromversion": "5.5.0",
            "has_api": false
        },
        {
            "integrations": "Palo Alto Networks Enterprise DLP",
            "playbookID": "Palo_Alto_Networks_Enterprise_DLP - Test",
            "fromversion": "5.0.0"
        },
        {
            "integrations": "Cryptocurrency",
            "playbookID": "Cryptocurrency-Test",
            "is_mockable": false
        },
        {
            "integrations": "Public DNS Feed",
            "playbookID": "Public_DNS_Feed_Test",
            "fromversion": "5.5.0"
        },
        {
            "integrations": "BitcoinAbuse",
            "playbookID": "BitcoinAbuse-test",
            "fromversion": "5.5.0",
            "memory_threshold": 200
        },
        {
            "integrations": "ExpanseV2",
            "playbookID": "ExpanseV2 Test",
            "fromversion": "6.0.0"
        },
        {
            "integrations": "FeedExpanse",
            "playbookID": "Feed Expanse Test",
            "fromversion": "6.0.0"
        },
        {
            "integrations": "MicrosoftGraphIdentityandAccess",
            "playbookID": "Identity & Access test playbook"
        },
        {
            "integrations": "MicrosoftPolicyAndComplianceAuditLog",
            "playbookID": "Audit Log - Test"
        },
        {
            "integrations": "Nutanix Hypervisor",
            "playbookID": "Nutanix-test"
        },
        {
            "integrations": "Azure Storage",
            "playbookID": "Azure Storage - Test"
        },
        {
            "integrations": "MicrosoftGraphApplications",
            "playbookID": "MSGraph Applications Test",
            "instance_names": "ms_graph_applications_device_code"
        },
        {
            "integrations": "MicrosoftGraphApplications",
            "playbookID": "MSGraph Applications Test",
            "instance_names": "ms_graph_applications_client_cred"
        },
        {
            "integrations": "EWS Extension Online Powershell v2",
            "playbookID": "EWS Extension: Powershell Online V2 Test",
            "fromversion": "6.0.0",
            "toversion": "6.0.9",
            "timeout": 250
        },
        {
            "integrations": "VirusTotal (API v3)",
            "playbookID": "VirusTotal (API v3) Detonate Test",
            "instance_names": [
                "virus_total_v3",
                "virus_total_v3_premium"
            ],
            "is_mockable": false
        },
        {
            "integrations": "VirusTotal (API v3)",
            "playbookID": "VirusTotalV3-test",
            "instance_names": [
                "virus_total_v3"
            ],
            "fromversion": "5.5.0"
        },
        {
            "integrations": "HostIo",
            "playbookID": "HostIo_Test"
        },
        {
            "playbookID": "CreateCertificate-Test",
            "fromversion": "5.5.0"
        },
        {
            "integrations": "LogPoint SIEM Integration",
            "playbookID": "LogPoint SIEM Integration - Test Playbook 1"
        },
        {
            "integrations": "LogPoint SIEM Integration",
            "playbookID": "LogPoint SIEM Integration - Test Playbook 2"
        },
        {
            "integrations": "Cisco Stealthwatch",
            "fromversion": "5.5.0",
            "playbookID": "Cisco Stealthwatch Test"
        },
        {
            "integrations": "cymulate_v2",
            "playbookID": "Cymulate V2 Test",
            "fromversion": "6.0.0"
        },
        {
            "integrations": "OpenCTI",
            "playbookID": "OpenCTI Test",
            "fromversion": "5.0.0"
        },
        {
            "integrations": "Microsoft Graph API",
            "playbookID": "Microsoft Graph API - Test",
            "fromversion": "5.0.0"
        },
        {
            "integrations": "QRadar v3",
            "playbookID": "QRadar_v3-test",
            "fromversion": "6.0.0"
        },
        {
            "playbookID": "DbotPredictOufOfTheBoxTest",
            "fromversion": "4.5.0",
            "timeout": 1000
        },
        {
            "playbookID": "DbotPredictOufOfTheBoxTestV2",
            "fromversion": "5.5.0",
            "timeout": 1000
        },
        {
            "integrations": "HPEArubaClearPass",
            "playbookID": "HPEArubaClearPass_TestPlaybook",
            "fromversion": "6.0.0"
        },
        {
            "integrations": "CrowdstrikeFalcon",
            "playbookID": "Get endpoint details - Generic - test",
            "fromversion": "5.5.0"
        },
        {
            "integrations": "CrowdstrikeFalcon",
            "playbookID": "Isolate and unisolate endpoint - test",
            "fromversion": "5.5.0"
        },
        {
            "integrations": "VirusTotal - Premium (API v3)",
            "playbookID": "VirusTotal Premium v3 TestPlaybook",
            "fromversion": "5.5.0"
        },
        {
            "integrations": "Armis",
            "playbookID": "Armis-Test",
            "fromversion": "5.5.0"
        },
        {
            "playbookID": "Tidy - Test",
            "integrations": [
                "AWS - EC2",
                "Demisto REST API",
                "Tidy"
            ],
            "instance_names": [
                "aws_alloacte_host"
            ],
            "fromversion": "6.0.0"
        },
        {
            "integrations": "Trend Micro Deep Security",
            "playbookID": "Trend Micro Deep Security - Test"
        },
        {
            "integrations": "Carbon Black Endpoint Standard",
            "playbookID": "carbonBlackEndpointStandardTestPlaybook",
            "fromversion": "5.5.0",
            "is_mockable": false
        },
        {
            "integrations": "Proofpoint TAP v2",
            "playbookID": "ProofpointTAP-Test"
        },
        {
            "integrations": "QualysV2",
            "playbookID": "QualysVulnerabilityManagement-Test",
            "fromversion": "5.5.0",
            "timeout": 3500
        },
        {
            "integrations": "ThreatExchange v2",
            "playbookID": "ThreatExchangeV2-test",
            "fromversion": "5.5.0"
        },
        {
            "integrations": "NetscoutAED",
            "playbookID": "NetscoutAED-Test",
            "fromversion": "5.5.0"
        },
        {
            "integrations": "VMware Workspace ONE UEM (AirWatch MDM)",
            "playbookID": "VMware Workspace ONE UEM (AirWatch MDM)-Test",
            "fromversion": "6.0.0"
        },
        {
            "integrations": "CarbonBlackLiveResponseCloud",
            "playbookID": "CarbonBlackLiveResponseCloud-Test",
            "fromversion": "5.5.0",
            "is_mockable": false
        },
        {
            "playbookID": "EDL Performance Test",
            "instance_names": "edl_auto",
            "integrations": [
                "EDL",
                "Create-Mock-Feed-Relationships"
            ],
            "fromversion": "6.0.0",
            "timeout": 3500,
            "memory_threshold": 900,
            "pid_threshold": 12,
            "context_print_dt": "EDLHey",
            "has_api": false
        },
        {
            "playbookID": "Export Indicators Performance Test",
            "instance_names": "eis_auto",
            "integrations": [
                "ExportIndicators",
                "Create-Mock-Feed-Relationships"
            ],
            "fromversion": "6.0.0",
            "timeout": 3500,
            "memory_threshold": 900,
            "pid_threshold": 12,
            "context_print_dt": "EISHey"
        },
        {
            "integrations": "jamf v2",
            "playbookID": "Jamf_v2_test",
            "fromversion": "5.5.0"
        },
        {
            "integrations": "GuardiCore v2",
            "playbookID": "GuardiCoreV2-Test",
            "fromversion": "6.0.0"
        },
        {
            "playbookID": "DBot Build Phishing Classifier Test - Multiple Algorithms",
            "timeout": 60000,
            "fromversion": "6.1.0",
            "instance_names": "ml_dummy_prod",
            "integrations": "AzureWAF"
        },
        {
            "integrations": [
                "AutoFocus Daily Feed",
                "Demisto REST API"
            ],
            "playbookID": "Fetch Indicators Test",
            "fromversion": "6.0.0",
            "is_mockable": false,
            "timeout": 2400
        },
        {
            "integrations": "SOCRadarIncidents",
            "playbookID": "SOCRadarIncidents-Test"
        },
        {
            "integrations": "SOCRadarThreatFusion",
            "playbookID": "SOCRadarThreatFusion-Test"
        },
        {
            "integrations": "FeedSOCRadarThreatFeed",
            "playbookID": "FeedSOCRadarThreatFeed-Test"
        },
        {
            "integrations": "TheHive Project",
            "playbookID": "Playbook_TheHiveProject_Test",
            "fromversion": "6.0.0"
        },
        {
            "integrations": [
                "ServiceNow v2",
                "Demisto REST API"
            ],
            "playbookID": "Fetch Incidents Test",
            "instance_names": "snow_basic_auth",
            "fromversion": "6.0.0",
            "is_mockable": false,
            "timeout": 2400
        },
        {
            "integrations": [
                "MalwareBazaar Feed",
                "Demisto REST API"
            ],
            "playbookID": "Fetch Indicators Test",
            "fromversion": "6.0.0",
            "is_mockable": false,
            "instance_names": "malwarebazzar_auto",
            "timeout": 2400
        },
        {
            "playbookID": "SolarWinds-Test",
            "fromversion": "5.5.0",
            "integrations": [
                "SolarWinds"
            ]
        },
        {
            "playbookID": "BastilleNetworks-Test",
            "fromversion": "5.0.0",
            "integrations": [
                "Bastille Networks"
            ]
        },
        {
            "playbookID": "bc993d1a-98f5-4554-8075-68a38004c119",
            "fromversion": "5.0.0",
            "integrations": [
                "Gamma"
            ]
        },
        {
            "playbookID": "Service Desk Plus (On-Premise) Test",
            "fromversion": "5.0.0",
            "integrations": [
                "ServiceDeskPlus (On-Premise)"
            ]
        },
        {
            "playbookID": "IronDefense Test",
            "fromversion": "5.0.0",
            "integrations": [
                "IronDefense"
            ]
        },
        {
            "playbookID": "AgariPhishingDefense-Test",
            "fromversion": "5.0.0",
            "integrations": [
                "Agari Phishing Defense"
            ]
        },
        {
            "playbookID": "SecurityIntelligenceServicesFeed - Test",
            "fromversion": "5.5.0",
            "integrations": [
                "SecurityIntelligenceServicesFeed"
            ]
        },
        {
            "playbookID": "FeedTalosTestPlaybook",
            "fromversion": "5.5.0",
            "integrations": [
                "Talos Feed"
            ]
        },
        {
            "playbookID": "Netscout Arbor Sightline - Test Playbook",
            "fromversion": "5.5.0",
            "integrations": [
                "NetscoutArborSightline"
            ]
        },
        {
            "playbookID": "test_MsGraphFiles",
            "fromversion": "5.0.0",
            "integrations": [
                "Microsoft_Graph_Files"
            ]
        },
        {
            "playbookID": "AlphaVantage Test Playbook",
            "fromversion": "6.0.0",
            "integrations": [
                "AlphaVantage"
            ]
        },
        {
            "playbookID": "Azure SQL - Test",
            "fromversion": "5.0.0",
            "instance_names": "azure_sql_device_code_instance",
            "integrations": [
                "Azure SQL Management"
            ]
        },
        {
            "playbookID": "Sophos Central Test",
            "fromversion": "5.0.0",
            "integrations": [
                "Sophos Central"
            ]
        },
        {
            "playbookID": "Microsoft Graph Groups - Test",
            "fromversion": "5.0.0",
            "integrations": [
                "Microsoft Graph Groups"
            ]
        },
        {
            "playbookID": "Humio-Test",
            "fromversion": "5.0.0",
            "integrations": [
                "Humio"
            ]
        },
        {
            "playbookID": "Blueliv_ThreatContext_test",
            "fromversion": "5.0.0",
            "integrations": [
                "Blueliv ThreatContext"
            ]
        },
        {
            "playbookID": "Darktrace Test Playbook",
            "fromversion": "6.0.0",
            "integrations": [
                "Darktrace"
            ]
        },
        {
            "playbookID": "Recorded Future Test Playbook",
            "fromversion": "5.0.0",
            "integrations": [
                "Recorded Future v2"
            ]
        },
        {
            "playbookID": "get_file_sample_by_hash_-_cylance_protect_-_test",
            "fromversion": "5.0.0",
            "integrations": [
                "Cylance Protect v2"
            ]
        },
        {
            "playbookID": "Venafi - Test",
            "fromversion": "5.0.0",
            "integrations": [
                "Venafi"
            ]
        },
        {
            "playbookID": "3da36d51-3cdf-4120-882a-cee03b038b89",
            "fromversion": "5.0.0",
            "integrations": [
                "FortiManager"
            ]
        },
        {
            "playbookID": "X509Certificate Test Playbook",
            "fromversion": "6.0.0"
        },
        {
            "playbookID": "Pcysys-Test",
            "fromversion": "5.0.0",
            "integrations": [
                "Pentera"
            ]
        },
        {
            "playbookID": "Pentera Run Scan and Create Incidents - Test",
            "fromversion": "5.0.0",
            "integrations": [
                "Pentera"
            ]
        },
        {
            "playbookID": "Google Chronicle Backstory List Detections - Test",
            "fromversion": "5.0.0",
            "integrations": [
                "Google Chronicle Backstory"
            ]
        },
        {
            "playbookID": "Google Chronicle Backstory List Rules - Test",
            "fromversion": "5.0.0",
            "integrations": [
                "Google Chronicle Backstory"
            ]
        },
        {
            "playbookID": "McAfee ESM v2 - Test",
            "fromversion": "5.0.0",
            "instance_names": "v11.1.3",
            "integrations": [
                "McAfee ESM v2"
            ]
        },
        {
            "playbookID": "McAfee ESM Watchlists - Test",
            "fromversion": "5.0.0",
            "instance_names": "v11.1.3",
            "integrations": [
                "McAfee ESM v2"
            ]
        },
        {
            "playbookID": "Acalvio Sample Playbook",
            "fromversion": "5.0.0",
            "integrations": [
                "Acalvio ShadowPlex"
            ]
        },
        {
            "playbookID": "playbook-SophosXGFirewall-test",
            "fromversion": "5.0.0",
            "integrations": [
                "sophos_firewall"
            ]
        },
        {
            "playbookID": "CircleCI-Test",
            "fromversion": "5.5.0",
            "integrations": [
                "CircleCI"
            ]
        },
        {
            "playbookID": "XMCyberIntegration-Test",
            "fromversion": "6.0.0",
            "integrations": [
                "XMCyber"
            ]
        },
        {
            "playbookID": "a60ae34e-7a00-4a06-81ca-2ca6ea1d58ba",
            "fromversion": "6.0.0",
            "integrations": [
                "AnsibleAlibabaCloud"
            ]
        },
        {
            "playbookID": "Carbon Black Enterprise EDR Process Search Test",
            "fromversion": "5.0.0",
            "integrations": [
                "Carbon Black Enterprise EDR"
            ]
        },
        {
            "playbookID": "Logzio - Test",
            "fromversion": "5.0.0",
            "integrations": [
                "Logz.io"
            ]
        },
        {
            "playbookID": "GoogleCloudSCC-Test",
            "fromversion": "5.0.0",
            "integrations": [
                "GoogleCloudSCC"
            ]
        },
        {
            "playbookID": "SailPointIdentityNow-Test",
            "fromversion": "6.0.0",
            "integrations": [
                "SailPointIdentityNow"
            ]
        },
        {
            "playbookID": "playbook-Cyberint_Test",
            "fromversion": "5.0.0",
            "integrations": [
                "cyberint"
            ]
        },
        {
            "playbookID": "Druva-Test",
            "fromversion": "5.0.0",
            "integrations": [
                "Druva Ransomware Response"
            ]
        },
        {
            "playbookID": "LogPoint SIEM Integration - Test Playbook 3",
            "fromversion": "6.0.0",
            "integrations": [
                "LogPoint SIEM Integration"
            ]
        },
        {
            "playbookID": "TestGraPlayBook",
            "fromversion": "5.0.0",
            "integrations": [
                "Gurucul-GRA"
            ]
        },
        {
            "playbookID": "TestGreatHornPlaybook",
            "fromversion": "6.0.0",
            "integrations": [
                "GreatHorn"
            ]
        },
        {
            "playbookID": "Microsoft Defender Advanced Threat Protection - Test",
            "fromversion": "5.0.0",
            "integrations": [
                "Microsoft Defender Advanced Threat Protection"
            ],
            "instance_names": [
                "microsoft_defender_atp_dev_self_deployed"
            ]
        },
        {
            "playbookID": "Polygon-Test",
            "fromversion": "5.0.0",
            "integrations": [
                "Group-IB TDS Polygon"
            ]
        },
        {
            "playbookID": "TrustwaveSEG-Test",
            "fromversion": "5.0.0",
            "integrations": [
                "trustwave secure email gateway"
            ]
        },
        {
            "playbookID": "PassiveTotal_v2-Test",
            "fromversion": "5.0.0",
            "integrations": [
                "PassiveTotal v2",
                "PassiveTotal"
            ]
        },
        {
            "playbookID": "02ea5cef-3169-4b17-8f4d-604b44e6348a",
            "fromversion": "5.0.0",
            "integrations": [
                "Cognni"
            ]
        },
        {
            "playbookID": "playbook-InsightIDR-test",
            "fromversion": "5.0.0",
            "integrations": [
                "Rapid7 InsightIDR"
            ]
        },
        {
            "playbookID": "Cofense Intelligence v2-Test",
            "fromversion": "5.5.0",
            "integrations": [
                "CofenseIntelligenceV2"
            ]
        },
        {
            "integrations": "Cofense Vision",
            "playbookID": "CofenseVision-Test",
            "fromversion": "6.2.0"
        },
        {
            "playbookID": "opsgenie-test-playbook",
            "fromversion": "6.0.0",
            "integrations": [
                "Opsgeniev2"
            ]
        },
        {
            "playbookID": "FraudWatch-Test",
            "fromversion": "5.0.0",
            "integrations": [
                "FraudWatch"
            ]
        },
        {
            "playbookID": "SepioPrimeAPI-Test",
            "fromversion": "5.0.0",
            "integrations": [
                "Sepio"
            ]
        },
        {
            "playbookID": "SX - PC - Test Playbook",
            "fromversion": "5.5.0",
            "integrations": [
                "PingCastle"
            ]
        },
        {
            "playbookID": "JARM-Test",
            "fromversion": "5.0.0",
            "integrations": [
                "JARM"
            ]
        },
        {
            "playbookID": "Playbook-HYASInsight-Test",
            "fromversion": "6.0.0",
            "integrations": [
                "HYAS Insight"
            ]
        },
        {
            "playbookID": "ConcentricAI Demo Playbook",
            "fromversion": "6.0.0",
            "integrations": [
                "ConcentricAI"
            ]
        },
        {
            "playbookID": "Cyberpion-Test",
            "fromversion": "6.0.0",
            "integrations": [
                "Cyberpion"
            ]
        },
        {
            "playbookID": "CrowdStrike OpenAPI - Test",
            "fromversion": "6.0.0",
            "integrations": [
                "CrowdStrike OpenAPI"
            ]
        },
        {
            "playbookID": "Smokescreen IllusionBLACK-Test",
            "fromversion": "5.0.0",
            "integrations": [
                "Smokescreen IllusionBLACK"
            ]
        },
        {
            "playbookID": "TestCymptomPlaybook",
            "fromversion": "5.0.0",
            "integrations": [
                "Cymptom"
            ]
        },
        {
            "playbookID": "Test-GitLab-v2",
            "fromversion": "6.5.0",
            "integrations": "GitLabv2"
        },
        {
            "playbookID": "LGTM-test-playbook",
            "fromversion": "6.0.0",
            "integrations": [
                "LGTM",
                "MinIO",
                "Docker Engine API"
            ]
        },
        {
            "playbookID": "playbook-MinIO-Test",
            "fromversion": "6.0.0",
            "integrations": [
                "LGTM",
                "MinIO",
                "Docker Engine API"
            ]
        },
        {
            "playbookID": "MSGraph_DeviceManagement_Test",
            "fromversion": "5.0.0",
            "integrations": [
                "Microsoft Graph Device Management"
            ]
        },
        {
            "playbookID": "G Suite Security Alert Center-Test",
            "fromversion": "5.0.0",
            "integrations": [
                "G Suite Security Alert Center"
            ]
        },
        {
            "playbookID": "VerifyOOBV2Predictions-Test",
            "fromversion": "5.5.0"
        },
        {
            "playbookID": "PAN OS EDL Management - Test",
            "fromversion": "5.0.0",
            "integrations": [
                "palo_alto_networks_pan_os_edl_management"
            ],
            "has_api": false
        },
        {
            "playbookID": "Group-IB Threat Intelligence & Attribution-Test",
            "fromversion": "6.0.0",
            "integrations": [
                "Group-IB Threat Intelligence & Attribution Feed",
                "Group-IB Threat Intelligence & Attribution"
            ]
        },
        {
            "playbookID": "CounterCraft - Test",
            "fromversion": "5.0.0",
            "integrations": [
                "CounterCraft Deception Director"
            ]
        },
        {
            "playbookID": "Microsoft Graph Security Test",
            "fromversion": "5.0.0",
            "integrations": [
                "Microsoft Graph"
            ],
            "instance_names": [
                "ms_graph_security_prod",
                "ms_graph_security_dev"
            ]
        },
        {
            "playbookID": "Azure Kubernetes Services - Test",
            "fromversion": "5.0.0",
            "instance_names": "aks_device_code_instance",
            "integrations": [
                "Azure Kubernetes Services"
            ]
        },
        {
            "playbookID": "Cortex XDR - IOC - Test without fetch",
            "fromversion": "5.5.0",
            "integrations": [
                "Cortex XDR - IR",
                "Cortex XDR - IOC"
            ]
        },
        {
            "playbookID": "PaloAltoNetworks_IoT-Test",
            "fromversion": "5.0.0",
            "integrations": [
                "Palo Alto Networks IoT"
            ]
        },
        {
            "playbookID": "GreyNoise-Test",
            "fromversion": "5.5.0",
            "integrations": [
                "GreyNoise Community",
                "GreyNoise"
            ]
        },
        {
            "playbookID": "xMatters-Test",
            "fromversion": "5.5.0",
            "integrations": [
                "xMatters"
            ]
        },
        {
            "playbookID": "TestCentrifyPlaybook",
            "fromversion": "6.0.0",
            "integrations": [
                "Centrify Vault"
            ]
        },
        {
            "playbookID": "Infinipoint-Test",
            "fromversion": "5.0.0",
            "integrations": [
                "Infinipoint"
            ]
        },
        {
            "playbookID": "CyrenThreatInDepth-Test",
            "fromversion": "6.0.0",
            "integrations": [
                "CyrenThreatInDepth"
            ]
        },
        {
            "playbookID": "CVSS Calculator Test",
            "fromversion": "5.0.0"
        },
        {
            "playbookID": "7d8ac1af-2d1e-4ed9-875c-d3257d2c6830",
            "fromversion": "6.0.0",
            "integrations": [
                "AnsibleHCloud"
            ]
        },
        {
            "playbookID": "Archer-Test-Playbook",
            "fromversion": "5.0.0",
            "integrations": [
                "RSA Archer",
                "RSA Archer v2"
            ]
        },
        {
            "playbookID": "Cymulate V1 Test",
            "fromversion": "6.0.0",
            "integrations": [
                "cymulate_v2",
                "Cymulate"
            ]
        },
        {
            "playbookID": "TestUptycs",
            "fromversion": "5.0.0",
            "integrations": [
                "Uptycs"
            ]
        },
        {
            "playbookID": "Microsoft Graph Calendar - Test",
            "fromversion": "5.0.0",
            "integrations": [
                "Microsoft Graph Calendar"
            ]
        },
        {
            "playbookID": "VMRay-Test-URL",
            "fromversion": "5.5.0",
            "integrations": [
                "vmray"
            ]
        },
        {
            "playbookID": "Thycotic-Test",
            "fromversion": "6.0.0",
            "integrations": [
                "Thycotic"
            ]
        },
        {
            "playbookID": "Test Playbook TrendMicroDDA",
            "fromversion": "5.0.0",
            "integrations": [
                "Trend Micro Deep Discovery Analyzer Beta"
            ]
        },
        {
            "playbookID": "Atlassian Confluence Cloud-Test",
            "fromversion": "6.2.0",
            "integrations": [
                "Atlassian Confluence Cloud"
            ]
        },
        {
            "playbookID": "CrowdStrike_Falcon_X_-Test-Detonate_URL",
            "fromversion": "6.1.0",
            "integrations": [
                "CrowdStrike Falcon X"
            ],
            "timeout": 1800
        },
        {
            "playbookID": "CrowdStrike_Falcon_X_-Test-Detonate_File",
            "fromversion": "6.1.0",
            "memory_threshold": 100,
            "integrations": [
                "CrowdStrike Falcon X"
            ],
            "timeout": 1800
        },
        {
            "playbookID": "CrowdStrike_FalconX_Test",
            "fromversion": "6.1.0",
            "memory_threshold": 100,
            "integrations": [
                "CrowdStrike Falcon X"
            ]
        },
        {
            "playbookID": "Phishing - Core - Test - Actual Incident",
            "fromversion": "6.0.0",
            "timeout": 4600,
            "integrations": [
                "EWS Mail Sender",
                "Demisto REST API",
                "Rasterize"
            ],
            "memory_threshold": 200
        },
        {
            "playbookID": "Phishing v2 - Test - Actual Incident",
            "fromversion": "6.0.0"
        },
        {
            "playbookID": "Phishing Investigation - Generic v2 - Campaign Test",
            "fromversion": "6.0.0",
            "timeout": 7000,
            "integrations": [
                "EWS Mail Sender",
                "Demisto REST API",
                "Rasterize",
                "Demisto Lock"
            ],
            "instance_names": [
                "no_sync_long_timeout",
                "ews_mail_sender_labdemisto"
            ],
            "memory_threshold": 160,
            "pid_threshold": 80
        },
        {
            "playbookID": "Phishing v3 - DomainSquatting+EML+MaliciousIndicators - Test",
            "fromversion": "6.2.0",
            "timeout": 7000,
            "integrations": [
                "EWS Mail Sender",
                "Demisto REST API",
                "CreateIncidents",
                "Rasterize"
            ],
            "instance_names": [
                "ews_mail_sender_srtest02",
                "Create Test Incidents - Phishing Mock"
            ],
            "external_playbook_config": {
                "playbookID": "Phishing - Generic v3",
                "input_parameters": {
                    "InternalDomains": {
                        "simple": "demistodev.onmicrosoft.com"
                    }
                }
            },
            "instance_configuration": {
                "classifier_id": "EWS v2",
                "incoming_mapper_id": "EWS v2-mapper"
            },
            "memory_threshold": 160,
            "pid_threshold": 80
        },
        {
            "playbookID": "Phishing v3 - Get Original Email + Search & Delete - Test",
            "fromversion": "6.2.0",
            "toversion": "6.4.9",
            "timeout": 7000,
            "integrations": [
                "EWS Mail Sender",
                "Demisto REST API",
                "EWSO365",
                "Rasterize",
                "SecurityAndCompliance",
                "VirusTotal (API v3)"
            ],
            "instance_names": [
                "ews_mail_sender_srtest02",
                "virus_total_v3",
                "ewso365_sec_eng_team"
            ],
            "external_playbook_config": {
                "playbookID": "Phishing - Generic v3",
                "input_parameters": {
                    "SearchAndDelete": {
                        "simple": "True"
                    },
                    "GetOriginalEmail": {
                        "simple": "True"
                    },
                    "SearchAndDeleteIntegration": {
                        "simple": "O365"
                    },
                    "O365DeleteType": {
                        "simple": "Soft"
                    }
                }
            },
            "memory_threshold": 160,
            "pid_threshold": 80
        },
        {
            "playbookID": "PCAP Search test",
            "fromversion": "5.0.0"
        },
        {
            "playbookID": "PCAP Parsing And Indicator Enrichment Test",
            "fromversion": "5.0.0"
        },
        {
            "playbookID": "PCAP File Carving Test",
            "fromversion": "5.0.0"
        },
        {
            "playbookID": "Trello Test",
            "fromversion": "6.0.0",
            "integrations": [
                "Trello"
            ]
        },
        {
            "playbookID": "Google Drive Permissions Test",
            "fromversion": "5.0.0",
            "integrations": [
                "GoogleDrive"
            ]
        },
        {
            "playbookID": "RiskIQDigitalFootprint-Test",
            "fromversion": "5.5.0",
            "integrations": [
                "RiskIQDigitalFootprint"
            ]
        },
        {
            "playbookID": "playbook-feodoteackerhash_test",
            "fromversion": "5.5.0",
            "integrations": [
                "Feodo Tracker IP Blocklist Feed",
                "Feodo Tracker Hashes Feed"
            ],
            "instance_names": [
                "feodo_tracker_ip_currently__active",
                "feodo_tracker_ip_30_days"
            ]
        },
        {
            "playbookID": "playbook-feodotrackeripblock_test",
            "fromversion": "5.5.0",
            "integrations": [
                "Feodo Tracker IP Blocklist Feed",
                "Feodo Tracker Hashes Feed"
            ]
        },
        {
            "playbookID": "CyberTotal_TestPlaybook",
            "fromversion": "5.0.0",
            "integrations": [
                "CyberTotal"
            ]
        },
        {
            "playbookID": "Deep_Instinct-Test",
            "fromversion": "5.0.0",
            "integrations": [
                "Deep Instinct"
            ]
        },
        {
            "playbookID": "Zabbix - Test",
            "fromversion": "5.0.0",
            "integrations": [
                "Zabbix"
            ]
        },
        {
            "playbookID": "GCS Object Policy (ACL) - Test",
            "fromversion": "5.0.0",
            "integrations": [
                "Google Cloud Storage"
            ]
        },
        {
            "playbookID": "GetStringsDistance - Test",
            "fromversion": "5.0.0",
            "scripts": [
                "GetStringsDistance"
            ]
        },
        {
            "playbookID": "GCS Bucket Management - Test",
            "fromversion": "5.0.0",
            "integrations": [
                "Google Cloud Storage"
            ]
        },
        {
            "playbookID": "GCS Bucket Policy (ACL) - Test",
            "fromversion": "5.0.0",
            "integrations": [
                "Google Cloud Storage"
            ]
        },
        {
            "playbookID": "GCS Object Operations - Test",
            "fromversion": "5.0.0",
            "integrations": [
                "Google Cloud Storage"
            ]
        },
        {
            "playbookID": "OpenLDAP - Test",
            "fromversion": "5.0.0",
            "integrations": [
                "OpenLDAP"
            ],
            "instance_names": "LDAP Authentication (Active Directory)"
        },
        {
            "playbookID": "LDAP Authentication - Test",
            "fromversion": "6.8.0",
            "integrations": [
                "OpenLDAP"
            ],
            "instance_names": "LDAP Authentication (Active Directory)"
        },
        {
            "playbookID": "LDAP Authentication - Test",
            "fromversion": "6.8.0",
            "integrations": [
                "OpenLDAP"
            ],
            "instance_names": "LDAP Authentication (OpenLDAP)"
        },
        {
            "playbookID": "FireEye-Detection-on-Demand-Test",
            "fromversion": "6.0.0",
            "integrations": [
                "FireEye Detection on Demand"
            ]
        },
        {
            "playbookID": "TestIPQualityScorePlaybook",
            "fromversion": "5.0.0",
            "integrations": [
                "IPQualityScore"
            ]
        },
        {
            "integrations": "CrowdStrike Falcon Sandbox V2",
            "playbookID": "CrowdstrikeFalconSandbox2 Test",
            "timeout": 500
        },
        {
            "playbookID": "Send Email To Recipients",
            "fromversion": "5.0.0",
            "integrations": [
                "EWS Mail Sender"
            ],
            "instance_names": [
                "ews_mail_sender_labdemisto"
            ]
        },
        {
            "playbookID": "Endace-Test",
            "fromversion": "5.0.0",
            "integrations": [
                "Endace"
            ]
        },
        {
            "playbookID": "StringToArray_test",
            "fromversion": "6.0.0"
        },
        {
            "playbookID": "URLSSLVerification_test",
            "fromversion": "5.0.0"
        },
        {
            "playbookID": "playbook-SearchIncidentsV2InsideGenericPollng-Test",
            "fromversion": "5.0.0"
        },
        {
            "playbookID": "IsRFC1918-Test",
            "fromversion": "5.0.0"
        },
        {
            "playbookID": "Base64 File in List Test",
            "fromversion": "5.0.0"
        },
        {
            "playbookID": "DbotAverageScore-Test",
            "fromversion": "5.0.0"
        },
        {
            "playbookID": "ExtractEmailV2-Test",
            "fromversion": "5.5.0"
        },
        {
            "playbookID": "IsUrlPartOfDomain Test",
            "fromversion": "5.0.0"
        },
        {
            "playbookID": "URLEncode-Test",
            "fromversion": "5.0.0"
        },
        {
            "playbookID": "IsIPInRanges - Test",
            "fromversion": "5.0.0"
        },
        {
            "playbookID": "TruSTAR v2-Test",
            "fromversion": "5.0.0",
            "integrations": [
                "TruSTAR v2",
                "TruSTAR"
            ]
        },
        {
            "playbookID": "Relationships scripts - Test",
            "fromversion": "6.2.0"
        },
        {
            "playbookID": "Test-CreateDBotScore-With-Reliability",
            "fromversion": "6.0.0"
        },
        {
            "playbookID": "ValidateContent - Test",
            "fromversion": "5.5.0",
            "has_api": true
        },
        {
            "playbookID": "DeleteContext-auto-subplaybook-test",
            "fromversion": "5.0.0"
        },
        {
            "playbookID": "Process Email - Generic - Test - Actual Incident",
            "fromversion": "6.0.0",
            "integrations": [
                "XsoarPowershellTesting",
                "Create-Mock-Feed-Relationships"
            ],
            "memory_threshold": 160
        },
        {
            "playbookID": "Analyst1 Integration Demonstration - Test",
            "fromversion": "5.0.0",
            "integrations": [
                "Analyst1",
                "illuminate"
            ]
        },
        {
            "playbookID": "Analyst1 Integration Test",
            "fromversion": "5.0.0",
            "integrations": [
                "Analyst1",
                "illuminate"
            ]
        },
        {
            "playbookID": "Cofense Triage v3-Test",
            "fromversion": "6.0.0",
            "integrations": [
                "Cofense Triage v2",
                "Cofense Triage v3",
                "Cofense Triage"
            ]
        },
        {
            "playbookID": "SailPointIdentityIQ-Test",
            "fromversion": "6.0.0",
            "integrations": [
                "SailPointIdentityIQ"
            ]
        },
        {
            "playbookID": "Test - ExtFilter",
            "fromversion": "5.0.0"
        },
        {
            "playbookID": "Test - ExtFilter Main",
            "fromversion": "5.0.0"
        },
        {
            "playbookID": "Microsoft Teams - Test",
            "fromversion": "5.0.0",
            "integrations": [
                "Microsoft Teams Management",
                "Microsoft Teams"
            ]
        },
        {
            "playbookID": "TestTOPdeskPlaybook",
            "fromversion": "5.0.0",
            "integrations": [
                "TOPdesk"
            ]
        },
        {
            "integrations": "Cortex XDR - XQL Query Engine",
            "playbookID": "Cortex XDR - XQL Query - Test",
            "fromversion": "6.2.0",
            "memory_threshold": 90
        },
        {
            "playbookID": "ListUsedDockerImages - Test",
            "fromversion": "6.1.0"
        },
        {
            "integrations": "CustomIndicatorDemo",
            "playbookID": "playbook-CustomIndicatorDemo-test"
        },
        {
            "integrations": "Azure Sentinel",
            "fromversion": "5.5.0",
            "is_mockable": false,
            "playbookID": "TestAzureSentinelPlaybookV2"
        },
        {
            "integrations": "AnsibleAlibabaCloud",
            "playbookID": "Test-AlibabaCloud"
        },
        {
            "integrations": "AnsibleAzure",
            "playbookID": "Test-AnsibleAzure"
        },
        {
            "integrations": "AnsibleCiscoIOS",
            "playbookID": "Test-AnsibleCiscoIOS"
        },
        {
            "integrations": "AnsibleCiscoNXOS",
            "playbookID": "Test-AnsibleCiscoNXOS"
        },
        {
            "integrations": "AnsibleHCloud",
            "playbookID": "Test-AnsibleHCloud"
        },
        {
            "integrations": "AnsibleKubernetes",
            "playbookID": "Test-AnsibleKubernetes"
        },
        {
            "integrations": "AnsibleLinux",
            "playbookID": "Test-AnsibleLinux"
        },
        {
            "integrations": "AnsibleMicrosoftWindows",
            "playbookID": "Test-AnsibleWindows"
        },
        {
            "integrations": "AnsibleVMware",
            "playbookID": "Test-AnsibleVMware"
        },
        {
            "integrations": "Anomali ThreatStream",
            "playbookID": "Anomali_ThreatStream_Test"
        },
        {
            "integrations": "Anomali ThreatStream v2",
            "playbookID": "ThreatStream-Test"
        },
        {
            "integrations": "Anomali ThreatStream v3",
            "fromversion": "6.0.0",
            "playbookID": "ThreatStream-Test"
        },
        {
            "integrations": [
                "AutoFocusTagsFeed",
                "Demisto REST API"
            ],
            "playbookID": "AutoFocusTagsFeed-test",
            "timeout": 1500,
            "fromversion": "6.5.0"
        },
        {
            "integrations": [
                "Unit42IntelObjectsFeed",
                "Demisto REST API"
            ],
            "playbookID": "Unit42 Intel Objects Feed - Test",
            "timeout": 15000,
            "fromversion": "6.5.0"
        },
        {
            "playbookID": "Tanium Threat Response V2 Test",
            "integrations": [
                "Tanium Threat Response v2",
                "Demisto REST API"
            ],
            "fromversion": "6.0.0",
            "timeout": 3000
        },
        {
            "playbookID": "Tanium Threat Response - Create Connection v2 - Test",
            "integrations": "Tanium Threat Response v2",
            "fromversion": "6.0.0"
        },
        {
            "playbookID": "Tanium Threat Response - Request File Download v2 - Test",
            "integrations": "Tanium Threat Response v2",
            "fromversion": "6.0.0"
        },
        {
            "playbookID": "IndicatorMaliciousRatioCalculation_test",
            "fromversion": "5.0.0"
        },
        {
            "playbookID": "MISPfeed Test",
            "fromversion": "5.5.0",
            "integrations": [
                "MISP Feed"
            ]
        },
        {
            "integrations": [
                "MISP Feed",
                "Demisto REST API"
            ],
            "playbookID": "Fetch Indicators Test",
            "fromversion": "6.0.0",
            "is_mockable": false,
            "instance_names": "MISP_feed_instance",
            "timeout": 2400
        },
        {
            "integrations": [
                "CrowdStrike Indicator Feed",
                "Demisto REST API"
            ],
            "playbookID": "Fetch Indicators Test",
            "fromversion": "6.0.0",
            "is_mockable": false,
            "instance_names": "CrowdStrike_feed_instance",
            "timeout": 2400
        },
        {
            "playbookID": "Get Original Email - Microsoft Graph Mail - test",
            "fromversion": "6.1.0",
            "integrations": [
                "MicrosoftGraphMail"
            ],
            "instance_names": "ms_graph_mail_dev_no_oproxy"
        },
        {
            "playbookID": "Get Original Email - Gmail v2 - test",
            "fromversion": "6.1.0",
            "memory_threshold": 150,
            "integrations": [
                "Gmail"
            ]
            
        },
        {
            "playbookID": "Get Original Email - EWS v2 - test",
            "fromversion": "6.1.0",
            "integrations": [
                "EWS v2"
            ],
            "instance_names": "ewv2_regular"
        },
        {
            "integrations": [
                "Demisto REST API"
            ],
            "playbookID": "GetTasksWithSections SetIRProcedures end to end test",
            "fromversion": "6.0.0"
        },
        {
            "integrations": "AzureDataExplorer",
            "playbookID": "playbook-AzureDataExplorer-Test",
            "fromversion": "6.0.0"
        },
        {
            "integrations": [
                "Demisto REST API"
            ],
            "playbookID": "TestDemistoRestAPI",
            "fromversion": "5.5.0"
        },
        {
            "scripts": [
                "SplunkShowAsset",
                "SplunkShowDrilldown",
                "SplunkShowIdentity"
            ],
            "playbookID": "SplunkShowEnrichment"
        },
        {
            "integrations": "MalwareBazaar",
            "playbookID": "MalwareBazaar_Test",
            "fromversion": "6.0.0",
            "memory_threshold": 90
        },
        {
            "integrations": "OpsGenieV3",
            "playbookID": "OpsGenieV3TestPlaybook",
            "fromversion": "6.2.0"
        },
        {
            "playbookID": "test_AssignToNextShiftOOO",
            "fromversion": "5.5.0"
        },
        {
            "playbookID": "JsonToTable - Test Playbook",
            "fromversion": "5.5.0"
        },
        {
            "integrations": [
                "RemoteAccess v2"
            ],
            "playbookID": "RemoteAccessTest",
            "fromversion": "6.0.0"
        },
        {
            "playbookID": "AzureRiskyUsers",
            "fromversion": "6.0.0",
            "integrations": "AzureRiskyUsers",
            "instance_names": "AzureRiskyUsers_Device_Code_Flow"
        },
        {
            "playbookID": "AzureRiskyUsers",
            "fromversion": "6.0.0",
            "integrations": "AzureRiskyUsers",
            "instance_names": "AzureRiskyUsers_Client_Credentials_Flow"
        },
        {
            "playbookID": "playbook-AzureKeyVault-Test",
            "fromversion": "6.0.0",
            "integrations": "AzureKeyVault"
        },
        {
            "integrations": "KafkaV3",
            "playbookID": "KafkaV3 Test"
        },
        {
            "playbookID": "FormatURL-Test"
        },
        {
            "playbookID": "IPToHost - Test"
        },
        {
            "playbookID": "NetskopeAPIv1 Test",
            "integrations": "NetskopeAPIv1"
        },
        {
            "playbookID": "Grafana-Test",
            "fromversion": "6.0.0",
            "integrations": [
                "Grafana",
                "Demisto REST API"
            ],
            "is_mockable": false,
            "timeout": 2400
        },
        {
            "integrations": "McAfee ePO v2",
            "playbookID": "McAfee ePO v2 Test"
        },
        {
            "playbookID": "Dedup - Generic v3",
            "fromversion": "5.5.0"
        },
        {
            "playbookID": "DBotPredictURLPhishing_test",
            "integrations": [
                "Whois",
                "Rasterize"
            ],
            "memory_threshold": 150
        },
        {
            "playbookID": "DBotUpdateLogoURLPhishing_test"
        },
        {
            "playbookID": "TAXII2 Server Performance Test",
            "instance_names": "taxii2server",
            "integrations": [
                "TAXII2 Server",
                "Create-Mock-Feed-Relationships"
            ],
            "fromversion": "6.2.0",
            "timeout": 6000,
            "memory_threshold": 900,
            "pid_threshold": 12,
            "is_mockable": false
        },
        {
            "integrations": "FortiSIEMV2",
            "playbookID": "playbook-FortiSIEMV2_Test",
            "fromversion": "6.0.0"
        },
        {
            "integrations": "Azure Firewall",
            "playbookID": "playbook-AzureFirewall_Test",
            "fromversion": "6.2.0"
        },
        {
            "playbookID": "HttpV2-test",
            "fromversion": "6.5.0",
            "scripts": [
                "HttpV2"
            ],
            "has_api": true
        },
        {
            "integrations": [
                "GoogleSheets",
                "GoogleDrive"
            ],
            "playbookID": "GoogleSheets-Test",
            "fromversion": "6.1.0"
        },
        {
            "integrations": "CloudflareWAF",
            "playbookID": "playbook-TestCloudflareWAFPlaybook_Test",
            "fromversion": "6.2.0"
        },
        {
            "scripts": "CheckIfSubdomain",
            "playbookID": "CheckIfSubdomain_Test",
            "fromversion": "6.0.0"
        },
        {
            "scripts": "CIDRBiggerThanPrefix",
            "playbookID": "CIDRBiggerThanPrefix_Test",
            "fromversion": "6.0.0"
        },
        {
            "integrations": [
                "ForescoutEyeInspect"
            ],
            "playbookID": "playbook-ForescoutEyeInspect_Test",
            "fromversion": "6.1.0"
        },
        {
            "playbookID": "playbook-BmcITSM-Test",
            "fromversion": "6.2.0",
            "integrations": "BmcITSM"
        },
        {
            "integrations": "CheckPointSandBlast",
            "playbookID": "playbook-CheckPointSandBlast_Test",
            "fromversion": "6.2.0"
        },
        {
            "integrations": "Arkime",
            "playbookID": "Arkime Test playbook",
            "fromversion": "6.2.0",
            "memory_threshold": 95
        },
        {
            "integrations": "Cortex Attack Surface Management",
            "playbookID": "CortexAttackSurfaceManagement_Test"
        },
        {
            "integrations": "checkpointdome9",
            "playbookID": "Dome9",
            "fromversion": "6.2.0"
        },
        {
            "integrations": "Skyhigh Security",
            "playbookID": "Skyhigh Security Test Play Book",
            "fromversion": "6.5.0"
        },
        {
            "integrations": "Secneurx Analysis",
            "playbookID": "Detonate File - SecneurX Analysis - Test",
            "fromversion": "6.2.0"
        },
        {
            "integrations": "Secneurx Analysis",
            "playbookID": "Detonate URL - SecneurX Anlaysis - Test",
            "fromversion": "6.2.0"
        },
        {
            "playbookID": "GridFieldSetup_test"
        },
        {
            "integrations": "Aha",
            "playbookID": "AHA_TestPlaybook",
            "fromversion": "6.5.0"
        },
        {
            "playbookID": "VerifyCIDR-Test"
        },
        {
            "integrations": "CiscoESA",
            "playbookID": "CiscoESA",
            "fromversion": "6.2.0"
        },
        {
            "integrations": "CiscoSMA",
            "playbookID": "CiscoSMA",
            "fromversion": "6.2.0"
        },
        {
            "integrations": "JoeSecurityV2",
            "fromversion": "6.2.0",
            "playbookID": "testplaybook- JoeSecuirtyV2"
        },
        {
            "integrations": "Cisco Umbrella Reporting",
            "playbookID": "Cisco Umbrella Reporting Test",
            "fromversion": "6.5.0"
        }
    ],
    "skipped_tests": {
        "Detonate URL - Generic Test": "Issue CRTX-67708",
        "Test XDR Playbook": "Issue CIAC-4624",
        "PaloAltoNetworks_IoT-Test": "Issue CRTX-67960",
        "Cortex Data Lake Test": "Issue CRTX-67423",
        "playbook-CheckPointSandBlast_Test" : "Checkpoint playbook no license",
        "playbook-BmcITSM-Test" : "issue with license CIAC-3776",
        "Panorama Query Logs - Test": "issues with firewall environment configuration - CIAC-3459",
        "palo_alto_firewall_test_pb": "issues with firewall environment configuration - CIAC-3459",
        "PAN-OS - Block IP and URL - External Dynamic List v2 Test": "uses deprecated integration, un-skip when playbook is updated",
        "Test - CrowdStrike Falcon": "to merge https://github.com/demisto/content/pull/19250",
        "MISP V2 Test": "The integration is deprecated as we released MISP V3",
        "Github IAM - Test Playbook": "Issue 32383",
        "O365-SecurityAndCompliance-ContextResults-Test": "Issue 38900",
        "Calculate Severity - Standard - Test": "Issue 32715",
        "Calculate Severity - Generic v2 - Test": "Issue 32716",
        "Workday - Test": "No credentials Issue 29595",
        "McAfee-MAR_Test": "Issue CIAC-4521",
        "MAR - Endpoint data collection test": "Issue CIAC-4521",
        "Tidy - Test": "Will run it manually.",
        "Protectwise-Test": "Issue 28168",
        "TestDedupIncidentsPlaybook": "Issue 24344",
        "Endpoint data collection test": "Uses a deprecated playbook called Endpoint data collection",
        "Prisma_Access_Egress_IP_Feed-Test": "unskip after we will get Prisma Access instance - Issue 27112",
        "Prisma_Access-Test": "unskip after we will get Prisma Access instance - Issue 27112",
        "Symantec Deepsight Test": "Issue 22971",
        "TestProofpointFeed": "Issue 22229",
        "Symantec Data Loss Prevention - Test": "Issue 20134",
        "NetWitness Endpoint Test": "Issue 19878",
        "InfoArmorVigilanteATITest": "Test issue 17358",
        "ArcSight Logger test": "Issue 19117",
        "3da2e31b-f114-4d7f-8702-117f3b498de9": "Issue 19837",
        "d66e5f86-e045-403f-819e-5058aa603c32": "pr 3220",
        "IntSights Mssp Test": "Issue #16351",
        "fd93f620-9a2d-4fb6-85d1-151a6a72e46d": "Issue 19854",
        "Test Playbook TrendMicroDDA": "Issue 16501",
        "ssdeepreputationtest": "Issue #20953",
        "C2sec-Test": "Issue #21633",
        "ThreatConnect v2 - Test": "Issue 26782",
        "Email Address Enrichment - Generic v2.1 - Test": "Issue 26785",
        "Tanium v2 - Test": "Issue 26822",
        "Fidelis Elevate Network": "Issue 26453",
        "Cortex XDR - IOC - Test": "Issue 37957",
        "PAN-OS Query Logs For Indicators Test": "Issue 28753",
        "TCPUtils-Test": "Issue 29677",
        "Polygon-Test": "Issue 29060",
        "AttackIQ - Test": "Issue 29774",
        "Azure Compute - Test": "Issue 28056",
        "forcepoint test": "Issue 28043",
        "Test-VulnDB": "Issue 30875",
        "Malware Domain List Active IPs Feed Test": "Issue 30878",
        "CuckooTest": "Issue 25601",
        "PhishlabsIOC_DRP-Test": "Issue 29589",
        "Carbon Black Live Response Test": "Issue 28237",
        "FeedThreatConnect-Test": "Issue 32317",
        "Palo_Alto_Networks_Enterprise_DLP - Test": "Issue 32568",
        "JoeSecurityTestDetonation": "Issue 25650",
        "JoeSecurityTestPlaybook": "Issue 25649",
        "Phishing - Core - Test - Incident Starter": "Issue 26784",
        "Phishing - Core - Test - Actual Incident": "Issue 45227",
        "Phishing v2 - Test - Incident Starter": "Issue 46660",
        "Test Playbook McAfee ATD": "Issue 33409",
        "Detonate Remote File From URL -McAfee-ATD - Test": "Issue 33407",
        "Test Playbook McAfee ATD Upload File": "Issue 33408",
        "Trend Micro Apex - Test": "Issue 27280",
        "Test-BPA": "Issue 28406",
        "Test-BPA_Integration": "Issue 28236",
        "TestTOPdeskPlaybook": "Issue 35412",
        "PAN-OS EDL Setup v3 Test": "Issue 35386",
        "GmailTest": "Issue 27057",
        "get_file_sample_by_hash_-_cylance_protect_-_test": "Issue 28823",
        "Carbon Black Enterprise EDR Test": "Issue 29775",
        "VirusTotal (API v3) Detonate Test": "Issue 36004",
        "FailedInstances - Test": "Issue 33218",
        "PAN-OS DAG Configuration Test": "Issue 19205",
        "get_original_email_-_ews-_test": "Issue 27571",
        "Trend Micro Deep Security - Test": "outsourced",
        "Microsoft Teams - Test": "Issue 38263",
        "EWS Extension: Powershell Online V2 Test": "Issue 39008",
        "O365 - EWS - Extension - Test": "Issue 39008",
        "Majestic Million Test Playbook": "Issue 30931",
        "iDefense_v2_Test": "Issue 40126",
        "Feed iDefense Test": "Issue 34035",
        "McAfee ESM v2 - Test v11.1.3": "Issue 43825",
        "McAfee ESM v2 (v11.3) - Test": "Jira ticket CRTX-65370",
        "McAfee ESM Watchlists - Test v11.3": "Jira ticket CRTX-65370",
        "Detonate URL - WildFire v2.1 - Test": "Issue 40834",
        "Domain Enrichment - Generic v2 - Test": "Issue 40862",
        "TestIPQualityScorePlaybook": "Issue 40915",
        "VerifyOOBV2Predictions-Test": "Issue 37947",
        "Infoblox Test": "Issue 25651",
        "AutoFocusTagsFeed-test": "shares API quota with the other test",
        "Carbon Black Edr - Test": "Jira ticket XDR-43185",
        "Phishing v2 - Test - Actual Incident": "Issue 41322",
        "carbonBlackEndpointStandardTestPlaybook": "Issue 36936",
        "test_Qradar_v2": "the integration is deprecated as we released Qradar V3",
        "XsoarPowershellTesting-Test": "Issue 32689",
        "MicrosoftManagementActivity - Test": "Issue 43922",
        "Google-Vault-Generic-Test": "Issue 24347",
        "Google_Vault-Search_And_Display_Results_test": "Issue 24348",
        "Tenable.io Scan Test": "Issue 26728",
        "Zscaler Test": "Issue 40157, API subscription currently Expired",
        "Cisco Firepower - Test": "Issue 32412",
        "cisco-ise-test-playbook": "Issue 44351",
        "GuardiCoreV2-Test": "Issue 43822",
        "ExtractAttackPattern-Test": "Issue 44095",
        "EWS_O365_test": "Issue 25605",
        "Cherwell - test": "Issue 26780",
        "Cherwell Example Scripts - test": "Issue 27107",
        "Endpoint Malware Investigation - Generic - Test": "Issue 44779",
        "Mimecast test": "Issue 26906",
        "AutoFocus V2 test": "Issue 26464",
        "SplunkPy_KV_commands_default_handler": "Issue 41419",
        "LogRhythm REST test": "Issue 40654",
        "Process Email - Generic - Test - Actual Incident": "Issue 45227",
        "Jira-v2-Test": "Issue 33313",
        "Tanium Threat Response V2 Test": "Issue 44201",
        "Tanium Threat Response Test": "Issue CRTX-58729",
        "Tanium Threat Response - Create Connection v2 - Test": "Issue CRTX-58729",
        "AzureADTest": "Issue 40131",
        "Autoextract - Test": "Issue 45293",
        "LogRhythm-Test-Playbook": "Issue 27164",
        "GSuiteAdmin-Test": "Issue 34784",
        "Microsoft_365_Defender-Test": "Issue 39390",
        "Tanium Threat Response - Request File Download v2 - Test": "Issue 46326",
        "test_AssignToNextShiftOOO": "Issue 44198",
        "EWS_O365_send_mail_test": "Issue 44200",
        "Cisco Umbrella Test": "Issue 24338",
        "Unit42 Intel Objects Feed - Test": "Issue 44100",
        "Fetch Indicators Test": "Issue 45490",
        "FormattedDateToEpochTest": "Issue 26724",
        "CrowdstrikeFalconSandbox2 Test": "Issue 46845",
        "Test ADGetUser Fails with no instances 'Active Directory Query' (old version)": "Issue 44543",
        "CarbonBlackLiveResponseCloud-Test": "Issue 39282",
        "Panorama Best Practise - Test": "Issue 43826",
        "JsonToTable - Test Playbook": "Issue 44302",
        "Recorded Future Test": "Issue 26741",
        "Git_Integration-Test": "Issue 37800",
        "RecordedFutureFeed - Test": "Issue 43923",
        "RedLockTest": "Issue 24600",
        "SymantecEndpointProtection_Test": "Issue 30157",
        "RSANetWitnessv115-Test": "Issue XDRSUP-12553",
        "TestCloudflareWAFPlaybook": "No instance",
        "DBot Build Phishing Classifier Test - Multiple Algorithms": "Issue 48350",
        "Elasticsearch_v2_test-v8": "CRTX-61980",
        "Carbon Black Enterprise Protection V2 Test": "No credentials",
        "TruSTAR v2-Test": "No credentials",
        "Process Email - Generic - Test - Incident Starter": "Issue CIAC-4161",
        "AD v2 - debug-mode": "No credentials",
        "CortexAttackSurfaceManagement_Test": "No instance - issue CRTX-65449",
        "OpenCTI Test": "Add Support to version 5.x of OpenCTI - issue CIAC-4407",
        "Archer-Test-Playbook": "the integration is deprecated as we have ArcherV2",
        "O365-SecurityAndCompliance-Test": "Deprecated, consumes connection quota for V2"
    },
    "skipped_integrations": {
        "Lastline v2": "No license",
        "AbuseIPDB": "License expired",
        "checkpointdome9": "No license",
        "_comment1": "~~~ NO INSTANCE ~~~",
        "FortiSIEMV2": "No instance",
        "Azure Firewall": "No instance",
        "Vertica": "No insance issue 45719",
        "Ipstack": "Usage limit reached (Issue 38063)",
        "AnsibleAlibabaCloud": "No instance - issue 40447",
        "AnsibleAzure": "No instance - issue 40447",
        "AnsibleCiscoIOS": "No instance - issue 40447",
        "AnsibleCiscoNXOS": "No instance - issue 40447",
        "AnsibleHCloud": "No instance - issue 40447",
        "AnsibleKubernetes": "No instance - issue 40447",
        "AnsibleACME": "No instance - issue 40447",
        "AnsibleDNS": "No instance - issue 40447",
        "AnsibleLinux": "No instance - issue 40447",
        "AnsibleOpenSSL": "No instance - issue 40447",
        "AnsibleMicrosoftWindows": "No instance - issue 40447",
        "AnsibleVMware": "No instance - issue 40447",
        "SolarWinds": "No instance - developed by Crest",
        "Atlassian Confluence Cloud": "No instance - developed by Crest",
        "SOCRadarIncidents": "No instance - developed by partner",
        "SOCRadarThreatFusion": "No instance - developed by partner",
        "NetskopeAPIv1": "No instance - developed by Qmasters",
        "trustwave secure email gateway": "No instance - developed by Qmasters",
        "Azure Storage Table": "No instance - developed by Qmasters",
        "Azure Storage Queue": "No instance - developed by Qmasters",
        "Azure Storage FileShare": "No instance - developed by Qmasters",
        "Azure Storage Container": "No instance - developed by Qmasters",
        "VMware Workspace ONE UEM (AirWatch MDM)": "No instance - developed by crest",
        "ServiceDeskPlus (On-Premise)": "No instance",
        "Forcepoint": "instance issues. Issue 28043",
        "ZeroFox": "Issue 29284",
        "Symantec Management Center": "Issue 23960",
        "Fidelis Elevate Network": "Issue 26453",
        "ArcSight Logger": "Issue 19117",
        "Sophos Central": "No instance",
        "MxToolBox": "No instance",
        "Prisma Access": "Instance will be provided soon by Lior and Prasen - Issue 27112",
        "AlphaSOC Network Behavior Analytics": "No instance",
        "IsItPhishing": "No instance",
        "Verodin": "No instance",
        "EasyVista": "No instance",
        "Pipl": "No instance",
        "Moloch": "No instance",
        "Twilio": "No instance",
        "Zendesk": "No instance",
        "GuardiCore": "No instance",
        "Nessus": "No instance",
        "Cisco CloudLock": "No instance",
        "Vectra v2": "No instance",
        "GoogleCloudSCC": "No instance, outsourced",
        "FortiGate": "License expired, and not going to get one (issue 14723)",
        "Attivo Botsink": "no instance, not going to get it",
        "AWS Sagemaker": "License expired, and probably not going to get it",
        "Symantec MSS": "No instance, probably not going to get it (issue 15513)",
        "FireEye ETP": "No instance",
        "Proofpoint TAP v2": "No instance",
        "remedy_sr_beta": "No instance",
        "fireeye": "Issue 19839",
        "Remedy On-Demand": "Issue 19835",
        "Check Point": "Issue 18643",
        "CheckPointFirewall_v2": "Issue 18643",
        "CTIX v3": "No instance - developed by partner",
        "Jask": "Issue 18879",
        "vmray": "Issue 18752",
        "SCADAfence CNM": "Issue 18376",
        "ArcSight ESM v2": "Issue #18328",
        "AlienVault USM Anywhere": "Issue #18273",
        "Dell Secureworks": "No instance",
        "Service Manager": "Expired license",
        "carbonblackprotection": "License expired",
        "icebrg": "Issue 14312",
        "Freshdesk": "Trial account expired",
        "Kafka V2": "Can not connect to instance from remote",
        "KafkaV3": "Can not connect to instance from remote",
        "Check Point Sandblast": "Issue 15948",
        "Remedy AR": "getting 'Not Found' in test button",
        "Salesforce": "Issue 15901",
        "ANYRUN": "No instance",
        "SecneurX Analysis": "No Instance",
        "Snowflake": "Looks like account expired, needs looking into",
        "Cisco Spark": "Issue 18940",
        "Phish.AI": "Issue 17291",
        "MaxMind GeoIP2": "Issue 18932.",
        "Exabeam": "Issue 19371",
        "Ivanti Heat": "Issue 26259",
        "AWS - Athena - Beta": "Issue 19834",
        "SNDBOX": "Issue 28826",
        "Workday": "License expired Issue: 29595",
        "FireEyeFeed": "License expired Issue: 31838",
        "Akamai WAF": "Issue 32318",
        "FraudWatch": "Issue 34299",
        "Cisco Stealthwatch": "No instance - developed by Qmasters",
        "AzureKeyVault": "No instance - developed by Qmasters",
        "Armis": "No instance - developed by SOAR Experts",
        "CiscoESA": "No instance - developed by Qmasters",
        "CiscoSMA": "No instance - developed by Qmasters",
        "Cisco Umbrella Reporting": "No instance - developed by Login-Soft",
        "_comment2": "~~~ UNSTABLE ~~~",
        "Tenable.sc": "unstable instance",
        "ThreatConnect v2": "unstable instance",
        "_comment3": "~~~ QUOTA ISSUES ~~~",
        "Lastline": "issue 20323",
        "Google Resource Manager": "Cannot create projects because have reached allowed quota.",
        "Looker": "Warehouse 'DEMO_WH' cannot be resumed because resource monitor 'LIMITER' has exceeded its quota.",
        "_comment4": "~~~ OTHER ~~~",
        "Anomali ThreatStream v2": "Will be deprecated soon.",
        "Anomali ThreatStream": "Will be deprecated soon.",
        "AlienVault OTX TAXII Feed": "Issue 29197",
        "EclecticIQ Platform": "Issue 8821",
        "Forescout": "Can only be run from within PANW network. Look in keeper for - Demisto in the LAB",
        "ForescoutEyeInspect": "No instance - developed by Qmasters",
        "FortiManager": "Can only be run within PANW network",
        "HelloWorldSimple": "This is just an example integration - no need for test",
        "TestHelloWorldPlaybook": "This is just an example integration - no need for test",
        "AttackIQFireDrill": "License issues #29774",
        "SentinelOne V2": "License expired issue #24933",
        "LogRhythm": "The integration is deprecated"
    },
    "nightly_integrations": [],
    "nightly_packs": [
        "CommonScripts",
        "CommonPlaybooks",
        "rasterize",
        "Phishing",
        "Base",
        "Active_Directory_Query",
        "EWS",
        "DefaultPlaybook",
        "DemistoRESTAPI",
        "Palo_Alto_Networks_WildFire",
        "ipinfo",
        "Whois",
        "AutoFocus",
        "ImageOCR",
        "SplunkPy",
        "MailSenderNew",
        "EWSMailSender",
        "ServiceNow",
        "CortexXDR",
        "PAN-OS",
        "QRadar",
        "PhishTank",
        "OpenPhish",
        "AbuseDB",
        "CrowdStrikeFalcon",
        "XForceExchange",
        "AlienVault_OTX",
        "MicrosoftGraphMail",
        "MISP",
        "Threat_Crowd",
        "Slack",
        "CrowdStrikeFalconX",
        "FeedMitreAttackv2",
        "URLHaus",
        "MicrosoftDefenderAdvancedThreatProtection",
        "CVESearch",
        "CrowdStrikeIntel",
        "Shodan",
        "MailListener",
        "FeedOffice365",
        "GenericSQL",
        "PANWComprehensiveInvestigation",
        "CortexDataLake",
        "PrismaCloud",
        "FeedAWS",
        "AzureSecurityCenter",
        "PrismaCloudCompute",
        "ExpanseV2",
        "PrismaSaasSecurity",
        "PaloAltoNetworks_IoT"
    ],
    "unmockable_integrations": {
        "NetscoutArborSightline": "Uses timestamp",
        "Cylance Protect v2": "uses time-based JWT token",
        "EwsExtension": "Powershell does not support proxy",
        "EWS Extension Online Powershell v2": "Powershell does not support proxy/ssl",
        "Office 365 Feed": "Client sends a unique uuid as first request of every run",
        "AzureWAF": "Has a command that sends parameters in the path",
        "HashiCorp Vault": "Has a command that sends parameters in the path",
        "urlscan.io": "Uses data that comes in the headers",
        "CloudConvert": "has a command that uploads a file (!cloudconvert-upload)",
        "Symantec Messaging Gateway": "Test playbook uses a random string",
        "AlienVault OTX TAXII Feed": "Client from 'cabby' package generates uuid4 in the request",
        "Generic Webhook": "Does not send HTTP traffic",
        "Microsoft Endpoint Configuration Manager": "Uses Microsoft winRM",
        "SecurityIntelligenceServicesFeed": "Need proxy configuration in server",
        "BPA": "Playbook using GenericPolling which is inconsistent",
        "XsoarPowershellTesting": "Integration which not use network.",
        "Mail Listener v2": "Integration has no proxy checkbox",
        "Cortex XDR - IOC": "'Cortex XDR - IOC - Test' is using also the fetch indicators which is not working in proxy mode",
        "SecurityAndCompliance": "Integration doesn't support proxy",
        "SecurityAndComplianceV2": "Integration doesn't support proxy",
        "Cherwell": "Submits a file - tests that send files shouldn't be mocked. this problem was fixed but the test is not running anymore because the integration is skipped",
        "Maltiverse": "issue 24335",
        "ActiveMQ": "stomp sdk not supporting proxy.",
        "MITRE ATT&CK": "Using taxii2client package",
        "MongoDB": "Our instance not using SSL",
        "Cortex Data Lake": "Integration requires SSL",
        "Google Key Management Service": "The API requires an SSL secure connection to work.",
        "McAfee ESM-v10": "we have multiple instances with same test playbook, mock recording are per playbook so it keeps failing the playback step",
        "SlackV2": "Integration requires SSL",
        "SlackV3": "Integration requires SSL",
        "Whois": "Mocks does not support sockets",
        "Panorama": "Exception: Proxy process took to long to go up. https://circleci.com/gh/demisto/content/24826",
        "Image OCR": "Does not perform network traffic",
        "Server Message Block (SMB) v2": "Does not perform http communication",
        "Active Directory Query v2": "Does not perform http communication",
        "dnstwist": "Does not perform http communication",
        "Generic SQL": "Does not perform http communication",
        "PagerDuty v2": "Integration requires SSL",
        "TCPIPUtils": "Integration requires SSL",
        "Luminate": "Integration has no proxy checkbox",
        "Shodan": "Integration has no proxy checkbox",
        "Google BigQuery": "Integration has no proxy checkbox",
        "ReversingLabs A1000": "Checking",
        "Check Point": "Checking",
        "okta": "Test Module failing, suspect it requires SSL",
        "Okta v2": "dynamic test, need to revisit and better avoid conflicts",
        "Awake Security": "Checking",
        "ArcSight ESM v2": "Checking",
        "Phish.AI": "Checking",
        "VMware": "PyVim (SmartConnect class) does not support proxy",
        "Intezer": "Nightly - Checking",
        "ProtectWise": "Nightly - Checking",
        "google-vault": "Nightly - Checking",
        "McAfee NSM": "Nightly - Checking",
        "Forcepoint": "Nightly - Checking",
        "palo_alto_firewall": "Need to check test module",
        "Signal Sciences WAF": "error with certificate",
        "google": "'unsecure' parameter not working",
        "EWS Mail Sender": "Inconsistent test (playback fails, record succeeds)",
        "ReversingLabs Titanium Cloud": "No Unsecure checkbox. proxy trying to connect when disabled.",
        "Recorded Future": "might be dynamic test",
        "AlphaSOC Wisdom": "Test module issue",
        "RedLock": "SSL Issues",
        "Microsoft Graph User": "Test direct access to oproxy",
        "Azure Security Center v2": "Test direct access to oproxy",
        "Azure Compute v2": "Test direct access to oproxy",
        "AWS - CloudWatchLogs": "Issue 20958",
        "AWS - Athena - Beta": "Issue 24926",
        "AWS - CloudTrail": "Issue 24926",
        "AWS - Lambda": "Issue 24926",
        "AWS - IAM": "Issue 24926",
        "AWS Sagemaker": "Issue 24926",
        "Gmail Single User": "googleclient sdk has time based challenge exchange",
        "Gmail": "googleclient sdk has time based challenge exchange",
        "GSuiteAdmin": "googleclient sdk has time based challenge exchange",
        "GSuiteAuditor": "googleclient sdk has time based challenge exchange",
        "GoogleCloudTranslate": "google translate sdk does not support proxy",
        "Google Chronicle Backstory": "SDK",
        "Google Vision AI": "SDK",
        "Google Cloud Compute": "googleclient sdk has time based challenge exchange",
        "Google Cloud Functions": "googleclient sdk has time based challenge exchange",
        "GoogleDocs": "googleclient sdk has time based challenge exchange",
        "GooglePubSub": "googleclient sdk has time based challenge exchange",
        "Google Resource Manager": "googleclient sdk has time based challenge exchange",
        "Google Cloud Storage": "SDK",
        "GoogleCalendar": "googleclient sdk has time based challenge exchange",
        "G Suite Security Alert Center": "googleclient sdk has time based challenge exchange",
        "GoogleDrive": "googleclient sdk has time based challenge exchange",
        "Syslog Sender": "syslog",
        "syslog": "syslog",
        "MongoDB Log": "Our instance not using SSL",
        "MongoDB Key Value Store": "Our instance not using SSL",
        "Zoom": "Uses dynamic token",
        "GoogleKubernetesEngine": "SDK",
        "TAXIIFeed": "Cannot use proxy",
        "EWSO365": "oproxy dependent",
        "MISP V2": "Cleanup process isn't performed as expected.",
        "MISP V3": "Cleanup process isn't performed as expected.",
        "Azure Network Security Groups": "Has a command that sends parameters in the path",
        "GitHub": "Cannot use proxy",
        "LogRhythm": "Cannot use proxy",
        "Create-Mock-Feed-Relationships": "recording is redundant for this integration",
        "RSA Archer v2": "cannot connect to proxy",
        "Anomali ThreatStream v3": "recording is not working",
        "LogRhythmRest V2": "Submits a file - tests that send files shouldn't be mocked.",
        "Cortex XDR - IR": "internal product, no need to mock"
    },
    "parallel_integrations": [
        "AWS - ACM",
        "AWS - EC2",
        "AWS - Security Hub",
        "AWS Feed",
        "AlienVault OTX TAXII Feed",
        "AlienVault Reputation Feed",
        "Amazon DynamoDB",
        "AutoFocus Feed",
        "AzureFeed",
        "Bambenek Consulting Feed",
        "Blocklist_de Feed",
        "BruteForceBlocker Feed",
        "CSVFeed",
        "CVE Search v2",
        "CheckPhish",
        "Cloudflare Feed",
        "Cofense Feed",
        "Cortex Data Lake",
        "Create-Mock-Feed-Relationships",
        "CreateIncidents",
        "CrowdStrike Falcon X",
        "Cryptocurrency",
        "DShield Feed",
        "Demisto REST API",
        "EDL",
        "EWS Mail Sender",
        "ElasticsearchFeed",
        "Fastly Feed",
        "Feodo Tracker IP Blocklist Feed",
        "HelloWorld",
        "Image OCR",
        "JSON Feed",
        "Lastline v2",
        "LogRhythmRest",
        "MITRE ATT&CK",
        "Mail Listener v2",
        "Malware Domain List Active IPs Feed",
        "McAfee DXL",
        "Microsoft Intune Feed",
        "Office 365 Feed",
        "Plain Text Feed",
        "Prisma Access Egress IP feed",
        "ProofpointFeed",
        "Rasterize",
        "Recorded Future Feed",
        "SNDBOX",
        "SpamhausFeed",
        "TAXII2 Server",
        "TAXIIFeed",
        "Tanium",
        "VirusTotal (API v3)",
        "VulnDB",
        "Whois",
        "abuse.ch SSL Blacklist Feed",
        "ipinfo",
        "ipinfo_v2",
        "syslog"
    ],
    "private_tests": [
        "HelloWorldPremium_Scan-Test",
        "HelloWorldPremium-Test"
    ],
    "docker_thresholds": {
        "_comment": "Add here docker images which are specific to an integration and require a non-default threshold (such as rasterize or ews). That way there is no need to define this multiple times. You can specify full image name with version or without.",
        "images": {
            "demisto/chromium": {
                "pid_threshold": 11
            },
            "demisto/py-ews:2.0": {
                "memory_threshold": 150
            },
            "demisto/pymisp:1.0.0.52": {
                "memory_threshold": 150
            },
            "demisto/pytan": {
                "pid_threshold": 11
            },
            "demisto/google-k8s-engine:1.0.0.9467": {
                "pid_threshold": 11
            },
            "demisto/threatconnect-tcex": {
                "pid_threshold": 11
            },
            "demisto/taxii2": {
                "pid_threshold": 11
            },
            "demisto/pwsh-infocyte": {
                "pid_threshold": 24,
                "memory_threshold": 140
            },
            "demisto/pwsh-exchange": {
                "pid_threshold": 24,
                "memory_threshold": 140
            },
            "demisto/powershell": {
                "pid_threshold": 24,
                "memory_threshold": 140
            },
            "demisto/powershell-ubuntu": {
                "pid_threshold": 45,
                "memory_threshold": 250
            },
            "demisto/boto3": {
                "memory_threshold": 90
            },
            "demisto/flask-nginx": {
                "pid_threshold": 11
            },
            "demisto/py3-tools": {
                "memory_threshold": 105
            },
            "demisto/googleapi-python3": {
                "memory_threshold": 200
            },
            "demisto/python3:3.10.4.29342": {
                "memory_threshold": 85
            }
        }
    },
    "test_marketplacev2": [
        "Sanity Test - Playbook with Unmockable Whois Integration"
    ]
}<|MERGE_RESOLUTION|>--- conflicted
+++ resolved
@@ -1831,14 +1831,7 @@
             "timeout": 500
         },
         {
-<<<<<<< HEAD
-            "integrations": [
-                "EWS v2",
-                "EWSO365"
-            ],
-=======
             "integrations": "EWS v2",
->>>>>>> 3598465f
             "playbookID": "pyEWS_Test",
             "instance_names": "ewv2_regular",
             "is_mockable": false
