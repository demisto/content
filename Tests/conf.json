{
    "testTimeout": 160,
    "testInterval": 20,
    "tests": [
           {
              "integrations": "GoogleCalendar",
              "playbookID": "GoogleCalendar-Test",
              "fromversion": "5.0.0"
          },
         {
            "integrations": "GSuiteAdmin",
            "playbookID": "GSuiteAdmin-Test",
            "fromversion": "5.0.0"
        },
        {
            "integrations": "Microsoft Endpoint Configuration Manager",
            "playbookID": "Microsoft ECM - Test",
            "fromversion": "5.5.0"
        },
        {
            "integrations": "CrowdStrike Falcon Intel v2",
            "playbookID": "CrowdStrike Falcon Intel v2 - Test",
            "fromversion": "5.0.0"
        },
        {
            "integrations": "SecurityIntelligenceServicesFeed",
            "playbookID": "SecurityIntelligenceServicesFeed - Test",
            "fromversion": "5.5.0"
        },
        {
            "integrations": "RiskIQDigitalFootprint",
            "playbookID": "RiskIQDigitalFootprint-Test",
            "fromversion": "5.5.0",
            "timeout": 500
        },
        {
            "integrations": [
                "Mail Listener v2",
                "Mail Sender (New)"
            ],
            "playbookID": "Mail-Listener Test Playbook",
            "fromversion": "5.0.0",
            "instance_names": [
                "Mail_Sender_(New)_STARTTLS"
            ]
        },
        {
            "integrations": "OpenCTI Feed",
            "playbookID": "OpenCTI Feed Test"
        },
        {
            "integrations": "AWS - Security Hub",
            "playbookID": "AWS-securityhub Test"
        },
        {
            "integrations": "Microsoft Advanced Threat Analytics",
            "playbookID": "Microsoft Advanced Threat Analytics - Test",
            "fromversion": "5.0.0"
        },
        {
            "integrations": "Humio",
            "playbookID": "Humio-Test",
            "fromversion": "5.0.0"
        },
        {
            "integrations": "Infinipoint",
            "playbookID": "Infinipoint-Test",
            "fromversion": "5.0.0"
        },
        {
            "integrations": "Zimperium",
            "playbookID": "Zimperium_Test",
            "fromversion": "5.0.0"
        },
        {
            "integrations": "ServiceDeskPlus",
            "playbookID": "Service Desk Plus Test",
            "fromversion": "5.0.0"
        },
        {
            "integrations": "ServiceDeskPlus",
            "playbookID": "Service Desk Plus - Generic Polling Test",
            "fromversion": "5.0.0"
        },
        {
            "integrations": "ThreatConnect Feed",
            "playbookID": "FeedThreatConnect-Test",
            "fromversion": "5.5.0"
        },
        {
            "integrations": "Group-IB TDS Polygon",
            "playbookID": "Polygon-Test",
            "timeout": 1000,
            "fromversion": "5.0.0"
        },
        {
            "integrations": "Bastille Networks",
            "playbookID": "BastilleNetworks-Test"
        },
        {
            "integrations": "MITRE ATT&CK",
            "playbookID": "Mitre Attack List 10 Indicators Feed Test",
            "fromversion": "5.5.0"
        },
        {
            "integrations": "Sepio",
            "playbookID": "SepioPrimeAPI-Test"
        },
        {
            "integrations": "URLhaus",
            "playbookID": "Test_URLhaus",
            "timeout": 1000
        },
        {
            "integrations": "Microsoft Intune Feed",
            "playbookID": "FeedMicrosoftIntune_Test",
            "fromversion": "5.5.0"
        },
        {
            "integrations": "Druva Ransomware Response",
            "playbookID": "Druva-Test"
        },
        {
            "integrations": "Smokescreen IllusionBLACK",
            "playbookID": "Smokescreen IllusionBLACK-Test",
            "fromversion": "5.0.0"
        },
        {
            "integrations": "Tanium Threat Response",
            "playbookID": "Tanium Threat Response Test"
        },
        {
            "integrations": [
                "Syslog Sender",
                "syslog"
            ],
            "playbookID": "Test Syslog",
            "fromversion": "5.5.0",
            "timeout": 600
        },
        {
            "integrations": "APIVoid",
            "playbookID": "APIVoid Test"
        },
        {
            "integrations": "Cisco Firepower",
            "playbookID": "Cisco Firepower - Test",
            "timeout": 1000,
            "fromversion": "5.0.0"
        },
        {
            "integrations": "IllusiveNetworks",
            "playbookID": "IllusiveNetworks-Test",
            "fromversion": "5.0.0",
            "timeout": 500
        },
        {
            "integrations": "JSON Feed",
            "playbookID": "JSON_Feed_Test",
            "fromversion": "5.5.0",
            "instance_names": "JSON Feed no_auto_detect"
        },
        {
            "integrations": "JSON Feed",
            "playbookID": "JSON_Feed_Test",
            "fromversion": "5.5.0",
            "instance_names": "JSON Feed_auto_detect"
        },
        {
            "integrations": "Google Cloud Functions",
            "playbookID": "test playbook - Google Cloud Functions",
            "fromversion": "5.0.0"
        },
        {
            "integrations": "Plain Text Feed",
            "playbookID": "PlainText Feed - Test",
            "fromversion": "5.5.0",
            "instance_names": "Plain Text Feed no_auto_detect"
        },
        {
            "integrations": "Plain Text Feed",
            "playbookID": "PlainText Feed - Test",
            "fromversion": "5.5.0",
            "instance_names": "Plain Text Feed_auto_detect"
        },
        {
            "integrations": "Silverfort",
            "playbookID": "Silverfort-test",
            "fromversion": "5.0.0"
        },
        {
            "integrations": "GoogleKubernetesEngine",
            "playbookID": "GoogleKubernetesEngine_Test",
            "timeout": 600,
            "fromversion": "5.5.0"
        },
        {
            "integrations": "Fastly Feed",
            "playbookID": "Fastly Feed Test",
            "fromversion": "5.5.0"
        },
        {
            "integrations": "Malware Domain List Active IPs Feed",
            "playbookID": "Malware Domain List Active IPs Feed Test",
            "fromversion": "5.5.0"
        },
        {
            "integrations": "Claroty",
            "playbookID": "Claroty - Test",
            "fromversion": "5.0.0"
        },
        {
            "integrations": "Trend Micro Apex",
            "playbookID": "Trend Micro Apex - Test"
        },
        {
            "integrations": "Blocklist_de Feed",
            "playbookID": "Blocklist_de - Test",
            "fromversion": "5.5.0"
        },
        {
            "integrations": "Cloudflare Feed",
            "playbookID": "cloudflare - Test",
            "fromversion": "5.5.0"
        },
        {
            "integrations": "AzureFeed",
            "playbookID": "AzureFeed - Test",
            "fromversion": "5.5.0"
        },
        {
            "playbookID": "CreateIndicatorFromSTIXTest",
            "fromversion": "5.0.0"
        },
        {
            "integrations": "SpamhausFeed",
            "playbookID": "Spamhaus_Feed_Test",
            "fromversion": "5.5.0"
        },
        {
            "integrations": "Cofense Feed",
            "playbookID": "TestCofenseFeed",
            "fromversion": "5.5.0"
        },
        {
            "integrations": "Bambenek Consulting Feed",
            "playbookID": "BambenekConsultingFeed_Test",
            "fromversion": "5.5.0"
        },
        {
            "integrations": "Pipl",
            "playbookID": "Pipl Test"
        },
        {
            "integrations": "AWS Feed",
            "playbookID": "AWS Feed Test",
            "fromversion": "5.5.0"
        },
        {
            "integrations": "QuestKace",
            "playbookID": "QuestKace test",
            "fromversion": "5.0.0"
        },
        {
            "integrations": "Digital Defense FrontlineVM",
            "playbookID": "Digital Defense FrontlineVM - Scan Asset Not Recently Scanned Test"
        },
        {
            "integrations": "Digital Defense FrontlineVM",
            "playbookID": "Digital Defense FrontlineVM - Test Playbook"
        },
        {
            "integrations": "CSVFeed",
            "playbookID": "CSV_Feed_Test",
            "fromversion": "5.5.0",
            "instance_names": "CSVFeed_no_auto_detect"
        },
        {
            "integrations": "CSVFeed",
            "playbookID": "CSV_Feed_Test",
            "fromversion": "5.5.0",
            "instance_names": "CSVFeed_auto_detect"
        },
        {
            "integrations": "ProofpointFeed",
            "playbookID": "TestProofpointFeed",
            "fromversion": "5.5.0"
        },
        {
            "integrations": "Digital Shadows",
            "playbookID": "Digital Shadows - Test"
        },
        {
            "integrations": "Azure Compute v2",
            "playbookID": "Azure Compute - Test",
            "instance_names": "ms_azure_compute_dev"
        },
        {
            "integrations": "Azure Compute v2",
            "playbookID": "Azure Compute - Test",
            "instance_names": "ms_azure_compute_prod"
        },
        {
            "integrations": "Symantec Data Loss Prevention",
            "playbookID": "Symantec Data Loss Prevention - Test",
            "fromversion": "4.5.0"
        },
        {
            "integrations": "Lockpath KeyLight v2",
            "playbookID": "Keylight v2 - Test"
        },
        {
            "integrations": "Azure Security Center v2",
            "playbookID": "Azure SecurityCenter - Test",
            "instance_names": "ms_azure_sc_prod"
        },
        {
            "integrations": "Azure Security Center v2",
            "playbookID": "Azure SecurityCenter - Test",
            "instance_names": "ms_azure_sc_dev"
        },
        {
            "integrations": "Azure Security Center v2",
            "playbookID": "Azure SecurityCenter - Test",
            "instance_names": "ms_azure_sc_self_deployed"
        },
        {
            "integrations": "JsonWhoIs",
            "playbookID": "JsonWhoIs-Test"
        },
        {
            "integrations": "Maltiverse",
            "playbookID": "Maltiverse Test"
        },
        {
            "integrations": "MicrosoftGraphMail",
            "playbookID": "MicrosoftGraphMail-Test",
            "instance_names": "ms_graph_mail_dev"
        },
        {
            "integrations": "MicrosoftGraphMail",
            "playbookID": "MicrosoftGraphMail-Test",
            "instance_names": "ms_graph_mail_dev_no_oproxy"
        },
        {
            "integrations": "MicrosoftGraphMail",
            "playbookID": "MicrosoftGraphMail-Test",
            "instance_names": "ms_graph_mail_prod"
        },
        {
            "integrations": "CloudShark",
            "playbookID": "CloudShark - Test Playbook"
        },
        {
            "integrations": "Google Vision AI",
            "playbookID": "Google Vision API - Test"
        },
        {
            "integrations": "nmap",
            "playbookID": "Nmap - Test",
            "fromversion": "5.0.0"
        },
        {
            "integrations": "AutoFocus V2",
            "playbookID": "Autofocus Query Samples, Sessions and Tags Test Playbook",
            "fromversion": "4.5.0",
            "timeout": 1000
        },
        {
            "integrations": "HelloWorld",
            "playbookID": "HelloWorld-Test",
            "fromversion": "5.0.0"
        },
        {
            "integrations": "HelloWorld",
            "playbookID": "HelloWorld_Scan-Test",
            "fromversion": "5.0.0",
            "timeout": 400
        },
        {
            "integrations": "ThreatQ v2",
            "playbookID": "ThreatQ - Test",
            "fromversion": "4.5.0"
        },
        {
            "integrations": "AttackIQFireDrill",
            "playbookID": "AttackIQ - Test"
        },
        {
            "integrations": "PhishLabs IOC EIR",
            "playbookID": "PhishlabsIOC_EIR-Test"
        },
        {
            "integrations": "Amazon DynamoDB",
            "playbookID": "AWS_DynamoDB-Test"
        },
        {
            "integrations": "PhishLabs IOC DRP",
            "playbookID": "PhishlabsIOC_DRP-Test"
        },
        {
            "playbookID": "Create Phishing Classifier V2 ML Test",
            "timeout": 60000,
            "fromversion": "4.5.0"
        },
        {
            "integrations": "ZeroFox",
            "playbookID": "ZeroFox-Test",
            "fromversion": "4.1.0"
        },
        {
            "integrations": "AlienVault OTX v2",
            "playbookID": "Alienvault_OTX_v2 - Test"
        },
        {
            "integrations": "AWS - CloudWatchLogs",
            "playbookID": "AWS - CloudWatchLogs Test Playbook",
            "fromversion": "5.0.0"
        },
        {
            "integrations": "SlackV2",
            "playbookID": "Slack Test Playbook",
            "timeout": 400,
            "pid_threshold": 5,
            "fromversion": "5.0.0"
        },
        {
            "integrations": "Cortex XDR - IR",
            "playbookID": "Test XDR Playbook",
            "fromversion": "4.1.0"
        },
        {
            "integrations": "Cortex XDR - IOC",
            "playbookID": "Cortex XDR - IOC - Test",
            "fromversion": "5.5.0",
            "timeout": 1200
        },
        {
            "integrations": "Cloaken",
            "playbookID": "Cloaken-Test"
        },
        {
            "integrations": "Uptycs",
            "playbookID": "TestUptycs"
        },
        {
            "integrations": "ThreatX",
            "playbookID": "ThreatX-test",
            "timeout": 600
        },
        {
            "integrations": "Akamai WAF SIEM",
            "playbookID": "Akamai_WAF_SIEM-Test"
        },
        {
            "integrations": "Cofense Triage v2",
            "playbookID": "Cofense Triage v2 Test"
        },
        {
            "integrations": "Akamai WAF",
            "playbookID": "Akamai_WAF-Test"
        },
        {
            "integrations": "Minerva Labs Anti-Evasion Platform",
            "playbookID": "Minerva Test playbook"
        },
        {
            "integrations": "abuse.ch SSL Blacklist Feed",
            "playbookID": "SSL Blacklist test",
            "fromversion": "5.5.0"
        },
        {
            "integrations": "CheckPhish",
            "playbookID": "CheckPhish-Test"
        },
        {
            "integrations": "Symantec Management Center",
            "playbookID": "SymantecMC_TestPlaybook"
        },
        {
            "integrations": "Looker",
            "playbookID": "Test-Looker"
        },
        {
            "integrations": "Vertica",
            "playbookID": "Vertica Test"
        },
        {
            "integrations": "Server Message Block (SMB)",
            "playbookID": "SMB test"
        },
        {
            "playbookID": "ConvertFile-Test",
            "fromversion": "4.5.0"
        },
        {
            "playbookID": "TestAwsEC2GetPublicSGRules-Test"
        },
        {
            "integrations": "RSA NetWitness Packets and Logs",
            "playbookID": "rsa_packets_and_logs_test"
        },
        {
            "playbookID": "CheckpointFW-test",
            "integrations": "Check Point"
        },
        {
            "playbookID": "RegPathReputationBasicLists_test"
        },
        {
            "playbookID": "EmailDomainSquattingReputation-Test"
        },
        {
            "playbookID": "RandomStringGenerateTest"
        },
        {
            "playbookID": "playbook-checkEmailAuthenticity-test"
        },
        {
            "playbookID": "HighlightWords_Test"
        },
        {
            "integrations": "Pentera",
            "playbookID": "Pcysys-Test"
        },
        {
            "integrations": "Pentera",
            "playbookID": "Pentera Run Scan and Create Incidents - Test"
        },
        {
            "playbookID": "StringContainsArray_test"
        },
        {
            "integrations": "Fidelis Elevate Network",
            "playbookID": "Fidelis-Test"
        },
        {
            "integrations": "AWS - ACM",
            "playbookID": "ACM-Test"
        },
        {
            "integrations": "Thinkst Canary",
            "playbookID": "CanaryTools Test"
        },
        {
            "integrations": "ThreatMiner",
            "playbookID": "ThreatMiner-Test"
        },
        {
            "playbookID": "StixCreator-Test"
        },
        {
            "playbookID": "CompareIncidentsLabels-test-playbook"
        },
        {
            "integrations": "Have I Been Pwned? V2",
            "playbookID": "Pwned v2 test"
        },
        {
            "integrations": "Alexa Rank Indicator",
            "playbookID": "Alexa Test Playbook"
        },
        {
            "playbookID": "UnEscapeURL-Test"
        },
        {
            "playbookID": "UnEscapeIPs-Test"
        },
        {
            "playbookID": "ExtractDomainFromUrlAndEmail-Test"
        },
        {
            "playbookID": "ConvertKeysToTableFieldFormat_Test"
        },
        {
            "integrations": "CVE Search v2",
            "playbookID": "CVE Search v2 - Test"
        },
        {
            "integrations": "CVE Search v2",
            "playbookID": "cveReputation Test"
        },
        {
            "integrations": "HashiCorp Vault",
            "playbookID": "hashicorp_test",
            "fromversion": "5.0.0"
        },
        {
            "integrations": "AWS - Athena - Beta",
            "playbookID": "Beta-Athena-Test"
        },
        {
            "integrations": "BeyondTrust Password Safe",
            "playbookID": "BeyondTrust-Test"
        },
        {
            "integrations": "Dell Secureworks",
            "playbookID": "secureworks_test"
        },
        {
            "integrations": "ServiceNow v2",
            "playbookID": "servicenow_test_v2"
        },
        {
            "playbookID": "Create ServiceNow Ticket and Mirror Test",
            "integrations": "ServiceNow v2",
            "fromversion": "6.0.0"
        },
        {
            "playbookID": "Create ServiceNow Ticket and State Polling Test",
            "integrations": "ServiceNow v2",
            "fromversion": "6.0.0",
            "timeout": 500
        },
        {
            "integrations": "ExtraHop v2",
            "playbookID": "ExtraHop_v2-Test"
        },
        {
            "playbookID": "Test CommonServer"
        },
        {
            "playbookID": "Test-debug-mode",
            "fromversion": "5.0.0"
        },
        {
            "integrations": "CIRCL",
            "playbookID": "CirclIntegrationTest"
        },
        {
            "integrations": "MISP V2",
            "playbookID": "MISP V2 Test"
        },
        {
            "playbookID": "test-LinkIncidentsWithRetry"
        },
        {
            "playbookID": "CopyContextToFieldTest"
        },
        {
            "integrations": "OTRS",
            "playbookID": "OTRS Test",
            "fromversion": "4.1.0"
        },
        {
            "integrations": "Attivo Botsink",
            "playbookID": "AttivoBotsinkTest"
        },
        {
            "integrations": "FortiGate",
            "playbookID": "Fortigate Test"
        },
        {
            "playbookID": "FormattedDateToEpochTest"
        },
        {
            "integrations": "SNDBOX",
            "playbookID": "SNDBOX_Test",
            "timeout": 1000
        },
        {
            "integrations": "SNDBOX",
            "playbookID": "Detonate File - SNDBOX - Test",
            "timeout": 1000,
            "nightly": true
        },
        {
            "integrations": "VxStream",
            "playbookID": "Detonate File - HybridAnalysis - Test",
            "timeout": 2400
        },
        {
            "playbookID": "WordTokenizeTest",
            "toversion": "4.5.9"
        },
        {
            "integrations": "QRadar",
            "playbookID": "test playbook - QRadarCorrelations",
            "timeout": 1000,
            "fromversion": "5.0.0"
        },
        {
            "integrations": "Awake Security",
            "playbookID": "awake_security_test_pb"
        },
        {
            "integrations": "Tenable.sc",
            "playbookID": "tenable-sc-test",
            "timeout": 240,
            "nightly": true
        },
        {
            "integrations": "MimecastV2",
            "playbookID": "Mimecast test"
        },
        {
            "playbookID": "CreateEmailHtmlBody_test_pb",
            "fromversion": "4.1.0"
        },
        {
            "playbookID": "ReadPDFFileV2-Test",
            "timeout": 1000
        },
        {
            "playbookID": "JSONtoCSV-Test"
        },
        {
            "integrations": "Generic SQL",
            "playbookID": "generic-sql",
            "instance_names": "mysql instance",
            "fromversion": "5.0.0"
        },
        {
            "integrations": "Generic SQL",
            "playbookID": "generic-sql",
            "instance_names": "postgreSQL instance",
            "fromversion": "5.0.0"
        },
        {
            "integrations": "Generic SQL",
            "playbookID": "generic-sql",
            "instance_names": "Microsoft SQL instance",
            "fromversion": "5.0.0"
        },
        {
            "integrations": "Generic SQL",
            "playbookID": "generic-sql-oracle",
            "instance_names": "Oracle instance",
            "fromversion": "5.0.0"
        },
        {
            "integrations": "Generic SQL",
            "playbookID": "generic-sql-mssql-encrypted-connection",
            "instance_names": "Microsoft SQL instance using encrypted connection",
            "fromversion": "5.0.0"
        },
        {
            "integrations": "Panorama",
            "instance_names": "palo_alto_firewall_9.0",
            "playbookID": "Panorama Query Logs - Test",
            "fromversion": "5.5.0",
            "timeout": 1500,
            "nightly": true
        },
        {
            "integrations": "Panorama",
            "instance_names": "palo_alto_firewall",
            "playbookID": "palo_alto_firewall_test_pb",
            "fromversion": "5.5.0",
            "timeout": 1000,
            "nightly": true
        },
        {
            "integrations": "Panorama",
            "instance_names": "palo_alto_firewall_9.0",
            "playbookID": "palo_alto_firewall_test_pb",
            "fromversion": "5.5.0",
            "timeout": 1000,
            "nightly": true
        },
        {
            "integrations": "Panorama",
            "instance_names": "palo_alto_panorama",
            "playbookID": "palo_alto_panorama_test_pb",
            "fromversion": "5.5.0",
            "timeout": 1000,
            "nightly": true
        },
        {
            "integrations": "Panorama",
            "instance_names": "palo_alto_panorama_9.0",
            "playbookID": "palo_alto_panorama_test_pb",
            "fromversion": "5.5.0",
            "timeout": 1000,
            "nightly": true
        },
        {
            "integrations": "Panorama",
            "instance_names": "palo_alto_firewall_9.0",
            "playbookID": "PAN-OS URL Filtering enrichment - Test"
        },
        {
            "integrations": "Panorama",
            "instance_names": "panorama_instance_best_practice",
            "playbookID": "Panorama Best Practise - Test"
        },
        {
            "integrations": "Tenable.io",
            "playbookID": "Tenable.io test"
        },
        {
            "playbookID": "URLDecode-Test"
        },
        {
            "playbookID": "GetTime-Test"
        },
        {
            "playbookID": "GetTime-ObjectVsStringTest"
        },
        {
            "integrations": "Tenable.io",
            "playbookID": "Tenable.io Scan Test",
            "nightly": true,
            "timeout": 900
        },
        {
            "integrations": "Tenable.sc",
            "playbookID": "tenable-sc-scan-test",
            "nightly": true,
            "timeout": 600
        },
        {
            "integrations": "google-vault",
            "playbookID": "Google-Vault-Generic-Test",
            "nightly": true,
            "timeout": 3600,
            "memory_threshold": 130
        },
        {
            "integrations": "google-vault",
            "playbookID": "Google_Vault-Search_And_Display_Results_test",
            "nightly": true,
            "memory_threshold": 130,
            "timeout": 3600
        },
        {
            "playbookID": "Luminate-TestPlaybook",
            "integrations": "Luminate"
        },
        {
            "integrations": "MxToolBox",
            "playbookID": "MxToolbox-test"
        },
        {
            "integrations": "Nessus",
            "playbookID": "Nessus - Test"
        },
        {
            "playbookID": "Palo Alto Networks - Malware Remediation Test",
            "fromversion": "4.5.0"
        },
        {
            "playbookID": "SumoLogic-Test",
            "integrations": "SumoLogic",
            "fromversion": "4.1.0"
        },
        {
            "playbookID": "ParseEmailFiles-test"
        },
        {
            "playbookID": "PAN-OS - Block IP and URL - External Dynamic List v2 Test",
            "integrations": [
                "Panorama",
                "palo_alto_networks_pan_os_edl_management"
            ],
            "instance_names": "palo_alto_firewall_9.0",
            "fromversion": "4.0.0"
        },
        {
            "playbookID": "Test_EDL",
            "integrations": "EDL",
            "fromversion": "5.5.0"
        },
        {
            "playbookID": "Test_export_indicators_service",
            "integrations": "ExportIndicators",
            "fromversion": "5.5.0"
        },
        {
            "playbookID": "PAN-OS - Block IP - Custom Block Rule Test",
            "integrations": "Panorama",
            "instance_names": "palo_alto_panorama",
            "fromversion": "4.0.0"
        },
        {
            "playbookID": "PAN-OS - Block IP - Static Address Group Test",
            "integrations": "Panorama",
            "instance_names": "palo_alto_panorama",
            "fromversion": "4.0.0"
        },
        {
            "playbookID": "PAN-OS - Block URL - Custom URL Category Test",
            "integrations": "Panorama",
            "instance_names": "palo_alto_panorama",
            "fromversion": "4.0.0"
        },
        {
            "playbookID": "Endpoint Malware Investigation - Generic - Test",
            "integrations": [
                "Traps",
                "Cylance Protect v2",
                "Demisto REST API"
            ],
            "fromversion": "5.0.0",
            "timeout": 1200
        },
        {
            "playbookID": "ParseExcel-test"
        },
        {
            "playbookID": "Detonate File - No Files test"
        },
        {
            "integrations": "SentinelOne V2",
            "playbookID": "SentinelOne V2 - test"
        },
        {
            "integrations": "InfoArmor VigilanteATI",
            "playbookID": "InfoArmorVigilanteATITest"
        },
        {
            "integrations": "IntSights",
            "instance_names": "intsights_standard_account",
            "playbookID": "IntSights Test",
            "nightly": true
        },
        {
            "integrations": "IntSights",
            "playbookID": "IntSights Mssp Test",
            "instance_names": "intsights_mssp_account",
            "nightly": true
        },
        {
            "integrations": "dnstwist",
            "playbookID": "dnstwistTest"
        },
        {
            "integrations": "BitDam",
            "playbookID": "Detonate File - BitDam Test"
        },
        {
            "integrations": "Threat Grid",
            "playbookID": "Test-Detonate URL - ThreatGrid",
            "timeout": 600
        },
        {
            "integrations": "Threat Grid",
            "playbookID": "ThreatGridTest",
            "timeout": 600
        },
        {
            "integrations": [
                "Palo Alto Minemeld",
                "Panorama"
            ],
            "instance_names": "palo_alto_firewall",
            "playbookID": "block_indicators_-_generic_-_test"
        },
        {
            "integrations": "Signal Sciences WAF",
            "playbookID": "SignalSciences-Test"
        },
        {
            "integrations": "RTIR",
            "playbookID": "RTIR Test"
        },
        {
            "integrations": "RedCanary",
            "playbookID": "RedCanaryTest",
            "nightly": true
        },
        {
            "integrations": "Devo",
            "playbookID": "Devo test",
            "timeout": 500
        },
        {
            "playbookID": "URL Enrichment - Generic v2 - Test",
            "integrations": [
                "Rasterize",
                "VirusTotal - Private API"
            ],
            "instance_names": "virus_total_private_api_general",
            "timeout": 500,
            "pid_threshold": 12
        },
        {
            "playbookID": "CutTransformerTest"
        },
        {
            "playbookID": "Default - Test",
            "integrations": [
                "ThreatQ v2",
                "Demisto REST API"
            ],
            "fromversion": "5.0.0"
        },
        {
            "integrations": "SCADAfence CNM",
            "playbookID": "SCADAfence_test"
        },
        {
            "integrations": "ProtectWise",
            "playbookID": "Protectwise-Test"
        },
        {
            "integrations": "WhatsMyBrowser",
            "playbookID": "WhatsMyBrowser-Test"
        },
        {
            "integrations": "BigFix",
            "playbookID": "BigFixTest"
        },
        {
            "integrations": "Lastline v2",
            "playbookID": "Lastline v2 - Test",
            "nightly": true
        },
        {
            "integrations": "McAfee DXL",
            "playbookID": "McAfee DXL - Test"
        },
        {
            "playbookID": "TextFromHTML_test_playbook"
        },
        {
            "playbookID": "PortListenCheck-test"
        },
        {
            "integrations": "ThreatExchange",
            "playbookID": "ThreatExchange-test"
        },
        {
            "integrations": "Joe Security",
            "playbookID": "JoeSecurityTestPlaybook",
            "timeout": 500,
            "nightly": true
        },
        {
            "integrations": "Joe Security",
            "playbookID": "JoeSecurityTestDetonation",
            "timeout": 2000,
            "nightly": true
        },
        {
            "integrations": "WildFire-v2",
            "playbookID": "Wildfire Test"
        },
        {
            "integrations": "WildFire-v2",
            "playbookID": "Detonate URL - WildFire-v2 - Test"
        },
        {
            "integrations": "WildFire-v2",
            "playbookID": "Detonate URL - WildFire v2.1 - Test"
        },
        {
            "integrations": "GRR",
            "playbookID": "GRR Test",
            "nightly": true
        },
        {
            "integrations": "VirusTotal",
            "instance_names": "virus_total_general",
            "playbookID": "virusTotal-test-playbook",
            "timeout": 1400,
            "nightly": true
        },
        {
            "integrations": "VirusTotal",
            "instance_names": "virus_total_preferred_vendors",
            "playbookID": "virusTotaI-test-preferred-vendors",
            "timeout": 1400,
            "nightly": true
        },
        {
            "integrations": "Preempt",
            "playbookID": "Preempt Test"
        },
        {
            "integrations": "Gmail",
            "playbookID": "get_original_email_-_gmail_-_test"
        },
        {
            "integrations": [
                "Gmail Single User",
                "Gmail"
            ],
            "playbookID": "Gmail Single User - Test",
            "fromversion": "4.5.0"
        },
        {
            "integrations": "EWS v2",
            "playbookID": "get_original_email_-_ews-_test",
            "instance_names": "ewv2_regular"
        },
        {
            "integrations": [
                "EWS v2",
                "EWS Mail Sender"
            ],
            "playbookID": "EWS search-mailbox test",
            "instance_names": "ewv2_regular",
            "timeout": 300
        },
        {
            "integrations": "PagerDuty v2",
            "playbookID": "PagerDuty Test"
        },
        {
            "playbookID": "test_delete_context"
        },
        {
            "playbookID": "DeleteContext-auto-test"
        },
        {
            "playbookID": "GmailTest",
            "integrations": "Gmail"
        },
        {
            "playbookID": "Gmail Convert Html Test",
            "integrations": "Gmail"
        },
        {
            "playbookID": "reputations.json Test",
            "toversion": "5.0.0"
        },
        {
            "playbookID": "Indicators reputation-.json Test",
            "fromversion": "5.5.0"
        },
        {
            "playbookID": "Test IP Indicator Fields",
            "fromversion": "5.0.0"
        },
        {
            "playbookID": "Dedup - Generic v2 - Test",
            "fromversion": "5.0.0"
        },
        {
            "playbookID": "TestDedupIncidentsPlaybook"
        },
        {
            "playbookID": "TestDedupIncidentsByName"
        },
        {
            "integrations": "McAfee Advanced Threat Defense",
            "playbookID": "Test Playbook McAfee ATD",
            "timeout": 700
        },
        {
            "playbookID": "stripChars - Test"
        },
        {
            "integrations": "McAfee Advanced Threat Defense",
            "playbookID": "Test Playbook McAfee ATD Upload File"
        },
        {
            "playbookID": "exporttocsv_script_test"
        },
        {
            "playbookID": "Set - Test"
        },
        {
            "integrations": "Intezer v2",
            "playbookID": "Intezer Testing v2",
            "fromversion": "4.1.0",
            "timeout": 600
        },
        {
            "integrations": "FalconIntel",
            "playbookID": "CrowdStrike Falcon Intel v2"
        },
        {
            "integrations": [
                "Mail Sender (New)",
                "Gmail"
            ],
            "playbookID": "Mail Sender (New) Test",
            "instance_names": [
                "Mail_Sender_(New)_STARTTLS"
            ]
        },
        {
            "integrations": [
                "Mail Sender (New)",
                "Gmail"
            ],
            "playbookID": "Mail Sender (New) Test",
            "instance_names": [
                "Mail_Sender_(New)_SSL/TLS"
            ]
        },
        {
            "playbookID": "buildewsquery_test"
        },
        {
            "integrations": "Rapid7 Nexpose",
            "playbookID": "nexpose_test",
            "timeout": 240
        },
        {
            "playbookID": "GetIndicatorDBotScore Test"
        },
        {
            "integrations": "EWS Mail Sender",
            "playbookID": "EWS Mail Sender Test"
        },
        {
            "integrations": [
                "EWS Mail Sender",
                "Rasterize"
            ],
            "playbookID": "EWS Mail Sender Test 2"
        },
        {
            "playbookID": "decodemimeheader_-_test"
        },
        {
            "playbookID": "test_url_regex"
        },
        {
            "integrations": "Skyformation",
            "playbookID": "TestSkyformation"
        },
        {
            "integrations": "okta",
            "playbookID": "okta_test_playbook",
            "timeout": 240
        },
        {
            "integrations": "Okta v2",
            "playbookID": "OktaV2-Test",
            "nightly": true,
            "timeout": 300
        },
        {
            "playbookID": "Test filters & transformers scripts"
        },
        {
            "integrations": "Salesforce",
            "playbookID": "SalesforceTestPlaybook"
        },
        {
            "integrations": "McAfee ESM v2",
            "instance_names": "v10.2.0",
            "playbookID": "McAfee ESM v2 - Test",
            "fromversion": "5.0.0"
        },
        {
            "integrations": "McAfee ESM v2",
            "instance_names": "v10.3.0",
            "playbookID": "McAfee ESM v2 - Test",
            "fromversion": "5.0.0"
        },
        {
            "integrations": "McAfee ESM v2",
            "instance_names": "v11.3",
            "playbookID": "McAfee ESM v2 (v11.3) - Test",
            "fromversion": "5.0.0",
            "timeout": 300
        },
        {
            "integrations": "McAfee ESM v2",
            "instance_names": "v10.2.0",
            "playbookID": "McAfee ESM Watchlists - Test",
            "fromversion": "5.0.0"
        },
        {
            "integrations": "McAfee ESM v2",
            "instance_names": "v10.3.0",
            "playbookID": "McAfee ESM Watchlists - Test",
            "fromversion": "5.0.0"
        },
        {
            "integrations": "McAfee ESM v2",
            "instance_names": "v11.3",
            "playbookID": "McAfee ESM Watchlists - Test",
            "fromversion": "5.0.0"
        },
        {
            "integrations": "GoogleSafeBrowsing",
            "playbookID": "Google Safe Browsing Test",
            "timeout": 240,
            "fromversion": "5.0.0"
        },
        {
            "integrations": "EWS v2",
            "playbookID": "EWSv2_empty_attachment_test",
            "instance_names": "ewv2_regular"
        },
        {
            "integrations": "EWS v2",
            "playbookID": "EWS Public Folders Test",
            "instance_names": "ewv2_regular"
        },
        {
            "integrations": "Symantec Endpoint Protection V2",
            "playbookID": "SymantecEndpointProtection_Test"
        },
        {
            "integrations": "carbonblackprotection",
            "playbookID": "search_endpoints_by_hash_-_carbon_black_protection_-_test",
            "timeout": 500
        },
        {
            "playbookID": "Process Email - Generic - Test - Incident Starter",
            "fromversion": "6.0.0",
            "integrations": "Rasterize",
            "timeout": 240
        },
        {
            "integrations": "FalconHost",
            "playbookID": "search_endpoints_by_hash_-_crowdstrike_-_test",
            "timeout": 500
        },
        {
            "integrations": "FalconHost",
            "playbookID": "CrowdStrike Endpoint Enrichment - Test"
        },
        {
            "integrations": "FalconHost",
            "playbookID": "FalconHost Test"
        },
        {
            "integrations": "CrowdstrikeFalcon",
            "playbookID": "Test - CrowdStrike Falcon",
            "fromversion": "4.1.0"
        },
        {
            "playbookID": "ExposeIncidentOwner-Test"
        },
        {
            "integrations": "google",
            "playbookID": "GsuiteTest"
        },
        {
            "integrations": "OpenPhish",
            "playbookID": "OpenPhish Test Playbook"
        },
        {
            "integrations": "RSA Archer",
            "playbookID": "Archer-Test-Playbook",
            "nightly": true
        },
        {
            "integrations": "jira-v2",
            "playbookID": "Jira-v2-Test",
            "timeout": 500
        },
        {
            "integrations": "ipinfo",
            "playbookID": "IPInfoTest"
        },
        {
            "playbookID": "VerifyHumanReadableFormat"
        },
        {
            "playbookID": "strings-test"
        },
        {
            "playbookID": "TestCommonPython",
            "timeout": 500
        },
        {
            "playbookID": "TestFileCreateAndUpload"
        },
        {
            "playbookID": "TestIsValueInArray"
        },
        {
            "playbookID": "TestStringReplace"
        },
        {
            "playbookID": "TestHttpPlaybook"
        },
        {
            "integrations": "SplunkPy",
            "playbookID": "SplunkPy parse-raw - Test",
            "instance_names": "use_default_handler"
        },
        {
            "integrations": "SplunkPy",
            "playbookID": "SplunkPy-Test-V2",
            "memory_threshold": 500,
            "instance_names": "use_default_handler"
        },
        {
            "integrations": "SplunkPy",
            "playbookID": "Splunk-Test",
            "memory_threshold": 200,
            "instance_names": "use_default_handler"
        },
        {
            "integrations": "SplunkPy",
            "playbookID": "SplunkPySearch_Test",
            "memory_threshold": 200,
            "instance_names": "use_default_handler"
        },
        {
            "integrations": "SplunkPy",
            "playbookID": "SplunkPy KV commands",
            "memory_threshold": 200,
            "instance_names": "use_default_handler"
        },
        {
            "integrations": "SplunkPy",
            "playbookID": "SplunkPy-Test-V2",
            "memory_threshold": 500,
            "instance_names": "use_python_requests_handler"
        },
        {
            "integrations": "SplunkPy",
            "playbookID": "Splunk-Test",
            "memory_threshold": 500,
            "instance_names": "use_python_requests_handler"
        },
        {
            "integrations": "SplunkPy",
            "playbookID": "SplunkPySearch_Test",
            "memory_threshold": 200,
            "instance_names": "use_python_requests_handler"
        },
        {
            "integrations": "SplunkPy",
            "playbookID": "SplunkPy KV commands",
            "memory_threshold": 200,
            "instance_names": "use_python_requests_handler"
        },
        {
            "integrations": "McAfee NSM",
            "playbookID": "McAfeeNSMTest",
            "timeout": 400,
            "nightly": true
        },
        {
            "integrations": "PhishTank",
            "playbookID": "PhishTank Testing"
        },
        {
            "integrations": "McAfee Web Gateway",
            "playbookID": "McAfeeWebGatewayTest",
            "timeout": 500
        },
        {
            "integrations": "TCPIPUtils",
            "playbookID": "TCPUtils-Test"
        },
        {
            "playbookID": "listExecutedCommands-Test"
        },
        {
            "integrations": "AWS - Lambda",
            "playbookID": "AWS-Lambda-Test (Read-Only)"
        },
        {
            "integrations": "Service Manager",
            "playbookID": "TestHPServiceManager",
            "timeout": 400
        },
        {
            "playbookID": "LanguageDetect-Test",
            "timeout": 300
        },
        {
            "integrations": "Forcepoint",
            "playbookID": "forcepoint test",
            "timeout": 500,
            "nightly": true
        },
        {
            "playbookID": "GeneratePassword-Test"
        },
        {
            "playbookID": "ZipFile-Test"
        },
        {
            "playbookID": "UnzipFile-Test"
        },
        {
            "playbookID": "Test-IsMaliciousIndicatorFound",
            "fromversion": "5.0.0"
        },
        {
            "playbookID": "TestExtractHTMLTables"
        },
        {
            "integrations": "carbonblackliveresponse",
            "playbookID": "Carbon Black Live Response Test",
            "nightly": true,
            "fromversion": "5.0.0"
        },
        {
            "integrations": "urlscan.io",
            "playbookID": "urlscan_malicious_Test",
            "timeout": 500
        },
        {
            "integrations": "EWS v2",
            "playbookID": "pyEWS_Test",
            "instance_names": "ewv2_regular"
        },
        {
            "integrations": "EWS v2",
            "playbookID": "pyEWS_Test",
            "instance_names": "ewsv2_separate_process"
        },
        {
            "integrations": "remedy_sr_beta",
            "playbookID": "remedy_sr_test_pb"
        },
        {
            "integrations": "Netskope",
            "playbookID": "Netskope Test"
        },
        {
            "integrations": "Cylance Protect v2",
            "playbookID": "Cylance Protect v2 Test"
        },
        {
            "integrations": "ReversingLabs Titanium Cloud",
            "playbookID": "ReversingLabsTCTest"
        },
        {
            "integrations": "ReversingLabs A1000",
            "playbookID": "ReversingLabsA1000Test"
        },
        {
            "integrations": "Demisto Lock",
            "playbookID": "DemistoLockTest"
        },
        {
            "playbookID": "test-domain-indicator",
            "timeout": 400
        },
        {
            "playbookID": "Cybereason Test",
            "integrations": "Cybereason",
            "timeout": 1200,
            "fromversion": "4.1.0"
        },
        {
            "integrations": "VirusTotal - Private API",
            "instance_names": "virus_total_private_api_general",
            "playbookID": "File Enrichment - Virus Total Private API Test",
            "nightly": true
        },
        {
            "integrations": "VirusTotal - Private API",
            "instance_names": "virus_total_private_api_general",
            "playbookID": "virusTotalPrivateAPI-test-playbook",
            "timeout": 1400,
            "nightly": true,
            "pid_threshold": 12
        },
        {
            "integrations": [
                "VirusTotal - Private API",
                "VirusTotal"
            ],
            "playbookID": "vt-detonate test",
            "instance_names": [
                "virus_total_private_api_general",
                "virus_total_general"
            ],
            "timeout": 1400,
            "fromversion": "5.5.0",
            "nightly": true
        },
        {
            "integrations": "Cisco ASA",
            "playbookID": "Cisco ASA - Test Playbook"
        },
        {
            "integrations": "VirusTotal - Private API",
            "instance_names": "virus_total_private_api_preferred_vendors",
            "playbookID": "virusTotalPrivateAPI-test-preferred-vendors",
            "timeout": 1400,
            "nightly": true
        },
        {
            "integrations": "Cisco Meraki",
            "playbookID": "Cisco-Meraki-Test"
        },
        {
            "integrations": "Microsoft Defender Advanced Threat Protection",
            "playbookID": "Microsoft Defender Advanced Threat Protection - Test",
            "instance_names": "microsoft_defender_atp_prod"
        },
        {
            "integrations": "Microsoft Defender Advanced Threat Protection",
            "playbookID": "Microsoft Defender Advanced Threat Protection - Test",
            "instance_names": "microsoft_defender_atp_dev"
        },
        {
            "integrations": "Microsoft Defender Advanced Threat Protection",
            "playbookID": "Microsoft Defender Advanced Threat Protection - Test",
            "instance_names": "microsoft_defender_atp_dev_self_deployed"
        },
        {
            "integrations": "Microsoft Defender Advanced Threat Protection",
            "playbookID": "Microsoft Defender - ATP - Indicators Test",
            "instance_names": "microsoft_defender_atp_prod"
        },
        {
            "integrations": "Microsoft Defender Advanced Threat Protection",
            "playbookID": "Microsoft Defender - ATP - Indicators Test",
            "instance_names": "microsoft_defender_atp_dev"
        },
        {
            "integrations": "Microsoft Defender Advanced Threat Protection",
            "playbookID": "Microsoft Defender - ATP - Indicators Test",
            "instance_names": "microsoft_defender_atp_dev_self_deployed"
        },
        {
            "integrations": "Tanium",
            "playbookID": "Tanium Test Playbook",
            "nightly": true,
            "timeout": 1200,
            "pid_threshold": 10
        },
        {
            "integrations": "Recorded Future",
            "playbookID": "Recorded Future Test",
            "nightly": true
        },
        {
            "integrations": "Microsoft Graph",
            "playbookID": "Microsoft Graph Security Test",
            "instance_names": "ms_graph_security_dev"
        },
        {
            "integrations": "Microsoft Graph",
            "playbookID": "Microsoft Graph Security Test",
            "instance_names": "ms_graph_security_prod"
        },
        {
            "integrations": "Microsoft Graph User",
            "playbookID": "Microsoft Graph User - Test",
            "instance_names": "ms_graph_user_dev"
        },
        {
            "integrations": "Microsoft Graph User",
            "playbookID": "Microsoft Graph User - Test",
            "instance_names": "ms_graph_user_prod"
        },
        {
            "integrations": "Microsoft Graph Groups",
            "playbookID": "Microsoft Graph Groups - Test",
            "instance_names": "ms_graph_groups_dev"
        },
        {
            "integrations": "Microsoft Graph Groups",
            "playbookID": "Microsoft Graph Groups - Test",
            "instance_names": "ms_graph_groups_prod"
        },
        {
            "integrations": "Microsoft_Graph_Files",
            "playbookID": "test_MsGraphFiles",
            "instance_names": "ms_graph_files_dev",
            "fromversion": "5.0.0"
        },
        {
            "integrations": "Microsoft_Graph_Files",
            "playbookID": "test_MsGraphFiles",
            "instance_names": "ms_graph_files_prod",
            "fromversion": "5.0.0"
        },
        {
            "integrations": "Microsoft Graph Calendar",
            "playbookID": "Microsoft Graph Calendar - Test",
            "instance_names": "ms_graph_calendar_dev"
        },
        {
            "integrations": "Microsoft Graph Calendar",
            "playbookID": "Microsoft Graph Calendar - Test",
            "instance_names": "ms_graph_calendar_prod"
        },
        {
            "integrations": "Microsoft Graph Device Management",
            "playbookID": "MSGraph_DeviceManagement_Test",
            "instance_names": "ms_graph_device_management_oproxy_dev",
            "fromversion": "5.0.0"
        },
        {
            "integrations": "Microsoft Graph Device Management",
            "playbookID": "MSGraph_DeviceManagement_Test",
            "instance_names": "ms_graph_device_management_oproxy_prod",
            "fromversion": "5.0.0"
        },
        {
            "integrations": "Microsoft Graph Device Management",
            "playbookID": "MSGraph_DeviceManagement_Test",
            "instance_names": "ms_graph_device_management_self_deployed_prod",
            "fromversion": "5.0.0"
        },
        {
            "integrations": "RedLock",
            "playbookID": "RedLockTest",
            "nightly": true
        },
        {
            "integrations": "Symantec Messaging Gateway",
            "playbookID": "Symantec Messaging Gateway Test"
        },
        {
            "integrations": "ThreatConnect v2",
            "playbookID": "ThreatConnect v2 - Test",
            "fromversion": "5.0.0"
        },
        {
            "integrations": "VxStream",
            "playbookID": "VxStream Test",
            "nightly": true
        },
        {
            "integrations": "Cylance Protect",
            "playbookID": "get_file_sample_by_hash_-_cylance_protect_-_test",
            "timeout": 240
        },
        {
            "integrations": "Cylance Protect",
            "playbookID": "endpoint_enrichment_-_generic_test"
        },
        {
            "integrations": "QRadar",
            "playbookID": "test_Qradar",
            "fromversion": "5.5.0"
        },
        {
            "integrations": "QRadar_v2",
            "playbookID": "test_Qradar_v2",
            "fromversion": "6.0.0"
        },
        {
            "integrations": "VMware",
            "playbookID": "VMWare Test"
        },
        {
            "integrations": "Anomali ThreatStream",
            "playbookID": "Anomali_ThreatStream_Test"
        },
        {
            "integrations": "carbonblack-v2",
            "playbookID": "Carbon Black Response Test",
            "fromversion": "5.0.0"
        },
        {
            "integrations": "Cisco Umbrella Investigate",
            "playbookID": "Cisco Umbrella Test"
        },
        {
            "integrations": "icebrg",
            "playbookID": "Icebrg Test",
            "timeout": 500
        },
        {
            "integrations": "Symantec MSS",
            "playbookID": "SymantecMSSTest"
        },
        {
            "integrations": "Remedy AR",
            "playbookID": "Remedy AR Test"
        },
        {
            "integrations": "AWS - IAM",
            "playbookID": "d5cb69b1-c81c-4f27-8a40-3106c0cb2620"
        },
        {
            "integrations": "McAfee Active Response",
            "playbookID": "McAfee-MAR_Test",
            "timeout": 700
        },
        {
            "integrations": "McAfee Threat Intelligence Exchange",
            "playbookID": "McAfee-TIE Test",
            "timeout": 700
        },
        {
            "integrations": "ArcSight Logger",
            "playbookID": "ArcSight Logger test"
        },
        {
            "integrations": "ArcSight ESM v2",
            "playbookID": "ArcSight ESM v2 Test"
        },
        {
            "integrations": "ArcSight ESM v2",
            "playbookID": "test Arcsight - Get events related to the Case"
        },
        {
            "integrations": "XFE_v2",
            "playbookID": "Test_XFE_v2",
            "timeout": 500,
            "nightly": true
        },
        {
            "integrations": "McAfee Threat Intelligence Exchange",
            "playbookID": "search_endpoints_by_hash_-_tie_-_test",
            "timeout": 500
        },
        {
            "integrations": "iDefense",
            "playbookID": "iDefenseTest",
            "timeout": 300
        },
        {
            "integrations": "AbuseIPDB",
            "playbookID": "AbuseIPDB Test",
            "nightly": true
        },
        {
            "integrations": "AbuseIPDB",
            "playbookID": "AbuseIPDB PopulateIndicators Test",
            "nightly": true
        },
        {
            "integrations": "LogRhythm",
            "playbookID": "LogRhythm-Test-Playbook",
            "timeout": 200
        },
        {
            "integrations": "FireEye HX",
            "playbookID": "FireEye HX Test"
        },
        {
            "integrations": "FireEyeFeed",
            "playbookID": "playbook-FeedFireEye_test"
        },
        {
            "integrations": "Phish.AI",
            "playbookID": "PhishAi-Test"
        },
        {
            "integrations": "Phish.AI",
            "playbookID": "Test-Detonate URL - Phish.AI"
        },
        {
            "integrations": "Centreon",
            "playbookID": "Centreon-Test-Playbook"
        },
        {
            "playbookID": "ReadFile test"
        },
        {
            "integrations": "AlphaSOC Wisdom",
            "playbookID": "AlphaSOC-Wisdom-Test"
        },
        {
            "integrations": "carbonblack-v2",
            "playbookID": "CBFindIP - Test"
        },
        {
            "integrations": "Jask",
            "playbookID": "Jask_Test",
            "fromversion": "4.1.0"
        },
        {
            "integrations": "Qualys",
            "playbookID": "Qualys-Test"
        },
        {
            "integrations": "Whois",
            "playbookID": "whois_test",
            "fromversion": "4.1.0"
        },
        {
            "integrations": "RSA NetWitness Endpoint",
            "playbookID": "NetWitness Endpoint Test"
        },
        {
            "integrations": "Check Point Sandblast",
            "playbookID": "Sandblast_malicious_test"
        },
        {
            "playbookID": "TestMatchRegexV2"
        },
        {
            "integrations": "ActiveMQ",
            "playbookID": "ActiveMQ Test"
        },
        {
            "playbookID": "RegexGroups Test"
        },
        {
            "integrations": "Cisco ISE",
            "playbookID": "cisco-ise-test-playbook"
        },
        {
            "integrations": "RSA NetWitness v11.1",
            "playbookID": "RSA NetWitness Test"
        },
        {
            "playbookID": "ExifReadTest"
        },
        {
            "integrations": "Cuckoo Sandbox",
            "playbookID": "CuckooTest",
            "timeout": 700
        },
        {
            "integrations": "VxStream",
            "playbookID": "Test-Detonate URL - Crowdstrike",
            "timeout": 1200
        },
        {
            "playbookID": "Detonate File - Generic Test",
            "timeout": 500
        },
        {
            "integrations": [
                "Lastline v2",
                "WildFire-v2",
                "SNDBOX",
                "VxStream",
                "McAfee Advanced Threat Defense"
            ],
            "playbookID": "Detonate File - Generic Test",
            "timeout": 2400,
            "nightly": true
        },
        {
            "playbookID": "detonate_file_-_generic_test",
            "toversion": "3.6.0"
        },
        {
            "playbookID": "STIXParserTest"
        },
        {
            "playbookID": "VerifyJSON - Test",
            "fromversion": "5.5.0"
        },
        {
            "playbookID": "PowerShellCommon-Test",
            "fromversion": "5.5.0"
        },
        {
            "playbookID": "Detonate URL - Generic Test",
            "timeout": 2000,
            "nightly": true,
            "integrations": [
                "McAfee Advanced Threat Defense",
                "VxStream",
                "Lastline v2"
            ]
        },
        {
            "integrations": [
                "FalconHost",
                "McAfee Threat Intelligence Exchange",
                "carbonblackprotection",
                "carbonblack"
            ],
            "playbookID": "search_endpoints_by_hash_-_generic_-_test",
            "timeout": 500,
            "toversion": "4.4.9"
        },
        {
            "integrations": "Zscaler",
            "playbookID": "Zscaler Test",
            "nightly": true,
            "timeout": 500
        },
        {
            "playbookID": "DemistoUploadFileToIncident Test",
            "integrations": "Demisto REST API"
        },
        {
            "playbookID": "DemistoUploadFile Test",
            "integrations": "Demisto REST API"
        },
        {
            "playbookID": "MaxMind Test",
            "integrations": "MaxMind GeoIP2"
        },
        {
            "playbookID": "Test Sagemaker",
            "integrations": "AWS Sagemaker"
        },
        {
            "playbookID": "C2sec-Test",
            "integrations": "C2sec irisk",
            "fromversion": "5.0.0"
        },
        {
            "playbookID": "Phishing v2 - Test - Incident Starter",
            "fromversion": "6.0.0",
            "timeout": 1200,
            "nightly": true,
            "integrations": [
                "EWS Mail Sender",
                "Demisto REST API",
                "Rasterize"
            ],
            "memory_threshold": 115
        },
        {
            "playbookID": "Phishing - Core - Test - Incident Starter",
            "fromversion": "6.0.0",
            "timeout": 1700,
            "nightly": true,
            "integrations": [
                "EWS Mail Sender",
                "Demisto REST API",
                "Rasterize"
            ],
            "memory_threshold": 100
        },
        {
            "integrations": "duo",
            "playbookID": "DUO Test Playbook"
        },
        {
            "playbookID": "SLA Scripts - Test",
            "fromversion": "4.1.0"
        },
        {
            "playbookID": "PcapHTTPExtractor-Test"
        },
        {
            "playbookID": "Ping Test Playbook"
        },
        {
            "playbookID": "Active Directory Test",
            "integrations": "Active Directory Query v2",
            "instance_names": "active_directory_ninja"
        },
        {
            "playbookID": "AD v2 - debug-mode - Test",
            "integrations": "Active Directory Query v2",
            "instance_names": "active_directory_ninja",
            "fromversion": "5.0.0"
        },
        {
            "playbookID": "Docker Hardening Test",
            "fromversion": "5.0.0"
        },
        {
            "integrations": "Active Directory Query v2",
            "instance_names": "active_directory_ninja",
            "playbookID": "Active Directory Query V2 configuration with port"
        },
        {
            "integrations": "Active Directory Query v2",
            "instance_names": "active_directory_ninja",
            "playbookID": "Active Directory - ad-get-user limit check"
        },
        {
            "integrations": "mysql",
            "playbookID": "MySQL Test"
        },
        {
            "playbookID": "Email Address Enrichment - Generic v2.1 - Test",
            "integrations": "Active Directory Query v2",
            "instance_names": "active_directory_ninja"
        },
        {
            "integrations": "Cofense Intelligence",
            "playbookID": "Test - Cofense Intelligence",
            "timeout": 500
        },
        {
            "playbookID": "GDPRContactAuthorities Test"
        },
        {
            "integrations": "Google Resource Manager",
            "playbookID": "GoogleResourceManager-Test",
            "timeout": 500,
            "nightly": true
        },
        {
            "integrations": "SlashNext Phishing Incident Response",
            "playbookID": "SlashNextPhishingIncidentResponse-Test",
            "timeout": 500,
            "nightly": true
        },
        {
            "integrations": "Google Cloud Storage",
            "playbookID": "GCS - Test",
            "timeout": 500,
            "nightly": true,
            "memory_threshold": 80
        },
        {
            "integrations": "GooglePubSub",
            "playbookID": "GooglePubSub_Test",
            "nightly": true,
            "fromversion": "5.0.0"
        },
        {
            "playbookID": "Calculate Severity - Generic v2 - Test",
            "integrations": [
                "Palo Alto Minemeld",
                "Active Directory Query v2"
            ],
            "instance_names": "active_directory_ninja",
            "fromversion": "4.5.0"
        },
        {
            "integrations": "Freshdesk",
            "playbookID": "Freshdesk-Test",
            "timeout": 500,
            "nightly": true
        },
        {
            "playbookID": "Autoextract - Test",
            "fromversion": "4.1.0"
        },
        {
            "playbookID": "FilterByList - Test",
            "fromversion": "4.5.0"
        },
        {
            "playbookID": "Impossible Traveler - Test",
            "integrations": [
                "Ipstack",
                "ipinfo",
                "Rasterize",
                "Active Directory Query v2",
                "Demisto REST API"
            ],
            "instance_names": "active_directory_ninja",
            "fromversion": "5.0.0",
            "timeout": 700
        },
        {
            "playbookID": "Active Directory - Get User Manager Details - Test",
            "integrations": "Active Directory Query v2",
            "instance_names": "active_directory_80k",
            "fromversion": "4.5.0"
        },
        {
            "integrations": "Kafka V2",
            "playbookID": "Kafka Test"
        },
        {
            "playbookID": "File Enrichment - Generic v2 - Test",
            "instance_names": "virus_total_private_api_general",
            "integrations": [
                "VirusTotal - Private API",
                "Cylance Protect v2"
            ]
        },
        {
            "integrations": [
                "epo",
                "McAfee Active Response"
            ],
            "playbookID": "Endpoint data collection test",
            "timeout": 500
        },
        {
            "integrations": [
                "epo",
                "McAfee Active Response"
            ],
            "playbookID": "MAR - Endpoint data collection test",
            "timeout": 500
        },
        {
            "integrations": "DUO Admin",
            "playbookID": "DuoAdmin API test playbook",
            "fromversion": "5.0.0"
        },
        {
            "integrations": [
                "TAXII Server",
                "TAXIIFeed"
            ],
            "playbookID": "TAXII_Feed_Test",
            "fromversion": "5.5.0",
            "timeout": 300
        },
        {
            "integrations": "TAXII 2 Feed",
            "playbookID": "TAXII 2 Feed Test",
            "fromversion": "5.5.0"
        },
        {
            "integrations": "Traps",
            "playbookID": "Traps test",
            "timeout": 600
        },
        {
            "playbookID": "TestShowScheduledEntries"
        },
        {
            "playbookID": "Calculate Severity - Standard - Test",
            "integrations": "Palo Alto Minemeld",
            "fromversion": "4.5.0"
        },
        {
            "integrations": "Symantec Advanced Threat Protection",
            "playbookID": "Symantec ATP Test"
        },
        {
            "playbookID": "HTTPListRedirects - Test SSL"
        },
        {
            "playbookID": "HTTPListRedirects Basic Test"
        },
        {
            "playbookID": "CheckDockerImageAvailableTest"
        },
        {
            "playbookID": "ExtractDomainFromEmailTest"
        },
        {
            "playbookID": "Extract Indicators From File - Generic v2 - Test",
            "integrations": "Image OCR",
            "timeout": 300,
            "fromversion": "4.1.0",
            "toversion": "4.4.9"
        },
        {
            "playbookID": "Extract Indicators From File - Generic v2 - Test",
            "integrations": "Image OCR",
            "timeout": 350,
            "fromversion": "4.5.0"
        },
        {
            "playbookID": "Endpoint Enrichment - Generic v2.1 - Test",
            "integrations": [
                "FalconHost",
                "Cylance Protect v2",
                "carbonblack-v2",
                "epo",
                "Active Directory Query v2"
            ],
            "instance_names": "active_directory_ninja"
        },
        {
            "playbookID": "EmailReputationTest",
            "integrations": "Have I Been Pwned? V2"
        },
        {
            "integrations": "Symantec Deepsight Intelligence",
            "playbookID": "Symantec Deepsight Test"
        },
        {
            "playbookID": "ExtractDomainFromEmailTest"
        },
        {
            "playbookID": "Wait Until Datetime - Test",
            "fromversion": "4.5.0"
        },
        {
            "playbookID": "PAN OS EDL Management - Test",
            "integrations": "palo_alto_networks_pan_os_edl_management"
        },
        {
            "playbookID": "PAN-OS DAG Configuration Test",
            "integrations": "Panorama",
            "instance_names": "palo_alto_panorama_9.0",
            "timeout": 1500
        },
        {
            "playbookID": "PAN-OS Create Or Edit Rule Test",
            "integrations": "Panorama",
            "instance_names": "palo_alto_panorama_9.0",
            "timeout": 1000
        },
        {
            "playbookID": "PAN-OS EDL Setup v3 Test",
            "integrations": [
                "Panorama",
                "palo_alto_networks_pan_os_edl_management"
            ],
            "instance_names": "palo_alto_firewall_9.0",
            "timeout": 300
        },
        {
            "integrations": "Snowflake",
            "playbookID": "Snowflake-Test"
        },
        {
            "playbookID": "Account Enrichment - Generic v2.1 - Test",
            "integrations": "Active Directory Query v2",
            "instance_names": "active_directory_ninja"
        },
        {
            "integrations": "Cisco Umbrella Investigate",
            "playbookID": "Domain Enrichment - Generic v2 - Test"
        },
        {
            "integrations": "Google BigQuery",
            "playbookID": "Google BigQuery Test"
        },
        {
            "integrations": "Zoom",
            "playbookID": "Zoom_Test"
        },
        {
            "playbookID": "IP Enrichment - Generic v2 - Test",
            "integrations": "Threat Crowd",
            "fromversion": "4.1.0"
        },
        {
            "integrations": "Cherwell",
            "playbookID": "Cherwell Example Scripts - test"
        },
        {
            "integrations": "Cherwell",
            "playbookID": "Cherwell - test"
        },
        {
            "integrations": "CarbonBlackProtectionV2",
            "playbookID": "Carbon Black Enterprise Protection V2 Test"
        },
        {
            "integrations": "Active Directory Query v2",
            "instance_names": "active_directory_ninja",
            "playbookID": "Test ADGetUser Fails with no instances 'Active Directory Query' (old version)"
        },
        {
            "integrations": "ANYRUN",
            "playbookID": "ANYRUN-Test"
        },
        {
            "integrations": "ANYRUN",
            "playbookID": "Detonate File - ANYRUN - Test"
        },
        {
            "integrations": "ANYRUN",
            "playbookID": "Detonate URL - ANYRUN - Test"
        },
        {
            "integrations": "Netcraft",
            "playbookID": "Netcraft test"
        },
        {
            "integrations": "EclecticIQ Platform",
            "playbookID": "EclecticIQ Test"
        },
        {
            "playbookID": "FormattingPerformance - Test",
            "fromversion": "5.0.0"
        },
        {
            "integrations": "AWS - EC2",
            "playbookID": "AWS - EC2 Test Playbook",
            "fromversion": "5.0.0",
            "memory_threshold": 75
        },
        {
            "integrations": "AWS - EC2",
            "playbookID": "d66e5f86-e045-403f-819e-5058aa603c32"
        },
        {
            "integrations": "ANYRUN",
            "playbookID": "Detonate File From URL - ANYRUN - Test"
        },
        {
            "integrations": "AWS - CloudTrail",
            "playbookID": "3da2e31b-f114-4d7f-8702-117f3b498de9"
        },
        {
            "integrations": "carbonblackprotection",
            "playbookID": "67b0f25f-b061-4468-8613-43ab13147173"
        },
        {
            "integrations": "DomainTools",
            "playbookID": "DomainTools-Test"
        },
        {
            "integrations": "Exabeam",
            "playbookID": "Exabeam - Test"
        },
        {
            "integrations": "Cisco Spark",
            "playbookID": "Cisco Spark Test New"
        },
        {
            "integrations": "Remedy On-Demand",
            "playbookID": "Remedy-On-Demand-Test"
        },
        {
            "playbookID": "ssdeepreputationtest"
        },
        {
            "playbookID": "TestIsEmailAddressInternal"
        },
        {
            "integrations": "Google Cloud Compute",
            "playbookID": "GoogleCloudCompute-Test"
        },
        {
            "integrations": "AWS - S3",
            "playbookID": "97393cfc-2fc4-4dfe-8b6e-af64067fc436"
        },
        {
            "integrations": "Image OCR",
            "playbookID": "TestImageOCR"
        },
        {
            "integrations": "fireeye",
            "playbookID": "Detonate File - FireEye AX - Test"
        },
        {
            "integrations": [
                "Rasterize",
                "Image OCR"
            ],
            "playbookID": "Rasterize Test",
            "fromversion": "5.0.0"
        },
        {
            "integrations": [
                "Rasterize",
                "Image OCR"
            ],
            "playbookID": "Rasterize 4.5 Test",
            "toversion": "4.5.9"
        },
        {
            "integrations": "Rasterize",
            "playbookID": "RasterizeImageTest",
            "fromversion": "5.0.0"
        },
        {
            "integrations": "Ipstack",
            "playbookID": "Ipstack_Test"
        },
        {
            "integrations": "Perch",
            "playbookID": "Perch-Test"
        },
        {
            "integrations": "Forescout",
            "playbookID": "Forescout-Test"
        },
        {
            "integrations": "GitHub",
            "playbookID": "Git_Integration-Test"
        },
        {
            "integrations": "LogRhythmRest",
            "playbookID": "LogRhythm REST test"
        },
        {
            "integrations": "AlienVault USM Anywhere",
            "playbookID": "AlienVaultUSMAnywhereTest"
        },
        {
            "playbookID": "PhishLabsTestPopulateIndicators"
        },
        {
            "playbookID": "Test_HTMLtoMD"
        },
        {
            "integrations": "PhishLabs IOC",
            "playbookID": "PhishLabsIOC TestPlaybook",
            "fromversion": "4.1.0"
        },
        {
            "integrations": "vmray",
            "playbookID": "VMRay-Test"
        },
        {
            "integrations": "PerceptionPoint",
            "playbookID": "PerceptionPoint Test",
            "fromversion": "4.1.0"
        },
        {
            "integrations": "AutoFocus V2",
            "playbookID": "AutoFocus V2 test",
            "fromversion": "5.0.0",
            "timeout": 1000
        },
        {
            "playbookID": "Process Email - Generic for Rasterize"
        },
        {
            "playbookID": "Send Investigation Summary Reports - Test",
            "integrations": "EWS Mail Sender",
            "fromversion": "4.5.0",
            "memory_threshold": 100
        },
        {
            "integrations": "Anomali ThreatStream v2",
            "playbookID": "ThreatStream-Test"
        },
        {
            "integrations": "Flashpoint",
            "playbookID": "Flashpoint_event-Test"
        },
        {
            "integrations": "Flashpoint",
            "playbookID": "Flashpoint_forum-Test"
        },
        {
            "integrations": "Flashpoint",
            "playbookID": "Flashpoint_report-Test"
        },
        {
            "integrations": "Flashpoint",
            "playbookID": "Flashpoint_reputation-Test"
        },
        {
            "integrations": "BluecatAddressManager",
            "playbookID": "Bluecat Address Manager test"
        },
        {
            "integrations": "MailListener - POP3 Beta",
            "playbookID": "MailListener-POP3 - Test"
        },
        {
            "playbookID": "sumList - Test"
        },
        {
            "integrations": "VulnDB",
            "playbookID": "Test-VulnDB"
        },
        {
            "integrations": "Shodan_v2",
            "playbookID": "Test-Shodan_v2",
            "timeout": 1000
        },
        {
            "integrations": "Threat Crowd",
            "playbookID": "ThreatCrowd - Test"
        },
        {
            "integrations": "GoogleDocs",
            "playbookID": "GoogleDocs-test"
        },
        {
            "playbookID": "Request Debugging - Test",
            "fromversion": "5.0.0"
        },
        {
            "playbookID": "Test Convert file hash to corresponding hashes",
            "fromversion": "4.5.0",
            "integrations": "VirusTotal",
            "instance_names": "virus_total_general"
        },
        {
            "playbookID": "PANW - Hunting and threat detection by indicator type Test",
            "fromversion": "5.0.0",
            "timeout": 1200,
            "integrations": [
                "Panorama",
                "Palo Alto Networks Cortex",
                "AutoFocus V2",
                "VirusTotal"
            ],
            "instance_names": [
                "palo_alto_panorama",
                "virus_total_general"
            ]
        },
        {
            "playbookID": "PAN-OS Query Logs For Indicators Test",
            "fromversion": "5.5.0",
            "timeout": 1500,
            "integrations": "Panorama",
            "instance_names": "palo_alto_panorama"
        },
        {
            "integrations": "Hybrid Analysis",
            "playbookID": "HybridAnalysis-Test",
            "timeout": 500,
            "fromversion": "4.1.0"
        },
        {
            "integrations": "Elasticsearch v2",
            "instance_names": "es_v7",
            "playbookID": "Elasticsearch_v2_test"
        },
        {
            "integrations": "ElasticsearchFeed",
            "instance_names": "es_demisto_feed",
            "playbookID": "Elasticsearch_Fetch_Demisto_Indicators_Test",
            "fromversion": "5.5.0"
        },
        {
            "integrations": "ElasticsearchFeed",
            "instance_names": "es_generic_feed",
            "playbookID": "Elasticsearch_Fetch_Custom_Indicators_Test",
            "fromversion": "5.5.0"
        },
        {
            "integrations": "Elasticsearch v2",
            "instance_names": "es_v6",
            "playbookID": "Elasticsearch_v2_test-v6"
        },
        {
            "integrations": "IronDefense",
            "playbookID": "IronDefenseTest"
        },
        {
            "integrations": "PolySwarm",
            "playbookID": "PolySwarm-Test"
        },
        {
            "integrations": "Kennav2",
            "playbookID": "Kenna Test"
        },
        {
            "integrations": "SecurityAdvisor",
            "playbookID": "SecurityAdvisor-Test",
            "fromversion": "4.5.0"
        },
        {
            "integrations": "Google Key Management Service",
            "playbookID": "Google-KMS-test",
            "pid_threshold": 6,
            "memory_threshold": 60
        },
        {
            "integrations": "SecBI",
            "playbookID": "SecBI - Test"
        },
        {
            "playbookID": "ExtractFQDNFromUrlAndEmail-Test"
        },
        {
            "integrations": "EWS v2",
            "playbookID": "Get EWS Folder Test",
            "fromversion": "4.5.0",
            "instance_names": "ewv2_regular",
            "timeout": 1200
        },
        {
            "integrations": "EWSO365",
            "playbookID": "EWS_O365_test",
            "fromversion": "5.0.0"
        },
        {
            "integrations": "EWSO365",
            "playbookID": "EWS_O365_send_mail_test",
            "fromversion": "5.0.0"
        },
        {
            "integrations": "QRadar",
            "playbookID": "QRadar Indicator Hunting Test",
            "timeout": 600,
            "fromversion": "5.0.0"
        },
        {
            "playbookID": "SetAndHandleEmpty test",
            "fromversion": "4.5.0"
        },
        {
            "integrations": "Tanium v2",
            "playbookID": "Tanium v2 - Test"
        },
        {
            "integrations": "Office 365 Feed",
            "playbookID": "Office365_Feed_Test",
            "fromversion": "5.5.0"
        },
        {
            "integrations": "GoogleCloudTranslate",
            "playbookID": "GoogleCloudTranslate-Test",
            "pid_threshold": 8
        },
        {
            "integrations": "Infoblox",
            "playbookID": "Infoblox Test"
        },
        {
            "integrations": "BPA",
            "playbookID": "Test-BPA",
            "fromversion": "4.5.0"
        },
        {
            "playbookID": "GetValuesOfMultipleFIelds Test",
            "fromversion": "4.5.0"
        },
        {
            "playbookID": "IsInternalHostName Test",
            "fromversion": "4.5.0"
        },
        {
            "playbookID": "DigitalGuardian-Test",
            "integrations": "Digital Guardian",
            "fromversion": "5.0.0"
        },
        {
            "integrations": "SplunkPy",
            "playbookID": "Splunk Indicator Hunting Test",
            "fromversion": "5.0.0",
            "memory_threshold": 500,
            "instance_names": "use_default_handler"
        },
        {
            "integrations": "BPA",
            "playbookID": "Test-BPA_Integration",
            "fromversion": "4.5.0"
        },
        {
            "integrations": "AutoFocus Feed",
            "playbookID": "playbook-FeedAutofocus_test",
            "fromversion": "5.5.0"
        },
        {
            "integrations": "AutoFocus Daily Feed",
            "playbookID": "playbook-FeedAutofocus_daily_test",
            "fromversion": "5.5.0"
        },
        {
            "integrations": "PaloAltoNetworks_PrismaCloudCompute",
            "playbookID": "PaloAltoNetworks_PrismaCloudCompute-Test"
        },
        {
            "integrations": "Recorded Future Feed",
            "playbookID": "RecordedFutureFeed - Test",
            "timeout": 1000,
            "fromversion": "5.5.0",
            "memory_threshold": 86
        },
        {
            "integrations": "Expanse",
            "playbookID": "test-Expanse-Playbook",
            "fromversion": "5.0.0"
        },
        {
            "integrations": "Expanse",
            "playbookID": "test-Expanse",
            "fromversion": "5.0.0"
        },
        {
            "integrations": "DShield Feed",
            "playbookID": "playbook-DshieldFeed_test",
            "fromversion": "5.5.0"
        },
        {
            "integrations": "AlienVault Reputation Feed",
            "playbookID": "AlienVaultReputationFeed_Test",
            "fromversion": "5.5.0",
            "memory_threshold": 190
        },
        {
            "integrations": "BruteForceBlocker Feed",
            "playbookID": "playbook-BruteForceBlocker_test",
            "fromversion": "5.5.0",
            "memory_threshold": 190
        },
        {
            "integrations": "illuminate",
            "playbookID": "illuminate Integration Test"
        },
        {
            "integrations": "Carbon Black Enterprise EDR",
            "playbookID": "Carbon Black Enterprise EDR Test",
            "fromversion": "5.0.0"
        },
        {
            "integrations": "illuminate",
            "playbookID": "illuminate Integration Demonstration - Test"
        },
        {
            "integrations": "MongoDB Key Value Store",
            "playbookID": "MongoDB KeyValueStore - Test",
            "pid_threshold": 12,
            "fromversion": "5.0.0"
        },
        {
            "integrations": "MongoDB Log",
            "playbookID": "MongoDBLog - Test",
            "pid_threshold": 12,
            "fromversion": "5.0.0"
        },
        {
            "integrations": "Google Chronicle Backstory",
            "playbookID": "Google Chronicle Backstory Asset - Test",
            "fromversion": "5.0.0"
        },
        {
            "integrations": "Google Chronicle Backstory",
            "playbookID": "Google Chronicle Backstory IOC Details - Test",
            "fromversion": "5.0.0"
        },
        {
            "integrations": "Google Chronicle Backstory",
            "playbookID": "Google Chronicle Backstory List Alerts - Test",
            "fromversion": "5.0.0"
        },
        {
            "integrations": "Google Chronicle Backstory",
            "playbookID": "Google Chronicle Backstory List IOCs - Test",
            "fromversion": "5.0.0"
        },
        {
            "integrations": "Google Chronicle Backstory",
            "playbookID": "Google Chronicle Backstory Reputation - Test",
            "fromversion": "5.0.0"
        },
        {
            "integrations": "Google Chronicle Backstory",
            "playbookID": "Google Chronicle Backstory List Events - Test",
            "fromversion": "5.0.0"
        },
        {
            "integrations": "Feodo Tracker IP Blocklist Feed",
            "instance_names": "feodo_tracker_ip_currently__active",
            "playbookID": "playbook-feodotrackeripblock_test",
            "fromversion": "5.5.0"
        },
        {
            "integrations": "Feodo Tracker IP Blocklist Feed",
            "instance_names": "feodo_tracker_ip_30_days",
            "playbookID": "playbook-feodotrackeripblock_test",
            "fromversion": "5.5.0"
        },
        {
            "integrations": "Code42",
            "playbookID": "Code42-Test",
            "fromversion": "5.0.0",
            "timeout": 600
        },
        {
            "playbookID": "Code42 File Search Test",
            "integrations": "Code42",
            "fromversion": "5.0.0"
        },
        {
            "playbookID": "FetchIndicatorsFromFile-test",
            "fromversion": "5.5.0"
        },
        {
            "integrations": "RiskSense",
            "playbookID": "RiskSense Get Apps - Test"
        },
        {
            "integrations": "RiskSense",
            "playbookID": "RiskSense Get Host Detail - Test"
        },
        {
            "integrations": "RiskSense",
            "playbookID": "RiskSense Get Host Finding Detail - Test"
        },
        {
            "integrations": "RiskSense",
            "playbookID": "RiskSense Get Hosts - Test"
        },
        {
            "integrations": "RiskSense",
            "playbookID": "RiskSense Get Host Findings - Test"
        },
        {
            "integrations": "RiskSense",
            "playbookID": "RiskSense Get Unique Cves - Test"
        },
        {
            "integrations": "RiskSense",
            "playbookID": "RiskSense Get Unique Open Findings - Test"
        },
        {
            "integrations": "RiskSense",
            "playbookID": "RiskSense Get Apps Detail - Test"
        },
        {
            "integrations": "RiskSense",
            "playbookID": "RiskSense Apply Tag - Test"
        },
        {
            "integrations": "Indeni",
            "playbookID": "Indeni_test",
            "fromversion": "5.0.0"
        },
        {
            "integrations": "CounterCraft Deception Director",
            "playbookID": "CounterCraft - Test",
            "fromversion": "5.0.0"
        },
        {
            "integrations": "SafeBreach v2",
            "playbookID": "playbook-SafeBreach-Test",
            "fromversion": "5.5.0"
        },
        {
            "playbookID": "DbotPredictOufOfTheBoxTest",
            "fromversion": "4.5.0",
            "timeout": 1000
        },
        {
            "integrations": "AlienVault OTX TAXII Feed",
            "playbookID": "playbook-feedalienvaultotx_test",
            "fromversion": "5.5.0"
        },
        {
            "playbookID": "ExtractDomainAndFQDNFromUrlAndEmail-Test",
            "fromversion": "5.5.0"
        },
        {
            "integrations": "Cortex Data Lake",
            "playbookID": "Cortex Data Lake Test",
            "instance_names": "cdl_prod",
            "fromversion": "4.5.0"
        },
        {
            "integrations": "Cortex Data Lake",
            "playbookID": "Cortex Data Lake Test",
            "instance_names": "cdl_dev",
            "fromversion": "4.5.0"
        },
        {
            "integrations": "MongoDB",
            "playbookID": "MongoDB - Test"
        },
        {
            "integrations": "DNSDB_v2",
            "playbookID": "DNSDB-Test",
            "fromversion": "5.0.0"
        },
        {
            "playbookID": "DBotCreatePhishingClassifierV2FromFile-Test",
            "timeout": 60000,
            "fromversion": "4.5.0"
        },
        {
            "integrations": "Logz.io",
            "playbookID": "Logzio - Test",
            "fromversion": "5.0.0"
        },
        {
            "integrations": "IBM Resilient Systems",
            "playbookID": "IBM Resilient Systems Test"
        },
        {
            "integrations": [
                "Prisma Access",
                "Prisma Access Egress IP feed"
            ],
            "playbookID": "Prisma_Access_Egress_IP_Feed-Test",
            "timeout": 60000,
            "fromversion": "5.5.0",
            "nightly": true
        },
        {
            "integrations": "Prisma Access",
            "playbookID": "Prisma_Access-Test",
            "timeout": 60000,
            "fromversion": "5.5.0",
            "nightly": true
        },
        {
            "playbookID": "EvaluateMLModllAtProduction-Test",
            "fromversion": "4.5.0"
        },
        {
            "integrations": "Zabbix",
            "playbookID": "Zabbix - Test"
        },
        {
            "integrations": "GCP Whitelist Feed",
            "playbookID": "GCPWhitelist_Feed_Test",
            "fromversion": "5.5.0"
        },
        {
            "integrations": "Endace",
            "playbookID": "Endace-Test",
            "fromversion": "5.0.0"
        },
        {
            "integrations": "Deep Instinct",
            "playbookID": "Deep_Instinct-Test",
            "fromversion": "5.0.0"
        },
        {
            "integrations": "Recorded Future v2",
            "playbookID": "Recorded Future Test Playbook",
            "fromversion": "5.0.0"
        },
        {
            "integrations": "CyberTotal",
            "playbookID": "CyberTotal_TestPlaybook",
            "fromversion": "5.5.0"
        },
        {
            "integrations": "Azure AD Connect Health Feed",
            "playbookID": "FeedAzureADConnectHealth_Test",
            "fromversion": "5.5.0"
        },
        {
            "integrations": "Zoom Feed",
            "playbookID": "FeedZoom_Test",
            "fromversion": "5.5.0"
        },
        {
            "playbookID": "PCAP Search test",
            "fromversion": "5.0.0"
        },
        {
            "playbookID": "PCAP Parsing And Indicator Enrichment Test",
            "fromversion": "5.0.0",
            "integrations": "VirusTotal",
            "instance_names": "virus_total_general"
        },
        {
            "playbookID": "PCAP File Carving Test",
            "integrations": [
                "VirusTotal",
                "WildFire-v2"
            ],
            "instance_names": "virus_total_general",
            "fromversion": "5.0.0"
        },
        {
            "playbookID": "PCAP Analysis Test",
            "integrations": [
                "Recorded Future v2",
                "WildFire-v2"
            ],
            "fromversion": "5.0.0",
            "timeout": 1200
        },
        {
            "integrations": "VirusTotal",
            "instance_names": "virus_total_general",
            "playbookID": "PCAP Parsing And Indicator Enrichment Test",
            "fromversion": "5.0.0"
        },
        {
            "integrations": "Workday",
            "playbookID": "Workday - Test",
            "fromversion": "5.0.0",
            "timeout": 600
        },
        {
            "integrations": "Unit42 Feed",
            "playbookID": "Unit42 Feed - Test",
            "fromversion": "5.5.0",
            "timeout": 600
        },
        {
            "integrations": "CrowdStrikeMalquery",
            "playbookID": "CrowdStrikeMalquery-Test",
            "fromversion": "5.0.0",
            "timeout": 1500
        },
        {
            "integrations": "Sixgill_Darkfeed",
            "playbookID": "Sixgill-Darkfeed_Test",
            "fromversion": "5.5.0"
        },
        {
            "playbookID": "hashIncidentFields-test",
            "fromversion": "4.5.0",
            "timeout": 60000
        },
        {
            "integrations": "TruSTAR v2",
            "playbookID": "TruSTAR v2-Test",
            "fromversion": "5.0.0",
            "timeout": 500
        },
        {
            "integrations": "RSA Archer v2",
            "playbookID": "Archer v2 - Test",
            "fromversion": "5.0.0"
        },
        {
            "integrations": "WootCloud",
            "playbookID": "TestWootCloudPlaybook",
            "fromversion": "5.0.0"
        },
        {
            "integrations": "Ivanti Heat",
            "playbookID": "Ivanti Heat - Test"
        },
        {
            "integrations": "MicrosoftCloudAppSecurity",
            "playbookID": "MicrosoftCloudAppSecurity-Test"
        },
        {
            "integrations": "Blueliv ThreatCompass",
            "playbookID": "Blueliv_ThreatCompass_test",
            "fromversion": "5.0.0"
        },
        {
            "playbookID": "IncreaseIncidentSeverity-Test",
            "fromversion": "5.0.0"
        },
        {
            "integrations": "TrendMicro Cloud App Security",
            "playbookID": "playbook_TrendmicroCAS_Test",
            "fromversion": "5.0.0"
        },
        {
            "playbookID": "IfThenElse-Test",
            "fromversion": "5.0.0"
        },
        {
            "integrations": "Imperva WAF",
            "playbookID": "Imperva WAF - Test"
        },
        {
            "integrations": "CheckPointFirewall_v2",
            "playbookID": "checkpoint-testplaybook",
            "timeout": 500,
            "nightly": true
        },
        {
            "playbookID": "FailedInstances - Test",
            "integrations": "Whois",
            "fromversion": "4.5.0"
        },
        {
            "playbookID": "Hatching Triage - Detonate File",
            "integrations": "Hatching Triage",
            "fromversion": "5.5.0"
        },
        {

            "integrations": "Talos Feed",
            "playbookID": "FeedTalosTestPlaybook",
            "fromversion": "5.5.0"
        },
        {
            "playbookID": "Field polling test",
            "timeout": 600,
            "fromversion": "5.0.0"

        }
    ],
    "skipped_tests": {
        "PCAP File Carving Test": "Merged with PCAP Analysis Test",
        "PCAP Parsing And Indicator Enrichment Test": "Merged with PCAP Analysis Test",
        "PCAP Search test": "Merged with PCAP Analysis Test",
        "Blueliv_ThreatContext_test": "community pack",
        "Protectwise-Test": "Issue 28168",
        "Phishing Classifier V2 ML Test": "Issue 26066",
        "CuckooTest": "Issue 25601",
        "RedLockTest": "Issue 24600",
        "SentinelOne V2 - test": "Issue 24933",
        "TestDedupIncidentsPlaybook": "Issue 24344",
        "CreateIndicatorFromSTIXTest": "Issue 24345",
        "Endpoint data collection test": "Uses a deprecated playbook called Endpoint data collection",
        "Prisma_Access_Egress_IP_Feed-Test": "unskip after we will get Prisma Access instance - Issue 27112",
        "Prisma_Access-Test": "unskip after we will get Prisma Access instance - Issue 27112",
        "Test-Shodan_v2": "Issue 23370",
        "Symantec Deepsight Test": "Issue 22971",
        "TestProofpointFeed": "Issue 22229",
        "Git_Integration-Test": "Issue 20029",
        "Symantec Data Loss Prevention - Test": "Issue 20134",
        "NetWitness Endpoint Test": "Issue 19878",
        "TestUptycs": "Issue 19750",
        "InfoArmorVigilanteATITest": "Test issue 17358",
        "ArcSight Logger test": "Issue 19117",
        "TestDedupIncidentsByName": "skipped on purpose - this is part of the TestDedupIncidentsPlaybook - no need to execute separately as a test",
        "3da2e31b-f114-4d7f-8702-117f3b498de9": "Issue 19837",
        "d66e5f86-e045-403f-819e-5058aa603c32": "pr 3220",
        "RecordedFutureFeed - Test": "Issue 18922",
        "IntSights Mssp Test": "Issue #16351",
        "fd93f620-9a2d-4fb6-85d1-151a6a72e46d": "Issue 19854",
        "DeleteContext-auto-subplaybook-test": "used in DeleteContext-auto-test as sub playbook",
        "Test Playbook TrendMicroDDA": "Issue 16501",
        "Process Email - Generic - Test - Actual Incident": "Should never run as standalone. Issue #25947",
        "Phishing v2 - Test - Actual Incident": "Should never run as standalone. Issue #25947",
        "Phishing - Core - Test - Actual Incident": "Should never run as standalone. Issue #25947",
        "ssdeepreputationtest": "Issue #20953",
        "C2sec-Test": "Issue #21633",
        "palo_alto_panorama_test_pb": "Issue #22835",
        "GCS Bucket Management - Test": "used in GCS - Test as sub playbook",
        "GCS Object Operations - Test": "used in GCS - Test as sub playbook",
        "GCS Bucket Policy (ACL) - Test": "used in GCS - Test as sub playbook",
        "GCS Object Policy (ACL) - Test": "used in GCS - Test as sub playbook",
        "Send Email To Recipients": "used in EWS Mail Sender Test 2 as sub playbook",
        "Create Phishing Classifier V2 ML Test": "Issue 26341",
        "Account Enrichment - Generic v2 - Test": "Issue 26452",
        "Office365_Feed_Test": "Issue 26455",
        "DBotCreatePhishingClassifierV2FromFile-Test": "Issue 26456",
        "Google Chronicle Backstory Asset - Test": "Issue 26460",
        "HybridAnalysis-Test": "Issue 26599",
        "Tenable.io test": "Issue 26727",
        "Tenable.io Scan Test": "Issue 26727",
        "ThreatConnect v2 - Test": "Issue 26782",
        "Pwned v2 test": "Issue 26601",
        "Email Address Enrichment - Generic v2.1 - Test": "Issue 26785",
        "Tanium v2 - Test": "Issue 26822",
        "hashIncidentFields-test": "Issue 26850",
        "Mail Sender (New) Test": "Issue 25602",
        "Luminate-TestPlaybook": "Issue 27016",
        "AutoFocus V2 test": "Issue 26464",
        "test-Expanse": "Issue 27279",
        "Fidelis Elevate Network": "Issue 26453",
        "SepioPrimeAPI-Test": "Issue 27240",
        "Cortex XDR - IOC - Test": "Issue 25598",
        "Cherwell Example Scripts - test": "Issue 27107",
        "Cherwell - test": "Issue 26780",
        "Logzio - Test": "Issue 26729",
        "pyEWS_Test": "Issue 28339",
        "GmailTest": "Issue 27057",
        "playbook-SafeBreach-Test": "Issue 21205",
        "SMB test": "Issue 26454",
        "TestCofenseFeed": "Issue 29198",
        "PAN-OS Query Logs For Indicators Test": "Issue 28753",
        "Indeni_test": "Non-certified partner pack, this should be skipped for now"
    },
    "skipped_integrations": {

        "_comment1": "~~~ NO INSTANCE ~~~",
        "ZeroFox": "Issue 29284",
        "Recorded Future v2": "Issue 29090",
        "Symantec Management Center": "Issue 23960",
        "PerceptionPoint": "Issue 25795",
        "Infoblox": "Issue 25651",
        "IntSights": "Issue 26742",
        "Traps": "Issue 24122",
        "Fidelis Elevate Network": "Issue 26453",
        "McAfee Advanced Threat Defense": "Issue 16909",
        "CrowdStrike Falcon X": "Issue 26209",
        "Deep Instinct": "The partner didn't provide an instance",
        "Cofense Triage v2": "No instance - partner integration",
        "ArcSight Logger": "Issue 24303",
        "MxToolBox": "No instance",
        "Skyformation": "No instance, old partner",
        "Prisma Access": "Instance will be provided soon by Lior and Prasen - Issue 27112",
        "AlphaSOC Network Behavior Analytics": "No instance",
        "IsItPhishing": "No instance",
        "Verodin": "No instance",
        "EasyVista": "No instance",
        "Pipl": "No instance",
        "Moloch": "No instance",
        "Twilio": "No instance",
        "Zendesk": "No instance",
        "GuardiCore": "No instance",
        "Nessus": "No instance",
        "Cisco CloudLock": "No instance",
        "SentinelOne": "No instance",
        "Vectra v2": "No instance",
        "Awake Security": "Issue 23376",
        "ExtraHop": "No license, issue 23731",
        "RiskSense": "We should get an instance talk to Francesco",
        "Palo Alto Networks Cortex": "Issue 22300",
        "AWS - IAM": "Issue 21401",
        "FortiGate": "License expired, and not going to get one (issue 14723)",
        "IronDefense": "Test depends on making requests to a non-public API",
        "Attivo Botsink": "no instance, not going to get it",
        "VMware": "no License, and probably not going to get it",
        "AWS Sagemaker": "License expired, and probably not going to get it",
        "Symantec MSS": "No instance, probably not going to get it (issue 15513)",
        "Google Cloud Compute": "Can't test yet",
        "Cymon": "The service was discontinued since April 30th, 2019.",
        "FireEye ETP": "No instance",
        "ProofpointTAP_v2": "No instance",
        "remedy_sr_beta": "No instance",
        "ExtraHop v2": "No instance",
        "Minerva Labs Anti-Evasion Platform": "Issue 18835",
        "PolySwarm": "contribution",
        "Blueliv ThreatContext": "contribution",
        "Silverfort": "contribution",
        "Druva Ransomware Response": "contribution",
        "fireeye": "Issue 19839",
        "DomainTools": "Issue 8298",
        "Remedy On-Demand": "Issue 19835",
        "Check Point": "Issue 18643",
        "CheckPointFirewall_v2": "Issue 18643",
        "Preempt": "Issue 20268",
        "iDefense": "Issue 20095",
        "Jask": "Issue 18879",
        "vmray": "Issue 18752",
        "Anomali ThreatStream v2": "Issue 19182",
        "Anomali ThreatStream": "Issue 19182",
        "SCADAfence CNM": "Issue 18376",
        "ArcSight ESM v2": "Issue #18328",
        "AlienVault USM Anywhere": "Issue #18273",
        "Dell Secureworks": "Instance locally installed on @liorblob PC",
        "Netskope": "instance is down",
        "Service Manager": "Expired license",
        "carbonblackprotection": "License expired",
        "icebrg": "Issue 14312",
        "Freshdesk": "Trial account expired",
        "Threat Grid": "Issue 16197",
        "Kafka V2": "Can not connect to instance from remote",
        "Check Point Sandblast": "Issue 15948",
        "Remedy AR": "getting 'Not Found' in test button",
        "Salesforce": "Issue 15901",
        "Zscaler": "Issue 17784",
        "RedCanary": "License expired",
        "ANYRUN": "No instance",
        "Snowflake": "Looks like account expired, needs looking into",
        "Cisco Spark": "Issue 18940",
        "Phish.AI": "Issue 17291",
        "MaxMind GeoIP2": "Issue 18932.",
        "Exabeam": "Issue 19371",
        "McAfee ESM-v10": "Issue 20225",
        "PaloAltoNetworks_PrismaCloudCompute": "Issue 27112",
        "SecBI": "Issue 22545",
        "IBM Resilient Systems": "Issue 23722",
        "Ivanti Heat": "Issue 26259",
        "Bambenek Consulting Feed": "Issue 26184",
        "AWS - Athena - Beta": "Issue 19834",
        "Blueliv ThreatCompass": "Community contribution",
        "Hatching Triage": "Community contribution",
        "SNDBOX": "Issue 28826",
<<<<<<< HEAD
=======
        "illuminate": "Will be replaced by analyst1 - Issue 9401",
>>>>>>> 08ad3a22

        "_comment2": "~~~ UNSTABLE ~~~",
        "Tenable.sc": "unstable instance",
        "ThreatConnect v2": "unstable instance",

        "_comment3": "~~~ QUOTA ISSUES ~~~",
        "Joe Security": "Issue 25650",
        "XFE_v2": "Required proper instance, otherwise we get quota errors",
        "Lastline": "issue 20323",
        "Google Resource Manager": "Cannot create projects because have reached allowed quota.",
        "Looker": "Warehouse 'DEMO_WH' cannot be resumed because resource monitor 'LIMITER' has exceeded its quota.",
        "Ipstack": "Issue 26266",

        "_comment4": "~~~ NO INSTANCE - SUPPORTED BY THE COMMUNITY ~~~",
        "Zabbix": "Supported by external developer",
        "Humio": "supported by the partner",
        "Digital Guardian": "partner integration",
<<<<<<< HEAD
=======
        "Smokescreen IllusionBLACK": "partner integration",
>>>>>>> 08ad3a22

        "_comment5": "~~~ OTHER ~~~",
        "XFE": "We have the new integration XFE_v2, so no need to test the old one because they use the same quote",
        "Endace": "Issue 24304",
        "Pentera": "authentication method will not work with testing",
        "EclecticIQ Platform": "Issue 8821",
        "BitDam": "Issue #17247",
        "Zoom": "Issue 19832",
        "Forescout": "Can only be run from within PANW network. Look in keeper for - Demisto in the LAB",
        "HelloWorldSimple": "This is just an example integration - no need for test",
        "TestHelloWorldPlaybook": "This is just an example integration - no need for test",
        "Cymulate": "Partner didn't provided test playbook",
        "Lastline v2": "Temporary skipping, due to quota issues, in order to merge a PR",
        "Palo Alto Minemeld": "Issue #26878"
    },
    "nightly_integrations": [
        "Lastline v2",
        "TruSTAR",
        "SlackV2",
        "VulnDB"
    ],
    "unmockable_integrations": {
        "Microsoft Endpoint Configuration Manager": "Uses Microsoft winRM",
        "VirusTotal - Private API": "proxy failures with recording. related issues: 26463, 28888",
        "SecurityIntelligenceServicesFeed": "Need proxy configuration in server",
        "BPA": "Playbook using GenericPolling which is inconsistent",
        "Mail Listener v2": "Integration has no proxy checkbox",
        "Cortex XDR - IOC": "'Cortex XDR - IOC - Test' is using also the fetch indicators which is not working in proxy mode",
        "AWS - Security Hub": "Issue 24926",
        "Cherwell": "Submits a file - tests that send files shouldn't be mocked",
        "SNDBOX": "Submits a file - tests that send files shouldn't be mocked",
        "Joe Security": "Submits a file - tests that send files shouldn't be mocked",
        "Maltiverse": "issue 24335",
        "MITRE ATT&CK": "Using taxii2client package",
        "MongoDB": "Our instance not using SSL",
        "Cortex Data Lake": "Integration requires SSL",
        "Google Key Management Service": "The API requires an SSL secure connection to work.",
        "McAfee ESM-v10": "we have multiple instances with same test playbook, mock recording are per playbook so it keeps failing the playback step",
        "SplunkPy": "we have multiple instances with same test playbook, mock recording are per playbook so it keeps failing the playback step",
        "McAfee ESM v2": "we have multiple instances with same test playbook, mock recording are per playbook so it keeps failing the playback step",
        "mysql": "Does not use http",
        "SlackV2": "Integration requires SSL",
        "Whois": "Mocks does not support sockets",
        "Panorama": "Exception: Proxy process took to long to go up. https://circleci.com/gh/demisto/content/24826",
        "Image OCR": "Does not perform network traffic",
        "Server Message Block (SMB)": "Does not perform http communication",
        "Active Directory Query v2": "Does not perform http communication",
        "dnstwist": "Does not perform http communication",
        "Generic SQL": "Does not perform http communication",
        "PagerDuty v2": "Integration requires SSL",
        "TCPIPUtils": "Integration requires SSL",
        "Luminate": "Integration has no proxy checkbox",
        "Shodan": "Integration has no proxy checkbox",
        "Google BigQuery": "Integration has no proxy checkbox",
        "ReversingLabs A1000": "Checking",
        "Check Point": "Checking",
        "okta": "Test Module failing, suspect it requires SSL",
        "Okta v2": "dynamic test, need to revisit and better avoid conflicts",
        "Awake Security": "Checking",
        "ArcSight ESM v2": "Checking",
        "Phish.AI": "Checking",
        "Intezer": "Nightly - Checking",
        "ProtectWise": "Nightly - Checking",
        "google-vault": "Nightly - Checking",
        "McAfee NSM": "Nightly - Checking",
        "Forcepoint": "Nightly - Checking",
        "palo_alto_firewall": "Need to check test module",
        "Signal Sciences WAF": "error with certificate",
        "google": "'unsecure' parameter not working",
        "EWS Mail Sender": "Inconsistent test (playback fails, record succeeds)",
        "ReversingLabs Titanium Cloud": "No Unsecure checkbox. proxy trying to connect when disabled.",
        "Anomali ThreatStream": "'proxy' parameter not working",
        "Palo Alto Networks Cortex": "SDK",
        "Recorded Future": "might be dynamic test",
        "AlphaSOC Wisdom": "Test module issue",
        "RedLock": "SSL Issues",
        "Microsoft Graph": "Test direct access to oproxy",
        "MicrosoftGraphMail": "Test direct access to oproxy",
        "Microsoft Graph User": "Test direct access to oproxy",
        "Microsoft_Graph_Files": "Test direct access to oproxy",
        "Microsoft Graph Groups": "Test direct access to oproxy",
        "Microsoft Defender Advanced Threat Protection": "Test direct access to oproxy",
        "Azure Security Center v2": "Test direct access to oproxy",
        "Microsoft Graph Calendar": "Test direct access to oproxy",
        "Microsoft Graph Device Management": "Test direct access to oproxy",
        "Azure Compute v2": "Test direct access to oproxy",
        "AWS - CloudWatchLogs": "Issue 20958",
        "AWS - AccessAnalyzer": "Issue 24926",
        "AWS - ACM": "Issue 24926",
        "AWS - Athena - Beta": "Issue 24926",
        "AWS - CloudTrail": "Issue 24926",
        "AWS - EC2": "Issue 24926",
        "AWS - GuardDuty": "Issue 24926",
        "AWS - IAM": "Issue 24926",
        "AWS - Lambda": "Issue 24926",
        "AWS - Route53": "Issue 24926",
        "AWS - S3": "Issue 24926",
        "AWS - SQS": "Issue 24926",
        "Amazon DynamoDB": "Issue 24926",
        "AWS Sagemaker": "Issue 24926",
        "Gmail Single User": "googleclient sdk has time based challenge exchange",
        "Gmail": "googleclient sdk has time based challenge exchange",
        "GoogleCloudTranslate": "google translate sdk does not support proxy",
        "Google Chronicle Backstory": "SDK",
        "Google Vision AI": "SDK",
        "Google Cloud Compute": "googleclient sdk has time based challenge exchange",
        "Google Cloud Functions": "googleclient sdk has time based challenge exchange",
        "GoogleDocs": "googleclient sdk has time based challenge exchange",
        "GooglePubSub": "googleclient sdk has time based challenge exchange",
        "Google Resource Manager": "googleclient sdk has time based challenge exchange",
        "Google Cloud Storage": "SDK",
        "Syslog Sender": "syslog",
        "syslog": "syslog",
        "MongoDB Log": "Our instance not using SSL",
        "MongoDB Key Value Store": "Our instance not using SSL",
        "GoogleKubernetesEngine": "SDK",
        "TAXIIFeed": "Cannot use proxy",
        "EWSO365": "oproxy dependent",
        "QRadar": "Playbooks has parallel steps which are causing inconsistent results",
        "MISP V2": "Issue 26905"
    },
    "parallel_integrations": [
        "SNDBOX",
        "Whois",
        "Rasterize",
        "CVE Search v2",
        "VulnDB",
        "CheckPhish",
        "Tanium",
        "LogRhythmRest",
        "ipinfo",
        "Demisto REST API",
        "syslog",
        "ElasticsearchFeed",
        "MITRE ATT&CK",
        "Microsoft Intune Feed",
        "JSON Feed",
        "Plain Text Feed",
        "Fastly Feed",
        "Malware Domain List Active IPs Feed",
        "Blocklist_de Feed",
        "Cloudflare Feed",
        "AzureFeed",
        "SpamhausFeed",
        "Cofense Feed",
        "Bambenek Consulting Feed",
        "AWS Feed",
        "CSVFeed",
        "ProofpointFeed",
        "abuse.ch SSL Blacklist Feed",
        "TAXIIFeed",
        "Office 365 Feed",
        "AutoFocus Feed",
        "Recorded Future Feed",
        "DShield Feed",
        "AlienVault Reputation Feed",
        "BruteForceBlocker Feed",
        "Feodo Tracker IP Blocklist Feed",
        "AlienVault OTX TAXII Feed",
        "Prisma Access Egress IP feed",
        "Lastline v2",
        "McAfee DXL",
        "GCP Whitelist Feed",
        "Cortex Data Lake",
        "AWS - Security Hub",
        "Mail Listener v2"
    ],
    "docker_thresholds": {

        "_comment": "Add here docker images which are specific to an integration and require a non-default threshold (such as rasterize or ews). That way there is no need to define this multiple times. You can specify full image name with version or without.",
        "images": {
            "demisto/chromium": {
                "pid_threshold": 11
            },
            "demisto/py-ews:2.0": {
                "memory_threshold": 150
            },
            "demisto/pymisp:1.0.0.52": {
                "memory_threshold": 150
            },
            "demisto/pytan": {
                "pid_threshold": 11
            },
            "demisto/google-k8s-engine:1.0.0.9467": {
                "pid_threshold": 11
            },
            "demisto/threatconnect-tcex": {
                "pid_threshold": 11
            }
        }
    }
}<|MERGE_RESOLUTION|>--- conflicted
+++ resolved
@@ -3277,15 +3277,10 @@
         "Blueliv ThreatCompass": "Community contribution",
         "Hatching Triage": "Community contribution",
         "SNDBOX": "Issue 28826",
-<<<<<<< HEAD
-=======
         "illuminate": "Will be replaced by analyst1 - Issue 9401",
->>>>>>> 08ad3a22
-
         "_comment2": "~~~ UNSTABLE ~~~",
         "Tenable.sc": "unstable instance",
         "ThreatConnect v2": "unstable instance",
-
         "_comment3": "~~~ QUOTA ISSUES ~~~",
         "Joe Security": "Issue 25650",
         "XFE_v2": "Required proper instance, otherwise we get quota errors",
@@ -3293,16 +3288,11 @@
         "Google Resource Manager": "Cannot create projects because have reached allowed quota.",
         "Looker": "Warehouse 'DEMO_WH' cannot be resumed because resource monitor 'LIMITER' has exceeded its quota.",
         "Ipstack": "Issue 26266",
-
         "_comment4": "~~~ NO INSTANCE - SUPPORTED BY THE COMMUNITY ~~~",
         "Zabbix": "Supported by external developer",
         "Humio": "supported by the partner",
         "Digital Guardian": "partner integration",
-<<<<<<< HEAD
-=======
         "Smokescreen IllusionBLACK": "partner integration",
->>>>>>> 08ad3a22
-
         "_comment5": "~~~ OTHER ~~~",
         "XFE": "We have the new integration XFE_v2, so no need to test the old one because they use the same quote",
         "Endace": "Issue 24304",
