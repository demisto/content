--- conflicted
+++ resolved
@@ -3020,11 +3020,6 @@
         "GCS Object Policy (ACL) - Test": "used in GCS - Test as sub playbook",
         "Send Email To Recipients": "used in EWS Mail Sender Test 2 as sub playbook",
         "Create Phishing Classifier V2 ML Test": "Issue 26341",
-<<<<<<< HEAD
-        "Infocyte-Test": "Issue 26445",
-=======
-        "SMB test": "Issue 26454",
->>>>>>> c56d22f4
         "Account Enrichment - Generic v2 - Test": "Issue 26452",
         "Office365_Feed_Test": "Issue 26455",
         "DBotCreatePhishingClassifierV2FromFile-Test": "Issue 26456",
