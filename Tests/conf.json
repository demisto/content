--- conflicted
+++ resolved
@@ -399,13 +399,12 @@
             "playbookID": "RTIR Test"
         },
         {
-<<<<<<< HEAD
             "integrations": "SCADAfence CNM",
             "playbookID": "SCADAfence_test"
-=======
+        },
+        {
             "integrations": "VirusTotal",
             "playbookID": "virusTotal-test-playbook"
->>>>>>> a0285ea8
         }
     ],
     "skipped": [
