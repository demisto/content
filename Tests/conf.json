{
    "testTimeout": 160,
    "testInterval": 20,
    "tests": [
        {
            "integrations": "Cloaken",
            "playbookID": "Cloaken-Test"
        },
        {
            "integrations": "ThreatX",
            "playbookID": "ThreatX-test"
        },
        {
            "integrations": "AlienVault OTX",
            "playbookID": "AlienVaultOTX Test"
        },
        {
            "integrations": "Cofense Triage",
            "playbookID": "Cofense Triage Test"
        },
        {
            "integrations": "Minerva Labs Anti-Evasion Platform",
            "playbookID": "Minerva Test playbook"
        },
        {
            "integrations": "CheckPhish",
            "playbookID": "CheckPhish-Test"
        },
        {
            "integrations": "MicrosoftGraphMail",
            "playbookID": "MicrosoftGraphMail-Test"
        },
        {
            "integrations": "Symantec Management Center",
            "playbookID": "SymantecMC_TestPlaybook"
        },
        {
            "integrations": "Tufin",
            "playbookID": "Tufin Test"
        },
        {
            "integrations": "Looker",
            "playbookID": "Test-Looker"
        },
        {
            "integrations": "Vertica",
            "playbookID": "Vertica Test"
        },
        {
            "integrations": "Server Message Block (SMB)",
            "playbookID": "SMB test"
        },
        {
            "playbookID": "TestParseEmailHeaders"
        },
        {
            "playbookID": "TestParseEmailFile-deprecated-script"
        },
        {
            "integrations": "RSA NetWitness Packets and Logs",
            "playbookID": "rsa_packets_and_logs_test"
        },
        {
            "playbookID": "test_similar_incidents"
        },
        {
            "playbookID": "autofocus_test",
            "integrations": "Autofocus"
        },
        {
            "playbookID": "CheckpointFW-test",
            "integrations": "Check Point"
        },
        {
            "playbookID": "RegPathReputationBasicLists_test"
        },
        {
            "playbookID": "RandomStringGenerateTest"
        },
        {
            "playbookID": "DocumentationTest",
            "integrations": "ipinfo"
        },
        {
            "playbookID": "playbook-checkEmailAuthenticity-test"
        },
        {
            "playbookID": "HighlightWords_Test"

        },
        {
            "playbookID": "StringContainsArray_test"
        },
        {
            "integrations": "Fidelis Elevate Network",
            "playbookID": "Fidelis-Test"
        },
        {
            "integrations": "Thinkst Canary",
            "playbookID": "CanaryTools Test"
        },
        {
            "integrations": "ThreatMiner",
            "playbookID": "ThreatMiner-Test"
        },
        {
            "playbookID": "StixCreator-Test"
        },
        {
            "integrations": "Pwned",
            "playbookID": "Pwned test",
            "nightly": true
        },
        {
            "integrations": "Alexa Rank Indicator",
            "playbookID": "Alexa Test Playbook"
        },
        {
            "playbookID": "UnEscapeURL-Test"
        },
        {
            "playbookID": "UnEscapeIPs-Test"
        },
        {
            "playbookID": "ExtractDomainFromUrlAndEmail-Test"
        },
        {
            "playbookID": "ConvertKeysToTableFieldFormat_Test"
        },
        {
            "playbookID": "ParseCSVnullbytesTest"
        },
        {
            "integrations": "CVE Search",
            "playbookID": "cveReputation Test"
        },
        {
            "integrations": "HashiCorp Vault",
            "playbookID": "hashicorp_test"
        },
        {
            "integrations": "BeyondTrust Password Safe",
            "playbookID": "BeyondTrust-Test"
        },
        {
            "integrations": "Dell Secureworks",
            "playbookID": "secureworks_test"
        },
        {
            "integrations": "ServiceNow",
            "playbookID": "servicenow_test_new"
        },
        {
            "integrations": "ExtraHop",
            "playbookID": "ExtraHop-Test"
        },
        {
            "playbookID": "Test CommonServer"
        },
        {
            "integrations": "CIRCL",
            "playbookID": "CirclIntegrationTest"
        },
        {
            "integrations": "MISP V2",
            "playbookID": "MISP V2 Test"
        },
        {
            "playbookID": "test-LinkIncidentsWithRetry"
        },
        {
            "playbookID": "CopyContextToFieldTest"
        },
        {
            "integrations": "OTRS",
            "playbookID": "OTRS Test",
            "fromversion": "4.1.0"
        },
        {
            "integrations": "Attivo Botsink",
            "playbookID": "AttivoBotsinkTest"
        },
        {
            "playbookID": "CreatePhishingClassifierMLTest",
            "timeout" : 2400
        },
        {
            "integrations": "Cymon",
            "playbookID": "playbook-Cymon_Test"
        },
        {
            "integrations": "FortiGate",
            "playbookID": "Fortigate Test"
        },
        {
            "playbookID": "FormattedDateToEpochTest"
        },
        {
            "integrations": "SNDBOX",
            "playbookID": "SNDBOX_Test"
        },
        {
            "integrations": "SNDBOX",
            "playbookID": "Detonate File - SNDBOX - Test",
            "timeout": 2400,
            "nightly": true
        },
        {
            "integrations": "VxStream",
            "playbookID": "Detonate File - HybridAnalysis - Test",
            "timeout": 2400
        },
        {
            "playbookID": "WordTokenizeTest"
        },
        {
            "integrations": "Awake Security",
            "playbookID": "awake_security_test_pb"
        },
        {
          "integrations": "Tenable.sc",
          "playbookID": "tenable-sc-test",
          "timeout": 240,
          "nightly": true
        },
        {
            "integrations": "MimecastV2",
            "playbookID": "Mimecast test"
        },
        {
            "playbookID": "CreateEmailHtmlBody_test_pb",
            "fromversion": "4.1.0"
        },
        {
          "playbookID": "ReadPDFFile-Test"
        },
        {
            "playbookID": "ReadPDFFileV2-Test"
        },
        {
          "playbookID": "JSONtoCSV-Test"
        },
        {
            "integrations": "Panorama",
            "instance_names": "palo_alto_firewall",
            "playbookID": "palo_alto_firewall_test_pb",
            "timeout": 1000,
            "nightly": true
        },
        {
            "integrations": "Panorama",
            "instance_names": "palo_alto_panorama",
            "playbookID": "palo_alto_panorama_test_pb",
            "timeout": 1000,
            "nightly": true
        },
        {
          "integrations": "Tenable.io",
          "playbookID": "Tenable.io test"
        },
        {
          "playbookID": "URLDecode-Test"
        },
        {
          "playbookID": "GetTime-Test"
        },
        {
          "integrations": "Tenable.io",
          "playbookID": "Tenable.io Scan Test",
          "nightly": true,
          "timeout": 900
        },
        {
            "integrations": "Tenable.sc",
            "playbookID": "tenable-sc-scan-test",
            "nightly": true,
            "timeout": 600
        },
        {
            "integrations": "google-vault",
            "playbookID": "Google-Vault-Generic-Test",
            "nightly": true,
            "timeout": 3600
        },
        {
            "integrations": "google-vault",
            "playbookID": "Google_Vault-Search_And_Display_Results_test",
            "nightly": true,
            "timeout": 3600
        },
        {
            "playbookID": "Luminate-TestPlaybook",
            "integrations": "Luminate"
        },
        {
            "playbookID": "ParseEmailFiles-test"
        },
        {
            "playbookID": "ParseExcel-test"
        },
        {
            "playbookID": "Detonate File - No Files test"
        },
        {
            "integrations": [
                "Panorama",
                "Check Point"
            ],
            "instance_names": "palo_alto_firewall",
            "playbookID": "blockip_test_playbook"
        },
        {
            "integrations": "Palo Alto Minemeld",
            "playbookID": "minemeld_test"
        },
        {
            "integrations": "InfoArmor VigilanteATI",
            "playbookID": "InfoArmorVigilanteATITest"
        },
        {
            "integrations": "IntSights",
            "instance_names": "intsights_standard_account",
            "playbookID": "IntSights Test",
            "nightly": true,
            "timeout": 500
        },
        {
            "integrations": "IntSights",
            "playbookID": "IntSights Mssp Test",
            "instance_names": "intsights_mssp_account",
            "nightly": true,
            "timeout": 500
        },
        {
            "integrations": "dnstwist",
            "playbookID": "dnstwistTest"
        },
        {
            "integrations": "BitDam",
            "playbookID": "Detonate File - BitDam Test"
        },
        {
            "integrations": "Threat Grid",
            "playbookID": "Test-Detonate URL - ThreatGrid",
            "timeout": 600
        },
        {
            "integrations": "Threat Grid",
            "playbookID": "ThreatGridTest",
            "timeout": 600
        },
        {
            "integrations": [
                "Palo Alto Minemeld",
                "Panorama"
            ],
            "instance_names": "palo_alto_firewall",
            "playbookID": "block_indicators_-_generic_-_test"
        },
        {
          "integrations": "Signal Sciences WAF",
          "playbookID": "SignalSciences-Test"
        },
        {
            "integrations": "RTIR",
            "playbookID": "RTIR Test"
        },
        {
            "integrations": "RedCanary",
            "playbookID": "RedCanaryTest",
            "nightly" : true
        },
        {
          "integrations": "Devo",
          "playbookID": "devo_test_playbook"
        },
        {
          "playbookID": "URL Enrichment - Generic v2 - Test",
          "integrations": [
              "Rasterize",
              "VirusTotal - Private API"
          ],
            "instance_names": "virus_total_private_api_general",
            "timeout": 500
        },
        {
            "playbookID": "CutTransformerTest"
        },
        {
            "integrations": "SCADAfence CNM",
            "playbookID": "SCADAfence_test"
        },
        {
            "integrations": "ProtectWise",
            "playbookID": "Protectwise-Test"
        },
        {
            "integrations": "WhatsMyBrowser",
            "playbookID": "WhatsMyBrowser-Test"
        },
        {

            "integrations": "BigFix",
            "playbookID": "BigFixTest"
        },
        {
            "integrations": "Lastline",
            "playbookID": "Lastline - testplaybook",
            "nightly": true
        },
        {
            "integrations": "epo",
            "playbookID": "Test Playbook McAfee ePO"
        },
        {
            "integrations": "activedir",
            "playbookID": "calculate_severity_-_critical_assets_-_test"
        },
        {
            "playbookID": "TextFromHTML_test_playbook"
        },
        {
            "playbookID": "PortListenCheck-test"
        },
        {
            "integrations": "ThreatExchange",
            "playbookID": "ThreatExchange-test"
        },
        {
            "integrations": "ThreatExchange",
            "playbookID": "extract_indicators_-_generic_-_test",
            "timeout": 240
        },
        {
            "integrations": "Joe Security",
            "playbookID": "JoeSecurityTestPlaybook",
            "timeout": 500,
            "nightly": true
        },
        {
            "integrations": "Joe Security",
            "playbookID": "JoeSecurityTestDetonation",
            "timeout": 2000,
            "nightly": true
        },
        {
            "integrations": "WildFire-v2",
            "playbookID": "Wildfire Test"
        },
        {
            "integrations": "GRR",
            "playbookID": "grr_test",
            "nightly": true
        },
        {
            "integrations": "VirusTotal",
            "instance_names": "virus_total_general",
            "playbookID": "virusTotal-test-playbook",
            "timeout": 1400,
            "nightly": true
        },
        {
            "integrations": "VirusTotal",
            "instance_names": "virus_total_preferred_vendors",
            "playbookID": "virusTotaI-test-preferred-vendors",
            "timeout": 1400,
            "nightly": true
        },
        {
            "integrations": "Preempt",
            "playbookID": "Preempt Test"
        },
        {   "integrations": "Gmail",
            "playbookID": "get_original_email_-_gmail_-_test"
        },
        {
            "integrations": "EWS v2",
            "playbookID": "get_original_email_-_ews-_test"
        },
        {
            "integrations": ["EWS v2","EWS Mail Sender"],
            "playbookID": "EWS search-mailbox test",
            "timeout": 300
        },
        {
            "integrations": "PagerDuty v2",
            "playbookID": "PagerDuty Test"
        },
        {
            "playbookID": "test_delete_context"
        },
        {
            "playbookID": "GmailTest",
            "integrations": "Gmail"
        },
        {
            "playbookID": "Gmail Convert Html Test",
            "integrations": "Gmail"
        },
        {
            "playbookID": "TestParseCSV"
        },
        {
            "integrations": "Shodan",
            "playbookID": "ShodanTest"
        },
        {
            "playbookID": "Extract Indicators From File - test",
            "timeout": 2000
        },
        {
            "playbookID": "dedup_-_generic_-_test"
        },
        {
            "playbookID": "TestDedupIncidentsPlaybook"
        },
        {
            "playbookID": "TestDedupIncidentsByName"
        },
        {
            "integrations": "McAfee Advanced Threat Defense",
            "playbookID": "Test Playbook McAfee ATD",
            "timeout": 700
        },
        {
            "integrations": "McAfee Advanced Threat Defense",
            "playbookID": "Test Playbook McAfee ATD Upload File"
        },
        {
            "playbookID": "exporttocsv_script_test"
        },
        {
            "integrations": "Intezer",
            "playbookID": "Intezer Testing",
            "nightly": true,
            "timeout": 500
        },
        {
            "integrations": "Intezer v2",
            "playbookID": "Intezer Testing v2",
            "fromversion": "4.1.0",
            "timeout": 700
        },
        {
            "integrations": "FalconIntel",
            "playbookID": "CrowdStrike Falcon Intel v2"
        },
        {
          "playbookID": "ContextGetters_Test"
        },
        {
            "integrations": [
                "Mail Sender (New)",
                "google"
            ],
            "playbookID": "Mail Sender (New) Test"
        },
        {
            "playbookID": "buildewsquery_test"
        },
        {
            "integrations": "Rapid7 Nexpose",
            "playbookID": "nexpose_test",
            "timeout": 240
        },
        {
            "integrations": "EWS Mail Sender",
            "playbookID": "EWS Mail Sender Test"
        },
        {
            "integrations": "EWS Mail Sender",
            "playbookID": "EWS Mail Sender Test 2"
        },
        {
            "playbookID": "decodemimeheader_-_test"
        },
        {
            "integrations": "CVE Search",
            "playbookID": "cve_enrichment_-_generic_-_test"
        },
        {
            "playbookID": "test_url_regex"
        },
        {
            "integrations": "Skyformation",
            "playbookID": "TestSkyformation"
        },
        {
            "integrations": "okta",
            "playbookID": "okta_test_playbook",
            "timeout": 240
        },
        {
            "playbookID": "Test filters & transformers scripts"
        },
        {
            "integrations": "Salesforce",
            "playbookID": "SalesforceTestPlaybook"
        },
        {
            "integrations": "McAfee ESM-v10",
            "instance_names": "v10.2.0",
            "playbookID": "McAfeeESMTest",
            "timeout": 500
        },
        {
            "integrations": "GoogleSafeBrowsing",
            "playbookID": "Google Safe Browsing Test",
            "timeout": 240
        },
        {
            "integrations": "EWS v2",
            "playbookID": "EWSv2_empty_attachment_test"
        },
        {
            "integrations": "EWS v2",
            "playbookID": "EWS Public Folders Test"
        },
        {
            "playbookID": "TestWordFileToIOC",
            "timeout": 300
        },
        {
            "integrations": "Symantec Endpoint Protection V2",
            "playbookID": "SymantecEndpointProtection_Test"
        },
        {
            "integrations": "carbonblackprotection",
            "playbookID": "search_endpoints_by_hash_-_carbon_black_protection_-_test",
            "timeout": 500
        },
        {
            "playbookID": "process_email_-_generic_-_test",
            "timeout": 240
        },
        {
            "integrations": "activedir",
            "playbookID": "account_enrichment_-_generic_test"
        },
        {
            "integrations": "FalconHost",
            "playbookID": "search_endpoints_by_hash_-_crowdstrike_-_test",
            "timeout": 500
        },
        {
            "integrations": "FalconHost",
            "playbookID": "CrowdStrike Endpoint Enrichment - Test"
        },
        {
          "integrations": "FalconHost",
          "playbookID": "crowdstrike_falconhost_test"
        },
        {
            "integrations": "CrowdstrikeFalcon",
            "playbookID": "Test - CrowdStrike Falcon",
            "fromversion": "4.1.0"
        },
        {
            "integrations": [
                "VirusTotal"
            ],
            "instance_names": "virus_total_general",
            "playbookID": "ip_enrichment_generic_test"
        },
        {
            "playbookID": "ExposeIncidentOwner-Test"
        },
        {
            "integrations": "OpenPhish",
            "playbookID": "email_test"
        },
        {
            "integrations": "VirusTotal",
            "instance_names": "virus_total_general",
            "playbookID": "domain_enrichment_generic_test"
        },
        {
            "integrations": "PostgreSQL",
            "playbookID": "PostgreSQL Test"
        },
        {
            "integrations": "google",
            "playbookID": "GsuiteTest"
        },
        {
            "integrations": "OpenPhish",
            "playbookID": "OpenPhish Test Playbook"
        },
        {
            "integrations": "RSA Archer",
            "playbookID": "Archer-Test-Playbook",
            "nightly": true
        },
        {
            "integrations": "jira",
            "playbookID": "Jira-Test"
        },
        {
            "integrations": "jira-v2",
            "playbookID": "Jira-v2-Test"
        },
        {
            "integrations": "ipinfo",
            "playbookID": "IPInfoTest"
        },
        {
            "integrations": "jira",
            "playbookID": "VerifyHumanReadableFormat"
        },
        {
            "playbookID": "ExtractURL Test"
        },
        {
            "playbookID": "strings-test"
        },
        {
            "playbookID": "TestCommonPython"
        },
        {
            "playbookID": "TestFileCreateAndUpload"
        },
        {
            "playbookID": "TestIsValueInArray"
        },
        {
            "playbookID": "TestStringReplace"
        },
        {
            "playbookID": "TestHttpPlaybook"
        },
        {
            "integrations": "SplunkPy",
            "playbookID": "Splunk-Test"
        },
        {
            "integrations": "SplunkPy",
            "playbookID": "SplunkPySearch_Test"
        },
        {
            "integrations" : "McAfee NSM",
            "playbookID" : "McAfeeNSMTest",
            "timeout" : 400,
            "nightly": true
        },
        {
            "integrations": "PhishTank",
            "playbookID": "PhishTank Testing"
        },
        {
            "integrations": "McAfee Web Gateway",
            "playbookID": "McAfeeWebGatewayTest",
            "timeout" : 500
        },
        {
            "integrations": "TCPIPUtils",
            "playbookID": "TCPUtils-Test"
        },
        {
            "playbookID": "ProofpointDecodeURL-Test",
            "timeout": 300
        },
        {
            "playbookID": "listExecutedCommands-Test"
        },
        {
            "integrations": "Service Manager",
            "playbookID": "TestHPServiceManager",
            "timeout": 400
        },
        {
            "playbookID": "LanguageDetect-Test",
            "timeout": 300
        },
        {
            "integrations": "Forcepoint",
            "playbookID": "forcepoint test",
            "timeout": 500,
            "nightly": true
        },
        {
            "playbookID": "GeneratePassword-Test"
        },
        {
            "playbookID": "ZipFile-Test"
        },
        {
            "playbookID": "ExtractDomainTest"
        },
        {
            "playbookID": "Test-IsMaliciousIndicatorFound"
        },
        {
            "playbookID": "TestExtractHTMLTables"
        },
        {
            "integrations": "carbonblackliveresponse",
            "playbookID": "CarbonBlackLiveResponseTest",
            "nightly": true
        },
        {
            "playbookID": "TestSafeBreach",
            "integrations": "SafeBreach"
        },
        {
            "integrations": "urlscan.io",
            "playbookID": "urlscan_malicious_Test",
            "timeout": 300
        },
        {
            "integrations": "EWS v2",
            "playbookID": "pyEWS_Test"
        },
        {

            "integrations": "Netskope",
            "playbookID": "Netskope Test"
        },
        {
            "integrations": "Cylance Protect v2",
            "playbookID": "Cylance Protect v2 Test"
        },
        {
            "integrations": "ReversingLabs Titanium Cloud",
            "playbookID": "ReversingLabsTCTest"
        },
        {
            "integrations": "ReversingLabs A1000",
            "playbookID": "ReversingLabsA1000Test"
        },
        {
            "integrations": "Demisto Lock",
            "playbookID": "DemistoLockTest"
        },
        {
            "playbookID": "test-domain-indicator",
            "timeout": 400
        },
        {
            "playbookID": "Cybereason Test",
            "integrations": "Cybereason",
            "timeout": 1200,
            "fromversion": "4.1.0"
        },
        {
            "integrations": "VirusTotal - Private API",
            "instance_names": "virus_total_private_api_general",
            "playbookID": "File Enrichment - Virus Total Private API Test",
            "nightly": true
        },
        {
            "integrations": "VirusTotal - Private API",
            "instance_names": "virus_total_private_api_general",
            "playbookID": "virusTotalPrivateAPI-test-playbook",
            "timeout": 1400,
            "nightly": true
        },
        {
            "integrations": "VirusTotal - Private API",
            "instance_names": "virus_total_private_api_preferred_vendors",
            "playbookID": "virusTotalPrivateAPI-test-preferred-vendors",
            "timeout": 1400,
            "nightly": true
        },
        {
            "integrations": "Cisco Meraki",
            "playbookID": "Cisco-Meraki-Test"
        },
        {
            "integrations": "Tanium",
            "playbookID": "Tanium Test Playbook",
            "nightly": true,
            "timeout": 1200
        },
        {
            "integrations": "Recorded Future",
            "playbookID": "Recorded Future Test",
            "nightly": true
        },
        {
            "integrations": "Microsoft Graph",
            "playbookID": "Microsoft Graph Test"
        },
        {
            "integrations": "Microsoft Graph User",
            "playbookID": "Microsoft Graph - Test"
        },
        {
            "integrations": "RedLock",
            "playbookID": "RedLockTest",
            "nightly": true
        },
        {
            "integrations": "Symantec Messaging Gateway",
            "playbookID": "Symantec Messaging Gateway Test"
        },
        {
            "integrations": "ThreatConnect",
            "playbookID": "test-ThreatConnect"
        },
        {
            "integrations": "VxStream",
            "playbookID": "VxStream Test",
            "nightly": true
        },
        {
            "integrations":"Cylance Protect",
            "playbookID": "get_file_sample_by_hash_-_cylance_protect_-_test",
            "timeout": 240
        },
        {
            "integrations": "Cylance Protect",
            "playbookID": "endpoint_enrichment_-_generic_test"
        },
        {
            "integrations": "QRadar",
            "playbookID": "test_Qradar"
        },
        {
            "integrations": "VMware",
            "playbookID": "VMWare Test"
        },
        {
            "integrations": "Anomali ThreatStream",
            "playbookID": "Anomali_ThreatStream_Test"
        },
        {
            "integrations": "Farsight DNSDB",
            "playbookID": "DNSDBTest"
        },
        {
            "integrations": "carbonblack-v2",
            "playbookID": "CarbonBlackResponseTest"
        },
        {
            "integrations": "Cisco Umbrella Investigate",
            "playbookID": "Cisco Umbrella Test"
        },
        {
            "integrations": "icebrg",
            "playbookID": "Icebrg Test",
            "timeout" : 500
        },
        {
            "integrations": "Symantec MSS",
            "playbookID": "SymantecMSSTest"
        },
        {
            "integrations": "Remedy AR",
            "playbookID": "Remedy AR Test"
        },
        {
            "integrations": "McAfee Active Response",
            "playbookID": "McAfee-MAR_Test",
            "timeout": 700
        },
        {
            "integrations": "McAfee Threat Intelligence Exchange",
            "playbookID": "McAfee-TIE Test",
            "timeout": 700
        },
        {
            "integrations": "ArcSight Logger",
            "playbookID": "ArcSight Logger test"
        },
        {
            "integrations": "ArcSight ESM v2",
            "playbookID": "ArcSight ESM v2 Test"
        },
        {
            "integrations": "ArcSight ESM v2",
            "playbookID": "test Arcsight - Get events related to the Case"
        },
        {
            "integrations": "XFE",
            "playbookID": "XFE Test",
            "timeout": 140,
            "nightly": true
        },
        {
            "integrations": "McAfee Threat Intelligence Exchange",
            "playbookID": "search_endpoints_by_hash_-_tie_-_test",
            "timeout": 500
        },
        {
            "integrations": "iDefense",
            "playbookID": "iDefenseTest",
            "timeout": 300
        },
        {
            "integrations": "AbuseIPDB",
            "playbookID": "AbuseIPDB Test",
            "nightly": true
        },
        {
            "integrations": "AbuseIPDB",
            "playbookID": "AbuseIPDB PopulateIndicators Test",
            "nightly": true
        },
        {
            "integrations" : "jira",
            "playbookID" : "JiraCreateIssue-example-test"
        },
        {
            "integrations": "LogRhythm",
            "playbookID": "LogRhythm-Test-Playbook",
            "timeout": 200
        },
        {
            "integrations": "FireEye HX",
            "playbookID": "FireEye HX Test"
        },
        {
            "integrations": "Phish.AI",
            "playbookID": "PhishAi-Test"
        },
        {
            "integrations": "Phish.AI",
            "playbookID": "Test-Detonate URL - Phish.AI"
        },
        {
            "integrations": "Centreon",
            "playbookID": "Centreon-Test-Playbook"
        },
        {
            "playbookID": "ReadFile test"
        },
        {
            "integrations": "TruSTAR",
            "playbookID": "TruSTAR Test"
        },
        {
            "integrations": "AlphaSOC Wisdom",
            "playbookID": "AlphaSOC-Wisdom-Test"
        },
        {
            "integrations": "Jask",
            "playbookID": "Jask_Test",
            "fromversion": "4.1.0"
        },
        {
            "integrations": "Qualys",
            "playbookID": "Qualys-Test",
            "nightly": true
        },
        {
            "integrations": "Whois",
            "playbookID": "whois_test",
            "fromversion": "4.1.0"
        },
        {
            "integrations": "RSA NetWitness Endpoint",
            "playbookID": "NetWitness Endpoint Test"
        },
        {
            "integrations": "Check Point Sandblast",
            "playbookID": "Sandblast_malicious_test"
        },
        {
            "playbookID": "TestMatchRegex"
        },
        {
            "integrations": "ActiveMQ",
            "playbookID": "ActiveMQ Test"
        },
        {
            "playbookID": "RegexGroups Test"
        },
        {
            "integrations": "Cisco pxGrid ISE",
            "playbookID": "cisco-ise-test-playbook"
        },
        {
            "integrations": "RSA NetWitness v11.1",
            "playbookID": "RSA NetWitness Test"
        },
        {
            "playbookID": "ExifReadTest"
        },
        {
          "integrations": "Cuckoo Sandbox",
          "playbookID": "CuckooTest",
          "timeout": 700
        },
        {
            "integrations" : "VxStream",
            "playbookID" : "Test-Detonate URL - Crowdstrike",
            "timeout" : 1200
        },
        {
            "playbookID": "Detonate File - Generic Test",
            "timeout": 500
        },
        {
            "integrations": [
                "Lastline",
                "WildFire-v2",
                "SNDBOX",
                "VxStream",
                "McAfee Advanced Threat Defense"
            ],
            "playbookID" : "Detonate File - Generic Test",
            "timeout" : 2400,
            "nightly" : true
        },
        {
            "playbookID": "detonate_file_-_generic_test",
            "toversion": "3.6.0"
        },
        {
            "playbookID": "STIXParserTest"
        },
        {
           "playbookID": "Detonate URL - Generic Test",
           "timeout": 2000,
           "nightly": true,
           "integrations": [
             "McAfee Advanced Threat Defense",
             "VxStream",
             "Lastline"
           ]
        },
        {
            "playbookID": "ReadPDFFile-Test"
        },
        {
            "integrations": [
                "VirusTotal",
                "urlscan.io",
                "activedir"
            ],
            "instance_names": "virus_total_general",
            "playbookID": "entity_enrichment_generic_test",
            "timeout": 240
        },
        {
            "integrations": [
                "FalconHost",
                "McAfee Threat Intelligence Exchange",
                "carbonblackprotection",
                "carbonblack"
            ],
            "playbookID": "search_endpoints_by_hash_-_generic_-_test",
            "timeout": 500
        },
        {
            "integrations": "Zscaler",
            "playbookID": "Zscaler Test",
            "nightly": true,
            "timeout": 500
        },
        {
            "playbookID": "DemistoUploadFileToIncident Test",
            "integrations": "Demisto REST API"
        },
        {
            "playbookID": "DemistoUploadFile Test",
            "integrations": "Demisto REST API"
        },
        {
            "playbookID": "MaxMind Test",
            "integrations": "MaxMind GeoIP2"

        },
        {
            "playbookID": "Test_Sagemaker",
            "integrations": "AWS Sagemaker"

        },
        {
            "playbookID": "Phishing test - attachment",
            "timeout": 600,
            "nightly": true,
            "integrations": [
                "EWS Mail Sender",
                "Pwned",
                "Demisto REST API",
                "Palo Alto Minemeld"
            ]
        },
        {
            "playbookID": "Phishing test - Inline",
            "timeout": 500,
            "nightly": true,
            "integrations": [
                "EWS Mail Sender",
                "Pwned",
                "Demisto REST API",
                "Palo Alto Minemeld"
            ]
        },
        {
            "playbookID": "Phishing v2 Test - Attachment",
            "timeout": 600,
            "nightly": true,
            "integrations": [
                "EWS Mail Sender",
                "Pwned",
                "Demisto REST API",
                "Palo Alto Minemeld"
            ]
        },
        {
            "playbookID": "Phishing v2 Test - Inline",
            "timeout": 500,
            "nightly": true,
            "integrations": [
                "EWS Mail Sender",
                "Pwned",
                "Demisto REST API",
                "Palo Alto Minemeld"
            ]
        },
        {
            "integrations": "duo",
            "playbookID": "DUO Test Playbook"
        },
        {
            "playbookID": "SLA Scripts - Test"
        },
        {
            "playbookID": "PcapHTTPExtractor-Test"
        },
        {
            "playbookID": "Ping Test Playbook"
        },
        {
            "playbookID": "Active Directory Test",
            "instance_names": "active_directory_query_v2",
            "integrations": "Active Directory Query v2"
        },
        {
            "integrations": "Active Directory Query v2",
            "instance_names": "active_directory_query_v2_with_port_configuration",
            "playbookID": "Active Directory Query V2 configuration with port"
        },
        {
            "integrations": "mysql",
            "playbookID": "MySQL Test"
        },
        {
            "playbookID": "Email Address Enrichment - Generic v2 - Test"
        },
        {
            "playbookID": "Email Address Enrichment - Generic v2.1 - Test",
            "integrations": "Active Directory Query v2"
        },
        {
            "integrations": "Phishme Intelligence",
            "playbookID": "Test - PhishMe Intelligence",
            "timeout": 500
        },
        {
            "playbookID": "GDPRContactAuthorities Test"
        },
        {
            "integrations": "Google Resource Manager",
            "playbookID": "GoogleResourceManager-Test",
            "timeout": 500,
            "nightly": true
        },
        {
            "integrations": "Freshdesk",
            "playbookID": "Freshdesk-Test",
            "timeout": 500,
            "nightly": true
        },
        {
            "playbookID": "Autoextract - Test"
        },
        {
            "playbookID": "FilterByList - Test",
            "fromversion": "4.1.0"
        },
        {
            "integrations": "Kafka V2",
            "playbookID": "Kafka Test"
        },
        {
            "playbookID": "File Enrichment - Generic v2 - Test",
            "instance_names": "virus_total_private_api_general",
            "integrations": [
                "VirusTotal - Private API",
                "Cylance Protect v2"
            ]
        },
        {
            "integrations": "McAfee Active Response",
            "playbookID": "Endpoint data collection test",
            "timeout": 500
        },
        {
            "integrations": "McAfee Active Response",
            "playbookID": "MAR - Endpoint data collection test",
            "timeout": 500
        },
        {

            "integrations": "DUO Admin",
            "playbookID": "DuoAdmin API test playbook"
        },
        {
            "playbookID": "TestShowScheduledEntries"
        },
        {
            "integrations": "Symantec Advanced Threat Protection",
            "playbookID": "Symantec ATP Test"

        },
        {
            "playbookID": "CheckDockerImageAvailableTest"
        },
        {
            "playbookID": "ExtractDomainFromEmailTest"
        },
        {
            "integrations": "Threat Grid",
            "playbookID": "Test-Detonate URL - ThreatGrid"
        },
        {
            "playbookID": "Account Enrichment - Generic v2 - Test",
            "integrations": "activedir"
        },
        {
            "playbookID": "Extract Indicators From File - Generic v2 - Test",
            "integrations": "Image OCR"
        },
        {
            "playbookID": "Endpoint Enrichment - Generic v2 - Test",
            "integrations": [
                "FalconHost",
                "Cylance Protect",
                "carbonblack",
                "epo",
                "activedir"
            ]
        },
        {
            "playbookID": "Endpoint Enrichment - Generic v2.1 - Test",
            "integrations": [
                "FalconHost",
                "Cylance Protect v2",
                "carbonblack-v2",
                "epo",
                "Active Directory Query v2"
            ]
        },
        {
            "playbookID": "EmailReputationTest",
            "integrations": "Pwned"
        },
        {
            "integrations": "Symantec Deepsight Intelligence",
            "playbookID": "Symantec Deepsight Test"
        },
        {
            "playbookID": "ExtractDomainFromEmailTest"
        },
        {
            "playbookID": "PAN OS EDL Management - Test",
            "integrations": "palo_alto_networks_pan_os_edl_management"
        },
        {
            "integrations": "Snowflake",
            "playbookID": "Snowflake-Test"
        },
        {
            "playbookID": "Account Enrichment - Generic v2.1 - Test",
            "integrations": "Active Directory Query v2"
        },
        {
            "integrations": "Cisco Umbrella Investigate",
            "playbookID": "Domain Enrichment - Generic v2 - Test"
        },
        {
            "integrations": "Google BigQuery",
            "playbookID": "Google BigQuery Test"
        },
        {
            "integrations": "nmap",
            "playbookID": "af2f5a99-d70b-48c1-8c25-519732b733f2"
        },
        {
            "integrations": "Zoom",
            "playbookID": "Zoom_Test"
        },
        {
            "integrations": "Palo Alto Networks Cortex",
            "playbookID": "Palo Alto Networks Cortex Test",
            "fromversion": "4.1.0"
        },
        {
            "playbookID": "IP Enrichment - Generic v2 - Test",
            "integrations": "Threat Crowd",
            "fromversion": "4.1.0"
        },
        {
            "integrations": "Cherwell",
            "playbookID": "Cherwell Example Scripts - test"
        },
        {
            "integrations": "Cherwell",
            "playbookID": "Cherwell - test"
        },
        {
            "integrations": "CarbonBlackProtectionV2",
            "playbookID": "Carbon Black Enterprise Protection V2 Test"
        },
        {
            "integrations": "Active Directory Query v2",
            "instance_names": "active_directory_query_v2",
            "playbookID": "Test ADGetUser Fails with no instances 'Active Directory Query' (old version)"
        },
        {
            "integrations": "ANYRUN",
            "playbookID": "ANYRUN-Test"
        },
        {
            "integrations": "ANYRUN",
            "playbookID": "Detonate File - ANYRUN - Test"
        },
        {
            "integrations": "ANYRUN",
            "playbookID": "Detonate URL - ANYRUN - Test"
        },
        {
            "integrations": "Netcraft",
            "playbookID": "Netcraft test"
        },
        {
            "integrations": "EclecticIQ Platform",
            "playbookID": "EclecticIQ Test"
        },
        {
            "playbookID": "FormattingPerformance - Test",
            "fromversion": "5.0.0"
        },
        {
            "integrations": "AWS - EC2",
            "playbookID": "2142f8de-29d5-4288-8426-0db39abe988b"
        },
        {
            "integrations": "AWS - EC2",
            "playbookID": "d66e5f86-e045-403f-819e-5058aa603c32"
        },
        {
            "integrations": "ANYRUN",
            "playbookID": "Detonate File From URL - ANYRUN - Test"
        },
        {
            "integrations": "AWS - CloudWatchLogs",
            "playbookID": "2cddaacb-4e4c-407e-8ef5-d924867b810c"
        },
        {
            "integrations": "AWS - CloudTrail",
            "playbookID": "3da2e31b-f114-4d7f-8702-117f3b498de9"
        },
        {
            "playbookID": "5dc848e5-a649-4394-8300-386770d39d75"
        },
        {
            "integrations": "carbonblackprotection",
            "playbookID": "67b0f25f-b061-4468-8613-43ab13147173"
        },
        {
            "integrations": "DomainTools",
            "playbookID": "DomainTools-Test"
        },
        {
            "integrations": "Cisco Spark",
            "playbookID": "efc817d2-6660-4d4f-890d-90513ca1e180"
        },
        {
            "playbookID": "Get File Sample By Hash - Generic - Test"
        },
        {
            "playbookID": "Get File Sample From Hash - Generic - Test"
        },
        {
            "playbookID": "get_file_sample_by_hash_-_carbon_black_enterprise_Response_-_test"
        },
        {
            "playbookID": "get_file_sample_from_path_-_d2_-_test"
        },
        {
            "integrations": "Remedy On-Demand",
            "playbookID": "Remedy-On-Demand-Test"
        },
        {
            "playbookID": "ssdeepreputationtest"
        },
        {
            "playbookID": "TestIsEmailAddressInternal"
        },
        {
            "playbookID": "search_endpoints_by_hash_-_carbon_black_response_-_test"
        },
        {
            "integrations": "Google Cloud Compute",
            "playbookID": "GoogleCloudCompute-Test"
        },
        {
            "playbookID": "FormattingPerformance - Test",
            "fromversion": "5.0.0"
        },
        {
            "integrations": "AWS - S3",
            "playbookID": "97393cfc-2fc4-4dfe-8b6e-af64067fc436"
        },
        {
            "integrations": "Image OCR",
            "playbookID": "TestImageOCR"
        },
        {
            "playbookID": "EWS test"
        },
        {
            "integrations": "fireeye",
            "playbookID": "Detonate File - FireEye AX - Test"
        },
        {
            "integrations": "Rasterize",
            "playbookID": "Rasterize Test"
        },
        {
            "integrations": "Rasterize",
            "playbookID": "RasterizeImageTest"
        },
        {
            "integrations": "Ipstack",
            "playbookID": "Ipstack_Test"
        },
        {

            "integrations": "Perch",
            "playbookID": "Perch-Test"
        },
        {
            "integrations": "Forescout",
            "playbookID": "Forescout-Test"
        },
        {
            "integrations": "GitHub",
            "playbookID": "Git_Integration-Test"
        },
        {
            "integrations": "LogRhythmRest",
            "playbookID": "LogRhythm REST test"
        },
        {
            "integrations": "AlienVault USM Anywhere",
            "playbookID": "AlienVaultUSMAnywhereTest"
        },
        {
            "playbookID": "PhishLabsTestPopulateIndicators"
        },
        {
            "integrations": "PhishLabs IOC",
            "playbookID": "PhishLabsIOC TestPlaybook",
            "fromversion": "4.1.0"
        },
        {
            "integrations": "vmray",
            "playbookID": "VMRay-Test"
        },
        {
            "integrations": "AutoFocus V2",
            "playbookID": "AutoFocus V2 test"
        },
        {
            "playbookID": "Process Email - Generic for Rasterize"
        },
        {
<<<<<<< HEAD
            "integrations": "BluecatAddressManager",
            "playbookID": "Bluecat Address Manager test"
=======
            "integrations": "Anomali ThreatStream v2",
            "playbookID": "ThreatStream-Test"
>>>>>>> bb3d0460
        }
    ],
    "skipped_tests": {
        "Cybereason Test": "Integration instance being disabled in the middle of test playbook (issue 17394)",
        "LogRhythmRest": "Unstable environment Adi is checking",
        "InfoArmorVigilanteATITest": "Test fails on verify context (issue 17358)",
        "whois_test": "Test fails only when running in a build process but not manually (issue 17289)",
        "process_email_-_generic_-_test": "Fails due to missing data (issue 17283)",
        "Forescout-Test": "Should be skipped (issue 17016)",
        "Jask_Test": "Test failed due to missing data (issue 17245)",
        "domain_enrichment_generic_test": "Test is old and uses VirusTotal which has quota problems. The v2 playbook has a better test",
        "EWS test": "Old test",
        "Lastline - testplaybook": "Checking the integration via Generic detonation playbooks, don't want to load the daily quota",
        "entity_enrichment_generic_test": "Flaky test - fails for changing reasons, requires more investigation (issue 16490)",
        "ArcSight Logger test": "Possibly outdated API calls",
        "Qualys-Test": "Test is failing on qualys-report-list not returning results, and also seems there's a proxy issue (issue 16486)",
        "Microsoft Graph Test": "DB is missing alerts to test on - in work of DevOps",
        "TruSTAR Test": "The test runs even when not supposed to, which causes its quota to run out",
        "TestDedupIncidentsByName": "skipped on purpose - this is part of the TestDedupIncidentsPlaybook - no need to execute separately as a test",
        "TestSafeBreach": "Instance configuration change causes test failure (issue 15909)",
        "Test-IsMaliciousIndicatorFound": "Unstable test (issue 15940)",
        "Test-Detonate URL - ThreatGrid": "Outdated test",
        "ip_enrichment_generic_test": "Need to check if test is valid, and the playbook is going to be deprecated now.",
        "email_test": "Old test for deprecated playbook. Need to check if test is even valid",
        "JoeSecurityTestDetonation": "command joe-download-report fails (issue 16118)",
        "af2f5a99-d70b-48c1-8c25-519732b733f2": "Added here because test existed but was not configured - need to review the test",
        "Zoom_test": "Added here because test existed but was not configured - need to review the test",
        "Test - CrowdStrike Falcon": "Test is unmockable, and has its data deleted every few weeks",
        "DomainTools-Test": "No instance",
        "Remedy-On-Demand-Test": "No instance",
        "2cddaacb-4e4c-407e-8ef5-d924867b810c": "Skipped pending PR",
        "3da2e31b-f114-4d7f-8702-117f3b498de9": "Skipped pending PR",
        "d66e5f86-e045-403f-819e-5058aa603c32": "skipped until PR is merged (pr 3220)",
        "Carbon Black Enterprise Protection V2 Test": "Data changes within Carbon Black on a weekly basis - which requires to update the test",
        "5dc848e5-a649-4394-8300-386770d39d75": "old test, needs to check if relevant",
        "Get File Sample By Hash - Generic - Test": "old test, needs to check if relevant",
        "Get File Sample From Hash - Generic - Test": "old test, needs to check if relevant",
        "get_file_sample_by_hash_-_carbon_black_enterprise_Response_-_test": "old test, needs to check if relevant",
        "get_file_sample_from_path_-_d2_-_test": "old test, needs to check if relevant",
        "ssdeepreputationtest": "old test, needs to check if relevant",
        "search_endpoints_by_hash_-_carbon_black_response_-_test": "old test, needs to check if relevant",
        "okta_test_playbook": "test failed (Issue 17041)",
        "Detonate File - FireEye AX - Test": "No instance",
        "Cofense Triage Test": "Creds only works on demo4"
    },
    "skipped_integrations": {
      "_comment": "~~~ NO INSTANCE - will not be resolved ~~~",
        "FortiGate": "License expired, and not going to get one (issue 14723)",
        "Attivo Botsink": "no instance, not going to get it",
        "VMware": "no License, and probably not going to get it",
        "AWS Sagemaker": "License expired, and probably not going to get it",
        "Symantec MSS": "No instance, probably not going to get it (issue 15513)",
        "EclecticIQ Platform": "Instance Issues",
        "Google Cloud Compute": "Can't test yet",
        "Cymon": "The service was discontinued since April 30th, 2019.",


      "_comment": "~~~ INSTANCE ISSUES ~~~",
        "Tufin": "Calls to instance return 502 error. @itay reached out (issue 16441)",
        "Dell Secureworks": "Instance locally installed on @liorblob PC",
        "MimecastV2": "Several issues with instance",
        "Netskope": "instance is down",
        "Farsight DNSDB": "No instance (issue 15512)",
        "Service Manager": "Expired license",
        "carbonblackprotection": "License expired",
        "icebrg": "Requires BD (issue 14312)",
        "Freshdesk": "Trial account expired",
        "Threat Grid": "instance problem (issue 16197)",
        "Kafka V2": "Can not connect to instance from remote",
        "Check Point Sandblast": "No access (issue 15948)",
        "IntSights": "Account Expired (issue #16351)",
        "Remedy AR": "getting 'Not Found' in test button",
        "XFE": "License expired",
        "RedLock": "Credentials and API problems (issue 15493)",
        "Salesforce": "User and password expired (issue 15901)",
        "RedCanary": "License expired",
        "LogRhythm": "Need to fix SOAP api",
        "ANYRUN": "No instance",
        "Snowflake": "Looks like account expired, needs looking into",
        "Cisco Spark": "No instance",
        "Minerva Labs Anti-Evasion Platform": "No instance",

      "_comment": "~~~ UNSTABLE ~~~",
        "ServiceNow": "Instance goes to hibernate every few hours",
        "Tanium": "Instance is not stable (issue 15497)",
        "Tenable.sc": "unstable instance",
        "Tenable.io": "Unstable instance (issue 16115)",

      "_comment": "~~~ OTHER ~~~",
        "iDefense": "DevOps investigation",
        "RSA NetWitness Endpoint": "Instance is down, waiting for devops to rebuild",
        "BitDam": "Changes in service (issue #16247)",
        "Zoom": "Added here because test existed but was not configured - need to review the test",
        "MicrosoftGraphMail": "Inactive integration",

      "_comment": "~~~ QUOTA ISSUES ~~~",
        "Joe Security": "Monthly quota exceeded, remove from skipped on or after April 1st",
        "Google Resource Manager": "Cannot create projects because have reached alloted quota.",
        "VirusTotal - Private API": "reached api alloted quota.",
        "Looker": "Warehouse 'DEMO_WH' cannot be resumed because resource monitor 'LIMITER' has exceeded its quota."
    },
    "nigthly_integrations": [
        "Lastline",
        "TruSTAR"
    ],
    "unmockable_integrations": {
        "Image OCR": "Does not perform network traffic",
        "Server Message Block (SMB)": "Does not perform http communication",
        "Active Directory Query v2": "Does not perform http communication",
        "dnstwist": "Does not peform http communication",
        "Autofocus": "JS integration, problem listed in issue 15544",
        "ThreatExchange": "JS integration, problem listed in this issue https://github.com/demisto/etc/issues/15544",
        "VirusTotal": "JS integration, problem listed in this issue https://github.com/demisto/etc/issues/15544",
        "AlienVault OTX": "JS integration, problem listed in this issue https://github.com/demisto/etc/issues/15544",
        "FalconHost": "JS integration, problem listed in this issue https://github.com/demisto/etc/issues/15544",
        "OpenPhish": "JS integration, problem listed in this issue https://github.com/demisto/etc/issues/15544",
        "VxStream": "JS integration, problem listed in this issue https://github.com/demisto/etc/issues/15544. Detonate URL: Large mock file.",
        "PagerDuty v2": "Integration requires SSL",
        "TCPIPUtils": "Integration requires SSL",
        "AWS - S3": "Integration requires SSL",
        "Luminate": "Integration has no proxy checkbox",
        "Pwned": "Integration has no proxy checkbox",
        "Gmail": "Integration has no proxy checkbox",
        "Shodan": "Integration has no proxy checkbox",
        "Google BigQuery": "Integration has no proxy checkbox",
        "Cisco Umbrella Investigate": "Pending merge of branch proxy-unsecure-checks",
        "InfoArmor VigilanteATI": "Pending merge of branch proxy-unsecure-checks",
        "GoogleSafeBrowsing": "Pending merge of branch proxy-unsecure-checks",
        "Cisco Meraki": "Pending merge of branch proxy-unsecure-checks",
        "FalconIntel": "Pending merge of branch proxy-unsecure-checks",
        "urlscan.io": "Pending merge of branch proxy-unsecure-checks",
        "PhishTank": "Pending merge of branch proxy-unsecure-checks",
        "epo": "Pending merge of branch proxy-unsecure-checks",
        "Symantec Advanced Threat Protection": "Checking",
        "ReversingLabs A1000": "Checking",
        "Check Point": "Checking",
        "WhatsMyBrowser": "Checking",
        "jira": "Checking",
        "CIRCL": "Checking",
        "Awake Security": "Checking",
        "Cylance Protect v2": "Checking",
        "ArcSight ESM v2": "Checking",
        "Phish.AI": "Checking",
        "MaxMind GeoIP2": "Checking",
        "Intezer": "Nightly - Checking",
        "ProtectWise": "Nightly - Checking",
        "google-vault": "Nightly - Checking",
        "RSA Archer": "Nightly - Checking",
        "McAfee NSM": "Nightly - Checking",
        "Forcepoint": "Nightly - Checking",
        "Phishme Intelligence": "Proxy has a non empty default value, will require fixing and merging",
        "palo_alto_firewall": "Need to check test module",
        "Signal Sciences WAF": "error with certificate",
        "google": "'unsecure' parameter not working",
        "EWS Mail Sender": "Inconsistent test (playback fails, record succeeds)",
        "carbonblackliveresponse": "Pending check: issue 16072",
        "ReversingLabs Titanium Cloud": "No Unsecure checkbox. proxy trying to connect when disabled.",
        "Cybereason": "Insecure has a non empty default value, will require fixing and merging",
        "Anomali ThreatStream": "'proxy' parameter not working",
        "carbonblack-v2": "JS integration, problem listed in this issue https://github.com/demisto/etc/issues/15544",
        "Palo Alto Networks Cortex": "SDK",
        "Netcraft": "SSL failure",
        "AWS - EC2": "SSL Validation fails for STS",
        "Recorded Future": "might be dynamic test",
        "Cylance Protect": "Test module issue",
        "AlphaSOC Wisdom": "Test module issue"
    }
}<|MERGE_RESOLUTION|>--- conflicted
+++ resolved
@@ -1570,13 +1570,12 @@
             "playbookID": "Process Email - Generic for Rasterize"
         },
         {
-<<<<<<< HEAD
+            "integrations": "Anomali ThreatStream v2",
+            "playbookID": "ThreatStream-Test"
+        },
+        {
             "integrations": "BluecatAddressManager",
             "playbookID": "Bluecat Address Manager test"
-=======
-            "integrations": "Anomali ThreatStream v2",
-            "playbookID": "ThreatStream-Test"
->>>>>>> bb3d0460
         }
     ],
     "skipped_tests": {
