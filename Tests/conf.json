--- conflicted
+++ resolved
@@ -1224,9 +1224,6 @@
             "playbookID": "Snowflake-Test"
         },
         {
-<<<<<<< HEAD
-            "playbookID": "Email Address Enrichment - Test"
-=======
             "integrations": "nmap",
             "playbookID": "af2f5a99-d70b-48c1-8c25-519732b733f2"
         },
@@ -1237,7 +1234,6 @@
         {
             "integrations": "Palo Alto Networks Cortex",
             "playbookID": "Palo Alto Networks Cortex Test"
->>>>>>> 82c26488
         }
     ],
     "skipped_tests": {
