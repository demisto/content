--- conflicted
+++ resolved
@@ -74,6 +74,7 @@
             "playbookID": "JSON_Feed_Test",
             "fromversion": "5.5.0",
             "instance_names": "JSON Feed no_auto_detect"
+
         },
         {
             "integrations": "JSON Feed",
@@ -2864,25 +2865,17 @@
             "fromversion": "5.0.0"
         },
         {
-<<<<<<< HEAD
-            "integrations": "Workday",
-            "playbookID": "Workday - Test",
-            "fromversion": "5.0.0"
-=======
             "integrations": "Azure AD Connect Health Feed",
             "playbookID": "FeedAzureADConnectHealth_Test",
             "fromversion": "5.5.0"
->>>>>>> e38741e7
         },
         {
             "integrations": "Zoom Feed",
             "playbookID": "FeedZoom_Test",
             "fromversion": "5.5.0"
         }
-
     ],
     "skipped_tests": {
-        "Workday - Test": "Issue 25896",
         "CuckooTest": "Issue 25601",
         "RedLockTest": "Issue 24600",
         "Digital Defense FrontlineVM - Scan Asset Not Recently Scanned Test": "Issue 25477",
