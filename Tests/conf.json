{
    "testTimeout": 160,
    "testInterval": 20,
    "tests": [{
            "integrations": "nmap",
            "playbookID": "Nmap - Test"
        },
        {
            "integrations": "AutoFocus V2",
            "playbookID": "Autofocus Query Samples, Sessions and Tags Test Playbook",
            "fromversion": "4.5.0",
            "timeout": 500
        },
        {
            "integrations": "ThreatQ v2",
            "playbookID": "ThreatQ - Test"
        },
        {
            "integrations": "AttackIQFireDrill",
            "playbookID": "AttackIQ - Test"
        },
        {
            "integrations": "ZeroFox",
            "playbookID": "ZeroFox-Test",
            "fromversion": "4.1.0"
        },
        {
            "integrations": "AlienVault OTX v2",
            "playbookID": "Alienvault_OTX_v2 - Test"
        },
        {
            "integrations": "AWS - SQS",
            "playbookID": "fd93f620-9a2d-4fb6-85d1-151a6a72e46d"
        },
        {
            "integrations": "SlackV2",
            "playbookID": "Slack Test Playbook",
            "fromversion": "5.0.0"
        },
        {
            "integrations": "Cortex XDR - IR",
            "playbookID": "Test XDR Playbook",
            "fromversion": "4.1.0"
        },
        {
            "integrations": "MicrosoftGraphMail",
            "playbookID": "MicrosoftGraphMail-Test",
            "instance_names": "ms_graph_mail_dev"
        },
        {
            "integrations": "MicrosoftGraphMail",
            "playbookID": "MicrosoftGraphMail-Test",
            "instance_names": "ms_graph_mail_prod"
        },
        {
            "integrations": "Cloaken",
            "playbookID": "Cloaken-Test"
        },
        {
            "integrations": "Uptycs",
            "playbookID": "TestUptycs"
        },
        {
            "integrations": "ThreatX",
            "playbookID": "ThreatX-test"
        },
        {
            "integrations": "AlienVault OTX",
            "playbookID": "AlienVaultOTX Test"
        },
        {
            "integrations": "Cofense Triage",
            "playbookID": "Cofense Triage Test"
        },
        {
            "integrations": "Minerva Labs Anti-Evasion Platform",
            "playbookID": "Minerva Test playbook"
        },
        {
            "integrations": "CheckPhish",
            "playbookID": "CheckPhish-Test"
        },
        {
            "integrations": "Symantec Management Center",
            "playbookID": "SymantecMC_TestPlaybook"
        },
        {
            "integrations": "Tufin",
            "playbookID": "Tufin Test"
        },
        {
            "integrations": "Looker",
            "playbookID": "Test-Looker"
        },
        {
            "integrations": "Vertica",
            "playbookID": "Vertica Test"
        },
        {
            "integrations": "Server Message Block (SMB)",
            "playbookID": "SMB test"
        },
        {
            "playbookID": "ConvertFile-Test",
            "fromversion": "4.5.0"
        },
        {
            "playbookID": "TestAwsEC2GetPublicSGRules-Test"
        },
        {
            "playbookID": "TestParseEmailHeaders"
        },
        {
            "playbookID": "TestParseEmailFile-deprecated-script"
        },
        {
            "integrations": "RSA NetWitness Packets and Logs",
            "playbookID": "rsa_packets_and_logs_test"
        },
        {
            "playbookID": "test_similar_incidents"
        },
        {
            "playbookID": "autofocus_test",
            "integrations": "Autofocus"
        },
        {
            "playbookID": "CheckpointFW-test",
            "integrations": "Check Point"
        },
        {
            "playbookID": "RegPathReputationBasicLists_test"
        },
        {
            "playbookID": "EmailDomainSquattingReputation-Test"
        },
        {
            "playbookID": "RandomStringGenerateTest"
        },
        {
            "playbookID": "DocumentationTest",
            "integrations": "ipinfo"
        },
        {
            "playbookID": "playbook-checkEmailAuthenticity-test"
        },
        {
            "playbookID": "HighlightWords_Test"

        },
        {
            "playbookID": "StringContainsArray_test"
        },
        {
            "integrations": "Fidelis Elevate Network",
            "playbookID": "Fidelis-Test"
        },
        {
            "integrations": "AWS - ACM",
            "playbookID": "ACM-Test"
        },
        {
            "integrations": "Thinkst Canary",
            "playbookID": "CanaryTools Test"
        },
        {
            "integrations": "ThreatMiner",
            "playbookID": "ThreatMiner-Test"
        },
        {
            "playbookID": "StixCreator-Test"
        },
        {
            "playbookID": "CompareIncidentsLabels-test-playbook"
        },
        {
            "integrations": "Have I Been Pwned? V2",
            "playbookID": "Pwned v2 test"
        },
        {
            "integrations": "Alexa Rank Indicator",
            "playbookID": "Alexa Test Playbook"
        },
        {
            "playbookID": "UnEscapeURL-Test"
        },
        {
            "playbookID": "UnEscapeIPs-Test"
        },
        {
            "playbookID": "ExtractDomainFromUrlAndEmail-Test"
        },
        {
            "playbookID": "ConvertKeysToTableFieldFormat_Test"
        },
        {
            "integrations": "CVE Search",
            "playbookID": "cveReputation Test"
        },
        {
            "integrations": "HashiCorp Vault",
            "playbookID": "hashicorp_test"
        },
        {
            "integrations": "AWS - Athena - Beta",
            "playbookID": "Beta-Athena-Test"
        },
        {
            "integrations": "BeyondTrust Password Safe",
            "playbookID": "BeyondTrust-Test"
        },
        {
            "integrations": "Dell Secureworks",
            "playbookID": "secureworks_test"
        },
        {
            "integrations": "ServiceNow",
            "playbookID": "servicenow_test_new"
        },
        {
            "integrations": "ExtraHop",
            "playbookID": "ExtraHop-Test"
        },
        {
            "playbookID": "Test CommonServer"
        },
        {
            "integrations": "CIRCL",
            "playbookID": "CirclIntegrationTest"
        },
        {
            "integrations": "MISP V2",
            "playbookID": "MISP V2 Test"
        },
        {
            "playbookID": "test-LinkIncidentsWithRetry"
        },
        {
            "playbookID": "CopyContextToFieldTest"
        },
        {
            "integrations": "OTRS",
            "playbookID": "OTRS Test",
            "fromversion": "4.1.0"
        },
        {
            "integrations": "Attivo Botsink",
            "playbookID": "AttivoBotsinkTest"
        },
        {
            "playbookID": "CreatePhishingClassifierMLTest",
            "timeout": 2400
        },
        {
            "integrations": "Cymon",
            "playbookID": "playbook-Cymon_Test"
        },
        {
            "integrations": "FortiGate",
            "playbookID": "Fortigate Test"
        },
        {
            "playbookID": "FormattedDateToEpochTest"
        },
        {
            "integrations": "SNDBOX",
            "playbookID": "SNDBOX_Test"
        },
        {
            "integrations": "SNDBOX",
            "playbookID": "Detonate File - SNDBOX - Test",
            "timeout": 2400,
            "nightly": true
        },
        {
            "integrations": "VxStream",
            "playbookID": "Detonate File - HybridAnalysis - Test",
            "timeout": 2400
        },
        {
            "playbookID": "WordTokenizeTest"
        },
        {
            "integrations": "Awake Security",
            "playbookID": "awake_security_test_pb"
        },
        {
            "integrations": "Tenable.sc",
            "playbookID": "tenable-sc-test",
            "timeout": 240,
            "nightly": true
        },
        {
            "integrations": "MimecastV2",
            "playbookID": "Mimecast test"
        },
        {
            "playbookID": "CreateEmailHtmlBody_test_pb",
            "fromversion": "4.1.0"
        },
        {
            "playbookID": "ReadPDFFile-Test"
        },
        {
            "playbookID": "ReadPDFFileV2-Test"
        },
        {
            "playbookID": "JSONtoCSV-Test"
        },
        {
            "integrations": "Panorama",
            "instance_names": "palo_alto_firewall",
            "playbookID": "palo_alto_firewall_test_pb",
            "timeout": 1000,
            "nightly": true
        },
        {
            "integrations": "Panorama",
            "instance_names": "palo_alto_panorama",
            "playbookID": "palo_alto_panorama_test_pb",
            "timeout": 1000,
            "nightly": true
        },
        {
            "integrations": "Panorama",
            "instance_names": "palo_alto_panorama",
            "playbookID": "Panorama Query Logs - Test",
            "timeout": 1000,
            "nightly": true
        },
        {
            "integrations": "Panorama",
            "instance_names": "palo_alto_firewall_9.0",
            "playbookID": "palo_alto_firewall_test_pb",
            "timeout": 1000,
            "nightly": true
        },
        {
            "integrations": "Panorama",
            "instance_names": "palo_alto_panorama_9.0",
            "playbookID": "palo_alto_panorama_test_pb",
            "timeout": 1000,
            "nightly": true
        },
        {
            "integrations": "Tenable.io",
            "playbookID": "Tenable.io test"
        },
        {
            "playbookID": "URLDecode-Test"
        },
        {
            "playbookID": "GetTime-Test"
        },
        {
            "integrations": "Tenable.io",
            "playbookID": "Tenable.io Scan Test",
            "nightly": true,
            "timeout": 900
        },
        {
            "integrations": "Tenable.sc",
            "playbookID": "tenable-sc-scan-test",
            "nightly": true,
            "timeout": 600
        },
        {
            "integrations": "google-vault",
            "playbookID": "Google-Vault-Generic-Test",
            "nightly": true,
            "timeout": 3600
        },
        {
            "integrations": "google-vault",
            "playbookID": "Google_Vault-Search_And_Display_Results_test",
            "nightly": true,
            "timeout": 3600
        },
        {
            "playbookID": "Luminate-TestPlaybook",
            "integrations": "Luminate"
        },
        {
            "playbookID": "Palo Alto Networks - Malware Remediation Test",
            "integrations": "Palo Alto Minemeld",
            "fromversion": "4.5.0"
        },
        {
            "playbookID": "SumoLogic-Test",
            "integrations": "SumoLogic",
            "fromversion": "4.1.0"
        },
        {
            "playbookID": "ParseEmailFiles-test"
        },
        {
            "playbookID": "PAN-OS - Block IP and URL - External Dynamic List Test",
            "integrations": "palo_alto_networks_pan_os_edl_management",
            "fromversion": "4.0.0"

        },
        {
            "playbookID": "PAN-OS - Block IP - Custom Block Rule Test",
            "integrations": "Panorama",
            "instance_names": "palo_alto_panorama",
            "fromversion": "4.0.0"
        },
        {
            "playbookID": "PAN-OS - Block IP - Static Address Group Test",
            "integrations": "Panorama",
            "instance_names": "palo_alto_panorama",
            "fromversion": "4.0.0"
        },
        {
            "playbookID": "PAN-OS - Block URL - Custom URL Category Test",
            "integrations": "Panorama",
            "instance_names": "palo_alto_panorama",
            "fromversion": "4.0.0"
        },
        {
            "playbookID": "ParseExcel-test"
        },
        {
            "playbookID": "Detonate File - No Files test"
        },
        {
            "integrations": [
                "Panorama",
                "Check Point"
            ],
            "instance_names": "palo_alto_firewall",
            "playbookID": "blockip_test_playbook"
        },
        {
            "integrations": "Palo Alto Minemeld",
            "playbookID": "minemeld_test"
        },
        {
            "integrations": "SentinelOne V2",
            "playbookID": "SentinelOne V2 - test"
        },
        {
            "integrations": "InfoArmor VigilanteATI",
            "playbookID": "InfoArmorVigilanteATITest"
        },
        {
            "integrations": "IntSights",
            "instance_names": "intsights_standard_account",
            "playbookID": "IntSights Test",
            "nightly": true,
            "timeout": 500
        },
        {
            "integrations": "IntSights",
            "playbookID": "IntSights Mssp Test",
            "instance_names": "intsights_mssp_account",
            "nightly": true,
            "timeout": 500
        },
        {
            "integrations": "dnstwist",
            "playbookID": "dnstwistTest"
        },
        {
            "integrations": "BitDam",
            "playbookID": "Detonate File - BitDam Test"
        },
        {
            "integrations": "Threat Grid",
            "playbookID": "Test-Detonate URL - ThreatGrid",
            "timeout": 600
        },
        {
            "integrations": "Threat Grid",
            "playbookID": "ThreatGridTest",
            "timeout": 600
        },
        {
            "integrations": [
                "Palo Alto Minemeld",
                "Panorama"
            ],
            "instance_names": "palo_alto_firewall",
            "playbookID": "block_indicators_-_generic_-_test"
        },
        {
            "integrations": "Signal Sciences WAF",
            "playbookID": "SignalSciences-Test"
        },
        {
            "integrations": "RTIR",
            "playbookID": "RTIR Test"
        },
        {
            "integrations": "RedCanary",
            "playbookID": "RedCanaryTest",
            "nightly": true
        },
        {
            "integrations": "Devo",
            "playbookID": "devo_test_playbook"
        },
        {
            "playbookID": "URL Enrichment - Generic v2 - Test",
            "integrations": [
                "Rasterize",
                "VirusTotal - Private API"
            ],
            "instance_names": "virus_total_private_api_general",
            "timeout": 500
        },
        {
            "playbookID": "CutTransformerTest"
        },
        {
            "integrations": "SCADAfence CNM",
            "playbookID": "SCADAfence_test"
        },
        {
            "integrations": "ProtectWise",
            "playbookID": "Protectwise-Test"
        },
        {
            "integrations": "WhatsMyBrowser",
            "playbookID": "WhatsMyBrowser-Test"
        },
        {

            "integrations": "BigFix",
            "playbookID": "BigFixTest"
        },
        {
            "integrations": "Lastline",
            "playbookID": "Lastline - testplaybook",
            "nightly": true
        },
        {
            "integrations": "epo",
            "playbookID": "Test Playbook McAfee ePO"
        },
        {
            "integrations": "activedir",
            "playbookID": "calculate_severity_-_critical_assets_-_test"
        },
        {
            "playbookID": "TextFromHTML_test_playbook"
        },
        {
            "playbookID": "PortListenCheck-test"
        },
        {
            "integrations": "ThreatExchange",
            "playbookID": "ThreatExchange-test"
        },
        {
            "integrations": "ThreatExchange",
            "playbookID": "extract_indicators_-_generic_-_test",
            "timeout": 240
        },
        {
            "integrations": "Joe Security",
            "playbookID": "JoeSecurityTestPlaybook",
            "timeout": 500,
            "nightly": true
        },
        {
            "integrations": "Joe Security",
            "playbookID": "JoeSecurityTestDetonation",
            "timeout": 2000,
            "nightly": true
        },
        {
            "integrations": "WildFire-v2",
            "playbookID": "Wildfire Test"
        },
        {
            "integrations": "WildFire-v2",
            "playbookID": "Detonate URL - WildFire-v2 - Test"
        },
        {
            "integrations": "GRR",
            "playbookID": "grr_test",
            "nightly": true
        },
        {
            "integrations": "VirusTotal",
            "instance_names": "virus_total_general",
            "playbookID": "virusTotal-test-playbook",
            "timeout": 1400,
            "nightly": true
        },
        {
            "integrations": "VirusTotal",
            "instance_names": "virus_total_preferred_vendors",
            "playbookID": "virusTotaI-test-preferred-vendors",
            "timeout": 1400,
            "nightly": true
        },
        {
            "integrations": "Preempt",
            "playbookID": "Preempt Test"
        },
        {
            "integrations": "Gmail",
            "playbookID": "get_original_email_-_gmail_-_test"
        },
        {
            "integrations": "EWS v2",
            "playbookID": "get_original_email_-_ews-_test"
        },
        {
            "integrations": ["EWS v2", "EWS Mail Sender"],
            "playbookID": "EWS search-mailbox test",
            "timeout": 300
        },
        {
            "integrations": "PagerDuty v2",
            "playbookID": "PagerDuty Test"
        },
        {
            "playbookID": "test_delete_context"
        },
        {
            "playbookID": "DeleteContext-auto-test"
        },
        {
            "playbookID": "GmailTest",
            "integrations": "Gmail"
        },
        {
            "playbookID": "Gmail Convert Html Test",
            "integrations": "Gmail"
        },
        {
            "playbookID": "reputations.json Test"
        },
        {
            "playbookID": "Test IP Indicator Fields",
            "fromversion": "5.0.0"
        },
        {
            "integrations": "Shodan",
            "playbookID": "ShodanTest"
        },
        {
            "playbookID": "Extract Indicators From File - test",
            "timeout": 2000
        },
        {
            "playbookID": "dedup_-_generic_-_test"
        },
        {
            "playbookID": "TestDedupIncidentsPlaybook"
        },
        {
            "playbookID": "TestDedupIncidentsByName"
        },
        {
            "integrations": "McAfee Advanced Threat Defense",
            "playbookID": "Test Playbook McAfee ATD",
            "timeout": 700
        },
        {
            "playbookID": "stripChars - Test"
        },
        {
            "integrations": "McAfee Advanced Threat Defense",
            "playbookID": "Test Playbook McAfee ATD Upload File"
        },
        {
            "playbookID": "exporttocsv_script_test"
        },
        {
            "integrations": "Intezer",
            "playbookID": "Intezer Testing",
            "nightly": true,
            "timeout": 500
        },
        {
            "integrations": "Intezer v2",
            "playbookID": "Intezer Testing v2",
            "fromversion": "4.1.0",
            "timeout": 700
        },
        {
            "integrations": "FalconIntel",
            "playbookID": "CrowdStrike Falcon Intel v2"
        },
        {
            "playbookID": "ContextGetters_Test"
        },
        {
            "integrations": [
                "Mail Sender (New)",
                "google"
            ],
            "playbookID": "Mail Sender (New) Test"
        },
        {
            "playbookID": "buildewsquery_test"
        },
        {
            "integrations": "Rapid7 Nexpose",
            "playbookID": "nexpose_test",
            "timeout": 240
        },
        {
            "playbookID": "GetIndicatorDBotScore Test"
        },
        {
            "integrations": "EWS Mail Sender",
            "playbookID": "EWS Mail Sender Test"
        },
        {
            "integrations": [
                "EWS Mail Sender",
                "Rasterize"
            ],
            "playbookID": "EWS Mail Sender Test 2"
        },
        {
            "playbookID": "decodemimeheader_-_test"
        },
        {
            "integrations": "CVE Search",
            "playbookID": "cve_enrichment_-_generic_-_test"
        },
        {
            "playbookID": "test_url_regex"
        },
        {
            "integrations": "Skyformation",
            "playbookID": "TestSkyformation"
        },
        {
            "integrations": "okta",
            "playbookID": "okta_test_playbook",
            "timeout": 240
        },
        {
            "playbookID": "Test filters & transformers scripts"
        },
        {
            "integrations": "Salesforce",
            "playbookID": "SalesforceTestPlaybook"
        },
        {
            "integrations": "McAfee ESM-v10",
            "instance_names": "v10.2.0",
            "playbookID": "McAfeeESMTest",
            "timeout": 500
        },
        {
            "integrations": "McAfee ESM-v10",
            "instance_names": "v10.3.0",
            "playbookID": "McAfeeESMTest",
            "timeout": 500
        },
        {
            "integrations": "McAfee ESM-v10",
            "instance_names": "v11.1.3",
            "playbookID": "McAfeeESMTest",
            "timeout": 500
        },
        {
            "integrations": "GoogleSafeBrowsing",
            "playbookID": "Google Safe Browsing Test",
            "timeout": 240
        },
        {
            "integrations": "EWS v2",
            "playbookID": "EWSv2_empty_attachment_test"
        },
        {
            "integrations": "EWS v2",
            "playbookID": "EWS Public Folders Test"
        },
        {
            "playbookID": "TestWordFileToIOC",
            "timeout": 300
        },
        {
            "integrations": "Symantec Endpoint Protection V2",
            "playbookID": "SymantecEndpointProtection_Test"
        },
        {
            "integrations": "carbonblackprotection",
            "playbookID": "search_endpoints_by_hash_-_carbon_black_protection_-_test",
            "timeout": 500
        },
        {
            "playbookID": "process_email_-_generic_-_test",
            "integrations": "Rasterize",
            "timeout": 240
        },
        {
            "integrations": "activedir",
            "playbookID": "account_enrichment_-_generic_test"
        },
        {
            "integrations": "FalconHost",
            "playbookID": "search_endpoints_by_hash_-_crowdstrike_-_test",
            "timeout": 500
        },
        {
            "integrations": "FalconHost",
            "playbookID": "CrowdStrike Endpoint Enrichment - Test"
        },
        {
            "integrations": "FalconHost",
            "playbookID": "crowdstrike_falconhost_test"
        },
        {
            "integrations": "CrowdstrikeFalcon",
            "playbookID": "Test - CrowdStrike Falcon",
            "fromversion": "4.1.0"
        },
        {
            "integrations": [
                "VirusTotal"
            ],
            "instance_names": "virus_total_general",
            "playbookID": "ip_enrichment_generic_test"
        },
        {
            "playbookID": "ExposeIncidentOwner-Test"
        },
        {
            "integrations": "OpenPhish",
            "playbookID": "email_test"
        },
        {
            "integrations": "PostgreSQL",
            "playbookID": "PostgreSQL Test"
        },
        {
            "integrations": "google",
            "playbookID": "GsuiteTest"
        },
        {
            "integrations": "OpenPhish",
            "playbookID": "OpenPhish Test Playbook"
        },
        {
            "integrations": "RSA Archer",
            "playbookID": "Archer-Test-Playbook",
            "nightly": true
        },
        {
            "integrations": "jira",
            "playbookID": "Jira-Test"
        },
        {
            "integrations": "jira-v2",
            "playbookID": "Jira-v2-Test"
        },
        {
            "integrations": "ipinfo",
            "playbookID": "IPInfoTest"
        },
        {
            "integrations": "jira",
            "playbookID": "VerifyHumanReadableFormat"
        },
        {
            "playbookID": "ExtractURL Test"
        },
        {
            "playbookID": "strings-test"
        },
        {
            "playbookID": "TestCommonPython"
        },
        {
            "playbookID": "TestFileCreateAndUpload"
        },
        {
            "playbookID": "TestIsValueInArray"
        },
        {
            "playbookID": "TestStringReplace"
        },
        {
            "playbookID": "TestHttpPlaybook"
        },
        {
            "integrations": "SplunkPy",
            "playbookID": "Splunk-Test"
        },
        {
            "integrations": "SplunkPy",
            "playbookID": "SplunkPySearch_Test"
        },
        {
            "integrations": "McAfee NSM",
            "playbookID": "McAfeeNSMTest",
            "timeout": 400,
            "nightly": true
        },
        {
            "integrations": "PhishTank",
            "playbookID": "PhishTank Testing"
        },
        {
            "integrations": "McAfee Web Gateway",
            "playbookID": "McAfeeWebGatewayTest",
            "timeout": 500
        },
        {
            "integrations": "TCPIPUtils",
            "playbookID": "TCPUtils-Test"
        },
        {
            "playbookID": "ProofpointDecodeURL-Test",
            "timeout": 300
        },
        {
            "playbookID": "listExecutedCommands-Test"
        },
        {
            "integrations": "AWS - Lambda",
            "playbookID": "AWS-Lambda-Test (Read-Only)"
        },
        {
            "integrations": "Service Manager",
            "playbookID": "TestHPServiceManager",
            "timeout": 400
        },
        {
            "playbookID": "LanguageDetect-Test",
            "timeout": 300
        },
        {
            "integrations": "Forcepoint",
            "playbookID": "forcepoint test",
            "timeout": 500,
            "nightly": true
        },
        {
            "playbookID": "GeneratePassword-Test"
        },
        {
            "playbookID": "ZipFile-Test"
        },
        {
            "playbookID": "ExtractDomainTest"
        },
        {
            "playbookID": "Test-IsMaliciousIndicatorFound",
            "integrations": "VirusTotal",
            "instance_names": "virus_total_general",
            "fromversion": "5.0.0"
        },
        {
            "playbookID": "TestExtractHTMLTables"
        },
        {
            "integrations": "carbonblackliveresponse",
            "playbookID": "CarbonBlackLiveResponseTest",
            "nightly": true
        },
        {
            "playbookID": "TestSafeBreach",
            "integrations": "SafeBreach"
        },
        {
            "integrations": "urlscan.io",
            "playbookID": "urlscan_malicious_Test",
            "timeout": 500
        },
        {
            "integrations": "EWS v2",
            "playbookID": "pyEWS_Test"
        },
        {
            "integrations": "remedy_sr_beta",
            "playbookID": "remedy_sr_test_pb"
        },
        {

            "integrations": "Netskope",
            "playbookID": "Netskope Test"
        },
        {
            "integrations": "Cylance Protect v2",
            "playbookID": "Cylance Protect v2 Test"
        },
        {
            "integrations": "ReversingLabs Titanium Cloud",
            "playbookID": "ReversingLabsTCTest"
        },
        {
            "integrations": "ReversingLabs A1000",
            "playbookID": "ReversingLabsA1000Test"
        },
        {
            "integrations": "Demisto Lock",
            "playbookID": "DemistoLockTest"
        },
        {
            "playbookID": "test-domain-indicator",
            "timeout": 400
        },
        {
            "playbookID": "Cybereason Test",
            "integrations": "Cybereason",
            "timeout": 1200,
            "fromversion": "4.1.0"
        },
        {
            "integrations": "VirusTotal - Private API",
            "instance_names": "virus_total_private_api_general",
            "playbookID": "File Enrichment - Virus Total Private API Test",
            "nightly": true
        },
        {
            "integrations": "VirusTotal - Private API",
            "instance_names": "virus_total_private_api_general",
            "playbookID": "virusTotalPrivateAPI-test-playbook",
            "timeout": 1400,
            "nightly": true
        },
        {
            "integrations": "VirusTotal - Private API",
            "instance_names": "virus_total_private_api_preferred_vendors",
            "playbookID": "virusTotalPrivateAPI-test-preferred-vendors",
            "timeout": 1400,
            "nightly": true
        },
        {
            "integrations": "Cisco Meraki",
            "playbookID": "Cisco-Meraki-Test"
        },
        {
            "integrations": "Windows Defender Advanced Threat Protection",
            "playbookID": "Test - Windows Defender Advanced Threat Protection",
            "instance_names": "windows_defender_atp_dev"
        },
        {
            "integrations": "Windows Defender Advanced Threat Protection",
            "playbookID": "Test - Windows Defender Advanced Threat Protection",
            "instance_names": "windows_defender_atp_prod"
        },
        {
            "integrations": "Tanium",
            "playbookID": "Tanium Test Playbook",
            "nightly": true,
            "timeout": 1200
        },
        {
            "integrations": "Recorded Future",
            "playbookID": "Recorded Future Test",
            "nightly": true
        },
        {
            "integrations": "Microsoft Graph",
            "playbookID": "Microsoft Graph Test",
            "instance_names": "ms_graph_security_dev"
        },
        {
            "integrations": "Microsoft Graph",
            "playbookID": "Microsoft Graph Test",
            "instance_names": "ms_graph_security_prod"
        },
        {
            "integrations": "Microsoft Graph User",
            "playbookID": "Microsoft Graph - Test",
            "instance_names": "ms_graph_user_dev"
        },
        {
            "integrations": "Microsoft Graph User",
            "playbookID": "Microsoft Graph - Test",
            "instance_names": "ms_graph_user_prod"
        },
        {
            "integrations": "RedLock",
            "playbookID": "RedLockTest",
            "nightly": true
        },
        {
            "integrations": "Symantec Messaging Gateway",
            "playbookID": "Symantec Messaging Gateway Test"
        },
        {
            "integrations": "ThreatConnect",
            "playbookID": "test-ThreatConnect"
        },
        {
            "integrations": "VxStream",
            "playbookID": "VxStream Test",
            "nightly": true
        },
        {
            "integrations": "Cylance Protect",
            "playbookID": "get_file_sample_by_hash_-_cylance_protect_-_test",
            "timeout": 240
        },
        {
            "integrations": "Cylance Protect",
            "playbookID": "endpoint_enrichment_-_generic_test"
        },
        {
            "integrations": "QRadar",
            "playbookID": "test_Qradar"
        },
        {
            "integrations": "VMware",
            "playbookID": "VMWare Test"
        },
        {
            "integrations": "Anomali ThreatStream",
            "playbookID": "Anomali_ThreatStream_Test"
        },
        {
            "integrations": "Farsight DNSDB",
            "playbookID": "DNSDBTest"
        },
        {
            "integrations": "carbonblack-v2",
            "playbookID": "CarbonBlackResponseTest"
        },
        {
            "integrations": "Cisco Umbrella Investigate",
            "playbookID": "Cisco Umbrella Test"
        },
        {
            "integrations": "icebrg",
            "playbookID": "Icebrg Test",
            "timeout": 500
        },
        {
            "integrations": "Symantec MSS",
            "playbookID": "SymantecMSSTest"
        },
        {
            "integrations": "Remedy AR",
            "playbookID": "Remedy AR Test"
        },
        {
            "integrations": "AWS - IAM",
            "playbookID": "d5cb69b1-c81c-4f27-8a40-3106c0cb2620"
        },
        {
            "integrations": "McAfee Active Response",
            "playbookID": "McAfee-MAR_Test",
            "timeout": 700
        },
        {
            "integrations": "McAfee Threat Intelligence Exchange",
            "playbookID": "McAfee-TIE Test",
            "timeout": 700
        },
        {
            "integrations": "ArcSight Logger",
            "playbookID": "ArcSight Logger test"
        },
        {
            "integrations": "ArcSight ESM v2",
            "playbookID": "ArcSight ESM v2 Test"
        },
        {
            "integrations": "ArcSight ESM v2",
            "playbookID": "test Arcsight - Get events related to the Case"
        },
        {
            "integrations": "XFE",
            "playbookID": "XFE Test",
            "timeout": 140,
            "nightly": true
        },
        {
            "integrations": "McAfee Threat Intelligence Exchange",
            "playbookID": "search_endpoints_by_hash_-_tie_-_test",
            "timeout": 500
        },
        {
            "integrations": "iDefense",
            "playbookID": "iDefenseTest",
            "timeout": 300
        },
        {
            "integrations": "AbuseIPDB",
            "playbookID": "AbuseIPDB Test",
            "nightly": true
        },
        {
            "integrations": "AbuseIPDB",
            "playbookID": "AbuseIPDB PopulateIndicators Test",
            "nightly": true
        },
        {
            "integrations": "jira",
            "playbookID": "JiraCreateIssue-example-test"
        },
        {
            "integrations": "LogRhythm",
            "playbookID": "LogRhythm-Test-Playbook",
            "timeout": 200
        },
        {
            "integrations": "FireEye HX",
            "playbookID": "FireEye HX Test"
        },
        {
            "integrations": "Phish.AI",
            "playbookID": "PhishAi-Test"
        },
        {
            "integrations": "Phish.AI",
            "playbookID": "Test-Detonate URL - Phish.AI"
        },
        {
            "integrations": "Centreon",
            "playbookID": "Centreon-Test-Playbook"
        },
        {
            "playbookID": "ReadFile test"
        },
        {
            "integrations": "TruSTAR",
            "playbookID": "TruSTAR Test"
        },
        {
            "integrations": "AlphaSOC Wisdom",
            "playbookID": "AlphaSOC-Wisdom-Test"
        },
        {
            "integrations": "carbonblack-v2",
            "playbookID": "CBFindIP - Test"
        },
        {
            "integrations": "Jask",
            "playbookID": "Jask_Test",
            "fromversion": "4.1.0"
        },
        {
            "integrations": "Qualys",
            "playbookID": "Qualys-Test",
            "nightly": true
        },
        {
            "integrations": "Whois",
            "playbookID": "whois_test",
            "fromversion": "4.1.0"
        },
        {
            "integrations": "RSA NetWitness Endpoint",
            "playbookID": "NetWitness Endpoint Test"
        },
        {
            "integrations": "Check Point Sandblast",
            "playbookID": "Sandblast_malicious_test"
        },
        {
            "playbookID": "TestMatchRegex"
        },
        {
            "integrations": "ActiveMQ",
            "playbookID": "ActiveMQ Test"
        },
        {
            "playbookID": "RegexGroups Test"
        },
        {
            "integrations": "Cisco ISE",
            "playbookID": "cisco-ise-test-playbook"
        },
        {
            "integrations": "RSA NetWitness v11.1",
            "playbookID": "RSA NetWitness Test"
        },
        {
            "playbookID": "ExifReadTest"
        },
        {
            "integrations": "Cuckoo Sandbox",
            "playbookID": "CuckooTest",
            "timeout": 700
        },
        {
            "integrations": "VxStream",
            "playbookID": "Test-Detonate URL - Crowdstrike",
            "timeout": 1200
        },
        {
            "playbookID": "Detonate File - Generic Test",
            "timeout": 500
        },
        {
            "integrations": [
                "Lastline",
                "WildFire-v2",
                "SNDBOX",
                "VxStream",
                "McAfee Advanced Threat Defense"
            ],
            "playbookID": "Detonate File - Generic Test",
            "timeout": 2400,
            "nightly": true
        },
        {
            "playbookID": "detonate_file_-_generic_test",
            "toversion": "3.6.0"
        },
        {
            "playbookID": "STIXParserTest"
        },
        {
            "playbookID": "Detonate URL - Generic Test",
            "timeout": 2000,
            "nightly": true,
            "integrations": [
                "McAfee Advanced Threat Defense",
                "VxStream",
                "Lastline"
            ]
        },
        {
            "playbookID": "ReadPDFFile-Test"
        },
        {
            "integrations": [
                "VirusTotal",
                "urlscan.io",
                "activedir"
            ],
            "instance_names": "virus_total_general",
            "playbookID": "entity_enrichment_generic_test",
            "timeout": 240
        },
        {
            "integrations": [
                "FalconHost",
                "McAfee Threat Intelligence Exchange",
                "carbonblackprotection",
                "carbonblack"
            ],
            "playbookID": "search_endpoints_by_hash_-_generic_-_test",
            "timeout": 500
        },
        {
            "integrations": "Zscaler",
            "playbookID": "Zscaler Test",
            "nightly": true,
            "timeout": 500
        },
        {
            "playbookID": "DemistoUploadFileToIncident Test",
            "integrations": "Demisto REST API"
        },
        {
            "playbookID": "DemistoUploadFile Test",
            "integrations": "Demisto REST API"
        },
        {
            "playbookID": "MaxMind Test",
            "integrations": "MaxMind GeoIP2"

        },
        {
            "playbookID": "Test_Sagemaker",
            "integrations": "AWS Sagemaker"

        },
        {
            "playbookID": "C2sec-Test",
            "integrations": "C2sec irisk",
            "fromversion": "5.0.0"
        },
        {
            "playbookID": "Phishing test - attachment",
            "timeout": 600,
            "nightly": true,
            "integrations": [
                "EWS Mail Sender",
                "Have I Been Pwned? V2",
                "Demisto REST API",
                "Palo Alto Minemeld",
                "Rasterize"
            ]
        },
        {
            "playbookID": "Phishing test - Inline",
            "timeout": 500,
            "nightly": true,
            "integrations": [
                "EWS Mail Sender",
                "Have I Been Pwned? V2",
                "Demisto REST API",
                "Palo Alto Minemeld",
                "Rasterize"
            ]
        },
        {
            "playbookID": "Phishing v2 Test - Attachment",
            "timeout": 1200,
            "nightly": true,
            "integrations": [
                "EWS Mail Sender",
                "Have I Been Pwned? V2",
                "Demisto REST API",
                "Palo Alto Minemeld",
                "Rasterize"
            ]
        },
        {
            "playbookID": "Phishing v2 Test - Inline",
            "timeout": 1200,
            "nightly": true,
            "integrations": [
                "EWS Mail Sender",
                "Have I Been Pwned? V2",
                "Demisto REST API",
                "Palo Alto Minemeld",
                "Rasterize"
            ]
        },
        {
            "integrations": "duo",
            "playbookID": "DUO Test Playbook"
        },
        {
            "playbookID": "SLA Scripts - Test",
            "fromversion": "4.1.0"
        },
        {
            "playbookID": "PcapHTTPExtractor-Test"
        },
        {
            "playbookID": "Ping Test Playbook"
        },
        {
            "playbookID": "Active Directory Test",
            "instance_names": "active_directory_query_v2",
            "integrations": "Active Directory Query v2"
        },
        {
            "playbookID": "AD v2 - debug-mode - Test",
            "instance_names": "active_directory_query_v2",
            "integrations": "Active Directory Query v2",
            "fromversion": "5.0.0"
        },
        {
            "integrations": "Active Directory Query v2",
            "instance_names": "active_directory_query_v2_with_port_configuration",
            "playbookID": "Active Directory Query V2 configuration with port"
        },
        {
            "integrations": "mysql",
            "playbookID": "MySQL Test"
        },
        {
            "playbookID": "Email Address Enrichment - Generic v2 - Test"
        },
        {
            "playbookID": "Email Address Enrichment - Generic v2.1 - Test",
            "integrations": "Active Directory Query v2"
        },
        {
            "integrations": "Cofense Intelligence",
            "playbookID": "Test - Cofense Intelligence",
            "timeout": 500
        },
        {
            "playbookID": "GDPRContactAuthorities Test"
        },
        {
            "integrations": "Google Resource Manager",
            "playbookID": "GoogleResourceManager-Test",
            "timeout": 500,
            "nightly": true
        },
        {
            "integrations": "SlashNext Phishing Incident Response",
            "playbookID": "SlashNextPhishingIncidentResponse-Test",
            "timeout": 500,
            "nightly": true
        },
        {
            "integrations": "Google Cloud Storage",
            "playbookID": "GCS - Test",
            "timeout": 500,
            "nightly": true
        },
        {
            "playbookID": "Calculate Severity - Generic v2 - Test",
            "integrations": [
                "Palo Alto Minemeld",
                "Active Directory Query v2"
            ],
            "fromversion": "4.5.0"
        },
        {
            "integrations": "Freshdesk",
            "playbookID": "Freshdesk-Test",
            "timeout": 500,
            "nightly": true
        },
        {
            "playbookID": "Autoextract - Test",
            "fromversion": "4.1.0"
        },
        {
            "playbookID": "FilterByList - Test",
            "fromversion": "4.5.0"
        },
        {
            "integrations": "Kafka V2",
            "playbookID": "Kafka Test"
        },
        {
            "playbookID": "File Enrichment - Generic v2 - Test",
            "instance_names": "virus_total_private_api_general",
            "integrations": [
                "VirusTotal - Private API",
                "Cylance Protect v2"
            ]
        },
        {
            "integrations": "McAfee Active Response",
            "playbookID": "Endpoint data collection test",
            "timeout": 500
        },
        {
            "playbookID": "Phishing - Core - Test",
            "integrations": [
                "EWS Mail Sender",
                "Demisto REST API",
                "Palo Alto Minemeld",
                "Rasterize"
            ],
            "fromversion": "4.5.0",
            "timeout": 1200
        },
        {
            "integrations": "McAfee Active Response",
            "playbookID": "MAR - Endpoint data collection test",
            "timeout": 500
        },
        {

            "integrations": "DUO Admin",
            "playbookID": "DuoAdmin API test playbook"
        },
        {
            "integrations": "Traps",
            "playbookID": "Traps test",
            "timeout": 600
        },
        {
            "playbookID": "TestShowScheduledEntries"
        },
        {
            "playbookID": "Calculate Severity - Standard - Test",
            "integrations": "Palo Alto Minemeld",
            "fromversion": "4.5.0"
        },
        {
            "integrations": "Symantec Advanced Threat Protection",
            "playbookID": "Symantec ATP Test"

        },
        {
            "playbookID": "HTTPListRedirects - Test SSL"
        },
        {
            "playbookID": "HTTPListRedirects Basic Test"
        },
        {
            "playbookID": "CheckDockerImageAvailableTest"
        },
        {
            "playbookID": "ExtractDomainFromEmailTest"
        },
        {
            "playbookID": "Account Enrichment - Generic v2 - Test",
            "integrations": "activedir"
        },
        {
            "playbookID": "Extract Indicators From File - Generic v2 - Test",
            "integrations": "Image OCR",
            "timeout": 300
        },
        {
            "playbookID": "Endpoint Enrichment - Generic v2.1 - Test",
            "integrations": [
                "FalconHost",
                "Cylance Protect v2",
                "carbonblack-v2",
                "epo",
                "Active Directory Query v2"
            ]
        },
        {
            "playbookID": "EmailReputationTest",
            "integrations": "Have I Been Pwned? V2"
        },
        {
            "integrations": "Symantec Deepsight Intelligence",
            "playbookID": "Symantec Deepsight Test"
        },
        {
            "playbookID": "ExtractDomainFromEmailTest"
        },
        {
            "playbookID": "PAN OS EDL Management - Test",
            "integrations": "palo_alto_networks_pan_os_edl_management"
        },
        {
            "playbookID": "PAN-OS DAG Configuration Test",
            "integrations": "Panorama",
            "instance_names": "palo_alto_panorama",
            "timeout": 1000
        },
        {
            "playbookID": "PAN-OS Create Or Edit Rule Test",
            "integrations": "Panorama",
            "instance_names": "palo_alto_panorama",
            "timeout": 1000
        },
        {
            "playbookID": "PAN-OS EDL Setup Test",
            "integrations": ["Panorama", "palo_alto_networks_pan_os_edl_management"],
            "instance_names": "palo_alto_panorama",
            "timeout": 1000
        },
        {
            "integrations": "Snowflake",
            "playbookID": "Snowflake-Test"
        },
        {
            "playbookID": "Account Enrichment - Generic v2.1 - Test",
            "integrations": "Active Directory Query v2"
        },
        {
            "integrations": "Cisco Umbrella Investigate",
            "playbookID": "Domain Enrichment - Generic v2 - Test"
        },
        {
            "integrations": "Google BigQuery",
            "playbookID": "Google BigQuery Test"
        },
        {
            "integrations": "Zoom",
            "playbookID": "Zoom_Test"
        },
        {
            "integrations": "Palo Alto Networks Cortex",
            "playbookID": "Palo Alto Networks Cortex Test",
            "fromversion": "4.1.0"
        },
        {
            "playbookID": "IP Enrichment - Generic v2 - Test",
            "integrations": "Threat Crowd",
            "fromversion": "4.1.0"
        },
        {
            "integrations": "Cherwell",
            "playbookID": "Cherwell Example Scripts - test"
        },
        {
            "integrations": "Cherwell",
            "playbookID": "Cherwell - test"
        },
        {
            "integrations": "CarbonBlackProtectionV2",
            "playbookID": "Carbon Black Enterprise Protection V2 Test"
        },
        {
            "integrations": "Active Directory Query v2",
            "instance_names": "active_directory_query_v2",
            "playbookID": "Test ADGetUser Fails with no instances 'Active Directory Query' (old version)"
        },
        {
            "integrations": "ANYRUN",
            "playbookID": "ANYRUN-Test"
        },
        {
            "integrations": "ANYRUN",
            "playbookID": "Detonate File - ANYRUN - Test"
        },
        {
            "integrations": "ANYRUN",
            "playbookID": "Detonate URL - ANYRUN - Test"
        },
        {
            "integrations": "Netcraft",
            "playbookID": "Netcraft test"
        },
        {
            "integrations": "EclecticIQ Platform",
            "playbookID": "EclecticIQ Test"
        },
        {
            "playbookID": "FormattingPerformance - Test",
            "fromversion": "5.0.0"
        },
        {
            "integrations": "AWS - EC2",
            "playbookID": "2142f8de-29d5-4288-8426-0db39abe988b"
        },
        {
            "integrations": "AWS - EC2",
            "playbookID": "d66e5f86-e045-403f-819e-5058aa603c32"
        },
        {
            "integrations": "ANYRUN",
            "playbookID": "Detonate File From URL - ANYRUN - Test"
        },
        {
            "integrations": "AWS - CloudWatchLogs",
            "playbookID": "2cddaacb-4e4c-407e-8ef5-d924867b810c"
        },
        {
            "integrations": "AWS - CloudTrail",
            "playbookID": "3da2e31b-f114-4d7f-8702-117f3b498de9"
        },
        {
            "playbookID": "5dc848e5-a649-4394-8300-386770d39d75"
        },
        {
            "integrations": "carbonblackprotection",
            "playbookID": "67b0f25f-b061-4468-8613-43ab13147173"
        },
        {
            "integrations": "DomainTools",
            "playbookID": "DomainTools-Test"
        },
        {
            "integrations": "Exabeam",
            "playbookID": "Exabeam - Test"
        },
        {
            "integrations": "DomainTools Iris",
            "playbookID": "DomainTools Iris - Test",
            "fromversion": "4.1.0"
        },
        {
            "integrations": "Cisco Spark",
            "playbookID": "efc817d2-6660-4d4f-890d-90513ca1e180"
        },
        {
            "playbookID": "Get File Sample By Hash - Generic - Test"
        },
        {
            "playbookID": "Get File Sample From Hash - Generic - Test"
        },
        {
            "playbookID": "get_file_sample_by_hash_-_carbon_black_enterprise_Response_-_test"
        },
        {
            "playbookID": "get_file_sample_from_path_-_d2_-_test"
        },
        {
            "integrations": "Remedy On-Demand",
            "playbookID": "Remedy-On-Demand-Test"
        },
        {
            "playbookID": "ssdeepreputationtest"
        },
        {
            "playbookID": "TestIsEmailAddressInternal"
        },
        {
            "playbookID": "search_endpoints_by_hash_-_carbon_black_response_-_test"
        },
        {
            "integrations": "Google Cloud Compute",
            "playbookID": "GoogleCloudCompute-Test"
        },
        {
            "playbookID": "FormattingPerformance - Test",
            "fromversion": "5.0.0"
        },
        {
            "integrations": "AWS - S3",
            "playbookID": "97393cfc-2fc4-4dfe-8b6e-af64067fc436"
        },
        {
            "integrations": "Image OCR",
            "playbookID": "TestImageOCR"
        },
        {
            "integrations": "fireeye",
            "playbookID": "Detonate File - FireEye AX - Test"
        },
        {
            "integrations": ["Rasterize","Image OCR"],
            "playbookID": "Rasterize Test"
        },
        {
            "integrations": "Rasterize",
            "playbookID": "RasterizeImageTest"
        },
        {
            "integrations": "Ipstack",
            "playbookID": "Ipstack_Test"
        },
        {

            "integrations": "Perch",
            "playbookID": "Perch-Test"
        },
        {
            "integrations": "Forescout",
            "playbookID": "Forescout-Test"
        },
        {
            "integrations": "GitHub",
            "playbookID": "Git_Integration-Test"
        },
        {
            "integrations": "LogRhythmRest",
            "playbookID": "LogRhythm REST test"
        },
        {
            "integrations": "AlienVault USM Anywhere",
            "playbookID": "AlienVaultUSMAnywhereTest"
        },
        {
            "playbookID": "PhishLabsTestPopulateIndicators"
        },
        {
            "integrations": "PhishLabs IOC",
            "playbookID": "PhishLabsIOC TestPlaybook",
            "fromversion": "4.1.0"
        },
        {
            "integrations": "vmray",
            "playbookID": "VMRay-Test"
        },
        {
            "integrations": "PerceptionPoint",
            "playbookID": "PerceptionPoint Test",
            "fromversion": "4.1.0"
        },
        {
            "integrations": "AutoFocus V2",
            "playbookID": "AutoFocus V2 test"
        },
        {
            "playbookID": "Process Email - Generic for Rasterize"
        },
        {
            "playbookID": "Send Investigation Summary Reports - Test",
            "integrations": "EWS Mail Sender",
            "fromversion": "4.1.0"
        },
        {
            "integrations": "Anomali ThreatStream v2",
            "playbookID": "ThreatStream-Test"
        },
        {
            "integrations": "BluecatAddressManager",
            "playbookID": "Bluecat Address Manager test"
        },
        {
            "integrations": "MailListener - POP3 Beta",
            "playbookID": "MailListener-POP3 - Test"
        },
        {
            "playbookID": "sumList - Test"
        },
        {
            "integrations": "VulnDB",
            "playbookID": "Test-VulnDB"
        },
        {
            "integrations": "Shodan_v2",
            "playbookID": "Test-Shodan_v2",
            "timeout": 1000
        },
        {
            "integrations": "Threat Crowd",
            "playbookID": "ThreatCrowd - Test"
        },
        {
            "integrations": "GoogleDocs",
            "playbookID": "GoogleDocs-test"
        },
        {
            "playbookID": "Request Debugging - Test",
            "fromversion": "5.0.0"
        },
        {
            "integrations": "Hybrid Analysis",
            "playbookID": "HybridAnalysis-Test",
            "timeout": 500,
            "fromversion": "4.1.0"
        },
        {
            "integrations": "Elasticsearch v2",
            "instance_names": "es_v7",
            "playbookID": "Elasticsearch_v2_test"
        },
        {
            "integrations": "Elasticsearch v2",
            "instance_names": "es_v6",
            "playbookID": "Elasticsearch_v2_test-v6"
        },
        {
            "integrations": "PolySwarm",
            "playbookID": "PolySwarm-Test"
        },
        {
            "integrations": "Kenna",
            "playbookID": "Kenna Test"
        },
        {
<<<<<<< HEAD
            "integrations": "SecurityAdvisor",
            "playbookID": "SecurityAdvisor-Test"
=======
            "integrations": "Google Key Management Service",
            "playbookID": "Google-KMS-test"
>>>>>>> f22290e3
        }
    ],
    "skipped_tests": {
        "PAN-OS Create Or Edit Rule Test": "Issue 20037",
        "NetWitness Endpoint Test": "Issue 19878",
        "ThreatQ - Test": "Issue 19468",
        "SentinelOne V2 - test": "Issue 19361",
        "CuckooTest": "Issue 19425",
        "TestParseEmailHeaders": "Issue 18815",
        "CheckpointFW-test": "Issue 18643",
        "search_endpoints_by_hash_-_tie_-_test": "Issue #18350",
        "McAfee-TIE Test": "Issue #18350",
        "TestUptycs": "Issue 19750",
        "InfoArmorVigilanteATITest": "Test issue 17358",
        "calculate_severity_-_critical_assets_-_test": "Issue 17924",
        "Lastline - testplaybook": "Checking the integration via Generic detonation playbooks, don't want to load the daily quota",
        "entity_enrichment_generic_test": "Issue 16490",
        "ArcSight Logger test": "Issue 19117",
        "Qualys-Test": "Issue 16486",
        "TruSTAR Test": "Issue 19777",
        "TestDedupIncidentsByName": "skipped on purpose - this is part of the TestDedupIncidentsPlaybook - no need to execute separately as a test",
        "TestSafeBreach": "Issue 15909",
        "ip_enrichment_generic_test": "Issue 19815",
        "email_test": "Issue 19816",
        "2cddaacb-4e4c-407e-8ef5-d924867b810c": "Issue 19836",
        "3da2e31b-f114-4d7f-8702-117f3b498de9": "Issue 19837",
        "d66e5f86-e045-403f-819e-5058aa603c32": "pr 3220",
        "Carbon Black Enterprise Protection V2 Test": "Issue 19838",
        "5dc848e5-a649-4394-8300-386770d39d75": "Issue 19840",
        "Get File Sample By Hash - Generic - Test": "Issue 19841",
        "Get File Sample From Hash - Generic - Test": "Issue 19842",
        "get_file_sample_by_hash_-_carbon_black_enterprise_Response_-_test": "Issue 19843",
        "get_file_sample_from_path_-_d2_-_test": "Issue 19844",
        "ssdeepreputationtest": "Issue 19845",
        "search_endpoints_by_hash_-_carbon_black_response_-_test": "Issue 19852",
        "Cofense Triage Test": "Creds only works on demo4",
        "Test - Windows Defender Advanced Threat Protection": "Issue - #18552",
        "CarbonBlackLiveResponseTest": "Issue 18691",
        "nexpose_test": "Issue 18694",
        "Recorded Future Test": "Issue 18922",
        "IntSights Mssp Test": "Issue #16351",
        "CarbonBlackResponseTest": "Issue #19180",
        "CheckPhish-Test": "Issue 19188",
        "fd93f620-9a2d-4fb6-85d1-151a6a72e46d": "Issue 19854",
        "PAN-OS DAG Configuration Test": "Issue #19205",
        "AlphaSOC-Wisdom-Test": "Issue #19235",
        "DeleteContext-auto-subplaybook-test": "used in DeleteContext-auto-test as sub playbook",
        "Test Playbook TrendMicroDDA": "Manual test"
    },
    "skipped_integrations": {
        "_comment": "~~~ NO INSTANCE - will not be resolved ~~~",
        "FortiGate": "License expired, and not going to get one (issue 14723)",
        "Attivo Botsink": "no instance, not going to get it",
        "VMware": "no License, and probably not going to get it",
        "AWS Sagemaker": "License expired, and probably not going to get it",
        "Symantec MSS": "No instance, probably not going to get it (issue 15513)",
        "Google Cloud Compute": "Can't test yet",
        "Cymon": "The service was discontinued since April 30th, 2019.",
        "FireEye ETP": "No instance",
        "ProofpointTAP_v2": "No instance",
        "remedy_sr_beta": "No instance",
        "Minerva Labs Anti-Evasion Platform": "Issue 18835",
        "PolySwarm": "contribution",
        "fireeye": "Issue 19839",
        "DomainTools": "Issue 8298",
        "Remedy On-Demand": "Issue 19835",


        "_comment": "~~~ INSTANCE ISSUES ~~~",
        "carbonblack-v2": "Issue 19929",
        "Joe Security": "Issue 17996",
        "CrowdstrikeFalcon": "Issue 19833",
        "ZeroFox": "Issue 19161",
        "Jask": "Issue 18879",
        "Lastline": "Issue 19855",
        "vmray": "Issue 18752",
        "Anomali ThreatStream v2": "Issue 19182",
        "Anomali ThreatStream": "Issue 19182",
        "SCADAfence CNM": "Issue 18376",
        "Cortex XDR - IR": "Issue #18377",
        "ArcSight ESM v2": "Issue #18328",
        "AlienVault USM Anywhere": "Issue #18273",
        "Tufin": "Issue 16441",
        "Dell Secureworks": "Instance locally installed on @liorblob PC",
        "MimecastV2": "Issue 14593",
        "Netskope": "instance is down",
        "Farsight DNSDB": "Issue 15512",
        "Service Manager": "Expired license",
        "carbonblackprotection": "License expired",
        "icebrg": "Issue 14312",
        "Freshdesk": "Trial account expired",
        "Threat Grid": "Issue 16197",
        "Kafka V2": "Can not connect to instance from remote",
        "Check Point Sandblast": "Issue 15948",
        "Remedy AR": "getting 'Not Found' in test button",
        "XFE": "License expired",
        "RedLock": "Issue 15493",
        "Salesforce": "Issue 15901",
        "Zscaler": "Issue 17784",
        "RedCanary": "License expired",
        "ANYRUN": "No instance",
        "Snowflake": "Looks like account expired, needs looking into",
        "Cisco Spark": "Issue 18940",
        "Phish.AI": "Issue 17291",
        "QRadar": "Issue 17794",
        "MaxMind GeoIP2": "Issue 18932.",
        "Exabeam": "Issue 19371",

        "_comment": "~~~ UNSTABLE ~~~",
        "ServiceNow": "Instance goes to hibernate every few hours",
        "Tanium": "issue 15497",
        "Tenable.sc": "unstable instance",
        "Tenable.io": "Issue 16115",
        "SlackV2": "Issue 19558",

        "_comment": "~~~ OTHER ~~~",
        "EclecticIQ Platform": "Issue 8821",
        "BitDam": "Issue #17247",
        "Zoom": "Issue 19832",
        "Forescout": "Can only be run from within PANW network. Look in keeper for - Demisto in the LAB",

        "_comment": "~~~ QUOTA ISSUES ~~~",
        "AWS - Athena - Beta": "Issue 19834",
        "VirusTotal - Private API": "reached api alloted quota.",
        "Google Resource Manager": "Cannot create projects because have reached alloted quota.",
        "Looker": "Warehouse 'DEMO_WH' cannot be resumed because resource monitor 'LIMITER' has exceeded its quota."
    },
    "nigthly_integrations": [
        "Lastline",
        "TruSTAR",
        "SlackV2"
    ],
    "unmockable_integrations": {
        "Google Key Management Service": "The API requires an SSL secure connection to work",
        "McAfee ESM-v10": "we have multiple instances with same test playbook, mock recording are per playbook so it keeps failing the playback step",
        "mysql": "Does not use http",
        "SlackV2": "Integration requires SSL",
        "Whois": "Mocks does not support sockets",
        "Panorama": "Exception: Proxy process took to long to go up. https://circleci.com/gh/demisto/content/24826",
        "Image OCR": "Does not perform network traffic",
        "Server Message Block (SMB)": "Does not perform http communication",
        "Active Directory Query v2": "Does not perform http communication",
        "dnstwist": "Does not peform http communication",
        "VxStream": "Issue 15544",
        "PagerDuty v2": "Integration requires SSL",
        "TCPIPUtils": "Integration requires SSL",
        "Luminate": "Integration has no proxy checkbox",
        "Shodan": "Integration has no proxy checkbox",
        "Google BigQuery": "Integration has no proxy checkbox",
        "ReversingLabs A1000": "Checking",
        "Check Point": "Checking",
        "okta": "Test Module failing, suspect it requires SSL",
        "Awake Security": "Checking",
        "ArcSight ESM v2": "Checking",
        "Phish.AI": "Checking",
        "Intezer": "Nightly - Checking",
        "ProtectWise": "Nightly - Checking",
        "google-vault": "Nightly - Checking",
        "RSA Archer": "Nightly - Checking",
        "McAfee NSM": "Nightly - Checking",
        "Forcepoint": "Nightly - Checking",
        "palo_alto_firewall": "Need to check test module",
        "Signal Sciences WAF": "error with certificate",
        "google": "'unsecure' parameter not working",
        "EWS Mail Sender": "Inconsistent test (playback fails, record succeeds)",
        "carbonblackliveresponse": "Issue 16072",
        "ReversingLabs Titanium Cloud": "No Unsecure checkbox. proxy trying to connect when disabled.",
        "Anomali ThreatStream": "'proxy' parameter not working",
        "Palo Alto Networks Cortex": "SDK",
        "Recorded Future": "might be dynamic test",
        "AlphaSOC Wisdom": "Test module issue",
        "Microsoft Graph": "Test direct access to oproxy",
        "MicrosoftGraphMail": "Test direct access to oproxy",
        "Microsoft Graph User": "Test direct access to oproxy",
        "Windows Defender Advanced Threat Protection": "Test direct access to oproxy"
    }
}<|MERGE_RESOLUTION|>--- conflicted
+++ resolved
@@ -1907,13 +1907,12 @@
             "playbookID": "Kenna Test"
         },
         {
-<<<<<<< HEAD
             "integrations": "SecurityAdvisor",
             "playbookID": "SecurityAdvisor-Test"
-=======
+        },
+        {
             "integrations": "Google Key Management Service",
             "playbookID": "Google-KMS-test"
->>>>>>> f22290e3
         }
     ],
     "skipped_tests": {
