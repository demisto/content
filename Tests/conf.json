{
    "testTimeout": 160,
    "testInterval": 20,
    "tests": [
        {
            "playbookID": "Base64Decode - Test"
        },
        {
            "playbookID": "SupportMultithreading - Test",
            "is_mockable": false
        },
        {
            "fromversion": "5.0.0",
            "integrations": [
                "WildFire-v2"
            ],
            "playbookID": "Detonate File - WildFire - Test"
        },
        {
            "integrations": "Microsoft Teams Management",
            "playbookID": "Microsoft Teams Management - Test",
            "is_mockable": false,
            "timeout": 700
        },
        {
            "playbookID": "SetIfEmpty - non-ascii chars - Test"
        },
        {
            "integrations": "Tripwire",
            "playbookID": "TestplaybookTripwire",
            "fromversion": "5.0.0"
        },
        {
            "playbookID": "Generic Polling Test",
            "timeout": 250
        },
        {
            "integrations": "Cisco Umbrella Enforcement",
            "playbookID": "Cisco Umbrella Enforcement-Test",
            "fromversion": "5.0.0"
        },
        {
            "integrations": "GSuiteAdmin",
            "playbookID": "GSuiteAdmin-Test",
            "fromversion": "5.0.0"
        },
        {
            "integrations": "AzureWAF",
            "instance_names": "azure_waf_prod",
            "playbookID": "Azure WAF - Test",
            "fromversion": "5.0.0"
        },
        {
            "integrations": "GoogleCalendar",
            "playbookID": "GoogleCalendar-Test",
            "fromversion": "5.0.0"
        },
        {
            "integrations": "GoogleDrive",
            "playbookID": "GoogleDrive-Test",
            "fromversion": "5.0.0"
        },
        {
            "integrations": "FireEye Central Management",
            "playbookID": "FireEye Central Management - Test",
            "fromversion": "5.5.0",
            "timeout": 500
        },
        {
            "integrations": "FireEyeNX",
            "playbookID": "FireEyeNX-Test"
        },
        {
            "integrations": "EmailRepIO",
            "playbookID": "TestEmailRepIOPlaybook",
            "fromversion": "5.0.0"
        },
        {
            "integrations": "XsoarPowershellTesting",
            "playbookID": "XsoarPowershellTesting-Test"
        },
        {
            "integrations": "Palo Alto Networks Threat Vault",
            "playbookID": "PANW Threat Vault - Signature Search - Test",
            "fromversion": "5.0.0"
        },
        {
            "integrations": "Microsoft Endpoint Configuration Manager",
            "playbookID": "Microsoft ECM - Test",
            "fromversion": "5.5.0",
            "timeout": 400
        },
        {
            "integrations": "CrowdStrike Falcon Intel v2",
            "playbookID": "CrowdStrike Falcon Intel v2 - Test",
            "fromversion": "5.0.0"
        },
        {
            "integrations": "SecurityAndCompliance",
            "playbookID": "O365-SecurityAndCompliance-Test",
            "fromversion": "5.5.0",
            "memory_threshold": 300,
            "timeout": 1000
        },
        {
            "integrations": "SecurityAndCompliance",
            "playbookID": "O365-SecurityAndCompliance-ContextResults-Test",
            "fromversion": "5.5.0",
            "memory_threshold": 250,
            "timeout": 1000
        },
        {
            "integrations": "SecurityIntelligenceServicesFeed",
            "playbookID": "SecurityIntelligenceServicesFeed - Test",
            "fromversion": "5.5.0"
        },
        {
            "integrations": "EwsExtension",
            "playbookID": "O365 - EWS - Extension - Test",
            "fromversion": "6.0.0",
            "toversion": "6.0.9",
            "timeout": 500
        },
        {
            "integrations": "Majestic Million",
            "playbookID": "Majestic Million Test Playbook",
            "fromversion": "5.5.0",
            "memory_threshold": 300,
            "timeout": 500
        },
        {
            "integrations": "Anomali Enterprise",
            "playbookID": "Anomali Match Forensic Search - Test",
            "fromversion": "5.0.0"
        },
        {
            "integrations": [
                "Mail Listener v2",
                "Mail Sender (New)"
            ],
            "playbookID": "Mail-Listener Test Playbook",
            "fromversion": "5.0.0",
            "instance_names": [
                "Mail_Sender_(New)_STARTTLS"
            ]
        },
        {
            "integrations": "GraphQL",
            "fromversion": "5.0.0",
            "instance_names": "fetch_schema",
            "playbookID": "GraphQL - Test"
        },
        {
            "integrations": "GraphQL",
            "fromversion": "5.0.0",
            "instance_names": "no_fetch_schema",
            "playbookID": "GraphQL - Test"
        },
        {
            "integrations": "Azure Network Security Groups",
            "fromversion": "5.0.0",
            "instance_names": "azure_nsg_prod",
            "playbookID": "Azure NSG - Test"
        },
        {
            "integrations": "OpenCTI Feed",
            "playbookID": "OpenCTI Feed Test",
            "fromversion": "5.5.0"
        },
        {
            "integrations": "AWS - Security Hub",
            "playbookID": "AWS-securityhub Test",
            "timeout": 800
        },
        {
            "integrations": "Microsoft Advanced Threat Analytics",
            "playbookID": "Microsoft Advanced Threat Analytics - Test",
            "fromversion": "5.0.0",
            "is_mockable": false
        },
        {
            "integrations": "Zimperium",
            "playbookID": "Zimperium_Test",
            "fromversion": "5.0.0"
        },
        {
            "integrations": "ServiceDeskPlus",
            "playbookID": "Service Desk Plus Test",
            "instance_names": "sdp_instance_1",
            "fromversion": "5.0.0",
            "toversion": "5.9.9",
            "is_mockable": false
        },
        {
            "integrations": "ServiceDeskPlus",
            "playbookID": "Service Desk Plus - Generic Polling Test",
            "instance_names": "sdp_instance_1",
            "fromversion": "5.0.0",
            "toversion": "5.9.9"
        },
        {
            "integrations": "ServiceDeskPlus",
            "playbookID": "Service Desk Plus Test",
            "instance_names": "sdp_instance_2",
            "fromversion": "6.0.0",
            "is_mockable": false
        },
        {
            "integrations": "ServiceDeskPlus",
            "playbookID": "Service Desk Plus - Generic Polling Test",
            "instance_names": "sdp_instance_2",
            "fromversion": "6.0.0"
        },
        {
            "integrations": "ThreatConnect Feed",
            "playbookID": "FeedThreatConnect-Test",
            "fromversion": "5.5.0"
        },
        {
            "integrations": "MITRE ATT&CK",
            "playbookID": "Mitre Attack List 10 Indicators Feed Test",
            "fromversion": "5.5.0"
        },
        {
            "integrations": "URLhaus",
            "playbookID": "Test_URLhaus",
            "timeout": 1000
        },
        {
            "integrations": "Microsoft Intune Feed",
            "playbookID": "FeedMicrosoftIntune_Test",
            "fromversion": "5.5.0"
        },
        {
            "integrations": "Tanium Threat Response",
            "playbookID": "Tanium Threat Response Test"
        },
        {
            "integrations": [
                "Syslog Sender",
                "syslog"
            ],
            "playbookID": "Test Syslog",
            "fromversion": "5.5.0",
            "timeout": 600
        },
        {
            "integrations": "APIVoid",
            "playbookID": "APIVoid Test"
        },
        {
            "integrations": "CloudConvert",
            "playbookID": "CloudConvert-test",
            "fromversion": "5.0.0",
            "timeout": 3000
        },
        {
            "integrations": "Cisco Firepower",
            "playbookID": "Cisco Firepower - Test",
            "timeout": 1000,
            "fromversion": "5.0.0"
        },
        {
            "integrations": "IllusiveNetworks",
            "playbookID": "IllusiveNetworks-Test",
            "fromversion": "5.0.0",
            "timeout": 500
        },
        {
            "integrations": "JSON Feed",
            "playbookID": "JSON_Feed_Test",
            "fromversion": "5.5.0",
            "instance_names": "JSON Feed no_auto_detect"
        },
        {
            "integrations": "JSON Feed",
            "playbookID": "JSON_Feed_Test",
            "fromversion": "5.5.0",
            "instance_names": "JSON Feed_auto_detect"
        },
        {
            "integrations": "JSON Feed",
            "playbookID": "JSON_Feed_Test",
            "fromversion": "5.5.0",
            "instance_names": "JSON Feed_post"
        },
        {
            "integrations": "Google Cloud Functions",
            "playbookID": "test playbook - Google Cloud Functions",
            "fromversion": "5.0.0"
        },
        {
            "integrations": "Plain Text Feed",
            "playbookID": "PlainText Feed - Test",
            "fromversion": "5.5.0",
            "instance_names": "Plain Text Feed no_auto_detect"
        },
        {
            "integrations": "Plain Text Feed",
            "playbookID": "PlainText Feed - Test",
            "fromversion": "5.5.0",
            "instance_names": "Plain Text Feed_auto_detect"
        },
        {
            "integrations": "Silverfort",
            "playbookID": "Silverfort-test",
            "fromversion": "5.0.0"
        },
        {
            "integrations": "GoogleKubernetesEngine",
            "playbookID": "GoogleKubernetesEngine_Test",
            "timeout": 600,
            "fromversion": "5.5.0"
        },
        {
            "integrations": "Fastly Feed",
            "playbookID": "Fastly Feed Test",
            "fromversion": "5.5.0"
        },
        {
            "integrations": "Malware Domain List Active IPs Feed",
            "playbookID": "Malware Domain List Active IPs Feed Test",
            "fromversion": "5.5.0"
        },
        {
            "integrations": "Claroty",
            "playbookID": "Claroty - Test",
            "fromversion": "5.0.0"
        },
        {
            "integrations": "Trend Micro Apex",
            "playbookID": "Trend Micro Apex - Test",
            "is_mockable": false
        },
        {
            "integrations": "Blocklist_de Feed",
            "playbookID": "Blocklist_de - Test",
            "fromversion": "5.5.0"
        },
        {
            "integrations": "Cloudflare Feed",
            "playbookID": "cloudflare - Test",
            "fromversion": "5.5.0"
        },
        {
            "integrations": "AzureFeed",
            "playbookID": "AzureFeed - Test",
            "fromversion": "5.5.0"
        },
        {
            "playbookID": "CreateIndicatorFromSTIXTest",
            "fromversion": "5.0.0"
        },
        {
            "integrations": "SpamhausFeed",
            "playbookID": "Spamhaus_Feed_Test",
            "fromversion": "5.5.0"
        },
        {
            "integrations": "Cofense Feed",
            "playbookID": "TestCofenseFeed",
            "fromversion": "5.5.0"
        },
        {
            "integrations": "Bambenek Consulting Feed",
            "playbookID": "BambenekConsultingFeed_Test",
            "fromversion": "5.5.0"
        },
        {
            "integrations": "Pipl",
            "playbookID": "Pipl Test"
        },
        {
            "integrations": "AWS Feed",
            "playbookID": "AWS Feed Test",
            "fromversion": "5.5.0"
        },
        {
            "integrations": "QuestKace",
            "playbookID": "QuestKace test",
            "fromversion": "5.0.0"
        },
        {
            "integrations": "Digital Defense FrontlineVM",
            "playbookID": "Digital Defense FrontlineVM - Scan Asset Not Recently Scanned Test"
        },
        {
            "integrations": "Digital Defense FrontlineVM",
            "playbookID": "Digital Defense FrontlineVM - Test Playbook"
        },
        {
            "integrations": "CSVFeed",
            "playbookID": "CSV_Feed_Test",
            "fromversion": "5.5.0",
            "instance_names": "CSVFeed_no_auto_detect"
        },
        {
            "integrations": "CSVFeed",
            "playbookID": "CSV_Feed_Test",
            "fromversion": "5.5.0",
            "instance_names": "CSVFeed_auto_detect"
        },
        {
            "integrations": "ProofpointFeed",
            "playbookID": "TestProofpointFeed",
            "fromversion": "5.5.0"
        },
        {
            "integrations": "Digital Shadows",
            "playbookID": "Digital Shadows - Test"
        },
        {
            "integrations": "Azure Compute v2",
            "playbookID": "Azure Compute - Test",
            "instance_names": "ms_azure_compute_dev"
        },
        {
            "integrations": "Azure Compute v2",
            "playbookID": "Azure Compute - Test",
            "instance_names": "ms_azure_compute_prod",
            "is_mockable": false
        },
        {
            "integrations": "Symantec Data Loss Prevention",
            "playbookID": "Symantec Data Loss Prevention - Test",
            "fromversion": "4.5.0"
        },
        {
            "integrations": "Lockpath KeyLight v2",
            "playbookID": "Keylight v2 - Test"
        },
        {
            "integrations": "Azure Security Center v2",
            "playbookID": "Azure SecurityCenter - Test",
            "instance_names": "ms_azure_sc_prod",
            "is_mockable": false
        },
        {
            "integrations": "Azure Security Center v2",
            "playbookID": "Azure SecurityCenter - Test",
            "instance_names": "ms_azure_sc_dev"
        },
        {
            "integrations": "Azure Security Center v2",
            "playbookID": "Azure SecurityCenter - Test",
            "instance_names": "ms_azure_sc_self_deployed"
        },
        {
            "integrations": "JsonWhoIs",
            "playbookID": "JsonWhoIs-Test"
        },
        {
            "integrations": "Maltiverse",
            "playbookID": "Maltiverse Test"
        },
        {
            "integrations": "Box v2",
            "playbookID": "BoxV2_TestPlaybook"
        },
        {
            "integrations": "MicrosoftGraphMail",
            "playbookID": "MicrosoftGraphMail-Test_dev",
            "instance_names": "ms_graph_mail_dev"
        },
        {
            "integrations": "MicrosoftGraphMail",
            "playbookID": "MicrosoftGraphMail-Test_dev_no_oproxy",
            "instance_names": "ms_graph_mail_dev_no_oproxy"
        },
        {
            "integrations": "MicrosoftGraphMail",
            "playbookID": "MicrosoftGraphMail-Test_prod",
            "instance_names": "ms_graph_mail_prod",
            "is_mockable": false
        },
        {
            "integrations": "CloudShark",
            "playbookID": "CloudShark - Test Playbook"
        },
        {
            "integrations": "Google Vision AI",
            "playbookID": "Google Vision API - Test"
        },
        {
            "integrations": "nmap",
            "playbookID": "Nmap - Test",
            "fromversion": "5.0.0"
        },
        {
            "integrations": "AutoFocus V2",
            "playbookID": "Autofocus Query Samples, Sessions and Tags Test Playbook",
            "fromversion": "4.5.0",
            "timeout": 1000
        },
        {
            "integrations": "HelloWorld",
            "playbookID": "HelloWorld-Test",
            "fromversion": "5.0.0"
        },
        {
            "integrations": "HelloWorld",
            "playbookID": "Sanity Test - Playbook with integration",
            "fromversion": "5.0.0"
        },
        {
            "integrations": "HelloWorld",
            "playbookID": "Sanity Test - Playbook with mocked integration",
            "fromversion": "5.0.0"
        },
        {
            "playbookID": "Sanity Test - Playbook with no integration",
            "fromversion": "5.0.0"
        },
        {
            "integrations": "Gmail",
            "playbookID": "Sanity Test - Playbook with Unmockable Integration",
            "fromversion": "5.0.0"
        },
        {
            "integrations": "HelloWorld",
            "playbookID": "HelloWorld_Scan-Test",
            "fromversion": "5.0.0",
            "timeout": 400
        },
        {
            "integrations": "HelloWorldPremium",
            "playbookID": "HelloWorldPremium_Scan-Test",
            "fromversion": "5.0.0",
            "timeout": 400
        },
        {
            "integrations": "ThreatQ v2",
            "playbookID": "ThreatQ - Test",
            "fromversion": "4.5.0"
        },
        {
            "integrations": "AttackIQFireDrill",
            "playbookID": "AttackIQ - Test"
        },
        {
            "integrations": "PhishLabs IOC EIR",
            "playbookID": "PhishlabsIOC_EIR-Test"
        },
        {
            "integrations": "Amazon DynamoDB",
            "playbookID": "AWS_DynamoDB-Test"
        },
        {
            "integrations": "PhishLabs IOC DRP",
            "playbookID": "PhishlabsIOC_DRP-Test"
        },
        {
            "playbookID": "Create Phishing Classifier V2 ML Test",
            "timeout": 60000,
            "fromversion": "4.5.0"
        },
        {
            "integrations": "ZeroFox",
            "playbookID": "ZeroFox-Test",
            "fromversion": "4.1.0"
        },
        {
            "integrations": "AlienVault OTX v2",
            "playbookID": "Alienvault_OTX_v2 - Test"
        },
        {
            "integrations": "AWS - CloudWatchLogs",
            "playbookID": "AWS - CloudWatchLogs Test Playbook",
            "fromversion": "5.0.0"
        },
        {
            "integrations": "SlackV2",
            "playbookID": "Slack Test Playbook",
            "timeout": 400,
            "pid_threshold": 5,
            "fromversion": "5.0.0"
        },
        {
            "integrations": "Cortex XDR - IR",
            "playbookID": "Test XDR Playbook",
            "fromversion": "4.1.0",
            "timeout": 1500
        },
        {
            "integrations": "Cortex XDR - IOC",
            "playbookID": "Cortex XDR - IOC - Test",
            "fromversion": "5.5.0",
            "timeout": 1200
        },
        {
            "integrations": "Cloaken",
            "playbookID": "Cloaken-Test",
            "is_mockable": false
        },
        {
            "integrations": "ThreatX",
            "playbookID": "ThreatX-test",
            "timeout": 600
        },
        {
            "integrations": "Akamai WAF SIEM",
            "playbookID": "Akamai_WAF_SIEM-Test"
        },
        {
            "integrations": "Cofense Triage v2",
            "playbookID": "Cofense Triage v2 Test"
        },
        {
            "integrations": "Akamai WAF",
            "playbookID": "Akamai_WAF-Test"
        },
        {
            "integrations": "Minerva Labs Anti-Evasion Platform",
            "playbookID": "Minerva Test playbook"
        },
        {
            "integrations": "abuse.ch SSL Blacklist Feed",
            "playbookID": "SSL Blacklist test",
            "fromversion": "5.5.0"
        },
        {
            "integrations": "CheckPhish",
            "playbookID": "CheckPhish-Test"
        },
        {
            "integrations": "Symantec Management Center",
            "playbookID": "SymantecMC_TestPlaybook"
        },
        {
            "integrations": "Looker",
            "playbookID": "Test-Looker"
        },
        {
            "integrations": "Vertica",
            "playbookID": "Vertica Test"
        },
        {
            "integrations": "Server Message Block (SMB) v2",
            "playbookID": "SMB_v2-Test"
        },
        {
            "playbookID": "ConvertFile-Test",
            "fromversion": "4.5.0"
        },
        {
            "playbookID": "TestAwsEC2GetPublicSGRules-Test"
        },
        {
            "integrations": "RSA NetWitness Packets and Logs",
            "playbookID": "rsa_packets_and_logs_test"
        },
        {
            "playbookID": "CheckpointFW-test",
            "integrations": "Check Point"
        },
        {
            "playbookID": "RegPathReputationBasicLists_test"
        },
        {
            "playbookID": "EmailDomainSquattingReputation-Test"
        },
        {
            "playbookID": "RandomStringGenerateTest"
        },
        {
            "playbookID": "playbook-checkEmailAuthenticity-test"
        },
        {
            "playbookID": "HighlightWords_Test"
        },
        {
            "integrations": "Pentera",
            "playbookID": "Pcysys-Test"
        },
        {
            "integrations": "Pentera",
            "playbookID": "Pentera Run Scan and Create Incidents - Test"
        },
        {
            "playbookID": "StringContainsArray_test"
        },
        {
            "integrations": "Fidelis Elevate Network",
            "playbookID": "Fidelis-Test"
        },
        {
            "integrations": "AWS - ACM",
            "playbookID": "ACM-Test"
        },
        {
            "integrations": "Thinkst Canary",
            "playbookID": "CanaryTools Test"
        },
        {
            "integrations": "ThreatMiner",
            "playbookID": "ThreatMiner-Test"
        },
        {
            "playbookID": "StixCreator-Test"
        },
        {
            "playbookID": "CompareIncidentsLabels-test-playbook"
        },
        {
            "integrations": "Have I Been Pwned? V2",
            "playbookID": "Pwned v2 test"
        },
        {
            "integrations": "Alexa Rank Indicator",
            "playbookID": "Alexa Test Playbook"
        },
        {
            "playbookID": "UnEscapeURL-Test"
        },
        {
            "playbookID": "UnEscapeIPs-Test"
        },
        {
            "playbookID": "ExtractDomainFromUrlAndEmail-Test"
        },
        {
            "playbookID": "ConvertKeysToTableFieldFormat_Test"
        },
        {
            "integrations": "CVE Search v2",
            "playbookID": "CVE Search v2 - Test"
        },
        {
            "integrations": "CVE Search v2",
            "playbookID": "cveReputation Test"
        },
        {
            "integrations": "HashiCorp Vault",
            "playbookID": "hashicorp_test",
            "fromversion": "5.0.0"
        },
        {
            "integrations": "AWS - Athena - Beta",
            "playbookID": "Beta-Athena-Test"
        },
        {
            "integrations": "BeyondTrust Password Safe",
            "playbookID": "BeyondTrust-Test"
        },
        {
            "integrations": "Dell Secureworks",
            "playbookID": "secureworks_test"
        },
        {
            "integrations": "ServiceNow v2",
            "playbookID": "servicenow_test_v2",
            "instance_names": "snow_basic_auth",
            "is_mockable": false
        },
        {
            "integrations": "ServiceNow v2",
            "playbookID": "ServiceNow_OAuth_Test",
            "instance_names": "snow_oauth"
        },
        {
            "playbookID": "Create ServiceNow Ticket and Mirror Test",
            "integrations": "ServiceNow v2",
            "instance_names": "snow_basic_auth",
            "fromversion": "6.0.0",
            "timeout": 500
        },
        {
            "playbookID": "Create ServiceNow Ticket and State Polling Test",
            "integrations": "ServiceNow v2",
            "instance_names": "snow_basic_auth",
            "fromversion": "6.0.0",
            "timeout": 500
        },
        {
            "integrations": "ServiceNow CMDB",
            "playbookID": "ServiceNow_CMDB_Test",
            "instance_names": "snow_cmdb_basic_auth"
        },
        {
            "integrations": "ServiceNow CMDB",
            "playbookID": "ServiceNow_CMDB_OAuth_Test",
            "instance_names": "snow_cmdb_oauth"
        },
        {
            "integrations": "ExtraHop v2",
            "playbookID": "ExtraHop_v2-Test"
        },
        {
            "playbookID": "Test CommonServer"
        },
        {
            "playbookID": "Test-debug-mode",
            "fromversion": "5.0.0"
        },
        {
            "integrations": "CIRCL",
            "playbookID": "CirclIntegrationTest"
        },
        {
            "integrations": "MISP V2",
            "playbookID": "MISP V2 Test",
            "timeout": 300
        },
        {
            "playbookID": "test-LinkIncidentsWithRetry"
        },
        {
            "playbookID": "CopyContextToFieldTest"
        },
        {
            "integrations": "OTRS",
            "playbookID": "OTRS Test",
            "fromversion": "4.1.0"
        },
        {
            "integrations": "Attivo Botsink",
            "playbookID": "AttivoBotsinkTest"
        },
        {
            "integrations": "FortiGate",
            "playbookID": "Fortigate Test"
        },
        {
            "playbookID": "FormattedDateToEpochTest"
        },
        {
            "integrations": "SNDBOX",
            "playbookID": "SNDBOX_Test",
            "timeout": 1000
        },
        {
            "integrations": "SNDBOX",
            "playbookID": "Detonate File - SNDBOX - Test",
            "timeout": 1000,
            "nightly": true
        },
        {
            "integrations": "VxStream",
            "playbookID": "Detonate File - HybridAnalysis - Test",
            "timeout": 2400
        },
        {
            "integrations": "QRadar_v2",
            "playbookID": "test playbook - QRadarCorrelations For V2",
            "timeout": 2600,
            "fromversion": "6.0.0",
            "is_mockable": false
        },
        {
            "integrations": "Awake Security",
            "playbookID": "awake_security_test_pb"
        },
        {
            "integrations": "Tenable.sc",
            "playbookID": "tenable-sc-test",
            "timeout": 240,
            "nightly": true
        },
        {
            "integrations": "MimecastV2",
            "playbookID": "Mimecast test"
        },
        {
            "playbookID": "CreateEmailHtmlBody_test_pb",
            "fromversion": "4.1.0"
        },
        {
            "playbookID": "ReadPDFFileV2-Test",
            "timeout": 1000
        },
        {
            "playbookID": "JSONtoCSV-Test"
        },
        {
            "integrations": "Generic SQL",
            "playbookID": "generic-sql",
            "instance_names": "mysql instance",
            "fromversion": "5.0.0"
        },
        {
            "integrations": "Generic SQL",
            "playbookID": "generic-sql",
            "instance_names": "postgreSQL instance",
            "fromversion": "5.0.0"
        },
        {
            "integrations": "Generic SQL",
            "playbookID": "generic-sql",
            "instance_names": "Microsoft SQL instance",
            "fromversion": "5.0.0"
        },
        {
            "integrations": "Generic SQL",
            "playbookID": "generic-sql",
            "instance_names": "Microsoft SQL Server - MS ODBC Driver",
            "fromversion": "5.0.0"
        },
        {
            "integrations": "Generic SQL",
            "playbookID": "generic-sql-oracle",
            "instance_names": "Oracle instance",
            "fromversion": "5.0.0"
        },
        {
            "integrations": "Generic SQL",
            "playbookID": "generic-sql-mssql-encrypted-connection",
            "instance_names": "Microsoft SQL instance using encrypted connection",
            "fromversion": "5.0.0"
        },
        {
            "integrations": "Panorama",
            "instance_names": "palo_alto_firewall_9.0",
            "playbookID": "Panorama Query Logs - Test",
            "fromversion": "5.5.0",
            "timeout": 1500,
            "nightly": true
        },
        {
            "integrations": "Panorama",
            "instance_names": "palo_alto_firewall",
            "playbookID": "palo_alto_firewall_test_pb",
            "fromversion": "5.5.0",
            "timeout": 1000
        },
        {
            "integrations": "Panorama",
            "instance_names": "palo_alto_firewall_9.0",
            "playbookID": "palo_alto_firewall_test_pb",
            "fromversion": "5.5.0",
            "timeout": 1000
        },
        {
            "integrations": "Panorama",
            "instance_names": "palo_alto_panorama",
            "playbookID": "palo_alto_panorama_test_pb",
            "fromversion": "5.5.0",
            "timeout": 1600
        },
        {
            "integrations": "Panorama",
            "instance_names": "palo_alto_panorama_9.0",
            "playbookID": "palo_alto_panorama_test_pb",
            "fromversion": "5.5.0",
            "timeout": 1600
        },
        {
            "integrations": "Panorama",
            "instance_names": "palo_alto_firewall_9.0",
            "playbookID": "PAN-OS URL Filtering enrichment - Test"
        },
        {
            "integrations": "Panorama",
            "instance_names": "panorama_instance_best_practice",
            "playbookID": "Panorama Best Practise - Test"
        },
        {
            "integrations": "Tenable.io",
            "playbookID": "Tenable.io test"
        },
        {
            "playbookID": "URLDecode-Test"
        },
        {
            "playbookID": "GetTime-Test"
        },
        {
            "playbookID": "GetTime-ObjectVsStringTest"
        },
        {
            "integrations": "Tenable.io",
            "playbookID": "Tenable.io Scan Test",
            "nightly": true,
            "timeout": 3600
        },
        {
            "integrations": "Tenable.sc",
            "playbookID": "tenable-sc-scan-test",
            "nightly": true,
            "timeout": 600
        },
        {
            "integrations": "google-vault",
            "playbookID": "Google-Vault-Generic-Test",
            "nightly": true,
            "timeout": 3600,
            "memory_threshold": 180
        },
        {
            "integrations": "google-vault",
            "playbookID": "Google_Vault-Search_And_Display_Results_test",
            "nightly": true,
            "memory_threshold": 180,
            "timeout": 3600
        },
        {
            "playbookID": "Luminate-TestPlaybook",
            "integrations": "Luminate"
        },
        {
            "integrations": "MxToolBox",
            "playbookID": "MxToolbox-test"
        },
        {
            "integrations": "Nessus",
            "playbookID": "Nessus - Test"
        },
        {
            "playbookID": "Palo Alto Networks - Malware Remediation Test",
            "fromversion": "4.5.0"
        },
        {
            "playbookID": "SumoLogic-Test",
            "integrations": "SumoLogic",
            "fromversion": "4.1.0"
        },
        {
            "playbookID": "ParseEmailFiles-test"
        },
        {
            "playbookID": "PAN-OS - Block IP and URL - External Dynamic List v2 Test",
            "integrations": [
                "Panorama",
                "palo_alto_networks_pan_os_edl_management"
            ],
            "instance_names": "palo_alto_firewall_9.0",
            "fromversion": "4.0.0"
        },
        {
            "playbookID": "Test_EDL",
            "integrations": "EDL",
            "instance_names": "edl_update",
            "fromversion": "5.5.0",
            "pid_threshold": 8
        },
        {
            "playbookID": "Test_export_indicators_service",
            "integrations": "ExportIndicators",
            "fromversion": "5.5.0"
        },
        {
            "playbookID": "PAN-OS - Block IP - Custom Block Rule Test",
            "integrations": "Panorama",
            "instance_names": "palo_alto_panorama",
            "fromversion": "4.0.0"
        },
        {
            "playbookID": "PAN-OS - Block IP - Static Address Group Test",
            "integrations": "Panorama",
            "instance_names": "palo_alto_panorama",
            "fromversion": "4.0.0"
        },
        {
            "playbookID": "PAN-OS - Block URL - Custom URL Category Test",
            "integrations": "Panorama",
            "instance_names": "palo_alto_panorama",
            "fromversion": "4.0.0"
        },
        {
            "playbookID": "Endpoint Malware Investigation - Generic - Test",
            "integrations": [
                "Traps",
                "Cylance Protect v2",
                "Demisto REST API"
            ],
            "fromversion": "5.0.0",
            "timeout": 1200
        },
        {
            "playbookID": "ParseExcel-test"
        },
        {
            "playbookID": "Detonate File - No Files test"
        },
        {
            "integrations": "SentinelOne V2",
            "instance_names": "SentinelOne_v2.0",
            "playbookID": "SentinelOne V2.0 - Test"
        },
        {
            "integrations": "SentinelOne V2",
            "instance_names": "SentinelOne_v2.1",
            "playbookID": "SentinelOne V2.1 - Test"
        },
        {
            "integrations": "InfoArmor VigilanteATI",
            "playbookID": "InfoArmorVigilanteATITest"
        },
        {
            "integrations": "IntSights",
            "instance_names": "intsights_standard_account",
            "playbookID": "IntSights Test",
            "nightly": true
        },
        {
            "integrations": "IntSights",
            "playbookID": "IntSights Mssp Test",
            "instance_names": "intsights_mssp_account",
            "nightly": true
        },
        {
            "integrations": "dnstwist",
            "playbookID": "dnstwistTest"
        },
        {
            "integrations": "BitDam",
            "playbookID": "Detonate File - BitDam Test"
        },
        {
            "integrations": "Threat Grid",
            "playbookID": "Test-Detonate URL - ThreatGrid",
            "timeout": 600
        },
        {
            "integrations": "Threat Grid",
            "playbookID": "ThreatGridTest",
            "timeout": 600
        },
        {
            "integrations": "Signal Sciences WAF",
            "playbookID": "SignalSciences-Test"
        },
        {
            "integrations": "RTIR",
            "playbookID": "RTIR Test"
        },
        {
            "integrations": "RedCanary",
            "playbookID": "RedCanaryTest",
            "nightly": true
        },
        {
            "integrations": "Devo",
            "playbookID": "Devo test",
            "timeout": 500
        },
        {
            "playbookID": "URL Enrichment - Generic v2 - Test",
            "integrations": [
                "Rasterize",
                "VirusTotal - Private API"
            ],
            "instance_names": "virus_total_private_api_general",
            "timeout": 500,
            "pid_threshold": 12
        },
        {
            "playbookID": "CutTransformerTest"
        },
        {
            "playbookID": "Default - Test",
            "integrations": [
                "ThreatQ v2",
                "Demisto REST API"
            ],
            "fromversion": "5.0.0"
        },
        {
            "integrations": "SCADAfence CNM",
            "playbookID": "SCADAfence_test"
        },
        {
            "integrations": "ProtectWise",
            "playbookID": "Protectwise-Test"
        },
        {
            "integrations": "WhatsMyBrowser",
            "playbookID": "WhatsMyBrowser-Test"
        },
        {
            "integrations": "BigFix",
            "playbookID": "BigFixTest"
        },
        {
            "integrations": "Lastline v2",
            "playbookID": "Lastline v2 - Test",
            "nightly": true
        },
        {
            "integrations": "McAfee DXL",
            "playbookID": "McAfee DXL - Test"
        },
        {
            "playbookID": "TextFromHTML_test_playbook"
        },
        {
            "playbookID": "PortListenCheck-test"
        },
        {
            "integrations": "ThreatExchange",
            "playbookID": "ThreatExchange-test"
        },
        {
            "integrations": "Joe Security",
            "playbookID": "JoeSecurityTestPlaybook",
            "timeout": 500,
            "nightly": true
        },
        {
            "integrations": "Joe Security",
            "playbookID": "JoeSecurityTestDetonation",
            "timeout": 2000,
            "nightly": true
        },
        {
            "integrations": "WildFire-v2",
            "playbookID": "Wildfire Test",
            "is_mockable": false
        },
        {
            "integrations": "WildFire-v2",
            "playbookID": "Detonate URL - WildFire-v2 - Test"
        },
        {
            "integrations": "WildFire-v2",
            "playbookID": "Detonate URL - WildFire v2.1 - Test"
        },
        {
            "integrations": "GRR",
            "playbookID": "GRR Test",
            "nightly": true
        },
        {
            "integrations": "VirusTotal",
            "instance_names": "virus_total_general",
            "playbookID": "virusTotal-test-playbook",
            "timeout": 1400,
            "nightly": true
        },
        {
            "integrations": "VirusTotal",
            "instance_names": "virus_total_preferred_vendors",
            "playbookID": "virusTotaI-test-preferred-vendors",
            "timeout": 1400,
            "nightly": true
        },
        {
            "integrations": "Preempt",
            "playbookID": "Preempt Test"
        },
        {
            "integrations": "Gmail",
            "playbookID": "get_original_email_-_gmail_-_test"
        },
        {
            "integrations": [
                "Gmail Single User",
                "Gmail"
            ],
            "playbookID": "Gmail Single User - Test",
            "fromversion": "4.5.0"
        },
        {
            "integrations": "EWS v2",
            "playbookID": "get_original_email_-_ews-_test",
            "instance_names": "ewv2_regular"
        },
        {
            "integrations": [
                "EWS v2",
                "EWS Mail Sender"
            ],
            "playbookID": "EWS search-mailbox test",
            "instance_names": "ewv2_regular",
            "timeout": 300
        },
        {
            "integrations": "PagerDuty v2",
            "playbookID": "PagerDuty Test"
        },
        {
            "playbookID": "test_delete_context"
        },
        {
            "playbookID": "DeleteContext-auto-test"
        },
        {
            "playbookID": "GmailTest",
            "integrations": "Gmail"
        },
        {
            "playbookID": "Gmail Convert Html Test",
            "integrations": "Gmail"
        },
        {
            "playbookID": "reputations.json Test",
            "toversion": "5.0.0"
        },
        {
            "playbookID": "Indicators reputation-.json Test",
            "fromversion": "5.5.0"
        },
        {
            "playbookID": "Test IP Indicator Fields",
            "fromversion": "5.0.0"
        },
        {
            "playbookID": "TestDedupIncidentsPlaybook"
        },
        {
            "playbookID": "TestDedupIncidentsByName"
        },
        {
            "integrations": "McAfee Advanced Threat Defense",
            "playbookID": "Test Playbook McAfee ATD",
            "timeout": 700
        },
        {
            "integrations": "McAfee Advanced Threat Defense",
            "playbookID": "Detonate Remote File From URL -McAfee-ATD - Test",
            "timeout": 700
        },
        {
            "playbookID": "stripChars - Test"
        },
        {
            "integrations": "McAfee Advanced Threat Defense",
            "playbookID": "Test Playbook McAfee ATD Upload File"
        },
        {
            "playbookID": "exporttocsv_script_test"
        },
        {
            "playbookID": "Set - Test"
        },
        {
            "integrations": "Intezer v2",
            "playbookID": "Intezer Testing v2",
            "fromversion": "4.1.0",
            "timeout": 600
        },
        {
            "integrations": [
                "Mail Sender (New)",
                "Gmail"
            ],
            "playbookID": "Mail Sender (New) Test",
            "instance_names": [
                "Mail_Sender_(New)_STARTTLS"
            ]
        },
        {
            "playbookID": "buildewsquery_test"
        },
        {
            "integrations": "Rapid7 Nexpose",
            "playbookID": "nexpose_test",
            "timeout": 240
        },
        {
            "playbookID": "GetIndicatorDBotScore Test"
        },
        {
            "integrations": "EWS Mail Sender",
            "playbookID": "EWS Mail Sender Test"
        },
        {
            "integrations": [
                "EWS Mail Sender",
                "Rasterize"
            ],
            "playbookID": "EWS Mail Sender Test 2"
        },
        {
            "playbookID": "decodemimeheader_-_test"
        },
        {
            "playbookID": "test_url_regex"
        },
        {
            "integrations": "Skyformation",
            "playbookID": "TestSkyformation"
        },
        {
            "integrations": "okta",
            "playbookID": "okta_test_playbook",
            "timeout": 240
        },
        {
            "integrations": "Okta v2",
            "playbookID": "OktaV2-Test",
            "nightly": true,
            "timeout": 300
        },
        {
            "integrations": "Okta IAM",
            "playbookID": "Okta IAM - Test Playbook",
            "fromversion": "6.0.0"
        },
        {
            "playbookID": "Test filters & transformers scripts"
        },
        {
            "integrations": "Salesforce",
            "playbookID": "SalesforceTestPlaybook"
        },
        {
            "integrations": "McAfee ESM v2",
            "instance_names": "v10.2.0",
            "playbookID": "McAfee ESM v2 - Test v10.2.0",
            "fromversion": "5.0.0",
            "is_mockable": false
        },
        {
            "integrations": "McAfee ESM v2",
            "instance_names": "v10.3.0",
            "playbookID": "McAfee ESM v2 - Test v10.3.0",
            "fromversion": "5.0.0",
            "is_mockable": false
        },
        {
            "integrations": "McAfee ESM v2",
            "instance_names": "v11.3",
            "playbookID": "McAfee ESM v2 (v11.3) - Test",
            "fromversion": "5.0.0",
            "timeout": 300,
            "is_mockable": false
        },
        {
            "integrations": "McAfee ESM v2",
            "instance_names": "v10.2.0",
            "playbookID": "McAfee ESM Watchlists - Test v10.2.0",
            "fromversion": "5.0.0"
        },
        {
            "integrations": "McAfee ESM v2",
            "instance_names": "v10.3.0",
            "playbookID": "McAfee ESM Watchlists - Test v10.3.0",
            "fromversion": "5.0.0"
        },
        {
            "integrations": "McAfee ESM v2",
            "instance_names": "v11.3",
            "playbookID": "McAfee ESM Watchlists - Test v11.3",
            "fromversion": "5.0.0"
        },
        {
            "integrations": "GoogleSafeBrowsing",
            "playbookID": "Google Safe Browsing Test",
            "timeout": 240,
            "fromversion": "5.0.0"
        },
        {
            "integrations": "Google Safe Browsing v2",
            "playbookID": "Google Safe Browsing V2 Test",
            "fromversion": "5.5.0"
        },
        {
            "integrations": "EWS v2",
            "playbookID": "EWSv2_empty_attachment_test",
            "instance_names": "ewv2_regular"
        },
        {
            "integrations": "EWS v2",
            "playbookID": "EWS Public Folders Test",
            "instance_names": "ewv2_regular",
            "is_mockable": false
        },
        {
            "integrations": "Symantec Endpoint Protection V2",
            "playbookID": "SymantecEndpointProtection_Test"
        },
        {
            "integrations": "carbonblackprotection",
            "playbookID": "search_endpoints_by_hash_-_carbon_black_protection_-_test",
            "timeout": 500
        },
        {
            "playbookID": "Process Email - Generic - Test - Incident Starter",
            "fromversion": "6.0.0",
            "integrations": "Rasterize",
            "timeout": 240
        },
        {
            "integrations": "CrowdstrikeFalcon",
            "playbookID": "Test - CrowdStrike Falcon",
            "fromversion": "4.1.0",
            "timeout": 500
        },
        {
            "playbookID": "ExposeIncidentOwner-Test"
        },
        {
            "integrations": "google",
            "playbookID": "GsuiteTest"
        },
        {
            "integrations": "OpenPhish",
            "playbookID": "OpenPhish Test Playbook"
        },
        {
            "integrations": "jira-v2",
            "playbookID": "Jira-v2-Test",
            "timeout": 500,
            "is_mockable": false
        },
        {
            "integrations": "ipinfo",
            "playbookID": "IPInfoTest"
        },
        {
            "integrations": "ipinfo_v2",
            "playbookID": "IPInfo_v2Test",
            "fromversion": "5.5.0"
        },
        {
            "integrations": "GoogleMaps",
            "playbookID": "GoogleMapsTest",
            "fromversion": "6.0.0"
        },
        {
            "playbookID": "VerifyHumanReadableFormat"
        },
        {
            "playbookID": "strings-test"
        },
        {
            "playbookID": "TestCommonPython",
            "timeout": 500
        },
        {
            "playbookID": "TestFileCreateAndUpload"
        },
        {
            "playbookID": "TestIsValueInArray"
        },
        {
            "playbookID": "TestStringReplace"
        },
        {
            "playbookID": "TestHttpPlaybook"
        },
        {
            "integrations": "SplunkPy",
            "playbookID": "SplunkPy parse-raw - Test",
            "memory_threshold": 100,
            "instance_names": "use_default_handler"
        },
        {
            "integrations": "SplunkPy",
            "playbookID": "SplunkPy-Test-V2",
            "memory_threshold": 500,
            "instance_names": "use_default_handler"
        },
        {
            "integrations": "SplunkPy",
            "playbookID": "Splunk-Test",
            "memory_threshold": 200,
            "instance_names": "use_default_handler"
        },
        {
            "integrations": "AnsibleTower",
            "playbookID": "AnsibleTower_Test_playbook",
            "fromversion": "5.0.0"
        },
        {
            "integrations": "SplunkPy",
            "playbookID": "SplunkPySearch_Test",
            "memory_threshold": 200,
            "instance_names": "use_default_handler"
        },
        {
            "integrations": "SplunkPy",
            "playbookID": "SplunkPy KV commands",
            "memory_threshold": 200,
            "instance_names": "use_default_handler"
        },
        {
            "integrations": "SplunkPy",
            "playbookID": "SplunkPy-Test-V2",
            "memory_threshold": 500,
            "instance_names": "use_python_requests_handler"
        },
        {
            "integrations": "SplunkPy",
            "playbookID": "Splunk-Test",
            "memory_threshold": 500,
            "instance_names": "use_python_requests_handler"
        },
        {
            "integrations": "SplunkPy",
            "playbookID": "SplunkPySearch_Test",
            "memory_threshold": 200,
            "instance_names": "use_python_requests_handler"
        },
        {
            "integrations": "SplunkPy",
            "playbookID": "SplunkPy KV commands",
            "memory_threshold": 200,
            "instance_names": "use_python_requests_handler"
        },
        {
            "integrations": "McAfee NSM",
            "playbookID": "McAfeeNSMTest",
            "timeout": 400,
            "nightly": true
        },
        {
            "integrations": "PhishTank V2",
            "playbookID": "PhishTank Testing"
        },
        {
            "integrations": "McAfee Web Gateway",
            "playbookID": "McAfeeWebGatewayTest",
            "timeout": 500
        },
        {
            "integrations": "TCPIPUtils",
            "playbookID": "TCPUtils-Test"
        },
        {
            "playbookID": "listExecutedCommands-Test"
        },
        {
            "integrations": "AWS - Lambda",
            "playbookID": "AWS-Lambda-Test (Read-Only)"
        },
        {
            "integrations": "Service Manager",
            "playbookID": "TestHPServiceManager",
            "timeout": 400
        },
        {
            "integrations": "ServiceNow IAM",
            "playbookID": "ServiceNow IAM - Test Playbook",
            "instance_name": "snow_basic_auth",
            "fromversion": "6.0.0"
        },
        {
            "playbookID": "LanguageDetect-Test",
            "timeout": 300
        },
        {
            "integrations": "Forcepoint",
            "playbookID": "forcepoint test",
            "timeout": 500,
            "nightly": true
        },
        {
            "playbookID": "GeneratePassword-Test"
        },
        {
            "playbookID": "ZipFile-Test"
        },
        {
            "playbookID": "UnzipFile-Test"
        },
        {
            "playbookID": "Test-IsMaliciousIndicatorFound",
            "fromversion": "5.0.0"
        },
        {
            "playbookID": "TestExtractHTMLTables"
        },
        {
            "integrations": "carbonblackliveresponse",
            "playbookID": "Carbon Black Live Response Test",
            "nightly": true,
            "fromversion": "5.0.0",
            "is_mockable": false
        },
        {
            "integrations": "urlscan.io",
            "playbookID": "urlscan_malicious_Test",
            "timeout": 500
        },
        {
            "integrations": "EWS v2",
            "playbookID": "pyEWS_Test",
            "instance_names": "ewv2_regular",
            "is_mockable": false
        },
        {
            "integrations": "EWS v2",
            "playbookID": "pyEWS_Test",
            "instance_names": "ewsv2_separate_process",
            "is_mockable": false
        },
        {
            "integrations": "remedy_sr_beta",
            "playbookID": "remedy_sr_test_pb"
        },
        {
            "integrations": "Netskope",
            "playbookID": "Netskope Test"
        },
        {
            "integrations": "Cylance Protect v2",
            "playbookID": "Cylance Protect v2 Test"
        },
        {
            "integrations": "ReversingLabs Titanium Cloud",
            "playbookID": "ReversingLabsTCTest"
        },
        {
            "integrations": "ReversingLabs A1000",
            "playbookID": "ReversingLabsA1000Test"
        },
        {
            "integrations": "Demisto Lock",
            "playbookID": "DemistoLockTest"
        },
        {
            "playbookID": "test-domain-indicator",
            "timeout": 400
        },
        {
            "playbookID": "Cybereason Test",
            "integrations": "Cybereason",
            "timeout": 1200,
            "fromversion": "4.1.0"
        },
        {
            "integrations": "VirusTotal - Private API",
            "instance_names": "virus_total_private_api_general",
            "playbookID": "File Enrichment - Virus Total Private API Test",
            "nightly": true
        },
        {
            "integrations": "VirusTotal - Private API",
            "instance_names": "virus_total_private_api_general",
            "playbookID": "virusTotalPrivateAPI-test-playbook",
            "timeout": 1400,
            "nightly": true,
            "pid_threshold": 12
        },
        {
            "integrations": [
                "VirusTotal - Private API",
                "VirusTotal"
            ],
            "playbookID": "vt-detonate test",
            "instance_names": [
                "virus_total_private_api_general",
                "virus_total_general"
            ],
            "timeout": 1400,
            "fromversion": "5.5.0",
            "nightly": true,
            "is_mockable": false
        },
        {
            "integrations": "Cisco ASA",
            "playbookID": "Cisco ASA - Test Playbook"
        },
        {
            "integrations": "VirusTotal - Private API",
            "instance_names": "virus_total_private_api_preferred_vendors",
            "playbookID": "virusTotalPrivateAPI-test-preferred-vendors",
            "timeout": 1400,
            "nightly": true
        },
        {
            "integrations": "Cisco Meraki",
            "playbookID": "Cisco-Meraki-Test"
        },
        {
            "integrations": "Microsoft Defender Advanced Threat Protection",
            "playbookID": "Microsoft Defender Advanced Threat Protection - Test prod",
            "instance_names": "microsoft_defender_atp_prod",
            "is_mockable": false
        },
        {
            "integrations": "Microsoft Defender Advanced Threat Protection",
            "playbookID": "Microsoft Defender Advanced Threat Protection - Test dev",
            "instance_names": "microsoft_defender_atp_dev"
        },
        {
            "integrations": "Microsoft Defender Advanced Threat Protection",
            "playbookID": "Microsoft Defender Advanced Threat Protection - Test self deployed",
            "instance_names": "microsoft_defender_atp_dev_self_deployed"
        },
        {
            "integrations": "Microsoft Defender Advanced Threat Protection",
            "playbookID": "Microsoft Defender - ATP - Indicators Test",
            "instance_names": "microsoft_defender_atp_dev",
            "is_mockable": false
        },
        {
            "integrations": "Tanium",
            "playbookID": "Tanium Test Playbook",
            "nightly": true,
            "timeout": 1200,
            "pid_threshold": 10
        },
        {
            "integrations": "Recorded Future",
            "playbookID": "Recorded Future Test",
            "nightly": true
        },
        {
            "integrations": "Microsoft Graph",
            "playbookID": "Microsoft Graph Security Test dev",
            "instance_names": "ms_graph_security_dev"
        },
        {
            "integrations": "Microsoft Graph",
            "playbookID": "Microsoft Graph Security Test prod",
            "instance_names": "ms_graph_security_prod",
            "is_mockable": false
        },
        {
            "integrations": "Microsoft Graph User",
            "playbookID": "Microsoft Graph User - Test",
            "instance_names": "ms_graph_user_dev"
        },
        {
            "integrations": "Microsoft Graph User",
            "playbookID": "Microsoft Graph User - Test",
            "instance_names": "ms_graph_user_prod",
            "is_mockable": false
        },
        {
            "integrations": "Microsoft Graph Groups",
            "playbookID": "Microsoft Graph Groups - Test dev",
            "instance_names": "ms_graph_groups_dev"
        },
        {
            "integrations": "Microsoft Graph Groups",
            "playbookID": "Microsoft Graph Groups - Test prod",
            "instance_names": "ms_graph_groups_prod",
            "is_mockable": false
        },
        {
            "integrations": "Microsoft_Graph_Files",
            "playbookID": "test_MsGraphFiles dev",
            "instance_names": "ms_graph_files_dev",
            "fromversion": "5.0.0"
        },
        {
            "integrations": "Microsoft_Graph_Files",
            "playbookID": "test_MsGraphFiles prod",
            "instance_names": "ms_graph_files_prod",
            "fromversion": "5.0.0",
            "is_mockable": false
        },
        {
            "integrations": "Microsoft Graph Calendar",
            "playbookID": "Microsoft Graph Calendar - Test dev",
            "instance_names": "ms_graph_calendar_dev"
        },
        {
            "integrations": "Microsoft Graph Calendar",
            "playbookID": "Microsoft Graph Calendar - Test prod",
            "instance_names": "ms_graph_calendar_prod",
            "is_mockable": false
        },
        {
            "integrations": "Microsoft Graph Device Management",
            "playbookID": "MSGraph_DeviceManagement_Test_dev",
            "instance_names": "ms_graph_device_management_oproxy_dev",
            "fromversion": "5.0.0"
        },
        {
            "integrations": "Microsoft Graph Device Management",
            "playbookID": "MSGraph_DeviceManagement_Test_prod",
            "instance_names": "ms_graph_device_management_oproxy_prod",
            "fromversion": "5.0.0",
            "is_mockable": false
        },
        {
            "integrations": "Microsoft Graph Device Management",
            "playbookID": "MSGraph_DeviceManagement_Test_self_deployed_prod",
            "instance_names": "ms_graph_device_management_self_deployed_prod",
            "fromversion": "5.0.0"
        },
        {
            "integrations": "RedLock",
            "playbookID": "RedLockTest",
            "nightly": true
        },
        {
            "integrations": "Symantec Messaging Gateway",
            "playbookID": "Symantec Messaging Gateway Test"
        },
        {
            "integrations": "ThreatConnect v2",
            "playbookID": "ThreatConnect v2 - Test",
            "fromversion": "5.0.0"
        },
        {
            "integrations": "VxStream",
            "playbookID": "VxStream Test",
            "nightly": true,
            "is_mockable": false
        },
        {
            "integrations": "QRadar_v2",
            "playbookID": "test_Qradar_v2",
            "fromversion": "6.0.0",
            "is_mockable": false
        },
        {
            "integrations": "VMware",
            "playbookID": "VMWare Test"
        },
        {
            "integrations": "Anomali ThreatStream",
            "playbookID": "Anomali_ThreatStream_Test"
        },
        {
            "integrations": "carbonblack-v2",
            "playbookID": "Carbon Black Response Test",
            "fromversion": "5.0.0"
        },
        {
            "integrations": "VMware Carbon Black EDR v2",
            "playbookID": "Carbon Black Edr - Test",
            "is_mockable": false
        },
        {
            "integrations": "Cisco Umbrella Investigate",
            "playbookID": "Cisco Umbrella Test"
        },
        {
            "integrations": "icebrg",
            "playbookID": "Icebrg Test",
            "timeout": 500
        },
        {
            "integrations": "Symantec MSS",
            "playbookID": "SymantecMSSTest"
        },
        {
            "integrations": "Remedy AR",
            "playbookID": "Remedy AR Test"
        },
        {
            "integrations": "AWS - IAM",
            "playbookID": "AWS - IAM Test Playbook"
        },
        {
            "integrations": "McAfee Active Response",
            "playbookID": "McAfee-MAR_Test",
            "timeout": 700
        },
        {
            "integrations": "McAfee Threat Intelligence Exchange",
            "playbookID": "McAfee-TIE Test",
            "timeout": 700
        },
        {
            "integrations": "ArcSight Logger",
            "playbookID": "ArcSight Logger test"
        },
        {
            "integrations": "ArcSight ESM v2",
            "playbookID": "ArcSight ESM v2 Test"
        },
        {
            "integrations": "ArcSight ESM v2",
            "playbookID": "test Arcsight - Get events related to the Case"
        },
        {
            "integrations": "XFE_v2",
            "playbookID": "Test_XFE_v2",
            "timeout": 500,
            "nightly": true
        },
        {
            "integrations": "McAfee Threat Intelligence Exchange",
            "playbookID": "search_endpoints_by_hash_-_tie_-_test",
            "timeout": 500
        },
        {
            "integrations": "iDefense_v2",
            "playbookID": "iDefense_v2_Test",
            "fromversion": "5.5.0"
        },
        {
            "integrations": "AWS - SQS",
            "playbookID": "AWS - SQS Test Playbook",
            "fromversion": "5.0.0"
        },
        {
            "integrations": "AbuseIPDB",
            "playbookID": "AbuseIPDB Test"
        },
        {
            "integrations": "AbuseIPDB",
            "playbookID": "AbuseIPDB PopulateIndicators Test"
        },
        {
            "integrations": "LogRhythm",
            "playbookID": "LogRhythm-Test-Playbook",
            "timeout": 200
        },
        {
            "integrations": "FireEye HX",
            "playbookID": "FireEye HX Test",
            "timeout": 800
        },
        {
            "integrations": "FireEyeFeed",
            "playbookID": "playbook-FeedFireEye_test",
            "memory_threshold": 110
        },
        {
            "integrations": "Phish.AI",
            "playbookID": "PhishAi-Test"
        },
        {
            "integrations": "Phish.AI",
            "playbookID": "Test-Detonate URL - Phish.AI"
        },
        {
            "integrations": "Centreon",
            "playbookID": "Centreon-Test-Playbook"
        },
        {
            "playbookID": "ReadFile test"
        },
        {
            "integrations": "AlphaSOC Wisdom",
            "playbookID": "AlphaSOC-Wisdom-Test"
        },
        {
            "integrations": "carbonblack-v2",
            "playbookID": "CBFindIP - Test"
        },
        {
            "integrations": "Jask",
            "playbookID": "Jask_Test",
            "fromversion": "4.1.0"
        },
        {
            "integrations": "Qualys",
            "playbookID": "Qualys-Test"
        },
        {
            "integrations": "Whois",
            "playbookID": "whois_test",
            "fromversion": "4.1.0"
        },
        {
            "integrations": "RSA NetWitness Endpoint",
            "playbookID": "NetWitness Endpoint Test"
        },
        {
            "integrations": "Check Point Sandblast",
            "playbookID": "Sandblast_malicious_test"
        },
        {
            "playbookID": "TestMatchRegexV2"
        },
        {
            "integrations": "ActiveMQ",
            "playbookID": "ActiveMQ Test"
        },
        {
            "playbookID": "RegexGroups Test"
        },
        {
            "integrations": "Cisco ISE",
            "playbookID": "cisco-ise-test-playbook"
        },
        {
            "integrations": "RSA NetWitness v11.1",
            "playbookID": "RSA NetWitness Test"
        },
        {
            "playbookID": "ExifReadTest"
        },
        {
            "integrations": "Cuckoo Sandbox",
            "playbookID": "CuckooTest",
            "timeout": 700
        },
        {
            "integrations": "VxStream",
            "playbookID": "Test-Detonate URL - Crowdstrike",
            "timeout": 1200
        },
        {
            "playbookID": "Detonate File - Generic Test",
            "timeout": 500
        },
        {
            "integrations": [
                "Lastline v2",
                "WildFire-v2",
                "SNDBOX",
                "McAfee Advanced Threat Defense"
            ],
            "playbookID": "Detonate File - Generic Test",
            "timeout": 2400,
            "nightly": true
        },
        {
            "playbookID": "STIXParserTest"
        },
        {
            "playbookID": "VerifyJSON - Test",
            "fromversion": "5.5.0"
        },
        {
            "playbookID": "PowerShellCommon-Test",
            "fromversion": "5.5.0"
        },
        {
            "playbookID": "Detonate URL - Generic Test",
            "timeout": 2000,
            "nightly": true,
            "integrations": [
                "McAfee Advanced Threat Defense",
                "VxStream",
                "Lastline v2"
            ]
        },
        {
            "integrations": [
                "carbonblack-v2",
                "carbonblackliveresponse",
                "Cylance Protect v2"
            ],
            "playbookID": "Retrieve File from Endpoint - Generic V2 Test",
            "fromversion": "5.0.0",
            "is_mockable": false
        },
        {
            "integrations": "Zscaler",
            "playbookID": "Zscaler Test",
            "nightly": true,
            "timeout": 500
        },
        {
            "playbookID": "DemistoUploadFileToIncident Test",
            "integrations": "Demisto REST API"
        },
        {
            "playbookID": "DemistoUploadFile Test",
            "integrations": "Demisto REST API"
        },
        {
            "playbookID": "MaxMind Test",
            "integrations": "MaxMind GeoIP2"
        },
        {
            "playbookID": "Test Sagemaker",
            "integrations": "AWS Sagemaker"
        },
        {
            "playbookID": "C2sec-Test",
            "integrations": "C2sec irisk",
            "fromversion": "5.0.0"
        },
        {
            "playbookID": "Phishing v2 - Test - Incident Starter",
            "fromversion": "6.0.0",
            "timeout": 1200,
            "nightly": false,
            "integrations": [
                "EWS Mail Sender",
                "Demisto REST API",
                "Rasterize"
            ],
            "memory_threshold": 115,
            "pid_threshold": 80
        },
        {
            "playbookID": "Phishing - Core - Test - Incident Starter",
            "fromversion": "6.0.0",
            "timeout": 1700,
            "nightly": false,
            "integrations": [
                "EWS Mail Sender",
                "Demisto REST API",
                "Rasterize"
            ],
            "memory_threshold": 100,
            "pid_threshold": 80
        },
        {
            "integrations": "duo",
            "playbookID": "DUO Test Playbook"
        },
        {
            "playbookID": "SLA Scripts - Test",
            "fromversion": "4.1.0"
        },
        {
            "playbookID": "PcapHTTPExtractor-Test"
        },
        {
            "playbookID": "Ping Test Playbook"
        },
        {
            "playbookID": "Active Directory Test",
            "integrations": "Active Directory Query v2",
            "instance_names": "active_directory_ninja"
        },
        {
            "playbookID": "AD v2 - debug-mode - Test",
            "integrations": "Active Directory Query v2",
            "instance_names": "active_directory_ninja",
            "fromversion": "5.0.0"
        },
        {
            "playbookID": "Docker Hardening Test",
            "fromversion": "5.0.0",
            "runnable_on_docker_only": true
        },
        {
            "integrations": "Active Directory Query v2",
            "instance_names": "active_directory_ninja",
            "playbookID": "Active Directory Query V2 configuration with port"
        },
        {
            "integrations": "Active Directory Query v2",
            "instance_names": "active_directory_ninja",
            "playbookID": "Active Directory - ad-get-user limit check"
        },
        {
            "integrations": "Active Directory Query v2",
            "instance_names": "active_directory_ninja",
            "playbookID": "active directory search user with parentheses test"
        },
        {
            "integrations": "mysql",
            "playbookID": "MySQL Test"
        },
        {
            "playbookID": "Email Address Enrichment - Generic v2.1 - Test",
            "integrations": "Active Directory Query v2",
            "instance_names": "active_directory_ninja"
        },
        {
            "integrations": "Cofense Intelligence",
            "playbookID": "Test - Cofense Intelligence",
            "timeout": 500
        },
        {
            "playbookID": "GDPRContactAuthorities Test"
        },
        {
            "integrations": "Google Resource Manager",
            "playbookID": "GoogleResourceManager-Test",
            "timeout": 500,
            "nightly": true
        },
        {
            "integrations": "SlashNext Phishing Incident Response",
            "playbookID": "SlashNextPhishingIncidentResponse-Test",
            "timeout": 500,
            "nightly": true
        },
        {
            "integrations": "Google Cloud Storage",
            "playbookID": "GCS - Test",
            "timeout": 500,
            "nightly": true,
            "memory_threshold": 80
        },
        {
            "integrations": "GooglePubSub",
            "playbookID": "GooglePubSub_Test",
            "nightly": true,
            "fromversion": "5.0.0"
        },
        {
            "playbookID": "Calculate Severity - Generic v2 - Test",
            "integrations": [
                "Palo Alto Minemeld",
                "Active Directory Query v2"
            ],
            "instance_names": "active_directory_ninja",
            "fromversion": "4.5.0"
        },
        {
            "integrations": "Freshdesk",
            "playbookID": "Freshdesk-Test",
            "timeout": 500,
            "nightly": true
        },
        {
            "playbookID": "Autoextract - Test",
            "fromversion": "4.1.0"
        },
        {
            "playbookID": "FilterByList - Test",
            "fromversion": "4.5.0"
        },
        {
            "playbookID": "Impossible Traveler - Test",
            "integrations": [
                "Ipstack",
                "ipinfo",
                "Rasterize",
                "Active Directory Query v2",
                "Demisto REST API"
            ],
            "instance_names": "active_directory_ninja",
            "fromversion": "5.0.0",
            "timeout": 700
        },
        {
            "playbookID": "Active Directory - Get User Manager Details - Test",
            "integrations": "Active Directory Query v2",
            "instance_names": "active_directory_80k",
            "fromversion": "4.5.0"
        },
        {
            "integrations": "Kafka V2",
            "playbookID": "Kafka Test"
        },
        {
            "playbookID": "File Enrichment - Generic v2 - Test",
            "instance_names": "virus_total_private_api_general",
            "integrations": [
                "VirusTotal - Private API",
                "Cylance Protect v2"
            ],
            "is_mockable": false
        },
        {
            "integrations": [
                "epo",
                "McAfee Active Response"
            ],
            "playbookID": "Endpoint data collection test",
            "timeout": 500
        },
        {
            "integrations": [
                "epo",
                "McAfee Active Response"
            ],
            "playbookID": "MAR - Endpoint data collection test",
            "timeout": 500
        },
        {
            "integrations": "DUO Admin",
            "playbookID": "DuoAdmin API test playbook",
            "fromversion": "5.0.0"
        },
        {
            "integrations": [
                "TAXII Server",
                "TAXIIFeed"
            ],
            "playbookID": "TAXII_Feed_Test",
            "fromversion": "5.5.0",
            "timeout": 300,
            "instance_names": [
                "non_https_cert",
                "instance_execute"
            ]
        },
        {
            "integrations": [
                "TAXII Server",
                "TAXIIFeed"
            ],
            "playbookID": "TAXII_Feed_Test",
            "fromversion": "5.5.0",
            "timeout": 300,
            "instance_names": [
                "https_cert",
                "local_https"
            ]
        },
        {
            "integrations": "TAXII 2 Feed",
            "playbookID": "TAXII 2 Feed Test",
            "fromversion": "5.5.0"
        },
        {
            "integrations": "iDefense Feed",
            "playbookID": "Feed iDefense Test",
            "memory_threshold": 200,
            "fromversion": "5.5.0"
        },
        {
            "integrations": "Traps",
            "playbookID": "Traps test",
            "timeout": 600
        },
        {
            "playbookID": "TestShowScheduledEntries"
        },
        {
            "playbookID": "Calculate Severity - Standard - Test",
            "integrations": "Palo Alto Minemeld",
            "fromversion": "4.5.0"
        },
        {
            "integrations": "Symantec Advanced Threat Protection",
            "playbookID": "Symantec ATP Test"
        },
        {
            "playbookID": "HTTPListRedirects - Test SSL"
        },
        {
            "playbookID": "HTTPListRedirects Basic Test"
        },
        {
            "playbookID": "CheckDockerImageAvailableTest"
        },
        {
            "playbookID": "Extract Indicators From File - Generic v2 - Test",
            "integrations": "Image OCR",
            "timeout": 350,
            "fromversion": "4.5.0"
        },
        {
            "playbookID": "Endpoint Enrichment - Generic v2.1 - Test",
            "integrations": [
                "Cylance Protect v2",
                "carbonblack-v2",
                "epo",
                "Active Directory Query v2"
            ],
            "instance_names": "active_directory_ninja"
        },
        {
            "playbookID": "EmailReputationTest",
            "integrations": "Have I Been Pwned? V2"
        },
        {
            "integrations": "Symantec Deepsight Intelligence",
            "playbookID": "Symantec Deepsight Test"
        },
        {
            "playbookID": "ExtractDomainFromEmailTest"
        },
        {
            "playbookID": "Wait Until Datetime - Test",
            "fromversion": "4.5.0"
        },
        {
            "playbookID": "PAN-OS DAG Configuration Test",
            "integrations": "Panorama",
            "instance_names": "palo_alto_panorama_9.0",
            "timeout": 1500
        },
        {
            "playbookID": "PAN-OS Create Or Edit Rule Test",
            "integrations": "Panorama",
            "instance_names": "palo_alto_panorama_9.0",
            "timeout": 1000
        },
        {
            "playbookID": "PAN-OS EDL Setup v3 Test",
            "integrations": [
                "Panorama",
                "palo_alto_networks_pan_os_edl_management"
            ],
            "instance_names": "palo_alto_firewall_9.0",
            "timeout": 300
        },
        {
            "integrations": "Snowflake",
            "playbookID": "Snowflake-Test"
        },
        {
            "playbookID": "Account Enrichment - Generic v2.1 - Test",
            "integrations": "Active Directory Query v2",
            "instance_names": "active_directory_ninja"
        },
        {
            "integrations": "Cisco Umbrella Investigate",
            "playbookID": "Domain Enrichment - Generic v2 - Test"
        },
        {
            "integrations": "Google BigQuery",
            "playbookID": "Google BigQuery Test"
        },
        {
            "integrations": "Zoom",
            "playbookID": "Zoom_Test"
        },
        {
            "playbookID": "IP Enrichment - Generic v2 - Test",
            "integrations": "Threat Crowd",
            "fromversion": "4.1.0"
        },
        {
            "integrations": "Cherwell",
            "playbookID": "Cherwell Example Scripts - test"
        },
        {
            "integrations": "Cherwell",
            "playbookID": "Cherwell - test"
        },
        {
            "integrations": "CarbonBlackProtectionV2",
            "playbookID": "Carbon Black Enterprise Protection V2 Test"
        },
        {
            "integrations": "Active Directory Query v2",
            "instance_names": "active_directory_ninja",
            "playbookID": "Test ADGetUser Fails with no instances 'Active Directory Query' (old version)"
        },
        {
            "integrations": "ANYRUN",
            "playbookID": "ANYRUN-Test"
        },
        {
            "integrations": "ANYRUN",
            "playbookID": "Detonate File - ANYRUN - Test"
        },
        {
            "integrations": "ANYRUN",
            "playbookID": "Detonate URL - ANYRUN - Test"
        },
        {
            "integrations": "Netcraft",
            "playbookID": "Netcraft test"
        },
        {
            "integrations": "EclecticIQ Platform",
            "playbookID": "EclecticIQ Test"
        },
        {
            "playbookID": "FormattingPerformance - Test",
            "fromversion": "5.0.0"
        },
        {
            "integrations": "AWS - EC2",
            "instance_names": "AWS - EC2",
            "playbookID": "AWS - EC2 Test Playbook",
            "fromversion": "5.0.0",
            "memory_threshold": 90
        },
        {
            "integrations": "AWS - EC2",
            "playbookID": "d66e5f86-e045-403f-819e-5058aa603c32"
        },
        {
            "integrations": "ANYRUN",
            "playbookID": "Detonate File From URL - ANYRUN - Test"
        },
        {
            "integrations": "AWS - CloudTrail",
            "playbookID": "3da2e31b-f114-4d7f-8702-117f3b498de9"
        },
        {
            "integrations": "carbonblackprotection",
            "playbookID": "67b0f25f-b061-4468-8613-43ab13147173"
        },
        {
            "integrations": "DomainTools",
            "playbookID": "DomainTools-Test"
        },
        {
            "integrations": "Exabeam",
            "playbookID": "Exabeam - Test"
        },
        {
            "integrations": "Cisco Spark",
            "playbookID": "Cisco Spark Test New"
        },
        {
            "integrations": "Remedy On-Demand",
            "playbookID": "Remedy-On-Demand-Test"
        },
        {
            "playbookID": "ssdeepreputationtest"
        },
        {
            "playbookID": "TestIsEmailAddressInternal"
        },
        {
            "integrations": "Google Cloud Compute",
            "playbookID": "GoogleCloudCompute-Test"
        },
        {
            "integrations": "AWS - S3",
            "playbookID": "97393cfc-2fc4-4dfe-8b6e-af64067fc436",
            "memory_threshold": 80
        },
        {
            "integrations": "Image OCR",
            "playbookID": "TestImageOCR"
        },
        {
            "integrations": "fireeye",
            "playbookID": "Detonate File - FireEye AX - Test"
        },
        {
            "integrations": [
                "Rasterize",
                "Image OCR"
            ],
            "playbookID": "Rasterize Test",
            "fromversion": "5.0.0"
        },
        {
            "integrations": "Rasterize",
            "playbookID": "RasterizeImageTest",
            "fromversion": "5.0.0"
        },
        {
            "integrations": "Ipstack",
            "playbookID": "Ipstack_Test"
        },
        {
            "integrations": "Perch",
            "playbookID": "Perch-Test"
        },
        {
            "integrations": "Forescout",
            "playbookID": "Forescout-Test"
        },
        {
            "integrations": "GitHub",
            "playbookID": "Git_Integration-Test"
        },
        {
            "integrations": "GitHub IAM",
            "playbookID": "Github IAM - Test Playbook",
            "fromversion": "6.1.0"
        },
        {
            "integrations": "LogRhythmRest",
            "playbookID": "LogRhythm REST test"
        },
        {
            "integrations": "AlienVault USM Anywhere",
            "playbookID": "AlienVaultUSMAnywhereTest"
        },
        {
            "playbookID": "PhishLabsTestPopulateIndicators"
        },
        {
            "playbookID": "Test_HTMLtoMD"
        },
        {
            "integrations": "PhishLabs IOC",
            "playbookID": "PhishLabsIOC TestPlaybook",
            "fromversion": "4.1.0"
        },
        {
            "integrations": "vmray",
            "playbookID": "VMRay-Test"
        },
        {
            "integrations": "PerceptionPoint",
            "playbookID": "PerceptionPoint Test",
            "fromversion": "4.1.0"
        },
        {
            "integrations": "AutoFocus V2",
            "playbookID": "AutoFocus V2 test",
            "fromversion": "5.0.0",
            "timeout": 1000
        },
        {
            "playbookID": "Process Email - Generic for Rasterize"
        },
        {
            "playbookID": "Send Investigation Summary Reports - Test",
            "integrations": "EWS Mail Sender",
            "fromversion": "4.5.0",
            "memory_threshold": 100
        },
        {
            "integrations": "Anomali ThreatStream v2",
            "playbookID": "ThreatStream-Test"
        },
        {
            "integrations": "Flashpoint",
            "playbookID": "Flashpoint_event-Test"
        },
        {
            "integrations": "Flashpoint",
            "playbookID": "Flashpoint_forum-Test"
        },
        {
            "integrations": "Flashpoint",
            "playbookID": "Flashpoint_report-Test"
        },
        {
            "integrations": "Flashpoint",
            "playbookID": "Flashpoint_reputation-Test"
        },
        {
            "integrations": "BluecatAddressManager",
            "playbookID": "Bluecat Address Manager test"
        },
        {
            "integrations": "MailListener - POP3 Beta",
            "playbookID": "MailListener-POP3 - Test"
        },
        {
            "playbookID": "sumList - Test"
        },
        {
            "integrations": "VulnDB",
            "playbookID": "Test-VulnDB"
        },
        {
            "integrations": "Shodan_v2",
            "playbookID": "Test-Shodan_v2",
            "timeout": 1000
        },
        {
            "integrations": "Threat Crowd",
            "playbookID": "ThreatCrowd - Test"
        },
        {
            "integrations": "GoogleDocs",
            "playbookID": "GoogleDocs-test"
        },
        {
            "playbookID": "Request Debugging - Test",
            "fromversion": "5.0.0"
        },
        {
            "playbookID": "Test Convert file hash to corresponding hashes",
            "fromversion": "4.5.0",
            "integrations": "VirusTotal",
            "instance_names": "virus_total_general"
        },
        {
            "playbookID": "PAN-OS Query Logs For Indicators Test",
            "fromversion": "5.5.0",
            "timeout": 1500,
            "integrations": "Panorama",
            "instance_names": "palo_alto_panorama"
        },
        {
            "integrations": "Hybrid Analysis",
            "playbookID": "HybridAnalysis-Test",
            "timeout": 500,
            "fromversion": "4.1.0",
            "is_mockable": false
        },
        {
            "integrations": "Elasticsearch v2",
            "instance_names": "es_v7",
            "playbookID": "Elasticsearch_v2_test"
        },
        {
            "integrations": "ElasticsearchFeed",
            "instance_names": "es_demisto_feed",
            "playbookID": "Elasticsearch_Fetch_Demisto_Indicators_Test",
            "fromversion": "5.5.0"
        },
        {
            "integrations": "ElasticsearchFeed",
            "instance_names": "es_generic_feed",
            "playbookID": "Elasticsearch_Fetch_Custom_Indicators_Test",
            "fromversion": "5.5.0"
        },
        {
            "integrations": "Elasticsearch v2",
            "instance_names": "es_v6",
            "playbookID": "Elasticsearch_v2_test-v6"
        },
        {
            "integrations": "PolySwarm",
            "playbookID": "PolySwarm-Test"
        },
        {
            "integrations": "Kennav2",
            "playbookID": "Kenna Test"
        },
        {
            "integrations": "SecurityAdvisor",
            "playbookID": "SecurityAdvisor-Test",
            "fromversion": "4.5.0"
        },
        {
            "integrations": "Google Key Management Service",
            "playbookID": "Google-KMS-test",
            "pid_threshold": 6,
            "memory_threshold": 60
        },
        {
            "integrations": "SecBI",
            "playbookID": "SecBI - Test"
        },
        {
            "playbookID": "ExtractFQDNFromUrlAndEmail-Test"
        },
        {
            "integrations": "EWS v2",
            "playbookID": "Get EWS Folder Test",
            "fromversion": "4.5.0",
            "instance_names": "ewv2_regular",
            "timeout": 1200
        },
        {
            "integrations": "EWSO365",
            "playbookID": "EWS_O365_test",
            "fromversion": "5.0.0"
        },
        {
            "integrations": "EWSO365",
            "playbookID": "EWS_O365_send_mail_test",
            "fromversion": "5.0.0"
        },
        {
            "integrations": "QRadar_v2",
            "playbookID": "QRadar Indicator Hunting Test",
            "timeout": 600,
            "fromversion": "6.0.0"
        },
        {
            "playbookID": "SetAndHandleEmpty test",
            "fromversion": "4.5.0"
        },
        {
            "integrations": "Tanium v2",
            "playbookID": "Tanium v2 - Test"
        },
        {
            "integrations": "Office 365 Feed",
            "playbookID": "Office365_Feed_Test",
            "fromversion": "5.5.0"
        },
        {
            "integrations": "GoogleCloudTranslate",
            "playbookID": "GoogleCloudTranslate-Test",
            "pid_threshold": 9
        },
        {
            "integrations": "Infoblox",
            "playbookID": "Infoblox Test"
        },
        {
            "integrations": "BPA",
            "playbookID": "Test-BPA",
            "fromversion": "4.5.0"
        },
        {
            "playbookID": "GetValuesOfMultipleFIelds Test",
            "fromversion": "4.5.0"
        },
        {
            "playbookID": "IsInternalHostName Test",
            "fromversion": "4.5.0"
        },
        {
            "playbookID": "DigitalGuardian-Test",
            "integrations": "Digital Guardian",
            "fromversion": "5.0.0"
        },
        {
            "integrations": "SplunkPy",
            "playbookID": "Splunk Indicator Hunting Test",
            "fromversion": "5.0.0",
            "memory_threshold": 500,
            "instance_names": "use_default_handler"
        },
        {
            "integrations": "BPA",
            "playbookID": "Test-BPA_Integration",
            "fromversion": "4.5.0"
        },
        {
            "integrations": "AutoFocus Feed",
            "playbookID": "playbook-FeedAutofocus_test",
            "fromversion": "5.5.0"
        },
        {
            "integrations": "AutoFocus Daily Feed",
            "playbookID": "playbook-FeedAutofocus_daily_test",
            "fromversion": "5.5.0"
        },
        {
            "integrations": "PaloAltoNetworks_PrismaCloudCompute",
            "playbookID": "PaloAltoNetworks_PrismaCloudCompute-Test"
        },
        {
            "integrations": "Recorded Future Feed",
            "playbookID": "RecordedFutureFeed - Test",
            "timeout": 1000,
            "fromversion": "5.5.0",
            "memory_threshold": 86
        },
        {
            "integrations": "Expanse",
            "playbookID": "test-Expanse-Playbook",
            "fromversion": "5.0.0"
        },
        {
            "integrations": "Expanse",
            "playbookID": "test-Expanse",
            "fromversion": "5.0.0"
        },
        {
            "integrations": "DShield Feed",
            "playbookID": "playbook-DshieldFeed_test",
            "fromversion": "5.5.0",
            "is_mockable": false
        },
        {
            "integrations": "AlienVault Reputation Feed",
            "playbookID": "AlienVaultReputationFeed_Test",
            "fromversion": "5.5.0",
            "memory_threshold": 190
        },
        {
            "integrations": "BruteForceBlocker Feed",
            "playbookID": "playbook-BruteForceBlocker_test",
            "fromversion": "5.5.0",
            "memory_threshold": 190
        },
        {
            "integrations": "F5Silverline",
            "playbookID": "F5Silverline_TestPlaybook",
            "fromversion": "6.0.0"
        },
        {
            "integrations": "Carbon Black Enterprise EDR",
            "playbookID": "Carbon Black Enterprise EDR Test",
            "fromversion": "5.0.0"
        },
        {
            "integrations": "MongoDB Key Value Store",
            "playbookID": "MongoDB KeyValueStore - Test",
            "pid_threshold": 12,
            "fromversion": "5.0.0"
        },
        {
            "integrations": "MongoDB Log",
            "playbookID": "MongoDBLog - Test",
            "pid_threshold": 12,
            "fromversion": "5.0.0"
        },
        {
            "integrations": "Google Chronicle Backstory",
            "playbookID": "Google Chronicle Backstory Asset - Test",
            "fromversion": "5.0.0"
        },
        {
            "integrations": "Google Chronicle Backstory",
            "playbookID": "Google Chronicle Backstory IOC Details - Test",
            "fromversion": "5.0.0"
        },
        {
            "integrations": "Google Chronicle Backstory",
            "playbookID": "Google Chronicle Backstory List Alerts - Test",
            "fromversion": "5.0.0"
        },
        {
            "integrations": "Google Chronicle Backstory",
            "playbookID": "Google Chronicle Backstory List IOCs - Test",
            "fromversion": "5.0.0"
        },
        {
            "integrations": "Google Chronicle Backstory",
            "playbookID": "Google Chronicle Backstory Reputation - Test",
            "fromversion": "5.0.0"
        },
        {
            "integrations": "Google Chronicle Backstory",
            "playbookID": "Google Chronicle Backstory List Events - Test",
            "fromversion": "5.0.0"
        },
        {
            "integrations": "Feodo Tracker IP Blocklist Feed",
            "instance_names": "feodo_tracker_ip_currently__active",
            "playbookID": "playbook-feodotrackeripblock_test_currently__active",
            "fromversion": "5.5.0"
        },
        {
            "integrations": "Feodo Tracker IP Blocklist Feed",
            "instance_names": "feodo_tracker_ip_30_days",
            "playbookID": "playbook-feodotrackeripblock_test_30_days",
            "fromversion": "5.5.0"
        },
        {
            "integrations": "Code42",
            "playbookID": "Code42-Test",
            "fromversion": "5.0.0",
            "timeout": 600
        },
        {
            "playbookID": "Code42 File Search Test",
            "integrations": "Code42",
            "fromversion": "5.0.0"
        },
        {
            "playbookID": "FetchIndicatorsFromFile-test",
            "fromversion": "5.5.0"
        },
        {
            "integrations": "RiskSense",
            "playbookID": "RiskSense Get Apps - Test"
        },
        {
            "integrations": "RiskSense",
            "playbookID": "RiskSense Get Host Detail - Test"
        },
        {
            "integrations": "RiskSense",
            "playbookID": "RiskSense Get Host Finding Detail - Test"
        },
        {
            "integrations": "RiskSense",
            "playbookID": "RiskSense Get Hosts - Test"
        },
        {
            "integrations": "RiskSense",
            "playbookID": "RiskSense Get Host Findings - Test"
        },
        {
            "integrations": "RiskSense",
            "playbookID": "RiskSense Get Unique Cves - Test"
        },
        {
            "integrations": "RiskSense",
            "playbookID": "RiskSense Get Unique Open Findings - Test"
        },
        {
            "integrations": "RiskSense",
            "playbookID": "RiskSense Get Apps Detail - Test"
        },
        {
            "integrations": "RiskSense",
            "playbookID": "RiskSense Apply Tag - Test"
        },
        {
            "integrations": "Indeni",
            "playbookID": "Indeni_test",
            "fromversion": "5.0.0"
        },
        {
            "integrations": "SafeBreach v2",
            "playbookID": "playbook-SafeBreach-Test",
            "fromversion": "5.5.0"
        },
        {
            "integrations": "AlienVault OTX TAXII Feed",
            "playbookID": "playbook-feedalienvaultotx_test",
            "fromversion": "5.5.0"
        },
        {
            "playbookID": "ExtractDomainAndFQDNFromUrlAndEmail-Test",
            "fromversion": "5.5.0"
        },
        {
            "integrations": "Cortex Data Lake",
            "playbookID": "Cortex Data Lake Test",
            "instance_names": "cdl_prod",
            "fromversion": "4.5.0"
        },
        {
            "integrations": "Cortex Data Lake",
            "playbookID": "Cortex Data Lake Test",
            "instance_names": "cdl_dev",
            "fromversion": "4.5.0"
        },
        {
            "integrations": "MongoDB",
            "playbookID": "MongoDB - Test"
        },
        {
            "integrations": "DNSDB_v2",
            "playbookID": "DNSDB-Test",
            "fromversion": "5.0.0"
        },
        {
            "playbookID": "DBotCreatePhishingClassifierV2FromFile-Test",
            "timeout": 60000,
            "fromversion": "4.5.0"
        },
        {
            "integrations": "IBM Resilient Systems",
            "playbookID": "IBM Resilient Systems Test"
        },
        {
            "integrations": [
                "Prisma Access",
                "Prisma Access Egress IP feed"
            ],
            "playbookID": "Prisma_Access_Egress_IP_Feed-Test",
            "timeout": 60000,
            "fromversion": "5.5.0",
            "nightly": true
        },
        {
            "integrations": "Prisma Access",
            "playbookID": "Prisma_Access-Test",
            "timeout": 60000,
            "fromversion": "5.5.0",
            "nightly": true
        },
        {
            "playbookID": "EvaluateMLModllAtProduction-Test",
            "fromversion": "4.5.0"
        },
        {
            "integrations": "GCP Whitelist Feed",
            "playbookID": "GCPWhitelist_Feed_Test",
            "fromversion": "5.5.0"
        },
        {
            "integrations": "Azure AD Connect Health Feed",
            "playbookID": "FeedAzureADConnectHealth_Test",
            "fromversion": "5.5.0"
        },
        {
            "integrations": "Zoom Feed",
            "playbookID": "FeedZoom_Test",
            "fromversion": "5.5.0"
        },
        {
            "playbookID": "PCAP Analysis Test",
            "integrations": [
                "ipinfo",
                "WildFire-v2"
            ],
            "fromversion": "5.0.0",
            "timeout": 1200
        },
        {
            "integrations": "Workday",
            "playbookID": "Workday - Test",
            "fromversion": "5.0.0",
            "timeout": 600
        },
        {
            "integrations": "Unit42 Feed",
            "playbookID": "Unit42 Feed - Test",
            "fromversion": "5.5.0",
            "timeout": 600
        },
        {
            "integrations": "CrowdStrikeMalquery",
            "playbookID": "CrowdStrikeMalquery-Test",
            "fromversion": "5.0.0",
            "timeout": 2500
        },
        {
            "integrations": "Sixgill_Darkfeed",
            "playbookID": "Sixgill-Darkfeed_Test",
            "fromversion": "5.5.0"
        },
        {
            "playbookID": "hashIncidentFields-test",
            "fromversion": "4.5.0",
            "timeout": 60000
        },
        {
            "integrations": "RSA Archer v2",
            "playbookID": "Archer v2 - Test",
            "fromversion": "5.0.0"
        },
        {
            "integrations": "WootCloud",
            "playbookID": "TestWootCloudPlaybook",
            "fromversion": "5.0.0"
        },
        {
            "integrations": "Ivanti Heat",
            "playbookID": "Ivanti Heat - Test"
        },
        {
            "integrations": "MicrosoftCloudAppSecurity",
            "playbookID": "MicrosoftCloudAppSecurity-Test"
        },
        {
            "integrations": "Blueliv ThreatCompass",
            "playbookID": "Blueliv_ThreatCompass_test",
            "fromversion": "5.0.0"
        },
        {
            "playbookID": "IncreaseIncidentSeverity-Test",
            "fromversion": "5.0.0"
        },
        {
            "integrations": "TrendMicro Cloud App Security",
            "playbookID": "playbook_TrendmicroCAS_Test",
            "fromversion": "5.0.0",
            "timeout": 300
        },
        {
            "playbookID": "IfThenElse-Test",
            "fromversion": "5.0.0"
        },
        {
            "integrations": "Imperva WAF",
            "playbookID": "Imperva WAF - Test"
        },
        {
            "integrations": "CheckPointFirewall_v2",
            "playbookID": "checkpoint-testplaybook",
            "timeout": 500,
            "nightly": true
        },
        {
            "playbookID": "FailedInstances - Test",
            "integrations": "Whois",
            "fromversion": "4.5.0"
        },
        {
            "integrations": "F5 ASM",
            "playbookID": "playbook-F5_ASM-Test",
            "timeout": 600,
            "fromversion": "5.0.0",
            "nightly": true
        },
        {
            "playbookID": "Hatching Triage - Detonate File",
            "integrations": "Hatching Triage",
            "fromversion": "5.5.0"
        },
        {
            "integrations": "Rundeck",
            "playbookID": "Rundeck_test",
            "fromversion": "5.5.0",
            "is_mockable": false
        },
        {
            "playbookID": "Field polling test",
            "timeout": 600,
            "fromversion": "5.0.0"
        },
        {
            "integrations": "Generic Webhook",
            "playbookID": "Generic Webhook - Test",
            "fromversion": "5.5.0"
        },
        {
            "integrations": "Palo Alto Networks Enterprise DLP",
            "playbookID": "Palo_Alto_Networks_Enterprise_DLP - Test",
            "fromversion": "5.0.0"
        },
        {
            "integrations": "Cryptocurrency",
            "playbookID": "Cryptocurrency-Test",
            "is_mockable": false
        },
        {
            "integrations": "Public DNS Feed",
            "playbookID": "Public_DNS_Feed_Test",
            "fromversion": "5.5.0"
        },
        {
            "integrations": "BitcoinAbuse",
            "playbookID": "BitcoinAbuse-test",
            "fromversion": "5.5.0"
        },
        {
            "integrations": "ExpanseV2",
            "playbookID": "ExpanseV2 Test",
            "fromversion": "6.0.0"
        },
        {
            "integrations": "FeedExpanse",
            "playbookID": "Feed Expanse Test",
            "fromversion": "6.0.0"
        },
        {
            "integrations": "MicrosoftGraphIdentityandAccess",
            "playbookID": "Identity & Access test playbook"
        },
        {
            "integrations": "MicrosoftPolicyAndComplianceAuditLog",
            "playbookID": "Audit Log - Test"
        },
        {
            "integrations": "Nutanix Hypervisor",
            "playbookID": "Nutanix-test"
        },
        {
            "integrations": "Azure Storage",
            "playbookID": "Azure Storage - Test"
        },
        {
            "integrations": "MicrosoftGraphApplications",
            "playbookID": "MSGraph Applications Test"
        },
        {
            "integrations": "EWS Extension Online Powershell v2",
            "playbookID": "EWS Extension: Powershell Online V2 Test",
            "fromversion": "6.0.0",
            "toversion": "6.0.9",
            "timeout": 250
        },
        {
            "integrations": "VirusTotal (API v3)",
            "playbookID": "VirusTotal (API v3) Detonate Test",
            "instance_names": [
                "virus_total_v3",
                "virus_total_v3_premium"
            ],
            "is_mockable": false
        },
        {
            "integrations": "VirusTotal (API v3)",
            "playbookID": "VirusTotalV3-test",
            "instance_names": [
                "virus_total_v3"
            ]
        },
        {
            "integrations": "HostIo",
            "playbookID": "HostIo_Test"
        },
        {
            "playbookID": "CreateCertificate-Test",
            "fromversion": "5.5.0"
        },
        {
            "integrations": "LogPoint SIEM Integration",
            "playbookID": "LogPoint SIEM Integration - Test Playbook 1"
        },
        {
            "integrations": "LogPoint SIEM Integration",
            "playbookID": "LogPoint SIEM Integration - Test Playbook 2"
        },
        {
            "integrations": "Cisco Stealthwatch",
            "fromversion": "5.5.0",
            "playbookID": "Cisco Stealthwatch Test"
        },
        {
            "integrations": "cymulate_v2",
            "playbookID": "Cymulate V2 Test",
            "fromversion": "6.0.0"
        },
        {
            "integrations": "OpenCTI",
            "playbookID": "OpenCTI Test",
            "fromversion": "5.0.0"
        },
        {
            "integrations": "Microsoft Graph API",
            "playbookID": "Microsoft Graph API - Test",
            "fromversion": "5.0.0"
        },
        {
            "integrations": "QRadar v3",
            "playbookID": "QRadar_v3-test",
            "fromversion": "6.0.0"
        },
        {
            "playbookID": "DbotPredictOufOfTheBoxTest",
            "fromversion": "4.5.0",
            "timeout": 1000
        },
        {
            "playbookID": "DbotPredictOufOfTheBoxTestV2",
            "fromversion": "5.5.0",
            "timeout": 1000
        },
        {
            "integrations": "HPEArubaClearPass",
            "playbookID": "HPEArubaClearPass_TestPlaybook"
        },
        {
            "integrations": "CrowdstrikeFalcon",
            "playbookID": "Get endpoint details - Generic - test",
            "fromversion": "5.5.0"
        },
        {
            "integrations": "CrowdstrikeFalcon",
            "playbookID": "Isolate and unisolate endpoint - test",
            "fromversion": "5.5.0"
        },
        {
            "integrations": "VirusTotal - Premium (API v3)",
            "playbookID": "VirusTotal Premium v3 TestPlaybook",
            "fromversion": "5.5.0"
        },
        {
            "integrations": "Armis",
            "playbookID": "Armis-Test",
            "fromversion": "5.5.0"
        },
        {
            "playbookID": "Tidy - Test",
            "integrations": [
                "AWS - EC2",
                "Demisto REST API",
                "Tidy"
            ],
            "instance_names": [
                "aws_alloacte_host"
            ],
            "fromversion": "6.0.0",
            "nightly": true
        },
        {
	        "integrations": "Trend Micro Deep Security",
	        "playbookID": "Trend Micro Deep Security - Test"
	      },
        {
            "integrations": "Carbon Black Endpoint Standard",
            "playbookID": "carbonBlackEndpointStandardTestPlaybook",
            "fromversion": "5.5.0",
            "is_mockable": false
        },
        {
            "integrations": "Proofpoint TAP v2",
            "playbookID": "ProofpointTAP-Test"
        },
        {
<<<<<<< HEAD
            "integrations": "MITRE ATT&CK v2",
            "playbookID": "FeedMitreAttackv2_test"
=======
            "integrations": "QualysV2",
            "playbookID": "QualysVulnerabilityManagement-Test",
            "fromversion": "5.5.0",
            "timeout": 3000
>>>>>>> 6df2ec56
        },
        {
            "integrations": "ThreatExchange v2",
            "playbookID": "ThreatExchangeV2-test",
            "fromversion": "5.5.0"
        },
        {
            "integrations": "NetscoutAED",
            "playbookID": "NetscoutAED-Test",
            "fromversion": "5.5.0"
        },
        {
            "integrations": "CarbonBlackLiveResponseCloud",
            "playbookID": "CarbonBlackLiveResponseCloud-Test",
            "fromversion": "5.5.0",
            "is_mockable": false
        },
        {
            "playbookID": "EDL Performance Test",
            "instance_names": "edl_auto",
            "integrations": [
                "EDL",
                "Create-Mock-Feed-Relationships"
            ],
            "fromversion": "6.0.0",
            "timeout": 3500,
            "memory_threshold": 900,
            "pid_threshold": 12,
            "context_print_dt": "EDLHey"
        }
    ],
    "skipped_tests": {
        "Github IAM - Test Playbook": "Issue 32383",
        "Calculate Severity - Standard - Test": "Issue 32715",
        "Calculate Severity - Generic v2 - Test": "Issue 32716",
        "Workday - Test": "No credentials Issue 29595",
        "Tidy - Test": "Will run it manually.",
        "Protectwise-Test": "Issue 28168",
        "Phishing Classifier V2 ML Test": "Issue 26066",
        "TestDedupIncidentsPlaybook": "Issue 24344",
        "CreateIndicatorFromSTIXTest": "Issue 24345",
        "Endpoint data collection test": "Uses a deprecated playbook called Endpoint data collection",
        "Prisma_Access_Egress_IP_Feed-Test": "unskip after we will get Prisma Access instance - Issue 27112",
        "Prisma_Access-Test": "unskip after we will get Prisma Access instance - Issue 27112",
        "Test-Shodan_v2": "Issue 23370",
        "Symantec Deepsight Test": "Issue 22971",
        "TestProofpointFeed": "Issue 22229",
        "Symantec Data Loss Prevention - Test": "Issue 20134",
        "NetWitness Endpoint Test": "Issue 19878",
        "InfoArmorVigilanteATITest": "Test issue 17358",
        "ArcSight Logger test": "Issue 19117",
        "3da2e31b-f114-4d7f-8702-117f3b498de9": "Issue 19837",
        "d66e5f86-e045-403f-819e-5058aa603c32": "pr 3220",
        "RecordedFutureFeed - Test": "Issue 18922",
        "IntSights Mssp Test": "Issue #16351",
        "fd93f620-9a2d-4fb6-85d1-151a6a72e46d": "Issue 19854",
        "Test Playbook TrendMicroDDA": "Issue 16501",
        "ssdeepreputationtest": "Issue #20953",
        "C2sec-Test": "Issue #21633",
        "Create Phishing Classifier V2 ML Test": "Issue 26341",
        "DBotCreatePhishingClassifierV2FromFile-Test": "Issue 26456",
        "ThreatConnect v2 - Test": "Issue 26782",
        "Email Address Enrichment - Generic v2.1 - Test": "Issue 26785",
        "Tanium v2 - Test": "Issue 26822",
        "hashIncidentFields-test": "Issue 26850",
        "Fidelis Elevate Network": "Issue 26453",
        "Cortex XDR - IOC - Test": "Issue 37957",
        "Cherwell Example Scripts - test": "Issue 26780",
        "Cherwell - test": "Issue 26780",
        "PAN-OS Query Logs For Indicators Test": "Issue 28753",
        "TCPUtils-Test": "Issue 29677",
        "Polygon-Test": "Issue 29060",
        "AttackIQ - Test": "Issue 29774",
        "Azure Compute - Test": "Issue 28056",
        "forcepoint test": "Issue 28043",
        "Test-VulnDB": "Issue 30875",
        "Malware Domain List Active IPs Feed Test": "Issue 30878",
        "CuckooTest": "Issue 25601",
        "PhishlabsIOC_DRP-Test": "Issue 29589",
        "Carbon Black Live Response Test": "Issue 28237",
        "Carbon Black Enterprise Protection V2 Test": "Issue 32322",
        "Google_Vault-Search_And_Display_Results_test": "Issue 24348",
        "FeedThreatConnect-Test": "Issue 32317",
        "Palo_Alto_Networks_Enterprise_DLP - Test": "Issue 32568",
        "JoeSecurityTestDetonation": "Issue 25650",
        "JoeSecurityTestPlaybook": "Issue 25649",
        "Cortex Data Lake Test": "Issue 24346",
        "Phishing - Core - Test - Incident Starter": "Issue 26784",
        "Test Playbook McAfee ATD": "Issue 33409",
        "Detonate Remote File From URL -McAfee-ATD - Test": "Issue 33407",
        "Test Playbook McAfee ATD Upload File": "Issue 33408",
        "Kenna Test": "Missing data",
        "Trend Micro Apex - Test": "Issue 27280",
        "palo_alto_panorama_test_pb": "Issue 34371",
        "Microsoft Defender - ATP - Indicators Test": "Issue 29279",
        "Test-BPA": "Issue 28406",
        "Test-BPA_Integration": "Issue 28236",
        "TestTOPdeskPlaybook": "Issue 35412",
        "PAN-OS EDL Setup v3 Test": "Issue 35386",
        "Google-Vault-Generic-Test": "Issue 24347",
        "GmailTest": "Issue 27057",
        "Gmail Single User - Test": "Issue 27361",
        "AWS - EC2 Test Playbook": "Issue 36486",
        "get_file_sample_by_hash_-_cylance_protect_-_test": "Issue 28823",
        "Carbon Black Enterprise EDR Test": "Issue 29775",
        "VirusTotal (API v3) Detonate Test": "Issue 36004",
        "FailedInstances - Test": "Issue 33218",
        "PAN-OS DAG Configuration Test": "Issue 19205",
        "PAN-OS Create Or Edit Rule Test": "Issue 26465",
        "PAN-OS - Block IP - Static Address Group Test": "Issue 37021",
        "PAN-OS - Block IP - Custom Block Rule Test": "Issue 37023",
        "Centreon-Test-Playbook": "Issue 37022",
        "PAN-OS - Block URL - Custom URL Category Test": "Issue 37024",
        "Service Desk Plus - Generic Polling Test": "Issue 30798",
        "TestEmailRepIOPlaybook": "Issue 33219",
        "get_original_email_-_ews-_test": "Issue 27571",
        "PANW Threat Vault - Signature Search - Test": "Issue 30930",
        "TAXII_Feed_Test": "Issue 37588",
        "Trend Micro Deep Security - Test": "outsourced",
        "Microsoft Teams - Test": "Issue 38263",
        "QualysVulnerabilityManagement-Test": "Issue 38640",
        "test playbook - QRadarCorrelations": "Issue 38639",
        "EWS Extension: Powershell Online V2 Test": "Issue 39008",
        "O365 - EWS - Extension - Test": "Issue 39008"
    },
    "skipped_integrations": {
<<<<<<< HEAD
=======

>>>>>>> 6df2ec56
        "_comment1": "~~~ NO INSTANCE ~~~",
        "SolarWinds": "No instance - developed by Crest",
        "trustwave secure email gateway": "No instance - developed by Qmasters",
        "ServiceDeskPlus (On-Premise)": "No instance",
        "Forcepoint": "instance issues. Issue 28043",
        "ZeroFox": "Issue 29284",
        "Symantec Management Center": "Issue 23960",
        "Traps": "Issue 24122",
        "Fidelis Elevate Network": "Issue 26453",
        "CrowdStrike Falcon X": "Issue 26209",
        "ArcSight Logger": "Issue 19117",
        "Sophos Central": "No instance",
        "MxToolBox": "No instance",
        "Prisma Access": "Instance will be provided soon by Lior and Prasen - Issue 27112",
        "AlphaSOC Network Behavior Analytics": "No instance",
        "IsItPhishing": "No instance",
        "Verodin": "No instance",
        "EasyVista": "No instance",
        "Pipl": "No instance",
        "Moloch": "No instance",
        "Twilio": "No instance",
        "Zendesk": "No instance",
        "GuardiCore": "No instance",
        "Nessus": "No instance",
        "Cisco CloudLock": "No instance",
        "Vectra v2": "No instance",
        "GoogleCloudSCC": "No instance, outsourced",
        "FortiGate": "License expired, and not going to get one (issue 14723)",
        "Attivo Botsink": "no instance, not going to get it",
        "VMware": "no License, and probably not going to get it",
        "AWS Sagemaker": "License expired, and probably not going to get it",
        "Symantec MSS": "No instance, probably not going to get it (issue 15513)",
        "Google Cloud Compute": "Can't test yet",
        "FireEye ETP": "No instance",
        "Proofpoint TAP v2": "No instance",
        "remedy_sr_beta": "No instance",
        "fireeye": "Issue 19839",
        "Remedy On-Demand": "Issue 19835",
        "Check Point": "Issue 18643",
        "CheckPointFirewall_v2": "Issue 18643",
        "Preempt": "Issue 20268",
        "Jask": "Issue 18879",
        "vmray": "Issue 18752",
        "Anomali ThreatStream v2": "Issue 19182",
        "Anomali ThreatStream": "Issue 19182",
        "SCADAfence CNM": "Issue 18376",
        "ArcSight ESM v2": "Issue #18328",
        "AlienVault USM Anywhere": "Issue #18273",
        "Dell Secureworks": "No instance",
        "Netskope": "instance is down",
        "Service Manager": "Expired license",
        "carbonblackprotection": "License expired",
        "icebrg": "Issue 14312",
        "Freshdesk": "Trial account expired",
        "Threat Grid": "Issue 16197",
        "Kafka V2": "Can not connect to instance from remote",
        "Check Point Sandblast": "Issue 15948",
        "Remedy AR": "getting 'Not Found' in test button",
        "Salesforce": "Issue 15901",
        "Zscaler": "Issue 17784",
        "RedCanary": "License expired",
        "ANYRUN": "No instance",
        "Snowflake": "Looks like account expired, needs looking into",
        "Cisco Spark": "Issue 18940",
        "Phish.AI": "Issue 17291",
        "MaxMind GeoIP2": "Issue 18932.",
        "Exabeam": "Issue 19371",
        "PaloAltoNetworks_PrismaCloudCompute": "Issue 27112",
        "IBM Resilient Systems": "Issue 23722",
        "Ivanti Heat": "Issue 26259",
        "AWS - Athena - Beta": "Issue 19834",
        "SNDBOX": "Issue 28826",
        "Workday": "License expired Issue: 29595",
        "FireEyeFeed": "License expired Issue: 31838",
        "Akamai WAF": "Issue 32318",
        "FraudWatch": "Issue 34299",
        "Cisco Stealthwatch": "No instance - developed by Qmasters",
        "Armis": "No instance - developed by SOAR Experts",
<<<<<<< HEAD
=======

>>>>>>> 6df2ec56
        "_comment2": "~~~ UNSTABLE ~~~",
        "Tenable.sc": "unstable instance",
        "ThreatConnect v2": "unstable instance",
        "Infoblox": "Unstable instance, issue 25651",
<<<<<<< HEAD
=======

>>>>>>> 6df2ec56
        "_comment3": "~~~ QUOTA ISSUES ~~~",
        "Lastline": "issue 20323",
        "Google Resource Manager": "Cannot create projects because have reached allowed quota.",
        "Looker": "Warehouse 'DEMO_WH' cannot be resumed because resource monitor 'LIMITER' has exceeded its quota.",
<<<<<<< HEAD
=======

>>>>>>> 6df2ec56
        "_comment4": "~~~ OTHER ~~~",
        "Pentera": "authentication method will not work with testing",
        "AlienVault OTX TAXII Feed": "Issue 29197",
        "EclecticIQ Platform": "Issue 8821",
        "Zoom": "Issue 19832",
        "Forescout": "Can only be run from within PANW network. Look in keeper for - Demisto in the LAB",
        "FortiManager": "Can only be run within PANW network",
        "HelloWorldSimple": "This is just an example integration - no need for test",
        "TestHelloWorldPlaybook": "This is just an example integration - no need for test",
        "Lastline v2": "Temporary skipping, due to quota issues, in order to merge a PR",
        "AttackIQFireDrill": "License issues #29774",
        "SentinelOne V2": "License expired issue #24933",
        "G Suite Security Alert Center": "Developed by crest, need to add permissions to our instance"
    },
    "nightly_integrations": [
        "Lastline v2",
        "TruSTAR",
        "VulnDB"
    ],
    "unmockable_integrations": {
        "NetscoutArborSightline": "Uses timestamp",
        "EwsExtension": "Powershell does not support proxy",
        "EWS Extension Online Powershell v2": "Powershell does not support proxy/ssl",
        "Office 365 Feed": "Client sends a unique uuid as first request of every run",
        "AzureWAF": "Has a command that sends parameters in the path",
        "HashiCorp Vault": "Has a command that sends parameters in the path",
        "urlscan.io": "Uses data that comes in the headers",
        "CloudConvert": "has a command that uploads a file (!cloudconvert-upload)",
        "Symantec Messaging Gateway": "Test playbook uses a random string",
        "AlienVault OTX TAXII Feed": "Client from 'cabby' package generates uuid4 in the request",
        "Generic Webhook": "Does not send HTTP traffic",
        "Microsoft Endpoint Configuration Manager": "Uses Microsoft winRM",
        "SecurityIntelligenceServicesFeed": "Need proxy configuration in server",
        "BPA": "Playbook using GenericPolling which is inconsistent",
        "XsoarPowershellTesting": "Integration which not use network.",
        "Mail Listener v2": "Integration has no proxy checkbox",
        "Cortex XDR - IOC": "'Cortex XDR - IOC - Test' is using also the fetch indicators which is not working in proxy mode",
        "SecurityAndCompliance": "Integration doesn't support proxy",
        "Cherwell": "Submits a file - tests that send files shouldn't be mocked. this problem was fixed but the test is not running anymore because the integration is skipped",
        "Maltiverse": "issue 24335",
        "ActiveMQ": "stomp sdk not supporting proxy.",
        "MITRE ATT&CK": "Using taxii2client package",
        "MongoDB": "Our instance not using SSL",
        "Cortex Data Lake": "Integration requires SSL",
        "Google Key Management Service": "The API requires an SSL secure connection to work.",
        "McAfee ESM-v10": "we have multiple instances with same test playbook, mock recording are per playbook so it keeps failing the playback step",
        "SplunkPy": "we have multiple instances with same test playbook, mock recording are per playbook so it keeps failing the playback step",
        "mysql": "Does not use http",
        "SlackV2": "Integration requires SSL",
        "Whois": "Mocks does not support sockets",
        "Panorama": "Exception: Proxy process took to long to go up. https://circleci.com/gh/demisto/content/24826",
        "Image OCR": "Does not perform network traffic",
        "Server Message Block (SMB) v2": "Does not perform http communication",
        "Active Directory Query v2": "Does not perform http communication",
        "dnstwist": "Does not perform http communication",
        "Generic SQL": "Does not perform http communication",
        "PagerDuty v2": "Integration requires SSL",
        "TCPIPUtils": "Integration requires SSL",
        "Luminate": "Integration has no proxy checkbox",
        "Shodan": "Integration has no proxy checkbox",
        "Google BigQuery": "Integration has no proxy checkbox",
        "ReversingLabs A1000": "Checking",
        "Check Point": "Checking",
        "okta": "Test Module failing, suspect it requires SSL",
        "Okta v2": "dynamic test, need to revisit and better avoid conflicts",
        "Awake Security": "Checking",
        "ArcSight ESM v2": "Checking",
        "Phish.AI": "Checking",
        "Intezer": "Nightly - Checking",
        "ProtectWise": "Nightly - Checking",
        "google-vault": "Nightly - Checking",
        "McAfee NSM": "Nightly - Checking",
        "Forcepoint": "Nightly - Checking",
        "palo_alto_firewall": "Need to check test module",
        "Signal Sciences WAF": "error with certificate",
        "google": "'unsecure' parameter not working",
        "EWS Mail Sender": "Inconsistent test (playback fails, record succeeds)",
        "ReversingLabs Titanium Cloud": "No Unsecure checkbox. proxy trying to connect when disabled.",
        "Recorded Future": "might be dynamic test",
        "AlphaSOC Wisdom": "Test module issue",
        "RedLock": "SSL Issues",
        "Microsoft Graph User": "Test direct access to oproxy",
        "Azure Security Center v2": "Test direct access to oproxy",
        "Azure Compute v2": "Test direct access to oproxy",
        "AWS - CloudWatchLogs": "Issue 20958",
        "AWS - Athena - Beta": "Issue 24926",
        "AWS - CloudTrail": "Issue 24926",
        "AWS - Lambda": "Issue 24926",
        "AWS Sagemaker": "Issue 24926",
        "Gmail Single User": "googleclient sdk has time based challenge exchange",
        "Gmail": "googleclient sdk has time based challenge exchange",
        "GSuiteAdmin": "googleclient sdk has time based challenge exchange",
        "GoogleCloudTranslate": "google translate sdk does not support proxy",
        "Google Chronicle Backstory": "SDK",
        "Google Vision AI": "SDK",
        "Google Cloud Compute": "googleclient sdk has time based challenge exchange",
        "Google Cloud Functions": "googleclient sdk has time based challenge exchange",
        "GoogleDocs": "googleclient sdk has time based challenge exchange",
        "GooglePubSub": "googleclient sdk has time based challenge exchange",
        "Google Resource Manager": "googleclient sdk has time based challenge exchange",
        "Google Cloud Storage": "SDK",
        "GoogleCalendar": "googleclient sdk has time based challenge exchange",
        "GoogleDrive": "googleclient sdk has time based challenge exchange",
        "Syslog Sender": "syslog",
        "syslog": "syslog",
        "MongoDB Log": "Our instance not using SSL",
        "MongoDB Key Value Store": "Our instance not using SSL",
        "GoogleKubernetesEngine": "SDK",
        "TAXIIFeed": "Cannot use proxy",
        "EWSO365": "oproxy dependent",
        "MISP V2": "Cleanup process isn't performed as expected.",
        "Azure Network Security Groups": "Has a command that sends parameters in the path",
        "GitHub": "Cannot use proxy",
        "LogRhythm": "Cannot use proxy",
        "Create-Mock-Feed-Relationships": "recording is redundant for this integration"
    },
    "parallel_integrations": [
        "AWS - EC2",
        "Amazon DynamoDB",
        "AWS - ACM",
        "AWS - Security Hub",
        "Cryptocurrency",
        "SNDBOX",
        "Whois",
        "Rasterize",
        "CVE Search v2",
        "VulnDB",
        "CheckPhish",
        "Tanium",
        "LogRhythmRest",
        "ipinfo",
        "ipinfo_v2",
        "Demisto REST API",
        "syslog",
        "ElasticsearchFeed",
        "MITRE ATT&CK",
        "Microsoft Intune Feed",
        "JSON Feed",
        "Plain Text Feed",
        "Fastly Feed",
        "Malware Domain List Active IPs Feed",
        "Blocklist_de Feed",
        "Cloudflare Feed",
        "AzureFeed",
        "SpamhausFeed",
        "Cofense Feed",
        "Bambenek Consulting Feed",
        "AWS Feed",
        "CSVFeed",
        "ProofpointFeed",
        "abuse.ch SSL Blacklist Feed",
        "TAXIIFeed",
        "Office 365 Feed",
        "AutoFocus Feed",
        "Recorded Future Feed",
        "DShield Feed",
        "AlienVault Reputation Feed",
        "BruteForceBlocker Feed",
        "Feodo Tracker IP Blocklist Feed",
        "AlienVault OTX TAXII Feed",
        "Prisma Access Egress IP feed",
        "Lastline v2",
        "McAfee DXL",
        "GCP Whitelist Feed",
        "Cortex Data Lake",
        "Mail Listener v2",
        "EDL",
        "Create-Mock-Feed-Relationships"
    ],
    "private_tests": [
        "HelloWorldPremium_Scan-Test"
    ],
    "docker_thresholds": {
<<<<<<< HEAD
=======

>>>>>>> 6df2ec56
        "_comment": "Add here docker images which are specific to an integration and require a non-default threshold (such as rasterize or ews). That way there is no need to define this multiple times. You can specify full image name with version or without.",
        "images": {
            "demisto/chromium": {
                "pid_threshold": 11
            },
            "demisto/py-ews:2.0": {
                "memory_threshold": 150
            },
            "demisto/pymisp:1.0.0.52": {
                "memory_threshold": 150
            },
            "demisto/pytan": {
                "pid_threshold": 11
            },
            "demisto/google-k8s-engine:1.0.0.9467": {
                "pid_threshold": 11
            },
            "demisto/threatconnect-tcex": {
                "pid_threshold": 11
            },
            "demisto/taxii2": {
                "pid_threshold": 11
            },
            "demisto/pwsh-infocyte": {
                "pid_threshold": 24,
                "memory_threshold": 140
            },
            "demisto/pwsh-exchange": {
                "pid_threshold": 24,
                "memory_threshold": 140
            },
            "demisto/powershell": {
                "pid_threshold": 24,
                "memory_threshold": 140
            },
            "demisto/powershell-ubuntu": {
                "pid_threshold": 45,
                "memory_threshold": 200
            },
            "demisto/boto3": {
                "memory_threshold": 90
            },
            "demisto/flask-nginx": {
                "pid_threshold": 11
            }
        }
    }
}<|MERGE_RESOLUTION|>--- conflicted
+++ resolved
@@ -3390,15 +3390,14 @@
             "playbookID": "ProofpointTAP-Test"
         },
         {
-<<<<<<< HEAD
-            "integrations": "MITRE ATT&CK v2",
-            "playbookID": "FeedMitreAttackv2_test"
-=======
             "integrations": "QualysV2",
             "playbookID": "QualysVulnerabilityManagement-Test",
             "fromversion": "5.5.0",
             "timeout": 3000
->>>>>>> 6df2ec56
+        },
+        {
+            "integrations": "MITRE ATT&CK v2",
+            "playbookID": "FeedMitreAttackv2_test"
         },
         {
             "integrations": "ThreatExchange v2",
@@ -3525,10 +3524,7 @@
         "O365 - EWS - Extension - Test": "Issue 39008"
     },
     "skipped_integrations": {
-<<<<<<< HEAD
-=======
 
->>>>>>> 6df2ec56
         "_comment1": "~~~ NO INSTANCE ~~~",
         "SolarWinds": "No instance - developed by Crest",
         "trustwave secure email gateway": "No instance - developed by Qmasters",
@@ -3607,26 +3603,17 @@
         "FraudWatch": "Issue 34299",
         "Cisco Stealthwatch": "No instance - developed by Qmasters",
         "Armis": "No instance - developed by SOAR Experts",
-<<<<<<< HEAD
-=======
 
->>>>>>> 6df2ec56
         "_comment2": "~~~ UNSTABLE ~~~",
         "Tenable.sc": "unstable instance",
         "ThreatConnect v2": "unstable instance",
         "Infoblox": "Unstable instance, issue 25651",
-<<<<<<< HEAD
-=======
 
->>>>>>> 6df2ec56
         "_comment3": "~~~ QUOTA ISSUES ~~~",
         "Lastline": "issue 20323",
         "Google Resource Manager": "Cannot create projects because have reached allowed quota.",
         "Looker": "Warehouse 'DEMO_WH' cannot be resumed because resource monitor 'LIMITER' has exceeded its quota.",
-<<<<<<< HEAD
-=======
 
->>>>>>> 6df2ec56
         "_comment4": "~~~ OTHER ~~~",
         "Pentera": "authentication method will not work with testing",
         "AlienVault OTX TAXII Feed": "Issue 29197",
@@ -3800,10 +3787,7 @@
         "HelloWorldPremium_Scan-Test"
     ],
     "docker_thresholds": {
-<<<<<<< HEAD
-=======
 
->>>>>>> 6df2ec56
         "_comment": "Add here docker images which are specific to an integration and require a non-default threshold (such as rasterize or ews). That way there is no need to define this multiple times. You can specify full image name with version or without.",
         "images": {
             "demisto/chromium": {
