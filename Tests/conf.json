{
    "testTimeout": 160,
    "testInterval": 20,
    "tests": [
        {
            "integrations": "Tripwire",
            "playbookID": "TestplaybookTripwire",
            "fromversion": "5.0.0"
        },
        {
            "playbookID": "Generic Polling Test",
            "timeout": 250
        },
        {
            "integrations": "Cisco Umbrella Enforcement",
            "playbookID": "Cisco Umbrella Enforcement-Test",
            "fromversion": "5.0.0"
        },
        {
            "integrations": "GSuiteAdmin",
            "playbookID": "GSuiteAdmin-Test",
            "fromversion": "5.0.0"
        },
        {
            "integrations": "GoogleCalendar",
            "playbookID": "GoogleCalendar-Test",
            "fromversion": "5.0.0"
        },
        {
            "integrations": "GoogleDrive",
            "playbookID": "GoogleDrive-Test",
            "fromversion": "5.0.0"
        },
        {
            "integrations": "FireEyeNX",
            "playbookID": "FireEyeNX-Test"
        },
        {
            "integrations": "EmailRepIO",
            "playbookID": "TestEmailRepPlaybook",
            "fromversion": "5.0.0"
        },
        {
            "integrations": "Palo Alto Networks Threat Vault",
            "playbookID": "PANW Threat Vault - Signature Search - Test",
            "fromversion": "5.0.0"
        },
        {
            "integrations": "Microsoft Endpoint Configuration Manager",
            "playbookID": "Microsoft ECM - Test",
            "fromversion": "5.5.0",
            "timeout": 400
        },
        {
            "integrations": "CrowdStrike Falcon Intel v2",
            "playbookID": "CrowdStrike Falcon Intel v2 - Test",
            "fromversion": "5.0.0"
        },
        {
            "integrations": "SecurityAndCompliance",
            "playbookID": "O365-SecurityAndCompliance-Test",
            "fromversion": "5.5.0",
            "timeout": 700
        },
        {
            "integrations": "SecurityIntelligenceServicesFeed",
            "playbookID": "SecurityIntelligenceServicesFeed - Test",
            "fromversion": "5.5.0"
        },
        {
            "integrations": "Majestic Million",
            "playbookID": "Majestic Million Test Playbook",
            "fromversion": "5.5.0",
            "memory_threshold": 300,
            "timeout": 500
        },
        {
            "integrations": "Anomali Enterprise",
            "playbookID": "Anomali Match Forensic Search - Test",
            "fromversion": "5.0.0"
        },
        {
            "integrations": [
                "Mail Listener v2",
                "Mail Sender (New)"
            ],
            "playbookID": "Mail-Listener Test Playbook",
            "fromversion": "5.0.0",
            "instance_names": [
                "Mail_Sender_(New)_STARTTLS"
            ]
        },
        {
            "integrations": "OpenCTI Feed",
            "playbookID": "OpenCTI Feed Test"
        },
        {
            "integrations": "AWS - Security Hub",
            "playbookID": "AWS-securityhub Test"
        },
        {
            "integrations": "Microsoft Advanced Threat Analytics",
            "playbookID": "Microsoft Advanced Threat Analytics - Test",
            "fromversion": "5.0.0"
        },
        {
            "integrations": "Zimperium",
            "playbookID": "Zimperium_Test",
            "fromversion": "5.0.0"
        },
        {
            "integrations": "ServiceDeskPlus",
            "playbookID": "Service Desk Plus Test",
            "instance_names": "sdp_instance_1",
            "fromversion": "5.0.0",
            "toversion": "5.9.9"
        },
        {
            "integrations": "ServiceDeskPlus",
            "playbookID": "Service Desk Plus - Generic Polling Test",
            "instance_names": "sdp_instance_1",
            "fromversion": "5.0.0",
            "toversion": "5.9.9"
        },
        {
            "integrations": "ServiceDeskPlus",
            "playbookID": "Service Desk Plus Test",
            "instance_names": "sdp_instance_2",
            "fromversion": "6.0.0"
        },
        {
            "integrations": "ServiceDeskPlus",
            "playbookID": "Service Desk Plus - Generic Polling Test",
            "instance_names": "sdp_instance_2",
            "fromversion": "6.0.0"
        },
        {
            "integrations": "ThreatConnect Feed",
            "playbookID": "FeedThreatConnect-Test",
            "fromversion": "5.5.0"
        },
        {
            "integrations": "MITRE ATT&CK",
            "playbookID": "Mitre Attack List 10 Indicators Feed Test",
            "fromversion": "5.5.0"
        },
        {
            "integrations": "URLhaus",
            "playbookID": "Test_URLhaus",
            "timeout": 1000
        },
        {
            "integrations": "Microsoft Intune Feed",
            "playbookID": "FeedMicrosoftIntune_Test",
            "fromversion": "5.5.0"
        },
        {
            "integrations": "Tanium Threat Response",
            "playbookID": "Tanium Threat Response Test"
        },
        {
            "integrations": [
                "Syslog Sender",
                "syslog"
            ],
            "playbookID": "Test Syslog",
            "fromversion": "5.5.0",
            "timeout": 600
        },
        {
            "integrations": "APIVoid",
            "playbookID": "APIVoid Test"
        },
        {
            "integrations": "CloudConvert",
            "playbookID": "CloudConvert-test",
            "fromversion": "5.0.0",
            "timeout": 2000
        },
        {
            "integrations": "Cisco Firepower",
            "playbookID": "Cisco Firepower - Test",
            "timeout": 1000,
            "fromversion": "5.0.0"
        },
        {
            "integrations": "IllusiveNetworks",
            "playbookID": "IllusiveNetworks-Test",
            "fromversion": "5.0.0",
            "timeout": 500
        },
        {
            "integrations": "JSON Feed",
            "playbookID": "JSON_Feed_Test",
            "fromversion": "5.5.0",
            "instance_names": "JSON Feed no_auto_detect"
        },
        {
            "integrations": "JSON Feed",
            "playbookID": "JSON_Feed_Test",
            "fromversion": "5.5.0",
            "instance_names": "JSON Feed_auto_detect"
        },
        {
            "integrations": "Google Cloud Functions",
            "playbookID": "test playbook - Google Cloud Functions",
            "fromversion": "5.0.0"
        },
        {
            "integrations": "Plain Text Feed",
            "playbookID": "PlainText Feed - Test",
            "fromversion": "5.5.0",
            "instance_names": "Plain Text Feed no_auto_detect"
        },
        {
            "integrations": "Plain Text Feed",
            "playbookID": "PlainText Feed - Test",
            "fromversion": "5.5.0",
            "instance_names": "Plain Text Feed_auto_detect"
        },
        {
            "integrations": "Silverfort",
            "playbookID": "Silverfort-test",
            "fromversion": "5.0.0"
        },
        {
            "integrations": "GoogleKubernetesEngine",
            "playbookID": "GoogleKubernetesEngine_Test",
            "timeout": 600,
            "fromversion": "5.5.0"
        },
        {
            "integrations": "Fastly Feed",
            "playbookID": "Fastly Feed Test",
            "fromversion": "5.5.0"
        },
        {
            "integrations": "Malware Domain List Active IPs Feed",
            "playbookID": "Malware Domain List Active IPs Feed Test",
            "fromversion": "5.5.0"
        },
        {
            "integrations": "Claroty",
            "playbookID": "Claroty - Test",
            "fromversion": "5.0.0"
        },
        {
            "integrations": "Trend Micro Apex",
            "playbookID": "Trend Micro Apex - Test"
        },
        {
            "integrations": "Blocklist_de Feed",
            "playbookID": "Blocklist_de - Test",
            "fromversion": "5.5.0"
        },
        {
            "integrations": "Cloudflare Feed",
            "playbookID": "cloudflare - Test",
            "fromversion": "5.5.0"
        },
        {
            "integrations": "AzureFeed",
            "playbookID": "AzureFeed - Test",
            "fromversion": "5.5.0"
        },
        {
            "playbookID": "CreateIndicatorFromSTIXTest",
            "fromversion": "5.0.0"
        },
        {
            "integrations": "SpamhausFeed",
            "playbookID": "Spamhaus_Feed_Test",
            "fromversion": "5.5.0"
        },
        {
            "integrations": "Cofense Feed",
            "playbookID": "TestCofenseFeed",
            "fromversion": "5.5.0"
        },
        {
            "integrations": "Bambenek Consulting Feed",
            "playbookID": "BambenekConsultingFeed_Test",
            "fromversion": "5.5.0"
        },
        {
            "integrations": "Pipl",
            "playbookID": "Pipl Test"
        },
        {
            "integrations": "AWS Feed",
            "playbookID": "AWS Feed Test",
            "fromversion": "5.5.0"
        },
        {
            "integrations": "QuestKace",
            "playbookID": "QuestKace test",
            "fromversion": "5.0.0"
        },
        {
            "integrations": "Digital Defense FrontlineVM",
            "playbookID": "Digital Defense FrontlineVM - Scan Asset Not Recently Scanned Test"
        },
        {
            "integrations": "Digital Defense FrontlineVM",
            "playbookID": "Digital Defense FrontlineVM - Test Playbook"
        },
        {
            "integrations": "CSVFeed",
            "playbookID": "CSV_Feed_Test",
            "fromversion": "5.5.0",
            "instance_names": "CSVFeed_no_auto_detect"
        },
        {
            "integrations": "CSVFeed",
            "playbookID": "CSV_Feed_Test",
            "fromversion": "5.5.0",
            "instance_names": "CSVFeed_auto_detect"
        },
        {
            "integrations": "ProofpointFeed",
            "playbookID": "TestProofpointFeed",
            "fromversion": "5.5.0"
        },
        {
            "integrations": "Digital Shadows",
            "playbookID": "Digital Shadows - Test"
        },
        {
            "integrations": "Azure Compute v2",
            "playbookID": "Azure Compute - Test",
            "instance_names": "ms_azure_compute_dev"
        },
        {
            "integrations": "Azure Compute v2",
            "playbookID": "Azure Compute - Test",
            "instance_names": "ms_azure_compute_prod"
        },
        {
            "integrations": "Symantec Data Loss Prevention",
            "playbookID": "Symantec Data Loss Prevention - Test",
            "fromversion": "4.5.0"
        },
        {
            "integrations": "Lockpath KeyLight v2",
            "playbookID": "Keylight v2 - Test"
        },
        {
            "integrations": "Azure Security Center v2",
            "playbookID": "Azure SecurityCenter - Test",
            "instance_names": "ms_azure_sc_prod"
        },
        {
            "integrations": "Azure Security Center v2",
            "playbookID": "Azure SecurityCenter - Test",
            "instance_names": "ms_azure_sc_dev"
        },
        {
            "integrations": "Azure Security Center v2",
            "playbookID": "Azure SecurityCenter - Test",
            "instance_names": "ms_azure_sc_self_deployed"
        },
        {
            "integrations": "JsonWhoIs",
            "playbookID": "JsonWhoIs-Test"
        },
        {
            "integrations": "Maltiverse",
            "playbookID": "Maltiverse Test"
        },
        {
            "integrations": "Box v2",
            "playbookID": "BoxV2_TestPlaybook"
        },
        {
            "integrations": "MicrosoftGraphMail",
            "playbookID": "MicrosoftGraphMail-Test",
            "instance_names": "ms_graph_mail_dev"
        },
        {
            "integrations": "MicrosoftGraphMail",
            "playbookID": "MicrosoftGraphMail-Test",
            "instance_names": "ms_graph_mail_dev_no_oproxy"
        },
        {
            "integrations": "MicrosoftGraphMail",
            "playbookID": "MicrosoftGraphMail-Test",
            "instance_names": "ms_graph_mail_prod"
        },
        {
            "integrations": "CloudShark",
            "playbookID": "CloudShark - Test Playbook"
        },
        {
            "integrations": "Google Vision AI",
            "playbookID": "Google Vision API - Test"
        },
        {
            "integrations": "nmap",
            "playbookID": "Nmap - Test",
            "fromversion": "5.0.0"
        },
        {
            "integrations": "AutoFocus V2",
            "playbookID": "Autofocus Query Samples, Sessions and Tags Test Playbook",
            "fromversion": "4.5.0",
            "timeout": 1000
        },
        {
            "integrations": "HelloWorld",
            "playbookID": "HelloWorld-Test",
            "fromversion": "5.0.0"
        },
        {
            "integrations": "HelloWorld",
            "playbookID": "Sanity Test - Playbook with integration",
            "fromversion": "5.0.0"
        },
        {
            "integrations": "HelloWorld",
            "playbookID": "Sanity Test - Playbook with mocked integration",
            "fromversion": "5.0.0"
        },
        {
            "playbookID": "Sanity Test - Playbook with no integration",
            "fromversion": "5.0.0"
        },
        {
            "integrations": "Gmail",
            "playbookID": "Sanity Test - Playbook with Unmockable Integration",
            "fromversion": "5.0.0"
        },
        {
            "integrations": "HelloWorld",
            "playbookID": "HelloWorld_Scan-Test",
            "fromversion": "5.0.0",
            "timeout": 400
        },
        {
            "integrations": "ThreatQ v2",
            "playbookID": "ThreatQ - Test",
            "fromversion": "4.5.0"
        },
        {
            "integrations": "AttackIQFireDrill",
            "playbookID": "AttackIQ - Test"
        },
        {
            "integrations": "PhishLabs IOC EIR",
            "playbookID": "PhishlabsIOC_EIR-Test"
        },
        {
            "integrations": "Amazon DynamoDB",
            "playbookID": "AWS_DynamoDB-Test"
        },
        {
            "integrations": "PhishLabs IOC DRP",
            "playbookID": "PhishlabsIOC_DRP-Test"
        },
        {
            "playbookID": "Create Phishing Classifier V2 ML Test",
            "timeout": 60000,
            "fromversion": "4.5.0"
        },
        {
            "integrations": "ZeroFox",
            "playbookID": "ZeroFox-Test",
            "fromversion": "4.1.0"
        },
        {
            "integrations": "AlienVault OTX v2",
            "playbookID": "Alienvault_OTX_v2 - Test"
        },
        {
            "integrations": "AWS - CloudWatchLogs",
            "playbookID": "AWS - CloudWatchLogs Test Playbook",
            "fromversion": "5.0.0"
        },
        {
            "integrations": "SlackV2",
            "playbookID": "Slack Test Playbook",
            "timeout": 400,
            "pid_threshold": 5,
            "fromversion": "5.0.0"
        },
        {
            "integrations": "Cortex XDR - IR",
            "playbookID": "Test XDR Playbook",
            "fromversion": "4.1.0",
            "timeout": 500
        },
        {
            "integrations": "Cortex XDR - IOC",
            "playbookID": "Cortex XDR - IOC - Test",
            "fromversion": "5.5.0",
            "timeout": 1200
        },
        {
            "integrations": "Cloaken",
            "playbookID": "Cloaken-Test"
        },
        {
            "integrations": "Uptycs",
            "playbookID": "TestUptycs"
        },
        {
            "integrations": "ThreatX",
            "playbookID": "ThreatX-test",
            "timeout": 600
        },
        {
            "integrations": "Akamai WAF SIEM",
            "playbookID": "Akamai_WAF_SIEM-Test"
        },
        {
            "integrations": "Cofense Triage v2",
            "playbookID": "Cofense Triage v2 Test"
        },
        {
            "integrations": "Akamai WAF",
            "playbookID": "Akamai_WAF-Test"
        },
        {
            "integrations": "Minerva Labs Anti-Evasion Platform",
            "playbookID": "Minerva Test playbook"
        },
        {
            "integrations": "abuse.ch SSL Blacklist Feed",
            "playbookID": "SSL Blacklist test",
            "fromversion": "5.5.0"
        },
        {
            "integrations": "CheckPhish",
            "playbookID": "CheckPhish-Test"
        },
        {
            "integrations": "Symantec Management Center",
            "playbookID": "SymantecMC_TestPlaybook"
        },
        {
            "integrations": "Looker",
            "playbookID": "Test-Looker"
        },
        {
            "integrations": "Vertica",
            "playbookID": "Vertica Test"
        },
        {
            "integrations": "Server Message Block (SMB)",
            "playbookID": "SMB test"
        },
        {
            "playbookID": "ConvertFile-Test",
            "fromversion": "4.5.0"
        },
        {
            "playbookID": "TestAwsEC2GetPublicSGRules-Test"
        },
        {
            "integrations": "RSA NetWitness Packets and Logs",
            "playbookID": "rsa_packets_and_logs_test"
        },
        {
            "playbookID": "CheckpointFW-test",
            "integrations": "Check Point"
        },
        {
            "playbookID": "RegPathReputationBasicLists_test"
        },
        {
            "playbookID": "EmailDomainSquattingReputation-Test"
        },
        {
            "playbookID": "RandomStringGenerateTest"
        },
        {
            "playbookID": "playbook-checkEmailAuthenticity-test"
        },
        {
            "playbookID": "HighlightWords_Test"
        },
        {
            "integrations": "Pentera",
            "playbookID": "Pcysys-Test"
        },
        {
            "integrations": "Pentera",
            "playbookID": "Pentera Run Scan and Create Incidents - Test"
        },
        {
            "playbookID": "StringContainsArray_test"
        },
        {
            "integrations": "Fidelis Elevate Network",
            "playbookID": "Fidelis-Test"
        },
        {
            "integrations": "AWS - ACM",
            "playbookID": "ACM-Test"
        },
        {
            "integrations": "Thinkst Canary",
            "playbookID": "CanaryTools Test"
        },
        {
            "integrations": "ThreatMiner",
            "playbookID": "ThreatMiner-Test"
        },
        {
            "playbookID": "StixCreator-Test"
        },
        {
            "playbookID": "CompareIncidentsLabels-test-playbook"
        },
        {
            "integrations": "Have I Been Pwned? V2",
            "playbookID": "Pwned v2 test"
        },
        {
            "integrations": "Alexa Rank Indicator",
            "playbookID": "Alexa Test Playbook"
        },
        {
            "playbookID": "UnEscapeURL-Test"
        },
        {
            "playbookID": "UnEscapeIPs-Test"
        },
        {
            "playbookID": "ExtractDomainFromUrlAndEmail-Test"
        },
        {
            "playbookID": "ConvertKeysToTableFieldFormat_Test"
        },
        {
            "integrations": "CVE Search v2",
            "playbookID": "CVE Search v2 - Test"
        },
        {
            "integrations": "CVE Search v2",
            "playbookID": "cveReputation Test"
        },
        {
            "integrations": "HashiCorp Vault",
            "playbookID": "hashicorp_test",
            "fromversion": "5.0.0"
        },
        {
            "integrations": "AWS - Athena - Beta",
            "playbookID": "Beta-Athena-Test"
        },
        {
            "integrations": "BeyondTrust Password Safe",
            "playbookID": "BeyondTrust-Test"
        },
        {
            "integrations": "Dell Secureworks",
            "playbookID": "secureworks_test"
        },
        {
            "integrations": "ServiceNow v2",
            "playbookID": "servicenow_test_v2",
            "instance_names": "snow_basic_auth"
        },
        {
            "integrations": "ServiceNow v2",
            "playbookID": "ServiceNow_OAuth_Test",
            "instance_names": "snow_oauth"
        },
        {
            "playbookID": "Create ServiceNow Ticket and Mirror Test",
            "integrations": "ServiceNow v2",
            "instance_names": "snow_basic_auth",
            "fromversion": "6.0.0",
            "timeout": 500
        },
        {
            "playbookID": "Create ServiceNow Ticket and State Polling Test",
            "integrations": "ServiceNow v2",
            "instance_names": "snow_basic_auth",
            "fromversion": "6.0.0",
            "timeout": 500
        },
        {
            "integrations": "ServiceNow CMDB",
            "playbookID": "ServiceNow_CMDB_Test",
            "instance_names": "snow_cmdb_basic_auth"
        },
        {
            "integrations": "ServiceNow CMDB",
            "playbookID": "ServiceNow_CMDB_OAuth_Test",
            "instance_names": "snow_cmdb_oauth"
        },
        {
            "integrations": "ExtraHop v2",
            "playbookID": "ExtraHop_v2-Test"
        },
        {
            "playbookID": "Test CommonServer"
        },
        {
            "playbookID": "Test-debug-mode",
            "fromversion": "5.0.0"
        },
        {
            "integrations": "CIRCL",
            "playbookID": "CirclIntegrationTest"
        },
        {
            "integrations": "MISP V2",
            "playbookID": "MISP V2 Test",
            "timeout": 300
        },
        {
            "playbookID": "test-LinkIncidentsWithRetry"
        },
        {
            "playbookID": "CopyContextToFieldTest"
        },
        {
            "integrations": "OTRS",
            "playbookID": "OTRS Test",
            "fromversion": "4.1.0"
        },
        {
            "integrations": "Attivo Botsink",
            "playbookID": "AttivoBotsinkTest"
        },
        {
            "integrations": "FortiGate",
            "playbookID": "Fortigate Test"
        },
        {
            "playbookID": "FormattedDateToEpochTest"
        },
        {
            "integrations": "SNDBOX",
            "playbookID": "SNDBOX_Test",
            "timeout": 1000
        },
        {
            "integrations": "SNDBOX",
            "playbookID": "Detonate File - SNDBOX - Test",
            "timeout": 1000,
            "nightly": true
        },
        {
            "integrations": "VxStream",
            "playbookID": "Detonate File - HybridAnalysis - Test",
            "timeout": 2400
        },
        {
            "playbookID": "WordTokenizeTest",
            "toversion": "4.5.9"
        },
        {
            "integrations": "QRadar",
            "playbookID": "test playbook - QRadarCorrelations",
            "timeout": 2000,
            "fromversion": "5.0.0",
            "toversion": "5.9.9"
        },
        {
            "integrations": "QRadar_v2",
            "playbookID": "test playbook - QRadarCorrelations For V2",
            "timeout": 2000,
            "fromversion": "6.0.0"
        },
        {
            "integrations": "Awake Security",
            "playbookID": "awake_security_test_pb"
        },
        {
            "integrations": "Tenable.sc",
            "playbookID": "tenable-sc-test",
            "timeout": 240,
            "nightly": true
        },
        {
            "integrations": "MimecastV2",
            "playbookID": "Mimecast test"
        },
        {
            "playbookID": "CreateEmailHtmlBody_test_pb",
            "fromversion": "4.1.0"
        },
        {
            "playbookID": "ReadPDFFileV2-Test",
            "timeout": 1000
        },
        {
            "playbookID": "JSONtoCSV-Test"
        },
        {
            "integrations": "Generic SQL",
            "playbookID": "generic-sql",
            "instance_names": "mysql instance",
            "fromversion": "5.0.0"
        },
        {
            "integrations": "Generic SQL",
            "playbookID": "generic-sql",
            "instance_names": "postgreSQL instance",
            "fromversion": "5.0.0"
        },
        {
            "integrations": "Generic SQL",
            "playbookID": "generic-sql",
            "instance_names": "Microsoft SQL instance",
            "fromversion": "5.0.0"
        },
        {
            "integrations": "Generic SQL",
            "playbookID": "generic-sql-oracle",
            "instance_names": "Oracle instance",
            "fromversion": "5.0.0"
        },
        {
            "integrations": "Generic SQL",
            "playbookID": "generic-sql-mssql-encrypted-connection",
            "instance_names": "Microsoft SQL instance using encrypted connection",
            "fromversion": "5.0.0"
        },
        {
            "integrations": "Panorama",
            "instance_names": "palo_alto_firewall_9.0",
            "playbookID": "Panorama Query Logs - Test",
            "fromversion": "5.5.0",
            "timeout": 1500,
            "nightly": true
        },
        {
            "integrations": "Panorama",
            "instance_names": "palo_alto_firewall",
            "playbookID": "palo_alto_firewall_test_pb",
            "fromversion": "5.5.0",
            "timeout": 1000,
            "nightly": true
        },
        {
            "integrations": "Panorama",
            "instance_names": "palo_alto_firewall_9.0",
            "playbookID": "palo_alto_firewall_test_pb",
            "fromversion": "5.5.0",
            "timeout": 1000,
            "nightly": true
        },
        {
            "integrations": "Panorama",
            "instance_names": "palo_alto_panorama",
            "playbookID": "palo_alto_panorama_test_pb",
            "fromversion": "5.5.0",
            "timeout": 1000,
            "nightly": true
        },
        {
            "integrations": "Panorama",
            "instance_names": "palo_alto_panorama_9.0",
            "playbookID": "palo_alto_panorama_test_pb",
            "fromversion": "5.5.0",
            "timeout": 1000,
            "nightly": true
        },
        {
            "integrations": "Panorama",
            "instance_names": "palo_alto_firewall_9.0",
            "playbookID": "PAN-OS URL Filtering enrichment - Test"
        },
        {
            "integrations": "Panorama",
            "instance_names": "panorama_instance_best_practice",
            "playbookID": "Panorama Best Practise - Test"
        },
        {
            "integrations": "Tenable.io",
            "playbookID": "Tenable.io test"
        },
        {
            "playbookID": "URLDecode-Test"
        },
        {
            "playbookID": "GetTime-Test"
        },
        {
            "playbookID": "GetTime-ObjectVsStringTest"
        },
        {
            "integrations": "Tenable.io",
            "playbookID": "Tenable.io Scan Test",
            "nightly": true,
            "timeout": 900
        },
        {
            "integrations": "Tenable.sc",
            "playbookID": "tenable-sc-scan-test",
            "nightly": true,
            "timeout": 600
        },
        {
            "integrations": "google-vault",
            "playbookID": "Google-Vault-Generic-Test",
            "nightly": true,
            "timeout": 3600,
            "memory_threshold": 130
        },
        {
            "integrations": "google-vault",
            "playbookID": "Google_Vault-Search_And_Display_Results_test",
            "nightly": true,
            "memory_threshold": 130,
            "timeout": 3600
        },
        {
            "playbookID": "Luminate-TestPlaybook",
            "integrations": "Luminate"
        },
        {
            "integrations": "MxToolBox",
            "playbookID": "MxToolbox-test"
        },
        {
            "integrations": "Nessus",
            "playbookID": "Nessus - Test"
        },
        {
            "playbookID": "Palo Alto Networks - Malware Remediation Test",
            "fromversion": "4.5.0"
        },
        {
            "playbookID": "SumoLogic-Test",
            "integrations": "SumoLogic",
            "fromversion": "4.1.0"
        },
        {
            "playbookID": "ParseEmailFiles-test"
        },
        {
            "playbookID": "PAN-OS - Block IP and URL - External Dynamic List v2 Test",
            "integrations": [
                "Panorama",
                "palo_alto_networks_pan_os_edl_management"
            ],
            "instance_names": "palo_alto_firewall_9.0",
            "fromversion": "4.0.0"
        },
        {
            "playbookID": "Test_EDL",
            "integrations": "EDL",
            "fromversion": "5.5.0"
        },
        {
            "playbookID": "Test_export_indicators_service",
            "integrations": "ExportIndicators",
            "fromversion": "5.5.0"
        },
        {
            "playbookID": "PAN-OS - Block IP - Custom Block Rule Test",
            "integrations": "Panorama",
            "instance_names": "palo_alto_panorama",
            "fromversion": "4.0.0"
        },
        {
            "playbookID": "PAN-OS - Block IP - Static Address Group Test",
            "integrations": "Panorama",
            "instance_names": "palo_alto_panorama",
            "fromversion": "4.0.0"
        },
        {
            "playbookID": "PAN-OS - Block URL - Custom URL Category Test",
            "integrations": "Panorama",
            "instance_names": "palo_alto_panorama",
            "fromversion": "4.0.0"
        },
        {
            "playbookID": "Endpoint Malware Investigation - Generic - Test",
            "integrations": [
                "Traps",
                "Cylance Protect v2",
                "Demisto REST API"
            ],
            "fromversion": "5.0.0",
            "timeout": 1200
        },
        {
            "playbookID": "ParseExcel-test"
        },
        {
            "playbookID": "Detonate File - No Files test"
        },
        {
            "integrations": "SentinelOne V2",
            "playbookID": "SentinelOne V2 - test"
        },
        {
            "integrations": "InfoArmor VigilanteATI",
            "playbookID": "InfoArmorVigilanteATITest"
        },
        {
            "integrations": "IntSights",
            "instance_names": "intsights_standard_account",
            "playbookID": "IntSights Test",
            "nightly": true
        },
        {
            "integrations": "IntSights",
            "playbookID": "IntSights Mssp Test",
            "instance_names": "intsights_mssp_account",
            "nightly": true
        },
        {
            "integrations": "dnstwist",
            "playbookID": "dnstwistTest"
        },
        {
            "integrations": "BitDam",
            "playbookID": "Detonate File - BitDam Test"
        },
        {
            "integrations": "Threat Grid",
            "playbookID": "Test-Detonate URL - ThreatGrid",
            "timeout": 600
        },
        {
            "integrations": "Threat Grid",
            "playbookID": "ThreatGridTest",
            "timeout": 600
        },
        {
            "integrations": [
                "Palo Alto Minemeld",
                "Panorama"
            ],
            "instance_names": "palo_alto_firewall",
            "playbookID": "block_indicators_-_generic_-_test"
        },
        {
            "integrations": "Signal Sciences WAF",
            "playbookID": "SignalSciences-Test"
        },
        {
            "integrations": "RTIR",
            "playbookID": "RTIR Test"
        },
        {
            "integrations": "RedCanary",
            "playbookID": "RedCanaryTest",
            "nightly": true
        },
        {
            "integrations": "Devo",
            "playbookID": "Devo test",
            "timeout": 500
        },
        {
            "playbookID": "URL Enrichment - Generic v2 - Test",
            "integrations": [
                "Rasterize",
                "VirusTotal - Private API"
            ],
            "instance_names": "virus_total_private_api_general",
            "timeout": 500,
            "pid_threshold": 12
        },
        {
            "playbookID": "CutTransformerTest"
        },
        {
            "playbookID": "Default - Test",
            "integrations": [
                "ThreatQ v2",
                "Demisto REST API"
            ],
            "fromversion": "5.0.0"
        },
        {
            "integrations": "SCADAfence CNM",
            "playbookID": "SCADAfence_test"
        },
        {
            "integrations": "ProtectWise",
            "playbookID": "Protectwise-Test"
        },
        {
            "integrations": "WhatsMyBrowser",
            "playbookID": "WhatsMyBrowser-Test"
        },
        {
            "integrations": "BigFix",
            "playbookID": "BigFixTest"
        },
        {
            "integrations": "Lastline v2",
            "playbookID": "Lastline v2 - Test",
            "nightly": true
        },
        {
            "integrations": "McAfee DXL",
            "playbookID": "McAfee DXL - Test"
        },
        {
            "playbookID": "TextFromHTML_test_playbook"
        },
        {
            "playbookID": "PortListenCheck-test"
        },
        {
            "integrations": "ThreatExchange",
            "playbookID": "ThreatExchange-test"
        },
        {
            "integrations": "Joe Security",
            "playbookID": "JoeSecurityTestPlaybook",
            "timeout": 500,
            "nightly": true
        },
        {
            "integrations": "Joe Security",
            "playbookID": "JoeSecurityTestDetonation",
            "timeout": 2000,
            "nightly": true
        },
        {
            "integrations": "WildFire-v2",
            "playbookID": "Wildfire Test"
        },
        {
            "integrations": "WildFire-v2",
            "playbookID": "Detonate URL - WildFire-v2 - Test"
        },
        {
            "integrations": "WildFire-v2",
            "playbookID": "Detonate URL - WildFire v2.1 - Test"
        },
        {
            "integrations": "GRR",
            "playbookID": "GRR Test",
            "nightly": true
        },
        {
            "integrations": "VirusTotal",
            "instance_names": "virus_total_general",
            "playbookID": "virusTotal-test-playbook",
            "timeout": 1400,
            "nightly": true
        },
        {
            "integrations": "VirusTotal",
            "instance_names": "virus_total_preferred_vendors",
            "playbookID": "virusTotaI-test-preferred-vendors",
            "timeout": 1400,
            "nightly": true
        },
        {
            "integrations": "Preempt",
            "playbookID": "Preempt Test"
        },
        {
            "integrations": "Gmail",
            "playbookID": "get_original_email_-_gmail_-_test"
        },
        {
            "integrations": [
                "Gmail Single User",
                "Gmail"
            ],
            "playbookID": "Gmail Single User - Test",
            "fromversion": "4.5.0"
        },
        {
            "integrations": "EWS v2",
            "playbookID": "get_original_email_-_ews-_test",
            "instance_names": "ewv2_regular"
        },
        {
            "integrations": [
                "EWS v2",
                "EWS Mail Sender"
            ],
            "playbookID": "EWS search-mailbox test",
            "instance_names": "ewv2_regular",
            "timeout": 300
        },
        {
            "integrations": "PagerDuty v2",
            "playbookID": "PagerDuty Test"
        },
        {
            "playbookID": "test_delete_context"
        },
        {
            "playbookID": "DeleteContext-auto-test"
        },
        {
            "playbookID": "GmailTest",
            "integrations": "Gmail"
        },
        {
            "playbookID": "Gmail Convert Html Test",
            "integrations": "Gmail"
        },
        {
            "playbookID": "reputations.json Test",
            "toversion": "5.0.0"
        },
        {
            "playbookID": "Indicators reputation-.json Test",
            "fromversion": "5.5.0"
        },
        {
            "playbookID": "Test IP Indicator Fields",
            "fromversion": "5.0.0"
        },
        {
            "playbookID": "Dedup - Generic v2 - Test",
            "fromversion": "5.0.0"
        },
        {
            "playbookID": "TestDedupIncidentsPlaybook"
        },
        {
            "playbookID": "TestDedupIncidentsByName"
        },
        {
            "integrations": "McAfee Advanced Threat Defense",
            "playbookID": "Test Playbook McAfee ATD",
            "timeout": 700
        },
        {
            "integrations": "McAfee Advanced Threat Defense",
            "playbookID": "Detonate Remote File From URL -McAfee-ATD - Test",
            "timeout": 700
        },
        {
            "playbookID": "stripChars - Test"
        },
        {
            "integrations": "McAfee Advanced Threat Defense",
            "playbookID": "Test Playbook McAfee ATD Upload File"
        },
        {
            "playbookID": "exporttocsv_script_test"
        },
        {
            "playbookID": "Set - Test"
        },
        {
            "integrations": "Intezer v2",
            "playbookID": "Intezer Testing v2",
            "fromversion": "4.1.0",
            "timeout": 600
        },
        {
            "integrations": "FalconIntel",
            "playbookID": "CrowdStrike Falcon Intel v2"
        },
        {
            "integrations": [
                "Mail Sender (New)",
                "Gmail"
            ],
            "playbookID": "Mail Sender (New) Test",
            "instance_names": [
                "Mail_Sender_(New)_STARTTLS"
            ]
        },
        {
            "playbookID": "buildewsquery_test"
        },
        {
            "integrations": "Rapid7 Nexpose",
            "playbookID": "nexpose_test",
            "timeout": 240
        },
        {
            "playbookID": "GetIndicatorDBotScore Test"
        },
        {
            "integrations": "EWS Mail Sender",
            "playbookID": "EWS Mail Sender Test"
        },
        {
            "integrations": [
                "EWS Mail Sender",
                "Rasterize"
            ],
            "playbookID": "EWS Mail Sender Test 2"
        },
        {
            "playbookID": "decodemimeheader_-_test"
        },
        {
            "playbookID": "test_url_regex"
        },
        {
            "integrations": "Skyformation",
            "playbookID": "TestSkyformation"
        },
        {
            "integrations": "okta",
            "playbookID": "okta_test_playbook",
            "timeout": 240
        },
        {
            "integrations": "Okta v2",
            "playbookID": "OktaV2-Test",
            "nightly": true,
            "timeout": 300
        },
        {
            "playbookID": "Test filters & transformers scripts"
        },
        {
            "integrations": "Salesforce",
            "playbookID": "SalesforceTestPlaybook"
        },
        {
            "integrations": "McAfee ESM v2",
            "instance_names": "v10.2.0",
            "playbookID": "McAfee ESM v2 - Test",
            "fromversion": "5.0.0"
        },
        {
            "integrations": "McAfee ESM v2",
            "instance_names": "v10.3.0",
            "playbookID": "McAfee ESM v2 - Test",
            "fromversion": "5.0.0"
        },
        {
            "integrations": "McAfee ESM v2",
            "instance_names": "v11.3",
            "playbookID": "McAfee ESM v2 (v11.3) - Test",
            "fromversion": "5.0.0",
            "timeout": 300
        },
        {
            "integrations": "McAfee ESM v2",
            "instance_names": "v10.2.0",
            "playbookID": "McAfee ESM Watchlists - Test",
            "fromversion": "5.0.0"
        },
        {
            "integrations": "McAfee ESM v2",
            "instance_names": "v10.3.0",
            "playbookID": "McAfee ESM Watchlists - Test",
            "fromversion": "5.0.0"
        },
        {
            "integrations": "McAfee ESM v2",
            "instance_names": "v11.3",
            "playbookID": "McAfee ESM Watchlists - Test",
            "fromversion": "5.0.0"
        },
        {
            "integrations": "GoogleSafeBrowsing",
            "playbookID": "Google Safe Browsing Test",
            "timeout": 240,
            "fromversion": "5.0.0"
        },
        {
            "integrations": "EWS v2",
            "playbookID": "EWSv2_empty_attachment_test",
            "instance_names": "ewv2_regular"
        },
        {
            "integrations": "EWS v2",
            "playbookID": "EWS Public Folders Test",
            "instance_names": "ewv2_regular"
        },
        {
            "integrations": "Symantec Endpoint Protection V2",
            "playbookID": "SymantecEndpointProtection_Test"
        },
        {
            "integrations": "carbonblackprotection",
            "playbookID": "search_endpoints_by_hash_-_carbon_black_protection_-_test",
            "timeout": 500
        },
        {
            "playbookID": "Process Email - Generic - Test - Incident Starter",
            "fromversion": "6.0.0",
            "integrations": "Rasterize",
            "timeout": 240
        },
        {
            "integrations": "FalconHost",
            "playbookID": "search_endpoints_by_hash_-_crowdstrike_-_test",
            "timeout": 500
        },
        {
            "integrations": "FalconHost",
            "playbookID": "CrowdStrike Endpoint Enrichment - Test"
        },
        {
            "integrations": "FalconHost",
            "playbookID": "FalconHost Test"
        },
        {
            "integrations": "CrowdstrikeFalcon",
            "playbookID": "Test - CrowdStrike Falcon",
            "fromversion": "4.1.0",
            "timeout": 500
        },
        {
            "playbookID": "ExposeIncidentOwner-Test"
        },
        {
            "integrations": "google",
            "playbookID": "GsuiteTest"
        },
        {
            "integrations": "OpenPhish",
            "playbookID": "OpenPhish Test Playbook"
        },
        {
            "integrations": "RSA Archer",
            "playbookID": "Archer-Test-Playbook",
            "nightly": true
        },
        {
            "integrations": "jira-v2",
            "playbookID": "Jira-v2-Test",
            "timeout": 500
        },
        {
            "integrations": "ipinfo",
            "playbookID": "IPInfoTest"
        },
        {
            "playbookID": "VerifyHumanReadableFormat"
        },
        {
            "playbookID": "strings-test"
        },
        {
            "playbookID": "TestCommonPython",
            "timeout": 500
        },
        {
            "playbookID": "TestFileCreateAndUpload"
        },
        {
            "playbookID": "TestIsValueInArray"
        },
        {
            "playbookID": "TestStringReplace"
        },
        {
            "playbookID": "TestHttpPlaybook"
        },
        {
            "integrations": "SplunkPy",
            "playbookID": "SplunkPy parse-raw - Test",
            "instance_names": "use_default_handler"
        },
        {
            "integrations": "SplunkPy",
            "playbookID": "SplunkPy-Test-V2",
            "memory_threshold": 500,
            "instance_names": "use_default_handler"
        },
        {
            "integrations": "SplunkPy",
            "playbookID": "Splunk-Test",
            "memory_threshold": 200,
            "instance_names": "use_default_handler"
        },
        {
            "integrations": "SplunkPy",
            "playbookID": "SplunkPySearch_Test",
            "memory_threshold": 200,
            "instance_names": "use_default_handler"
        },
        {
            "integrations": "SplunkPy",
            "playbookID": "SplunkPy KV commands",
            "memory_threshold": 200,
            "instance_names": "use_default_handler"
        },
        {
            "integrations": "SplunkPy",
            "playbookID": "SplunkPy-Test-V2",
            "memory_threshold": 500,
            "instance_names": "use_python_requests_handler"
        },
        {
            "integrations": "SplunkPy",
            "playbookID": "Splunk-Test",
            "memory_threshold": 500,
            "instance_names": "use_python_requests_handler"
        },
        {
            "integrations": "SplunkPy",
            "playbookID": "SplunkPySearch_Test",
            "memory_threshold": 200,
            "instance_names": "use_python_requests_handler"
        },
        {
            "integrations": "SplunkPy",
            "playbookID": "SplunkPy KV commands",
            "memory_threshold": 200,
            "instance_names": "use_python_requests_handler"
        },
        {
            "integrations": "McAfee NSM",
            "playbookID": "McAfeeNSMTest",
            "timeout": 400,
            "nightly": true
        },
        {
            "integrations": "PhishTank V2",
            "playbookID": "PhishTank Testing"
        },
        {
            "integrations": "McAfee Web Gateway",
            "playbookID": "McAfeeWebGatewayTest",
            "timeout": 500
        },
        {
            "integrations": "TCPIPUtils",
            "playbookID": "TCPUtils-Test"
        },
        {
            "playbookID": "listExecutedCommands-Test"
        },
        {
            "integrations": "AWS - Lambda",
            "playbookID": "AWS-Lambda-Test (Read-Only)"
        },
        {
            "integrations": "Service Manager",
            "playbookID": "TestHPServiceManager",
            "timeout": 400
        },
        {
            "playbookID": "LanguageDetect-Test",
            "timeout": 300
        },
        {
            "integrations": "Forcepoint",
            "playbookID": "forcepoint test",
            "timeout": 500,
            "nightly": true
        },
        {
            "playbookID": "GeneratePassword-Test"
        },
        {
            "playbookID": "ZipFile-Test"
        },
        {
            "playbookID": "UnzipFile-Test"
        },
        {
            "playbookID": "Test-IsMaliciousIndicatorFound",
            "fromversion": "5.0.0"
        },
        {
            "playbookID": "TestExtractHTMLTables"
        },
        {
            "integrations": "carbonblackliveresponse",
            "playbookID": "Carbon Black Live Response Test",
            "nightly": true,
            "fromversion": "5.0.0"
        },
        {
            "integrations": "urlscan.io",
            "playbookID": "urlscan_malicious_Test",
            "timeout": 500
        },
        {
            "integrations": "EWS v2",
            "playbookID": "pyEWS_Test",
            "instance_names": "ewv2_regular"
        },
        {
            "integrations": "EWS v2",
            "playbookID": "pyEWS_Test",
            "instance_names": "ewsv2_separate_process"
        },
        {
            "integrations": "remedy_sr_beta",
            "playbookID": "remedy_sr_test_pb"
        },
        {
            "integrations": "Netskope",
            "playbookID": "Netskope Test"
        },
        {
            "integrations": "Cylance Protect v2",
            "playbookID": "Cylance Protect v2 Test"
        },
        {
            "integrations": "ReversingLabs Titanium Cloud",
            "playbookID": "ReversingLabsTCTest"
        },
        {
            "integrations": "ReversingLabs A1000",
            "playbookID": "ReversingLabsA1000Test"
        },
        {
            "integrations": "Demisto Lock",
            "playbookID": "DemistoLockTest"
        },
        {
            "playbookID": "test-domain-indicator",
            "timeout": 400
        },
        {
            "playbookID": "Cybereason Test",
            "integrations": "Cybereason",
            "timeout": 1200,
            "fromversion": "4.1.0"
        },
        {
            "integrations": "VirusTotal - Private API",
            "instance_names": "virus_total_private_api_general",
            "playbookID": "File Enrichment - Virus Total Private API Test",
            "nightly": true
        },
        {
            "integrations": "VirusTotal - Private API",
            "instance_names": "virus_total_private_api_general",
            "playbookID": "virusTotalPrivateAPI-test-playbook",
            "timeout": 1400,
            "nightly": true,
            "pid_threshold": 12
        },
        {
            "integrations": [
                "VirusTotal - Private API",
                "VirusTotal"
            ],
            "playbookID": "vt-detonate test",
            "instance_names": [
                "virus_total_private_api_general",
                "virus_total_general"
            ],
            "timeout": 1400,
            "fromversion": "5.5.0",
            "nightly": true
        },
        {
            "integrations": "Cisco ASA",
            "playbookID": "Cisco ASA - Test Playbook"
        },
        {
            "integrations": "VirusTotal - Private API",
            "instance_names": "virus_total_private_api_preferred_vendors",
            "playbookID": "virusTotalPrivateAPI-test-preferred-vendors",
            "timeout": 1400,
            "nightly": true
        },
        {
            "integrations": "Cisco Meraki",
            "playbookID": "Cisco-Meraki-Test"
        },
        {
            "integrations": "Microsoft Defender Advanced Threat Protection",
            "playbookID": "Microsoft Defender Advanced Threat Protection - Test",
            "instance_names": "microsoft_defender_atp_prod"
        },
        {
            "integrations": "Microsoft Defender Advanced Threat Protection",
            "playbookID": "Microsoft Defender Advanced Threat Protection - Test",
            "instance_names": "microsoft_defender_atp_dev"
        },
        {
            "integrations": "Microsoft Defender Advanced Threat Protection",
            "playbookID": "Microsoft Defender Advanced Threat Protection - Test",
            "instance_names": "microsoft_defender_atp_dev_self_deployed"
        },
        {
            "integrations": "Microsoft Defender Advanced Threat Protection",
            "playbookID": "Microsoft Defender - ATP - Indicators Test",
            "instance_names": "microsoft_defender_atp_prod"
        },
        {
            "integrations": "Microsoft Defender Advanced Threat Protection",
            "playbookID": "Microsoft Defender - ATP - Indicators Test",
            "instance_names": "microsoft_defender_atp_dev"
        },
        {
            "integrations": "Microsoft Defender Advanced Threat Protection",
            "playbookID": "Microsoft Defender - ATP - Indicators Test",
            "instance_names": "microsoft_defender_atp_dev_self_deployed"
        },
        {
            "integrations": "Tanium",
            "playbookID": "Tanium Test Playbook",
            "nightly": true,
            "timeout": 1200,
            "pid_threshold": 10
        },
        {
            "integrations": "Recorded Future",
            "playbookID": "Recorded Future Test",
            "nightly": true
        },
        {
            "integrations": "Microsoft Graph",
            "playbookID": "Microsoft Graph Security Test",
            "instance_names": "ms_graph_security_dev"
        },
        {
            "integrations": "Microsoft Graph",
            "playbookID": "Microsoft Graph Security Test",
            "instance_names": "ms_graph_security_prod"
        },
        {
            "integrations": "Microsoft Graph User",
            "playbookID": "Microsoft Graph User - Test",
            "instance_names": "ms_graph_user_dev"
        },
        {
            "integrations": "Microsoft Graph User",
            "playbookID": "Microsoft Graph User - Test",
            "instance_names": "ms_graph_user_prod"
        },
        {
            "integrations": "Microsoft Graph Groups",
            "playbookID": "Microsoft Graph Groups - Test",
            "instance_names": "ms_graph_groups_dev"
        },
        {
            "integrations": "Microsoft Graph Groups",
            "playbookID": "Microsoft Graph Groups - Test",
            "instance_names": "ms_graph_groups_prod"
        },
        {
            "integrations": "Microsoft_Graph_Files",
            "playbookID": "test_MsGraphFiles",
            "instance_names": "ms_graph_files_dev",
            "fromversion": "5.0.0"
        },
        {
            "integrations": "Microsoft_Graph_Files",
            "playbookID": "test_MsGraphFiles",
            "instance_names": "ms_graph_files_prod",
            "fromversion": "5.0.0"
        },
        {
            "integrations": "Microsoft Graph Calendar",
            "playbookID": "Microsoft Graph Calendar - Test",
            "instance_names": "ms_graph_calendar_dev"
        },
        {
            "integrations": "Microsoft Graph Calendar",
            "playbookID": "Microsoft Graph Calendar - Test",
            "instance_names": "ms_graph_calendar_prod"
        },
        {
            "integrations": "Microsoft Graph Device Management",
            "playbookID": "MSGraph_DeviceManagement_Test",
            "instance_names": "ms_graph_device_management_oproxy_dev",
            "fromversion": "5.0.0"
        },
        {
            "integrations": "Microsoft Graph Device Management",
            "playbookID": "MSGraph_DeviceManagement_Test",
            "instance_names": "ms_graph_device_management_oproxy_prod",
            "fromversion": "5.0.0"
        },
        {
            "integrations": "Microsoft Graph Device Management",
            "playbookID": "MSGraph_DeviceManagement_Test",
            "instance_names": "ms_graph_device_management_self_deployed_prod",
            "fromversion": "5.0.0"
        },
        {
            "integrations": "RedLock",
            "playbookID": "RedLockTest",
            "nightly": true
        },
        {
            "integrations": "Symantec Messaging Gateway",
            "playbookID": "Symantec Messaging Gateway Test"
        },
        {
            "integrations": "ThreatConnect v2",
            "playbookID": "ThreatConnect v2 - Test",
            "fromversion": "5.0.0"
        },
        {
            "integrations": "VxStream",
            "playbookID": "VxStream Test",
            "nightly": true
        },
        {
            "integrations": "Cylance Protect",
            "playbookID": "get_file_sample_by_hash_-_cylance_protect_-_test",
            "timeout": 240
        },
        {
            "integrations": "Cylance Protect",
            "playbookID": "endpoint_enrichment_-_generic_test"
        },
        {
            "integrations": "QRadar",
            "playbookID": "test_Qradar",
            "fromversion": "5.5.0"
        },
        {
            "integrations": "QRadar_v2",
            "playbookID": "test_Qradar_v2",
            "fromversion": "6.0.0"
        },
        {
            "integrations": "VMware",
            "playbookID": "VMWare Test"
        },
        {
            "integrations": "Anomali ThreatStream",
            "playbookID": "Anomali_ThreatStream_Test"
        },
        {
            "integrations": "carbonblack-v2",
            "playbookID": "Carbon Black Response Test",
            "fromversion": "5.0.0"
        },
        {
            "integrations": "Cisco Umbrella Investigate",
            "playbookID": "Cisco Umbrella Test"
        },
        {
            "integrations": "icebrg",
            "playbookID": "Icebrg Test",
            "timeout": 500
        },
        {
            "integrations": "Symantec MSS",
            "playbookID": "SymantecMSSTest"
        },
        {
            "integrations": "Remedy AR",
            "playbookID": "Remedy AR Test"
        },
        {
            "integrations": "AWS - IAM",
            "playbookID": "d5cb69b1-c81c-4f27-8a40-3106c0cb2620"
        },
        {
            "integrations": "McAfee Active Response",
            "playbookID": "McAfee-MAR_Test",
            "timeout": 700
        },
        {
            "integrations": "McAfee Threat Intelligence Exchange",
            "playbookID": "McAfee-TIE Test",
            "timeout": 700
        },
        {
            "integrations": "ArcSight Logger",
            "playbookID": "ArcSight Logger test"
        },
        {
            "integrations": "ArcSight ESM v2",
            "playbookID": "ArcSight ESM v2 Test"
        },
        {
            "integrations": "ArcSight ESM v2",
            "playbookID": "test Arcsight - Get events related to the Case"
        },
        {
            "integrations": "XFE_v2",
            "playbookID": "Test_XFE_v2",
            "timeout": 500,
            "nightly": true
        },
        {
            "integrations": "McAfee Threat Intelligence Exchange",
            "playbookID": "search_endpoints_by_hash_-_tie_-_test",
            "timeout": 500
        },
        {
            "integrations": "iDefense_v2",
            "playbookID": "iDefense_v2_Test",
            "fromversion": "5.5.0"
        },
        {
            "integrations": "AbuseIPDB",
            "playbookID": "AbuseIPDB Test"
        },
        {
            "integrations": "AbuseIPDB",
            "playbookID": "AbuseIPDB PopulateIndicators Test"
        },
        {
            "integrations": "LogRhythm",
            "playbookID": "LogRhythm-Test-Playbook",
            "timeout": 200
        },
        {
            "integrations": "FireEye HX",
            "playbookID": "FireEye HX Test",
            "timeout": 500
        },
        {
            "integrations": "FireEyeFeed",
            "playbookID": "playbook-FeedFireEye_test",
            "memory_threshold": 110
        },
        {
            "integrations": "Phish.AI",
            "playbookID": "PhishAi-Test"
        },
        {
            "integrations": "Phish.AI",
            "playbookID": "Test-Detonate URL - Phish.AI"
        },
        {
            "integrations": "Centreon",
            "playbookID": "Centreon-Test-Playbook"
        },
        {
            "playbookID": "ReadFile test"
        },
        {
            "integrations": "AlphaSOC Wisdom",
            "playbookID": "AlphaSOC-Wisdom-Test"
        },
        {
            "integrations": "carbonblack-v2",
            "playbookID": "CBFindIP - Test"
        },
        {
            "integrations": "Jask",
            "playbookID": "Jask_Test",
            "fromversion": "4.1.0"
        },
        {
            "integrations": "Qualys",
            "playbookID": "Qualys-Test"
        },
        {
            "integrations": "Whois",
            "playbookID": "whois_test",
            "fromversion": "4.1.0"
        },
        {
            "integrations": "RSA NetWitness Endpoint",
            "playbookID": "NetWitness Endpoint Test"
        },
        {
            "integrations": "Check Point Sandblast",
            "playbookID": "Sandblast_malicious_test"
        },
        {
            "playbookID": "TestMatchRegexV2"
        },
        {
            "integrations": "ActiveMQ",
            "playbookID": "ActiveMQ Test"
        },
        {
            "playbookID": "RegexGroups Test"
        },
        {
            "integrations": "Cisco ISE",
            "playbookID": "cisco-ise-test-playbook"
        },
        {
            "integrations": "RSA NetWitness v11.1",
            "playbookID": "RSA NetWitness Test"
        },
        {
            "playbookID": "ExifReadTest"
        },
        {
            "integrations": "Cuckoo Sandbox",
            "playbookID": "CuckooTest",
            "timeout": 700
        },
        {
            "integrations": "VxStream",
            "playbookID": "Test-Detonate URL - Crowdstrike",
            "timeout": 1200
        },
        {
            "playbookID": "Detonate File - Generic Test",
            "timeout": 500
        },
        {
            "integrations": [
                "Lastline v2",
                "WildFire-v2",
                "SNDBOX",
                "VxStream",
                "McAfee Advanced Threat Defense"
            ],
            "playbookID": "Detonate File - Generic Test",
            "timeout": 2400,
            "nightly": true
        },
        {
            "playbookID": "detonate_file_-_generic_test",
            "toversion": "3.6.0"
        },
        {
            "playbookID": "STIXParserTest"
        },
        {
            "playbookID": "VerifyJSON - Test",
            "fromversion": "5.5.0"
        },
        {
            "playbookID": "PowerShellCommon-Test",
            "fromversion": "5.5.0"
        },
        {
            "playbookID": "Detonate URL - Generic Test",
            "timeout": 2000,
            "nightly": true,
            "integrations": [
                "McAfee Advanced Threat Defense",
                "VxStream",
                "Lastline v2"
            ]
        },
        {
            "integrations": [
                "FalconHost",
                "McAfee Threat Intelligence Exchange",
                "carbonblackprotection",
                "carbonblack"
            ],
            "playbookID": "search_endpoints_by_hash_-_generic_-_test",
            "timeout": 500,
            "toversion": "4.4.9"
        },
        {
            "integrations": "Zscaler",
            "playbookID": "Zscaler Test",
            "nightly": true,
            "timeout": 500
        },
        {
            "playbookID": "DemistoUploadFileToIncident Test",
            "integrations": "Demisto REST API"
        },
        {
            "playbookID": "DemistoUploadFile Test",
            "integrations": "Demisto REST API"
        },
        {
            "playbookID": "MaxMind Test",
            "integrations": "MaxMind GeoIP2"
        },
        {
            "playbookID": "Test Sagemaker",
            "integrations": "AWS Sagemaker"
        },
        {
            "playbookID": "C2sec-Test",
            "integrations": "C2sec irisk",
            "fromversion": "5.0.0"
        },
        {
            "playbookID": "Phishing v2 - Test - Incident Starter",
            "fromversion": "6.0.0",
            "timeout": 1200,
            "nightly": true,
            "integrations": [
                "EWS Mail Sender",
                "Demisto REST API",
                "Rasterize"
            ],
            "memory_threshold": 115
        },
        {
            "playbookID": "Phishing - Core - Test - Incident Starter",
            "fromversion": "6.0.0",
            "timeout": 1700,
            "nightly": true,
            "integrations": [
                "EWS Mail Sender",
                "Demisto REST API",
                "Rasterize"
            ],
            "memory_threshold": 100
        },
        {
            "integrations": "duo",
            "playbookID": "DUO Test Playbook"
        },
        {
            "playbookID": "SLA Scripts - Test",
            "fromversion": "4.1.0"
        },
        {
            "playbookID": "PcapHTTPExtractor-Test"
        },
        {
            "playbookID": "Ping Test Playbook"
        },
        {
            "playbookID": "Active Directory Test",
            "integrations": "Active Directory Query v2",
            "instance_names": "active_directory_ninja"
        },
        {
            "playbookID": "AD v2 - debug-mode - Test",
            "integrations": "Active Directory Query v2",
            "instance_names": "active_directory_ninja",
            "fromversion": "5.0.0"
        },
        {
            "playbookID": "Docker Hardening Test",
            "fromversion": "5.0.0"
        },
        {
            "integrations": "Active Directory Query v2",
            "instance_names": "active_directory_ninja",
            "playbookID": "Active Directory Query V2 configuration with port"
        },
        {
            "integrations": "Active Directory Query v2",
            "instance_names": "active_directory_ninja",
            "playbookID": "Active Directory - ad-get-user limit check"
        },
        {
            "integrations": "mysql",
            "playbookID": "MySQL Test"
        },
        {
            "playbookID": "Email Address Enrichment - Generic v2.1 - Test",
            "integrations": "Active Directory Query v2",
            "instance_names": "active_directory_ninja"
        },
        {
            "integrations": "Cofense Intelligence",
            "playbookID": "Test - Cofense Intelligence",
            "timeout": 500
        },
        {
            "playbookID": "GDPRContactAuthorities Test"
        },
        {
            "integrations": "Google Resource Manager",
            "playbookID": "GoogleResourceManager-Test",
            "timeout": 500,
            "nightly": true
        },
        {
            "integrations": "SlashNext Phishing Incident Response",
            "playbookID": "SlashNextPhishingIncidentResponse-Test",
            "timeout": 500,
            "nightly": true
        },
        {
            "integrations": "Google Cloud Storage",
            "playbookID": "GCS - Test",
            "timeout": 500,
            "nightly": true,
            "memory_threshold": 80
        },
        {
            "integrations": "GooglePubSub",
            "playbookID": "GooglePubSub_Test",
            "nightly": true,
            "fromversion": "5.0.0"
        },
        {
            "playbookID": "Calculate Severity - Generic v2 - Test",
            "integrations": [
                "Palo Alto Minemeld",
                "Active Directory Query v2"
            ],
            "instance_names": "active_directory_ninja",
            "fromversion": "4.5.0"
        },
        {
            "integrations": "Freshdesk",
            "playbookID": "Freshdesk-Test",
            "timeout": 500,
            "nightly": true
        },
        {
            "playbookID": "Autoextract - Test",
            "fromversion": "4.1.0"
        },
        {
            "playbookID": "FilterByList - Test",
            "fromversion": "4.5.0"
        },
        {
            "playbookID": "Impossible Traveler - Test",
            "integrations": [
                "Ipstack",
                "ipinfo",
                "Rasterize",
                "Active Directory Query v2",
                "Demisto REST API"
            ],
            "instance_names": "active_directory_ninja",
            "fromversion": "5.0.0",
            "timeout": 700
        },
        {
            "playbookID": "Active Directory - Get User Manager Details - Test",
            "integrations": "Active Directory Query v2",
            "instance_names": "active_directory_80k",
            "fromversion": "4.5.0"
        },
        {
            "integrations": "Kafka V2",
            "playbookID": "Kafka Test"
        },
        {
            "playbookID": "File Enrichment - Generic v2 - Test",
            "instance_names": "virus_total_private_api_general",
            "integrations": [
                "VirusTotal - Private API",
                "Cylance Protect v2"
            ]
        },
        {
            "integrations": [
                "epo",
                "McAfee Active Response"
            ],
            "playbookID": "Endpoint data collection test",
            "timeout": 500
        },
        {
            "integrations": [
                "epo",
                "McAfee Active Response"
            ],
            "playbookID": "MAR - Endpoint data collection test",
            "timeout": 500
        },
        {
            "integrations": "DUO Admin",
            "playbookID": "DuoAdmin API test playbook",
            "fromversion": "5.0.0"
        },
        {
            "integrations": [
                "TAXII Server",
                "TAXIIFeed"
            ],
            "playbookID": "TAXII_Feed_Test",
            "fromversion": "5.5.0",
            "timeout": 300
        },
        {
            "integrations": "TAXII 2 Feed",
            "playbookID": "TAXII 2 Feed Test",
            "fromversion": "5.5.0"
        },
        {
            "integrations": "iDefense Feed",
            "playbookID": "Feed iDefense Test",
            "memory_threshold": 100,
            "fromversion": "5.5.0"
        },
        {
            "integrations": "Traps",
            "playbookID": "Traps test",
            "timeout": 600
        },
        {
            "playbookID": "TestShowScheduledEntries"
        },
        {
            "playbookID": "Calculate Severity - Standard - Test",
            "integrations": "Palo Alto Minemeld",
            "fromversion": "4.5.0"
        },
        {
            "integrations": "Symantec Advanced Threat Protection",
            "playbookID": "Symantec ATP Test"
        },
        {
            "playbookID": "HTTPListRedirects - Test SSL"
        },
        {
            "playbookID": "HTTPListRedirects Basic Test"
        },
        {
            "playbookID": "CheckDockerImageAvailableTest"
        },
        {
            "playbookID": "Extract Indicators From File - Generic v2 - Test",
            "integrations": "Image OCR",
            "timeout": 300,
            "fromversion": "4.1.0",
            "toversion": "4.4.9"
        },
        {
            "playbookID": "Extract Indicators From File - Generic v2 - Test",
            "integrations": "Image OCR",
            "timeout": 350,
            "fromversion": "4.5.0"
        },
        {
            "playbookID": "Endpoint Enrichment - Generic v2.1 - Test",
            "integrations": [
                "FalconHost",
                "Cylance Protect v2",
                "carbonblack-v2",
                "epo",
                "Active Directory Query v2"
            ],
            "instance_names": "active_directory_ninja"
        },
        {
            "playbookID": "EmailReputationTest",
            "integrations": "Have I Been Pwned? V2"
        },
        {
            "integrations": "Symantec Deepsight Intelligence",
            "playbookID": "Symantec Deepsight Test"
        },
        {
            "playbookID": "ExtractDomainFromEmailTest"
        },
        {
            "playbookID": "Wait Until Datetime - Test",
            "fromversion": "4.5.0"
        },
        {
            "playbookID": "PAN OS EDL Management - Test",
            "integrations": "palo_alto_networks_pan_os_edl_management"
        },
        {
            "playbookID": "PAN-OS DAG Configuration Test",
            "integrations": "Panorama",
            "instance_names": "palo_alto_panorama_9.0",
            "timeout": 1500
        },
        {
            "playbookID": "PAN-OS Create Or Edit Rule Test",
            "integrations": "Panorama",
            "instance_names": "palo_alto_panorama_9.0",
            "timeout": 1000
        },
        {
            "playbookID": "PAN-OS EDL Setup v3 Test",
            "integrations": [
                "Panorama",
                "palo_alto_networks_pan_os_edl_management"
            ],
            "instance_names": "palo_alto_firewall_9.0",
            "timeout": 300
        },
        {
            "integrations": "Snowflake",
            "playbookID": "Snowflake-Test"
        },
        {
            "playbookID": "Account Enrichment - Generic v2.1 - Test",
            "integrations": "Active Directory Query v2",
            "instance_names": "active_directory_ninja"
        },
        {
            "integrations": "Cisco Umbrella Investigate",
            "playbookID": "Domain Enrichment - Generic v2 - Test"
        },
        {
            "integrations": "Google BigQuery",
            "playbookID": "Google BigQuery Test"
        },
        {
            "integrations": "Zoom",
            "playbookID": "Zoom_Test"
        },
        {
            "playbookID": "IP Enrichment - Generic v2 - Test",
            "integrations": "Threat Crowd",
            "fromversion": "4.1.0"
        },
        {
            "integrations": "Cherwell",
            "playbookID": "Cherwell Example Scripts - test"
        },
        {
            "integrations": "Cherwell",
            "playbookID": "Cherwell - test"
        },
        {
            "integrations": "CarbonBlackProtectionV2",
            "playbookID": "Carbon Black Enterprise Protection V2 Test"
        },
        {
            "integrations": "Active Directory Query v2",
            "instance_names": "active_directory_ninja",
            "playbookID": "Test ADGetUser Fails with no instances 'Active Directory Query' (old version)"
        },
        {
            "integrations": "ANYRUN",
            "playbookID": "ANYRUN-Test"
        },
        {
            "integrations": "ANYRUN",
            "playbookID": "Detonate File - ANYRUN - Test"
        },
        {
            "integrations": "ANYRUN",
            "playbookID": "Detonate URL - ANYRUN - Test"
        },
        {
            "integrations": "Netcraft",
            "playbookID": "Netcraft test"
        },
        {
            "integrations": "EclecticIQ Platform",
            "playbookID": "EclecticIQ Test"
        },
        {
            "playbookID": "FormattingPerformance - Test",
            "fromversion": "5.0.0"
        },
        {
            "integrations": "AWS - EC2",
            "playbookID": "AWS - EC2 Test Playbook",
            "fromversion": "5.0.0",
            "memory_threshold": 75
        },
        {
            "integrations": "AWS - EC2",
            "playbookID": "d66e5f86-e045-403f-819e-5058aa603c32"
        },
        {
            "integrations": "ANYRUN",
            "playbookID": "Detonate File From URL - ANYRUN - Test"
        },
        {
            "integrations": "AWS - CloudTrail",
            "playbookID": "3da2e31b-f114-4d7f-8702-117f3b498de9"
        },
        {
            "integrations": "carbonblackprotection",
            "playbookID": "67b0f25f-b061-4468-8613-43ab13147173"
        },
        {
            "integrations": "DomainTools",
            "playbookID": "DomainTools-Test"
        },
        {
            "integrations": "Exabeam",
            "playbookID": "Exabeam - Test"
        },
        {
            "integrations": "Cisco Spark",
            "playbookID": "Cisco Spark Test New"
        },
        {
            "integrations": "Remedy On-Demand",
            "playbookID": "Remedy-On-Demand-Test"
        },
        {
            "playbookID": "ssdeepreputationtest"
        },
        {
            "playbookID": "TestIsEmailAddressInternal"
        },
        {
            "integrations": "Google Cloud Compute",
            "playbookID": "GoogleCloudCompute-Test"
        },
        {
            "integrations": "AWS - S3",
            "playbookID": "97393cfc-2fc4-4dfe-8b6e-af64067fc436",
            "memory_threshold": 80
        },
        {
            "integrations": "Image OCR",
            "playbookID": "TestImageOCR"
        },
        {
            "integrations": "fireeye",
            "playbookID": "Detonate File - FireEye AX - Test"
        },
        {
            "integrations": [
                "Rasterize",
                "Image OCR"
            ],
            "playbookID": "Rasterize Test",
            "fromversion": "5.0.0"
        },
        {
            "integrations": [
                "Rasterize",
                "Image OCR"
            ],
            "playbookID": "Rasterize 4.5 Test",
            "toversion": "4.5.9"
        },
        {
            "integrations": "Rasterize",
            "playbookID": "RasterizeImageTest",
            "fromversion": "5.0.0"
        },
        {
            "integrations": "Ipstack",
            "playbookID": "Ipstack_Test"
        },
        {
            "integrations": "Perch",
            "playbookID": "Perch-Test"
        },
        {
            "integrations": "Forescout",
            "playbookID": "Forescout-Test"
        },
        {
            "integrations": "GitHub",
            "playbookID": "Git_Integration-Test"
        },
        {
            "integrations": "LogRhythmRest",
            "playbookID": "LogRhythm REST test"
        },
        {
            "integrations": "AlienVault USM Anywhere",
            "playbookID": "AlienVaultUSMAnywhereTest"
        },
        {
            "playbookID": "PhishLabsTestPopulateIndicators"
        },
        {
            "playbookID": "Test_HTMLtoMD"
        },
        {
            "integrations": "PhishLabs IOC",
            "playbookID": "PhishLabsIOC TestPlaybook",
            "fromversion": "4.1.0"
        },
        {
            "integrations": "vmray",
            "playbookID": "VMRay-Test"
        },
        {
            "integrations": "PerceptionPoint",
            "playbookID": "PerceptionPoint Test",
            "fromversion": "4.1.0"
        },
        {
            "integrations": "AutoFocus V2",
            "playbookID": "AutoFocus V2 test",
            "fromversion": "5.0.0",
            "timeout": 1000
        },
        {
            "playbookID": "Process Email - Generic for Rasterize"
        },
        {
            "playbookID": "Send Investigation Summary Reports - Test",
            "integrations": "EWS Mail Sender",
            "fromversion": "4.5.0",
            "memory_threshold": 100
        },
        {
            "integrations": "Anomali ThreatStream v2",
            "playbookID": "ThreatStream-Test"
        },
        {
            "integrations": "Flashpoint",
            "playbookID": "Flashpoint_event-Test"
        },
        {
            "integrations": "Flashpoint",
            "playbookID": "Flashpoint_forum-Test"
        },
        {
            "integrations": "Flashpoint",
            "playbookID": "Flashpoint_report-Test"
        },
        {
            "integrations": "Flashpoint",
            "playbookID": "Flashpoint_reputation-Test"
        },
        {
            "integrations": "BluecatAddressManager",
            "playbookID": "Bluecat Address Manager test"
        },
        {
            "integrations": "MailListener - POP3 Beta",
            "playbookID": "MailListener-POP3 - Test"
        },
        {
            "playbookID": "sumList - Test"
        },
        {
            "integrations": "VulnDB",
            "playbookID": "Test-VulnDB"
        },
        {
            "integrations": "Shodan_v2",
            "playbookID": "Test-Shodan_v2",
            "timeout": 1000
        },
        {
            "integrations": "Threat Crowd",
            "playbookID": "ThreatCrowd - Test"
        },
        {
            "integrations": "GoogleDocs",
            "playbookID": "GoogleDocs-test"
        },
        {
            "playbookID": "Request Debugging - Test",
            "fromversion": "5.0.0"
        },
        {
            "playbookID": "Test Convert file hash to corresponding hashes",
            "fromversion": "4.5.0",
            "integrations": "VirusTotal",
            "instance_names": "virus_total_general"
        },
        {
            "playbookID": "PANW - Hunting and threat detection by indicator type Test",
            "fromversion": "5.0.0",
            "timeout": 1200,
            "integrations": [
                "Panorama",
                "Palo Alto Networks Cortex",
                "AutoFocus V2",
                "VirusTotal"
            ],
            "instance_names": [
                "palo_alto_panorama",
                "virus_total_general"
            ]
        },
        {
            "playbookID": "PAN-OS Query Logs For Indicators Test",
            "fromversion": "5.5.0",
            "timeout": 1500,
            "integrations": "Panorama",
            "instance_names": "palo_alto_panorama"
        },
        {
            "integrations": "Hybrid Analysis",
            "playbookID": "HybridAnalysis-Test",
            "timeout": 500,
            "fromversion": "4.1.0"
        },
        {
            "integrations": "Elasticsearch v2",
            "instance_names": "es_v7",
            "playbookID": "Elasticsearch_v2_test"
        },
        {
            "integrations": "ElasticsearchFeed",
            "instance_names": "es_demisto_feed",
            "playbookID": "Elasticsearch_Fetch_Demisto_Indicators_Test",
            "fromversion": "5.5.0"
        },
        {
            "integrations": "ElasticsearchFeed",
            "instance_names": "es_generic_feed",
            "playbookID": "Elasticsearch_Fetch_Custom_Indicators_Test",
            "fromversion": "5.5.0"
        },
        {
            "integrations": "Elasticsearch v2",
            "instance_names": "es_v6",
            "playbookID": "Elasticsearch_v2_test-v6"
        },
        {
            "integrations": "IronDefense",
            "playbookID": "IronDefenseTest"
        },
        {
            "integrations": "PolySwarm",
            "playbookID": "PolySwarm-Test"
        },
        {
            "integrations": "Kennav2",
            "playbookID": "Kenna Test"
        },
        {
            "integrations": "SecurityAdvisor",
            "playbookID": "SecurityAdvisor-Test",
            "fromversion": "4.5.0"
        },
        {
            "integrations": "Google Key Management Service",
            "playbookID": "Google-KMS-test",
            "pid_threshold": 6,
            "memory_threshold": 60
        },
        {
            "integrations": "SecBI",
            "playbookID": "SecBI - Test"
        },
        {
            "playbookID": "ExtractFQDNFromUrlAndEmail-Test"
        },
        {
            "integrations": "EWS v2",
            "playbookID": "Get EWS Folder Test",
            "fromversion": "4.5.0",
            "instance_names": "ewv2_regular",
            "timeout": 1200
        },
        {
            "integrations": "EWSO365",
            "playbookID": "EWS_O365_test",
            "fromversion": "5.0.0"
        },
        {
            "integrations": "EWSO365",
            "playbookID": "EWS_O365_send_mail_test",
            "fromversion": "5.0.0"
        },
        {
            "integrations": "QRadar_v2",
            "playbookID": "QRadar Indicator Hunting Test",
            "timeout": 600,
            "fromversion": "6.0.0"
        },
        {
            "playbookID": "SetAndHandleEmpty test",
            "fromversion": "4.5.0"
        },
        {
            "integrations": "Tanium v2",
            "playbookID": "Tanium v2 - Test"
        },
        {
            "integrations": "Office 365 Feed",
            "playbookID": "Office365_Feed_Test",
            "fromversion": "5.5.0"
        },
        {
            "integrations": "GoogleCloudTranslate",
            "playbookID": "GoogleCloudTranslate-Test",
            "pid_threshold": 8
        },
        {
            "integrations": "Infoblox",
            "playbookID": "Infoblox Test"
        },
        {
            "integrations": "BPA",
            "playbookID": "Test-BPA",
            "fromversion": "4.5.0"
        },
        {
            "playbookID": "GetValuesOfMultipleFIelds Test",
            "fromversion": "4.5.0"
        },
        {
            "playbookID": "IsInternalHostName Test",
            "fromversion": "4.5.0"
        },
        {
            "playbookID": "DigitalGuardian-Test",
            "integrations": "Digital Guardian",
            "fromversion": "5.0.0"
        },
        {
            "integrations": "SplunkPy",
            "playbookID": "Splunk Indicator Hunting Test",
            "fromversion": "5.0.0",
            "memory_threshold": 500,
            "instance_names": "use_default_handler"
        },
        {
            "integrations": "BPA",
            "playbookID": "Test-BPA_Integration",
            "fromversion": "4.5.0"
        },
        {
            "integrations": "AutoFocus Feed",
            "playbookID": "playbook-FeedAutofocus_test",
            "fromversion": "5.5.0"
        },
        {
            "integrations": "AutoFocus Daily Feed",
            "playbookID": "playbook-FeedAutofocus_daily_test",
            "fromversion": "5.5.0"
        },
        {
            "integrations": "PaloAltoNetworks_PrismaCloudCompute",
            "playbookID": "PaloAltoNetworks_PrismaCloudCompute-Test"
        },
        {
            "integrations": "Recorded Future Feed",
            "playbookID": "RecordedFutureFeed - Test",
            "timeout": 1000,
            "fromversion": "5.5.0",
            "memory_threshold": 86
        },
        {
            "integrations": "Expanse",
            "playbookID": "test-Expanse-Playbook",
            "fromversion": "5.0.0"
        },
        {
            "integrations": "Expanse",
            "playbookID": "test-Expanse",
            "fromversion": "5.0.0"
        },
        {
            "integrations": "DShield Feed",
            "playbookID": "playbook-DshieldFeed_test",
            "fromversion": "5.5.0"
        },
        {
            "integrations": "AlienVault Reputation Feed",
            "playbookID": "AlienVaultReputationFeed_Test",
            "fromversion": "5.5.0",
            "memory_threshold": 190
        },
        {
            "integrations": "BruteForceBlocker Feed",
            "playbookID": "playbook-BruteForceBlocker_test",
            "fromversion": "5.5.0",
            "memory_threshold": 190
        },
        {
            "integrations": "Carbon Black Enterprise EDR",
            "playbookID": "Carbon Black Enterprise EDR Test",
            "fromversion": "5.0.0"
        },
        {
            "integrations": "MongoDB Key Value Store",
            "playbookID": "MongoDB KeyValueStore - Test",
            "pid_threshold": 12,
            "fromversion": "5.0.0"
        },
        {
            "integrations": "MongoDB Log",
            "playbookID": "MongoDBLog - Test",
            "pid_threshold": 12,
            "fromversion": "5.0.0"
        },
        {
            "integrations": "Google Chronicle Backstory",
            "playbookID": "Google Chronicle Backstory Asset - Test",
            "fromversion": "5.0.0"
        },
        {
            "integrations": "Google Chronicle Backstory",
            "playbookID": "Google Chronicle Backstory IOC Details - Test",
            "fromversion": "5.0.0"
        },
        {
            "integrations": "Google Chronicle Backstory",
            "playbookID": "Google Chronicle Backstory List Alerts - Test",
            "fromversion": "5.0.0"
        },
        {
            "integrations": "Google Chronicle Backstory",
            "playbookID": "Google Chronicle Backstory List IOCs - Test",
            "fromversion": "5.0.0"
        },
        {
            "integrations": "Google Chronicle Backstory",
            "playbookID": "Google Chronicle Backstory Reputation - Test",
            "fromversion": "5.0.0"
        },
        {
            "integrations": "Google Chronicle Backstory",
            "playbookID": "Google Chronicle Backstory List Events - Test",
            "fromversion": "5.0.0"
        },
        {
            "integrations": "Feodo Tracker IP Blocklist Feed",
            "instance_names": "feodo_tracker_ip_currently__active",
            "playbookID": "playbook-feodotrackeripblock_test",
            "fromversion": "5.5.0"
        },
        {
            "integrations": "Feodo Tracker IP Blocklist Feed",
            "instance_names": "feodo_tracker_ip_30_days",
            "playbookID": "playbook-feodotrackeripblock_test",
            "fromversion": "5.5.0"
        },
        {
            "integrations": "Code42",
            "playbookID": "Code42-Test",
            "fromversion": "5.0.0",
            "timeout": 600
        },
        {
            "playbookID": "Code42 File Search Test",
            "integrations": "Code42",
            "fromversion": "5.0.0"
        },
        {
            "playbookID": "FetchIndicatorsFromFile-test",
            "fromversion": "5.5.0"
        },
        {
            "integrations": "RiskSense",
            "playbookID": "RiskSense Get Apps - Test"
        },
        {
            "integrations": "RiskSense",
            "playbookID": "RiskSense Get Host Detail - Test"
        },
        {
            "integrations": "RiskSense",
            "playbookID": "RiskSense Get Host Finding Detail - Test"
        },
        {
            "integrations": "RiskSense",
            "playbookID": "RiskSense Get Hosts - Test"
        },
        {
            "integrations": "RiskSense",
            "playbookID": "RiskSense Get Host Findings - Test"
        },
        {
            "integrations": "RiskSense",
            "playbookID": "RiskSense Get Unique Cves - Test"
        },
        {
            "integrations": "RiskSense",
            "playbookID": "RiskSense Get Unique Open Findings - Test"
        },
        {
            "integrations": "RiskSense",
            "playbookID": "RiskSense Get Apps Detail - Test"
        },
        {
            "integrations": "RiskSense",
            "playbookID": "RiskSense Apply Tag - Test"
        },
        {
            "integrations": "Indeni",
            "playbookID": "Indeni_test",
            "fromversion": "5.0.0"
        },
        {
            "integrations": "CounterCraft Deception Director",
            "playbookID": "CounterCraft - Test",
            "fromversion": "5.0.0"
        },
        {
            "integrations": "SafeBreach v2",
            "playbookID": "playbook-SafeBreach-Test",
            "fromversion": "5.5.0"
        },
        {
            "playbookID": "DbotPredictOufOfTheBoxTest",
            "fromversion": "4.5.0",
            "timeout": 1000
        },
        {
            "integrations": "AlienVault OTX TAXII Feed",
            "playbookID": "playbook-feedalienvaultotx_test",
            "fromversion": "5.5.0"
        },
        {
            "playbookID": "ExtractDomainAndFQDNFromUrlAndEmail-Test",
            "fromversion": "5.5.0"
        },
        {
            "integrations": "Cortex Data Lake",
            "playbookID": "Cortex Data Lake Test",
            "instance_names": "cdl_prod",
            "fromversion": "4.5.0"
        },
        {
            "integrations": "Cortex Data Lake",
            "playbookID": "Cortex Data Lake Test",
            "instance_names": "cdl_dev",
            "fromversion": "4.5.0"
        },
        {
            "integrations": "MongoDB",
            "playbookID": "MongoDB - Test"
        },
        {
            "integrations": "DNSDB_v2",
            "playbookID": "DNSDB-Test",
            "fromversion": "5.0.0"
        },
        {
            "playbookID": "DBotCreatePhishingClassifierV2FromFile-Test",
            "timeout": 60000,
            "fromversion": "4.5.0"
        },
        {
            "integrations": "IBM Resilient Systems",
            "playbookID": "IBM Resilient Systems Test"
        },
        {
            "integrations": [
                "Prisma Access",
                "Prisma Access Egress IP feed"
            ],
            "playbookID": "Prisma_Access_Egress_IP_Feed-Test",
            "timeout": 60000,
            "fromversion": "5.5.0",
            "nightly": true
        },
        {
            "integrations": "Prisma Access",
            "playbookID": "Prisma_Access-Test",
            "timeout": 60000,
            "fromversion": "5.5.0",
            "nightly": true
        },
        {
            "playbookID": "EvaluateMLModllAtProduction-Test",
            "fromversion": "4.5.0"
        },
        {
            "integrations": "GCP Whitelist Feed",
            "playbookID": "GCPWhitelist_Feed_Test",
            "fromversion": "5.5.0"
        },
        {
            "integrations": "Azure AD Connect Health Feed",
            "playbookID": "FeedAzureADConnectHealth_Test",
            "fromversion": "5.5.0"
        },
        {
            "integrations": "Zoom Feed",
            "playbookID": "FeedZoom_Test",
            "fromversion": "5.5.0"
        },
        {
            "playbookID": "PCAP Search test",
            "fromversion": "5.0.0"
        },
        {
            "playbookID": "PCAP Parsing And Indicator Enrichment Test",
            "fromversion": "5.0.0",
            "integrations": "VirusTotal",
            "instance_names": "virus_total_general"
        },
        {
            "playbookID": "PCAP File Carving Test",
            "integrations": [
                "VirusTotal",
                "WildFire-v2"
            ],
            "instance_names": "virus_total_general",
            "fromversion": "5.0.0"
        },
        {
            "playbookID": "PCAP Analysis Test",
            "integrations": [
                "Recorded Future v2",
                "WildFire-v2"
            ],
            "fromversion": "5.0.0",
            "timeout": 1200
        },
        {
            "integrations": "VirusTotal",
            "instance_names": "virus_total_general",
            "playbookID": "PCAP Parsing And Indicator Enrichment Test",
            "fromversion": "5.0.0"
        },
        {
            "integrations": "Workday",
            "playbookID": "Workday - Test",
            "fromversion": "5.0.0",
            "timeout": 600
        },
        {
            "integrations": "Unit42 Feed",
            "playbookID": "Unit42 Feed - Test",
            "fromversion": "5.5.0",
            "timeout": 600
        },
        {
            "integrations": "CrowdStrikeMalquery",
            "playbookID": "CrowdStrikeMalquery-Test",
            "fromversion": "5.0.0",
            "timeout": 2500
        },
        {
            "integrations": "Sixgill_Darkfeed",
            "playbookID": "Sixgill-Darkfeed_Test",
            "fromversion": "5.5.0"
        },
        {
            "playbookID": "hashIncidentFields-test",
            "fromversion": "4.5.0",
            "timeout": 60000
        },
        {
            "integrations": "RSA Archer v2",
            "playbookID": "Archer v2 - Test",
            "fromversion": "5.0.0"
        },
        {
            "integrations": "WootCloud",
            "playbookID": "TestWootCloudPlaybook",
            "fromversion": "5.0.0"
        },
        {
            "integrations": "Ivanti Heat",
            "playbookID": "Ivanti Heat - Test"
        },
        {
            "integrations": "MicrosoftCloudAppSecurity",
            "playbookID": "MicrosoftCloudAppSecurity-Test"
        },
        {
            "integrations": "Blueliv ThreatCompass",
            "playbookID": "Blueliv_ThreatCompass_test",
            "fromversion": "5.0.0"
        },
        {
            "playbookID": "IncreaseIncidentSeverity-Test",
            "fromversion": "5.0.0"
        },
        {
            "integrations": "TrendMicro Cloud App Security",
            "playbookID": "playbook_TrendmicroCAS_Test",
            "fromversion": "5.0.0",
            "timeout": 300
        },
        {
            "playbookID": "IfThenElse-Test",
            "fromversion": "5.0.0"
        },
        {
            "integrations": "Imperva WAF",
            "playbookID": "Imperva WAF - Test"
        },
        {
            "integrations": "CheckPointFirewall_v2",
            "playbookID": "checkpoint-testplaybook",
            "timeout": 500,
            "nightly": true
        },
        {
            "playbookID": "FailedInstances - Test",
            "integrations": "Whois",
            "fromversion": "4.5.0"
        },
        {
            "integrations": "F5 ASM",
            "playbookID": "playbook-F5_ASM-Test",
            "timeout": 600,
            "fromversion": "5.0.0",
            "nightly": true
        },
        {
            "playbookID": "Hatching Triage - Detonate File",
            "integrations": "Hatching Triage",
            "fromversion": "5.5.0"
        },
        {
            "integrations": "Rundeck",
            "playbookID": "Rundeck_test",
            "fromversion": "5.5.0"
        },
        {
            "playbookID": "Field polling test",
            "timeout": 600,
            "fromversion": "5.0.0"
        },
        {
            "integrations": "Generic Webhook",
            "playbookID": "Generic Webhook - Test",
            "fromversion": "5.5.0"
        },
        {
            "integrations": "Palo Alto Networks Enterprise DLP",
            "playbookID": "Palo_Alto_Networks_Enterprise_DLP - Test",
            "fromversion": "5.0.0"
        },
        {
            "integrations": "Cryptocurrency",
            "playbookID": "Cryptocurrency-Test"
        },
        {
            "integrations": "Public DNS Feed",
            "playbookID": "Public_DNS_Feed_Test",
            "fromversion": "5.5.0"
        }
    ],
    "skipped_tests": {
        "Workday - Test": "No credentials Issue 29595",
        "PCAP File Carving Test": "Merged with PCAP Analysis Test",
        "PCAP Parsing And Indicator Enrichment Test": "Merged with PCAP Analysis Test",
        "PCAP Search test": "Merged with PCAP Analysis Test",
        "Protectwise-Test": "Issue 28168",
        "Phishing Classifier V2 ML Test": "Issue 26066",
        "RedLockTest": "Issue 24600",
        "SentinelOne V2 - test": "Issue 24933",
        "TestDedupIncidentsPlaybook": "Issue 24344",
        "CreateIndicatorFromSTIXTest": "Issue 24345",
        "Endpoint data collection test": "Uses a deprecated playbook called Endpoint data collection",
        "Prisma_Access_Egress_IP_Feed-Test": "unskip after we will get Prisma Access instance - Issue 27112",
        "Prisma_Access-Test": "unskip after we will get Prisma Access instance - Issue 27112",
        "Test-Shodan_v2": "Issue 23370",
        "Symantec Deepsight Test": "Issue 22971",
        "TestProofpointFeed": "Issue 22229",
        "Git_Integration-Test": "Issue 20029",
        "Symantec Data Loss Prevention - Test": "Issue 20134",
        "NetWitness Endpoint Test": "Issue 19878",
        "TestUptycs": "Issue 19750",
        "InfoArmorVigilanteATITest": "Test issue 17358",
        "ArcSight Logger test": "Issue 19117",
        "TestDedupIncidentsByName": "skipped on purpose - this is part of the TestDedupIncidentsPlaybook - no need to execute separately as a test",
        "3da2e31b-f114-4d7f-8702-117f3b498de9": "Issue 19837",
        "d66e5f86-e045-403f-819e-5058aa603c32": "pr 3220",
        "RecordedFutureFeed - Test": "Issue 18922",
        "IntSights Mssp Test": "Issue #16351",
        "fd93f620-9a2d-4fb6-85d1-151a6a72e46d": "Issue 19854",
        "DeleteContext-auto-subplaybook-test": "used in DeleteContext-auto-test as sub playbook",
        "Test Playbook TrendMicroDDA": "Issue 16501",
        "Process Email - Generic - Test - Actual Incident": "Should never run as standalone. Issue #25947",
        "Phishing v2 - Test - Actual Incident": "Should never run as standalone. Issue #25947",
        "Phishing - Core - Test - Actual Incident": "Should never run as standalone. Issue #25947",
        "ssdeepreputationtest": "Issue #20953",
        "C2sec-Test": "Issue #21633",
        "palo_alto_panorama_test_pb": "Issue #22835",
        "GCS Bucket Management - Test": "used in GCS - Test as sub playbook",
        "GCS Object Operations - Test": "used in GCS - Test as sub playbook",
        "GCS Bucket Policy (ACL) - Test": "used in GCS - Test as sub playbook",
        "GCS Object Policy (ACL) - Test": "used in GCS - Test as sub playbook",
        "Send Email To Recipients": "used in EWS Mail Sender Test 2 as sub playbook",
        "Create Phishing Classifier V2 ML Test": "Issue 26341",
        "Account Enrichment - Generic v2 - Test": "Issue 26452",
        "Office365_Feed_Test": "Issue 26455",
        "DBotCreatePhishingClassifierV2FromFile-Test": "Issue 26456",
        "Google Chronicle Backstory Asset - Test": "Issue 26460",
        "HybridAnalysis-Test": "Issue 26599",
        "Tenable.io test": "Issue 26727",
        "Tenable.io Scan Test": "Issue 26727",
        "ThreatConnect v2 - Test": "Issue 26782",
        "Email Address Enrichment - Generic v2.1 - Test": "Issue 26785",
        "Tanium v2 - Test": "Issue 26822",
        "hashIncidentFields-test": "Issue 26850",
        "Fidelis Elevate Network": "Issue 26453",
        "Cortex XDR - IOC - Test": "Issue 25598",
        "Cherwell Example Scripts - test": "Issue 27107",
        "Cherwell - test": "Issue 26780",
        "pyEWS_Test": "Issue 28339",
        "GmailTest": "Issue 27057",
        "SMB test": "Issue 26454",
        "TestCofenseFeed": "Issue 29198",
        "PAN-OS Query Logs For Indicators Test": "Issue 28753",
        "TCPUtils-Test": "Issue 29677",
        "OpenCTI Feed Test": "Issue 29592",
        "Microsoft Advanced Threat Analytics - Test": "Issue 29593",
        "Polygon-Test": "Issue 29060",
        "AttackIQ - Test": "Issue 29774",
        "AWS-securityhub Test": "Issue 29796",
        "AWS - CloudWatchLogs Test Playbook": "Issue 29828",
        "IAM - Test Playbook": "Issue 30013",
        "Trend Micro Apex - Test": "Issue 27280",
        "Azure Compute - Test": "Issue 28056",
        "Test - CrowdStrike Falcon": "Issue 30068",
        "TestEmailRepPlaybook": "Issue 30070",
        "CounterCraft - Test": "Issue 30069",
        "Test-BPA": "Issue 28406",
        "SymantecEndpointProtection_Test": "Issue 30157",
        "forcepoint test": "Issue 28043",
        "Test-BPA_Integration": "Issue 28236",
        "CanaryTools Test": "Issue 30796",
        "Generic Webhook - Test": "Issue 30797",
        "VxStream Test": "Issue 29280",
        "PhishLabsIOC TestPlaybook": "Issue 30874",
        "Test-VulnDB": "Issue 30875",
        "Malware Domain List Active IPs Feed Test": "Issue 30878",
        "urlscan_malicious_Test": "Issue 20111",
        "Test-Detonate URL - Crowdstrike": "Issue 30879",
        "nexpose_test": "Issue 31019",
        "CuckooTest": "Issue 25601",
        "Cisco Umbrella Test": "Issue 24338",
        "PhishlabsIOC_DRP-Test": "Issue 29589",
        "Akamai_WAF-Test": "Issue 31900",
<<<<<<< HEAD
        "Carbon Black Enterprise Protection V2 Test": "Issue 27846"
=======
        "FireEye HX Test": "Issue 24935",
        "Carbon Black Enterprise Protection V2 Test": "Issue 27846",
        "Archer-Test-Playbook": "Issue 26851"
>>>>>>> c96d0f55
    },
    "skipped_integrations": {

        "_comment1": "~~~ NO INSTANCE ~~~",
        "Forcepoint": "instance issues. Issue 28043",
        "ZeroFox": "Issue 29284",
        "Recorded Future v2": "Issue 29090",
        "Symantec Management Center": "Issue 23960",
        "IntSights": "Issue 26742",
        "Traps": "Issue 24122",
        "Fidelis Elevate Network": "Issue 26453",
        "CrowdStrike Falcon X": "Issue 26209",
        "ArcSight Logger": "Issue 24303",
        "Sophos Central": "No instance",
        "MxToolBox": "No instance",
        "Prisma Access": "Instance will be provided soon by Lior and Prasen - Issue 27112",
        "AlphaSOC Network Behavior Analytics": "No instance",
        "IsItPhishing": "No instance",
        "Verodin": "No instance",
        "EasyVista": "No instance",
        "Pipl": "No instance",
        "Moloch": "No instance",
        "Twilio": "No instance",
        "Zendesk": "No instance",
        "GuardiCore": "No instance",
        "Nessus": "No instance",
        "Cisco CloudLock": "No instance",
        "SentinelOne": "No instance",
        "Vectra v2": "No instance",
        "Awake Security": "Issue 23376",
        "ExtraHop": "No license, issue 23731",
        "Palo Alto Networks Cortex": "Issue 22300",
        "AWS - IAM": "Issue 21401",
        "FortiGate": "License expired, and not going to get one (issue 14723)",
        "IronDefense": "Test depends on making requests to a non-public API",
        "Attivo Botsink": "no instance, not going to get it",
        "VMware": "no License, and probably not going to get it",
        "AWS Sagemaker": "License expired, and probably not going to get it",
        "Symantec MSS": "No instance, probably not going to get it (issue 15513)",
        "Google Cloud Compute": "Can't test yet",
        "Cymon": "The service was discontinued since April 30th, 2019.",
        "FireEye ETP": "No instance",
        "ProofpointTAP_v2": "No instance",
        "remedy_sr_beta": "No instance",
        "ExtraHop v2": "No instance",
        "Minerva Labs Anti-Evasion Platform": "Issue 18835",
        "fireeye": "Issue 19839",
        "DomainTools": "Issue 8298",
        "Remedy On-Demand": "Issue 19835",
        "Check Point": "Issue 18643",
        "CheckPointFirewall_v2": "Issue 18643",
        "Preempt": "Issue 20268",
        "Jask": "Issue 18879",
        "vmray": "Issue 18752",
        "Anomali ThreatStream v2": "Issue 19182",
        "Anomali ThreatStream": "Issue 19182",
        "SCADAfence CNM": "Issue 18376",
        "ArcSight ESM v2": "Issue #18328",
        "AlienVault USM Anywhere": "Issue #18273",
        "Dell Secureworks": "Instance locally installed on @liorblob PC",
        "Netskope": "instance is down",
        "Service Manager": "Expired license",
        "carbonblackprotection": "License expired",
        "icebrg": "Issue 14312",
        "Freshdesk": "Trial account expired",
        "Threat Grid": "Issue 16197",
        "Kafka V2": "Can not connect to instance from remote",
        "Check Point Sandblast": "Issue 15948",
        "Remedy AR": "getting 'Not Found' in test button",
        "Salesforce": "Issue 15901",
        "Zscaler": "Issue 17784",
        "RedCanary": "License expired",
        "ANYRUN": "No instance",
        "Snowflake": "Looks like account expired, needs looking into",
        "Cisco Spark": "Issue 18940",
        "Phish.AI": "Issue 17291",
        "MaxMind GeoIP2": "Issue 18932.",
        "Exabeam": "Issue 19371",
        "McAfee ESM-v10": "Issue 20225",
        "PaloAltoNetworks_PrismaCloudCompute": "Issue 27112",
        "SecBI": "Issue 22545",
        "IBM Resilient Systems": "Issue 23722",
        "Ivanti Heat": "Issue 26259",
        "AWS - Athena - Beta": "Issue 19834",
        "SNDBOX": "Issue 28826",
        "Workday": "License expired Issue: 29595",
        "FireEyeFeed": "License expired Issue: 31838",

        "_comment2": "~~~ UNSTABLE ~~~",
        "Tenable.sc": "unstable instance",
        "ThreatConnect v2": "unstable instance",

        "_comment3": "~~~ QUOTA ISSUES ~~~",
        "Joe Security": "Issue 25650",
        "XFE_v2": "Required proper instance, otherwise we get quota errors",
        "Lastline": "issue 20323",
        "Google Resource Manager": "Cannot create projects because have reached allowed quota.",
        "Looker": "Warehouse 'DEMO_WH' cannot be resumed because resource monitor 'LIMITER' has exceeded its quota.",
        "Ipstack": "Issue 26266",

        "_comment4": "~~~ OTHER ~~~",
        "XFE": "We have the new integration XFE_v2, so no need to test the old one because they use the same quote",
        "Endace": "Issue 24304",
        "Pentera": "authentication method will not work with testing",
        "AlienVault OTX TAXII Feed": "Issue 29197",
        "EclecticIQ Platform": "Issue 8821",
        "BitDam": "Issue #17247",
        "Zoom": "Issue 19832",
        "Forescout": "Can only be run from within PANW network. Look in keeper for - Demisto in the LAB",
        "FortiManager": "Can only be run within PANW network",
        "HelloWorldSimple": "This is just an example integration - no need for test",
        "TestHelloWorldPlaybook": "This is just an example integration - no need for test",
        "Cymulate": "Partner didn't provided test playbook",
        "Lastline v2": "Temporary skipping, due to quota issues, in order to merge a PR",
        "Palo Alto Minemeld": "Issue #26878",
        "AttackIQFireDrill": "License issues #29774"
    },
    "nightly_integrations": [
        "Lastline v2",
        "TruSTAR",
        "SlackV2",
        "VulnDB"
    ],
    "unmockable_integrations": {
        "QRadar_v2": "Test playbook 'test playbook - QRadarCorrelations' has multiple branches",
        "CloudConvert": "has a command that uploads a file (!cloudconvert-upload)",
        "EWS v2": "Fetches bytes data (!ews-get-items-from-folder)",
        "jira-v2": "has a command that uploads a file ( !jira-issue-upload-file)",
        "Rundeck": "has a command that uploads a file (!rundeck-adhoc-script-run)",
        "ServiceDeskPlus": "Playbook uses a random string and verifying the response contain it",
        "Feodo Tracker IP Blocklist Feed": "test-module downloads a file",
        "McAfee Advanced Threat Defense": "has a command that uploads file (!atd-file-upload)",
        "Symantec Messaging Gateway": "Test playbook uses a random string",
        "Cylance Protect": "Test playbook (get_file_sample_by_hash_-_cylance_protect_-_test) downloads a file",
        "WildFire-v2": "has a command that uploads file (!wildfire-upload)",
        "carbonblackliveresponse": "has a command that uploads file (!cb-push-file-to-endpoint)",
        "ServiceNow v2": "has a command that uploads file (!servicenow-upload-file)",
        "AlienVault OTX TAXII Feed": "Client from 'cabby' package generates uuid4 in the request",
        "Generic Webhook": "Does not send HTTP traffic",
        "Microsoft Endpoint Configuration Manager": "Uses Microsoft winRM",
        "VirusTotal - Private API": "proxy failures with recording. related issues: 26463, 28888",
        "SecurityIntelligenceServicesFeed": "Need proxy configuration in server",
        "BPA": "Playbook using GenericPolling which is inconsistent",
        "Mail Listener v2": "Integration has no proxy checkbox",
        "Cortex XDR - IOC": "'Cortex XDR - IOC - Test' is using also the fetch indicators which is not working in proxy mode",
        "AWS - Security Hub": "Issue 24926",
        "SecurityAndCompliance": "Integration doesn't support proxy",
        "Cherwell": "Submits a file - tests that send files shouldn't be mocked",
        "SNDBOX": "Submits a file - tests that send files shouldn't be mocked",
        "Joe Security": "Submits a file - tests that send files shouldn't be mocked",
        "Maltiverse": "issue 24335",
        "MITRE ATT&CK": "Using taxii2client package",
        "MongoDB": "Our instance not using SSL",
        "Cortex Data Lake": "Integration requires SSL",
        "Google Key Management Service": "The API requires an SSL secure connection to work.",
        "McAfee ESM-v10": "we have multiple instances with same test playbook, mock recording are per playbook so it keeps failing the playback step",
        "SplunkPy": "we have multiple instances with same test playbook, mock recording are per playbook so it keeps failing the playback step",
        "McAfee ESM v2": "we have multiple instances with same test playbook, mock recording are per playbook so it keeps failing the playback step",
        "mysql": "Does not use http",
        "SlackV2": "Integration requires SSL",
        "Whois": "Mocks does not support sockets",
        "Panorama": "Exception: Proxy process took to long to go up. https://circleci.com/gh/demisto/content/24826",
        "Image OCR": "Does not perform network traffic",
        "Server Message Block (SMB)": "Does not perform http communication",
        "Active Directory Query v2": "Does not perform http communication",
        "dnstwist": "Does not perform http communication",
        "Generic SQL": "Does not perform http communication",
        "PagerDuty v2": "Integration requires SSL",
        "TCPIPUtils": "Integration requires SSL",
        "Luminate": "Integration has no proxy checkbox",
        "Shodan": "Integration has no proxy checkbox",
        "Google BigQuery": "Integration has no proxy checkbox",
        "ReversingLabs A1000": "Checking",
        "Check Point": "Checking",
        "okta": "Test Module failing, suspect it requires SSL",
        "Okta v2": "dynamic test, need to revisit and better avoid conflicts",
        "Awake Security": "Checking",
        "ArcSight ESM v2": "Checking",
        "Phish.AI": "Checking",
        "Intezer": "Nightly - Checking",
        "ProtectWise": "Nightly - Checking",
        "google-vault": "Nightly - Checking",
        "McAfee NSM": "Nightly - Checking",
        "Forcepoint": "Nightly - Checking",
        "palo_alto_firewall": "Need to check test module",
        "Signal Sciences WAF": "error with certificate",
        "google": "'unsecure' parameter not working",
        "EWS Mail Sender": "Inconsistent test (playback fails, record succeeds)",
        "ReversingLabs Titanium Cloud": "No Unsecure checkbox. proxy trying to connect when disabled.",
        "Anomali ThreatStream": "'proxy' parameter not working",
        "Palo Alto Networks Cortex": "SDK",
        "Recorded Future": "might be dynamic test",
        "AlphaSOC Wisdom": "Test module issue",
        "RedLock": "SSL Issues",
        "Microsoft Graph": "Test direct access to oproxy",
        "MicrosoftGraphMail": "Test direct access to oproxy",
        "Microsoft Graph User": "Test direct access to oproxy",
        "Microsoft_Graph_Files": "Test direct access to oproxy",
        "Microsoft Graph Groups": "Test direct access to oproxy",
        "Microsoft Defender Advanced Threat Protection": "Test direct access to oproxy",
        "Azure Security Center v2": "Test direct access to oproxy",
        "Microsoft Graph Calendar": "Test direct access to oproxy",
        "Microsoft Graph Device Management": "Test direct access to oproxy",
        "Azure Compute v2": "Test direct access to oproxy",
        "AWS - CloudWatchLogs": "Issue 20958",
        "AWS - AccessAnalyzer": "Issue 24926",
        "AWS - ACM": "Issue 24926",
        "AWS - Athena - Beta": "Issue 24926",
        "AWS - CloudTrail": "Issue 24926",
        "AWS - EC2": "Issue 24926",
        "AWS - GuardDuty": "Issue 24926",
        "AWS - IAM": "Issue 24926",
        "AWS - Lambda": "Issue 24926",
        "AWS - Route53": "Issue 24926",
        "AWS - S3": "Issue 24926",
        "AWS - SQS": "Issue 24926",
        "Amazon DynamoDB": "Issue 24926",
        "AWS Sagemaker": "Issue 24926",
        "Gmail Single User": "googleclient sdk has time based challenge exchange",
        "Gmail": "googleclient sdk has time based challenge exchange",
        "GSuiteAdmin": "googleclient sdk has time based challenge exchange",
        "GoogleCloudTranslate": "google translate sdk does not support proxy",
        "Google Chronicle Backstory": "SDK",
        "Google Vision AI": "SDK",
        "Google Cloud Compute": "googleclient sdk has time based challenge exchange",
        "Google Cloud Functions": "googleclient sdk has time based challenge exchange",
        "GoogleDocs": "googleclient sdk has time based challenge exchange",
        "GooglePubSub": "googleclient sdk has time based challenge exchange",
        "Google Resource Manager": "googleclient sdk has time based challenge exchange",
        "Google Cloud Storage": "SDK",
        "GoogleCalendar": "googleclient sdk has time based challenge exchange",
        "GoogleDrive": "googleclient sdk has time based challenge exchange",
        "Syslog Sender": "syslog",
        "syslog": "syslog",
        "MongoDB Log": "Our instance not using SSL",
        "MongoDB Key Value Store": "Our instance not using SSL",
        "GoogleKubernetesEngine": "SDK",
        "TAXIIFeed": "Cannot use proxy",
        "EWSO365": "oproxy dependent",
        "QRadar": "Playbooks has parallel steps which are causing inconsistent results",
        "MISP V2": "Issue 26905"
    },
    "parallel_integrations": [
        "SNDBOX",
        "Whois",
        "Rasterize",
        "CVE Search v2",
        "VulnDB",
        "CheckPhish",
        "Tanium",
        "LogRhythmRest",
        "ipinfo",
        "Demisto REST API",
        "syslog",
        "ElasticsearchFeed",
        "MITRE ATT&CK",
        "Microsoft Intune Feed",
        "JSON Feed",
        "Plain Text Feed",
        "Fastly Feed",
        "Malware Domain List Active IPs Feed",
        "Blocklist_de Feed",
        "Cloudflare Feed",
        "AzureFeed",
        "SpamhausFeed",
        "Cofense Feed",
        "Bambenek Consulting Feed",
        "AWS Feed",
        "CSVFeed",
        "ProofpointFeed",
        "abuse.ch SSL Blacklist Feed",
        "TAXIIFeed",
        "Office 365 Feed",
        "AutoFocus Feed",
        "Recorded Future Feed",
        "DShield Feed",
        "AlienVault Reputation Feed",
        "BruteForceBlocker Feed",
        "Feodo Tracker IP Blocklist Feed",
        "AlienVault OTX TAXII Feed",
        "Prisma Access Egress IP feed",
        "Lastline v2",
        "McAfee DXL",
        "GCP Whitelist Feed",
        "Cortex Data Lake",
        "AWS - Security Hub",
        "Mail Listener v2"
    ],
    "docker_thresholds": {

        "_comment": "Add here docker images which are specific to an integration and require a non-default threshold (such as rasterize or ews). That way there is no need to define this multiple times. You can specify full image name with version or without.",
        "images": {
            "demisto/chromium": {
                "pid_threshold": 11
            },
            "demisto/py-ews:2.0": {
                "memory_threshold": 150
            },
            "demisto/pymisp:1.0.0.52": {
                "memory_threshold": 150
            },
            "demisto/pytan": {
                "pid_threshold": 11
            },
            "demisto/google-k8s-engine:1.0.0.9467": {
                "pid_threshold": 11
            },
            "demisto/threatconnect-tcex": {
                "pid_threshold": 11
            },
            "demisto/taxii2": {
                "pid_threshold": 11
            }
        }
    }
}<|MERGE_RESOLUTION|>--- conflicted
+++ resolved
@@ -3267,13 +3267,8 @@
         "Cisco Umbrella Test": "Issue 24338",
         "PhishlabsIOC_DRP-Test": "Issue 29589",
         "Akamai_WAF-Test": "Issue 31900",
-<<<<<<< HEAD
-        "Carbon Black Enterprise Protection V2 Test": "Issue 27846"
-=======
-        "FireEye HX Test": "Issue 24935",
         "Carbon Black Enterprise Protection V2 Test": "Issue 27846",
         "Archer-Test-Playbook": "Issue 26851"
->>>>>>> c96d0f55
     },
     "skipped_integrations": {
 
