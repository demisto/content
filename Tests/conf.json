{
    "testTimeout": 160,
    "testInterval": 20,
    "tests": [
        {
            "integrations": "LogRhythmRest V2",
            "playbookID": "LogRhythmRestV2-test"
        },
        {
            "playbookID": "Base64Decode - Test"
        },
        {
            "playbookID": "SupportMultithreading - Test",
            "is_mockable": false
        },
        {
            "fromversion": "5.0.0",
            "integrations": [
                "WildFire-v2"
            ],
            "playbookID": "Detonate File - WildFire - Test"
        },
        {
            "integrations": [
                "Microsoft Management Activity API (O365 Azure Events)"
            ],
            "playbookID": "MicrosoftManagementActivity - Test"
        },
        {
            "integrations": "Microsoft Teams Management",
            "playbookID": "Microsoft Teams Management - Test",
            "is_mockable": false,
            "timeout": 700
        },
        {
            "playbookID": "SetIfEmpty - non-ascii chars - Test"
        },
        {
            "integrations": "Tripwire",
            "playbookID": "TestplaybookTripwire",
            "fromversion": "5.0.0"
        },
        {
            "playbookID": "Generic Polling Test",
            "timeout": 250
        },
        {
            "integrations": "Cisco Umbrella Enforcement",
            "playbookID": "Cisco Umbrella Enforcement-Test",
            "fromversion": "5.0.0"
        },
        {
            "integrations": "GSuiteAdmin",
            "playbookID": "GSuiteAdmin-Test",
            "fromversion": "5.0.0"
        },
        {
            "integrations": "GSuiteAuditor",
            "playbookID": "GSuiteAuditor-Test",
            "fromversion": "5.5.0"
        },
        {
            "integrations": "AzureWAF",
            "instance_names": "azure_waf_prod",
            "playbookID": "Azure WAF - Test",
            "fromversion": "5.0.0"
        },
        {
            "integrations": [
                "Azure Active Directory Identity Protection",
                "Demisto REST API"
            ],
            "playbookID": "AzureADTest",
            "fromversion": "6.0.0",
            "timeout": 3000,
            "is_mockable": false
        },
        {
            "integrations": "GoogleCalendar",
            "playbookID": "GoogleCalendar-Test",
            "fromversion": "5.0.0"
        },
        {
            "integrations": "GoogleDrive",
            "playbookID": "GoogleDrive-Test",
            "fromversion": "5.0.0"
        },
        {
            "integrations": "FireEye Central Management",
            "playbookID": "FireEye Central Management - Test",
            "fromversion": "5.5.0",
            "timeout": 500
        },
        {
            "integrations": "FireEyeNX",
            "playbookID": "FireEyeNX-Test"
        },
        {
            "integrations": "EmailRepIO",
            "playbookID": "TestEmailRepIOPlaybook",
            "fromversion": "5.0.0"
        },
        {
            "integrations": "XsoarPowershellTesting",
            "playbookID": "XsoarPowershellTesting-Test"
        },
        {
            "integrations": "Palo Alto Networks Threat Vault",
            "playbookID": "PANW Threat Vault - Signature Search - Test",
            "fromversion": "5.0.0"
        },
        {
            "integrations": "Microsoft Endpoint Configuration Manager",
            "playbookID": "Microsoft ECM - Test",
            "fromversion": "5.5.0",
            "timeout": 400
        },
        {
            "integrations": "CrowdStrike Falcon Intel v2",
            "playbookID": "CrowdStrike Falcon Intel v2 - Test",
            "fromversion": "5.0.0"
        },
        {
            "integrations": "SecurityAndCompliance",
            "playbookID": "O365-SecurityAndCompliance-Test",
            "fromversion": "5.5.0",
            "memory_threshold": 300,
            "timeout": 1500
        },
        {
            "integrations": "SecurityAndCompliance",
            "playbookID": "O365-SecurityAndCompliance-ContextResults-Test",
            "fromversion": "5.5.0",
            "memory_threshold": 300,
            "timeout": 1500
        },
        {
            "integrations": "EwsExtension",
            "playbookID": "O365 - EWS - Extension - Test",
            "fromversion": "6.0.0",
            "timeout": 500
        },
        {
            "integrations": "Majestic Million",
            "playbookID": "Majestic Million Test Playbook",
            "fromversion": "5.5.0",
            "memory_threshold": 300,
            "timeout": 500
        },
        {
            "integrations": "Anomali Enterprise",
            "playbookID": "Anomali Match Forensic Search - Test",
            "fromversion": "5.0.0"
        },
        {
            "integrations": [
                "Mail Listener v2",
                "Mail Sender (New)"
            ],
            "playbookID": "Mail-Listener Test Playbook",
            "fromversion": "5.0.0",
            "instance_names": [
                "Mail_Sender_(New)_STARTTLS"
            ]
        },
        {
            "integrations": "GraphQL",
            "fromversion": "5.0.0",
            "instance_names": "fetch_schema",
            "playbookID": "GraphQL - Test"
        },
        {
            "integrations": "GraphQL",
            "fromversion": "5.0.0",
            "instance_names": "no_fetch_schema",
            "playbookID": "GraphQL - Test"
        },
        {
            "integrations": "Azure Network Security Groups",
            "fromversion": "5.0.0",
            "instance_names": "azure_nsg_prod",
            "playbookID": "Azure NSG - Test"
        },
        {
            "integrations": "OpenCTI Feed",
            "playbookID": "OpenCTI Feed Test",
            "fromversion": "5.5.0"
        },
        {
            "integrations": "AWS - Security Hub",
            "playbookID": "AWS-securityhub Test",
            "timeout": 800
        },
        {
            "integrations": "Microsoft Advanced Threat Analytics",
            "playbookID": "Microsoft Advanced Threat Analytics - Test",
            "fromversion": "5.0.0",
            "is_mockable": false
        },
        {
            "integrations": "Zimperium",
            "playbookID": "Zimperium_Test",
            "fromversion": "5.0.0"
        },
        {
            "integrations": "ServiceDeskPlus",
            "playbookID": "Service Desk Plus Test",
            "instance_names": "sdp_instance_1",
            "fromversion": "5.0.0",
            "toversion": "5.9.9",
            "is_mockable": false
        },
        {
            "integrations": "ServiceDeskPlus",
            "playbookID": "Service Desk Plus - Generic Polling Test",
            "instance_names": "sdp_instance_1",
            "fromversion": "5.0.0",
            "toversion": "5.9.9"
        },
        {
            "integrations": "ServiceDeskPlus",
            "playbookID": "Service Desk Plus Test",
            "instance_names": "sdp_instance_2",
            "fromversion": "6.0.0",
            "is_mockable": false
        },
        {
            "integrations": "ServiceDeskPlus",
            "playbookID": "Service Desk Plus - Generic Polling Test",
            "instance_names": "sdp_instance_2",
            "fromversion": "6.0.0"
        },
        {
            "integrations": "ThreatConnect Feed",
            "playbookID": "FeedThreatConnect-Test",
            "fromversion": "5.5.0"
        },
        {
            "integrations": "MITRE ATT&CK",
            "playbookID": "Mitre Attack List 10 Indicators Feed Test",
            "fromversion": "5.5.0"
        },
        {
            "integrations": "URLhaus",
            "playbookID": "Test_URLhaus",
            "timeout": 1000
        },
        {
            "integrations": "Microsoft Intune Feed",
            "playbookID": "FeedMicrosoftIntune_Test",
            "fromversion": "5.5.0"
        },
        {
            "integrations": "Tanium Threat Response",
            "playbookID": "Tanium Threat Response Test"
        },
        {
            "integrations": [
                "Syslog Sender",
                "syslog"
            ],
            "playbookID": "Test Syslog",
            "fromversion": "5.5.0",
            "timeout": 600
        },
        {
            "integrations": "APIVoid",
            "playbookID": "APIVoid Test"
        },
        {
            "integrations": "CloudConvert",
            "playbookID": "CloudConvert-test",
            "fromversion": "5.0.0",
            "timeout": 3000
        },
        {
            "integrations": "Cisco Firepower",
            "playbookID": "Cisco Firepower - Test",
            "timeout": 1000,
            "fromversion": "5.0.0"
        },
        {
            "integrations": "IllusiveNetworks",
            "playbookID": "IllusiveNetworks-Test",
            "fromversion": "5.0.0",
            "timeout": 500
        },
        {
            "integrations": "JSON Feed",
            "playbookID": "JSON_Feed_Test",
            "fromversion": "5.5.0",
            "instance_names": "JSON Feed no_auto_detect"
        },
        {
            "integrations": "JSON Feed",
            "playbookID": "JSON_Feed_Test",
            "fromversion": "5.5.0",
            "instance_names": "JSON Feed_auto_detect"
        },
        {
            "integrations": "JSON Feed",
            "playbookID": "JSON_Feed_Test",
            "fromversion": "5.5.0",
            "instance_names": "JSON Feed_post"
        },
        {
            "integrations": "Google Cloud Functions",
            "playbookID": "test playbook - Google Cloud Functions",
            "fromversion": "5.0.0"
        },
        {
            "integrations": "Plain Text Feed",
            "playbookID": "PlainText Feed - Test",
            "fromversion": "5.5.0",
            "instance_names": "Plain Text Feed no_auto_detect"
        },
        {
            "integrations": "Plain Text Feed",
            "playbookID": "PlainText Feed - Test",
            "fromversion": "5.5.0",
            "instance_names": "Plain Text Feed_auto_detect"
        },
        {
            "integrations": "Silverfort",
            "playbookID": "Silverfort-test",
            "fromversion": "5.0.0"
        },
        {
            "integrations": "GoogleKubernetesEngine",
            "playbookID": "GoogleKubernetesEngine_Test",
            "timeout": 600,
            "fromversion": "5.5.0"
        },
        {
            "integrations": "Fastly Feed",
            "playbookID": "Fastly Feed Test",
            "fromversion": "5.5.0"
        },
        {
            "integrations": "Malware Domain List Active IPs Feed",
            "playbookID": "Malware Domain List Active IPs Feed Test",
            "fromversion": "5.5.0"
        },
        {
            "integrations": "Claroty",
            "playbookID": "Claroty - Test",
            "fromversion": "5.0.0"
        },
        {
            "integrations": "Trend Micro Apex",
            "playbookID": "Trend Micro Apex - Test",
            "is_mockable": false
        },
        {
            "integrations": "Blocklist_de Feed",
            "playbookID": "Blocklist_de - Test",
            "fromversion": "5.5.0"
        },
        {
            "integrations": "Cloudflare Feed",
            "playbookID": "cloudflare - Test",
            "fromversion": "5.5.0"
        },
        {
            "integrations": "AzureFeed",
            "playbookID": "AzureFeed - Test",
            "fromversion": "5.5.0"
        },
        {
            "playbookID": "CreateIndicatorFromSTIXTest",
            "fromversion": "5.0.0"
        },
        {
            "integrations": "SpamhausFeed",
            "playbookID": "Spamhaus_Feed_Test",
            "fromversion": "5.5.0"
        },
        {
            "integrations": "Cofense Feed",
            "playbookID": "TestCofenseFeed",
            "fromversion": "5.5.0"
        },
        {
            "integrations": "Bambenek Consulting Feed",
            "playbookID": "BambenekConsultingFeed_Test",
            "fromversion": "5.5.0"
        },
        {
            "integrations": "Pipl",
            "playbookID": "Pipl Test"
        },
        {
            "integrations": "AWS Feed",
            "playbookID": "AWS Feed Test",
            "fromversion": "5.5.0"
        },
        {
            "integrations": "QuestKace",
            "playbookID": "QuestKace test",
            "fromversion": "5.0.0"
        },
        {
            "integrations": "Digital Defense FrontlineVM",
            "playbookID": "Digital Defense FrontlineVM - Scan Asset Not Recently Scanned Test"
        },
        {
            "integrations": "Digital Defense FrontlineVM",
            "playbookID": "Digital Defense FrontlineVM - Test Playbook"
        },
        {
            "integrations": "CSVFeed",
            "playbookID": "CSV_Feed_Test",
            "fromversion": "5.5.0",
            "instance_names": "CSVFeed_no_auto_detect"
        },
        {
            "integrations": "CSVFeed",
            "playbookID": "CSV_Feed_Test",
            "fromversion": "5.5.0",
            "instance_names": "CSVFeed_auto_detect"
        },
        {
            "integrations": "ProofpointFeed",
            "playbookID": "TestProofpointFeed",
            "fromversion": "5.5.0"
        },
        {
            "integrations": "Digital Shadows",
            "playbookID": "Digital Shadows - Test"
        },
        {
            "integrations": "Azure Compute v2",
            "playbookID": "Azure Compute - Test",
            "instance_names": "ms_azure_compute_dev"
        },
        {
            "integrations": "Azure Compute v2",
            "playbookID": "Azure Compute - Test",
            "instance_names": "ms_azure_compute_prod",
            "is_mockable": false
        },
        {
            "integrations": "Azure Compute v2",
            "playbookID": "Azure Compute - Login Test",
            "instance_names": "ms_azure_compute_prod",
            "is_mockable": false
        },
        {
            "integrations": "Azure Compute v2",
            "playbookID": "Azure Compute - Login Test",
            "instance_names": "ms_azure_compute_self_deployed"
        },
        {
            "integrations": "Symantec Data Loss Prevention",
            "playbookID": "Symantec Data Loss Prevention - Test",
            "fromversion": "4.5.0"
        },
        {
            "integrations": "Lockpath KeyLight v2",
            "playbookID": "Keylight v2 - Test"
        },
        {
            "integrations": "Azure Security Center v2",
            "playbookID": "Azure SecurityCenter - Test",
            "instance_names": "ms_azure_sc_prod",
            "is_mockable": false
        },
        {
            "integrations": "Azure Security Center v2",
            "playbookID": "Azure SecurityCenter - Test",
            "instance_names": "ms_azure_sc_dev"
        },
        {
            "integrations": "Azure Security Center v2",
            "playbookID": "Azure SecurityCenter - Test",
            "instance_names": "ms_azure_sc_self_deployed"
        },
        {
            "integrations": "JsonWhoIs",
            "playbookID": "JsonWhoIs-Test"
        },
        {
            "integrations": "Maltiverse",
            "playbookID": "Maltiverse Test"
        },
        {
            "integrations": "Box v2",
            "playbookID": "BoxV2_TestPlaybook"
        },
        {
            "integrations": "MicrosoftGraphMail",
            "playbookID": "MicrosoftGraphMail-Test_dev",
            "instance_names": "ms_graph_mail_dev"
        },
        {
            "integrations": "MicrosoftGraphMail",
            "playbookID": "MicrosoftGraphMail-Test_dev_no_oproxy",
            "instance_names": "ms_graph_mail_dev_no_oproxy"
        },
        {
            "integrations": "MicrosoftGraphMail",
            "playbookID": "MicrosoftGraphMail-Test_prod",
            "instance_names": "ms_graph_mail_prod",
            "is_mockable": false
        },
        {
            "integrations": "CloudShark",
            "playbookID": "CloudShark - Test Playbook"
        },
        {
            "integrations": "Google Vision AI",
            "playbookID": "Google Vision API - Test"
        },
        {
            "integrations": "nmap",
            "playbookID": "Nmap - Test",
            "fromversion": "5.0.0"
        },
        {
            "integrations": "AutoFocus V2",
            "playbookID": "Autofocus Query Samples, Sessions and Tags Test Playbook",
            "fromversion": "4.5.0",
            "timeout": 1000
        },
        {
            "integrations": "HelloWorld",
            "playbookID": "HelloWorld-Test",
            "fromversion": "5.0.0"
        },
        {
            "integrations": "HelloWorld",
            "playbookID": "Sanity Test - Playbook with integration",
            "fromversion": "5.0.0"
        },
        {
            "integrations": "HelloWorld",
            "playbookID": "Sanity Test - Playbook with mocked integration",
            "fromversion": "5.0.0"
        },
        {
            "playbookID": "Sanity Test - Playbook with no integration",
            "fromversion": "5.0.0"
        },
        {
            "integrations": "Gmail",
            "playbookID": "Sanity Test - Playbook with Unmockable Integration",
            "fromversion": "5.0.0"
        },
        {
            "integrations": "HelloWorld",
            "playbookID": "HelloWorld_Scan-Test",
            "fromversion": "5.0.0",
            "timeout": 400
        },
        {
            "integrations": "HelloWorldPremium",
            "playbookID": "HelloWorldPremium_Scan-Test",
            "fromversion": "5.0.0",
            "timeout": 400
        },
        {
            "integrations": "HelloWorldPremium",
            "playbookID": "HelloWorldPremium-Test",
            "fromversion": "5.0.0"
        },
        {
            "integrations": "ThreatQ v2",
            "playbookID": "ThreatQ - Test",
            "fromversion": "4.5.0"
        },
        {
            "integrations": "AttackIQFireDrill",
            "playbookID": "AttackIQ - Test"
        },
        {
            "integrations": "PhishLabs IOC EIR",
            "playbookID": "PhishlabsIOC_EIR-Test"
        },
        {
            "integrations": "Amazon DynamoDB",
            "playbookID": "AWS_DynamoDB-Test"
        },
        {
            "integrations": "PhishLabs IOC DRP",
            "playbookID": "PhishlabsIOC_DRP-Test"
        },
        {
            "playbookID": "Create Phishing Classifier V2 ML Test",
            "timeout": 60000,
            "fromversion": "6.1.0",
            "instance_names": "ml_dummy_prod",
            "integrations": "AzureWAF"
        },
        {
            "integrations": "ZeroFox",
            "playbookID": "ZeroFox-Test",
            "fromversion": "4.1.0"
        },
        {
            "integrations": "AlienVault OTX v2",
            "playbookID": "Alienvault_OTX_v2 - Test"
        },
        {
            "integrations": "AWS - CloudWatchLogs",
            "playbookID": "AWS - CloudWatchLogs Test Playbook",
            "fromversion": "5.0.0"
        },
        {
            "integrations": "SlackV2",
            "playbookID": "Slack Test Playbook",
            "timeout": 400,
            "pid_threshold": 5,
            "fromversion": "5.0.0"
        },
        {
            "integrations": "SlackV3",
            "playbookID": "SlackV3 TestPB",
            "timeout": 400,
            "pid_threshold": 8,
            "fromversion": "5.5.0"
        },
        {
            "integrations": "Cortex XDR - IR",
            "playbookID": "Test XDR Playbook",
            "fromversion": "4.1.0",
            "timeout": 1500
        },
        {
            "integrations": "Cortex XDR - IOC",
            "playbookID": "Cortex XDR - IOC - Test",
            "fromversion": "5.5.0",
            "timeout": 1200
        },
        {
            "integrations": "Cloaken",
            "playbookID": "Cloaken-Test",
            "is_mockable": false
        },
        {
            "integrations": "ThreatX",
            "playbookID": "ThreatX-test",
            "timeout": 600
        },
        {
            "integrations": "Akamai WAF SIEM",
            "playbookID": "Akamai_WAF_SIEM-Test"
        },
        {
            "integrations": "Cofense Triage v2",
            "playbookID": "Cofense Triage v2 Test"
        },
        {
            "integrations": "Akamai WAF",
            "playbookID": "Akamai_WAF-Test"
        },
        {
            "integrations": "abuse.ch SSL Blacklist Feed",
            "playbookID": "SSL Blacklist test",
            "fromversion": "5.5.0"
        },
        {
            "integrations": "CheckPhish",
            "playbookID": "CheckPhish-Test"
        },
        {
            "integrations": "Symantec Management Center",
            "playbookID": "SymantecMC_TestPlaybook"
        },
        {
            "integrations": "Looker",
            "playbookID": "Test-Looker"
        },
        {
            "integrations": "Vertica",
            "playbookID": "Vertica Test"
        },
        {
            "integrations": "Server Message Block (SMB) v2",
            "playbookID": "SMB_v2-Test"
        },
        {
            "playbookID": "ConvertFile-Test",
            "fromversion": "4.5.0"
        },
        {
            "playbookID": "TestAwsEC2GetPublicSGRules-Test"
        },
        {
            "integrations": "RSA NetWitness Packets and Logs",
            "playbookID": "rsa_packets_and_logs_test"
        },
        {
            "playbookID": "CheckpointFW-test",
            "integrations": "Check Point"
        },
        {
            "playbookID": "RegPathReputationBasicLists_test"
        },
        {
            "playbookID": "EmailDomainSquattingReputation-Test"
        },
        {
            "playbookID": "RandomStringGenerateTest"
        },
        {
            "playbookID": "playbook-checkEmailAuthenticity-test"
        },
        {
            "playbookID": "HighlightWords_Test"
        },
        {
            "playbookID": "StringContainsArray_test"
        },
        {
            "integrations": "Fidelis Elevate Network",
            "playbookID": "Fidelis-Test"
        },
        {
            "integrations": "AWS - ACM",
            "playbookID": "ACM-Test"
        },
        {
            "integrations": "Thinkst Canary",
            "playbookID": "CanaryTools Test"
        },
        {
            "integrations": "ThreatMiner",
            "playbookID": "ThreatMiner-Test"
        },
        {
            "playbookID": "StixCreator-Test"
        },
        {
            "playbookID": "CompareIncidentsLabels-test-playbook"
        },
        {
            "integrations": "Have I Been Pwned? V2",
            "playbookID": "Pwned v2 test"
        },
        {
            "integrations": "Alexa Rank Indicator",
            "playbookID": "Alexa Test Playbook"
        },
        {
            "playbookID": "UnEscapeURL-Test"
        },
        {
            "playbookID": "UnEscapeIPs-Test"
        },
        {
            "playbookID": "ExtractDomainFromUrlAndEmail-Test"
        },
        {
            "playbookID": "ConvertKeysToTableFieldFormat_Test"
        },
        {
            "integrations": "CVE Search v2",
            "playbookID": "CVE Search v2 - Test"
        },
        {
            "integrations": "CVE Search v2",
            "playbookID": "cveReputation Test"
        },
        {
            "integrations": "HashiCorp Vault",
            "playbookID": "hashicorp_test",
            "fromversion": "5.0.0"
        },
        {
            "integrations": "AWS - Athena - Beta",
            "playbookID": "Beta-Athena-Test"
        },
        {
            "integrations": "BeyondTrust Password Safe",
            "playbookID": "BeyondTrust-Test"
        },
        {
            "integrations": "Dell Secureworks",
            "playbookID": "secureworks_test"
        },
        {
            "integrations": "ServiceNow v2",
            "playbookID": "servicenow_test_v2",
            "instance_names": "snow_basic_auth",
            "is_mockable": false
        },
        {
            "integrations": "ServiceNow v2",
            "playbookID": "ServiceNow_OAuth_Test",
            "instance_names": "snow_oauth"
        },
        {
            "playbookID": "Create ServiceNow Ticket and Mirror Test",
            "integrations": "ServiceNow v2",
            "instance_names": "snow_basic_auth",
            "fromversion": "6.0.0",
            "timeout": 500
        },
        {
            "playbookID": "Create ServiceNow Ticket and State Polling Test",
            "integrations": "ServiceNow v2",
            "instance_names": "snow_basic_auth",
            "fromversion": "6.0.0",
            "timeout": 500
        },
        {
            "integrations": "ServiceNow CMDB",
            "playbookID": "ServiceNow_CMDB_Test",
            "instance_names": "snow_cmdb_basic_auth"
        },
        {
            "integrations": "ServiceNow CMDB",
            "playbookID": "ServiceNow_CMDB_OAuth_Test",
            "instance_names": "snow_cmdb_oauth"
        },
        {
            "integrations": "ExtraHop v2",
            "playbookID": "ExtraHop_v2-Test"
        },
        {
            "playbookID": "Test CommonServer"
        },
        {
            "playbookID": "Test-debug-mode",
            "fromversion": "5.0.0"
        },
        {
            "integrations": "CIRCL",
            "playbookID": "CirclIntegrationTest"
        },
        {
            "integrations": "MISP V3",
            "playbookID": "MISP V3 Test",
            "timeout": 300,
            "fromversion": "5.5.0"
        },
        {
            "playbookID": "test-LinkIncidentsWithRetry"
        },
        {
            "playbookID": "CopyContextToFieldTest"
        },
        {
            "integrations": "OTRS",
            "playbookID": "OTRS Test",
            "fromversion": "4.1.0"
        },
        {
            "integrations": "Attivo Botsink",
            "playbookID": "AttivoBotsinkTest"
        },
        {
            "integrations": "FortiGate",
            "playbookID": "Fortigate Test"
        },
        {
            "playbookID": "FormattedDateToEpochTest"
        },
        {
            "integrations": "SNDBOX",
            "playbookID": "SNDBOX_Test",
            "timeout": 1000
        },
        {
            "integrations": "SNDBOX",
            "playbookID": "Detonate File - SNDBOX - Test",
            "timeout": 1000,
            "nightly": true
        },
        {
            "integrations": "VxStream",
            "playbookID": "Detonate File - HybridAnalysis - Test",
            "timeout": 2400
        },
        {
            "integrations": "Awake Security",
            "playbookID": "awake_security_test_pb"
        },
        {
            "integrations": "Tenable.sc",
            "playbookID": "tenable-sc-test",
            "timeout": 240,
            "nightly": true
        },
        {
            "integrations": "MimecastV2",
            "playbookID": "Mimecast test"
        },
        {
            "playbookID": "CreateEmailHtmlBody_test_pb",
            "fromversion": "4.1.0"
        },
        {
            "playbookID": "ReadPDFFileV2-Test",
            "timeout": 1000
        },
        {
            "playbookID": "JSONtoCSV-Test"
        },
        {
            "integrations": "Generic SQL",
            "playbookID": "generic-sql",
            "instance_names": "mysql instance",
            "fromversion": "5.0.0"
        },
        {
            "integrations": "Generic SQL",
            "playbookID": "generic-sql",
            "instance_names": "postgreSQL instance",
            "fromversion": "5.0.0"
        },
        {
            "integrations": "Generic SQL",
            "playbookID": "generic-sql",
            "instance_names": "Microsoft SQL instance",
            "fromversion": "5.0.0"
        },
        {
            "integrations": "Generic SQL",
            "playbookID": "generic-sql",
            "instance_names": "Microsoft SQL Server - MS ODBC Driver",
            "fromversion": "5.0.0"
        },
        {
            "integrations": "Generic SQL",
            "playbookID": "generic-sql-oracle",
            "instance_names": "Oracle instance",
            "fromversion": "5.0.0"
        },
        {
            "integrations": "Generic SQL",
            "playbookID": "generic-sql-mssql-encrypted-connection",
            "instance_names": "Microsoft SQL instance using encrypted connection",
            "fromversion": "5.0.0"
        },
        {
            "integrations": "Panorama",
            "instance_names": "palo_alto_firewall_9.0",
            "playbookID": "Panorama Query Logs - Test",
            "fromversion": "6.1.0",
            "timeout": 1500,
            "nightly": true
        },
        {
            "integrations": "Panorama",
            "instance_names": "palo_alto_firewall",
            "playbookID": "palo_alto_firewall_test_pb",
            "fromversion": "6.1.0",
            "timeout": 1000
        },
        {
            "integrations": "Panorama",
            "instance_names": "palo_alto_firewall_9.0",
            "playbookID": "palo_alto_firewall_test_pb",
            "fromversion": "6.1.0",
            "timeout": 1000
        },
        {
            "integrations": "Panorama",
            "instance_names": "palo_alto_panorama",
            "playbookID": "palo_alto_panorama_test_pb",
            "fromversion": "6.1.0",
            "timeout": 2400
        },
        {
            "integrations": "Panorama",
            "instance_names": "palo_alto_panorama_9.0",
            "playbookID": "palo_alto_panorama_test_pb",
            "fromversion": "6.1.0",
            "timeout": 2400
        },
        {
            "integrations": "Panorama",
            "instance_names": "palo_alto_firewall_9.0",
            "playbookID": "PAN-OS URL Filtering enrichment - Test",
            "fromversion": "6.1.0"
        },
        {
            "integrations": "Panorama",
            "instance_names": "panorama_instance_best_practice",
            "playbookID": "Panorama Best Practise - Test",
            "fromversion": "6.1.0"
        },
        {
            "integrations": "Tenable.io",
            "playbookID": "Tenable.io test"
        },
        {
            "playbookID": "URLDecode-Test"
        },
        {
            "playbookID": "GetTime-Test"
        },
        {
            "playbookID": "GetTime-ObjectVsStringTest"
        },
        {
            "integrations": "Tenable.io",
            "playbookID": "Tenable.io Scan Test",
            "nightly": true,
            "timeout": 3600
        },
        {
            "integrations": "Tenable.sc",
            "playbookID": "tenable-sc-scan-test",
            "nightly": true,
            "timeout": 600
        },
        {
            "integrations": "google-vault",
            "playbookID": "Google-Vault-Generic-Test",
            "nightly": true,
            "timeout": 3600,
            "memory_threshold": 180
        },
        {
            "integrations": "google-vault",
            "playbookID": "Google_Vault-Search_And_Display_Results_test",
            "nightly": true,
            "memory_threshold": 180,
            "timeout": 3600
        },
        {
            "playbookID": "Luminate-TestPlaybook",
            "integrations": "Luminate"
        },
        {
            "integrations": "MxToolBox",
            "playbookID": "MxToolbox-test"
        },
        {
            "integrations": "Nessus",
            "playbookID": "Nessus - Test"
        },
        {
            "playbookID": "Palo Alto Networks - Malware Remediation Test",
            "fromversion": "4.5.0"
        },
        {
            "playbookID": "SumoLogic-Test",
            "integrations": "SumoLogic",
            "fromversion": "4.1.0"
        },
        {
            "playbookID": "ParseEmailFiles-test"
        },
        {
            "playbookID": "PAN-OS - Block IP and URL - External Dynamic List v2 Test",
            "integrations": [
                "Panorama",
                "palo_alto_networks_pan_os_edl_management"
            ],
            "instance_names": "palo_alto_firewall_9.0",
            "fromversion": "6.1.0"
        },
        {
            "playbookID": "Test_EDL",
            "integrations": "EDL",
            "instance_names": "edl_update",
            "fromversion": "5.5.0",
            "pid_threshold": 8
        },
        {
            "playbookID": "Test_export_indicators_service",
            "instance_names": "eis_on_demand",
            "integrations": "ExportIndicators",
            "fromversion": "5.5.0"
        },
        {
            "playbookID": "PAN-OS - Block IP - Custom Block Rule Test",
            "integrations": "Panorama",
            "instance_names": "panorama_instance_security_team",
            "fromversion": "6.1.0"
        },
        {
            "playbookID": "PAN-OS - Block IP - Static Address Group Test",
            "integrations": "Panorama",
            "instance_names": "panorama_instance_security_team",
            "fromversion": "6.1.0"
        },
        {
            "playbookID": "Block IP - Generic V3_Test",
            "fromversion": "6.0.0"
        },
        {
            "playbookID": "PAN-OS - Block URL - Custom URL Category Test",
            "integrations": "Panorama",
            "instance_names": "panorama_instance_security_team",
            "fromversion": "6.1.0"
        },
        {
            "playbookID": "Endpoint Malware Investigation - Generic - Test",
            "integrations": [
                "Traps",
                "Cylance Protect v2",
                "Demisto REST API"
            ],
            "fromversion": "5.0.0",
            "timeout": 1200
        },
        {
            "playbookID": "ParseExcel-test"
        },
        {
            "playbookID": "ParseHTMLIndicators-Test"
        },
        {
            "playbookID": "Detonate File - No Files test"
        },
        {
            "integrations": "SentinelOne V2",
            "instance_names": "SentinelOne_v2.0",
            "playbookID": "SentinelOne V2.0 - Test"
        },
        {
            "integrations": "SentinelOne V2",
            "instance_names": "SentinelOne_v2.1",
            "playbookID": "SentinelOne V2.1 - Test"
        },
        {
            "integrations": "InfoArmor VigilanteATI",
            "playbookID": "InfoArmorVigilanteATITest"
        },
        {
            "integrations": "IntSights",
            "instance_names": "intsights_standard_account",
            "playbookID": "IntSights Test",
            "nightly": true
        },
        {
            "integrations": "IntSights",
            "playbookID": "IntSights Mssp Test",
            "instance_names": "intsights_mssp_account",
            "nightly": true
        },
        {
            "integrations": "dnstwist",
            "playbookID": "dnstwistTest"
        },
        {
            "integrations": "BitDam",
            "playbookID": "Detonate File - BitDam Test"
        },
        {
            "integrations": "Threat Grid",
            "playbookID": "Test-Detonate URL - ThreatGrid",
            "timeout": 600
        },
        {
            "integrations": "Threat Grid",
            "playbookID": "ThreatGridTest",
            "timeout": 600
        },
        {
            "integrations": "Signal Sciences WAF",
            "playbookID": "SignalSciences-Test"
        },
        {
            "integrations": "RTIR",
            "playbookID": "RTIR Test"
        },
        {
            "integrations": "RedCanary",
            "playbookID": "RedCanaryTest",
            "nightly": true
        },
        {
            "playbookID": "URL Enrichment - Generic v2 - Test",
            "integrations": [
                "Rasterize",
                "VirusTotal - Private API"
            ],
            "instance_names": "virus_total_private_api_general",
            "timeout": 500,
            "pid_threshold": 12
        },
        {
            "playbookID": "CutTransformerTest"
        },
        {
            "playbookID": "TestEditServerConfig"
        },
        {
            "playbookID": "MarketplacePackInstaller_Test",
            "integrations": "Demisto REST API",
            "fromversion": "6.0.0"
        },
        {
            "playbookID": "Default - Test",
            "integrations": [
                "ThreatQ v2",
                "Demisto REST API"
            ],
            "fromversion": "5.0.0"
        },
        {
            "integrations": "SCADAfence CNM",
            "playbookID": "SCADAfence_test"
        },
        {
            "integrations": "ProtectWise",
            "playbookID": "Protectwise-Test"
        },
        {
            "integrations": "WhatsMyBrowser",
            "playbookID": "WhatsMyBrowser-Test"
        },
        {
            "integrations": "BigFix",
            "playbookID": "BigFixTest"
        },
        {
            "integrations": "Lastline v2",
            "playbookID": "Lastline v2 - Test",
            "nightly": true
        },
        {
            "integrations": "McAfee DXL",
            "playbookID": "McAfee DXL - Test"
        },
        {
            "playbookID": "TextFromHTML_test_playbook"
        },
        {
            "playbookID": "PortListenCheck-test"
        },
        {
            "integrations": "ThreatExchange",
            "playbookID": "ThreatExchange-test"
        },
        {
            "integrations": "Joe Security",
            "playbookID": "JoeSecurityTestPlaybook",
            "timeout": 500,
            "nightly": true
        },
        {
            "integrations": "Joe Security",
            "playbookID": "JoeSecurityTestDetonation",
            "timeout": 2000,
            "nightly": true
        },
        {
            "integrations": "WildFire-v2",
            "playbookID": "Wildfire Test",
            "is_mockable": false,
            "fromversion": "5.0.0",
            "toversion": "6.1.9"
        },
        {
            "integrations": "WildFire-v2",
            "playbookID": "Wildfire Test With Polling",
            "is_mockable": false,
            "fromversion": "6.2.0",
            "timeout": 1100
        },
        {
            "integrations": "WildFire-v2",
            "playbookID": "Detonate URL - WildFire-v2 - Test"
        },
        {
            "integrations": "WildFire-v2",
            "playbookID": "Detonate URL - WildFire v2.1 - Test"
        },
        {
            "integrations": "GRR",
            "playbookID": "GRR Test",
            "nightly": true
        },
        {
            "integrations": "VirusTotal",
            "instance_names": "virus_total_general",
            "playbookID": "virusTotal-test-playbook",
            "timeout": 1400,
            "nightly": true
        },
        {
            "integrations": "VirusTotal",
            "instance_names": "virus_total_preferred_vendors",
            "playbookID": "virusTotaI-test-preferred-vendors",
            "timeout": 1400,
            "nightly": true
        },
        {
            "integrations": "Preempt",
            "playbookID": "Preempt Test"
        },
        {
            "integrations": "Gmail",
            "playbookID": "get_original_email_-_gmail_-_test"
        },
        {
            "integrations": [
                "Gmail Single User",
                "Gmail"
            ],
            "playbookID": "Gmail Single User - Test",
            "fromversion": "4.5.0"
        },
        {
            "integrations": "EWS v2",
            "playbookID": "get_original_email_-_ews-_test",
            "instance_names": "ewv2_regular"
        },
        {
            "integrations": [
                "EWS v2",
                "EWS Mail Sender"
            ],
            "playbookID": "EWS search-mailbox test",
            "instance_names": "ewv2_regular",
            "timeout": 300
        },
        {
            "integrations": "PagerDuty v2",
            "playbookID": "PagerDuty Test"
        },
        {
            "playbookID": "test_delete_context"
        },
        {
            "playbookID": "DeleteContext-auto-test"
        },
        {
            "playbookID": "GmailTest",
            "integrations": "Gmail"
        },
        {
            "playbookID": "Gmail Convert Html Test",
            "integrations": "Gmail"
        },
        {
            "playbookID": "reputations.json Test",
            "toversion": "5.0.0"
        },
        {
            "playbookID": "Indicators reputation-.json Test",
            "fromversion": "5.5.0"
        },
        {
            "playbookID": "Test IP Indicator Fields",
            "fromversion": "5.0.0"
        },
        {
            "playbookID": "TestDedupIncidentsPlaybook"
        },
        {
            "playbookID": "TestDedupIncidentsByName"
        },
        {
            "integrations": "McAfee Advanced Threat Defense",
            "playbookID": "Test Playbook McAfee ATD",
            "timeout": 700
        },
        {
            "integrations": "McAfee Advanced Threat Defense",
            "playbookID": "Detonate Remote File From URL -McAfee-ATD - Test",
            "timeout": 700
        },
        {
            "playbookID": "stripChars - Test"
        },
        {
            "integrations": "McAfee Advanced Threat Defense",
            "playbookID": "Test Playbook McAfee ATD Upload File"
        },
        {
            "playbookID": "exporttocsv_script_test"
        },
        {
            "playbookID": "Set - Test"
        },
        {
            "integrations": "Intezer v2",
            "playbookID": "Intezer Testing v2",
            "fromversion": "4.1.0",
            "timeout": 600
        },
        {
            "integrations": [
                "Mail Sender (New)",
                "Gmail"
            ],
            "playbookID": "Mail Sender (New) Test",
            "instance_names": [
                "Mail_Sender_(New)_STARTTLS"
            ]
        },
        {
            "playbookID": "buildewsquery_test"
        },
        {
            "integrations": "Rapid7 Nexpose",
            "playbookID": "nexpose_test",
            "timeout": 240
        },
        {
            "playbookID": "GetIndicatorDBotScore Test"
        },
        {
            "integrations": "EWS Mail Sender",
            "playbookID": "EWS Mail Sender Test"
        },
        {
            "integrations": [
                "EWS Mail Sender",
                "Rasterize"
            ],
            "playbookID": "EWS Mail Sender Test 2"
        },
        {
            "playbookID": "decodemimeheader_-_test"
        },
        {
            "playbookID": "test_url_regex"
        },
        {
            "integrations": "Skyformation",
            "playbookID": "TestSkyformation"
        },
        {
            "integrations": "okta",
            "playbookID": "okta_test_playbook",
            "timeout": 240
        },
        {
            "integrations": "Okta v2",
            "playbookID": "OktaV2-Test",
            "nightly": true,
            "timeout": 300
        },
        {
            "integrations": "Okta IAM",
            "playbookID": "Okta IAM - Test Playbook",
            "fromversion": "6.0.0"
        },
        {
            "playbookID": "Test filters & transformers scripts"
        },
        {
            "integrations": "Salesforce",
            "playbookID": "SalesforceTestPlaybook"
        },
        {
            "integrations": "McAfee ESM v2",
            "instance_names": "v10.2.0",
            "playbookID": "McAfee ESM v2 - Test v10.2.0",
            "fromversion": "5.0.0",
            "is_mockable": false
        },
        {
            "integrations": "McAfee ESM v2",
            "instance_names": "v11.1.3",
            "playbookID": "McAfee ESM v2 - Test v11.1.3",
            "fromversion": "5.0.0",
            "is_mockable": false
        },
        {
            "integrations": "McAfee ESM v2",
            "instance_names": "v11.3",
            "playbookID": "McAfee ESM v2 (v11.3) - Test",
            "fromversion": "5.0.0",
            "timeout": 300,
            "is_mockable": false
        },
        {
            "integrations": "McAfee ESM v2",
            "instance_names": "v10.2.0",
            "playbookID": "McAfee ESM Watchlists - Test v10.2.0",
            "fromversion": "5.0.0"
        },
        {
            "integrations": "McAfee ESM v2",
            "instance_names": "v11.1.3",
            "playbookID": "McAfee ESM Watchlists - Test v11.1.3",
            "fromversion": "5.0.0"
        },
        {
            "integrations": "McAfee ESM v2",
            "instance_names": "v11.3",
            "playbookID": "McAfee ESM Watchlists - Test v11.3",
            "fromversion": "5.0.0"
        },
        {
            "integrations": "GoogleSafeBrowsing",
            "playbookID": "Google Safe Browsing Test",
            "timeout": 240,
            "fromversion": "5.0.0"
        },
        {
            "integrations": "Google Safe Browsing v2",
            "playbookID": "Google Safe Browsing V2 Test",
            "fromversion": "5.5.0"
        },
        {
            "integrations": "EWS v2",
            "playbookID": "EWSv2_empty_attachment_test",
            "instance_names": "ewv2_regular"
        },
        {
            "integrations": "EWS v2",
            "playbookID": "EWS Public Folders Test",
            "instance_names": "ewv2_regular",
            "is_mockable": false
        },
        {
            "integrations": "Symantec Endpoint Protection V2",
            "playbookID": "SymantecEndpointProtection_Test"
        },
        {
            "integrations": "carbonblackprotection",
            "playbookID": "search_endpoints_by_hash_-_carbon_black_protection_-_test",
            "timeout": 500
        },
        {
            "playbookID": "Process Email - Generic - Test - Incident Starter",
            "fromversion": "6.0.0",
            "integrations": "Rasterize",
            "timeout": 240
        },
        {
            "integrations": "CrowdstrikeFalcon",
            "playbookID": "Test - CrowdStrike Falcon",
            "fromversion": "4.1.0",
            "timeout": 500
        },
        {
            "playbookID": "ExposeIncidentOwner-Test"
        },
        {
            "integrations": "google",
            "playbookID": "GsuiteTest"
        },
        {
            "integrations": "OpenPhish",
            "playbookID": "OpenPhish Test Playbook"
        },
        {
            "integrations": "jira-v2",
            "playbookID": "Jira-v2-Test",
            "timeout": 500,
            "is_mockable": false
        },
        {
            "integrations": "ipinfo",
            "playbookID": "IPInfoTest"
        },
        {
            "integrations": "ipinfo_v2",
            "playbookID": "IPInfo_v2Test",
            "fromversion": "5.5.0"
        },
        {
            "integrations": "GoogleMaps",
            "playbookID": "GoogleMapsTest",
            "fromversion": "6.0.0"
        },
        {
            "playbookID": "VerifyHumanReadableFormat"
        },
        {
            "playbookID": "strings-test"
        },
        {
            "playbookID": "TestCommonPython",
            "timeout": 500
        },
        {
            "playbookID": "TestFileCreateAndUpload"
        },
        {
            "playbookID": "TestIsValueInArray"
        },
        {
            "playbookID": "TestStringReplace"
        },
        {
            "playbookID": "TestHttpPlaybook"
        },
        {
            "integrations": "SplunkPy",
            "playbookID": "SplunkPy parse-raw - Test",
            "memory_threshold": 100,
            "instance_names": "use_default_handler"
        },
        {
            "integrations": "SplunkPy",
            "playbookID": "SplunkPy-Test-V2_default_handler",
            "memory_threshold": 500,
            "instance_names": "use_default_handler"
        },
        {
            "integrations": "SplunkPy",
            "playbookID": "Splunk-Test_default_handler",
            "memory_threshold": 200,
            "instance_names": "use_default_handler"
        },
        {
            "integrations": "AnsibleTower",
            "playbookID": "AnsibleTower_Test_playbook",
            "fromversion": "5.0.0"
        },
        {
            "integrations": "SplunkPy",
            "playbookID": "SplunkPySearch_Test_default_handler",
            "memory_threshold": 200,
            "instance_names": "use_default_handler"
        },
        {
            "integrations": "SplunkPy",
            "playbookID": "SplunkPy_KV_commands_default_handler",
            "memory_threshold": 200,
            "instance_names": "use_default_handler",
            "is_mockable": false
        },
        {
            "integrations": "SplunkPy",
            "playbookID": "SplunkPy-Test-V2_requests_handler",
            "memory_threshold": 500,
            "instance_names": "use_python_requests_handler"
        },
        {
            "integrations": "SplunkPy",
            "playbookID": "Splunk-Test_requests_handler",
            "memory_threshold": 500,
            "instance_names": "use_python_requests_handler",
            "is_mockable": false
        },
        {
            "integrations": "SplunkPy",
            "playbookID": "SplunkPySearch_Test_requests_handler",
            "memory_threshold": 200,
            "instance_names": "use_python_requests_handler",
            "is_mockable": false
        },
        {
            "integrations": "SplunkPy",
            "playbookID": "SplunkPy_KV_commands_requests_handler",
            "memory_threshold": 200,
            "instance_names": "use_python_requests_handler"
        },
        {
            "integrations": "McAfee NSM",
            "playbookID": "McAfeeNSMTest",
            "timeout": 400,
            "nightly": true
        },
        {
            "integrations": "PhishTank V2",
            "playbookID": "PhishTank Testing"
        },
        {
            "integrations": "McAfee Web Gateway",
            "playbookID": "McAfeeWebGatewayTest",
            "timeout": 500
        },
        {
            "integrations": "TCPIPUtils",
            "playbookID": "TCPUtils-Test"
        },
        {
            "playbookID": "listExecutedCommands-Test"
        },
        {
            "integrations": "AWS - Lambda",
            "playbookID": "AWS-Lambda-Test (Read-Only)"
        },
        {
            "integrations": "Service Manager",
            "playbookID": "TestHPServiceManager",
            "timeout": 400
        },
        {
            "integrations": "ServiceNow IAM",
            "playbookID": "ServiceNow IAM - Test Playbook",
            "instance_name": "snow_basic_auth",
            "fromversion": "6.0.0"
        },
        {
            "playbookID": "LanguageDetect-Test",
            "timeout": 300
        },
        {
            "integrations": "Forcepoint",
            "playbookID": "forcepoint test",
            "timeout": 500,
            "nightly": true
        },
        {
            "playbookID": "GeneratePassword-Test"
        },
        {
            "playbookID": "ZipFile-Test"
        },
        {
            "playbookID": "UnzipFile-Test"
        },
        {
            "playbookID": "Test-IsMaliciousIndicatorFound",
            "fromversion": "5.0.0"
        },
        {
            "playbookID": "TestExtractHTMLTables"
        },
        {
            "integrations": "carbonblackliveresponse",
            "playbookID": "Carbon Black Live Response Test",
            "nightly": true,
            "fromversion": "5.0.0",
            "is_mockable": false
        },
        {
            "integrations": "urlscan.io",
            "playbookID": "urlscan_malicious_Test",
            "timeout": 500
        },
        {
            "integrations": "EWS v2",
            "playbookID": "pyEWS_Test",
            "instance_names": "ewv2_regular",
            "is_mockable": false
        },
        {
            "integrations": "EWS v2",
            "playbookID": "pyEWS_Test",
            "instance_names": "ewsv2_separate_process",
            "is_mockable": false
        },
        {
            "integrations": "remedy_sr_beta",
            "playbookID": "remedy_sr_test_pb"
        },
        {
            "integrations": "Netskope",
            "playbookID": "Netskope Test"
        },
        {
            "integrations": "Cylance Protect v2",
            "playbookID": "Cylance Protect v2 Test"
        },
        {
            "integrations": "ReversingLabs Titanium Cloud",
            "playbookID": "ReversingLabsTCTest"
        },
        {
            "integrations": "ReversingLabs A1000",
            "playbookID": "ReversingLabsA1000Test"
        },
        {
            "integrations": "Demisto Lock",
            "playbookID": "DemistoLockTest"
        },
        {
            "playbookID": "test-domain-indicator",
            "timeout": 400
        },
        {
            "playbookID": "Cybereason Test",
            "integrations": "Cybereason",
            "timeout": 1200,
            "fromversion": "4.1.0"
        },
        {
            "integrations": "VirusTotal - Private API",
            "instance_names": "virus_total_private_api_general",
            "playbookID": "File Enrichment - Virus Total Private API Test",
            "nightly": true
        },
        {
            "integrations": "VirusTotal - Private API",
            "instance_names": "virus_total_private_api_general",
            "playbookID": "virusTotalPrivateAPI-test-playbook",
            "timeout": 1400,
            "nightly": true,
            "pid_threshold": 12
        },
        {
            "integrations": [
                "VirusTotal - Private API",
                "VirusTotal"
            ],
            "playbookID": "vt-detonate test",
            "instance_names": [
                "virus_total_private_api_general",
                "virus_total_general"
            ],
            "timeout": 1400,
            "fromversion": "5.5.0",
            "nightly": true,
            "is_mockable": false
        },
        {
            "integrations": "Cisco ASA",
            "playbookID": "Cisco ASA - Test Playbook"
        },
        {
            "integrations": "VirusTotal - Private API",
            "instance_names": "virus_total_private_api_preferred_vendors",
            "playbookID": "virusTotalPrivateAPI-test-preferred-vendors",
            "timeout": 1400,
            "nightly": true
        },
        {
            "integrations": "Cisco Meraki",
            "playbookID": "Cisco-Meraki-Test"
        },
        {
            "integrations": "Microsoft Defender Advanced Threat Protection",
            "playbookID": "Microsoft Defender Advanced Threat Protection - Test prod",
            "instance_names": "microsoft_defender_atp_prod",
            "is_mockable": false
        },
        {
            "integrations": "Microsoft Defender Advanced Threat Protection",
            "playbookID": "Microsoft Defender Advanced Threat Protection - Test dev",
            "instance_names": "microsoft_defender_atp_dev"
        },
        {
            "integrations": "Microsoft Defender Advanced Threat Protection",
            "playbookID": "Microsoft Defender Advanced Threat Protection - Test self deployed",
            "instance_names": "microsoft_defender_atp_dev_self_deployed"
        },
        {
            "integrations": "Microsoft Defender Advanced Threat Protection",
            "playbookID": "Microsoft Defender - ATP - Indicators Test",
            "instance_names": "microsoft_defender_atp_dev",
            "is_mockable": false
        },
        {
            "integrations": "Microsoft Defender Advanced Threat Protection",
            "playbookID": "Microsoft Defender - ATP - Indicators SC Test",
            "instance_names": "microsoft_defender_atp_dev_self_deployed"
        },
        {
            "integrations": "Microsoft Defender Advanced Threat Protection",
            "playbookID": "Microsoft Defender - ATP - Indicators SC Test",
            "instance_names": "microsoft_defender_atp_dev"
        },
        {
            "integrations": "Microsoft Defender Advanced Threat Protection",
            "playbookID": "Microsoft Defender - ATP - Indicators SC Test",
            "instance_names": "microsoft_defender_atp_prod"
        },
        {
            "integrations": "Microsoft 365 Defender",
            "playbookID": "Microsoft_365_Defender-Test",
            "instance_names": "ms_365_defender_device_code"
        },
        {
            "integrations": "Microsoft 365 Defender",
            "playbookID": "Microsoft_365_Defender-Test",
            "instance_names": "ms_365_defender_client_cred"
        },
        {
            "integrations": "Tanium",
            "playbookID": "Tanium Test Playbook",
            "timeout": 1200,
            "pid_threshold": 10
        },
        {
            "integrations": "Recorded Future",
            "playbookID": "Recorded Future Test",
            "nightly": true
        },
        {
            "integrations": "Microsoft Graph",
            "playbookID": "Microsoft Graph Security Test dev",
            "instance_names": "ms_graph_security_dev"
        },
        {
            "integrations": "Microsoft Graph",
            "playbookID": "Microsoft Graph Security Test prod",
            "instance_names": "ms_graph_security_prod",
            "is_mockable": false
        },
        {
            "integrations": "Microsoft Graph User",
            "playbookID": "Microsoft Graph User - Test",
            "instance_names": "ms_graph_user_dev"
        },
        {
            "integrations": "Microsoft Graph User",
            "playbookID": "Microsoft Graph User - Test",
            "instance_names": "ms_graph_user_prod",
            "is_mockable": false
        },
        {
            "integrations": "Microsoft Graph Groups",
            "playbookID": "Microsoft Graph Groups - Test dev",
            "instance_names": "ms_graph_groups_dev"
        },
        {
            "integrations": "Microsoft Graph Groups",
            "playbookID": "Microsoft Graph Groups - Test prod",
            "instance_names": "ms_graph_groups_prod",
            "is_mockable": false
        },
        {
            "integrations": "Microsoft_Graph_Files",
            "playbookID": "test_MsGraphFiles dev",
            "instance_names": "ms_graph_files_dev",
            "fromversion": "5.0.0"
        },
        {
            "integrations": "Microsoft_Graph_Files",
            "playbookID": "test_MsGraphFiles prod",
            "instance_names": "ms_graph_files_prod",
            "fromversion": "5.0.0",
            "is_mockable": false
        },
        {
            "integrations": "Microsoft Graph Calendar",
            "playbookID": "Microsoft Graph Calendar - Test dev",
            "instance_names": "ms_graph_calendar_dev"
        },
        {
            "integrations": "Microsoft Graph Calendar",
            "playbookID": "Microsoft Graph Calendar - Test prod",
            "instance_names": "ms_graph_calendar_prod",
            "is_mockable": false
        },
        {
            "integrations": "Microsoft Graph Device Management",
            "playbookID": "MSGraph_DeviceManagement_Test_dev",
            "instance_names": "ms_graph_device_management_oproxy_dev",
            "fromversion": "5.0.0"
        },
        {
            "integrations": "Microsoft Graph Device Management",
            "playbookID": "MSGraph_DeviceManagement_Test_prod",
            "instance_names": "ms_graph_device_management_oproxy_prod",
            "fromversion": "5.0.0",
            "is_mockable": false
        },
        {
            "integrations": "Microsoft Graph Device Management",
            "playbookID": "MSGraph_DeviceManagement_Test_self_deployed_prod",
            "instance_names": "ms_graph_device_management_self_deployed_prod",
            "fromversion": "5.0.0"
        },
        {
            "integrations": "RedLock",
            "playbookID": "RedLockTest",
            "nightly": true
        },
        {
            "integrations": "Symantec Messaging Gateway",
            "playbookID": "Symantec Messaging Gateway Test"
        },
        {
            "integrations": "ThreatConnect v2",
            "playbookID": "ThreatConnect v2 - Test",
            "fromversion": "5.0.0"
        },
        {
            "integrations": "VxStream",
            "playbookID": "VxStream Test",
            "nightly": true,
            "is_mockable": false
        },
        {
            "integrations": "QRadar_v2",
            "playbookID": "test_Qradar_v2",
            "fromversion": "6.0.0",
            "is_mockable": false
        },
        {
            "integrations": "VMware",
            "playbookID": "VMWare Test"
        },
        {
            "integrations": "carbonblack-v2",
            "playbookID": "Carbon Black Response Test",
            "fromversion": "5.0.0"
        },
        {
            "integrations": "VMware Carbon Black EDR v2",
            "playbookID": "Carbon Black Edr - Test",
            "is_mockable": false,
            "fromversion": "5.5.0"
        },
        {
            "integrations": "Cisco Umbrella Investigate",
            "playbookID": "Cisco Umbrella Test"
        },
        {
            "integrations": "icebrg",
            "playbookID": "Icebrg Test",
            "timeout": 500
        },
        {
            "integrations": "Symantec MSS",
            "playbookID": "SymantecMSSTest"
        },
        {
            "integrations": "Remedy AR",
            "playbookID": "Remedy AR Test"
        },
        {
            "integrations": "AWS - IAM",
            "playbookID": "AWS - IAM Test Playbook"
        },
        {
            "integrations": "McAfee Active Response",
            "playbookID": "McAfee-MAR_Test",
            "timeout": 700
        },
        {
            "integrations": "McAfee Threat Intelligence Exchange",
            "playbookID": "McAfee-TIE Test",
            "timeout": 700
        },
        {
            "integrations": "ArcSight Logger",
            "playbookID": "ArcSight Logger test"
        },
        {
            "integrations": "ArcSight ESM v2",
            "playbookID": "ArcSight ESM v2 Test"
        },
        {
            "integrations": "ArcSight ESM v2",
            "playbookID": "test Arcsight - Get events related to the Case"
        },
        {
            "integrations": "XFE_v2",
            "playbookID": "Test_XFE_v2",
            "timeout": 500,
            "nightly": true
        },
        {
            "integrations": "McAfee Threat Intelligence Exchange",
            "playbookID": "search_endpoints_by_hash_-_tie_-_test",
            "timeout": 500
        },
        {
            "integrations": "iDefense_v2",
            "playbookID": "iDefense_v2_Test",
            "fromversion": "5.5.0"
        },
        {
            "integrations": "AWS - SQS",
            "playbookID": "AWS - SQS Test Playbook",
            "fromversion": "5.0.0"
        },
        {
            "integrations": "AbuseIPDB",
            "playbookID": "AbuseIPDB Test"
        },
        {
            "integrations": "AbuseIPDB",
            "playbookID": "AbuseIPDB PopulateIndicators Test"
        },
        {
            "integrations": "LogRhythm",
            "playbookID": "LogRhythm-Test-Playbook",
            "timeout": 200
        },
        {
            "integrations": "FireEye HX",
            "playbookID": "FireEye HX Test",
            "timeout": 800
        },
        {
            "integrations": "FireEyeFeed",
            "playbookID": "playbook-FeedFireEye_test",
            "memory_threshold": 110
        },
        {
            "integrations": "Phish.AI",
            "playbookID": "PhishAi-Test"
        },
        {
            "integrations": "Phish.AI",
            "playbookID": "Test-Detonate URL - Phish.AI"
        },
        {
            "integrations": "Centreon",
            "playbookID": "Centreon-Test-Playbook"
        },
        {
            "playbookID": "ReadFile test"
        },
        {
            "integrations": "AlphaSOC Wisdom",
            "playbookID": "AlphaSOC-Wisdom-Test"
        },
        {
            "integrations": "carbonblack-v2",
            "playbookID": "CBFindIP - Test"
        },
        {
            "integrations": "Jask",
            "playbookID": "Jask_Test",
            "fromversion": "4.1.0"
        },
        {
            "integrations": "Whois",
            "playbookID": "whois_test",
            "fromversion": "4.1.0"
        },
        {
            "integrations": "RSA NetWitness Endpoint",
            "playbookID": "NetWitness Endpoint Test"
        },
        {
            "integrations": "Check Point Sandblast",
            "playbookID": "Sandblast_malicious_test"
        },
        {
            "playbookID": "TestMatchRegexV2"
        },
        {
            "integrations": "ActiveMQ",
            "playbookID": "ActiveMQ Test"
        },
        {
            "playbookID": "RegexGroups Test"
        },
        {
            "integrations": "Cisco ISE",
            "playbookID": "cisco-ise-test-playbook"
        },
        {
            "integrations": "RSA NetWitness v11.1",
            "playbookID": "RSA NetWitness Test"
        },
        {
            "playbookID": "ExifReadTest"
        },
        {
            "integrations": "Cuckoo Sandbox",
            "playbookID": "CuckooTest",
            "timeout": 700
        },
        {
            "integrations": "VxStream",
            "playbookID": "Test-Detonate URL - Crowdstrike",
            "timeout": 1200
        },
        {
            "playbookID": "Detonate File - Generic Test",
            "timeout": 500
        },
        {
            "integrations": [
                "Lastline v2",
                "WildFire-v2",
                "SNDBOX",
                "McAfee Advanced Threat Defense"
            ],
            "playbookID": "Detonate File - Generic Test",
            "timeout": 2400,
            "nightly": true
        },
        {
            "playbookID": "STIXParserTest"
        },
        {
            "playbookID": "VerifyJSON - Test",
            "fromversion": "5.5.0"
        },
        {
            "playbookID": "PowerShellCommon-Test",
            "fromversion": "5.5.0"
        },
        {
            "playbookID": "GetIndicatorDBotScoreFromCache-Test",
            "fromversion": "6.0.0"
        },
        {
            "playbookID": "Detonate URL - Generic Test",
            "timeout": 2000,
            "nightly": true,
            "integrations": [
                "McAfee Advanced Threat Defense",
                "VxStream",
                "Lastline v2"
            ]
        },
        {
            "integrations": [
                "carbonblack-v2",
                "carbonblackliveresponse",
                "Cylance Protect v2"
            ],
            "playbookID": "Retrieve File from Endpoint - Generic V2 Test",
            "fromversion": "5.0.0",
            "is_mockable": false
        },
        {
            "integrations": "Zscaler",
            "playbookID": "Zscaler Test",
            "nightly": true,
            "timeout": 500
        },
        {
            "playbookID": "DemistoUploadFileV2 Test",
            "integrations": "Demisto REST API"
        },
        {
            "playbookID": "MaxMind Test",
            "integrations": "MaxMind GeoIP2"
        },
        {
            "playbookID": "Test Sagemaker",
            "integrations": "AWS Sagemaker"
        },
        {
            "playbookID": "C2sec-Test",
            "integrations": "C2sec irisk",
            "fromversion": "5.0.0"
        },
        {
            "playbookID": "AlexaV2 Test Playbook",
            "integrations": "Alexa Rank Indicator v2",
            "fromversion": "5.5.0"
        },
        {
            "playbookID": "Phishing v2 - Test - Incident Starter",
            "fromversion": "6.0.0",
            "timeout": 1200,
            "nightly": false,
            "integrations": [
                "EWS Mail Sender",
                "Demisto REST API",
                "Rasterize"
            ],
            "memory_threshold": 150,
            "pid_threshold": 80
        },
        {
            "playbookID": "Phishing - Core - Test - Incident Starter",
            "fromversion": "6.0.0",
            "timeout": 1700,
            "nightly": false,
            "integrations": [
                "EWS Mail Sender",
                "Demisto REST API",
                "Rasterize"
            ],
            "memory_threshold": 160,
            "pid_threshold": 80
        },
        {
            "integrations": "duo",
            "playbookID": "DUO Test Playbook"
        },
        {
            "playbookID": "SLA Scripts - Test",
            "fromversion": "4.1.0"
        },
        {
            "playbookID": "test_manageOOOUsers",
            "fromversion": "5.5.0"
        },
        {
            "playbookID": "PcapHTTPExtractor-Test"
        },
        {
            "playbookID": "Ping Test Playbook"
        },
        {
            "playbookID": "ParseWordDoc-Test"
        },
        {
            "playbookID": "PDFUnlocker-Test",
            "fromversion": "6.0.0"
        },
        {
            "playbookID": "Active Directory Test",
            "integrations": "Active Directory Query v2",
            "instance_names": "active_directory_ninja"
        },
        {
            "playbookID": "AD v2 - debug-mode - Test",
            "integrations": "Active Directory Query v2",
            "instance_names": "active_directory_ninja",
            "fromversion": "5.0.0"
        },
        {
            "playbookID": "Docker Hardening Test",
            "fromversion": "5.0.0",
            "runnable_on_docker_only": true
        },
        {
            "integrations": "Active Directory Query v2",
            "instance_names": "active_directory_ninja",
            "playbookID": "Active Directory Query V2 configuration with port"
        },
        {
            "integrations": "Active Directory Query v2",
            "instance_names": "active_directory_ninja",
            "playbookID": "Active Directory - ad-get-user limit check"
        },
        {
            "integrations": "Active Directory Query v2",
            "instance_names": "active_directory_ninja",
            "playbookID": "active directory search user with parentheses test"
        },
        {
            "integrations": "mysql",
            "playbookID": "MySQL Test"
        },
        {
            "playbookID": "Email Address Enrichment - Generic v2.1 - Test",
            "integrations": "Active Directory Query v2",
            "instance_names": "active_directory_ninja"
        },
        {
            "integrations": "Cofense Intelligence",
            "playbookID": "Test - Cofense Intelligence",
            "timeout": 500
        },
        {
            "playbookID": "GDPRContactAuthorities Test"
        },
        {
            "integrations": "Google Resource Manager",
            "playbookID": "GoogleResourceManager-Test",
            "timeout": 500,
            "nightly": true
        },
        {
            "integrations": "SlashNext Phishing Incident Response",
            "playbookID": "SlashNextPhishingIncidentResponse-Test",
            "timeout": 500,
            "nightly": true
        },
        {
            "integrations": "Google Cloud Storage",
            "playbookID": "GCS - Test",
            "timeout": 500,
            "nightly": true,
            "memory_threshold": 80
        },
        {
            "integrations": "GooglePubSub",
            "playbookID": "GooglePubSub_Test",
            "nightly": true,
            "timeout": 500,
            "fromversion": "5.0.0"
        },
        {
            "playbookID": "Calculate Severity - Generic v2 - Test",
            "integrations": [
                "Palo Alto Minemeld",
                "Active Directory Query v2"
            ],
            "instance_names": "active_directory_ninja",
            "fromversion": "4.5.0"
        },
        {
            "integrations": "Freshdesk",
            "playbookID": "Freshdesk-Test",
            "timeout": 500,
            "nightly": true
        },
        {
            "playbookID": "Autoextract - Test",
            "fromversion": "4.1.0"
        },
        {
            "playbookID": "FilterByList - Test",
            "fromversion": "4.5.0"
        },
        {
            "playbookID": "Impossible Traveler - Test",
            "integrations": [
                "Ipstack",
                "ipinfo",
                "Rasterize",
                "Active Directory Query v2",
                "Demisto REST API"
            ],
            "instance_names": "active_directory_ninja",
            "fromversion": "5.0.0",
            "timeout": 700
        },
        {
            "playbookID": "Active Directory - Get User Manager Details - Test",
            "integrations": "Active Directory Query v2",
            "instance_names": "active_directory_80k",
            "fromversion": "4.5.0"
        },
        {
            "integrations": "Kafka V2",
            "playbookID": "Kafka Test"
        },
        {
            "playbookID": "File Enrichment - Generic v2 - Test",
            "instance_names": "virus_total_private_api_general",
            "integrations": [
                "VirusTotal - Private API",
                "Cylance Protect v2"
            ],
            "is_mockable": false
        },
        {
            "integrations": [
                "epo",
                "McAfee Active Response"
            ],
            "playbookID": "Endpoint data collection test",
            "timeout": 500
        },
        {
            "integrations": [
                "epo",
                "McAfee Active Response"
            ],
            "playbookID": "MAR - Endpoint data collection test",
            "timeout": 500
        },
        {
            "integrations": "DUO Admin",
            "playbookID": "DuoAdmin API test playbook",
            "fromversion": "5.0.0"
        },
        {
            "integrations": [
                "TAXII Server",
                "TAXIIFeed"
            ],
            "playbookID": "TAXII_Feed_Test",
            "fromversion": "5.5.0",
            "timeout": 300,
            "instance_names": [
                "non_https_cert",
                "instance_execute"
            ]
        },
        {
            "integrations": [
                "TAXII Server",
                "TAXIIFeed"
            ],
            "playbookID": "TAXII_Feed_Test",
            "fromversion": "5.5.0",
            "timeout": 300,
            "instance_names": [
                "https_cert",
                "local_https"
            ]
        },
        {
            "integrations": "TAXII 2 Feed",
            "playbookID": "TAXII 2 Feed Test",
            "fromversion": "5.5.0"
        },
        {
            "integrations": "iDefense Feed",
            "playbookID": "Feed iDefense Test",
            "memory_threshold": 200,
            "fromversion": "5.5.0"
        },
        {
            "integrations": "Traps",
            "playbookID": "Traps test",
            "timeout": 600
        },
        {
            "playbookID": "TestShowScheduledEntries"
        },
        {
            "playbookID": "Calculate Severity - Standard - Test",
            "integrations": "Palo Alto Minemeld",
            "fromversion": "4.5.0"
        },
        {
            "integrations": "Symantec Advanced Threat Protection",
            "playbookID": "Symantec ATP Test"
        },
        {
            "playbookID": "HTTPListRedirects - Test SSL"
        },
        {
            "playbookID": "HTTPListRedirects Basic Test"
        },
        {
            "playbookID": "CheckDockerImageAvailableTest"
        },
        {
            "playbookID": "Extract Indicators From File - Generic v2 - Test",
            "integrations": [
                "Image OCR",
                "Rasterize"
            ],
            "timeout": 350,
            "memory_threshold": 200,
            "fromversion": "4.5.0"
        },
        {
            "playbookID": "Endpoint Enrichment - Generic v2.1 - Test",
            "integrations": [
                "Cylance Protect v2",
                "carbonblack-v2",
                "epo",
                "Active Directory Query v2"
            ],
            "instance_names": "active_directory_ninja"
        },
        {
            "playbookID": "EmailReputationTest",
            "integrations": "Have I Been Pwned? V2"
        },
        {
            "integrations": "Symantec Deepsight Intelligence",
            "playbookID": "Symantec Deepsight Test"
        },
        {
            "playbookID": "ExtractDomainFromEmailTest"
        },
        {
            "playbookID": "Wait Until Datetime - Test",
            "fromversion": "4.5.0"
        },
        {
            "playbookID": "PAN-OS DAG Configuration Test",
            "integrations": "Panorama",
            "instance_names": "palo_alto_panorama_9.0",
            "timeout": 1500
        },
        {
            "playbookID": "PAN-OS EDL Setup v3 Test",
            "integrations": [
                "Panorama",
                "palo_alto_networks_pan_os_edl_management"
            ],
            "instance_names": "palo_alto_firewall_9.0",
            "timeout": 300
        },
        {
            "integrations": "Snowflake",
            "playbookID": "Snowflake-Test"
        },
        {
            "playbookID": "Account Enrichment - Generic v2.1 - Test",
            "integrations": "Active Directory Query v2",
            "instance_names": "active_directory_ninja"
        },
        {
            "integrations": "Cisco Umbrella Investigate",
            "playbookID": "Domain Enrichment - Generic v2 - Test"
        },
        {
            "integrations": "Google BigQuery",
            "playbookID": "Google BigQuery Test"
        },
        {
            "integrations": "Zoom",
            "playbookID": "Zoom_Test"
        },
        {
            "playbookID": "IP Enrichment - Generic v2 - Test",
            "integrations": "Threat Crowd",
            "fromversion": "4.1.0"
        },
        {
            "integrations": "Cherwell",
            "playbookID": "Cherwell Example Scripts - test"
        },
        {
            "integrations": "Cherwell",
            "playbookID": "Cherwell - test"
        },
        {
            "integrations": "CarbonBlackProtectionV2",
            "playbookID": "Carbon Black Enterprise Protection V2 Test"
        },
        {
            "integrations": "Active Directory Query v2",
            "instance_names": "active_directory_ninja",
            "playbookID": "Test ADGetUser Fails with no instances 'Active Directory Query' (old version)"
        },
        {
            "integrations": "MITRE ATT&CK v2",
            "playbookID": "FeedMitreAttackv2_test",
            "memory_threshold": 150
        },
        {
            "integrations": "MITRE ATT&CK v2",
            "playbookID": "ExtractAttackPattern-Test",
            "memory_threshold": 150,
            "fromversion": "6.2.0"
        },
        {
            "integrations": "ANYRUN",
            "playbookID": "ANYRUN-Test"
        },
        {
            "integrations": "ANYRUN",
            "playbookID": "Detonate File - ANYRUN - Test"
        },
        {
            "integrations": "ANYRUN",
            "playbookID": "Detonate URL - ANYRUN - Test"
        },
        {
            "integrations": "Netcraft",
            "playbookID": "Netcraft test"
        },
        {
            "integrations": "EclecticIQ Platform",
            "playbookID": "EclecticIQ Test"
        },
        {
            "playbookID": "FormattingPerformance - Test",
            "fromversion": "5.0.0"
        },
        {
            "integrations": "AWS - EC2",
            "instance_names": "AWS - EC2",
            "playbookID": "AWS - EC2 Test Playbook",
            "fromversion": "5.0.0",
            "memory_threshold": 90
        },
        {
            "integrations": "AWS - EC2",
            "playbookID": "d66e5f86-e045-403f-819e-5058aa603c32"
        },
        {
            "integrations": "ANYRUN",
            "playbookID": "Detonate File From URL - ANYRUN - Test"
        },
        {
            "integrations": "AWS - CloudTrail",
            "playbookID": "3da2e31b-f114-4d7f-8702-117f3b498de9"
        },
        {
            "integrations": "carbonblackprotection",
            "playbookID": "67b0f25f-b061-4468-8613-43ab13147173"
        },
        {
            "integrations": "DomainTools",
            "playbookID": "DomainTools-Test"
        },
        {
            "integrations": "Exabeam",
            "playbookID": "Exabeam - Test"
        },
        {
            "integrations": "Cisco Spark",
            "playbookID": "Cisco Spark Test New"
        },
        {
            "integrations": "Remedy On-Demand",
            "playbookID": "Remedy-On-Demand-Test"
        },
        {
            "playbookID": "ssdeepreputationtest"
        },
        {
            "playbookID": "TestIsEmailAddressInternal"
        },
        {
            "integrations": "Google Cloud Compute",
            "playbookID": "GoogleCloudCompute-Test"
        },
        {
            "integrations": "AWS - S3",
            "playbookID": "97393cfc-2fc4-4dfe-8b6e-af64067fc436",
            "memory_threshold": 80
        },
        {
            "integrations": "Image OCR",
            "playbookID": "TestImageOCR"
        },
        {
            "integrations": "fireeye",
            "playbookID": "Detonate File - FireEye AX - Test"
        },
        {
            "integrations": [
                "Rasterize",
                "Image OCR"
            ],
            "playbookID": "Rasterize Test",
            "fromversion": "5.0.0"
        },
        {
            "integrations": "Rasterize",
            "playbookID": "RasterizeImageTest",
            "fromversion": "5.0.0"
        },
        {
            "integrations": "Ipstack",
            "playbookID": "Ipstack_Test"
        },
        {
            "integrations": "Perch",
            "playbookID": "Perch-Test"
        },
        {
            "integrations": "Forescout",
            "playbookID": "Forescout-Test"
        },
        {
            "integrations": "GitHub",
            "playbookID": "Git_Integration-Test"
        },
        {
            "integrations": "GitHub IAM",
            "playbookID": "Github IAM - Test Playbook",
            "fromversion": "6.1.0"
        },
        {
            "integrations": "LogRhythmRest",
            "playbookID": "LogRhythm REST test"
        },
        {
            "integrations": "AlienVault USM Anywhere",
            "playbookID": "AlienVaultUSMAnywhereTest"
        },
        {
            "playbookID": "PhishLabsTestPopulateIndicators"
        },
        {
            "playbookID": "Test_HTMLtoMD"
        },
        {
            "integrations": "PhishLabs IOC",
            "playbookID": "PhishLabsIOC TestPlaybook",
            "fromversion": "4.1.0"
        },
        {
            "integrations": "PerceptionPoint",
            "playbookID": "PerceptionPoint Test",
            "fromversion": "4.1.0"
        },
        {
            "integrations": "vmray",
            "playbookID": "VMRay-Test-File",
            "fromversion": "5.5.0"
        },
        {
            "integrations": "vmray",
            "playbookID": "File Enrichment - VMRay - Test",
            "fromversion": "5.0.0"
        },
        {
            "integrations": "AutoFocus V2",
            "playbookID": "AutoFocus V2 test",
            "fromversion": "5.0.0",
            "timeout": 1000
        },
        {
            "playbookID": "Process Email - Generic for Rasterize"
        },
        {
            "playbookID": "Send Investigation Summary Reports - Test",
            "integrations": "EWS Mail Sender",
            "fromversion": "4.5.0",
            "memory_threshold": 100
        },
        {
            "integrations": "Flashpoint",
            "playbookID": "Flashpoint_event-Test"
        },
        {
            "integrations": "Flashpoint",
            "playbookID": "Flashpoint_forum-Test"
        },
        {
            "integrations": "Flashpoint",
            "playbookID": "Flashpoint_report-Test"
        },
        {
            "integrations": "Flashpoint",
            "playbookID": "Flashpoint_reputation-Test"
        },
        {
            "integrations": "BluecatAddressManager",
            "playbookID": "Bluecat Address Manager test"
        },
        {
            "integrations": "MailListener - POP3 Beta",
            "playbookID": "MailListener-POP3 - Test"
        },
        {
            "playbookID": "sumList - Test"
        },
        {
            "integrations": "VulnDB",
            "playbookID": "Test-VulnDB"
        },
        {
            "integrations": "Shodan_v2",
            "playbookID": "Test-Shodan_v2",
            "timeout": 1000
        },
        {
            "integrations": "Threat Crowd",
            "playbookID": "ThreatCrowd - Test"
        },
        {
            "integrations": "GoogleDocs",
            "playbookID": "GoogleDocs-test"
        },
        {
            "playbookID": "Request Debugging - Test",
            "fromversion": "5.0.0"
        },
        {
            "integrations": "Kaspersky Security Center",
            "playbookID": "Kaspersky Security Center - Test",
            "fromversion": "5.5.0"
        },
        {
            "playbookID": "Test Convert file hash to corresponding hashes",
            "fromversion": "4.5.0",
            "integrations": "VirusTotal",
            "instance_names": "virus_total_general"
        },
        {
            "playbookID": "PAN-OS Query Logs For Indicators Test",
            "fromversion": "5.5.0",
            "timeout": 1500,
            "integrations": "Panorama",
            "instance_names": "palo_alto_panorama"
        },
        {
            "integrations": "Hybrid Analysis",
            "playbookID": "HybridAnalysis-Test",
            "timeout": 500,
            "fromversion": "4.1.0",
            "is_mockable": false
        },
        {
            "integrations": "Elasticsearch v2",
            "instance_names": "es_v7",
            "playbookID": "Elasticsearch_v2_test"
        },
        {
            "integrations": "ElasticsearchFeed",
            "instance_names": "es_demisto_feed",
            "playbookID": "Elasticsearch_Fetch_Demisto_Indicators_Test",
            "fromversion": "5.5.0"
        },
        {
            "integrations": "ElasticsearchFeed",
            "instance_names": "es_generic_feed",
            "playbookID": "Elasticsearch_Fetch_Custom_Indicators_Test",
            "fromversion": "5.5.0"
        },
        {
            "integrations": "Elasticsearch v2",
            "instance_names": "es_v6",
            "playbookID": "Elasticsearch_v2_test-v6"
        },
        {
            "integrations": "PolySwarm",
            "playbookID": "PolySwarm-Test"
        },
        {
            "integrations": "Kennav2",
            "playbookID": "Kenna Test"
        },
        {
            "integrations": "SecurityAdvisor",
            "playbookID": "SecurityAdvisor-Test",
            "fromversion": "4.5.0"
        },
        {
            "integrations": "Google Key Management Service",
            "playbookID": "Google-KMS-test",
            "pid_threshold": 6,
            "memory_threshold": 60
        },
        {
            "integrations": "SecBI",
            "playbookID": "SecBI - Test"
        },
        {
            "playbookID": "ExtractFQDNFromUrlAndEmail-Test"
        },
        {
            "integrations": "EWS v2",
            "playbookID": "Get EWS Folder Test",
            "fromversion": "4.5.0",
            "instance_names": "ewv2_regular",
            "timeout": 1200
        },
        {
            "integrations": "EWSO365",
            "playbookID": "EWS_O365_test",
            "fromversion": "5.0.0"
        },
        {
            "integrations": "EWSO365",
            "playbookID": "EWS_O365_send_mail_test",
            "fromversion": "5.0.0"
        },
        {
            "integrations": "QRadar_v2",
            "playbookID": "QRadar Indicator Hunting Test",
            "timeout": 600,
            "fromversion": "6.0.0"
        },
        {
            "integrations": "QRadar v3",
            "playbookID": "QRadar - Get Offense Logs Test",
            "timeout": 600,
            "fromversion": "6.0.0"
        },
        {
            "playbookID": "SetAndHandleEmpty test",
            "fromversion": "4.5.0"
        },
        {
            "integrations": "Tanium v2",
            "playbookID": "Tanium v2 - Test"
        },
        {
            "integrations": "Office 365 Feed",
            "playbookID": "Office365_Feed_Test",
            "fromversion": "5.5.0"
        },
        {
            "integrations": "GoogleCloudTranslate",
            "playbookID": "GoogleCloudTranslate-Test",
            "pid_threshold": 9
        },
        {
            "integrations": "Infoblox",
            "playbookID": "Infoblox Test"
        },
        {
            "integrations": "BPA",
            "playbookID": "Test-BPA",
            "fromversion": "4.5.0"
        },
        {
            "playbookID": "GetValuesOfMultipleFIelds Test",
            "fromversion": "4.5.0"
        },
        {
            "playbookID": "IsInternalHostName Test",
            "fromversion": "4.5.0"
        },
        {
            "playbookID": "DigitalGuardian-Test",
            "integrations": "Digital Guardian",
            "fromversion": "5.0.0"
        },
        {
            "integrations": "SplunkPy",
            "playbookID": "Splunk Indicator Hunting Test",
            "fromversion": "5.0.0",
            "memory_threshold": 500,
            "instance_names": "use_default_handler"
        },
        {
            "integrations": "BPA",
            "playbookID": "Test-BPA_Integration",
            "fromversion": "4.5.0"
        },
        {
            "integrations": "AutoFocus Feed",
            "playbookID": "playbook-FeedAutofocus_test",
            "fromversion": "5.5.0"
        },
        {
            "integrations": "AutoFocus Daily Feed",
            "playbookID": "playbook-FeedAutofocus_daily_test",
            "fromversion": "5.5.0"
        },
        {
            "integrations": "PaloAltoNetworks_PrismaCloudCompute",
            "playbookID": "PaloAltoNetworks_PrismaCloudCompute-Test"
        },
        {
            "integrations": "SaasSecurity",
            "playbookID": "SaasSecurity-Test"
        },
        {
            "integrations": "Recorded Future Feed",
            "playbookID": "RecordedFutureFeed - Test",
            "timeout": 1000,
            "fromversion": "5.5.0",
            "memory_threshold": 86
        },
        {
            "integrations": "Expanse",
            "playbookID": "test-Expanse-Playbook",
            "fromversion": "5.0.0"
        },
        {
            "integrations": "Expanse",
            "playbookID": "test-Expanse",
            "fromversion": "5.0.0"
        },
        {
            "integrations": "DShield Feed",
            "playbookID": "playbook-DshieldFeed_test",
            "fromversion": "5.5.0",
            "is_mockable": false
        },
        {
            "integrations": "AlienVault Reputation Feed",
            "playbookID": "AlienVaultReputationFeed_Test",
            "fromversion": "5.5.0",
            "memory_threshold": 190
        },
        {
            "integrations": "BruteForceBlocker Feed",
            "playbookID": "playbook-BruteForceBlocker_test",
            "fromversion": "5.5.0",
            "memory_threshold": 190
        },
        {
            "integrations": "F5Silverline",
            "playbookID": "F5Silverline_TestPlaybook",
            "fromversion": "6.0.0",
            "memory_threshold": 190
        },
        {
            "integrations": "Carbon Black Enterprise EDR",
            "playbookID": "Carbon Black Enterprise EDR Test",
            "fromversion": "5.0.0"
        },
        {
            "integrations": "MongoDB Key Value Store",
            "playbookID": "MongoDB KeyValueStore - Test",
            "pid_threshold": 12,
            "fromversion": "5.0.0"
        },
        {
            "integrations": "MongoDB Log",
            "playbookID": "MongoDBLog - Test",
            "pid_threshold": 12,
            "fromversion": "5.0.0"
        },
        {
            "integrations": "Google Chronicle Backstory",
            "playbookID": "Google Chronicle Backstory Asset - Test",
            "fromversion": "5.0.0"
        },
        {
            "integrations": "Google Chronicle Backstory",
            "playbookID": "Google Chronicle Backstory IOC Details - Test",
            "fromversion": "5.0.0"
        },
        {
            "integrations": "Google Chronicle Backstory",
            "playbookID": "Google Chronicle Backstory List Alerts - Test",
            "fromversion": "5.0.0"
        },
        {
            "integrations": "Google Chronicle Backstory",
            "playbookID": "Google Chronicle Backstory List IOCs - Test",
            "fromversion": "5.0.0"
        },
        {
            "integrations": "Google Chronicle Backstory",
            "playbookID": "Google Chronicle Backstory Reputation - Test",
            "fromversion": "5.0.0"
        },
        {
            "integrations": "Google Chronicle Backstory",
            "playbookID": "Google Chronicle Backstory List Events - Test",
            "fromversion": "5.0.0"
        },
        {
            "integrations": "Feodo Tracker IP Blocklist Feed",
            "instance_names": "feodo_tracker_ip_currently__active",
            "playbookID": "playbook-feodotrackeripblock_test_currently__active",
            "fromversion": "5.5.0"
        },
        {
            "integrations": "Feodo Tracker IP Blocklist Feed",
            "instance_names": "feodo_tracker_ip_30_days",
            "playbookID": "playbook-feodotrackeripblock_test_30_days",
            "fromversion": "5.5.0"
        },
        {
            "integrations": "Code42",
            "playbookID": "Code42-Test",
            "fromversion": "5.0.0",
            "timeout": 600
        },
        {
            "playbookID": "Code42 File Search Test",
            "integrations": "Code42",
            "fromversion": "5.0.0"
        },
        {
            "playbookID": "FetchIndicatorsFromFile-test",
            "fromversion": "5.5.0"
        },
        {
            "integrations": "RiskSense",
            "playbookID": "RiskSense Get Apps - Test"
        },
        {
            "integrations": "RiskSense",
            "playbookID": "RiskSense Get Host Detail - Test"
        },
        {
            "integrations": "RiskSense",
            "playbookID": "RiskSense Get Host Finding Detail - Test"
        },
        {
            "integrations": "RiskSense",
            "playbookID": "RiskSense Get Hosts - Test"
        },
        {
            "integrations": "RiskSense",
            "playbookID": "RiskSense Get Host Findings - Test"
        },
        {
            "integrations": "RiskSense",
            "playbookID": "RiskSense Get Unique Cves - Test"
        },
        {
            "integrations": "RiskSense",
            "playbookID": "RiskSense Get Unique Open Findings - Test"
        },
        {
            "integrations": "RiskSense",
            "playbookID": "RiskSense Get Apps Detail - Test"
        },
        {
            "integrations": "RiskSense",
            "playbookID": "RiskSense Apply Tag - Test"
        },
        {
            "integrations": "Indeni",
            "playbookID": "Indeni_test",
            "fromversion": "5.0.0"
        },
        {
            "integrations": "SafeBreach v2",
            "playbookID": "playbook-SafeBreach-Test",
            "fromversion": "5.5.0"
        },
        {
            "integrations": "AlienVault OTX TAXII Feed",
            "playbookID": "playbook-feedalienvaultotx_test",
            "fromversion": "5.5.0"
        },
        {
            "playbookID": "ExtractDomainAndFQDNFromUrlAndEmail-Test",
            "fromversion": "5.5.0"
        },
        {
            "integrations": "Cortex Data Lake",
            "playbookID": "Cortex Data Lake Test",
            "instance_names": "cdl_prod",
            "fromversion": "4.5.0"
        },
        {
            "integrations": "Cortex Data Lake",
            "playbookID": "Cortex Data Lake Test",
            "instance_names": "cdl_dev",
            "fromversion": "4.5.0"
        },
        {
            "integrations": "MongoDB",
            "playbookID": "MongoDB - Test"
        },
        {
            "integrations": "DNSDB_v2",
            "playbookID": "DNSDB-Test",
            "fromversion": "5.0.0"
        },
        {
            "playbookID": "DBotCreatePhishingClassifierV2FromFile-Test",
            "timeout": 60000,
            "fromversion": "6.1.0",
            "instance_names": "ml_dummy_prod",
            "integrations": "AzureWAF"
        },
        {
            "integrations": "IBM Resilient Systems",
            "playbookID": "IBM Resilient Systems Test"
        },
        {
            "integrations": [
                "Prisma Access",
                "Prisma Access Egress IP feed"
            ],
            "playbookID": "Prisma_Access_Egress_IP_Feed-Test",
            "timeout": 60000,
            "fromversion": "5.5.0",
            "nightly": true
        },
        {
            "integrations": "Prisma Access",
            "playbookID": "Prisma_Access-Test",
            "timeout": 60000,
            "fromversion": "5.5.0",
            "nightly": true
        },
        {
            "playbookID": "EvaluateMLModllAtProduction-Test",
            "fromversion": "5.5.0"
        },
        {
            "integrations": "Google IP Ranges Feed",
            "playbookID": "Fetch Indicators Test",
            "fromversion": "6.0.0"
        },
        {
            "integrations": "Azure AD Connect Health Feed",
            "playbookID": "FeedAzureADConnectHealth_Test",
            "fromversion": "5.5.0"
        },
        {
            "integrations": "Zoom Feed",
            "playbookID": "FeedZoom_Test",
            "fromversion": "5.5.0"
        },
        {
            "playbookID": "PCAP Analysis Test",
            "integrations": [
                "ipinfo",
                "WildFire-v2"
            ],
            "fromversion": "5.0.0",
            "timeout": 1200
        },
        {
            "integrations": "Workday",
            "playbookID": "Workday - Test",
            "fromversion": "5.0.0",
            "timeout": 600
        },
        {
            "integrations": "Unit42 Feed",
            "playbookID": "Unit42 Feed - Test",
            "fromversion": "5.5.0",
            "timeout": 600
        },
        {
            "integrations": "CrowdStrikeMalquery",
            "playbookID": "CrowdStrikeMalquery-Test",
            "fromversion": "5.0.0",
            "timeout": 2500
        },
        {
            "integrations": "Sixgill_Darkfeed",
            "playbookID": "Sixgill-Darkfeed_Test",
            "fromversion": "5.5.0"
        },
        {
            "playbookID": "hashIncidentFields-test",
            "fromversion": "4.5.0",
            "timeout": 60000
        },
        {
            "integrations": "RSA Archer v2",
            "playbookID": "Archer v2 - Test",
            "fromversion": "5.0.0",
            "timeout": 600
        },
        {
            "integrations": "WootCloud",
            "playbookID": "TestWootCloudPlaybook",
            "fromversion": "5.0.0"
        },
        {
            "integrations": "Ivanti Heat",
            "playbookID": "Ivanti Heat - Test"
        },
        {
            "integrations": "MicrosoftCloudAppSecurity",
            "playbookID": "MicrosoftCloudAppSecurity-Test"
        },
        {
            "integrations": "Blueliv ThreatCompass",
            "playbookID": "Blueliv_ThreatCompass_test",
            "fromversion": "5.0.0"
        },
        {
            "playbookID": "IncreaseIncidentSeverity-Test",
            "fromversion": "5.0.0"
        },
        {
            "integrations": "TrendMicro Cloud App Security",
            "playbookID": "playbook_TrendmicroCAS_Test",
            "fromversion": "5.0.0",
            "timeout": 300
        },
        {
            "playbookID": "IfThenElse-Test",
            "fromversion": "5.0.0"
        },
        {
            "integrations": "Imperva WAF",
            "playbookID": "Imperva WAF - Test"
        },
        {
            "integrations": "CheckPointFirewall_v2",
            "playbookID": "checkpoint-testplaybook",
            "timeout": 500,
            "nightly": true
        },
        {
            "playbookID": "FailedInstances - Test",
            "integrations": "Whois",
            "fromversion": "4.5.0"
        },
        {
            "integrations": "F5 ASM",
            "playbookID": "playbook-F5_ASM-Test",
            "timeout": 600,
            "fromversion": "5.0.0",
            "nightly": true
        },
        {
            "playbookID": "Hatching Triage - Detonate File",
            "integrations": "Hatching Triage",
            "fromversion": "5.5.0"
        },
        {
            "integrations": "Rundeck",
            "playbookID": "Rundeck_test",
            "fromversion": "5.5.0",
            "is_mockable": false
        },
        {
            "playbookID": "Field polling test",
            "timeout": 600,
            "fromversion": "5.0.0"
        },
        {
            "integrations": "Generic Webhook",
            "playbookID": "Generic Webhook - Test",
            "fromversion": "5.5.0"
        },
        {
            "integrations": "Palo Alto Networks Enterprise DLP",
            "playbookID": "Palo_Alto_Networks_Enterprise_DLP - Test",
            "fromversion": "5.0.0"
        },
        {
            "integrations": "Cryptocurrency",
            "playbookID": "Cryptocurrency-Test",
            "is_mockable": false
        },
        {
            "integrations": "Public DNS Feed",
            "playbookID": "Public_DNS_Feed_Test",
            "fromversion": "5.5.0"
        },
        {
            "integrations": "BitcoinAbuse",
            "playbookID": "BitcoinAbuse-test",
            "fromversion": "5.5.0"
        },
        {
            "integrations": "ExpanseV2",
            "playbookID": "ExpanseV2 Test",
            "fromversion": "6.0.0"
        },
        {
            "integrations": "FeedExpanse",
            "playbookID": "Feed Expanse Test",
            "fromversion": "6.0.0"
        },
        {
            "integrations": "MicrosoftGraphIdentityandAccess",
            "playbookID": "Identity & Access test playbook"
        },
        {
            "integrations": "MicrosoftPolicyAndComplianceAuditLog",
            "playbookID": "Audit Log - Test"
        },
        {
            "integrations": "Nutanix Hypervisor",
            "playbookID": "Nutanix-test"
        },
        {
            "integrations": "Azure Storage",
            "playbookID": "Azure Storage - Test"
        },
        {
            "integrations": "MicrosoftGraphApplications",
            "playbookID": "MSGraph Applications Test"
        },
        {
            "integrations": "EWS Extension Online Powershell v2",
            "playbookID": "EWS Extension: Powershell Online V2 Test",
            "fromversion": "6.0.0",
            "toversion": "6.0.9",
            "timeout": 250
        },
        {
            "integrations": "VirusTotal (API v3)",
            "playbookID": "VirusTotal (API v3) Detonate Test",
            "instance_names": [
                "virus_total_v3",
                "virus_total_v3_premium"
            ],
            "is_mockable": false
        },
        {
            "integrations": "VirusTotal (API v3)",
            "playbookID": "VirusTotalV3-test",
            "instance_names": [
                "virus_total_v3"
            ],
            "fromversion": "5.5.0"
        },
        {
            "integrations": "HostIo",
            "playbookID": "HostIo_Test"
        },
        {
            "playbookID": "CreateCertificate-Test",
            "fromversion": "5.5.0"
        },
        {
            "integrations": "LogPoint SIEM Integration",
            "playbookID": "LogPoint SIEM Integration - Test Playbook 1"
        },
        {
            "integrations": "LogPoint SIEM Integration",
            "playbookID": "LogPoint SIEM Integration - Test Playbook 2"
        },
        {
            "integrations": "Cisco Stealthwatch",
            "fromversion": "5.5.0",
            "playbookID": "Cisco Stealthwatch Test"
        },
        {
            "integrations": "cymulate_v2",
            "playbookID": "Cymulate V2 Test",
            "fromversion": "6.0.0"
        },
        {
            "integrations": "OpenCTI",
            "playbookID": "OpenCTI Test",
            "fromversion": "5.0.0"
        },
        {
            "integrations": "Microsoft Graph API",
            "playbookID": "Microsoft Graph API - Test",
            "fromversion": "5.0.0"
        },
        {
            "integrations": "QRadar v3",
            "playbookID": "QRadar_v3-test",
            "fromversion": "6.0.0"
        },
        {
            "playbookID": "DbotPredictOufOfTheBoxTest",
            "fromversion": "4.5.0",
            "timeout": 1000
        },
        {
            "playbookID": "DbotPredictOufOfTheBoxTestV2",
            "fromversion": "5.5.0",
            "timeout": 1000
        },
        {
            "integrations": "HPEArubaClearPass",
            "playbookID": "HPEArubaClearPass_TestPlaybook",
            "fromversion": "6.0.0"
        },
        {
            "integrations": "CrowdstrikeFalcon",
            "playbookID": "Get endpoint details - Generic - test",
            "fromversion": "5.5.0"
        },
        {
            "integrations": "CrowdstrikeFalcon",
            "playbookID": "Isolate and unisolate endpoint - test",
            "fromversion": "5.5.0"
        },
        {
            "integrations": "VirusTotal - Premium (API v3)",
            "playbookID": "VirusTotal Premium v3 TestPlaybook",
            "fromversion": "5.5.0"
        },
        {
            "integrations": "Armis",
            "playbookID": "Armis-Test",
            "fromversion": "5.5.0"
        },
        {
            "playbookID": "Tidy - Test",
            "integrations": [
                "AWS - EC2",
                "Demisto REST API",
                "Tidy"
            ],
            "instance_names": [
                "aws_alloacte_host"
            ],
            "fromversion": "6.0.0",
            "nightly": true
        },
        {
            "integrations": "Trend Micro Deep Security",
            "playbookID": "Trend Micro Deep Security - Test"
        },
        {
            "integrations": "Carbon Black Endpoint Standard",
            "playbookID": "carbonBlackEndpointStandardTestPlaybook",
            "fromversion": "5.5.0",
            "is_mockable": false
        },
        {
            "integrations": "Proofpoint TAP v2",
            "playbookID": "ProofpointTAP-Test"
        },
        {
            "integrations": "QualysV2",
            "playbookID": "QualysVulnerabilityManagement-Test",
            "fromversion": "5.5.0",
            "timeout": 3000
        },
        {
            "integrations": "ThreatExchange v2",
            "playbookID": "ThreatExchangeV2-test",
            "fromversion": "5.5.0"
        },
        {
            "integrations": "NetscoutAED",
            "playbookID": "NetscoutAED-Test",
            "fromversion": "5.5.0"
        },
        {
            "integrations": "VMware Workspace ONE UEM (AirWatch MDM)",
            "playbookID": "VMware Workspace ONE UEM (AirWatch MDM)-Test",
            "fromversion": "6.0.0"
        },
        {
            "integrations": "CarbonBlackLiveResponseCloud",
            "playbookID": "CarbonBlackLiveResponseCloud-Test",
            "fromversion": "5.5.0",
            "is_mockable": false
        },
        {
            "playbookID": "EDL Performance Test",
            "instance_names": "edl_auto",
            "integrations": [
                "EDL",
                "Create-Mock-Feed-Relationships"
            ],
            "fromversion": "6.0.0",
            "timeout": 3500,
            "memory_threshold": 900,
            "pid_threshold": 12,
            "context_print_dt": "EDLHey"
        },
        {
            "playbookID": "Export Indicators Performance Test",
            "instance_names": "eis_auto",
            "integrations": [
                "ExportIndicators",
                "Create-Mock-Feed-Relationships"
            ],
            "fromversion": "6.0.0",
            "timeout": 3500,
            "memory_threshold": 900,
            "pid_threshold": 12,
            "context_print_dt": "EISHey"
        },
        {
            "integrations": "jamf v2",
            "playbookID": "Jamf_v2_test",
            "fromversion": "5.5.0"
        },
        {
            "integrations": "GuardiCore v2",
            "playbookID": "GuardiCoreV2-Test",
            "fromversion": "6.0.0"
        },
        {
            "playbookID": "DBot Build Phishing Classifier Test - Multiple Algorithms",
            "timeout": 60000,
            "fromversion": "6.1.0",
            "instance_names": "ml_dummy_prod",
            "integrations": "AzureWAF"
        },
        {
            "integrations": [
                "AutoFocus Daily Feed",
                "Demisto REST API"
            ],
            "playbookID": "Fetch Indicators Test",
            "fromversion": "6.0.0",
            "is_mockable": false,
            "timeout": 2400
        },
        {
            "integrations": "SOCRadarIncidents",
            "playbookID": "SOCRadarIncidents-Test"
        },
        {
            "integrations": "SOCRadarThreatFusion",
            "playbookID": "SOCRadarThreatFusion-Test"
        },
        {
            "integrations": "TheHive Project",
            "playbookID": "Playbook_TheHiveProject_Test",
            "fromversion": "6.0.0"
        },
        {
            "integrations": [
                "ServiceNow v2",
                "Demisto REST API"
            ],
            "playbookID": "Fetch Incidents Test",
            "instance_names": "snow_basic_auth",
            "fromversion": "6.0.0",
            "is_mockable": false,
            "timeout": 2400
        },
        {
            "integrations": [
                "MalwareBazaar Feed",
                "Demisto REST API"
            ],
            "playbookID": "Fetch Indicators Test",
            "fromversion": "6.0.0",
            "is_mockable": false,
            "instance_names": "malwarebazzar_auto",
            "timeout": 2400
        },
        {
            "playbookID": "SolarWinds-Test",
            "fromversion": "5.5.0",
            "integrations": [
                "SolarWinds"
            ]
        },
        {
            "playbookID": "BastilleNetworks-Test",
            "fromversion": "5.0.0",
            "integrations": [
                "Bastille Networks"
            ]
        },
        {
            "playbookID": "bc993d1a-98f5-4554-8075-68a38004c119",
            "fromversion": "5.0.0",
            "integrations": [
                "Gamma"
            ]
        },
        {
            "playbookID": "Service Desk Plus (On-Premise) Test",
            "fromversion": "5.0.0",
            "integrations": [
                "ServiceDeskPlus (On-Premise)"
            ]
        },
        {
            "playbookID": "IronDefense Test",
            "fromversion": "5.0.0",
            "integrations": [
                "IronDefense"
            ]
        },
        {
            "playbookID": "AgariPhishingDefense-Test",
            "fromversion": "5.0.0",
            "integrations": [
                "Agari Phishing Defense"
            ]
        },
        {
            "playbookID": "SecurityIntelligenceServicesFeed - Test",
            "fromversion": "5.5.0",
            "integrations": [
                "SecurityIntelligenceServicesFeed"
            ]
        },
        {
            "playbookID": "FeedTalosTestPlaybook",
            "fromversion": "5.5.0",
            "integrations": [
                "Talos Feed"
            ]
        },
        {
            "playbookID": "Netscout Arbor Sightline - Test Playbook",
            "fromversion": "5.5.0",
            "integrations": [
                "NetscoutArborSightline"
            ]
        },
        {
            "playbookID": "test_MsGraphFiles",
            "fromversion": "5.0.0",
            "integrations": [
                "Microsoft_Graph_Files"
            ]
        },
        {
            "playbookID": "AlphaVantage Test Playbook",
            "fromversion": "6.0.0",
            "integrations": [
                "AlphaVantage"
            ]
        },
        {
            "playbookID": "Azure SQL - Test",
            "fromversion": "5.0.0",
            "integrations": [
                "Azure SQL Management"
            ]
        },
        {
            "playbookID": "Sophos Central Test",
            "fromversion": "5.0.0",
            "integrations": [
                "Sophos Central"
            ]
        },
        {
            "playbookID": "Microsoft Graph Groups - Test",
            "fromversion": "5.0.0",
            "integrations": [
                "Microsoft Graph Groups"
            ]
        },
        {
            "playbookID": "Humio-Test",
            "fromversion": "5.0.0",
            "integrations": [
                "Humio"
            ]
        },
        {
            "playbookID": "Blueliv_ThreatContext_test",
            "fromversion": "5.0.0",
            "integrations": [
                "Blueliv ThreatContext"
            ]
        },
        {
            "playbookID": "Darktrace Test Playbook",
            "fromversion": "6.0.0",
            "integrations": [
                "Darktrace"
            ]
        },
        {
            "playbookID": "Recorded Future Test Playbook",
            "fromversion": "5.0.0",
            "integrations": [
                "Recorded Future v2"
            ]
        },
        {
            "playbookID": "get_file_sample_by_hash_-_cylance_protect_-_test",
            "fromversion": "5.0.0",
            "integrations": [
                "Cylance Protect v2"
            ]
        },
        {
            "playbookID": "EDL Indicator Performance Test",
            "fromversion": "6.0.0"
        },
        {
            "playbookID": "EDL Performance Test - Concurrency",
            "fromversion": "6.0.0"
        },
        {
            "playbookID": "Venafi - Test",
            "fromversion": "5.0.0",
            "integrations": [
                "Venafi"
            ]
        },
        {
            "playbookID": "3da36d51-3cdf-4120-882a-cee03b038b89",
            "fromversion": "5.0.0",
            "integrations": [
                "FortiManager"
            ]
        },
        {
            "playbookID": "X509Certificate Test Playbook",
            "fromversion": "6.0.0"
        },
        {
            "playbookID": "Pcysys-Test",
            "fromversion": "5.0.0",
            "integrations": [
                "Pentera"
            ]
        },
        {
            "playbookID": "Pentera Run Scan and Create Incidents - Test",
            "fromversion": "5.0.0",
            "integrations": [
                "Pentera"
            ]
        },
        {
            "playbookID": "Google Chronicle Backstory List Detections - Test",
            "fromversion": "5.0.0",
            "integrations": [
                "Google Chronicle Backstory"
            ]
        },
        {
            "playbookID": "Google Chronicle Backstory List Rules - Test",
            "fromversion": "5.0.0",
            "integrations": [
                "Google Chronicle Backstory"
            ]
        },
        {
            "playbookID": "McAfee ESM v2 - Test",
            "fromversion": "5.0.0",
            "integrations": [
                "McAfee ESM v2"
            ]
        },
        {
            "playbookID": "McAfee ESM Watchlists - Test",
            "fromversion": "5.0.0",
            "integrations": [
                "McAfee ESM v2"
            ]
        },
        {
            "playbookID": "Acalvio Sample Playbook",
            "fromversion": "5.0.0",
            "integrations": [
                "Acalvio ShadowPlex"
            ]
        },
        {
            "playbookID": "playbook-SophosXGFirewall-test",
            "fromversion": "5.0.0",
            "integrations": [
                "sophos_firewall"
            ]
        },
        {
            "playbookID": "CircleCI-Test",
            "fromversion": "5.5.0",
            "integrations": [
                "CircleCI"
            ]
        },
        {
            "playbookID": "XMCyberIntegration-Test",
            "fromversion": "6.0.0",
            "integrations": [
                "XMCyber"
            ]
        },
        {
            "playbookID": "a60ae34e-7a00-4a06-81ca-2ca6ea1d58ba",
            "fromversion": "6.0.0",
            "integrations": [
                "AnsibleAlibabaCloud"
            ]
        },
        {
            "playbookID": "Carbon Black Enterprise EDR Process Search Test",
            "fromversion": "5.0.0",
            "integrations": [
                "Carbon Black Enterprise EDR"
            ]
        },
        {
            "playbookID": "Logzio - Test",
            "fromversion": "5.0.0",
            "integrations": [
                "Logz.io"
            ]
        },
        {
            "playbookID": "PAN-OS Create Or Edit Rule Test",
            "fromversion": "6.1.0",
            "integrations": [
                "Panorama"
            ]
        },
        {
            "playbookID": "GoogleCloudSCC-Test",
            "fromversion": "5.0.0",
            "integrations": [
                "GoogleCloudSCC"
            ]
        },
        {
            "playbookID": "SailPointIdentityNow-Test",
            "fromversion": "6.0.0",
            "integrations": [
                "SailPointIdentityNow"
            ]
        },
        {
            "playbookID": "playbook-Cyberint_Test",
            "fromversion": "5.0.0",
            "integrations": [
                "cyberint"
            ]
        },
        {
            "playbookID": "Druva-Test",
            "fromversion": "5.0.0",
            "integrations": [
                "Druva Ransomware Response"
            ]
        },
        {
            "playbookID": "LogPoint SIEM Integration - Test Playbook 3",
            "fromversion": "6.0.0",
            "integrations": [
                "LogPoint SIEM Integration"
            ]
        },
        {
            "playbookID": "TestGraPlayBook",
            "fromversion": "5.0.0",
            "integrations": [
                "Gurucul-GRA"
            ]
        },
        {
            "playbookID": "TestGreatHornPlaybook",
            "fromversion": "6.0.0",
            "integrations": [
                "GreatHorn"
            ]
        },
        {
            "playbookID": "Microsoft Defender Advanced Threat Protection - Test",
            "fromversion": "5.0.0",
            "integrations": [
                "Microsoft Defender Advanced Threat Protection"
            ]
        },
        {
            "playbookID": "Polygon-Test",
            "fromversion": "5.0.0",
            "integrations": [
                "Group-IB TDS Polygon"
            ]
        },
        {
            "playbookID": "TrustwaveSEG-Test",
            "fromversion": "5.0.0",
            "integrations": [
                "trustwave secure email gateway"
            ]
        },
        {
            "playbookID": "MicrosoftGraphMail-Test",
            "fromversion": "5.0.0",
            "integrations": [
                "MicrosoftGraphMail"
            ]
        },
        {
            "playbookID": "PassiveTotal_v2-Test",
            "fromversion": "5.0.0",
            "integrations": [
                "PassiveTotal v2",
                "PassiveTotal"
            ]
        },
        {
            "playbookID": "02ea5cef-3169-4b17-8f4d-604b44e6348a",
            "fromversion": "5.0.0",
            "integrations": [
                "Cognni"
            ]
        },
        {
            "playbookID": "playbook-InsightIDR-test",
            "fromversion": "5.0.0",
            "integrations": [
                "Rapid7 InsightIDR"
            ]
        },
        {
            "playbookID": "Cofense Intelligence v2 test",
            "fromversion": "5.5.0",
            "integrations": [
                "CofenseIntelligenceV2"
            ]
        },
        {
            "playbookID": "opsgenie-test-playbook",
            "fromversion": "6.0.0",
            "integrations": [
                "Opsgeniev2"
            ]
        },
        {
            "playbookID": "FraudWatch-Test",
            "fromversion": "5.0.0",
            "integrations": [
                "FraudWatch"
            ]
        },
        {
            "playbookID": "SepioPrimeAPI-Test",
            "fromversion": "5.0.0",
            "integrations": [
                "Sepio"
            ]
        },
        {
            "playbookID": "SX - PC - Test Playbook",
            "fromversion": "5.5.0",
            "integrations": [
                "PingCastle"
            ]
        },
        {
            "playbookID": "JARM-Test",
            "fromversion": "5.0.0",
            "integrations": [
                "JARM"
            ]
        },
        {
            "playbookID": "Playbook-HYASInsight-Test",
            "fromversion": "6.0.0",
            "integrations": [
                "HYAS Insight"
            ]
        },
        {
            "playbookID": "ConcentricAI Demo Playbook",
            "fromversion": "6.0.0",
            "integrations": [
                "ConcentricAI"
            ]
        },
        {
            "playbookID": "Cyberpion-Test",
            "fromversion": "6.0.0",
            "integrations": [
                "Cyberpion"
            ]
        },
        {
            "playbookID": "CrowdStrike OpenAPI - Test",
            "fromversion": "6.0.0",
            "integrations": [
                "CrowdStrike OpenAPI"
            ]
        },
        {
            "playbookID": "Smokescreen IllusionBLACK-Test",
            "fromversion": "5.0.0",
            "integrations": [
                "Smokescreen IllusionBLACK"
            ]
        },
        {
            "playbookID": "TestCymptomPlaybook",
            "fromversion": "5.0.0",
            "integrations": [
                "Cymptom"
            ]
        },
        {
            "playbookID": "GitLab-test-playbook",
            "fromversion": "6.0.0",
            "integrations": [
                "GitLab",
                "LGTM",
                "MinIO",
                "Docker Engine API"
            ]
        },
        {
            "playbookID": "LGTM-test-playbook",
            "fromversion": "6.0.0",
            "integrations": [
                "GitLab",
                "LGTM",
                "MinIO",
                "Docker Engine API"
            ]
        },
        {
            "playbookID": "playbook-MinIO-Test",
            "fromversion": "6.0.0",
            "integrations": [
                "GitLab",
                "LGTM",
                "MinIO",
                "Docker Engine API"
            ]
        },
        {
            "playbookID": "MSGraph_DeviceManagement_Test",
            "fromversion": "5.0.0",
            "integrations": [
                "Microsoft Graph Device Management"
            ]
        },
        {
            "playbookID": "G Suite Security Alert Center-Test",
            "fromversion": "5.0.0",
            "integrations": [
                "G Suite Security Alert Center"
            ]
        },
        {
            "playbookID": "VerifyOOBV2Predictions-Test",
            "fromversion": "5.5.0"
        },
        {
            "playbookID": "PAN OS EDL Management - Test",
            "fromversion": "5.0.0",
            "integrations": [
                "palo_alto_networks_pan_os_edl_management"
            ]
        },
        {
            "playbookID": "Group-IB Threat Intelligence & Attribution-Test",
            "fromversion": "6.0.0",
            "integrations": [
                "Group-IB Threat Intelligence & Attribution Feed",
                "Group-IB Threat Intelligence & Attribution"
            ]
        },
        {
            "playbookID": "CounterCraft - Test",
            "fromversion": "5.0.0",
            "integrations": [
                "CounterCraft Deception Director"
            ]
        },
        {
            "playbookID": "Microsoft Graph Security Test",
            "fromversion": "5.0.0",
            "integrations": [
                "Microsoft Graph"
            ]
        },
        {
            "playbookID": "Azure Kubernetes Services - Test",
            "fromversion": "5.0.0",
            "integrations": [
                "Azure Kubernetes Services"
            ]
        },
        {
            "playbookID": "Cortex XDR - IOC - Test without fetch",
            "fromversion": "5.5.0",
            "integrations": [
                "Cortex XDR - IR",
                "Cortex XDR - IOC"
            ]
        },
        {
            "playbookID": "PaloAltoNetworks_IoT-Test",
            "fromversion": "5.0.0",
            "integrations": [
                "Palo Alto Networks IoT"
            ]
        },
        {
            "playbookID": "GreyNoise-Test",
            "fromversion": "5.5.0",
            "integrations": [
                "GreyNoise Community",
                "GreyNoise"
            ]
        },
        {
            "playbookID": "xMatters-Test",
            "fromversion": "5.5.0",
            "integrations": [
                "xMatters"
            ]
        },
        {
            "playbookID": "TestCentrifyPlaybook",
            "fromversion": "6.0.0",
            "integrations": [
                "Centrify Vault"
            ]
        },
        {
            "playbookID": "Infinipoint-Test",
            "fromversion": "5.0.0",
            "integrations": [
                "Infinipoint"
            ]
        },
        {
            "playbookID": "CyrenThreatInDepth-Test",
            "fromversion": "6.0.0",
            "integrations": [
                "CyrenThreatInDepth"
            ]
        },
        {
            "playbookID": "CVSS Calculator Test",
            "fromversion": "5.0.0"
        },
        {
            "playbookID": "7d8ac1af-2d1e-4ed9-875c-d3257d2c6830",
            "fromversion": "6.0.0",
            "integrations": [
                "AnsibleHCloud"
            ]
        },
        {
            "playbookID": "Archer-Test-Playbook",
            "fromversion": "5.0.0",
            "integrations": [
                "RSA Archer",
                "RSA Archer v2"
            ]
        },
        {
            "playbookID": "SMB test",
            "fromversion": "5.0.0",
            "integrations": [
                "Server Message Block (SMB) v2",
                "Server Message Block (SMB)"
            ]
        },
        {
            "playbookID": "Cymulate V1 Test",
            "fromversion": "6.0.0",
            "integrations": [
                "cymulate_v2",
                "Cymulate"
            ]
        },
        {
            "playbookID": "TestUptycs",
            "fromversion": "5.0.0",
            "integrations": [
                "Uptycs"
            ]
        },
        {
            "playbookID": "Microsoft Graph Calendar - Test",
            "fromversion": "5.0.0",
            "integrations": [
                "Microsoft Graph Calendar"
            ]
        },
        {
            "playbookID": "VMRay-Test-URL",
            "fromversion": "5.5.0",
            "integrations": [
                "vmray"
            ]
        },
        {
            "playbookID": "Thycotic-Test",
            "fromversion": "6.0.0",
            "integrations": [
                "Thycotic"
            ]
        },
        {
            "playbookID": "Test Playbook TrendMicroDDA",
            "fromversion": "5.0.0",
            "integrations": [
                "Trend Micro Deep Discovery Analyzer Beta"
            ]
        },
        {
            "playbookID": "CrowdStrike_Falcon_X_-Test-Detonate_URL",
            "fromversion": "5.0.0",
            "integrations": [
                "CrowdStrike Falcon X"
            ]
        },
        {
            "playbookID": "CrowdStrike_Falcon_X_-Test-Detonate_File",
            "fromversion": "5.0.0",
            "integrations": [
                "CrowdStrike Falcon X"
            ]
        },
        {
            "playbookID": "Phishing - Core - Test - Actual Incident",
            "fromversion": "6.0.0",
            "timeout": 4600,
            "integrations": [
                "EWS Mail Sender",
                "Demisto REST API",
                "Rasterize"
            ],
            "memory_threshold": 200
        },
        {
            "playbookID": "Phishing v2 - Test - Actual Incident",
            "fromversion": "6.0.0"
        },
        {
            "playbookID": "PCAP Search test",
            "fromversion": "5.0.0"
        },
        {
            "playbookID": "PCAP Parsing And Indicator Enrichment Test",
            "fromversion": "5.0.0"
        },
        {
            "playbookID": "PCAP File Carving Test",
            "fromversion": "5.0.0"
        },
        {
            "playbookID": "Trello Test",
            "fromversion": "6.0.0",
            "integrations": [
                "Trello"
            ]
        },
        {
            "playbookID": "Google Drive Permissions Test",
            "fromversion": "5.0.0",
            "integrations": [
                "GoogleDrive"
            ]
        },
        {
            "playbookID": "RiskIQDigitalFootprint-Test",
            "fromversion": "5.5.0",
            "integrations": [
                "RiskIQDigitalFootprint"
            ]
        },
        {
            "playbookID": "playbook-feodoteackerhash_test",
            "fromversion": "5.5.0",
            "integrations": [
                "Feodo Tracker IP Blocklist Feed",
                "Feodo Tracker Hashes Feed"
            ]
        },
        {
            "playbookID": "playbook-feodotrackeripblock_test",
            "fromversion": "5.5.0",
            "integrations": [
                "Feodo Tracker IP Blocklist Feed",
                "Feodo Tracker Hashes Feed"
            ]
        },
        {
            "playbookID": "CyberTotal_TestPlaybook",
            "fromversion": "5.0.0",
            "integrations": [
                "CyberTotal"
            ]
        },
        {
            "playbookID": "Deep_Instinct-Test",
            "fromversion": "5.0.0",
            "integrations": [
                "Deep Instinct"
            ]
        },
        {
            "playbookID": "Zabbix - Test",
            "fromversion": "5.0.0",
            "integrations": [
                "Zabbix"
            ]
        },
        {
            "playbookID": "GCS Object Policy (ACL) - Test",
            "fromversion": "5.0.0",
            "integrations": [
                "Google Cloud Storage"
            ]
        },
        {
            "playbookID": "GCS Bucket Management - Test",
            "fromversion": "5.0.0",
            "integrations": [
                "Google Cloud Storage"
            ]
        },
        {
            "playbookID": "GCS Bucket Policy (ACL) - Test",
            "fromversion": "5.0.0",
            "integrations": [
                "Google Cloud Storage"
            ]
        },
        {
            "playbookID": "GCS Object Operations - Test",
            "fromversion": "5.0.0",
            "integrations": [
                "Google Cloud Storage"
            ]
        },
        {
            "playbookID": "OpenLDAP - Test",
            "fromversion": "5.0.0",
            "integrations": [
                "OpenLDAP"
            ]
        },
        {
            "playbookID": "Splunk-Test",
            "fromversion": "5.0.0",
            "integrations": [
                "SplunkPy"
            ]
        },
        {
            "playbookID": "SplunkPySearch_Test",
            "fromversion": "5.0.0",
            "integrations": [
                "SplunkPy"
            ]
        },
        {
            "playbookID": "SplunkPy KV commands",
            "fromversion": "5.0.0",
            "integrations": [
                "SplunkPy"
            ]
        },
        {
            "playbookID": "SplunkPy-Test-V2",
            "fromversion": "5.0.0",
            "integrations": [
                "SplunkPy"
            ]
        },
        {
            "playbookID": "FireEye-Detection-on-Demand-Test",
            "fromversion": "6.0.0",
            "integrations": [
                "FireEye Detection on Demand"
            ]
        },
        {
            "playbookID": "TestIPQualityScorePlaybook",
            "fromversion": "5.0.0",
            "integrations": [
                "IPQualityScore"
            ]
        },
        {
            "playbookID": "Send Email To Recipients",
            "fromversion": "5.0.0",
            "integrations": [
                "EWS Mail Sender"
            ]
        },
        {
            "playbookID": "Endace-Test",
            "fromversion": "5.0.0",
            "integrations": [
                "Endace"
            ]
        },
        {
            "playbookID": "StringToArray_test",
            "fromversion": "6.0.0"
        },
        {
            "playbookID": "URLSSLVerification_test",
            "fromversion": "5.0.0"
        },
        {
            "playbookID": "playbook-SearchIncidentsV2InsideGenericPollng-Test",
            "fromversion": "5.0.0"
        },
        {
            "playbookID": "IsRFC1918-Test",
            "fromversion": "5.0.0"
        },
        {
            "playbookID": "Base64 File in List Test",
            "fromversion": "5.0.0"
        },
        {
            "playbookID": "DbotAverageScore-Test",
            "fromversion": "5.0.0"
        },
        {
            "playbookID": "ExtractEmailV2-Test",
            "fromversion": "5.5.0"
        },
        {
            "playbookID": "IsUrlPartOfDomain Test",
            "fromversion": "5.0.0"
        },
        {
            "playbookID": "URLEncode-Test",
            "fromversion": "5.0.0"
        },
        {
            "playbookID": "IsIPInRanges - Test",
            "fromversion": "5.0.0"
        },
        {
            "playbookID": "Delete Context Subplaybook Test",
            "fromversion": "5.0.0"
        },
        {
            "playbookID": "TruSTAR v2-Test",
            "fromversion": "5.0.0",
            "integrations": [
                "TruSTAR v2",
                "TruSTAR"
            ]
        },
        {
            "playbookID": "Relationships scripts - Test",
            "fromversion": "6.2.0"
        },
        {
            "playbookID": "Test-CreateDBotScore-With-Reliability",
            "fromversion": "6.0.0"
        },
        {
            "playbookID": "ValidateContent - Test",
            "fromversion": "5.5.0"
        },
        {
            "playbookID": "DeleteContext-auto-subplaybook-test",
            "fromversion": "5.0.0"
        },
        {
            "playbookID": "Process Email - Generic - Test - Actual Incident",
            "fromversion": "6.0.0",
            "integrations": [
                "XsoarPowershellTesting",
                "Create-Mock-Feed-Relationships"
            ],
            "memory_threshold": 160
        },
        {
            "playbookID": "Analyst1 Integration Demonstration - Test",
            "fromversion": "5.0.0",
            "integrations": [
                "Analyst1",
                "illuminate"
            ]
        },
        {
            "playbookID": "Analyst1 Integration Test",
            "fromversion": "5.0.0",
            "integrations": [
                "Analyst1",
                "illuminate"
            ]
        },
        {
            "playbookID": "Cofense Triage v3-Test",
            "fromversion": "6.0.0",
            "integrations": [
                "Cofense Triage v2",
                "Cofense Triage v3",
                "Cofense Triage"
            ]
        },
        {
            "playbookID": "SailPointIdentityIQ-Test",
            "fromversion": "6.0.0",
            "integrations": [
                "SailPointIdentityIQ"
            ]
        },
        {
            "playbookID": "Test - ExtFilter",
            "fromversion": "5.0.0"
        },
        {
            "playbookID": "Test - ExtFilter Main",
            "fromversion": "5.0.0"
        },
        {
            "playbookID": "Microsoft Teams - Test",
            "fromversion": "5.0.0",
            "integrations": [
                "Microsoft Teams Management",
                "Microsoft Teams"
            ]
        },
        {
            "playbookID": "TestTOPdeskPlaybook",
            "fromversion": "5.0.0",
            "integrations": [
                "TOPdesk"
            ]
        },
        {
            "integrations": "Cortex XDR - XQL Query Engine",
            "playbookID": "Cortex XDR - XQL Query - Test",
            "fromversion": "6.2.0"
        },
        {
            "playbookID": "ListUsedDockerImages - Test",
            "fromversion": "6.1.0"
        },
        {
            "integrations": "CustomIndicatorDemo",
            "playbookID": "playbook-CustomIndicatorDemo-test"
        },
        {
            "integrations": "Azure Sentinel",
            "fromversion": "5.5.0",
            "is_mockable": false,
            "playbookID": "TestAzureSentinelPlaybookV2"
        },
        {
            "integrations": "AnsibleAlibabaCloud",
            "playbookID": "Test-AlibabaCloud"
        },
        {
            "integrations": "AnsibleAzure",
            "playbookID": "Test-AnsibleAzure"
        },
        {
            "integrations": "AnsibleCiscoIOS",
            "playbookID": "Test-AnsibleCiscoIOS"
        },
        {
            "integrations": "AnsibleCiscoNXOS",
            "playbookID": "Test-AnsibleCiscoNXOS"
        },
        {
            "integrations": "AnsibleHCloud",
            "playbookID": "Test-AnsibleHCloud"
        },
        {
            "integrations": "AnsibleKubernetes",
            "playbookID": "Test-AnsibleKubernetes"
        },
        {
            "integrations": "AnsibleLinux",
            "playbookID": "Test-AnsibleLinux"
        },
        {
            "integrations": "AnsibleMicrosoftWindows",
            "playbookID": "Test-AnsibleWindows"
        },
        {
            "integrations": "AnsibleVMware",
            "playbookID": "Test-AnsibleVMware"
        },
        {
            "integrations": "Anomali ThreatStream",
            "playbookID": "Anomali_ThreatStream_Test"
        },
        {
            "integrations": "Anomali ThreatStream v2",
            "playbookID": "ThreatStream-Test"
        },
        {
            "integrations": "Anomali ThreatStream v3",
            "fromversion": "6.0.0",
            "playbookID": "ThreatStream-Test"
        },
        {
            "integrations": [
                "AutoFocusTagsFeed",
                "Demisto REST API"
            ],
            "playbookID": "AutoFocusTagsFeed-test",
            "timeout": 300
        },
        {
            "integrations": [
                "Unit42IntelObjectsFeed",
                "Demisto REST API"
            ],
            "playbookID": "Unit42 Intel Objects Feed - Test",
            "timeout": 300
        },
        {
            "playbookID": "Tanium Threat Response V2 Test",
            "integrations": [
                "Tanium Threat Response v2",
                "Demisto REST API"
            ],
            "fromversion": "6.0.0",
            "timeout": 3000
        },
        {
            "playbookID": "Tanium Threat Response - Create Connection v2 - Test",
            "integrations": "Tanium Threat Response v2",
            "fromversion": "6.0.0"
        },
        {
            "playbookID": "Tanium Threat Response - Request File Download v2 - Test",
            "integrations": "Tanium Threat Response v2",
            "fromversion": "6.0.0"
        },
        {
            "playbookID": "IndicatorMaliciousRatioCalculation_test",
            "fromversion": "5.0.0"
        },
        {
            "playbookID": "MISPfeed Test",
            "fromversion": "5.5.0",
            "integrations": [
                "MISP Feed"
            ]
        },
        {
            "integrations": [
                "MISP Feed",
                "Demisto REST API"
            ],
            "playbookID": "Fetch Indicators Test",
            "fromversion": "6.0.0",
            "is_mockable": false,
            "instance_names": "MISP_feed_instance",
            "timeout": 2400
        },
        {
            "playbookID": "Get Original Email - Microsoft Graph Mail - test",
            "fromversion": "6.1.0",
            "integrations": [
                "MicrosoftGraphMail"
            ],
            "instance_names": "ms_graph_mail_dev_no_oproxy"
        },
        {
            "playbookID": "Get Original Email - Gmail v2 - test",
            "fromversion": "6.1.0",
            "integrations": [
                "Gmail"
            ]
        },
        {
            "playbookID": "Get Original Email - EWS v2 - test",
            "fromversion": "6.1.0",
            "integrations": [
                "EWS v2"
            ],
            "instance_names": "ewv2_regular"
        },
        {
            "integrations": [
                "Demisto REST API"
            ],
            "playbookID": "GetTasksWithSections SetIRProcedures end to end test",
            "fromversion": "6.0.0"
        },
        {
            "scripts": [
                "SplunkShowAsset",
                "SplunkShowDrilldown",
                "SplunkShowIdentity"
            ],
            "playbookID": "SplunkShowEnrichment"
        },
        {
            "integrations": "MalwareBazaar",
            "playbookID": "MalwareBazaar_Test",
            "fromversion": "6.0.0"
        },
        {
            "playbookID": "test_AssignToNextShiftOOO",
            "fromversion": "5.5.0"
        },
        {
<<<<<<< HEAD
            "integrations": "Azure Key Vault",
            "playbookID": "playbook-AzureKeyVault-Test",
            "fromversion": "6.0.1"
=======
            "playbookID": "JsonToTable - Test Playbook",
            "fromversion": "5.5.0"
>>>>>>> 4bec4c3f
        }
    ],
    "skipped_tests": {
        "MISP V2 Test": "The integration is deprecated as we released MISP V3",
        "Github IAM - Test Playbook": "Issue 32383",
        "O365-SecurityAndCompliance-ContextResults-Test": "Issue 38900",
        "Calculate Severity - Standard - Test": "Issue 32715",
        "Calculate Severity - Generic v2 - Test": "Issue 32716",
        "Workday - Test": "No credentials Issue 29595",
        "Tidy - Test": "Will run it manually.",
        "Protectwise-Test": "Issue 28168",
        "TestDedupIncidentsPlaybook": "Issue 24344",
        "CreateIndicatorFromSTIXTest": "Issue 24345",
        "Endpoint data collection test": "Uses a deprecated playbook called Endpoint data collection",
        "Prisma_Access_Egress_IP_Feed-Test": "unskip after we will get Prisma Access instance - Issue 27112",
        "Prisma_Access-Test": "unskip after we will get Prisma Access instance - Issue 27112",
        "Symantec Deepsight Test": "Issue 22971",
        "TestProofpointFeed": "Issue 22229",
        "Symantec Data Loss Prevention - Test": "Issue 20134",
        "NetWitness Endpoint Test": "Issue 19878",
        "InfoArmorVigilanteATITest": "Test issue 17358",
        "ArcSight Logger test": "Issue 19117",
        "3da2e31b-f114-4d7f-8702-117f3b498de9": "Issue 19837",
        "d66e5f86-e045-403f-819e-5058aa603c32": "pr 3220",
        "IntSights Mssp Test": "Issue #16351",
        "fd93f620-9a2d-4fb6-85d1-151a6a72e46d": "Issue 19854",
        "Test Playbook TrendMicroDDA": "Issue 16501",
        "ssdeepreputationtest": "Issue #20953",
        "C2sec-Test": "Issue #21633",
        "ThreatConnect v2 - Test": "Issue 26782",
        "Email Address Enrichment - Generic v2.1 - Test": "Issue 26785",
        "Tanium v2 - Test": "Issue 26822",
        "Fidelis Elevate Network": "Issue 26453",
        "Cortex XDR - IOC - Test": "Issue 37957",
        "PAN-OS Query Logs For Indicators Test": "Issue 28753",
        "TCPUtils-Test": "Issue 29677",
        "Polygon-Test": "Issue 29060",
        "AttackIQ - Test": "Issue 29774",
        "Azure Compute - Test": "Issue 28056",
        "forcepoint test": "Issue 28043",
        "Test-VulnDB": "Issue 30875",
        "Malware Domain List Active IPs Feed Test": "Issue 30878",
        "CuckooTest": "Issue 25601",
        "PhishlabsIOC_DRP-Test": "Issue 29589",
        "Carbon Black Live Response Test": "Issue 28237",
        "FeedThreatConnect-Test": "Issue 32317",
        "Palo_Alto_Networks_Enterprise_DLP - Test": "Issue 32568",
        "JoeSecurityTestDetonation": "Issue 25650",
        "JoeSecurityTestPlaybook": "Issue 25649",
        "Cortex Data Lake Test": "Issue 24346",
        "Phishing - Cre - Test - Incident Starter": "Issue 26784",
        "Test Playbook McAfee ATD": "Issue 33409",
        "Detonate Remote File From URL -McAfee-ATD - Test": "Issue 33407",
        "Test Playbook McAfee ATD Upload File": "Issue 33408",
        "Trend Micro Apex - Test": "Issue 27280",
        "Microsoft Defender - ATP - Indicators Test": "Issue 29279",
        "Test-BPA": "Issue 28406",
        "Test-BPA_Integration": "Issue 28236",
        "TestTOPdeskPlaybook": "Issue 35412",
        "PAN-OS EDL Setup v3 Test": "Issue 35386",
        "GmailTest": "Issue 27057",
        "get_file_sample_by_hash_-_cylance_protect_-_test": "Issue 28823",
        "Carbon Black Enterprise EDR Test": "Issue 29775",
        "VirusTotal (API v3) Detonate Test": "Issue 36004",
        "FailedInstances - Test": "Issue 33218",
        "PAN-OS DAG Configuration Test": "Issue 19205",
        "Service Desk Plus - Generic Polling Test": "Issue 30798",
        "get_original_email_-_ews-_test": "Issue 27571",
        "Trend Micro Deep Security - Test": "outsourced",
        "Microsoft Teams - Test": "Issue 38263",
        "QualysVulnerabilityManagement-Test": "Issue 38640",
        "EWS Extension: Powershell Online V2 Test": "Issue 39008",
        "O365 - EWS - Extension - Test": "Issue 39008",
        "Majestic Million Test Playbook": "Issue 30931",
        "iDefense_v2_Test": "Issue 40126",
        "EWS Mail Sender Test": "Issue 27944",
        "McAfee ESM v2 - Test v10.3.0": "Issue 35616",
        "Feed iDefense Test": "Issue 34035",
        "McAfee ESM v2 - Test v10.2.0": "Issue 35670",
        "McAfee ESM Watchlists - Test v10.3.0": "Issue 37130",
        "McAfee ESM Watchlists - Test v10.2.0": "Issue 39389",
        "McAfee ESM v2 - Test v11.1.3": "Issue 43825",
        "Microsoft Teams Management - Test": "Issue 33410",
        "RedLockTest": "Issue 24600",
        "MicrosoftGraphMail-Test_prod": "Issue 40125",
        "Detonate URL - WildFire v2.1 - Test": "Issue 40834",
        "Domain Enrichment - Generic v2 - Test": "Issue 40862",
        "palo_alto_panorama_test_pb": "Issue 34371",
        "TestIPQualityScorePlaybook": "Issue 40915",
        "VerifyOOBV2Predictions-Test": "Issue 37947",
        "HybridAnalysis-Test": "Issue 26599",
        "Infoblox Test": "Issue 25651",
        "AutoFocusTagsFeed-test": "shares API quota with the other test",
        "Carbon Black Edr - Test": "Jira ticket XDR-43185",
        "Phishing v2 - Test - Actual Incident": "Issue 41322",
        "Kaspersky Security Center - Test": "Issue 36487",
        "carbonBlackEndpointStandardTestPlaybook": "Issue 36936",
        "RecordedFutureFeed - Test": "Quota issue. Need to unskip in 1.12.21",
        "Recorded Future Test": "Quota issue. Need to unskip in 1.12.21",
        "test_Qradar_v2": "the integration is deprecated as we released Qradar V3",
        "XsoarPowershellTesting-Test": "Issue 32689",
        "Unit42 Intel Objects Feed - Test": "Issue 44100",
        "RedCanaryTest": "Issue 43818",
        "MailListener-POP3 - Test": "Issue 44199",
        "MicrosoftManagementActivity - Test": "Issue 43922",
        "VMWare Test": "Issue 43823",
        "Google-Vault-Generic-Test": "Issue 24347",
        "Google_Vault-Search_And_Display_Results_test": "Issue 24348",
        "Tenable.io Scan Test": "Issue 26728"
    },
    "skipped_integrations": {
        "AutoFocus V2": "Issue 26464",
        "_comment1": "~~~ NO INSTANCE ~~~",
        "Ipstack": "Usage limit reached (Issue 38063)",
        "AnsibleAlibabaCloud": "No instance - issue 40447",
        "AnsibleAzure": "No instance - issue 40447",
        "AnsibleCiscoIOS": "No instance - issue 40447",
        "AnsibleCiscoNXOS": "No instance - issue 40447",
        "AnsibleHCloud": "No instance - issue 40447",
        "AnsibleKubernetes": "No instance - issue 40447",
        "AnsibleACME": "No instance - issue 40447",
        "AnsibleDNS": "No instance - issue 40447",
        "AnsibleLinux": "No instance - issue 40447",
        "AnsibleOpenSSL": "No instance - issue 40447",
        "AnsibleMicrosoftWindows": "No instance - issue 40447",
        "AnsibleVMware": "No instance - issue 40447",
        "SolarWinds": "No instance - developed by Crest",
        "SOCRadarIncidents": "No instance - developed by partner",
        "SOCRadarThreatFusion": "No instance - developed by partner",
        "trustwave secure email gateway": "No instance - developed by Qmasters",
        "VMware Workspace ONE UEM (AirWatch MDM)": "No instance - developed by crest",
        "ServiceDeskPlus (On-Premise)": "No instance",
        "Forcepoint": "instance issues. Issue 28043",
        "ZeroFox": "Issue 29284",
        "Symantec Management Center": "Issue 23960",
        "Traps": "Issue 24122",
        "Fidelis Elevate Network": "Issue 26453",
        "CrowdStrike Falcon X": "Issue 26209",
        "ArcSight Logger": "Issue 19117",
        "Sophos Central": "No instance",
        "MxToolBox": "No instance",
        "Prisma Access": "Instance will be provided soon by Lior and Prasen - Issue 27112",
        "AlphaSOC Network Behavior Analytics": "No instance",
        "IsItPhishing": "No instance",
        "Verodin": "No instance",
        "EasyVista": "No instance",
        "Pipl": "No instance",
        "Moloch": "No instance",
        "Twilio": "No instance",
        "Zendesk": "No instance",
        "GuardiCore": "No instance",
        "Nessus": "No instance",
        "Cisco CloudLock": "No instance",
        "Vectra v2": "No instance",
        "GoogleCloudSCC": "No instance, outsourced",
        "FortiGate": "License expired, and not going to get one (issue 14723)",
        "Attivo Botsink": "no instance, not going to get it",
        "AWS Sagemaker": "License expired, and probably not going to get it",
        "Symantec MSS": "No instance, probably not going to get it (issue 15513)",
        "Google Cloud Compute": "Can't test yet",
        "FireEye ETP": "No instance",
        "Proofpoint TAP v2": "No instance",
        "remedy_sr_beta": "No instance",
        "fireeye": "Issue 19839",
        "Remedy On-Demand": "Issue 19835",
        "Check Point": "Issue 18643",
        "CheckPointFirewall_v2": "Issue 18643",
        "Preempt": "Issue 20268",
        "Jask": "Issue 18879",
        "vmray": "Issue 18752",
        "SCADAfence CNM": "Issue 18376",
        "ArcSight ESM v2": "Issue #18328",
        "AlienVault USM Anywhere": "Issue #18273",
        "Dell Secureworks": "No instance",
        "Netskope": "instance is down",
        "Service Manager": "Expired license",
        "carbonblackprotection": "License expired",
        "icebrg": "Issue 14312",
        "Freshdesk": "Trial account expired",
        "Threat Grid": "Issue 16197",
        "Kafka V2": "Can not connect to instance from remote",
        "Check Point Sandblast": "Issue 15948",
        "Remedy AR": "getting 'Not Found' in test button",
        "Salesforce": "Issue 15901",
        "ANYRUN": "No instance",
        "Snowflake": "Looks like account expired, needs looking into",
        "Cisco Spark": "Issue 18940",
        "Phish.AI": "Issue 17291",
        "MaxMind GeoIP2": "Issue 18932.",
        "Exabeam": "Issue 19371",
        "PaloAltoNetworks_PrismaCloudCompute": "Issue 27112",
        "Ivanti Heat": "Issue 26259",
        "AWS - Athena - Beta": "Issue 19834",
        "SNDBOX": "Issue 28826",
        "Workday": "License expired Issue: 29595",
        "FireEyeFeed": "License expired Issue: 31838",
        "Akamai WAF": "Issue 32318",
        "FraudWatch": "Issue 34299",
        "Cisco Stealthwatch": "No instance - developed by Qmasters",
        "Armis": "No instance - developed by SOAR Experts",
        
        "_comment2": "~~~ UNSTABLE ~~~",
        "Tenable.sc": "unstable instance",
        "ThreatConnect v2": "unstable instance",
        
        "_comment3": "~~~ QUOTA ISSUES ~~~",
        "Lastline": "issue 20323",
        "Google Resource Manager": "Cannot create projects because have reached allowed quota.",
        "Looker": "Warehouse 'DEMO_WH' cannot be resumed because resource monitor 'LIMITER' has exceeded its quota.",
        
        "_comment4": "~~~ OTHER ~~~",
        "Anomali ThreatStream v2": "Will be deprecated soon.",
        "Anomali ThreatStream": "Will be deprecated soon.",
        "AlienVault OTX TAXII Feed": "Issue 29197",
        "EclecticIQ Platform": "Issue 8821",
        "Forescout": "Can only be run from within PANW network. Look in keeper for - Demisto in the LAB",
        "FortiManager": "Can only be run within PANW network",
        "HelloWorldSimple": "This is just an example integration - no need for test",
        "TestHelloWorldPlaybook": "This is just an example integration - no need for test",
        "Lastline v2": "Temporary skipping, due to quota issues, in order to merge a PR",
        "AttackIQFireDrill": "License issues #29774",
        "SentinelOne V2": "License expired issue #24933"
    },
    "nightly_integrations": [
        "Laline v2",
        "TruSTAR",
        "VulnDB"
    ],
    "unmockable_integrations": {
        "NetscoutArborSightline": "Uses timestamp",
        "EwsExtension": "Powershell does not support proxy",
        "EWS Extension Online Powershell v2": "Powershell does not support proxy/ssl",
        "Office 365 Feed": "Client sends a unique uuid as first request of every run",
        "AzureWAF": "Has a command that sends parameters in the path",
        "HashiCorp Vault": "Has a command that sends parameters in the path",
        "urlscan.io": "Uses data that comes in the headers",
        "CloudConvert": "has a command that uploads a file (!cloudconvert-upload)",
        "Symantec Messaging Gateway": "Test playbook uses a random string",
        "AlienVault OTX TAXII Feed": "Client from 'cabby' package generates uuid4 in the request",
        "Generic Webhook": "Does not send HTTP traffic",
        "Microsoft Endpoint Configuration Manager": "Uses Microsoft winRM",
        "SecurityIntelligenceServicesFeed": "Need proxy configuration in server",
        "BPA": "Playbook using GenericPolling which is inconsistent",
        "XsoarPowershellTesting": "Integration which not use network.",
        "Mail Listener v2": "Integration has no proxy checkbox",
        "Cortex XDR - IOC": "'Cortex XDR - IOC - Test' is using also the fetch indicators which is not working in proxy mode",
        "SecurityAndCompliance": "Integration doesn't support proxy",
        "Cherwell": "Submits a file - tests that send files shouldn't be mocked. this problem was fixed but the test is not running anymore because the integration is skipped",
        "Maltiverse": "issue 24335",
        "ActiveMQ": "stomp sdk not supporting proxy.",
        "MITRE ATT&CK": "Using taxii2client package",
        "MongoDB": "Our instance not using SSL",
        "Cortex Data Lake": "Integration requires SSL",
        "Google Key Management Service": "The API requires an SSL secure connection to work.",
        "McAfee ESM-v10": "we have multiple instances with same test playbook, mock recording are per playbook so it keeps failing the playback step",
        "mysql": "Does not use http",
        "SlackV2": "Integration requires SSL",
        "SlackV3": "Integration requires SSL",
        "Whois": "Mocks does not support sockets",
        "Panorama": "Exception: Proxy process took to long to go up. https://circleci.com/gh/demisto/content/24826",
        "Image OCR": "Does not perform network traffic",
        "Server Message Block (SMB) v2": "Does not perform http communication",
        "Active Directory Query v2": "Does not perform http communication",
        "dnstwist": "Does not perform http communication",
        "Generic SQL": "Does not perform http communication",
        "PagerDuty v2": "Integration requires SSL",
        "TCPIPUtils": "Integration requires SSL",
        "Luminate": "Integration has no proxy checkbox",
        "Shodan": "Integration has no proxy checkbox",
        "Google BigQuery": "Integration has no proxy checkbox",
        "ReversingLabs A1000": "Checking",
        "Check Point": "Checking",
        "okta": "Test Module failing, suspect it requires SSL",
        "Okta v2": "dynamic test, need to revisit and better avoid conflicts",
        "Awake Security": "Checking",
        "ArcSight ESM v2": "Checking",
        "Phish.AI": "Checking",
        "VMware": "PyVim (SmartConnect class) does not support proxy",
        "Intezer": "Nightly - Checking",
        "ProtectWise": "Nightly - Checking",
        "google-vault": "Nightly - Checking",
        "McAfee NSM": "Nightly - Checking",
        "Forcepoint": "Nightly - Checking",
        "palo_alto_firewall": "Need to check test module",
        "Signal Sciences WAF": "error with certificate",
        "google": "'unsecure' parameter not working",
        "EWS Mail Sender": "Inconsistent test (playback fails, record succeeds)",
        "ReversingLabs Titanium Cloud": "No Unsecure checkbox. proxy trying to connect when disabled.",
        "Recorded Future": "might be dynamic test",
        "AlphaSOC Wisdom": "Test module issue",
        "RedLock": "SSL Issues",
        "Microsoft Graph User": "Test direct access to oproxy",
        "Azure Security Center v2": "Test direct access to oproxy",
        "Azure Compute v2": "Test direct access to oproxy",
        "AWS - CloudWatchLogs": "Issue 20958",
        "AWS - Athena - Beta": "Issue 24926",
        "AWS - CloudTrail": "Issue 24926",
        "AWS - Lambda": "Issue 24926",
        "AWS - IAM": "Issue 24926",
        "AWS Sagemaker": "Issue 24926",
        "Gmail Single User": "googleclient sdk has time based challenge exchange",
        "Gmail": "googleclient sdk has time based challenge exchange",
        "GSuiteAdmin": "googleclient sdk has time based challenge exchange",
        "GSuiteAuditor": "googleclient sdk has time based challenge exchange",
        "GoogleCloudTranslate": "google translate sdk does not support proxy",
        "Google Chronicle Backstory": "SDK",
        "Google Vision AI": "SDK",
        "Google Cloud Compute": "googleclient sdk has time based challenge exchange",
        "Google Cloud Functions": "googleclient sdk has time based challenge exchange",
        "GoogleDocs": "googleclient sdk has time based challenge exchange",
        "GooglePubSub": "googleclient sdk has time based challenge exchange",
        "Google Resource Manager": "googleclient sdk has time based challenge exchange",
        "Google Cloud Storage": "SDK",
        "GoogleCalendar": "googleclient sdk has time based challenge exchange",
        "G Suite Security Alert Center": "googleclient sdk has time based challenge exchange",
        "GoogleDrive": "googleclient sdk has time based challenge exchange",
        "Syslog Sender": "syslog",
        "syslog": "syslog",
        "MongoDB Log": "Our instance not using SSL",
        "MongoDB Key Value Store": "Our instance not using SSL",
        "Zoom": "Uses dynamic token",
        "GoogleKubernetesEngine": "SDK",
        "TAXIIFeed": "Cannot use proxy",
        "EWSO365": "oproxy dependent",
        "MISP V2": "Cleanup process isn't performed as expected.",
        "MISP V3": "Cleanup process isn't performed as expected.",
        "Azure Network Security Groups": "Has a command that sends parameters in the path",
        "GitHub": "Cannot use proxy",
        "LogRhythm": "Cannot use proxy",
        "Create-Mock-Feed-Relationships": "recording is redundant for this integration",
        "RSA Archer v2": "cannot connect to proxy",
        "Anomali ThreatStream v3": "recording is not working",
        "LogRhythmRest V2": "Submits a file - tests that send files shouldn't be mocked."
    },
    "parallel_integrations": [
        "AWS - EC2",
        "Amazon DynamoDB",
        "AWS - ACM",
        "AWS - Security Hub",
        "Cryptocurrency",
        "SNDBOX",
        "Whois",
        "Rasterize",
        "CVE Search v2",
        "VulnDB",
        "CheckPhish",
        "Tanium",
        "LogRhythmRest",
        "ipinfo",
        "ipinfo_v2",
        "Demisto REST API",
        "syslog",
        "ElasticsearchFeed",
        "MITRE ATT&CK",
        "Microsoft Intune Feed",
        "JSON Feed",
        "Plain Text Feed",
        "Fastly Feed",
        "Malware Domain List Active IPs Feed",
        "Blocklist_de Feed",
        "Cloudflare Feed",
        "AzureFeed",
        "SpamhausFeed",
        "Cofense Feed",
        "Bambenek Consulting Feed",
        "AWS Feed",
        "CSVFeed",
        "ProofpointFeed",
        "abuse.ch SSL Blacklist Feed",
        "TAXIIFeed",
        "Office 365 Feed",
        "AutoFocus Feed",
        "Recorded Future Feed",
        "DShield Feed",
        "AlienVault Reputation Feed",
        "BruteForceBlocker Feed",
        "Feodo Tracker IP Blocklist Feed",
        "AlienVault OTX TAXII Feed",
        "Prisma Access Egress IP feed",
        "Lastline v2",
        "McAfee DXL",
        "Cortex Data Lake",
        "Mail Listener v2",
        "EDL",
        "Create-Mock-Feed-Relationships"
    ],
    "private_tests": [
        "HelloWorldPremium_Scan-Test",
        "HelloWorldPremium-Test"
    ],
    "docker_thresholds": {
        
        "_comment": "Add here docker images which are specific to an integration and require a non-default threshold (such as rasterize or ews). That way there is no need to define this multiple times. You can specify full image name with version or without.",
        "images": {
            "demisto/chromium": {
                "pid_threshold": 11
            },
            "demisto/py-ews:2.0": {
                "memory_threshold": 150
            },
            "demisto/pymisp:1.0.0.52": {
                "memory_threshold": 150
            },
            "demisto/pytan": {
                "pid_threshold": 11
            },
            "demisto/google-k8s-engine:1.0.0.9467": {
                "pid_threshold": 11
            },
            "demisto/threatconnect-tcex": {
                "pid_threshold": 11
            },
            "demisto/taxii2": {
                "pid_threshold": 11
            },
            "demisto/pwsh-infocyte": {
                "pid_threshold": 24,
                "memory_threshold": 140
            },
            "demisto/pwsh-exchange": {
                "pid_threshold": 24,
                "memory_threshold": 140
            },
            "demisto/powershell": {
                "pid_threshold": 24,
                "memory_threshold": 140
            },
            "demisto/powershell-ubuntu": {
                "pid_threshold": 45,
                "memory_threshold": 250
            },
            "demisto/boto3": {
                "memory_threshold": 90
            },
            "demisto/flask-nginx": {
                "pid_threshold": 11
            }
        }
    }
}<|MERGE_RESOLUTION|>--- conflicted
+++ resolved
@@ -4761,14 +4761,13 @@
             "fromversion": "5.5.0"
         },
         {
-<<<<<<< HEAD
             "integrations": "Azure Key Vault",
             "playbookID": "playbook-AzureKeyVault-Test",
             "fromversion": "6.0.1"
-=======
+        },
+        {
             "playbookID": "JsonToTable - Test Playbook",
             "fromversion": "5.5.0"
->>>>>>> 4bec4c3f
         }
     ],
     "skipped_tests": {
