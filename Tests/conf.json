--- conflicted
+++ resolved
@@ -4618,14 +4618,11 @@
         "Cisco Umbrella Test": "Issue 24338",
         "Detonate URL - WildFire v2.1 - Test": "Issue 40834",
         "Domain Enrichment - Generic v2 - Test": "Issue 40862",
-<<<<<<< HEAD
-        "Cortex XDR - XQL Query - Test": "Issue 40892"
-=======
         "palo_alto_panorama_test_pb": "Issue 34371",
         "TestIPQualityScorePlaybook": "Issue 40915",
         "VerifyOOBV2Predictions-Test": "Issue 37947",
         "HybridAnalysis-Test": "Issue 26599"
->>>>>>> d2777437
+        "Cortex XDR - XQL Query - Test": "Issue 40892"
     },
     "skipped_integrations": {
         
