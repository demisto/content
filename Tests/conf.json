--- conflicted
+++ resolved
@@ -5579,14 +5579,12 @@
             "is_mockable": false
         },
         {
-<<<<<<< HEAD
             "integrations": "AWS-Organizations",
             "playbookID": "Test - AWS_Organizations"
-=======
+        },
+        {
             "integrations": "Netcraft V2",
-            "playbookID": "Test - Netcraft",
-            "timeout": 2400
->>>>>>> de273337
+            "playbookID": "Test - Netcraft"
         }
     ],
     "skipped_tests": {
