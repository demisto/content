--- conflicted
+++ resolved
@@ -5,9 +5,6 @@
         {
             "integrations": "MimecastV2",
             "playbookID": "Mimecast test"
-        },
-        {
-          "playbookID": "ReadPDFFile-Test"
         },
         {
           "integrations": "Tenable.io",
@@ -688,9 +685,6 @@
            ]
         },
         {
-            "playbookID": "ReadPDFFile-Test"
-        },
-        {
             "playbookID": "Phishing test - attachment",
             "timeout": 500,
             "nightly": true,
@@ -730,6 +724,9 @@
             ],
             "playbookID": "search_endpoints_by_hash_-_generic_-_test",
             "timeout": 500
+      },
+      {
+          "playbookID": "ReadPDFFile-Test"
       }
     ],
     "skipped_tests": {
@@ -744,12 +741,10 @@
         "Jask_Test": "Need to check the reason for skipping",
         "Qualys-Test": "Need to check the reason for skipping",
         "sep_-_test_endpoint_search": "Failed test, need to fix",
-<<<<<<< HEAD
-        "FireEye HX Test": "Failed task, need to check that out"
-=======
         "Phishing test - Inline": "Ip range problem in IsIPInRanges",
         "Phishing test - attachment": "can't find entryID in ExtractIndicatorsFromTextFile."
->>>>>>> c9af79a7
+        "sep_-_test_endpoint_search": "Failed test, need to fix",
+        "FireEye HX Test": "Failed task, need to check that out"
     },
     "skipped_integrations": {
         "Anomali ThreatStream": "Instance is down",
