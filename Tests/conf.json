--- conflicted
+++ resolved
@@ -3219,14 +3219,8 @@
             "playbookID": "Nutanix-test"
         },
         {
-<<<<<<< HEAD
-            "integrations": "OpenCTI Feed v2",
-            "playbookID": "OpenCTI Feed v2 Test",
-            "fromversion": "5.5.0"
-=======
             "integrations": "MicrosoftGraphApplications",
             "playbookID": "MSGraph Applications Test"
->>>>>>> dbba31c8
         }
     ],
     "skipped_tests": {
@@ -3433,6 +3427,7 @@
         "XsoarPowershellTesting": "Integration which not use network.",
         "Mail Listener v2": "Integration has no proxy checkbox",
         "Cortex XDR - IOC": "'Cortex XDR - IOC - Test' is using also the fetch indicators which is not working in proxy mode",
+        "AWS - Security Hub": "Issue 24926",
         "SecurityAndCompliance": "Integration doesn't support proxy",
         "Cherwell": "Submits a file - tests that send files shouldn't be mocked",
         "SNDBOX": "Submits a file - tests that send files shouldn't be mocked",
