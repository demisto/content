{
    "testTimeout": 160,
    "testInterval": 20,
    "tests": [
        {
            "integrations": "LogRhythmRest V2",
            "playbookID": "LogRhythmRestV2-test"
        },
        {
            "playbookID": "Base64Decode - Test"
        },
        {
            "playbookID": "SupportMultithreading - Test",
            "is_mockable": false
        },
        {
            "fromversion": "5.0.0",
            "integrations": [
                "WildFire-v2"
            ],
            "playbookID": "Detonate File - WildFire - Test"
        },
        {
            "integrations": [
                "Microsoft Management Activity API (O365 Azure Events)"
            ],
            "playbookID": "MicrosoftManagementActivity - Test"
        },
        {
            "integrations": "Microsoft Teams Management",
            "playbookID": "Microsoft Teams Management - Test",
            "is_mockable": false,
            "timeout": 700
        },
        {
            "playbookID": "SetIfEmpty - non-ascii chars - Test"
        },
        {
            "integrations": "Tripwire",
            "playbookID": "TestplaybookTripwire",
            "fromversion": "5.0.0"
        },
        {
            "integrations": "CensysV2",
            "playbookID": "CensysV2-Test",
            "fromversion": "6.1.0"
        },
        {
            "playbookID": "Generic Polling Test",
            "timeout": 250
        },
        {
            "integrations": "Cisco Umbrella Enforcement",
            "playbookID": "Cisco Umbrella Enforcement-Test",
            "fromversion": "5.0.0"
        },
        {
            "integrations": "GSuiteAdmin",
            "playbookID": "GSuiteAdmin-Test",
            "fromversion": "5.0.0"
        },
        {
            "integrations": "GSuiteAuditor",
            "playbookID": "GSuiteAuditor-Test",
            "fromversion": "5.5.0"
        },
        {
            "integrations": "AzureWAF",
            "instance_names": "azure_waf_prod",
            "playbookID": "Azure WAF - Test",
            "fromversion": "5.0.0"
        },
        {
            "integrations": [
                "Azure Active Directory Identity Protection",
                "Demisto REST API"
            ],
            "playbookID": "AzureADTest",
            "fromversion": "6.0.0",
            "timeout": 3000,
            "is_mockable": false
        },
        {
            "integrations": "GoogleCalendar",
            "playbookID": "GoogleCalendar-Test",
            "fromversion": "5.0.0"
        },
        {
            "integrations": "GoogleDrive",
            "playbookID": "GoogleDrive-Test",
            "fromversion": "5.0.0"
        },
        {
            "integrations": "FireEye Central Management",
            "playbookID": "FireEye Central Management - Test",
            "fromversion": "5.5.0",
            "timeout": 500
        },
        {
            "integrations": "FireEyeNX",
            "playbookID": "FireEyeNX-Test"
        },
        {
            "integrations": "EmailRepIO",
            "playbookID": "TestEmailRepIOPlaybook",
            "fromversion": "5.0.0"
        },
        {
            "integrations": "XsoarPowershellTesting",
            "playbookID": "XsoarPowershellTesting-Test"
        },
        {
            "integrations": "Palo Alto Networks Threat Vault",
            "playbookID": "PANW Threat Vault - Signature Search - Test",
            "fromversion": "5.0.0"
        },
        {
            "integrations": "Microsoft Endpoint Configuration Manager",
            "playbookID": "Microsoft ECM - Test",
            "fromversion": "5.5.0",
            "timeout": 400
        },
        {
            "integrations": "CrowdStrike Falcon Intel v2",
            "playbookID": "CrowdStrike Falcon Intel v2 - Test",
            "fromversion": "5.0.0"
        },
        {
            "integrations": "SecurityAndCompliance",
            "playbookID": "O365-SecurityAndCompliance-Test",
            "fromversion": "5.5.0",
            "memory_threshold": 300,
            "timeout": 1500
        },
        {
            "integrations": "SecurityAndCompliance",
            "playbookID": "O365-SecurityAndCompliance-ContextResults-Test",
            "fromversion": "5.5.0",
            "memory_threshold": 300,
            "timeout": 1500
        },
        {
            "integrations": "EwsExtension",
            "playbookID": "O365 - EWS - Extension - Test",
            "fromversion": "6.0.0",
            "timeout": 500
        },
        {
            "integrations": "Majestic Million",
            "playbookID": "Majestic Million Test Playbook",
            "fromversion": "5.5.0",
            "memory_threshold": 300,
            "timeout": 500
        },
        {
            "integrations": "Anomali Enterprise",
            "playbookID": "Anomali Match Forensic Search - Test",
            "fromversion": "5.0.0"
        },
        {
            "integrations": [
                "Mail Listener v2",
                "Mail Sender (New)"
            ],
            "playbookID": "Mail-Listener Test Playbook",
            "fromversion": "5.0.0",
            "instance_names": [
                "Mail_Sender_(New)_STARTTLS"
            ]
        },
        {
            "integrations": "GraphQL",
            "fromversion": "5.0.0",
            "instance_names": "fetch_schema",
            "playbookID": "GraphQL - Test"
        },
        {
            "integrations": "GraphQL",
            "fromversion": "5.0.0",
            "instance_names": "no_fetch_schema",
            "playbookID": "GraphQL - Test"
        },
        {
            "integrations": "Azure Network Security Groups",
            "fromversion": "5.0.0",
            "instance_names": "azure_nsg_prod",
            "playbookID": "Azure NSG - Test"
        },
        {
            "integrations": "OpenCTI Feed",
            "playbookID": "OpenCTI Feed Test",
            "fromversion": "5.5.0"
        },
        {
            "integrations": "AWS - Security Hub",
            "playbookID": "AWS-securityhub Test",
            "timeout": 800
        },
        {
            "integrations": "Microsoft Advanced Threat Analytics",
            "playbookID": "Microsoft Advanced Threat Analytics - Test",
            "fromversion": "5.0.0",
            "is_mockable": false
        },
        {
            "integrations": "Zimperium",
            "playbookID": "Zimperium_Test",
            "fromversion": "5.0.0"
        },
        {
            "integrations": "ServiceDeskPlus",
            "playbookID": "Service Desk Plus Test",
            "instance_names": "sdp_instance_1",
            "fromversion": "5.0.0",
            "toversion": "5.9.9",
            "is_mockable": false
        },
        {
            "integrations": "ServiceDeskPlus",
            "playbookID": "Service Desk Plus - Generic Polling Test",
            "instance_names": "sdp_instance_1",
            "fromversion": "5.0.0",
            "toversion": "5.9.9"
        },
        {
            "integrations": "ServiceDeskPlus",
            "playbookID": "Service Desk Plus Test",
            "instance_names": "sdp_instance_2",
            "fromversion": "6.0.0",
            "is_mockable": false
        },
        {
            "integrations": "ServiceDeskPlus",
            "playbookID": "Service Desk Plus - Generic Polling Test",
            "instance_names": "sdp_instance_2",
            "fromversion": "6.0.0"
        },
        {
            "integrations": "ThreatConnect Feed",
            "playbookID": "FeedThreatConnect-Test",
            "fromversion": "5.5.0"
        },
        {
            "integrations": "URLhaus",
            "playbookID": "Test_URLhaus",
            "timeout": 1000
        },
        {
            "integrations": "Microsoft Intune Feed",
            "playbookID": "FeedMicrosoftIntune_Test",
            "fromversion": "5.5.0"
        },
        {
            "integrations": "Tanium Threat Response",
            "playbookID": "Tanium Threat Response Test"
        },
        {
            "integrations": [
                "Syslog Sender",
                "syslog"
            ],
            "playbookID": "Test Syslog",
            "fromversion": "5.5.0",
            "timeout": 600
        },
        {
            "integrations": "APIVoid",
            "playbookID": "APIVoid Test"
        },
        {
            "integrations": "CloudConvert",
            "playbookID": "CloudConvert-test",
            "fromversion": "5.0.0",
            "timeout": 3000
        },
        {
            "integrations": "Cisco Firepower",
            "playbookID": "Cisco Firepower - Test",
            "timeout": 1000,
            "fromversion": "5.0.0"
        },
        {
            "integrations": "IllusiveNetworks",
            "playbookID": "IllusiveNetworks-Test",
            "fromversion": "5.0.0",
            "timeout": 500
        },
        {
            "integrations": "JSON Feed",
            "playbookID": "JSON_Feed_Test",
            "fromversion": "5.5.0",
            "instance_names": "JSON Feed no_auto_detect"
        },
        {
            "integrations": "JSON Feed",
            "playbookID": "JSON_Feed_Test",
            "fromversion": "5.5.0",
            "instance_names": "JSON Feed_auto_detect"
        },
        {
            "integrations": "JSON Feed",
            "playbookID": "JSON_Feed_Test",
            "fromversion": "5.5.0",
            "instance_names": "JSON Feed_post"
        },
        {
            "integrations": "Google Cloud Functions",
            "playbookID": "test playbook - Google Cloud Functions",
            "fromversion": "5.0.0"
        },
        {
            "integrations": "Plain Text Feed",
            "playbookID": "PlainText Feed - Test",
            "fromversion": "5.5.0",
            "instance_names": "Plain Text Feed no_auto_detect"
        },
        {
            "integrations": "Plain Text Feed",
            "playbookID": "PlainText Feed - Test",
            "fromversion": "5.5.0",
            "instance_names": "Plain Text Feed_auto_detect"
        },
        {
            "integrations": "Silverfort",
            "playbookID": "Silverfort-test",
            "fromversion": "5.0.0"
        },
        {
            "integrations": "GoogleKubernetesEngine",
            "playbookID": "GoogleKubernetesEngine_Test",
            "timeout": 600,
            "fromversion": "5.5.0"
        },
        {
            "integrations": "Fastly Feed",
            "playbookID": "Fastly Feed Test",
            "fromversion": "5.5.0"
        },
        {
            "integrations": "Malware Domain List Active IPs Feed",
            "playbookID": "Malware Domain List Active IPs Feed Test",
            "fromversion": "5.5.0"
        },
        {
            "integrations": "Claroty",
            "playbookID": "Claroty - Test",
            "fromversion": "5.0.0"
        },
        {
            "integrations": "Trend Micro Apex",
            "playbookID": "Trend Micro Apex - Test",
            "is_mockable": false
        },
        {
            "integrations": "Blocklist_de Feed",
            "playbookID": "Blocklist_de - Test",
            "fromversion": "5.5.0"
        },
        {
            "integrations": "Cloudflare Feed",
            "playbookID": "cloudflare - Test",
            "fromversion": "5.5.0"
        },
        {
            "integrations": "AzureFeed",
            "playbookID": "AzureFeed - Test",
            "fromversion": "5.5.0"
        },
        {
            "playbookID": "CreateIndicatorFromSTIXTest",
            "fromversion": "5.0.0"
        },
        {
            "integrations": "SpamhausFeed",
            "playbookID": "Spamhaus_Feed_Test",
            "fromversion": "5.5.0"
        },
        {
            "integrations": "Cofense Feed",
            "playbookID": "TestCofenseFeed",
            "fromversion": "5.5.0"
        },
        {
            "integrations": "Bambenek Consulting Feed",
            "playbookID": "BambenekConsultingFeed_Test",
            "fromversion": "5.5.0"
        },
        {
            "integrations": "Pipl",
            "playbookID": "Pipl Test"
        },
        {
            "integrations": "AWS Feed",
            "playbookID": "AWS Feed Test",
            "fromversion": "5.5.0"
        },
        {
            "integrations": "QuestKace",
            "playbookID": "QuestKace test",
            "fromversion": "5.0.0"
        },
        {
            "integrations": "Digital Defense FrontlineVM",
            "playbookID": "Digital Defense FrontlineVM - Scan Asset Not Recently Scanned Test"
        },
        {
            "integrations": "Digital Defense FrontlineVM",
            "playbookID": "Digital Defense FrontlineVM - Test Playbook"
        },
        {
            "integrations": "CSVFeed",
            "playbookID": "CSV_Feed_Test",
            "fromversion": "5.5.0",
            "instance_names": "CSVFeed_no_auto_detect"
        },
        {
            "integrations": "CSVFeed",
            "playbookID": "CSV_Feed_Test",
            "fromversion": "5.5.0",
            "instance_names": "CSVFeed_auto_detect"
        },
        {
            "integrations": "ProofpointFeed",
            "playbookID": "TestProofpointFeed",
            "fromversion": "5.5.0"
        },
        {
            "integrations": "Digital Shadows",
            "playbookID": "Digital Shadows - Test"
        },
        {
            "integrations": "Azure Compute v2",
            "playbookID": "Azure Compute - Test",
            "instance_names": "ms_azure_compute_dev"
        },
        {
            "integrations": "Azure Compute v2",
            "playbookID": "Azure Compute - Test",
            "instance_names": "ms_azure_compute_prod",
            "is_mockable": false
        },
        {
            "integrations": "Azure Compute v2",
            "playbookID": "Azure Compute - Login Test",
            "instance_names": "ms_azure_compute_prod",
            "is_mockable": false
        },
        {
            "integrations": "Azure Compute v2",
            "playbookID": "Azure Compute - Login Test",
            "instance_names": "ms_azure_compute_self_deployed"
        },
        {
            "integrations": "Symantec Data Loss Prevention",
            "playbookID": "Symantec Data Loss Prevention - Test",
            "fromversion": "4.5.0"
        },
        {
            "integrations": "Lockpath KeyLight v2",
            "playbookID": "Keylight v2 - Test"
        },
        {
            "integrations": "Azure Security Center v2",
            "playbookID": "Azure SecurityCenter - Test",
            "instance_names": "ms_azure_sc_prod",
            "is_mockable": false
        },
        {
            "integrations": "Azure Security Center v2",
            "playbookID": "Azure SecurityCenter - Test",
            "instance_names": "ms_azure_sc_dev"
        },
        {
            "integrations": "Azure Security Center v2",
            "playbookID": "Azure SecurityCenter - Test",
            "instance_names": "ms_azure_sc_self_deployed"
        },
        {
            "integrations": "JsonWhoIs",
            "playbookID": "JsonWhoIs-Test"
        },
        {
            "integrations": "Maltiverse",
            "playbookID": "Maltiverse Test"
        },
        {
            "integrations": "Box v2",
            "playbookID": "BoxV2_TestPlaybook"
        },
        {
            "integrations": "MicrosoftGraphMail",
            "playbookID": "MicrosoftGraphMail-Test_dev",
            "instance_names": "ms_graph_mail_dev"
        },
        {
            "integrations": "MicrosoftGraphMail",
            "playbookID": "MicrosoftGraphMail-Test_dev_no_oproxy",
            "instance_names": "ms_graph_mail_dev_no_oproxy"
        },
        {
            "integrations": "MicrosoftGraphMail",
            "playbookID": "MicrosoftGraphMail-Test_prod",
            "instance_names": "ms_graph_mail_prod",
            "is_mockable": false
        },
        {
            "integrations": "CloudShark",
            "playbookID": "CloudShark - Test Playbook"
        },
        {
            "integrations": "Google Vision AI",
            "playbookID": "Google Vision API - Test"
        },
        {
            "integrations": "nmap",
            "playbookID": "Nmap - Test",
            "fromversion": "5.0.0"
        },
        {
            "integrations": "AutoFocus V2",
            "playbookID": "Autofocus Query Samples, Sessions and Tags Test Playbook",
            "fromversion": "4.5.0",
            "timeout": 1000
        },
        {
            "integrations": "HelloWorld",
            "playbookID": "HelloWorld-Test",
            "fromversion": "5.0.0"
        },
        {
            "integrations": "HelloWorld",
            "playbookID": "Sanity Test - Playbook with integration",
            "fromversion": "5.0.0"
        },
        {
            "integrations": "HelloWorld",
            "playbookID": "Sanity Test - Playbook with mocked integration",
            "fromversion": "5.0.0"
        },
        {
            "playbookID": "Sanity Test - Playbook with no integration",
            "fromversion": "5.0.0"
        },
        {
            "integrations": "Gmail",
            "playbookID": "Sanity Test - Playbook with Unmockable Integration",
            "fromversion": "5.0.0"
        },
        {
            "integrations": "HelloWorld",
            "playbookID": "HelloWorld_Scan-Test",
            "fromversion": "5.0.0",
            "timeout": 400
        },
        {
            "integrations": "HelloWorldPremium",
            "playbookID": "HelloWorldPremium_Scan-Test",
            "fromversion": "5.0.0",
            "timeout": 400
        },
        {
            "integrations": "HelloWorldPremium",
            "playbookID": "HelloWorldPremium-Test",
            "fromversion": "5.0.0"
        },
        {
            "integrations": "ThreatQ v2",
            "playbookID": "ThreatQ - Test",
            "fromversion": "4.5.0"
        },
        {
            "integrations": "AttackIQFireDrill",
            "playbookID": "AttackIQ - Test"
        },
        {
            "integrations": "PhishLabs IOC EIR",
            "playbookID": "PhishlabsIOC_EIR-Test"
        },
        {
            "integrations": "Amazon DynamoDB",
            "playbookID": "AWS_DynamoDB-Test"
        },
        {
            "integrations": "PhishLabs IOC DRP",
            "playbookID": "PhishlabsIOC_DRP-Test"
        },
        {
            "playbookID": "Create Phishing Classifier V2 ML Test",
            "timeout": 60000,
            "fromversion": "6.1.0",
            "instance_names": "ml_dummy_prod",
            "integrations": "AzureWAF"
        },
        {
            "integrations": "ZeroFox",
            "playbookID": "ZeroFox-Test",
            "fromversion": "4.1.0"
        },
        {
            "integrations": "AlienVault OTX v2",
            "playbookID": "Alienvault_OTX_v2 - Test"
        },
        {
            "integrations": "AWS - CloudWatchLogs",
            "playbookID": "AWS - CloudWatchLogs Test Playbook",
            "fromversion": "5.0.0"
        },
        {
            "integrations": "SlackV2",
            "playbookID": "Slack Test Playbook",
            "timeout": 400,
            "pid_threshold": 5,
            "fromversion": "5.0.0"
        },
        {
            "integrations": "SlackV3",
            "playbookID": "SlackV3 TestPB",
            "timeout": 400,
            "pid_threshold": 8,
            "fromversion": "5.5.0"
        },
        {
            "integrations": "Cortex XDR - IR",
            "playbookID": "Test XDR Playbook",
            "fromversion": "4.1.0",
            "timeout": 1500
        },
        {
            "integrations": "Cortex XDR - IOC",
            "playbookID": "Cortex XDR - IOC - Test",
            "fromversion": "5.5.0",
            "timeout": 1200
        },
        {
            "integrations": "Cloaken",
            "playbookID": "Cloaken-Test",
            "is_mockable": false
        },
        {
            "integrations": "ThreatX",
            "playbookID": "ThreatX-test",
            "timeout": 600
        },
        {
            "integrations": "Akamai WAF SIEM",
            "playbookID": "Akamai_WAF_SIEM-Test"
        },
        {
            "integrations": "Cofense Triage v2",
            "playbookID": "Cofense Triage v2 Test"
        },
        {
            "integrations": "Akamai WAF",
            "playbookID": "Akamai_WAF-Test"
        },
        {
            "integrations": "abuse.ch SSL Blacklist Feed",
            "playbookID": "SSL Blacklist test",
            "fromversion": "5.5.0"
        },
        {
            "integrations": "CheckPhish",
            "playbookID": "CheckPhish-Test"
        },
        {
            "integrations": "Symantec Management Center",
            "playbookID": "SymantecMC_TestPlaybook"
        },
        {
            "integrations": "Looker",
            "playbookID": "Test-Looker"
        },
        {
            "integrations": "Vertica",
            "playbookID": "Vertica Test"
        },
        {
            "integrations": "Server Message Block (SMB) v2",
            "playbookID": "SMB_v2-Test"
        },
        {
            "playbookID": "ConvertFile-Test",
            "fromversion": "4.5.0"
        },
        {
            "playbookID": "TestAwsEC2GetPublicSGRules-Test"
        },
        {
            "integrations": "RSA NetWitness Packets and Logs",
            "playbookID": "rsa_packets_and_logs_test"
        },
        {
            "playbookID": "CheckpointFW-test",
            "integrations": "Check Point"
        },
        {
            "playbookID": "RegPathReputationBasicLists_test"
        },
        {
            "playbookID": "EmailDomainSquattingReputation-Test"
        },
        {
            "playbookID": "RandomStringGenerateTest"
        },
        {
            "playbookID": "playbook-checkEmailAuthenticity-test"
        },
        {
            "playbookID": "HighlightWords_Test"
        },
        {
            "playbookID": "StringContainsArray_test"
        },
        {
            "integrations": "Fidelis Elevate Network",
            "playbookID": "Fidelis-Test"
        },
        {
            "integrations": "AWS - ACM",
            "playbookID": "ACM-Test"
        },
        {
            "integrations": "Thinkst Canary",
            "playbookID": "CanaryTools Test"
        },
        {
            "integrations": "ThreatMiner",
            "playbookID": "ThreatMiner-Test"
        },
        {
            "playbookID": "StixCreator-Test"
        },
        {
            "playbookID": "CompareIncidentsLabels-test-playbook"
        },
        {
            "integrations": "Have I Been Pwned? V2",
            "playbookID": "Pwned v2 test"
        },
        {
            "integrations": "Alexa Rank Indicator",
            "playbookID": "Alexa Test Playbook"
        },
        {
            "playbookID": "UnEscapeURL-Test"
        },
        {
            "playbookID": "UnEscapeIPs-Test"
        },
        {
            "playbookID": "ExtractDomainFromUrlAndEmail-Test"
        },
        {
            "playbookID": "ConvertKeysToTableFieldFormat_Test"
        },
        {
            "integrations": "CVE Search v2",
            "playbookID": "CVE Search v2 - Test"
        },
        {
            "integrations": "CVE Search v2",
            "playbookID": "cveReputation Test"
        },
        {
            "integrations": "HashiCorp Vault",
            "playbookID": "hashicorp_test",
            "fromversion": "5.0.0"
        },
        {
            "integrations": "AWS - Athena - Beta",
            "playbookID": "Beta-Athena-Test"
        },
        {
            "integrations": "BeyondTrust Password Safe",
            "playbookID": "BeyondTrust-Test"
        },
        {
            "integrations": "Dell Secureworks",
            "playbookID": "secureworks_test"
        },
        {
            "integrations": "ServiceNow v2",
            "playbookID": "servicenow_test_v2",
            "instance_names": "snow_basic_auth",
            "is_mockable": false
        },
        {
            "integrations": "ServiceNow v2",
            "playbookID": "ServiceNow_OAuth_Test",
            "instance_names": "snow_oauth"
        },
        {
            "playbookID": "Create ServiceNow Ticket and Mirror Test",
            "integrations": "ServiceNow v2",
            "instance_names": "snow_basic_auth",
            "fromversion": "6.0.0",
            "timeout": 500
        },
        {
            "playbookID": "Create ServiceNow Ticket and State Polling Test",
            "integrations": "ServiceNow v2",
            "instance_names": "snow_basic_auth",
            "fromversion": "6.0.0",
            "timeout": 500
        },
        {
            "integrations": "ServiceNow CMDB",
            "playbookID": "ServiceNow_CMDB_Test",
            "instance_names": "snow_cmdb_basic_auth"
        },
        {
            "integrations": "ServiceNow CMDB",
            "playbookID": "ServiceNow_CMDB_OAuth_Test",
            "instance_names": "snow_cmdb_oauth"
        },
        {
            "integrations": "ExtraHop v2",
            "playbookID": "ExtraHop_v2-Test"
        },
        {
            "playbookID": "Test CommonServer"
        },
        {
            "playbookID": "Test-debug-mode",
            "fromversion": "5.0.0"
        },
        {
            "integrations": "CIRCL",
            "playbookID": "CirclIntegrationTest"
        },
        {
            "integrations": "MISP V3",
            "playbookID": "MISP V3 Test",
            "timeout": 300,
            "fromversion": "5.5.0"
        },
        {
            "playbookID": "test-LinkIncidentsWithRetry"
        },
        {
            "playbookID": "CopyContextToFieldTest"
        },
        {
            "integrations": "OTRS",
            "playbookID": "OTRS Test",
            "fromversion": "4.1.0"
        },
        {
            "integrations": "Attivo Botsink",
            "playbookID": "AttivoBotsinkTest"
        },
        {
            "integrations": "FortiGate",
            "playbookID": "Fortigate Test"
        },
        {
            "playbookID": "FormattedDateToEpochTest"
        },
        {
            "integrations": "SNDBOX",
            "playbookID": "SNDBOX_Test",
            "timeout": 1000
        },
        {
            "integrations": "SNDBOX",
            "playbookID": "Detonate File - SNDBOX - Test",
            "timeout": 1000,
            "nightly": true
        },
        {
            "integrations": "VxStream",
            "playbookID": "Detonate File - HybridAnalysis - Test",
            "timeout": 2400
        },
        {
            "integrations": "Awake Security",
            "playbookID": "awake_security_test_pb"
        },
        {
            "integrations": "Tenable.sc",
            "playbookID": "tenable-sc-test",
            "timeout": 240,
            "nightly": true
        },
        {
            "integrations": "MimecastV2",
            "playbookID": "Mimecast test"
        },
        {
            "playbookID": "CreateEmailHtmlBody_test_pb",
            "fromversion": "4.1.0"
        },
        {
            "playbookID": "ReadPDFFileV2-Test",
            "timeout": 1000
        },
        {
            "playbookID": "JSONtoCSV-Test"
        },
        {
            "integrations": "Generic SQL",
            "playbookID": "generic-sql",
            "instance_names": "mysql instance",
            "fromversion": "5.0.0"
        },
        {
            "integrations": "Generic SQL",
            "playbookID": "generic-sql",
            "instance_names": "postgreSQL instance",
            "fromversion": "5.0.0"
        },
        {
            "integrations": "Generic SQL",
            "playbookID": "generic-sql",
            "instance_names": "Microsoft SQL instance",
            "fromversion": "5.0.0"
        },
        {
            "integrations": "Generic SQL",
            "playbookID": "generic-sql",
            "instance_names": "Microsoft SQL Server - MS ODBC Driver",
            "fromversion": "5.0.0"
        },
        {
            "integrations": "Generic SQL",
            "playbookID": "generic-sql-oracle",
            "instance_names": "Oracle instance",
            "fromversion": "5.0.0"
        },
        {
            "integrations": "Generic SQL",
            "playbookID": "generic-sql-mssql-encrypted-connection",
            "instance_names": "Microsoft SQL instance using encrypted connection",
            "fromversion": "5.0.0"
        },
        {
            "integrations": "Panorama",
            "instance_names": "palo_alto_firewall_9.0",
            "playbookID": "Panorama Query Logs - Test",
            "fromversion": "6.1.0",
            "timeout": 1500,
            "nightly": true
        },
        {
            "integrations": "Panorama",
            "instance_names": "palo_alto_firewall",
            "playbookID": "palo_alto_firewall_test_pb",
            "fromversion": "6.1.0",
            "timeout": 1000
        },
        {
            "integrations": "Panorama",
            "instance_names": "palo_alto_firewall_9.0",
            "playbookID": "palo_alto_firewall_test_pb",
            "fromversion": "6.1.0",
            "timeout": 1000
        },
        {
            "integrations": "Panorama",
            "instance_names": "palo_alto_panorama",
            "playbookID": "palo_alto_panorama_test_pb",
            "fromversion": "6.1.0",
            "timeout": 2400
        },
        {
            "integrations": "Panorama",
            "instance_names": "palo_alto_panorama_9.0",
            "playbookID": "palo_alto_panorama_test_pb",
            "fromversion": "6.1.0",
            "timeout": 2400
        },
        {
            "integrations": "Panorama",
            "instance_names": "palo_alto_firewall_9.0",
            "playbookID": "PAN-OS URL Filtering enrichment - Test",
            "fromversion": "6.1.0"
        },
        {
            "integrations": "Panorama",
            "instance_names": "panorama_instance_best_practice",
            "playbookID": "Panorama Best Practise - Test",
            "fromversion": "6.1.0"
        },
        {
            "integrations": "Tenable.io",
            "playbookID": "Tenable.io test"
        },
        {
            "playbookID": "URLDecode-Test"
        },
        {
            "playbookID": "GetTime-Test"
        },
        {
            "playbookID": "GetTime-ObjectVsStringTest"
        },
        {
            "integrations": "Tenable.io",
            "playbookID": "Tenable.io Scan Test",
            "nightly": true,
            "timeout": 3600
        },
        {
            "integrations": "Tenable.sc",
            "playbookID": "tenable-sc-scan-test",
            "nightly": true,
            "timeout": 600
        },
        {
            "integrations": "google-vault",
            "playbookID": "Google-Vault-Generic-Test",
            "nightly": true,
            "timeout": 3600,
            "memory_threshold": 180
        },
        {
            "integrations": "google-vault",
            "playbookID": "Google_Vault-Search_And_Display_Results_test",
            "nightly": true,
            "memory_threshold": 180,
            "timeout": 3600
        },
        {
            "playbookID": "Luminate-TestPlaybook",
            "integrations": "Luminate"
        },
        {
            "integrations": "MxToolBox",
            "playbookID": "MxToolbox-test"
        },
        {
            "integrations": "Nessus",
            "playbookID": "Nessus - Test"
        },
        {
            "playbookID": "Palo Alto Networks - Malware Remediation Test",
            "fromversion": "4.5.0"
        },
        {
            "playbookID": "SumoLogic-Test",
            "integrations": "SumoLogic",
            "fromversion": "4.1.0"
        },
        {
            "playbookID": "ParseEmailFiles-test"
        },
        {
            "playbookID": "PAN-OS - Block IP and URL - External Dynamic List v2 Test",
            "integrations": [
                "Panorama",
                "palo_alto_networks_pan_os_edl_management"
            ],
            "instance_names": "palo_alto_firewall_9.0",
            "fromversion": "6.1.0"
        },
        {
            "playbookID": "Test_EDL",
            "integrations": "EDL",
            "instance_names": "edl_update",
            "fromversion": "5.5.0",
            "pid_threshold": 8
        },
        {
            "playbookID": "Test_export_indicators_service",
            "instance_names": "eis_on_demand",
            "integrations": "ExportIndicators",
            "fromversion": "5.5.0"
        },
        {
            "playbookID": "PAN-OS - Block IP - Custom Block Rule Test",
            "integrations": "Panorama",
            "instance_names": "panorama_instance_security_team",
            "fromversion": "6.1.0"
        },
        {
            "playbookID": "PAN-OS - Block IP - Static Address Group Test",
            "integrations": "Panorama",
            "instance_names": "panorama_instance_security_team",
            "fromversion": "6.1.0"
        },
        {
            "playbookID": "Block IP - Generic V3_Test",
            "fromversion": "6.0.0"
        },
        {
            "playbookID": "PAN-OS - Block URL - Custom URL Category Test",
            "integrations": "Panorama",
            "instance_names": "panorama_instance_security_team",
            "fromversion": "6.1.0"
        },
        {
            "playbookID": "Endpoint Malware Investigation - Generic - Test",
            "integrations": [
                "Cylance Protect v2",
                "Demisto REST API"
            ],
            "fromversion": "5.0.0",
            "timeout": 1200
        },
        {
            "playbookID": "ParseExcel-test"
        },
        {
            "playbookID": "ParseHTMLIndicators-Test"
        },
        {
            "playbookID": "Detonate File - No Files test"
        },
        {
            "integrations": "SentinelOne V2",
            "instance_names": "SentinelOne_v2.0",
            "playbookID": "SentinelOne V2.0 - Test"
        },
        {
            "integrations": "SentinelOne V2",
            "instance_names": "SentinelOne_v2.1",
            "playbookID": "SentinelOne V2.1 - Test"
        },
        {
            "integrations": "InfoArmor VigilanteATI",
            "playbookID": "InfoArmorVigilanteATITest"
        },
        {
            "integrations": "IntSights",
            "instance_names": "intsights_standard_account",
            "playbookID": "IntSights Test",
            "nightly": true
        },
        {
            "integrations": "IntSights",
            "playbookID": "IntSights Mssp Test",
            "instance_names": "intsights_mssp_account",
            "nightly": true
        },
        {
            "integrations": "dnstwist",
            "playbookID": "dnstwistTest"
        },
        {
            "integrations": "BitDam",
            "playbookID": "Detonate File - BitDam Test"
        },
        {
            "integrations": "Threat Grid",
            "playbookID": "Test-Detonate URL - ThreatGrid",
            "timeout": 600
        },
        {
            "integrations": "Threat Grid",
            "playbookID": "ThreatGridTest",
            "timeout": 600
        },
        {
            "integrations": "Signal Sciences WAF",
            "playbookID": "SignalSciences-Test"
        },
        {
            "integrations": "RTIR",
            "playbookID": "RTIR Test"
        },
        {
            "integrations": "RedCanary",
            "playbookID": "RedCanaryTest",
            "nightly": true
        },
        {
            "playbookID": "URL Enrichment - Generic v2 - Test",
            "integrations": [
                "Rasterize",
                "VirusTotal - Private API"
            ],
            "instance_names": "virus_total_private_api_general",
            "timeout": 500,
            "pid_threshold": 12
        },
        {
            "playbookID": "CutTransformerTest"
        },
        {
            "playbookID": "TestEditServerConfig"
        },
        {
            "playbookID": "ContentPackInstaller_Test",
            "integrations": "Demisto REST API",
            "fromversion": "6.0.0"
        },
        {
            "playbookID": "Default - Test",
            "integrations": [
                "ThreatQ v2",
                "Demisto REST API"
            ],
            "fromversion": "5.0.0"
        },
        {
            "integrations": "SCADAfence CNM",
            "playbookID": "SCADAfence_test"
        },
        {
            "integrations": "ProtectWise",
            "playbookID": "Protectwise-Test"
        },
        {
            "integrations": "WhatsMyBrowser",
            "playbookID": "WhatsMyBrowser-Test"
        },
        {
            "integrations": "BigFix",
            "playbookID": "BigFixTest"
        },
        {
            "integrations": "Lastline v2",
            "playbookID": "Lastline v2 - Test",
            "nightly": true
        },
        {
            "integrations": "McAfee DXL",
            "playbookID": "McAfee DXL - Test"
        },
        {
            "playbookID": "TextFromHTML_test_playbook"
        },
        {
            "playbookID": "PortListenCheck-test"
        },
        {
            "integrations": "ThreatExchange",
            "playbookID": "ThreatExchange-test"
        },
        {
            "integrations": "Joe Security",
            "playbookID": "JoeSecurityTestPlaybook",
            "timeout": 500,
            "nightly": true
        },
        {
            "integrations": "Joe Security",
            "playbookID": "JoeSecurityTestDetonation",
            "timeout": 2000,
            "nightly": true
        },
        {
            "integrations": "WildFire-v2",
            "playbookID": "Wildfire Test",
            "is_mockable": false,
            "fromversion": "5.0.0",
            "toversion": "6.1.9"
        },
        {
            "integrations": "WildFire-v2",
            "playbookID": "Wildfire Test With Polling",
            "is_mockable": false,
            "fromversion": "6.2.0",
            "timeout": 1100
        },
        {
            "integrations": "WildFire-v2",
            "playbookID": "Detonate URL - WildFire-v2 - Test"
        },
        {
            "integrations": "WildFire-v2",
            "playbookID": "Detonate URL - WildFire v2.1 - Test"
        },
        {
            "integrations": "GRR",
            "playbookID": "GRR Test",
            "nightly": true
        },
        {
            "integrations": "VirusTotal",
            "instance_names": "virus_total_general",
            "playbookID": "virusTotal-test-playbook",
            "timeout": 1400,
            "nightly": true
        },
        {
            "integrations": "VirusTotal",
            "instance_names": "virus_total_preferred_vendors",
            "playbookID": "virusTotaI-test-preferred-vendors",
            "timeout": 1400,
            "nightly": true
        },
        {
            "integrations": "Preempt",
            "playbookID": "Preempt Test"
        },
        {
            "integrations": "Gmail",
            "playbookID": "get_original_email_-_gmail_-_test"
        },
        {
            "integrations": [
                "Gmail Single User",
                "Gmail"
            ],
            "playbookID": "Gmail Single User - Test",
            "fromversion": "4.5.0"
        },
        {
            "integrations": "EWS v2",
            "playbookID": "get_original_email_-_ews-_test",
            "instance_names": "ewv2_regular"
        },
        {
            "integrations": [
                "EWS v2",
                "EWS Mail Sender"
            ],
            "playbookID": "EWS search-mailbox test",
            "instance_names": [
                "ewv2_regular",
                "ews_mail_sender_labdemisto"
            ],
            "timeout": 300
        },
        {
            "integrations": "PagerDuty v2",
            "playbookID": "PagerDuty Test"
        },
        {
            "playbookID": "test_delete_context"
        },
        {
            "playbookID": "DeleteContext-auto-test"
        },
        {
            "playbookID": "GmailTest",
            "integrations": "Gmail"
        },
        {
            "playbookID": "Gmail Convert Html Test",
            "integrations": "Gmail"
        },
        {
            "playbookID": "reputations.json Test",
            "toversion": "5.0.0"
        },
        {
            "playbookID": "Indicators reputation-.json Test",
            "fromversion": "5.5.0"
        },
        {
            "playbookID": "Test IP Indicator Fields",
            "fromversion": "5.0.0"
        },
        {
            "playbookID": "TestDedupIncidentsPlaybook"
        },
        {
            "playbookID": "TestDedupIncidentsByName"
        },
        {
            "integrations": "McAfee Advanced Threat Defense",
            "playbookID": "Test Playbook McAfee ATD",
            "timeout": 700
        },
        {
            "integrations": "McAfee Advanced Threat Defense",
            "playbookID": "Detonate Remote File From URL -McAfee-ATD - Test",
            "timeout": 700
        },
        {
            "playbookID": "stripChars - Test"
        },
        {
            "integrations": "McAfee Advanced Threat Defense",
            "playbookID": "Test Playbook McAfee ATD Upload File"
        },
        {
            "playbookID": "exporttocsv_script_test"
        },
        {
            "playbookID": "Set - Test"
        },
        {
            "integrations": "Intezer v2",
            "playbookID": "Intezer Testing v2",
            "fromversion": "4.1.0",
            "timeout": 600
        },
        {
            "integrations": [
                "Mail Sender (New)",
                "Gmail"
            ],
            "playbookID": "Mail Sender (New) Test",
            "instance_names": [
                "Mail_Sender_(New)_STARTTLS"
            ]
        },
        {
            "playbookID": "buildewsquery_test"
        },
        {
            "integrations": "Rapid7 Nexpose",
            "playbookID": "nexpose_test",
            "timeout": 240
        },
        {
            "playbookID": "GetIndicatorDBotScore Test"
        },
        {
            "integrations": "EWS Mail Sender",
            "playbookID": "EWS Mail Sender Test",
            "instance_names": [
                "ews_mail_sender_labdemisto"
            ]
        },
        {
            "integrations": [
                "EWS Mail Sender",
                "Rasterize"
            ],
            "instance_names": [
                "ews_mail_sender_labdemisto"
            ],
            "playbookID": "EWS Mail Sender Test 2"
        },
        {
            "playbookID": "decodemimeheader_-_test"
        },
        {
            "playbookID": "test_url_regex"
        },
        {
            "integrations": "Skyformation",
            "playbookID": "TestSkyformation"
        },
        {
            "integrations": "okta",
            "playbookID": "okta_test_playbook",
            "timeout": 240
        },
        {
            "integrations": "Okta v2",
            "playbookID": "OktaV2-Test",
            "nightly": true,
            "timeout": 300
        },
        {
            "integrations": "Okta IAM",
            "playbookID": "Okta IAM - Test Playbook",
            "fromversion": "6.0.0"
        },
        {
            "playbookID": "Test filters & transformers scripts"
        },
        {
            "integrations": "Salesforce",
            "playbookID": "SalesforceTestPlaybook"
        },
        {
            "integrations": "McAfee ESM v2",
            "instance_names": "v10.2.0",
            "playbookID": "McAfee ESM v2 - Test v10.2.0",
            "fromversion": "5.0.0",
            "is_mockable": false
        },
        {
            "integrations": "McAfee ESM v2",
            "instance_names": "v11.1.3",
            "playbookID": "McAfee ESM v2 - Test v11.1.3",
            "fromversion": "5.0.0",
            "is_mockable": false
        },
        {
            "integrations": "McAfee ESM v2",
            "instance_names": "v11.3",
            "playbookID": "McAfee ESM v2 (v11.3) - Test",
            "fromversion": "5.0.0",
            "timeout": 300,
            "is_mockable": false
        },
        {
            "integrations": "McAfee ESM v2",
            "instance_names": "v10.2.0",
            "playbookID": "McAfee ESM Watchlists - Test v10.2.0",
            "fromversion": "5.0.0"
        },
        {
            "integrations": "McAfee ESM v2",
            "instance_names": "v11.1.3",
            "playbookID": "McAfee ESM Watchlists - Test v11.1.3",
            "fromversion": "5.0.0"
        },
        {
            "integrations": "McAfee ESM v2",
            "instance_names": "v11.3",
            "playbookID": "McAfee ESM Watchlists - Test v11.3",
            "fromversion": "5.0.0"
        },
        {
            "integrations": "GoogleSafeBrowsing",
            "playbookID": "Google Safe Browsing Test",
            "timeout": 240,
            "fromversion": "5.0.0"
        },
        {
            "integrations": "Google Safe Browsing v2",
            "playbookID": "Google Safe Browsing V2 Test",
            "fromversion": "5.5.0"
        },
        {
            "integrations": "EWS v2",
            "playbookID": "EWSv2_empty_attachment_test",
            "instance_names": "ewv2_regular"
        },
        {
            "integrations": "EWS v2",
            "playbookID": "EWS Public Folders Test",
            "instance_names": "ewv2_regular",
            "is_mockable": false
        },
        {
            "integrations": "Symantec Endpoint Protection V2",
            "playbookID": "SymantecEndpointProtection_Test"
        },
        {
            "integrations": "carbonblackprotection",
            "playbookID": "search_endpoints_by_hash_-_carbon_black_protection_-_test",
            "timeout": 500
        },
        {
            "playbookID": "Process Email - Generic - Test - Incident Starter",
            "fromversion": "6.0.0",
            "integrations": "Rasterize",
            "timeout": 240
        },
        {
            "integrations": "CrowdstrikeFalcon",
            "playbookID": "Test - CrowdStrike Falcon",
            "fromversion": "4.1.0",
            "timeout": 500
        },
        {
            "playbookID": "ExposeIncidentOwner-Test"
        },
        {
            "integrations": "google",
            "playbookID": "GsuiteTest"
        },
        {
            "integrations": "OpenPhish",
            "playbookID": "OpenPhish Test Playbook"
        },
        {
            "integrations": "jira-v2",
            "playbookID": "Jira-v2-Test",
            "timeout": 500,
            "is_mockable": false
        },
        {
            "integrations": "ipinfo",
            "playbookID": "IPInfoTest"
        },
        {
            "integrations": "ipinfo_v2",
            "playbookID": "IPInfo_v2Test",
            "fromversion": "5.5.0"
        },
        {
            "integrations": "GoogleMaps",
            "playbookID": "GoogleMapsTest",
            "fromversion": "6.0.0"
        },
        {
            "playbookID": "VerifyHumanReadableFormat"
        },
        {
            "playbookID": "strings-test"
        },
        {
            "playbookID": "TestCommonPython",
            "timeout": 500
        },
        {
            "playbookID": "TestFileCreateAndUpload"
        },
        {
            "playbookID": "TestIsValueInArray"
        },
        {
            "playbookID": "TestStringReplace"
        },
        {
            "playbookID": "TestHttpPlaybook"
        },
        {
            "integrations": "SplunkPy",
            "playbookID": "SplunkPy parse-raw - Test",
            "memory_threshold": 100,
            "instance_names": "use_default_handler"
        },
        {
            "integrations": "SplunkPy",
            "playbookID": "SplunkPy-Test-V2_default_handler",
            "memory_threshold": 500,
            "instance_names": "use_default_handler"
        },
        {
            "integrations": "SplunkPy",
            "playbookID": "Splunk-Test_default_handler",
            "memory_threshold": 200,
            "instance_names": "use_default_handler"
        },
        {
            "integrations": "AnsibleTower",
            "playbookID": "AnsibleTower_Test_playbook",
            "fromversion": "5.0.0"
        },
        {
            "integrations": "SplunkPy",
            "playbookID": "SplunkPySearch_Test_default_handler",
            "memory_threshold": 200,
            "instance_names": "use_default_handler"
        },
        {
            "integrations": "SplunkPy",
            "playbookID": "SplunkPy_KV_commands_default_handler",
            "memory_threshold": 200,
            "instance_names": "use_default_handler",
            "is_mockable": false
        },
        {
            "integrations": "SplunkPy",
            "playbookID": "SplunkPy-Test-V2_requests_handler",
            "memory_threshold": 500,
            "instance_names": "use_python_requests_handler"
        },
        {
            "integrations": "SplunkPy",
            "playbookID": "Splunk-Test_requests_handler",
            "memory_threshold": 500,
            "instance_names": "use_python_requests_handler",
            "is_mockable": false
        },
        {
            "integrations": "SplunkPy",
            "playbookID": "SplunkPySearch_Test_requests_handler",
            "memory_threshold": 200,
            "instance_names": "use_python_requests_handler",
            "is_mockable": false
        },
        {
            "integrations": "SplunkPy",
            "playbookID": "SplunkPy_KV_commands_requests_handler",
            "memory_threshold": 200,
            "instance_names": "use_python_requests_handler"
        },
        {
            "integrations": "McAfee NSM",
            "playbookID": "McAfeeNSMTest",
            "timeout": 400,
            "nightly": true
        },
        {
            "integrations": "PhishTank V2",
            "playbookID": "PhishTank Testing"
        },
        {
            "integrations": "McAfee Web Gateway",
            "playbookID": "McAfeeWebGatewayTest",
            "timeout": 500
        },
        {
            "integrations": "TCPIPUtils",
            "playbookID": "TCPUtils-Test"
        },
        {
            "playbookID": "listExecutedCommands-Test"
        },
        {
            "integrations": "AWS - Lambda",
            "playbookID": "AWS-Lambda-Test (Read-Only)"
        },
        {
            "integrations": "Service Manager",
            "playbookID": "TestHPServiceManager",
            "timeout": 400
        },
        {
            "integrations": "ServiceNow IAM",
            "playbookID": "ServiceNow IAM - Test Playbook",
            "instance_name": "snow_basic_auth",
            "fromversion": "6.0.0"
        },
        {
            "playbookID": "LanguageDetect-Test",
            "timeout": 300
        },
        {
            "integrations": "Forcepoint",
            "playbookID": "forcepoint test",
            "timeout": 500,
            "nightly": true
        },
        {
            "playbookID": "GeneratePassword-Test"
        },
        {
            "playbookID": "ZipFile-Test"
        },
        {
            "playbookID": "UnzipFile-Test"
        },
        {
            "playbookID": "Test-IsMaliciousIndicatorFound",
            "fromversion": "5.0.0"
        },
        {
            "playbookID": "TestExtractHTMLTables"
        },
        {
            "integrations": "carbonblackliveresponse",
            "playbookID": "Carbon Black Live Response Test",
            "nightly": true,
            "fromversion": "5.0.0",
            "is_mockable": false
        },
        {
            "integrations": "urlscan.io",
            "playbookID": "urlscan_malicious_Test",
            "timeout": 500
        },
        {
            "integrations": "EWS v2",
            "playbookID": "pyEWS_Test",
            "instance_names": "ewv2_regular",
            "is_mockable": false
        },
        {
            "integrations": "EWS v2",
            "playbookID": "pyEWS_Test",
            "instance_names": "ewsv2_separate_process",
            "is_mockable": false
        },
        {
            "integrations": "remedy_sr_beta",
            "playbookID": "remedy_sr_test_pb"
        },
        {
            "integrations": "Netskope",
            "playbookID": "Netskope Test"
        },
        {
            "integrations": "Cylance Protect v2",
            "playbookID": "Cylance Protect v2 Test"
        },
        {
            "integrations": "ReversingLabs Titanium Cloud",
            "playbookID": "ReversingLabsTCTest"
        },
        {
            "integrations": "ReversingLabs A1000",
            "playbookID": "ReversingLabsA1000Test"
        },
        {
            "integrations": "Demisto Lock",
            "playbookID": "DemistoLockTest"
        },
        {
            "playbookID": "test-domain-indicator",
            "timeout": 400
        },
        {
            "playbookID": "Cybereason Test",
            "integrations": "Cybereason",
            "timeout": 1200,
            "fromversion": "4.1.0"
        },
        {
            "integrations": "VirusTotal - Private API",
            "instance_names": "virus_total_private_api_general",
            "playbookID": "File Enrichment - Virus Total Private API Test",
            "nightly": true
        },
        {
            "integrations": "VirusTotal - Private API",
            "instance_names": "virus_total_private_api_general",
            "playbookID": "virusTotalPrivateAPI-test-playbook",
            "timeout": 1400,
            "nightly": true,
            "pid_threshold": 12
        },
        {
            "integrations": [
                "VirusTotal - Private API",
                "VirusTotal"
            ],
            "playbookID": "vt-detonate test",
            "instance_names": [
                "virus_total_private_api_general",
                "virus_total_general"
            ],
            "timeout": 1400,
            "fromversion": "5.5.0",
            "nightly": true,
            "is_mockable": false
        },
        {
            "integrations": "Cisco ASA",
            "playbookID": "Cisco ASA - Test Playbook"
        },
        {
            "integrations": "VirusTotal - Private API",
            "instance_names": "virus_total_private_api_preferred_vendors",
            "playbookID": "virusTotalPrivateAPI-test-preferred-vendors",
            "timeout": 1400,
            "nightly": true
        },
        {
            "integrations": "Cisco Meraki",
            "playbookID": "Cisco-Meraki-Test"
        },
        {
            "integrations": "Microsoft Defender Advanced Threat Protection",
            "playbookID": "Microsoft Defender Advanced Threat Protection - Test prod",
            "instance_names": "microsoft_defender_atp_prod",
            "is_mockable": false
        },
        {
            "integrations": "Microsoft Defender Advanced Threat Protection",
            "playbookID": "Microsoft Defender Advanced Threat Protection - Test dev",
            "instance_names": "microsoft_defender_atp_dev"
        },
        {
            "integrations": "Microsoft Defender Advanced Threat Protection",
            "playbookID": "Microsoft Defender Advanced Threat Protection - Test self deployed",
            "instance_names": "microsoft_defender_atp_dev_self_deployed"
        },
        {
            "integrations": "Microsoft Defender Advanced Threat Protection",
            "playbookID": "Microsoft Defender - ATP - Indicators Test",
            "instance_names": "microsoft_defender_atp_dev",
            "is_mockable": false
        },
        {
            "integrations": "Microsoft Defender Advanced Threat Protection",
            "playbookID": "Microsoft Defender - ATP - Indicators SC Test",
            "instance_names": "microsoft_defender_atp_dev_self_deployed"
        },
        {
            "integrations": "Microsoft Defender Advanced Threat Protection",
            "playbookID": "Microsoft Defender - ATP - Indicators SC Test",
            "instance_names": "microsoft_defender_atp_dev"
        },
        {
            "integrations": "Microsoft Defender Advanced Threat Protection",
            "playbookID": "Microsoft Defender - ATP - Indicators SC Test",
            "instance_names": "microsoft_defender_atp_prod"
        },
        {
            "integrations": "Microsoft 365 Defender",
            "playbookID": "Microsoft_365_Defender-Test",
            "instance_names": "ms_365_defender_device_code"
        },
        {
            "integrations": "Microsoft 365 Defender",
            "playbookID": "Microsoft_365_Defender-Test",
            "instance_names": "ms_365_defender_client_cred"
        },
        {
            "integrations": "Tanium",
            "playbookID": "Tanium Test Playbook",
            "timeout": 1200,
            "pid_threshold": 10
        },
        {
            "integrations": "Recorded Future",
            "playbookID": "Recorded Future Test",
            "nightly": true
        },
        {
            "integrations": "Microsoft Graph",
            "playbookID": "Microsoft Graph Security Test dev",
            "instance_names": "ms_graph_security_dev"
        },
        {
            "integrations": "Microsoft Graph",
            "playbookID": "Microsoft Graph Security Test prod",
            "instance_names": "ms_graph_security_prod",
            "is_mockable": false
        },
        {
            "integrations": "Microsoft Graph User",
            "playbookID": "Microsoft Graph User - Test",
            "instance_names": "ms_graph_user_dev"
        },
        {
            "integrations": "Microsoft Graph User",
            "playbookID": "Microsoft Graph User - Test",
            "instance_names": "ms_graph_user_prod",
            "is_mockable": false
        },
        {
            "integrations": "Microsoft Graph Groups",
            "playbookID": "Microsoft Graph Groups - Test dev",
            "instance_names": "ms_graph_groups_dev"
        },
        {
            "integrations": "Microsoft Graph Groups",
            "playbookID": "Microsoft Graph Groups - Test prod",
            "instance_names": "ms_graph_groups_prod",
            "is_mockable": false
        },
        {
            "integrations": "Microsoft_Graph_Files",
            "playbookID": "test_MsGraphFiles dev",
            "instance_names": "ms_graph_files_dev",
            "fromversion": "5.0.0"
        },
        {
            "integrations": "Microsoft_Graph_Files",
            "playbookID": "test_MsGraphFiles prod",
            "instance_names": "ms_graph_files_prod",
            "fromversion": "5.0.0",
            "is_mockable": false
        },
        {
            "integrations": "Microsoft Graph Calendar",
            "playbookID": "Microsoft Graph Calendar - Test dev",
            "instance_names": "ms_graph_calendar_dev"
        },
        {
            "integrations": "Microsoft Graph Calendar",
            "playbookID": "Microsoft Graph Calendar - Test prod",
            "instance_names": "ms_graph_calendar_prod",
            "is_mockable": false
        },
        {
            "integrations": "Microsoft Graph Device Management",
            "playbookID": "MSGraph_DeviceManagement_Test_dev",
            "instance_names": "ms_graph_device_management_oproxy_dev",
            "fromversion": "5.0.0"
        },
        {
            "integrations": "Microsoft Graph Device Management",
            "playbookID": "MSGraph_DeviceManagement_Test_prod",
            "instance_names": "ms_graph_device_management_oproxy_prod",
            "fromversion": "5.0.0",
            "is_mockable": false
        },
        {
            "integrations": "Microsoft Graph Device Management",
            "playbookID": "MSGraph_DeviceManagement_Test_self_deployed_prod",
            "instance_names": "ms_graph_device_management_self_deployed_prod",
            "fromversion": "5.0.0"
        },
        {
            "integrations": "RedLock",
            "playbookID": "RedLockTest",
            "nightly": true
        },
        {
            "integrations": "Symantec Messaging Gateway",
            "playbookID": "Symantec Messaging Gateway Test"
        },
        {
            "integrations": "ThreatConnect v2",
            "playbookID": "ThreatConnect v2 - Test",
            "fromversion": "5.0.0"
        },
        {
            "integrations": "VxStream",
            "playbookID": "VxStream Test",
            "nightly": true,
            "is_mockable": false
        },
        {
            "integrations": "QRadar_v2",
            "playbookID": "test_Qradar_v2",
            "fromversion": "6.0.0",
            "is_mockable": false
        },
        {
            "integrations": "VMware",
            "playbookID": "VMWare Test"
        },
        {
            "integrations": "carbonblack-v2",
            "playbookID": "Carbon Black Response Test",
            "fromversion": "5.0.0"
        },
        {
            "integrations": "VMware Carbon Black EDR v2",
            "playbookID": "Carbon Black Edr - Test",
            "is_mockable": false,
            "fromversion": "5.5.0"
        },
        {
            "integrations": "Cisco Umbrella Investigate",
            "playbookID": "Cisco Umbrella Test"
        },
        {
            "integrations": "icebrg",
            "playbookID": "Icebrg Test",
            "timeout": 500
        },
        {
            "integrations": "Symantec MSS",
            "playbookID": "SymantecMSSTest"
        },
        {
            "integrations": "Remedy AR",
            "playbookID": "Remedy AR Test"
        },
        {
            "integrations": "AWS - IAM",
            "playbookID": "AWS - IAM Test Playbook"
        },
        {
            "integrations": "McAfee Active Response",
            "playbookID": "McAfee-MAR_Test",
            "timeout": 700
        },
        {
            "integrations": "McAfee Threat Intelligence Exchange",
            "playbookID": "McAfee-TIE Test",
            "timeout": 700
        },
        {
            "integrations": "ArcSight Logger",
            "playbookID": "ArcSight Logger test"
        },
        {
            "integrations": "ArcSight ESM v2",
            "playbookID": "ArcSight ESM v2 Test"
        },
        {
            "integrations": "ArcSight ESM v2",
            "playbookID": "test Arcsight - Get events related to the Case"
        },
        {
            "integrations": "XFE_v2",
            "playbookID": "Test_XFE_v2",
            "timeout": 500,
            "nightly": true
        },
        {
            "integrations": "McAfee Threat Intelligence Exchange",
            "playbookID": "search_endpoints_by_hash_-_tie_-_test",
            "timeout": 500
        },
        {
            "integrations": "iDefense_v2",
            "playbookID": "iDefense_v2_Test",
            "fromversion": "5.5.0"
        },
        {
            "integrations": "AWS - SQS",
            "playbookID": "AWS - SQS Test Playbook",
            "fromversion": "5.0.0"
        },
        {
            "integrations": "AbuseIPDB",
            "playbookID": "AbuseIPDB Test"
        },
        {
            "integrations": "AbuseIPDB",
            "playbookID": "AbuseIPDB PopulateIndicators Test"
        },
        {
            "integrations": "LogRhythm",
            "playbookID": "LogRhythm-Test-Playbook",
            "timeout": 200
        },
        {
            "integrations": "FireEye HX",
            "playbookID": "FireEye HX Test",
            "timeout": 800
        },
        {
            "integrations": "FireEyeFeed",
            "playbookID": "playbook-FeedFireEye_test",
            "memory_threshold": 110
        },
        {
            "integrations": "Phish.AI",
            "playbookID": "PhishAi-Test"
        },
        {
            "integrations": "Phish.AI",
            "playbookID": "Test-Detonate URL - Phish.AI"
        },
        {
            "integrations": "Centreon",
            "playbookID": "Centreon-Test-Playbook"
        },
        {
            "playbookID": "ReadFile test"
        },
        {
            "integrations": "AlphaSOC Wisdom",
            "playbookID": "AlphaSOC-Wisdom-Test"
        },
        {
            "integrations": "carbonblack-v2",
            "playbookID": "CBFindIP - Test"
        },
        {
            "integrations": "Jask",
            "playbookID": "Jask_Test",
            "fromversion": "4.1.0"
        },
        {
            "integrations": "Whois",
            "playbookID": "whois_test",
            "fromversion": "4.1.0"
        },
        {
            "integrations": "RSA NetWitness Endpoint",
            "playbookID": "NetWitness Endpoint Test"
        },
        {
            "integrations": "Check Point Sandblast",
            "playbookID": "Sandblast_malicious_test"
        },
        {
            "playbookID": "TestMatchRegexV2"
        },
        {
            "integrations": "ActiveMQ",
            "playbookID": "ActiveMQ Test"
        },
        {
            "playbookID": "RegexGroups Test"
        },
        {
            "integrations": "Cisco ISE",
            "playbookID": "cisco-ise-test-playbook"
        },
        {
            "integrations": "RSA NetWitness v11.1",
            "playbookID": "RSA NetWitness Test"
        },
        {
            "playbookID": "ExifReadTest"
        },
        {
            "integrations": "Cuckoo Sandbox",
            "playbookID": "CuckooTest",
            "timeout": 700
        },
        {
            "integrations": "VxStream",
            "playbookID": "Test-Detonate URL - Crowdstrike",
            "timeout": 1200
        },
        {
            "playbookID": "Detonate File - Generic Test",
            "timeout": 500
        },
        {
            "integrations": [
                "Lastline v2",
                "WildFire-v2",
                "SNDBOX",
                "McAfee Advanced Threat Defense"
            ],
            "playbookID": "Detonate File - Generic Test",
            "timeout": 2400,
            "nightly": true
        },
        {
            "playbookID": "STIXParserTest"
        },
        {
            "playbookID": "VerifyJSON - Test",
            "fromversion": "5.5.0"
        },
        {
            "playbookID": "PowerShellCommon-Test",
            "fromversion": "5.5.0"
        },
        {
            "playbookID": "GetIndicatorDBotScoreFromCache-Test",
            "fromversion": "6.0.0"
        },
        {
            "playbookID": "Detonate URL - Generic Test",
            "timeout": 2000,
            "nightly": true,
            "integrations": [
                "McAfee Advanced Threat Defense",
                "VxStream",
                "Lastline v2"
            ]
        },
        {
            "integrations": [
                "carbonblack-v2",
                "carbonblackliveresponse",
                "Cylance Protect v2"
            ],
            "playbookID": "Retrieve File from Endpoint - Generic V2 Test",
            "fromversion": "5.0.0",
            "is_mockable": false
        },
        {
            "integrations": "Zscaler",
            "playbookID": "Zscaler Test",
            "nightly": true,
            "timeout": 500
        },
        {
            "playbookID": "DemistoUploadFileV2 Test",
            "integrations": "Demisto REST API"
        },
        {
            "playbookID": "MaxMind Test",
            "integrations": "MaxMind GeoIP2"
        },
        {
            "playbookID": "Test Sagemaker",
            "integrations": "AWS Sagemaker"
        },
        {
            "playbookID": "C2sec-Test",
            "integrations": "C2sec irisk",
            "fromversion": "5.0.0"
        },
        {
            "playbookID": "AlexaV2 Test Playbook",
            "integrations": "Alexa Rank Indicator v2",
            "fromversion": "5.5.0"
        },
        {
            "playbookID": "Phishing v2 - Test - Incident Starter",
            "fromversion": "6.0.0",
            "timeout": 1200,
            "nightly": false,
            "integrations": [
                "EWS Mail Sender",
                "Demisto REST API",
                "Rasterize"
            ],
            "instance_names": [
                "ews_mail_sender_labdemisto"
            ],
            "memory_threshold": 150,
            "pid_threshold": 80
        },
        {
            "playbookID": "Phishing - Core - Test - Incident Starter",
            "fromversion": "6.0.0",
            "timeout": 1700,
            "nightly": false,
            "integrations": [
                "EWS Mail Sender",
                "Demisto REST API",
                "Rasterize"
            ],
            "instance_names": [
                "ews_mail_sender_labdemisto"
            ],
            "memory_threshold": 160,
            "pid_threshold": 80
        },
        {
            "integrations": "duo",
            "playbookID": "DUO Test Playbook"
        },
        {
            "playbookID": "SLA Scripts - Test",
            "fromversion": "4.1.0"
        },
        {
            "playbookID": "test_manageOOOUsers",
            "fromversion": "5.5.0"
        },
        {
            "playbookID": "PcapHTTPExtractor-Test"
        },
        {
            "playbookID": "Ping Test Playbook"
        },
        {
            "playbookID": "ParseWordDoc-Test"
        },
        {
            "playbookID": "PDFUnlocker-Test",
            "fromversion": "6.0.0"
        },
        {
            "playbookID": "Active Directory Test",
            "integrations": "Active Directory Query v2",
            "instance_names": "active_directory_ninja"
        },
        {
            "playbookID": "AD v2 - debug-mode - Test",
            "integrations": "Active Directory Query v2",
            "instance_names": "active_directory_ninja",
            "fromversion": "5.0.0"
        },
        {
            "playbookID": "Docker Hardening Test",
            "fromversion": "5.0.0",
            "runnable_on_docker_only": true
        },
        {
            "integrations": "Active Directory Query v2",
            "instance_names": "active_directory_ninja",
            "playbookID": "Active Directory Query V2 configuration with port"
        },
        {
            "integrations": "Active Directory Query v2",
            "instance_names": "active_directory_ninja",
            "playbookID": "Active Directory - ad-get-user limit check"
        },
        {
            "integrations": "Active Directory Query v2",
            "instance_names": "active_directory_ninja",
            "playbookID": "active directory search user with parentheses test"
        },
        {
            "integrations": "mysql",
            "playbookID": "MySQL Test"
        },
        {
            "playbookID": "Email Address Enrichment - Generic v2.1 - Test",
            "integrations": "Active Directory Query v2",
            "instance_names": "active_directory_ninja"
        },
        {
            "integrations": "Cofense Intelligence",
            "playbookID": "Test - Cofense Intelligence",
            "timeout": 500
        },
        {
            "playbookID": "GDPRContactAuthorities Test"
        },
        {
            "integrations": "Google Resource Manager",
            "playbookID": "GoogleResourceManager-Test",
            "timeout": 500,
            "nightly": true
        },
        {
            "integrations": "SlashNext Phishing Incident Response",
            "playbookID": "SlashNextPhishingIncidentResponse-Test",
            "timeout": 500,
            "nightly": true
        },
        {
            "integrations": "Google Cloud Storage",
            "playbookID": "GCS - Test",
            "timeout": 500,
            "nightly": true,
            "memory_threshold": 80
        },
        {
            "integrations": "GooglePubSub",
            "playbookID": "GooglePubSub_Test",
            "nightly": true,
            "timeout": 500,
            "fromversion": "5.0.0"
        },
        {
            "playbookID": "Calculate Severity - Generic v2 - Test",
            "integrations": [
                "Palo Alto Minemeld",
                "Active Directory Query v2"
            ],
            "instance_names": "active_directory_ninja",
            "fromversion": "4.5.0"
        },
        {
            "integrations": "Freshdesk",
            "playbookID": "Freshdesk-Test",
            "timeout": 500,
            "nightly": true
        },
        {
            "playbookID": "Autoextract - Test",
            "fromversion": "4.1.0"
        },
        {
            "playbookID": "FilterByList - Test",
            "fromversion": "4.5.0"
        },
        {
            "playbookID": "Impossible Traveler - Test",
            "integrations": [
                "Ipstack",
                "ipinfo",
                "Rasterize",
                "Active Directory Query v2",
                "Demisto REST API"
            ],
            "instance_names": "active_directory_ninja",
            "fromversion": "5.0.0",
            "timeout": 700
        },
        {
            "playbookID": "Active Directory - Get User Manager Details - Test",
            "integrations": "Active Directory Query v2",
            "instance_names": "active_directory_80k",
            "fromversion": "4.5.0"
        },
        {
            "integrations": "Kafka V2",
            "playbookID": "Kafka Test"
        },
        {
            "playbookID": "File Enrichment - Generic v2 - Test",
            "instance_names": "virus_total_private_api_general",
            "integrations": [
                "VirusTotal - Private API",
                "Cylance Protect v2"
            ],
            "is_mockable": false
        },
        {
            "integrations": [
                "epo",
                "McAfee Active Response"
            ],
            "playbookID": "Endpoint data collection test",
            "timeout": 500
        },
        {
            "integrations": [
                "epo",
                "McAfee Active Response"
            ],
            "playbookID": "MAR - Endpoint data collection test",
            "timeout": 500
        },
        {
            "integrations": "DUO Admin",
            "playbookID": "DuoAdmin API test playbook",
            "fromversion": "5.0.0"
        },
        {
            "integrations": [
                "TAXII Server",
                "TAXIIFeed"
            ],
            "playbookID": "TAXII_Feed_Test",
            "fromversion": "5.5.0",
            "timeout": 300,
            "instance_names": [
                "non_https_cert",
                "instance_execute"
            ]
        },
        {
            "integrations": [
                "TAXII Server",
                "TAXIIFeed"
            ],
            "playbookID": "TAXII_Feed_Test",
            "fromversion": "5.5.0",
            "timeout": 300,
            "instance_names": [
                "https_cert",
                "local_https"
            ]
        },
        {
            "integrations": "TAXII 2 Feed",
            "playbookID": "TAXII 2 Feed Test",
            "fromversion": "5.5.0"
        },
        {
            "integrations": "iDefense Feed",
            "playbookID": "Feed iDefense Test",
            "memory_threshold": 200,
            "fromversion": "5.5.0"
        },
        {
            "playbookID": "TestShowScheduledEntries"
        },
        {
            "playbookID": "Calculate Severity - Standard - Test",
            "integrations": "Palo Alto Minemeld",
            "fromversion": "4.5.0"
        },
        {
            "integrations": "Symantec Advanced Threat Protection",
            "playbookID": "Symantec ATP Test"
        },
        {
            "playbookID": "HTTPListRedirects - Test SSL"
        },
        {
            "playbookID": "HTTPListRedirects Basic Test"
        },
        {
            "playbookID": "CheckDockerImageAvailableTest"
        },
        {
            "playbookID": "Extract Indicators From File - Generic v2 - Test",
            "integrations": [
                "Image OCR",
                "Rasterize"
            ],
            "timeout": 350,
            "memory_threshold": 200,
            "fromversion": "4.5.0"
        },
        {
            "playbookID": "Endpoint Enrichment - Generic v2.1 - Test",
            "integrations": [
                "Cylance Protect v2",
                "carbonblack-v2",
                "epo",
                "Active Directory Query v2"
            ],
            "instance_names": "active_directory_ninja"
        },
        {
            "playbookID": "EmailReputationTest",
            "integrations": "Have I Been Pwned? V2"
        },
        {
            "integrations": "Symantec Deepsight Intelligence",
            "playbookID": "Symantec Deepsight Test"
        },
        {
            "playbookID": "ExtractDomainFromEmailTest"
        },
        {
            "playbookID": "Wait Until Datetime - Test",
            "fromversion": "4.5.0"
        },
        {
            "playbookID": "PAN-OS DAG Configuration Test",
            "integrations": "Panorama",
            "instance_names": "palo_alto_panorama_9.0",
            "timeout": 1500
        },
        {
            "playbookID": "PAN-OS EDL Setup v3 Test",
            "integrations": [
                "Panorama",
                "palo_alto_networks_pan_os_edl_management"
            ],
            "instance_names": "palo_alto_firewall_9.0",
            "timeout": 300
        },
        {
            "integrations": "Snowflake",
            "playbookID": "Snowflake-Test"
        },
        {
            "playbookID": "Account Enrichment - Generic v2.1 - Test",
            "integrations": "Active Directory Query v2",
            "instance_names": "active_directory_ninja"
        },
        {
            "integrations": "Cisco Umbrella Investigate",
            "playbookID": "Domain Enrichment - Generic v2 - Test"
        },
        {
            "integrations": "Google BigQuery",
            "playbookID": "Google BigQuery Test"
        },
        {
            "integrations": "Zoom",
            "playbookID": "Zoom_Test"
        },
        {
            "playbookID": "IP Enrichment - Generic v2 - Test",
            "integrations": "Threat Crowd",
            "fromversion": "4.1.0"
        },
        {
            "integrations": "Cherwell",
            "playbookID": "Cherwell Example Scripts - test"
        },
        {
            "integrations": "Cherwell",
            "playbookID": "Cherwell - test"
        },
        {
            "integrations": "CarbonBlackProtectionV2",
            "playbookID": "Carbon Black Enterprise Protection V2 Test"
        },
        {
            "integrations": "Active Directory Query v2",
            "instance_names": "active_directory_ninja",
            "playbookID": "Test ADGetUser Fails with no instances 'Active Directory Query' (old version)"
        },
        {
            "integrations": "MITRE ATT&CK v2",
            "playbookID": "FeedMitreAttackv2_test",
            "memory_threshold": 150
        },
        {
            "integrations": "MITRE ATT&CK v2",
            "playbookID": "ExtractAttackPattern-Test",
            "memory_threshold": 150,
            "fromversion": "6.2.0"
        },
        {
            "integrations": "ANYRUN",
            "playbookID": "ANYRUN-Test"
        },
        {
            "integrations": "ANYRUN",
            "playbookID": "Detonate File - ANYRUN - Test"
        },
        {
            "integrations": "ANYRUN",
            "playbookID": "Detonate URL - ANYRUN - Test"
        },
        {
            "integrations": "Netcraft",
            "playbookID": "Netcraft test"
        },
        {
            "integrations": "EclecticIQ Platform",
            "playbookID": "EclecticIQ Test"
        },
        {
            "playbookID": "FormattingPerformance - Test",
            "fromversion": "5.0.0"
        },
        {
            "integrations": "AWS - EC2",
            "instance_names": "AWS - EC2",
            "playbookID": "AWS - EC2 Test Playbook",
            "fromversion": "5.0.0",
            "memory_threshold": 90
        },
        {
            "integrations": "AWS - EC2",
            "playbookID": "d66e5f86-e045-403f-819e-5058aa603c32"
        },
        {
            "integrations": "ANYRUN",
            "playbookID": "Detonate File From URL - ANYRUN - Test"
        },
        {
            "integrations": "AWS - CloudTrail",
            "playbookID": "3da2e31b-f114-4d7f-8702-117f3b498de9"
        },
        {
            "integrations": "carbonblackprotection",
            "playbookID": "67b0f25f-b061-4468-8613-43ab13147173"
        },
        {
            "integrations": "DomainTools",
            "playbookID": "DomainTools-Test"
        },
        {
            "integrations": "Exabeam",
            "playbookID": "Exabeam - Test"
        },
        {
            "integrations": "Cisco Spark",
            "playbookID": "Cisco Spark Test New"
        },
        {
            "integrations": "Remedy On-Demand",
            "playbookID": "Remedy-On-Demand-Test"
        },
        {
            "playbookID": "ssdeepreputationtest"
        },
        {
            "playbookID": "TestIsEmailAddressInternal"
        },
        {
            "integrations": "Google Cloud Compute",
            "playbookID": "GoogleCloudCompute-Test"
        },
        {
            "integrations": "AWS - S3",
            "playbookID": "97393cfc-2fc4-4dfe-8b6e-af64067fc436",
            "memory_threshold": 80
        },
        {
            "integrations": "Image OCR",
            "playbookID": "TestImageOCR"
        },
        {
            "integrations": "fireeye",
            "playbookID": "Detonate File - FireEye AX - Test"
        },
        {
            "integrations": [
                "Rasterize",
                "Image OCR"
            ],
            "playbookID": "Rasterize Test",
            "fromversion": "5.0.0"
        },
        {
            "integrations": "Rasterize",
            "playbookID": "RasterizeImageTest",
            "fromversion": "5.0.0"
        },
        {
            "integrations": "Ipstack",
            "playbookID": "Ipstack_Test"
        },
        {
            "integrations": "Perch",
            "playbookID": "Perch-Test"
        },
        {
            "integrations": "Forescout",
            "playbookID": "Forescout-Test"
        },
        {
            "integrations": "GitHub",
            "playbookID": "Git_Integration-Test"
        },
        {
            "integrations": "GitHub IAM",
            "playbookID": "Github IAM - Test Playbook",
            "fromversion": "6.1.0"
        },
        {
            "integrations": "LogRhythmRest",
            "playbookID": "LogRhythm REST test"
        },
        {
            "integrations": "AlienVault USM Anywhere",
            "playbookID": "AlienVaultUSMAnywhereTest"
        },
        {
            "playbookID": "PhishLabsTestPopulateIndicators"
        },
        {
            "playbookID": "Test_HTMLtoMD"
        },
        {
            "integrations": "PhishLabs IOC",
            "playbookID": "PhishLabsIOC TestPlaybook",
            "fromversion": "4.1.0"
        },
        {
            "integrations": "PerceptionPoint",
            "playbookID": "PerceptionPoint Test",
            "fromversion": "4.1.0"
        },
        {
            "integrations": "vmray",
            "playbookID": "VMRay-Test-File",
            "fromversion": "5.5.0"
        },
        {
            "integrations": "vmray",
            "playbookID": "File Enrichment - VMRay - Test",
            "fromversion": "5.0.0"
        },
        {
            "integrations": "AutoFocus V2",
            "playbookID": "AutoFocus V2 test",
            "fromversion": "5.0.0",
            "timeout": 1000
        },
        {
            "playbookID": "Process Email - Generic for Rasterize"
        },
        {
            "playbookID": "Send Investigation Summary Reports - Test",
            "integrations": "EWS Mail Sender",
            "instance_names": [
                "ews_mail_sender_labdemisto"
            ],
            "fromversion": "4.5.0",
            "memory_threshold": 100
        },
        {
            "integrations": "Flashpoint",
            "playbookID": "Flashpoint_event-Test"
        },
        {
            "integrations": "Flashpoint",
            "playbookID": "Flashpoint_forum-Test"
        },
        {
            "integrations": "Flashpoint",
            "playbookID": "Flashpoint_report-Test"
        },
        {
            "integrations": "Flashpoint",
            "playbookID": "Flashpoint_reputation-Test"
        },
        {
            "integrations": "BluecatAddressManager",
            "playbookID": "Bluecat Address Manager test"
        },
        {
            "integrations": "MailListener - POP3 Beta",
            "playbookID": "MailListener-POP3 - Test"
        },
        {
            "playbookID": "sumList - Test"
        },
        {
            "integrations": "VulnDB",
            "playbookID": "Test-VulnDB"
        },
        {
            "integrations": "Shodan_v2",
            "playbookID": "Test-Shodan_v2",
            "timeout": 1000
        },
        {
            "integrations": "Threat Crowd",
            "playbookID": "ThreatCrowd - Test"
        },
        {
            "integrations": "GoogleDocs",
            "playbookID": "GoogleDocs-test"
        },
        {
            "playbookID": "Request Debugging - Test",
            "fromversion": "5.0.0"
        },
        {
            "integrations": "Kaspersky Security Center",
            "playbookID": "Kaspersky Security Center - Test",
            "fromversion": "5.5.0"
        },
        {
            "playbookID": "Test Convert file hash to corresponding hashes",
            "fromversion": "4.5.0",
            "integrations": "VirusTotal",
            "instance_names": "virus_total_general"
        },
        {
            "playbookID": "PAN-OS Query Logs For Indicators Test",
            "fromversion": "5.5.0",
            "timeout": 1500,
            "integrations": "Panorama",
            "instance_names": "palo_alto_panorama"
        },
        {
            "integrations": "Hybrid Analysis",
            "playbookID": "HybridAnalysis-Test",
            "timeout": 500,
            "fromversion": "4.1.0",
            "is_mockable": false
        },
        {
            "integrations": "Elasticsearch v2",
            "instance_names": "es_v7",
            "playbookID": "Elasticsearch_v2_test"
        },
        {
            "integrations": "ElasticsearchFeed",
            "instance_names": "es_demisto_feed",
            "playbookID": "Elasticsearch_Fetch_Demisto_Indicators_Test",
            "fromversion": "5.5.0"
        },
        {
            "integrations": "ElasticsearchFeed",
            "instance_names": "es_generic_feed",
            "playbookID": "Elasticsearch_Fetch_Custom_Indicators_Test",
            "fromversion": "5.5.0"
        },
        {
            "integrations": "Elasticsearch v2",
            "instance_names": "es_v6",
            "playbookID": "Elasticsearch_v2_test-v6"
        },
        {
            "integrations": "PolySwarm",
            "playbookID": "PolySwarm-Test"
        },
        {
            "integrations": "Kennav2",
            "playbookID": "Kenna Test"
        },
        {
            "integrations": "SecurityAdvisor",
            "playbookID": "SecurityAdvisor-Test",
            "fromversion": "4.5.0"
        },
        {
            "integrations": "Google Key Management Service",
            "playbookID": "Google-KMS-test",
            "pid_threshold": 6,
            "memory_threshold": 60
        },
        {
            "integrations": "SecBI",
            "playbookID": "SecBI - Test"
        },
        {
            "playbookID": "ExtractFQDNFromUrlAndEmail-Test"
        },
        {
            "integrations": "EWS v2",
            "playbookID": "Get EWS Folder Test",
            "fromversion": "4.5.0",
            "instance_names": "ewv2_regular",
            "timeout": 1200
        },
        {
            "integrations": "EWSO365",
            "playbookID": "EWS_O365_test",
            "fromversion": "5.0.0"
        },
        {
            "integrations": "EWSO365",
            "playbookID": "EWS_O365_send_mail_test",
            "fromversion": "5.0.0"
        },
        {
            "integrations": "QRadar_v2",
            "playbookID": "QRadar Indicator Hunting Test",
            "timeout": 600,
            "fromversion": "6.0.0"
        },
        {
            "integrations": "QRadar v3",
            "playbookID": "QRadar - Get Offense Logs Test",
            "timeout": 600,
            "fromversion": "6.0.0"
        },
        {
            "playbookID": "SetAndHandleEmpty test",
            "fromversion": "4.5.0"
        },
        {
            "integrations": "Tanium v2",
            "playbookID": "Tanium v2 - Test"
        },
        {
            "integrations": "Office 365 Feed",
            "playbookID": "Office365_Feed_Test",
            "fromversion": "5.5.0"
        },
        {
            "integrations": "GoogleCloudTranslate",
            "playbookID": "GoogleCloudTranslate-Test",
            "pid_threshold": 9
        },
        {
            "integrations": "Infoblox",
            "playbookID": "Infoblox Test"
        },
        {
            "integrations": "BPA",
            "playbookID": "Test-BPA",
            "fromversion": "4.5.0"
        },
        {
            "playbookID": "GetValuesOfMultipleFIelds Test",
            "fromversion": "4.5.0"
        },
        {
            "playbookID": "IsInternalHostName Test",
            "fromversion": "4.5.0"
        },
        {
            "playbookID": "DigitalGuardian-Test",
            "integrations": "Digital Guardian",
            "fromversion": "5.0.0"
        },
        {
            "integrations": "SplunkPy",
            "playbookID": "Splunk Indicator Hunting Test",
            "fromversion": "5.0.0",
            "memory_threshold": 500,
            "instance_names": "use_default_handler"
        },
        {
            "integrations": "BPA",
            "playbookID": "Test-BPA_Integration",
            "fromversion": "4.5.0"
        },
        {
            "integrations": "AutoFocus Feed",
            "playbookID": "playbook-FeedAutofocus_test",
            "fromversion": "5.5.0"
        },
        {
            "integrations": "AutoFocus Daily Feed",
            "playbookID": "playbook-FeedAutofocus_daily_test",
            "fromversion": "5.5.0"
        },
        {
            "integrations": "PaloAltoNetworks_PrismaCloudCompute",
            "playbookID": "PaloAltoNetworks_PrismaCloudCompute-Test",
            "instance_names": "prisma_cloud_compute_21_04"
        },
        {
            "integrations": "SaasSecurity",
            "playbookID": "SaasSecurity-Test"
        },
        {
            "integrations": "Recorded Future Feed",
            "playbookID": "RecordedFutureFeed - Test",
            "instance_names": "recorded_future_feed",
            "timeout": 1000,
            "fromversion": "5.5.0",
            "memory_threshold": 86
        },
        {
            "integrations": "Recorded Future Feed",
            "playbookID": "RecordedFutureFeed - Test",
            "instance_names": "recorded_future_feed_with_risk_rules",
            "timeout": 1000,
            "fromversion": "5.5.0",
            "memory_threshold": 86
        },
        {
            "integrations": "Expanse",
            "playbookID": "test-Expanse-Playbook",
            "fromversion": "5.0.0"
        },
        {
            "integrations": "Expanse",
            "playbookID": "test-Expanse",
            "fromversion": "5.0.0"
        },
        {
            "integrations": "DShield Feed",
            "playbookID": "playbook-DshieldFeed_test",
            "fromversion": "5.5.0",
            "is_mockable": false
        },
        {
            "integrations": "AlienVault Reputation Feed",
            "playbookID": "AlienVaultReputationFeed_Test",
            "fromversion": "5.5.0",
            "memory_threshold": 190
        },
        {
            "integrations": "BruteForceBlocker Feed",
            "playbookID": "playbook-BruteForceBlocker_test",
            "fromversion": "5.5.0",
            "memory_threshold": 190
        },
        {
            "integrations": "F5Silverline",
            "playbookID": "F5Silverline_TestPlaybook",
            "fromversion": "6.0.0",
            "memory_threshold": 190
        },
        {
            "integrations": "Carbon Black Enterprise EDR",
            "playbookID": "Carbon Black Enterprise EDR Test",
            "fromversion": "5.0.0"
        },
        {
            "integrations": "MongoDB Key Value Store",
            "playbookID": "MongoDB KeyValueStore - Test",
            "pid_threshold": 12,
            "fromversion": "5.0.0"
        },
        {
            "integrations": "MongoDB Log",
            "playbookID": "MongoDBLog - Test",
            "pid_threshold": 12,
            "fromversion": "5.0.0"
        },
        {
            "integrations": "Google Chronicle Backstory",
            "playbookID": "Google Chronicle Backstory Asset - Test",
            "fromversion": "5.0.0"
        },
        {
            "integrations": "Google Chronicle Backstory",
            "playbookID": "Google Chronicle Backstory IOC Details - Test",
            "fromversion": "5.0.0"
        },
        {
            "integrations": "Google Chronicle Backstory",
            "playbookID": "Google Chronicle Backstory List Alerts - Test",
            "fromversion": "5.0.0"
        },
        {
            "integrations": "Google Chronicle Backstory",
            "playbookID": "Google Chronicle Backstory List IOCs - Test",
            "fromversion": "5.0.0"
        },
        {
            "integrations": "Google Chronicle Backstory",
            "playbookID": "Google Chronicle Backstory Reputation - Test",
            "fromversion": "5.0.0"
        },
        {
            "integrations": "Google Chronicle Backstory",
            "playbookID": "Google Chronicle Backstory List Events - Test",
            "fromversion": "5.0.0"
        },
        {
            "integrations": "Feodo Tracker IP Blocklist Feed",
            "instance_names": "feodo_tracker_ip_currently__active",
            "playbookID": "playbook-feodotrackeripblock_test_currently__active",
            "fromversion": "5.5.0"
        },
        {
            "integrations": "Feodo Tracker IP Blocklist Feed",
            "instance_names": "feodo_tracker_ip_30_days",
            "playbookID": "playbook-feodotrackeripblock_test_30_days",
            "fromversion": "5.5.0"
        },
        {
            "integrations": "Code42",
            "playbookID": "Code42-Test",
            "fromversion": "5.0.0",
            "timeout": 600
        },
        {
            "playbookID": "Code42 File Search Test",
            "integrations": "Code42",
            "fromversion": "5.0.0"
        },
        {
            "playbookID": "FetchIndicatorsFromFile-test",
            "fromversion": "5.5.0"
        },
        {
            "integrations": "RiskSense",
            "playbookID": "RiskSense Get Apps - Test"
        },
        {
            "integrations": "RiskSense",
            "playbookID": "RiskSense Get Host Detail - Test"
        },
        {
            "integrations": "RiskSense",
            "playbookID": "RiskSense Get Host Finding Detail - Test"
        },
        {
            "integrations": "RiskSense",
            "playbookID": "RiskSense Get Hosts - Test"
        },
        {
            "integrations": "RiskSense",
            "playbookID": "RiskSense Get Host Findings - Test"
        },
        {
            "integrations": "RiskSense",
            "playbookID": "RiskSense Get Unique Cves - Test"
        },
        {
            "integrations": "RiskSense",
            "playbookID": "RiskSense Get Unique Open Findings - Test"
        },
        {
            "integrations": "RiskSense",
            "playbookID": "RiskSense Get Apps Detail - Test"
        },
        {
            "integrations": "RiskSense",
            "playbookID": "RiskSense Apply Tag - Test"
        },
        {
            "integrations": "Indeni",
            "playbookID": "Indeni_test",
            "fromversion": "5.0.0"
        },
        {
            "integrations": "SafeBreach v2",
            "playbookID": "playbook-SafeBreach-Test",
            "fromversion": "5.5.0"
        },
        {
            "integrations": "AlienVault OTX TAXII Feed",
            "playbookID": "playbook-feedalienvaultotx_test",
            "fromversion": "5.5.0"
        },
        {
            "playbookID": "ExtractDomainAndFQDNFromUrlAndEmail-Test",
            "fromversion": "5.5.0"
        },
        {
            "integrations": "Cortex Data Lake",
            "playbookID": "Cortex Data Lake Test",
            "instance_names": "cdl_prod",
            "fromversion": "4.5.0"
        },
        {
            "integrations": "Cortex Data Lake",
            "playbookID": "Cortex Data Lake Test",
            "instance_names": "cdl_dev",
            "fromversion": "4.5.0"
        },
        {
            "integrations": "MongoDB",
            "playbookID": "MongoDB - Test"
        },
        {
            "integrations": "DNSDB_v2",
            "playbookID": "DNSDB-Test",
            "fromversion": "5.0.0"
        },
        {
            "playbookID": "DBotCreatePhishingClassifierV2FromFile-Test",
            "timeout": 60000,
            "fromversion": "6.1.0",
            "instance_names": "ml_dummy_prod",
            "integrations": "AzureWAF"
        },
        {
            "integrations": "IBM Resilient Systems",
            "playbookID": "IBM Resilient Systems Test"
        },
        {
            "integrations": [
                "Prisma Access",
                "Prisma Access Egress IP feed"
            ],
            "playbookID": "Prisma_Access_Egress_IP_Feed-Test",
            "timeout": 60000,
            "fromversion": "5.5.0",
            "nightly": true
        },
        {
            "integrations": "Prisma Access",
            "playbookID": "Prisma_Access-Test",
            "timeout": 60000,
            "fromversion": "5.5.0",
            "nightly": true
        },
        {
            "playbookID": "EvaluateMLModllAtProduction-Test",
            "fromversion": "5.5.0"
        },
        {
            "integrations": "Google IP Ranges Feed",
            "playbookID": "Fetch Indicators Test",
            "fromversion": "6.0.0"
        },
        {
            "integrations": "Azure AD Connect Health Feed",
            "playbookID": "FeedAzureADConnectHealth_Test",
            "fromversion": "5.5.0"
        },
        {
            "integrations": "Zoom Feed",
            "playbookID": "FeedZoom_Test",
            "fromversion": "5.5.0"
        },
        {
            "playbookID": "PCAP Analysis Test",
            "integrations": [
                "ipinfo",
                "WildFire-v2"
            ],
            "fromversion": "5.0.0",
            "timeout": 1200
        },
        {
            "integrations": "Workday",
            "playbookID": "Workday - Test",
            "fromversion": "5.0.0",
            "timeout": 600
        },
        {
            "integrations": "Unit42 Feed",
            "playbookID": "Unit42 Feed - Test",
            "fromversion": "5.5.0",
            "timeout": 600
        },
        {
            "integrations": "CrowdStrikeMalquery",
            "playbookID": "CrowdStrikeMalquery-Test",
            "fromversion": "5.0.0",
            "timeout": 2500
        },
        {
            "integrations": "Sixgill_Darkfeed",
            "playbookID": "Sixgill-Darkfeed_Test",
            "fromversion": "5.5.0"
        },
        {
            "playbookID": "hashIncidentFields-test",
            "fromversion": "4.5.0",
            "timeout": 60000
        },
        {
            "integrations": "RSA Archer v2",
            "playbookID": "Archer v2 - Test",
            "fromversion": "5.0.0",
            "timeout": 600
        },
        {
            "integrations": "WootCloud",
            "playbookID": "TestWootCloudPlaybook",
            "fromversion": "5.0.0"
        },
        {
            "integrations": "Ivanti Heat",
            "playbookID": "Ivanti Heat - Test"
        },
        {
            "integrations": "MicrosoftCloudAppSecurity",
            "playbookID": "MicrosoftCloudAppSecurity-Test"
        },
        {
            "integrations": "Blueliv ThreatCompass",
            "playbookID": "Blueliv_ThreatCompass_test",
            "fromversion": "5.0.0"
        },
        {
            "playbookID": "IncreaseIncidentSeverity-Test",
            "fromversion": "5.0.0"
        },
        {
            "integrations": "TrendMicro Cloud App Security",
            "playbookID": "playbook_TrendmicroCAS_Test",
            "fromversion": "5.0.0",
            "timeout": 300
        },
        {
            "playbookID": "IfThenElse-Test",
            "fromversion": "5.0.0"
        },
        {
            "integrations": "Imperva WAF",
            "playbookID": "Imperva WAF - Test"
        },
        {
            "integrations": "CheckPointFirewall_v2",
            "playbookID": "checkpoint-testplaybook",
            "timeout": 500,
            "nightly": true
        },
        {
            "playbookID": "FailedInstances - Test",
            "integrations": "Whois",
            "fromversion": "4.5.0"
        },
        {
            "integrations": "F5 ASM",
            "playbookID": "playbook-F5_ASM-Test",
            "timeout": 600,
            "fromversion": "5.0.0",
            "nightly": true
        },
        {
            "playbookID": "Hatching Triage - Detonate File",
            "integrations": "Hatching Triage",
            "fromversion": "5.5.0"
        },
        {
            "integrations": "Rundeck",
            "playbookID": "Rundeck_test",
            "fromversion": "5.5.0",
            "is_mockable": false
        },
        {
            "playbookID": "Field polling test",
            "timeout": 600,
            "fromversion": "5.0.0"
        },
        {
            "integrations": "Generic Webhook",
            "playbookID": "Generic Webhook - Test",
            "fromversion": "5.5.0"
        },
        {
            "integrations": "Palo Alto Networks Enterprise DLP",
            "playbookID": "Palo_Alto_Networks_Enterprise_DLP - Test",
            "fromversion": "5.0.0"
        },
        {
            "integrations": "Cryptocurrency",
            "playbookID": "Cryptocurrency-Test",
            "is_mockable": false
        },
        {
            "integrations": "Public DNS Feed",
            "playbookID": "Public_DNS_Feed_Test",
            "fromversion": "5.5.0"
        },
        {
            "integrations": "BitcoinAbuse",
            "playbookID": "BitcoinAbuse-test",
            "fromversion": "5.5.0"
        },
        {
            "integrations": "ExpanseV2",
            "playbookID": "ExpanseV2 Test",
            "fromversion": "6.0.0"
        },
        {
            "integrations": "FeedExpanse",
            "playbookID": "Feed Expanse Test",
            "fromversion": "6.0.0"
        },
        {
            "integrations": "MicrosoftGraphIdentityandAccess",
            "playbookID": "Identity & Access test playbook"
        },
        {
            "integrations": "MicrosoftPolicyAndComplianceAuditLog",
            "playbookID": "Audit Log - Test"
        },
        {
            "integrations": "Nutanix Hypervisor",
            "playbookID": "Nutanix-test"
        },
        {
            "integrations": "Azure Storage",
            "playbookID": "Azure Storage - Test"
        },
        {
            "integrations": "MicrosoftGraphApplications",
            "playbookID": "MSGraph Applications Test"
        },
        {
            "integrations": "EWS Extension Online Powershell v2",
            "playbookID": "EWS Extension: Powershell Online V2 Test",
            "fromversion": "6.0.0",
            "toversion": "6.0.9",
            "timeout": 250
        },
        {
            "integrations": "VirusTotal (API v3)",
            "playbookID": "VirusTotal (API v3) Detonate Test",
            "instance_names": [
                "virus_total_v3",
                "virus_total_v3_premium"
            ],
            "is_mockable": false
        },
        {
            "integrations": "VirusTotal (API v3)",
            "playbookID": "VirusTotalV3-test",
            "instance_names": [
                "virus_total_v3"
            ],
            "fromversion": "5.5.0"
        },
        {
            "integrations": "HostIo",
            "playbookID": "HostIo_Test"
        },
        {
            "playbookID": "CreateCertificate-Test",
            "fromversion": "5.5.0"
        },
        {
            "integrations": "LogPoint SIEM Integration",
            "playbookID": "LogPoint SIEM Integration - Test Playbook 1"
        },
        {
            "integrations": "LogPoint SIEM Integration",
            "playbookID": "LogPoint SIEM Integration - Test Playbook 2"
        },
        {
            "integrations": "Cisco Stealthwatch",
            "fromversion": "5.5.0",
            "playbookID": "Cisco Stealthwatch Test"
        },
        {
            "integrations": "cymulate_v2",
            "playbookID": "Cymulate V2 Test",
            "fromversion": "6.0.0"
        },
        {
            "integrations": "OpenCTI",
            "playbookID": "OpenCTI Test",
            "fromversion": "5.0.0"
        },
        {
            "integrations": "Microsoft Graph API",
            "playbookID": "Microsoft Graph API - Test",
            "fromversion": "5.0.0"
        },
        {
            "integrations": "QRadar v3",
            "playbookID": "QRadar_v3-test",
            "fromversion": "6.0.0"
        },
        {
            "playbookID": "DbotPredictOufOfTheBoxTest",
            "fromversion": "4.5.0",
            "timeout": 1000
        },
        {
            "playbookID": "DbotPredictOufOfTheBoxTestV2",
            "fromversion": "5.5.0",
            "timeout": 1000
        },
        {
            "integrations": "HPEArubaClearPass",
            "playbookID": "HPEArubaClearPass_TestPlaybook",
            "fromversion": "6.0.0"
        },
        {
            "integrations": "CrowdstrikeFalcon",
            "playbookID": "Get endpoint details - Generic - test",
            "fromversion": "5.5.0"
        },
        {
            "integrations": "CrowdstrikeFalcon",
            "playbookID": "Isolate and unisolate endpoint - test",
            "fromversion": "5.5.0"
        },
        {
            "integrations": "VirusTotal - Premium (API v3)",
            "playbookID": "VirusTotal Premium v3 TestPlaybook",
            "fromversion": "5.5.0"
        },
        {
            "integrations": "Armis",
            "playbookID": "Armis-Test",
            "fromversion": "5.5.0"
        },
        {
            "playbookID": "Tidy - Test",
            "integrations": [
                "AWS - EC2",
                "Demisto REST API",
                "Tidy"
            ],
            "instance_names": [
                "aws_alloacte_host"
            ],
            "fromversion": "6.0.0",
            "nightly": true
        },
        {
            "integrations": "Trend Micro Deep Security",
            "playbookID": "Trend Micro Deep Security - Test"
        },
        {
            "integrations": "Carbon Black Endpoint Standard",
            "playbookID": "carbonBlackEndpointStandardTestPlaybook",
            "fromversion": "5.5.0",
            "is_mockable": false
        },
        {
            "integrations": "Proofpoint TAP v2",
            "playbookID": "ProofpointTAP-Test"
        },
        {
            "integrations": "QualysV2",
            "playbookID": "QualysVulnerabilityManagement-Test",
            "fromversion": "5.5.0",
            "timeout": 3000
        },
        {
            "integrations": "ThreatExchange v2",
            "playbookID": "ThreatExchangeV2-test",
            "fromversion": "5.5.0"
        },
        {
            "integrations": "NetscoutAED",
            "playbookID": "NetscoutAED-Test",
            "fromversion": "5.5.0"
        },
        {
            "integrations": "VMware Workspace ONE UEM (AirWatch MDM)",
            "playbookID": "VMware Workspace ONE UEM (AirWatch MDM)-Test",
            "fromversion": "6.0.0"
        },
        {
            "integrations": "CarbonBlackLiveResponseCloud",
            "playbookID": "CarbonBlackLiveResponseCloud-Test",
            "fromversion": "5.5.0",
            "is_mockable": false
        },
        {
            "playbookID": "EDL Performance Test",
            "instance_names": "edl_auto",
            "integrations": [
                "EDL",
                "Create-Mock-Feed-Relationships"
            ],
            "fromversion": "6.0.0",
            "timeout": 3500,
            "memory_threshold": 900,
            "pid_threshold": 12,
            "context_print_dt": "EDLHey"
        },
        {
            "playbookID": "Export Indicators Performance Test",
            "instance_names": "eis_auto",
            "integrations": [
                "ExportIndicators",
                "Create-Mock-Feed-Relationships"
            ],
            "fromversion": "6.0.0",
            "timeout": 3500,
            "memory_threshold": 900,
            "pid_threshold": 12,
            "context_print_dt": "EISHey"
        },
        {
            "integrations": "jamf v2",
            "playbookID": "Jamf_v2_test",
            "fromversion": "5.5.0"
        },
        {
            "integrations": "GuardiCore v2",
            "playbookID": "GuardiCoreV2-Test",
            "fromversion": "6.0.0"
        },
        {
            "playbookID": "DBot Build Phishing Classifier Test - Multiple Algorithms",
            "timeout": 60000,
            "fromversion": "6.1.0",
            "instance_names": "ml_dummy_prod",
            "integrations": "AzureWAF"
        },
        {
            "integrations": [
                "AutoFocus Daily Feed",
                "Demisto REST API"
            ],
            "playbookID": "Fetch Indicators Test",
            "fromversion": "6.0.0",
            "is_mockable": false,
            "timeout": 2400
        },
        {
            "integrations": "SOCRadarIncidents",
            "playbookID": "SOCRadarIncidents-Test"
        },
        {
            "integrations": "SOCRadarThreatFusion",
            "playbookID": "SOCRadarThreatFusion-Test"
        },
        {
            "integrations": "FeedSOCRadarThreatFeed",
            "playbookID": "FeedSOCRadarThreatFeed-Test"
        },
        {
            "integrations": "TheHive Project",
            "playbookID": "Playbook_TheHiveProject_Test",
            "fromversion": "6.0.0"
        },
        {
            "integrations": [
                "ServiceNow v2",
                "Demisto REST API"
            ],
            "playbookID": "Fetch Incidents Test",
            "instance_names": "snow_basic_auth",
            "fromversion": "6.0.0",
            "is_mockable": false,
            "timeout": 2400
        },
        {
            "integrations": [
                "MalwareBazaar Feed",
                "Demisto REST API"
            ],
            "playbookID": "Fetch Indicators Test",
            "fromversion": "6.0.0",
            "is_mockable": false,
            "instance_names": "malwarebazzar_auto",
            "timeout": 2400
        },
        {
            "playbookID": "SolarWinds-Test",
            "fromversion": "5.5.0",
            "integrations": [
                "SolarWinds"
            ]
        },
        {
            "playbookID": "BastilleNetworks-Test",
            "fromversion": "5.0.0",
            "integrations": [
                "Bastille Networks"
            ]
        },
        {
            "playbookID": "bc993d1a-98f5-4554-8075-68a38004c119",
            "fromversion": "5.0.0",
            "integrations": [
                "Gamma"
            ]
        },
        {
            "playbookID": "Service Desk Plus (On-Premise) Test",
            "fromversion": "5.0.0",
            "integrations": [
                "ServiceDeskPlus (On-Premise)"
            ]
        },
        {
            "playbookID": "IronDefense Test",
            "fromversion": "5.0.0",
            "integrations": [
                "IronDefense"
            ]
        },
        {
            "playbookID": "AgariPhishingDefense-Test",
            "fromversion": "5.0.0",
            "integrations": [
                "Agari Phishing Defense"
            ]
        },
        {
            "playbookID": "SecurityIntelligenceServicesFeed - Test",
            "fromversion": "5.5.0",
            "integrations": [
                "SecurityIntelligenceServicesFeed"
            ]
        },
        {
            "playbookID": "FeedTalosTestPlaybook",
            "fromversion": "5.5.0",
            "integrations": [
                "Talos Feed"
            ]
        },
        {
            "playbookID": "Netscout Arbor Sightline - Test Playbook",
            "fromversion": "5.5.0",
            "integrations": [
                "NetscoutArborSightline"
            ]
        },
        {
            "playbookID": "test_MsGraphFiles",
            "fromversion": "5.0.0",
            "integrations": [
                "Microsoft_Graph_Files"
            ]
        },
        {
            "playbookID": "AlphaVantage Test Playbook",
            "fromversion": "6.0.0",
            "integrations": [
                "AlphaVantage"
            ]
        },
        {
            "playbookID": "Azure SQL - Test",
            "fromversion": "5.0.0",
            "integrations": [
                "Azure SQL Management"
            ]
        },
        {
            "playbookID": "Sophos Central Test",
            "fromversion": "5.0.0",
            "integrations": [
                "Sophos Central"
            ]
        },
        {
            "playbookID": "Microsoft Graph Groups - Test",
            "fromversion": "5.0.0",
            "integrations": [
                "Microsoft Graph Groups"
            ]
        },
        {
            "playbookID": "Humio-Test",
            "fromversion": "5.0.0",
            "integrations": [
                "Humio"
            ]
        },
        {
            "playbookID": "Blueliv_ThreatContext_test",
            "fromversion": "5.0.0",
            "integrations": [
                "Blueliv ThreatContext"
            ]
        },
        {
            "playbookID": "Darktrace Test Playbook",
            "fromversion": "6.0.0",
            "integrations": [
                "Darktrace"
            ]
        },
        {
            "playbookID": "Recorded Future Test Playbook",
            "fromversion": "5.0.0",
            "integrations": [
                "Recorded Future v2"
            ]
        },
        {
            "playbookID": "get_file_sample_by_hash_-_cylance_protect_-_test",
            "fromversion": "5.0.0",
            "integrations": [
                "Cylance Protect v2"
            ]
        },
        {
            "playbookID": "EDL Indicator Performance Test",
            "fromversion": "6.0.0"
        },
        {
            "playbookID": "EDL Performance Test - Concurrency",
            "fromversion": "6.0.0"
        },
        {
            "playbookID": "Venafi - Test",
            "fromversion": "5.0.0",
            "integrations": [
                "Venafi"
            ]
        },
        {
            "playbookID": "3da36d51-3cdf-4120-882a-cee03b038b89",
            "fromversion": "5.0.0",
            "integrations": [
                "FortiManager"
            ]
        },
        {
            "playbookID": "X509Certificate Test Playbook",
            "fromversion": "6.0.0"
        },
        {
            "playbookID": "Pcysys-Test",
            "fromversion": "5.0.0",
            "integrations": [
                "Pentera"
            ]
        },
        {
            "playbookID": "Pentera Run Scan and Create Incidents - Test",
            "fromversion": "5.0.0",
            "integrations": [
                "Pentera"
            ]
        },
        {
            "playbookID": "Google Chronicle Backstory List Detections - Test",
            "fromversion": "5.0.0",
            "integrations": [
                "Google Chronicle Backstory"
            ]
        },
        {
            "playbookID": "Google Chronicle Backstory List Rules - Test",
            "fromversion": "5.0.0",
            "integrations": [
                "Google Chronicle Backstory"
            ]
        },
        {
            "playbookID": "McAfee ESM v2 - Test",
            "fromversion": "5.0.0",
            "integrations": [
                "McAfee ESM v2"
            ]
        },
        {
            "playbookID": "McAfee ESM Watchlists - Test",
            "fromversion": "5.0.0",
            "integrations": [
                "McAfee ESM v2"
            ]
        },
        {
            "playbookID": "Acalvio Sample Playbook",
            "fromversion": "5.0.0",
            "integrations": [
                "Acalvio ShadowPlex"
            ]
        },
        {
            "playbookID": "playbook-SophosXGFirewall-test",
            "fromversion": "5.0.0",
            "integrations": [
                "sophos_firewall"
            ]
        },
        {
            "playbookID": "CircleCI-Test",
            "fromversion": "5.5.0",
            "integrations": [
                "CircleCI"
            ]
        },
        {
            "playbookID": "XMCyberIntegration-Test",
            "fromversion": "6.0.0",
            "integrations": [
                "XMCyber"
            ]
        },
        {
            "playbookID": "a60ae34e-7a00-4a06-81ca-2ca6ea1d58ba",
            "fromversion": "6.0.0",
            "integrations": [
                "AnsibleAlibabaCloud"
            ]
        },
        {
            "playbookID": "Carbon Black Enterprise EDR Process Search Test",
            "fromversion": "5.0.0",
            "integrations": [
                "Carbon Black Enterprise EDR"
            ]
        },
        {
            "playbookID": "Logzio - Test",
            "fromversion": "5.0.0",
            "integrations": [
                "Logz.io"
            ]
        },
        {
            "playbookID": "PAN-OS Create Or Edit Rule Test",
            "fromversion": "6.1.0",
            "integrations": [
                "Panorama"
            ]
        },
        {
            "playbookID": "GoogleCloudSCC-Test",
            "fromversion": "5.0.0",
            "integrations": [
                "GoogleCloudSCC"
            ]
        },
        {
            "playbookID": "SailPointIdentityNow-Test",
            "fromversion": "6.0.0",
            "integrations": [
                "SailPointIdentityNow"
            ]
        },
        {
            "playbookID": "playbook-Cyberint_Test",
            "fromversion": "5.0.0",
            "integrations": [
                "cyberint"
            ]
        },
        {
            "playbookID": "Druva-Test",
            "fromversion": "5.0.0",
            "integrations": [
                "Druva Ransomware Response"
            ]
        },
        {
            "playbookID": "LogPoint SIEM Integration - Test Playbook 3",
            "fromversion": "6.0.0",
            "integrations": [
                "LogPoint SIEM Integration"
            ]
        },
        {
            "playbookID": "TestGraPlayBook",
            "fromversion": "5.0.0",
            "integrations": [
                "Gurucul-GRA"
            ]
        },
        {
            "playbookID": "TestGreatHornPlaybook",
            "fromversion": "6.0.0",
            "integrations": [
                "GreatHorn"
            ]
        },
        {
            "playbookID": "Microsoft Defender Advanced Threat Protection - Test",
            "fromversion": "5.0.0",
            "integrations": [
                "Microsoft Defender Advanced Threat Protection"
            ]
        },
        {
            "playbookID": "Polygon-Test",
            "fromversion": "5.0.0",
            "integrations": [
                "Group-IB TDS Polygon"
            ]
        },
        {
            "playbookID": "TrustwaveSEG-Test",
            "fromversion": "5.0.0",
            "integrations": [
                "trustwave secure email gateway"
            ]
        },
        {
            "playbookID": "MicrosoftGraphMail-Test",
            "fromversion": "5.0.0",
            "integrations": [
                "MicrosoftGraphMail"
            ]
        },
        {
            "playbookID": "PassiveTotal_v2-Test",
            "fromversion": "5.0.0",
            "integrations": [
                "PassiveTotal v2",
                "PassiveTotal"
            ]
        },
        {
            "playbookID": "02ea5cef-3169-4b17-8f4d-604b44e6348a",
            "fromversion": "5.0.0",
            "integrations": [
                "Cognni"
            ]
        },
        {
            "playbookID": "playbook-InsightIDR-test",
            "fromversion": "5.0.0",
            "integrations": [
                "Rapid7 InsightIDR"
            ]
        },
        {
            "playbookID": "Cofense Intelligence v2 test",
            "fromversion": "5.5.0",
            "integrations": [
                "CofenseIntelligenceV2"
            ]
        },
        {
            "playbookID": "opsgenie-test-playbook",
            "fromversion": "6.0.0",
            "integrations": [
                "Opsgeniev2"
            ]
        },
        {
            "playbookID": "FraudWatch-Test",
            "fromversion": "5.0.0",
            "integrations": [
                "FraudWatch"
            ]
        },
        {
            "playbookID": "SepioPrimeAPI-Test",
            "fromversion": "5.0.0",
            "integrations": [
                "Sepio"
            ]
        },
        {
            "playbookID": "SX - PC - Test Playbook",
            "fromversion": "5.5.0",
            "integrations": [
                "PingCastle"
            ]
        },
        {
            "playbookID": "JARM-Test",
            "fromversion": "5.0.0",
            "integrations": [
                "JARM"
            ]
        },
        {
            "playbookID": "Playbook-HYASInsight-Test",
            "fromversion": "6.0.0",
            "integrations": [
                "HYAS Insight"
            ]
        },
        {
            "playbookID": "ConcentricAI Demo Playbook",
            "fromversion": "6.0.0",
            "integrations": [
                "ConcentricAI"
            ]
        },
        {
            "playbookID": "Cyberpion-Test",
            "fromversion": "6.0.0",
            "integrations": [
                "Cyberpion"
            ]
        },
        {
            "playbookID": "CrowdStrike OpenAPI - Test",
            "fromversion": "6.0.0",
            "integrations": [
                "CrowdStrike OpenAPI"
            ]
        },
        {
            "playbookID": "Smokescreen IllusionBLACK-Test",
            "fromversion": "5.0.0",
            "integrations": [
                "Smokescreen IllusionBLACK"
            ]
        },
        {
            "playbookID": "TestCymptomPlaybook",
            "fromversion": "5.0.0",
            "integrations": [
                "Cymptom"
            ]
        },
        {
            "playbookID": "GitLab-test-playbook",
            "fromversion": "6.0.0",
            "integrations": [
                "GitLab",
                "LGTM",
                "MinIO",
                "Docker Engine API"
            ]
        },
        {
            "playbookID": "LGTM-test-playbook",
            "fromversion": "6.0.0",
            "integrations": [
                "GitLab",
                "LGTM",
                "MinIO",
                "Docker Engine API"
            ]
        },
        {
            "playbookID": "playbook-MinIO-Test",
            "fromversion": "6.0.0",
            "integrations": [
                "GitLab",
                "LGTM",
                "MinIO",
                "Docker Engine API"
            ]
        },
        {
            "playbookID": "MSGraph_DeviceManagement_Test",
            "fromversion": "5.0.0",
            "integrations": [
                "Microsoft Graph Device Management"
            ]
        },
        {
            "playbookID": "G Suite Security Alert Center-Test",
            "fromversion": "5.0.0",
            "integrations": [
                "G Suite Security Alert Center"
            ]
        },
        {
            "playbookID": "VerifyOOBV2Predictions-Test",
            "fromversion": "5.5.0"
        },
        {
            "playbookID": "PAN OS EDL Management - Test",
            "fromversion": "5.0.0",
            "integrations": [
                "palo_alto_networks_pan_os_edl_management"
            ]
        },
        {
            "playbookID": "Group-IB Threat Intelligence & Attribution-Test",
            "fromversion": "6.0.0",
            "integrations": [
                "Group-IB Threat Intelligence & Attribution Feed",
                "Group-IB Threat Intelligence & Attribution"
            ]
        },
        {
            "playbookID": "CounterCraft - Test",
            "fromversion": "5.0.0",
            "integrations": [
                "CounterCraft Deception Director"
            ]
        },
        {
            "playbookID": "Microsoft Graph Security Test",
            "fromversion": "5.0.0",
            "integrations": [
                "Microsoft Graph"
            ]
        },
        {
            "playbookID": "Azure Kubernetes Services - Test",
            "fromversion": "5.0.0",
            "integrations": [
                "Azure Kubernetes Services"
            ]
        },
        {
            "playbookID": "Cortex XDR - IOC - Test without fetch",
            "fromversion": "5.5.0",
            "integrations": [
                "Cortex XDR - IR",
                "Cortex XDR - IOC"
            ]
        },
        {
            "playbookID": "PaloAltoNetworks_IoT-Test",
            "fromversion": "5.0.0",
            "integrations": [
                "Palo Alto Networks IoT"
            ]
        },
        {
            "playbookID": "GreyNoise-Test",
            "fromversion": "5.5.0",
            "integrations": [
                "GreyNoise Community",
                "GreyNoise"
            ]
        },
        {
            "playbookID": "xMatters-Test",
            "fromversion": "5.5.0",
            "integrations": [
                "xMatters"
            ]
        },
        {
            "playbookID": "TestCentrifyPlaybook",
            "fromversion": "6.0.0",
            "integrations": [
                "Centrify Vault"
            ]
        },
        {
            "playbookID": "Infinipoint-Test",
            "fromversion": "5.0.0",
            "integrations": [
                "Infinipoint"
            ]
        },
        {
            "playbookID": "CyrenThreatInDepth-Test",
            "fromversion": "6.0.0",
            "integrations": [
                "CyrenThreatInDepth"
            ]
        },
        {
            "playbookID": "CVSS Calculator Test",
            "fromversion": "5.0.0"
        },
        {
            "playbookID": "7d8ac1af-2d1e-4ed9-875c-d3257d2c6830",
            "fromversion": "6.0.0",
            "integrations": [
                "AnsibleHCloud"
            ]
        },
        {
            "playbookID": "Archer-Test-Playbook",
            "fromversion": "5.0.0",
            "integrations": [
                "RSA Archer",
                "RSA Archer v2"
            ]
        },
        {
            "playbookID": "SMB test",
            "fromversion": "5.0.0",
            "integrations": [
                "Server Message Block (SMB) v2",
                "Server Message Block (SMB)"
            ]
        },
        {
            "playbookID": "Cymulate V1 Test",
            "fromversion": "6.0.0",
            "integrations": [
                "cymulate_v2",
                "Cymulate"
            ]
        },
        {
            "playbookID": "TestUptycs",
            "fromversion": "5.0.0",
            "integrations": [
                "Uptycs"
            ]
        },
        {
            "playbookID": "Microsoft Graph Calendar - Test",
            "fromversion": "5.0.0",
            "integrations": [
                "Microsoft Graph Calendar"
            ]
        },
        {
            "playbookID": "VMRay-Test-URL",
            "fromversion": "5.5.0",
            "integrations": [
                "vmray"
            ]
        },
        {
            "playbookID": "Thycotic-Test",
            "fromversion": "6.0.0",
            "integrations": [
                "Thycotic"
            ]
        },
        {
            "playbookID": "Test Playbook TrendMicroDDA",
            "fromversion": "5.0.0",
            "integrations": [
                "Trend Micro Deep Discovery Analyzer Beta"
            ]
        },
        {
            "playbookID": "CrowdStrike_Falcon_X_-Test-Detonate_URL",
            "fromversion": "5.0.0",
            "integrations": [
                "CrowdStrike Falcon X"
            ]
        },
        {
            "playbookID": "CrowdStrike_Falcon_X_-Test-Detonate_File",
            "fromversion": "5.0.0",
            "integrations": [
                "CrowdStrike Falcon X"
            ]
        },
        {
            "playbookID": "Phishing Investigation - Generic v2 - Campaign Test",
            "fromversion": "6.0.0",
            "timeout": 7000,
            "integrations": [
                "EWS Mail Sender",
                "Demisto REST API",
                "Rasterize",
                "Demisto Lock"
            ],
            "instance_names": [
                "no_sync_long_timeout",
                "ews_mail_sender_labdemisto"
            ]
        },
        {
            "playbookID": "PCAP Search test",
            "fromversion": "5.0.0"
        },
        {
            "playbookID": "PCAP Parsing And Indicator Enrichment Test",
            "fromversion": "5.0.0"
        },
        {
            "playbookID": "PCAP File Carving Test",
            "fromversion": "5.0.0"
        },
        {
            "playbookID": "Trello Test",
            "fromversion": "6.0.0",
            "integrations": [
                "Trello"
            ]
        },
        {
            "playbookID": "Google Drive Permissions Test",
            "fromversion": "5.0.0",
            "integrations": [
                "GoogleDrive"
            ]
        },
        {
            "playbookID": "RiskIQDigitalFootprint-Test",
            "fromversion": "5.5.0",
            "integrations": [
                "RiskIQDigitalFootprint"
            ]
        },
        {
            "playbookID": "playbook-feodoteackerhash_test",
            "fromversion": "5.5.0",
            "integrations": [
                "Feodo Tracker IP Blocklist Feed",
                "Feodo Tracker Hashes Feed"
            ]
        },
        {
            "playbookID": "playbook-feodotrackeripblock_test",
            "fromversion": "5.5.0",
            "integrations": [
                "Feodo Tracker IP Blocklist Feed",
                "Feodo Tracker Hashes Feed"
            ]
        },
        {
            "playbookID": "CyberTotal_TestPlaybook",
            "fromversion": "5.0.0",
            "integrations": [
                "CyberTotal"
            ]
        },
        {
            "playbookID": "Deep_Instinct-Test",
            "fromversion": "5.0.0",
            "integrations": [
                "Deep Instinct"
            ]
        },
        {
            "playbookID": "Zabbix - Test",
            "fromversion": "5.0.0",
            "integrations": [
                "Zabbix"
            ]
        },
        {
            "playbookID": "GCS Object Policy (ACL) - Test",
            "fromversion": "5.0.0",
            "integrations": [
                "Google Cloud Storage"
            ]
        },
        {
            "playbookID": "GetStringsDistance - Test",
            "fromversion": "5.0.0",
            "scripts": [
                "GetStringsDistance"
            ]
        },
        {
            "playbookID": "GCS Bucket Management - Test",
            "fromversion": "5.0.0",
            "integrations": [
                "Google Cloud Storage"
            ]
        },
        {
            "playbookID": "GCS Bucket Policy (ACL) - Test",
            "fromversion": "5.0.0",
            "integrations": [
                "Google Cloud Storage"
            ]
        },
        {
            "playbookID": "GCS Object Operations - Test",
            "fromversion": "5.0.0",
            "integrations": [
                "Google Cloud Storage"
            ]
        },
        {
            "playbookID": "OpenLDAP - Test",
            "fromversion": "5.0.0",
            "integrations": [
                "OpenLDAP"
            ]
        },
        {
            "playbookID": "Splunk-Test",
            "fromversion": "5.0.0",
            "integrations": [
                "SplunkPy"
            ]
        },
        {
            "playbookID": "SplunkPySearch_Test",
            "fromversion": "5.0.0",
            "integrations": [
                "SplunkPy"
            ]
        },
        {
            "playbookID": "SplunkPy KV commands",
            "fromversion": "5.0.0",
            "integrations": [
                "SplunkPy"
            ]
        },
        {
            "playbookID": "SplunkPy-Test-V2",
            "fromversion": "5.0.0",
            "integrations": [
                "SplunkPy"
            ]
        },
        {
            "playbookID": "FireEye-Detection-on-Demand-Test",
            "fromversion": "6.0.0",
            "integrations": [
                "FireEye Detection on Demand"
            ]
        },
        {
            "playbookID": "TestIPQualityScorePlaybook",
            "fromversion": "5.0.0",
            "integrations": [
                "IPQualityScore"
            ]
        },
        {
            "playbookID": "Send Email To Recipients",
            "fromversion": "5.0.0",
            "integrations": [
                "EWS Mail Sender"
            ],
            "instance_names": [
                "ews_mail_sender_labdemisto"
            ]
        },
        {
            "playbookID": "Endace-Test",
            "fromversion": "5.0.0",
            "integrations": [
                "Endace"
            ]
        },
        {
            "playbookID": "StringToArray_test",
            "fromversion": "6.0.0"
        },
        {
            "playbookID": "URLSSLVerification_test",
            "fromversion": "5.0.0"
        },
        {
            "playbookID": "playbook-SearchIncidentsV2InsideGenericPollng-Test",
            "fromversion": "5.0.0"
        },
        {
            "playbookID": "IsRFC1918-Test",
            "fromversion": "5.0.0"
        },
        {
            "playbookID": "Base64 File in List Test",
            "fromversion": "5.0.0"
        },
        {
            "playbookID": "DbotAverageScore-Test",
            "fromversion": "5.0.0"
        },
        {
            "playbookID": "ExtractEmailV2-Test",
            "fromversion": "5.5.0"
        },
        {
            "playbookID": "IsUrlPartOfDomain Test",
            "fromversion": "5.0.0"
        },
        {
            "playbookID": "URLEncode-Test",
            "fromversion": "5.0.0"
        },
        {
            "playbookID": "IsIPInRanges - Test",
            "fromversion": "5.0.0"
        },
        {
            "playbookID": "Delete Context Subplaybook Test",
            "fromversion": "5.0.0"
        },
        {
            "playbookID": "TruSTAR v2-Test",
            "fromversion": "5.0.0",
            "integrations": [
                "TruSTAR v2",
                "TruSTAR"
            ]
        },
        {
            "playbookID": "Relationships scripts - Test",
            "fromversion": "6.2.0"
        },
        {
            "playbookID": "Test-CreateDBotScore-With-Reliability",
            "fromversion": "6.0.0"
        },
        {
            "playbookID": "ValidateContent - Test",
            "fromversion": "5.5.0"
        },
        {
            "playbookID": "DeleteContext-auto-subplaybook-test",
            "fromversion": "5.0.0"
        },
        {
            "playbookID": "Analyst1 Integration Demonstration - Test",
            "fromversion": "5.0.0",
            "integrations": [
                "Analyst1",
                "illuminate"
            ]
        },
        {
            "playbookID": "Analyst1 Integration Test",
            "fromversion": "5.0.0",
            "integrations": [
                "Analyst1",
                "illuminate"
            ]
        },
        {
            "playbookID": "Cofense Triage v3-Test",
            "fromversion": "6.0.0",
            "integrations": [
                "Cofense Triage v2",
                "Cofense Triage v3",
                "Cofense Triage"
            ]
        },
        {
            "playbookID": "SailPointIdentityIQ-Test",
            "fromversion": "6.0.0",
            "integrations": [
                "SailPointIdentityIQ"
            ]
        },
        {
            "playbookID": "Test - ExtFilter",
            "fromversion": "5.0.0"
        },
        {
            "playbookID": "Test - ExtFilter Main",
            "fromversion": "5.0.0"
        },
        {
            "playbookID": "Microsoft Teams - Test",
            "fromversion": "5.0.0",
            "integrations": [
                "Microsoft Teams Management",
                "Microsoft Teams"
            ]
        },
        {
            "playbookID": "TestTOPdeskPlaybook",
            "fromversion": "5.0.0",
            "integrations": [
                "TOPdesk"
            ]
        },
        {
            "integrations": "Cortex XDR - XQL Query Engine",
            "playbookID": "Cortex XDR - XQL Query - Test",
            "fromversion": "6.2.0"
        },
        {
            "playbookID": "ListUsedDockerImages - Test",
            "fromversion": "6.1.0"
        },
        {
            "integrations": "CustomIndicatorDemo",
            "playbookID": "playbook-CustomIndicatorDemo-test"
        },
        {
            "integrations": "Azure Sentinel",
            "fromversion": "5.5.0",
            "is_mockable": false,
            "playbookID": "TestAzureSentinelPlaybookV2"
        },
        {
            "integrations": "AnsibleAlibabaCloud",
            "playbookID": "Test-AlibabaCloud"
        },
        {
            "integrations": "AnsibleAzure",
            "playbookID": "Test-AnsibleAzure"
        },
        {
            "integrations": "AnsibleCiscoIOS",
            "playbookID": "Test-AnsibleCiscoIOS"
        },
        {
            "integrations": "AnsibleCiscoNXOS",
            "playbookID": "Test-AnsibleCiscoNXOS"
        },
        {
            "integrations": "AnsibleHCloud",
            "playbookID": "Test-AnsibleHCloud"
        },
        {
            "integrations": "AnsibleKubernetes",
            "playbookID": "Test-AnsibleKubernetes"
        },
        {
            "integrations": "AnsibleLinux",
            "playbookID": "Test-AnsibleLinux"
        },
        {
            "integrations": "AnsibleMicrosoftWindows",
            "playbookID": "Test-AnsibleWindows"
        },
        {
            "integrations": "AnsibleVMware",
            "playbookID": "Test-AnsibleVMware"
        },
        {
            "integrations": "Anomali ThreatStream",
            "playbookID": "Anomali_ThreatStream_Test"
        },
        {
            "integrations": "Anomali ThreatStream v2",
            "playbookID": "ThreatStream-Test"
        },
        {
            "integrations": "Anomali ThreatStream v3",
            "fromversion": "6.0.0",
            "playbookID": "ThreatStream-Test"
        },
        {
            "integrations": [
                "AutoFocusTagsFeed",
                "Demisto REST API"
            ],
            "playbookID": "AutoFocusTagsFeed-test",
            "timeout": 300
        },
        {
            "integrations": [
                "Unit42IntelObjectsFeed",
                "Demisto REST API"
            ],
            "playbookID": "Unit42 Intel Objects Feed - Test",
            "timeout": 300
        },
        {
            "playbookID": "Tanium Threat Response V2 Test",
            "integrations": [
                "Tanium Threat Response v2",
                "Demisto REST API"
            ],
            "fromversion": "6.0.0",
            "timeout": 3000
        },
        {
            "playbookID": "Tanium Threat Response - Create Connection v2 - Test",
            "integrations": "Tanium Threat Response v2",
            "fromversion": "6.0.0"
        },
        {
            "playbookID": "Tanium Threat Response - Request File Download v2 - Test",
            "integrations": "Tanium Threat Response v2",
            "fromversion": "6.0.0"
        },
        {
            "playbookID": "IndicatorMaliciousRatioCalculation_test",
            "fromversion": "5.0.0"
        },
        {
            "playbookID": "MISPfeed Test",
            "fromversion": "5.5.0",
            "integrations": [
                "MISP Feed"
            ]
        },
        {
            "integrations": [
                "MISP Feed",
                "Demisto REST API"
            ],
            "playbookID": "Fetch Indicators Test",
            "fromversion": "6.0.0",
            "is_mockable": false,
            "instance_names": "MISP_feed_instance",
            "timeout": 2400
        },
        {
            "integrations": [
                "CrowdStrike Indicator Feed",
                "Demisto REST API"
            ],
            "playbookID": "Fetch Indicators Test",
            "fromversion": "6.0.0",
            "is_mockable": false,
            "instance_names": "CrowdStrike_feed_instance",
            "timeout": 2400
        },
        {
            "playbookID": "Get Original Email - Microsoft Graph Mail - test",
            "fromversion": "6.1.0",
            "integrations": [
                "MicrosoftGraphMail"
            ],
            "instance_names": "ms_graph_mail_dev_no_oproxy"
        },
        {
            "playbookID": "Get Original Email - Gmail v2 - test",
            "fromversion": "6.1.0",
            "integrations": [
                "Gmail"
            ]
        },
        {
            "playbookID": "Get Original Email - EWS v2 - test",
            "fromversion": "6.1.0",
            "integrations": [
                "EWS v2"
            ],
            "instance_names": "ewv2_regular"
        },
        {
            "integrations": [
                "Demisto REST API"
            ],
            "playbookID": "GetTasksWithSections SetIRProcedures end to end test",
            "fromversion": "6.0.0"
        },
        {
            "scripts": [
                "SplunkShowAsset",
                "SplunkShowDrilldown",
                "SplunkShowIdentity"
            ],
            "playbookID": "SplunkShowEnrichment"
        },
        {
            "integrations": "MalwareBazaar",
            "playbookID": "MalwareBazaar_Test",
            "fromversion": "6.0.0"
        },
        {
            "integrations": "OpsGenieV3",
            "playbookID": "OpsGenieV3TestPlaybook",
            "fromversion": "6.2.0"
        },
        {
            "playbookID": "test_AssignToNextShiftOOO",
            "fromversion": "5.5.0"
        },
        {
            "playbookID": "JsonToTable - Test Playbook",
            "fromversion": "5.5.0"
        },
        {
<<<<<<< HEAD
            "integrations": [
                "RemoteAccess v2"
            ],
            "playbookID": "RemoteAccessTest",
            "fromversion": "6.0.0"
=======
            "integrations": "KafkaV3",
            "playbookID": "KafkaV3 Test"
>>>>>>> 403ac380
        }
    ],
    "skipped_tests": {
        "MISP V2 Test": "The integration is deprecated as we released MISP V3",
        "Github IAM - Test Playbook": "Issue 32383",
        "O365-SecurityAndCompliance-ContextResults-Test": "Issue 38900",
        "Calculate Severity - Standard - Test": "Issue 32715",
        "Calculate Severity - Generic v2 - Test": "Issue 32716",
        "Workday - Test": "No credentials Issue 29595",
        "Tidy - Test": "Will run it manually.",
        "Protectwise-Test": "Issue 28168",
        "TestDedupIncidentsPlaybook": "Issue 24344",
        "CreateIndicatorFromSTIXTest": "Issue 24345",
        "Endpoint data collection test": "Uses a deprecated playbook called Endpoint data collection",
        "Prisma_Access_Egress_IP_Feed-Test": "unskip after we will get Prisma Access instance - Issue 27112",
        "Prisma_Access-Test": "unskip after we will get Prisma Access instance - Issue 27112",
        "Symantec Deepsight Test": "Issue 22971",
        "TestProofpointFeed": "Issue 22229",
        "Symantec Data Loss Prevention - Test": "Issue 20134",
        "NetWitness Endpoint Test": "Issue 19878",
        "InfoArmorVigilanteATITest": "Test issue 17358",
        "ArcSight Logger test": "Issue 19117",
        "3da2e31b-f114-4d7f-8702-117f3b498de9": "Issue 19837",
        "d66e5f86-e045-403f-819e-5058aa603c32": "pr 3220",
        "IntSights Mssp Test": "Issue #16351",
        "fd93f620-9a2d-4fb6-85d1-151a6a72e46d": "Issue 19854",
        "Test Playbook TrendMicroDDA": "Issue 16501",
        "ssdeepreputationtest": "Issue #20953",
        "C2sec-Test": "Issue #21633",
        "ThreatConnect v2 - Test": "Issue 26782",
        "Email Address Enrichment - Generic v2.1 - Test": "Issue 26785",
        "Tanium v2 - Test": "Issue 26822",
        "Fidelis Elevate Network": "Issue 26453",
        "Cortex XDR - IOC - Test": "Issue 37957",
        "PAN-OS Query Logs For Indicators Test": "Issue 28753",
        "TCPUtils-Test": "Issue 29677",
        "Polygon-Test": "Issue 29060",
        "AttackIQ - Test": "Issue 29774",
        "Azure Compute - Test": "Issue 28056",
        "forcepoint test": "Issue 28043",
        "Test-VulnDB": "Issue 30875",
        "Malware Domain List Active IPs Feed Test": "Issue 30878",
        "CuckooTest": "Issue 25601",
        "PhishlabsIOC_DRP-Test": "Issue 29589",
        "Carbon Black Live Response Test": "Issue 28237",
        "FeedThreatConnect-Test": "Issue 32317",
        "Palo_Alto_Networks_Enterprise_DLP - Test": "Issue 32568",
        "JoeSecurityTestDetonation": "Issue 25650",
        "JoeSecurityTestPlaybook": "Issue 25649",
        "Cortex Data Lake Test": "Issue 24346",
        "Phishing - Core - Test - Incident Starter": "Issue 26784",
        "Test Playbook McAfee ATD": "Issue 33409",
        "Detonate Remote File From URL -McAfee-ATD - Test": "Issue 33407",
        "Test Playbook McAfee ATD Upload File": "Issue 33408",
        "Trend Micro Apex - Test": "Issue 27280",
        "Microsoft Defender - ATP - Indicators Test": "Issue 29279",
        "Test-BPA": "Issue 28406",
        "Test-BPA_Integration": "Issue 28236",
        "TestTOPdeskPlaybook": "Issue 35412",
        "PAN-OS EDL Setup v3 Test": "Issue 35386",
        "GmailTest": "Issue 27057",
        "get_file_sample_by_hash_-_cylance_protect_-_test": "Issue 28823",
        "Carbon Black Enterprise EDR Test": "Issue 29775",
        "VirusTotal (API v3) Detonate Test": "Issue 36004",
        "FailedInstances - Test": "Issue 33218",
        "PAN-OS DAG Configuration Test": "Issue 19205",
        "Service Desk Plus - Generic Polling Test": "Issue 30798",
        "get_original_email_-_ews-_test": "Issue 27571",
        "Trend Micro Deep Security - Test": "outsourced",
        "Microsoft Teams - Test": "Issue 38263",
        "QualysVulnerabilityManagement-Test": "Issue 38640",
        "EWS Extension: Powershell Online V2 Test": "Issue 39008",
        "O365 - EWS - Extension - Test": "Issue 39008",
        "Majestic Million Test Playbook": "Issue 30931",
        "iDefense_v2_Test": "Issue 40126",
        "EWS Mail Sender Test": "Issue 27944",
        "McAfee ESM v2 - Test v10.3.0": "Issue 35616",
        "Feed iDefense Test": "Issue 34035",
        "McAfee ESM v2 - Test v10.2.0": "Issue 35670",
        "McAfee ESM Watchlists - Test v10.3.0": "Issue 37130",
        "McAfee ESM Watchlists - Test v10.2.0": "Issue 39389",
        "McAfee ESM v2 - Test v11.1.3": "Issue 43825",
        "Microsoft Teams Management - Test": "Issue 33410",
        "MicrosoftGraphMail-Test_prod": "Issue 40125",
        "Detonate URL - WildFire v2.1 - Test": "Issue 40834",
        "Domain Enrichment - Generic v2 - Test": "Issue 40862",
        "palo_alto_panorama_test_pb": "Issue 34371",
        "TestIPQualityScorePlaybook": "Issue 40915",
        "VerifyOOBV2Predictions-Test": "Issue 37947",
        "HybridAnalysis-Test": "Issue 26599",
        "Infoblox Test": "Issue 25651",
        "AutoFocusTagsFeed-test": "shares API quota with the other test",
        "Carbon Black Edr - Test": "Jira ticket XDR-43185",
        "Phishing v2 - Test - Actual Incident": "Issue 41322",
        "Kaspersky Security Center - Test": "Issue 36487",
        "carbonBlackEndpointStandardTestPlaybook": "Issue 36936",
<<<<<<< HEAD
        "RemoteAccessTest": "Issue 44245",
        "RecordedFutureFeed - Test": "Quota issue. Need to unskip in 1.12.21",
        "Recorded Future Test": "Quota issue. Need to unskip in 1.12.21"
=======
        "test_Qradar_v2": "the integration is deprecated as we released Qradar V3",
        "XsoarPowershellTesting-Test": "Issue 32689",
        "Unit42 Intel Objects Feed - Test": "Issue 44100",
        "RedCanaryTest": "Issue 43818",
        "MailListener-POP3 - Test": "Issue 44199",
        "MicrosoftManagementActivity - Test": "Issue 43922",
        "VMWare Test": "Issue 43823",
        "Google-Vault-Generic-Test": "Issue 24347",
        "Google_Vault-Search_And_Display_Results_test": "Issue 24348",
        "Tenable.io Scan Test": "Issue 26728",
        "Zscaler Test": "Issue 40157, API subscription currently Expired",
        "Cisco Firepower - Test": "Issue 32412",
        "cisco-ise-test-playbook": "Issue 44351",
        "GuardiCoreV2-Test": "Issue 43822",
        "ExtractAttackPattern-Test": "Issue 44095",
        "test_MsGraphFiles prod": "Issue 44214",
        "EWS_O365_test": "Issue 25605",
        "Cherwell - test": "Issue 26780",
        "Cherwell Example Scripts - test": "Issue 27107",
        "Cofense Intelligence v2 test": "Issue 44499",
        "Endpoint Malware Investigation - Generic - Test": "Issue 44779",
        "Mimecast test": "Issue 26906"
>>>>>>> 403ac380
    },
    "skipped_integrations": {
        "_comment1": "~~~ NO INSTANCE ~~~",
        "Ipstack": "Usage limit reached (Issue 38063)",
        "AnsibleAlibabaCloud": "No instance - issue 40447",
        "AnsibleAzure": "No instance - issue 40447",
        "AnsibleCiscoIOS": "No instance - issue 40447",
        "AnsibleCiscoNXOS": "No instance - issue 40447",
        "AnsibleHCloud": "No instance - issue 40447",
        "AnsibleKubernetes": "No instance - issue 40447",
        "AnsibleACME": "No instance - issue 40447",
        "AnsibleDNS": "No instance - issue 40447",
        "AnsibleLinux": "No instance - issue 40447",
        "AnsibleOpenSSL": "No instance - issue 40447",
        "AnsibleMicrosoftWindows": "No instance - issue 40447",
        "AnsibleVMware": "No instance - issue 40447",
        "SolarWinds": "No instance - developed by Crest",
        "SOCRadarIncidents": "No instance - developed by partner",
        "SOCRadarThreatFusion": "No instance - developed by partner",
        "trustwave secure email gateway": "No instance - developed by Qmasters",
        "VMware Workspace ONE UEM (AirWatch MDM)": "No instance - developed by crest",
        "ServiceDeskPlus (On-Premise)": "No instance",
        "Forcepoint": "instance issues. Issue 28043",
        "ZeroFox": "Issue 29284",
        "Symantec Management Center": "Issue 23960",
        "Fidelis Elevate Network": "Issue 26453",
        "CrowdStrike Falcon X": "Issue 26209",
        "ArcSight Logger": "Issue 19117",
        "Sophos Central": "No instance",
        "MxToolBox": "No instance",
        "Prisma Access": "Instance will be provided soon by Lior and Prasen - Issue 27112",
        "AlphaSOC Network Behavior Analytics": "No instance",
        "IsItPhishing": "No instance",
        "Verodin": "No instance",
        "EasyVista": "No instance",
        "Pipl": "No instance",
        "Moloch": "No instance",
        "Twilio": "No instance",
        "Zendesk": "No instance",
        "GuardiCore": "No instance",
        "Nessus": "No instance",
        "Cisco CloudLock": "No instance",
        "Vectra v2": "No instance",
        "GoogleCloudSCC": "No instance, outsourced",
        "FortiGate": "License expired, and not going to get one (issue 14723)",
        "Attivo Botsink": "no instance, not going to get it",
        "AWS Sagemaker": "License expired, and probably not going to get it",
        "Symantec MSS": "No instance, probably not going to get it (issue 15513)",
        "Google Cloud Compute": "Can't test yet",
        "FireEye ETP": "No instance",
        "Proofpoint TAP v2": "No instance",
        "remedy_sr_beta": "No instance",
        "fireeye": "Issue 19839",
        "Remedy On-Demand": "Issue 19835",
        "Check Point": "Issue 18643",
        "CheckPointFirewall_v2": "Issue 18643",
        "Preempt": "Issue 20268",
        "Jask": "Issue 18879",
        "vmray": "Issue 18752",
        "SCADAfence CNM": "Issue 18376",
        "ArcSight ESM v2": "Issue #18328",
        "AlienVault USM Anywhere": "Issue #18273",
        "Dell Secureworks": "No instance",
        "Netskope": "instance is down",
        "Service Manager": "Expired license",
        "carbonblackprotection": "License expired",
        "icebrg": "Issue 14312",
        "Freshdesk": "Trial account expired",
        "Threat Grid": "Issue 16197",
        "Kafka V2": "Can not connect to instance from remote",
        "KafkaV3": "Can not connect to instance from remote",
        "Check Point Sandblast": "Issue 15948",
        "Remedy AR": "getting 'Not Found' in test button",
        "Salesforce": "Issue 15901",
        "ANYRUN": "No instance",
        "Snowflake": "Looks like account expired, needs looking into",
        "Cisco Spark": "Issue 18940",
        "Phish.AI": "Issue 17291",
        "MaxMind GeoIP2": "Issue 18932.",
        "Exabeam": "Issue 19371",
        "Ivanti Heat": "Issue 26259",
        "AWS - Athena - Beta": "Issue 19834",
        "SNDBOX": "Issue 28826",
        "Workday": "License expired Issue: 29595",
        "FireEyeFeed": "License expired Issue: 31838",
        "Akamai WAF": "Issue 32318",
        "FraudWatch": "Issue 34299",
        "Cisco Stealthwatch": "No instance - developed by Qmasters",
        "Armis": "No instance - developed by SOAR Experts",

        "_comment2": "~~~ UNSTABLE ~~~",
        "Tenable.sc": "unstable instance",
        "ThreatConnect v2": "unstable instance",

        "_comment3": "~~~ QUOTA ISSUES ~~~",
        "Lastline": "issue 20323",
        "Google Resource Manager": "Cannot create projects because have reached allowed quota.",
        "Looker": "Warehouse 'DEMO_WH' cannot be resumed because resource monitor 'LIMITER' has exceeded its quota.",

        "_comment4": "~~~ OTHER ~~~",
        "Anomali ThreatStream v2": "Will be deprecated soon.",
        "Anomali ThreatStream": "Will be deprecated soon.",
        "AlienVault OTX TAXII Feed": "Issue 29197",
        "EclecticIQ Platform": "Issue 8821",
        "Forescout": "Can only be run from within PANW network. Look in keeper for - Demisto in the LAB",
        "FortiManager": "Can only be run within PANW network",
        "HelloWorldSimple": "This is just an example integration - no need for test",
        "TestHelloWorldPlaybook": "This is just an example integration - no need for test",
        "Lastline v2": "Temporary skipping, due to quota issues, in order to merge a PR",
        "AttackIQFireDrill": "License issues #29774",
        "SentinelOne V2": "License expired issue #24933"
    },
    "nightly_integrations": [
        "Laline v2",
        "TruSTAR",
        "VulnDB"
    ],
    "unmockable_integrations": {
        "NetscoutArborSightline": "Uses timestamp",
        "Cylance Protect v2": "uses time-based JWT token",
        "EwsExtension": "Powershell does not support proxy",
        "EWS Extension Online Powershell v2": "Powershell does not support proxy/ssl",
        "Office 365 Feed": "Client sends a unique uuid as first request of every run",
        "AzureWAF": "Has a command that sends parameters in the path",
        "HashiCorp Vault": "Has a command that sends parameters in the path",
        "urlscan.io": "Uses data that comes in the headers",
        "CloudConvert": "has a command that uploads a file (!cloudconvert-upload)",
        "Symantec Messaging Gateway": "Test playbook uses a random string",
        "AlienVault OTX TAXII Feed": "Client from 'cabby' package generates uuid4 in the request",
        "Generic Webhook": "Does not send HTTP traffic",
        "Microsoft Endpoint Configuration Manager": "Uses Microsoft winRM",
        "SecurityIntelligenceServicesFeed": "Need proxy configuration in server",
        "BPA": "Playbook using GenericPolling which is inconsistent",
        "XsoarPowershellTesting": "Integration which not use network.",
        "Mail Listener v2": "Integration has no proxy checkbox",
        "Cortex XDR - IOC": "'Cortex XDR - IOC - Test' is using also the fetch indicators which is not working in proxy mode",
        "SecurityAndCompliance": "Integration doesn't support proxy",
        "Cherwell": "Submits a file - tests that send files shouldn't be mocked. this problem was fixed but the test is not running anymore because the integration is skipped",
        "Maltiverse": "issue 24335",
        "ActiveMQ": "stomp sdk not supporting proxy.",
        "MITRE ATT&CK": "Using taxii2client package",
        "MongoDB": "Our instance not using SSL",
        "Cortex Data Lake": "Integration requires SSL",
        "Google Key Management Service": "The API requires an SSL secure connection to work.",
        "McAfee ESM-v10": "we have multiple instances with same test playbook, mock recording are per playbook so it keeps failing the playback step",
        "mysql": "Does not use http",
        "SlackV2": "Integration requires SSL",
        "SlackV3": "Integration requires SSL",
        "Whois": "Mocks does not support sockets",
        "Panorama": "Exception: Proxy process took to long to go up. https://circleci.com/gh/demisto/content/24826",
        "Image OCR": "Does not perform network traffic",
        "Server Message Block (SMB) v2": "Does not perform http communication",
        "Active Directory Query v2": "Does not perform http communication",
        "dnstwist": "Does not perform http communication",
        "Generic SQL": "Does not perform http communication",
        "PagerDuty v2": "Integration requires SSL",
        "TCPIPUtils": "Integration requires SSL",
        "Luminate": "Integration has no proxy checkbox",
        "Shodan": "Integration has no proxy checkbox",
        "Google BigQuery": "Integration has no proxy checkbox",
        "ReversingLabs A1000": "Checking",
        "Check Point": "Checking",
        "okta": "Test Module failing, suspect it requires SSL",
        "Okta v2": "dynamic test, need to revisit and better avoid conflicts",
        "Awake Security": "Checking",
        "ArcSight ESM v2": "Checking",
        "Phish.AI": "Checking",
        "VMware": "PyVim (SmartConnect class) does not support proxy",
        "Intezer": "Nightly - Checking",
        "ProtectWise": "Nightly - Checking",
        "google-vault": "Nightly - Checking",
        "McAfee NSM": "Nightly - Checking",
        "Forcepoint": "Nightly - Checking",
        "palo_alto_firewall": "Need to check test module",
        "Signal Sciences WAF": "error with certificate",
        "google": "'unsecure' parameter not working",
        "EWS Mail Sender": "Inconsistent test (playback fails, record succeeds)",
        "ReversingLabs Titanium Cloud": "No Unsecure checkbox. proxy trying to connect when disabled.",
        "Recorded Future": "might be dynamic test",
        "AlphaSOC Wisdom": "Test module issue",
        "RedLock": "SSL Issues",
        "Microsoft Graph User": "Test direct access to oproxy",
        "Azure Security Center v2": "Test direct access to oproxy",
        "Azure Compute v2": "Test direct access to oproxy",
        "AWS - CloudWatchLogs": "Issue 20958",
        "AWS - Athena - Beta": "Issue 24926",
        "AWS - CloudTrail": "Issue 24926",
        "AWS - Lambda": "Issue 24926",
        "AWS - IAM": "Issue 24926",
        "AWS Sagemaker": "Issue 24926",
        "Gmail Single User": "googleclient sdk has time based challenge exchange",
        "Gmail": "googleclient sdk has time based challenge exchange",
        "GSuiteAdmin": "googleclient sdk has time based challenge exchange",
        "GSuiteAuditor": "googleclient sdk has time based challenge exchange",
        "GoogleCloudTranslate": "google translate sdk does not support proxy",
        "Google Chronicle Backstory": "SDK",
        "Google Vision AI": "SDK",
        "Google Cloud Compute": "googleclient sdk has time based challenge exchange",
        "Google Cloud Functions": "googleclient sdk has time based challenge exchange",
        "GoogleDocs": "googleclient sdk has time based challenge exchange",
        "GooglePubSub": "googleclient sdk has time based challenge exchange",
        "Google Resource Manager": "googleclient sdk has time based challenge exchange",
        "Google Cloud Storage": "SDK",
        "GoogleCalendar": "googleclient sdk has time based challenge exchange",
        "G Suite Security Alert Center": "googleclient sdk has time based challenge exchange",
        "GoogleDrive": "googleclient sdk has time based challenge exchange",
        "Syslog Sender": "syslog",
        "syslog": "syslog",
        "MongoDB Log": "Our instance not using SSL",
        "MongoDB Key Value Store": "Our instance not using SSL",
        "Zoom": "Uses dynamic token",
        "GoogleKubernetesEngine": "SDK",
        "TAXIIFeed": "Cannot use proxy",
        "EWSO365": "oproxy dependent",
        "MISP V2": "Cleanup process isn't performed as expected.",
        "MISP V3": "Cleanup process isn't performed as expected.",
        "Azure Network Security Groups": "Has a command that sends parameters in the path",
        "GitHub": "Cannot use proxy",
        "LogRhythm": "Cannot use proxy",
        "Create-Mock-Feed-Relationships": "recording is redundant for this integration",
        "RSA Archer v2": "cannot connect to proxy",
        "Anomali ThreatStream v3": "recording is not working",
        "LogRhythmRest V2": "Submits a file - tests that send files shouldn't be mocked."
    },
    "parallel_integrations": [
        "AWS - EC2",
        "Amazon DynamoDB",
        "AWS - ACM",
        "AWS - Security Hub",
        "Cryptocurrency",
        "SNDBOX",
        "Whois",
        "Rasterize",
        "CVE Search v2",
        "VulnDB",
        "CheckPhish",
        "Tanium",
        "LogRhythmRest",
        "ipinfo",
        "ipinfo_v2",
        "Demisto REST API",
        "syslog",
        "ElasticsearchFeed",
        "MITRE ATT&CK",
        "Microsoft Intune Feed",
        "JSON Feed",
        "Plain Text Feed",
        "Fastly Feed",
        "Malware Domain List Active IPs Feed",
        "Blocklist_de Feed",
        "Cloudflare Feed",
        "AzureFeed",
        "SpamhausFeed",
        "Cofense Feed",
        "Bambenek Consulting Feed",
        "AWS Feed",
        "CSVFeed",
        "ProofpointFeed",
        "abuse.ch SSL Blacklist Feed",
        "TAXIIFeed",
        "Office 365 Feed",
        "AutoFocus Feed",
        "Recorded Future Feed",
        "DShield Feed",
        "AlienVault Reputation Feed",
        "BruteForceBlocker Feed",
        "Feodo Tracker IP Blocklist Feed",
        "AlienVault OTX TAXII Feed",
        "Prisma Access Egress IP feed",
        "Lastline v2",
        "McAfee DXL",
        "Cortex Data Lake",
        "Mail Listener v2",
        "EDL",
        "Create-Mock-Feed-Relationships"
    ],
    "private_tests": [
        "HelloWorldPremium_Scan-Test",
        "HelloWorldPremium-Test"
    ],
    "docker_thresholds": {

        "_comment": "Add here docker images which are specific to an integration and require a non-default threshold (such as rasterize or ews). That way there is no need to define this multiple times. You can specify full image name with version or without.",
        "images": {
            "demisto/chromium": {
                "pid_threshold": 11
            },
            "demisto/py-ews:2.0": {
                "memory_threshold": 150
            },
            "demisto/pymisp:1.0.0.52": {
                "memory_threshold": 150
            },
            "demisto/pytan": {
                "pid_threshold": 11
            },
            "demisto/google-k8s-engine:1.0.0.9467": {
                "pid_threshold": 11
            },
            "demisto/threatconnect-tcex": {
                "pid_threshold": 11
            },
            "demisto/taxii2": {
                "pid_threshold": 11
            },
            "demisto/pwsh-infocyte": {
                "pid_threshold": 24,
                "memory_threshold": 140
            },
            "demisto/pwsh-exchange": {
                "pid_threshold": 24,
                "memory_threshold": 140
            },
            "demisto/powershell": {
                "pid_threshold": 24,
                "memory_threshold": 140
            },
            "demisto/powershell-ubuntu": {
                "pid_threshold": 45,
                "memory_threshold": 250
            },
            "demisto/boto3": {
                "memory_threshold": 90
            },
            "demisto/flask-nginx": {
                "pid_threshold": 11
            }
        }
    }
}<|MERGE_RESOLUTION|>--- conflicted
+++ resolved
@@ -4808,16 +4808,15 @@
             "fromversion": "5.5.0"
         },
         {
-<<<<<<< HEAD
             "integrations": [
                 "RemoteAccess v2"
             ],
             "playbookID": "RemoteAccessTest",
             "fromversion": "6.0.0"
-=======
+        },
+        {
             "integrations": "KafkaV3",
             "playbookID": "KafkaV3 Test"
->>>>>>> 403ac380
         }
     ],
     "skipped_tests": {
@@ -4914,11 +4913,7 @@
         "Phishing v2 - Test - Actual Incident": "Issue 41322",
         "Kaspersky Security Center - Test": "Issue 36487",
         "carbonBlackEndpointStandardTestPlaybook": "Issue 36936",
-<<<<<<< HEAD
         "RemoteAccessTest": "Issue 44245",
-        "RecordedFutureFeed - Test": "Quota issue. Need to unskip in 1.12.21",
-        "Recorded Future Test": "Quota issue. Need to unskip in 1.12.21"
-=======
         "test_Qradar_v2": "the integration is deprecated as we released Qradar V3",
         "XsoarPowershellTesting-Test": "Issue 32689",
         "Unit42 Intel Objects Feed - Test": "Issue 44100",
@@ -4941,7 +4936,6 @@
         "Cofense Intelligence v2 test": "Issue 44499",
         "Endpoint Malware Investigation - Generic - Test": "Issue 44779",
         "Mimecast test": "Issue 26906"
->>>>>>> 403ac380
     },
     "skipped_integrations": {
         "_comment1": "~~~ NO INSTANCE ~~~",
