--- conflicted
+++ resolved
@@ -3,13 +3,12 @@
     "testInterval": 20,
     "tests": [
         {
-<<<<<<< HEAD
+            "integrations": "MimecastV2",
+            "playbookID": "Mimecast test"
+        },
+        {
             "integrations": "Panorama",
             "playbookID": "panorama_test_pb"
-=======
-            "integrations": "MimecastV2",
-            "playbookID": "Mimecast test"
->>>>>>> 953de845
         },
         {
           "integrations": "Tenable.io",
