--- conflicted
+++ resolved
@@ -3,13 +3,12 @@
     "testInterval": 20,
     "tests": [
         {
-<<<<<<< HEAD
             "integrations": "vmray",
             "playbookID": "VMRay-Test"
-=======
+        },
+        {
             "integrations": "Minerva Labs Anti-Evasion Platform",
             "playbookID": "Minerva Test playbook"
->>>>>>> 57009d2c
         },
         {
             "integrations": "MicrosoftGraphMail",
